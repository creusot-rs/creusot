--- conflicted
+++ resolved
@@ -1,10 +1,6 @@
 [package]
 name = "creusot-contracts-proc"
-<<<<<<< HEAD
-version = "0.1.1"
-=======
 version = "0.2.0"
->>>>>>> 3f6d75a5
 authors = ["Xavier Denis <xldenis@gmail.com>"]
 edition = "2018"
 repository = "https://github.com/creusot-rs/creusot"
