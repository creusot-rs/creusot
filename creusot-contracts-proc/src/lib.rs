--- conflicted
+++ resolved
@@ -214,15 +214,11 @@
 
 #[proc_macro_attribute]
 pub fn requires(attr: TS1, tokens: TS1) -> TS1 {
-<<<<<<< HEAD
     requires_helper(attr, tokens, NONE)
 }
 
 fn requires_helper(attr: TS1, tokens: TS1, prusti_info: impl ToTokens) -> TS1 {
-    let mut item = parse_macro_input!(tokens as ContractItem);
-=======
     let mut item = parse_macro_input!(tokens as ContractSubject);
->>>>>>> e146725e
     let term = parse_macro_input!(attr as Term);
     item.mark_unused();
 
@@ -233,42 +229,25 @@
     let attrs = spec_attrs(&name_tag, prusti_info);
 
     match item {
-<<<<<<< HEAD
-        ContractItem::Fn(mut f) => {
-            let requires_tokens = fn_spec_item(attrs, None, term);
-
-            f.block.stmts.insert(0, Stmt::Item(Item::Verbatim(requires_tokens)));
-=======
         ContractSubject::FnOrMethod(fn_or_meth) if fn_or_meth.is_trait_signature() => {
-            let requires_tokens = sig_spec_item(req_name, fn_or_meth.sig.clone(), term);
->>>>>>> e146725e
+            let requires_tokens = sig_spec_item(attrs, req_name, fn_or_meth.sig.clone(), term);
             TS1::from(quote! {
               #requires_tokens
               #[creusot::spec::requires=#name_tag]
               #fn_or_meth
             })
         }
-<<<<<<< HEAD
-        ContractItem::TraitSig(s) => {
-            let requires_tokens = sig_spec_item(attrs, req_name, s.sig.clone(), term);
-=======
         ContractSubject::FnOrMethod(mut f) => {
-            let requires_tokens = fn_spec_item(req_name, None, term);
+            let requires_tokens = fn_spec_item(attrs, None, term);
 
             f.body.as_mut().map(|b| b.stmts.insert(0, Stmt::Item(Item::Verbatim(requires_tokens))));
->>>>>>> e146725e
             TS1::from(quote! {
               #[creusot::spec::requires=#name_tag]
               #f
             })
         }
-<<<<<<< HEAD
-        ContractItem::Closure(mut clos) => {
+        ContractSubject::Closure(mut clos) => {
             let requires_tokens = fn_spec_item(attrs, None, term);
-=======
-        ContractSubject::Closure(mut clos) => {
-            let requires_tokens = fn_spec_item(req_name, None, term);
->>>>>>> e146725e
             let body = &clos.body;
             *clos.body = parse_quote!({let res = #body; #requires_tokens res});
             TS1::from(quote! {
@@ -281,15 +260,11 @@
 
 #[proc_macro_attribute]
 pub fn ensures(attr: TS1, tokens: TS1) -> TS1 {
-<<<<<<< HEAD
     ensures_helper(attr, tokens, NONE)
 }
 
 fn ensures_helper(attr: TS1, tokens: TS1, prusti_info: impl ToTokens) -> TS1 {
-    let mut item = parse_macro_input!(tokens as ContractItem);
-=======
     let mut item = parse_macro_input!(tokens as ContractSubject);
->>>>>>> e146725e
     let term = parse_macro_input!(attr as Term);
     item.mark_unused();
 
@@ -299,24 +274,7 @@
     let attrs = spec_attrs(&name_tag, prusti_info);
 
     match item {
-<<<<<<< HEAD
-        ContractItem::Fn(mut f) => {
-            let result = match f.sig.output {
-                ReturnType::Default => parse_quote! { result : () },
-                ReturnType::Type(_, ref ty) => parse_quote! { result : #ty },
-            };
-            let ensures_tokens = fn_spec_item(attrs, Some(result), term);
-
-            f.block.stmts.insert(0, Stmt::Item(Item::Verbatim(ensures_tokens)));
-            TS1::from(quote! {
-                #[creusot::spec::ensures=#name_tag]
-                #f
-            })
-        }
-        ContractItem::TraitSig(s) => {
-=======
         ContractSubject::FnOrMethod(s) if s.is_trait_signature() => {
->>>>>>> e146725e
             let result = match s.sig.output {
                 ReturnType::Default => parse_quote! { result : () },
                 ReturnType::Type(_, ref ty) => parse_quote! { result : #ty },
@@ -336,7 +294,7 @@
                 ReturnType::Default => parse_quote! { result : () },
                 ReturnType::Type(_, ref ty) => parse_quote! { result : #ty },
             };
-            let ensures_tokens = fn_spec_item(ens_name, Some(result), term);
+            let ensures_tokens = fn_spec_item(attrs, Some(result), term);
 
             f.body.as_mut().map(|b| b.stmts.insert(0, Stmt::Item(Item::Verbatim(ensures_tokens))));
             TS1::from(quote! {
