--- conflicted
+++ resolved
@@ -739,7 +739,11 @@
     derive::derive_deep_model(tokens)
 }
 
-<<<<<<< HEAD
+#[proc_macro_derive(Resolve)]
+pub fn derive_resolve(tokens: TS1) -> TS1 {
+    derive::derive_resolve(tokens)
+}
+
 // Prusti Macros
 #[proc_macro_attribute]
 pub fn prusti_requires(attr: TS1, tokens: TS1) -> TS1 {
@@ -837,9 +841,4 @@
         #[::creusot_contracts::law]
         #tokens
     })
-=======
-#[proc_macro_derive(Resolve)]
-pub fn derive_resolve(tokens: TS1) -> TS1 {
-    derive::derive_resolve(tokens)
->>>>>>> ba273c97
 }