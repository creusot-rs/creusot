--- conflicted
+++ resolved
@@ -7,15 +7,10 @@
 use quote::{quote, quote_spanned, ToTokens, TokenStreamExt};
 use std::iter;
 use syn::{
-<<<<<<< HEAD
-    parse::{Parse, Parser, Result},
-=======
-    parse::{discouraged::Speculative, Parse, Result},
->>>>>>> 4f512b68
+    parse::{discouraged::Speculative, Parse, Parser, ParseStream, Result},
     spanned::Spanned,
     *,
 };
-use syn::parse::ParseStream;
 
 mod extern_spec;
 mod invariant;
@@ -184,16 +179,10 @@
 
 fn spec_attrs(name_tag: &str, prusti_info: impl ToTokens) -> TokenStream {
     quote! {
-<<<<<<< HEAD
         #[creusot::no_translate]
         #[creusot::item=#name_tag]
-        #[creusot::decl::spec]
+        #[creusot::spec]
         #prusti_info
-=======
-         #[creusot::no_translate]
-         #[creusot::item=#name_tag]
-         #[creusot::spec]
->>>>>>> 4f512b68
     }
 }
 
@@ -707,7 +696,16 @@
     derive::derive_clone(tokens)
 }
 
-<<<<<<< HEAD
+#[proc_macro_derive(Invariant)]
+pub fn derive_invariant(tokens: TS1) -> TS1 {
+    derive::derive_invariant(tokens)
+}
+
+#[proc_macro_derive(DeepModel, attributes(DeepModelTy))]
+pub fn derive_deep_model(tokens: TS1) -> TS1 {
+    derive::derive_deep_model(tokens)
+}
+
 // Prusti Macros
 #[proc_macro_attribute]
 pub fn prusti_requires(attr: TS1, tokens: TS1) -> TS1 {
@@ -790,14 +788,4 @@
         #[::creusot_contracts::law]
         #tokens
     })
-=======
-#[proc_macro_derive(Invariant)]
-pub fn derive_invariant(tokens: TS1) -> TS1 {
-    derive::derive_invariant(tokens)
-}
-
-#[proc_macro_derive(DeepModel, attributes(DeepModelTy))]
-pub fn derive_deep_model(tokens: TS1) -> TS1 {
-    derive::derive_deep_model(tokens)
->>>>>>> 4f512b68
 }