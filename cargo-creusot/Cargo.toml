--- conflicted
+++ resolved
@@ -1,13 +1,8 @@
 [package]
 name = "cargo-creusot"
-<<<<<<< HEAD
-version = "0.1.1"
-edition = "2021"
-=======
 version = "0.2.0"
 edition = "2021"
 publish = false
->>>>>>> 3f6d75a5
 
 # See more keys and their definitions at https://doc.rust-lang.org/cargo/reference/manifest.html
 
