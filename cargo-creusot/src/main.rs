use clap::*;
use creusot_args::{CREUSOT_RUSTC_ARGS, options::*};
use creusot_setup as setup;
use std::{
    env,
    io::Write,
    path::{Display, PathBuf},
    process::{Command, exit},
};
use tempdir::TempDir;

mod helpers;
use helpers::*;
mod why3_launcher;
use why3_launcher::*;
mod why3find_wrapper;
use why3find_wrapper::*;
mod new;
use new::*;

fn main() -> Result<()> {
    let cargs = CargoCreusotArgs::parse_from(std::env::args().skip(1));

    match cargs.subcommand {
        None => creusot(None, cargs.options, cargs.creusot_rustc, cargs.cargo_flags),
        Some(Creusot(subcmd)) => {
            creusot(Some(subcmd), cargs.options, cargs.creusot_rustc, cargs.cargo_flags)
        }
        Some(Setup { command: SetupSubCommand::Status }) => setup::status(),
        Some(Config(args)) => why3find_config(args),
        Some(Prove(args)) => {
            creusot(None, cargs.options, cargs.creusot_rustc, cargs.cargo_flags)?;
            why3find_prove(args)
        }
        Some(New(args)) => new(args),
        Some(Init(args)) => init(args),
        Some(Clean(args)) => clean(args),
    }
}

fn creusot(
    subcmd: Option<CreusotSubCommand>,
    options: CommonOptions,
    creusot_rustc: Option<PathBuf>,
    cargo_flags: Vec<String>,
) -> Result<()> {
    let (coma_src, coma_glob) = get_coma(&options);

    // subcommand analysis:
    //   we want to launch Why3 Ide and replay in cargo-creusot not by creusot-rustc.
    //   however we want to keep the current behavior for other commands: prove
    // why3session will be put in or next to `coma_src`
    let (creusot_rustc_subcmd, launch_why3) = match subcmd {
        Some(CreusotSubCommand::Why3 { command: Why3SubCommand::Ide, args, .. }) => {
            (None, Some((Why3Mode::Ide, coma_src, args)))
        }
        Some(CreusotSubCommand::Why3 { command: Why3SubCommand::Replay, args, .. }) => {
            let mut basename = coma_src.clone();
            basename.set_extension(""); // for single-file mode
            (None, Some((Why3Mode::Replay, basename, args)))
        }
        _ => (subcmd, None),
    };

    // Default output_dir to "." if not specified
    let include_dir = Some(options.output_dir.clone().unwrap_or(".".into()));
    let paths = setup::creusot_paths()?;
    let creusot_args = CreusotArgs {
        options,
        why3_path: paths.why3.clone(),
        why3_config_file: paths.why3.clone(),
        subcommand: creusot_rustc_subcmd.clone(),
    };

    invoke_cargo(&creusot_args, creusot_rustc, cargo_flags);
    warn_if_dangling()?;

    if let Some((mode, coma_src, args)) = launch_why3 {
        let mut coma_files = vec![coma_src];
        // Glob coma files after creusot-rustc has generated them
        if let Why3Mode::Ide = mode {
            if let Some(glob) = coma_glob {
                if let Ok(paths) = glob::glob(&glob) {
                    coma_files.extend(paths.filter_map(|p| p.ok()));
                }
            }
        }

        // why3 configuration
        let why3 = Why3Launcher {
            why3_path: paths.why3,
            config_file: paths.why3_config,
            mode,
            include_dir,
            coma_files,
            args,
        };
        let prelude_dir = TempDir::new("creusot_why3_prelude").expect("could not create temp dir");
        let mut command = why3.make(prelude_dir.path())?;
        command.status().expect("could not run why3");
    }

    Ok(())
}

fn invoke_cargo(args: &CreusotArgs, creusot_rustc: Option<PathBuf>, cargo_flags: Vec<String>) {
    let cargo_path = env::var("CARGO_PATH").unwrap_or_else(|_| "cargo".to_string());
    let cargo_cmd = match &args.subcommand {
        Some(CreusotSubCommand::Doc { .. }) => "doc",
        _ => {
            if std::env::var_os("CREUSOT_CONTINUE").is_some() {
                "build"
            } else {
                "check"
            }
        }
    };
    let toolchain = setup::toolchain_channel();
    let creusot_rustc_path = match creusot_rustc {
        Some(path) => path,
        None => setup::toolchain_dir(&setup::get_data_dir().unwrap(), &toolchain)
            .join("bin")
            .join("creusot-rustc"),
    };
    // creusot_rustc binary exists
    if !creusot_rustc_path.exists() {
<<<<<<< HEAD
        eprintln!("creusot-rustc not found (expected at {creusot_rustc_path:?})");
        eprintln!(
            "Run 'cargo creusot setup install' in the source directory of Creusot to install creusot-rustc"
        );
=======
        eprintln!("creusot-rustc not found (expected at {creusot_rustc_path:?}). You should reinstall Creusot.");
>>>>>>> 8de22653
        exit(1);
    }
    let mut cmd = Command::new(cargo_path);
    cmd.arg(format!("+{toolchain}"))
        .arg(cargo_cmd)
        .args(cargo_flags)
        .args(["-F", "creusot-contracts/nightly"])
        .env("RUSTC", creusot_rustc_path)
        .env("CARGO_CREUSOT", "1");
    // Incremental compilation causes Creusot to not see all of a crate's code
    // (the `mir_borrowck` hook in `creusot/src/callbacks.rs` is not called on all closures).
    cmd.env("CARGO_INCREMENTAL", "0");

    // Prevent `cargo creusot` and `cargo` from invalidating each other's caches.
    if env::var_os("CARGO_TARGET_DIR").is_none() {
        cmd.env("CARGO_TARGET_DIR", "target/creusot");
    }

    // Append flags to any pre-existing ones
    // CARGO_ENCODED_RUSTFLAGS contains options to pass to rustc, separated by '\x1f'.
    // https://doc.rust-lang.org/cargo/reference/environment-variables.html
    let mut cargo_encoded_rustflags = match std::env::var("CARGO_ENCODED_RUSTFLAGS") {
        Ok(flags) => flags + "\x1f",
        Err(_) => String::new(),
    };
    cargo_encoded_rustflags.push_str("--creusot=");
    cargo_encoded_rustflags.push_str(&serde_json::to_string(&args).unwrap());
    cmd.env("CARGO_ENCODED_RUSTFLAGS", cargo_encoded_rustflags);

    if matches!(&args.subcommand, Some(CreusotSubCommand::Doc { .. })) {
        let mut rustdocflags = String::new();
        for &arg in CREUSOT_RUSTC_ARGS {
            rustdocflags.push_str(arg);
            rustdocflags.push(' ');
        }
        rustdocflags.pop();
        cmd.env("RUSTDOCFLAGS", rustdocflags);
    }

    let exit_status = cmd.status().expect("could not run cargo");
    if !exit_status.success() {
        exit(exit_status.code().unwrap_or(-1));
    }
}

#[derive(Debug, Parser)]
pub struct CargoCreusotArgs {
    #[clap(flatten)]
    pub options: CommonOptions,
    /// Path to creusot-rustc (for testing)
    #[clap(long, value_name = "PATH")]
    pub creusot_rustc: Option<PathBuf>,
    /// Subcommand: why3, setup
    #[command(subcommand)]
    pub subcommand: Option<CargoCreusotSubCommand>,
    /// Additional flags to pass to the underlying cargo invocation.
    #[clap(last = true)]
    #[clap(global = true)]
    pub cargo_flags: Vec<String>,
}

#[derive(Debug, Subcommand)]
pub enum CargoCreusotSubCommand {
    /// Setup and manage Creusot's installation
    #[command(arg_required_else_help(true))]
    Setup {
        #[command(subcommand)]
        command: SetupSubCommand,
    },
    #[command(flatten)]
    Creusot(CreusotSubCommand),
    /// Generate prover configuration
    Config(ConfigArgs),
    /// Run prover on translated files
    Prove(ProveArgs),
    /// Create new project in a sub-directory
    New(NewArgs),
    /// Create new project in current directory
    Init(InitArgs),
    /// Clean dangling files in verif/
    Clean(CleanArgs),
}
use CargoCreusotSubCommand::*;

#[derive(Debug, Parser, Clone)]
pub enum SetupSubCommand {
    /// Show the current status of the Creusot installation
    Status,
}

/// Arguments for `cargo creusot clean`.
#[derive(Debug, Parser)]
pub struct CleanArgs {
    /// Remove dangling files without asking for confirmation.
    #[clap(long)]
    force: bool,
    /// Do not remove any files, only print what would be removed.
    #[clap(long, conflicts_with = "force")]
    dry_run: bool,
}

const OUTPUT_PREFIX: &str = "verif";

/// Remove dangling files in `verif/`
fn clean(options: CleanArgs) -> Result<()> {
    let dangling = find_dangling(&PathBuf::from(OUTPUT_PREFIX))?;
    if dangling.is_empty() {
        eprintln!("No dangling files found");
        return Ok(());
    }
    if !options.force {
        // Ask for confirmation
        eprintln!("The following files and directories will be removed:");
        for path in &dangling {
            eprintln!("  {}", path.display());
        }
        if options.dry_run {
            return Ok(());
        }
        eprint!("Do you want to proceed? [y/N] ");
        std::io::stderr().flush()?;
        let mut input = String::new();
        std::io::stdin().read_line(&mut input)?;
        if !input.trim().eq_ignore_ascii_case("y") {
            return Ok(());
        }
    }
    for path in dangling {
        path.remove()?;
    }
    Ok(())
}

/// Print a warning if there are dangling files in `verif/`
fn warn_if_dangling() -> Result<()> {
    let dangling = find_dangling(&PathBuf::from(OUTPUT_PREFIX))?;
    if !dangling.is_empty() {
        eprintln!("Warning: found dangling files and directories:");
        for path in dangling {
            eprintln!("  {}", path.display());
        }
        eprintln!("Run 'cargo creusot clean' to remove them");
    }
    Ok(())
}

enum FileOrDirectory {
    File(PathBuf),
    Directory(PathBuf),
}

use FileOrDirectory::*;

impl FileOrDirectory {
    fn display(&self) -> Display<'_> {
        match self {
            File(path) => path.display(),
            Directory(path) => path.display(),
        }
    }

    fn remove(&self) -> std::io::Result<()> {
        match self {
            File(path) => std::fs::remove_file(&path),
            Directory(path) => std::fs::remove_dir_all(&path),
        }
    }
}

/// Find dangling files in directory `dir`: files named `why3session.xml`, `why3shapes.gz`, and `proof.json`
/// that are not associated with a `.coma` file.
fn find_dangling(dir: &PathBuf) -> Result<Vec<FileOrDirectory>> {
    if !dir.is_dir() {
        return Ok(Vec::new());
    }
    match find_dangling_rec(dir)? {
        None => Ok(vec![Directory(dir.clone())]),
        Some(dangling) => Ok(dangling),
    }
}

/// Find dangling files in directory `dir`.
/// Return `None` if the directory `dir` contains only dangling files,
/// otherwise there must be some non-dangling files in `dir`, return `Some` of only the dangling files and subdirectories.
/// Assumes `dir` exists and is a directory.
fn find_dangling_rec(dir: &PathBuf) -> Result<Option<Vec<FileOrDirectory>>> {
    let mut all_dangling = true;
    let mut dangling = Vec::new();
    let mut has_coma = None; // whether the file "{dir}.coma" exists; only check if needed.
    for entry in std::fs::read_dir(dir)? {
        let entry = entry?;
        let file_type = entry.file_type()?;
        let path = entry.path();
        if file_type.is_dir() {
            match find_dangling_rec(&path)? {
                Some(more_dangling) => {
                    dangling.extend(more_dangling);
                    all_dangling = false;
                }
                None => dangling.push(Directory(path)),
            }
        } else if file_type.is_file() {
            let file_name = entry.file_name();
            if [
                "proof.json",
                "why3session.xml",
                "why3shapes.gz",
                "why3session.xml.bak",
                "why3shapes.gz.bak",
            ]
            .contains(&file_name.to_str().unwrap())
            {
                if has_coma.is_none() {
                    has_coma = Some(dir.with_extension("coma").exists());
                }
                if has_coma == Some(false) {
                    dangling.push(File(path));
                } else {
                    all_dangling = false;
                }
            } else {
                all_dangling = false;
            }
        } else {
            // Don't touch symlinks (if they exist maybe there's a good reason)
            all_dangling = false;
        }
    }
    if all_dangling { Ok(None) } else { Ok(Some(dangling)) }
}<|MERGE_RESOLUTION|>--- conflicted
+++ resolved
@@ -124,14 +124,9 @@
     };
     // creusot_rustc binary exists
     if !creusot_rustc_path.exists() {
-<<<<<<< HEAD
-        eprintln!("creusot-rustc not found (expected at {creusot_rustc_path:?})");
         eprintln!(
-            "Run 'cargo creusot setup install' in the source directory of Creusot to install creusot-rustc"
+            "creusot-rustc not found (expected at {creusot_rustc_path:?}). You should reinstall Creusot."
         );
-=======
-        eprintln!("creusot-rustc not found (expected at {creusot_rustc_path:?}). You should reinstall Creusot.");
->>>>>>> 8de22653
         exit(1);
     }
     let mut cmd = Command::new(cargo_path);
