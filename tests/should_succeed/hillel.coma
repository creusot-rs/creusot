--- conflicted
+++ resolved
@@ -482,25 +482,14 @@
   let%span shillel18 = "hillel.rs" 79 10 79 58
   let%span shillel19 = "hillel.rs" 72 10 72 41
   let%span shillel20 = "hillel.rs" 71 0 71 8
-<<<<<<< HEAD
   let%span shillel21 = "hillel.rs" 67 8 67 72
   let%span smodel22 = "../../creusot-contracts/src/model.rs" 63 8 63 28
   let%span svec23 = "../../creusot-contracts/src/std/vec.rs" 175 26 175 42
-  let%span sslice24 = "../../creusot-contracts/src/std/slice.rs" 246 0 355 1
+  let%span sslice24 = "../../creusot-contracts/src/std/slice.rs" 246 0 368 1
   let%span siter25 = "../../creusot-contracts/src/std/iter.rs" 116 0 245 1
   let%span smodel26 = "../../creusot-contracts/src/model.rs" 45 8 45 28
   let%span sindex27 = "../../creusot-contracts/src/logic/ops/index.rs" 96 8 96 33
-  let%span sslice28 = "../../creusot-contracts/src/std/slice.rs" 406 12 406 66
-=======
-  let%span smodel21 = "../../creusot-contracts/src/model.rs" 63 8 63 28
-  let%span shillel22 = "hillel.rs" 67 8 67 72
-  let%span svec23 = "../../creusot-contracts/src/std/vec.rs" 174 26 174 42
-  let%span sslice24 = "../../creusot-contracts/src/std/slice.rs" 246 0 368 1
-  let%span siter25 = "../../creusot-contracts/src/std/iter.rs" 116 0 245 1
-  let%span sindex26 = "../../creusot-contracts/src/logic/ops/index.rs" 96 8 96 33
-  let%span smodel27 = "../../creusot-contracts/src/model.rs" 45 8 45 28
   let%span sslice28 = "../../creusot-contracts/src/std/slice.rs" 419 12 419 66
->>>>>>> b6d0b3f9
   let%span siter29 = "../../creusot-contracts/src/std/iter.rs" 122 26 125 17
   let%span sindex30 = "../../creusot-contracts/src/logic/ops/index.rs" 29 8 29 31
   let%span scmp31 = "../../creusot-contracts/src/std/cmp.rs" 11 26 11 75
@@ -993,13 +982,8 @@
   let%span shillel17 = "hillel.rs" 99 10 99 40
   let%span shillel18 = "hillel.rs" 100 10 100 58
   let%span shillel19 = "hillel.rs" 101 10 101 58
-<<<<<<< HEAD
   let%span svec20 = "../../creusot-contracts/src/std/vec.rs" 80 26 80 44
-  let%span sslice21 = "../../creusot-contracts/src/std/slice.rs" 246 0 355 1
-=======
-  let%span svec20 = "../../creusot-contracts/src/std/vec.rs" 79 26 79 44
   let%span sslice21 = "../../creusot-contracts/src/std/slice.rs" 246 0 368 1
->>>>>>> b6d0b3f9
   let%span siter22 = "../../creusot-contracts/src/std/iter.rs" 116 0 245 1
   let%span shillel23 = "hillel.rs" 67 8 67 72
   let%span smodel24 = "../../creusot-contracts/src/model.rs" 45 8 45 28
@@ -1635,21 +1619,12 @@
   let%span shillel23 = "hillel.rs" 157 10 157 44
   let%span shillel24 = "hillel.rs" 158 10 158 86
   let%span siter25 = "../../creusot-contracts/src/std/iter.rs" 116 0 245 1
-<<<<<<< HEAD
   let%span shillel26 = "hillel.rs" 123 11 123 53
   let%span shillel27 = "hillel.rs" 124 10 124 21
   let%span shillel28 = "hillel.rs" 122 10 122 19
   let%span shillel29 = "hillel.rs" 121 0 121 8
   let%span smodel30 = "../../creusot-contracts/src/model.rs" 54 8 54 22
-  let%span sslice31 = "../../creusot-contracts/src/std/slice.rs" 406 12 406 66
-=======
-  let%span smodel26 = "../../creusot-contracts/src/model.rs" 54 8 54 22
-  let%span shillel27 = "hillel.rs" 123 11 123 53
-  let%span shillel28 = "hillel.rs" 124 10 124 21
-  let%span shillel29 = "hillel.rs" 122 10 122 19
-  let%span shillel30 = "hillel.rs" 121 0 121 8
   let%span sslice31 = "../../creusot-contracts/src/std/slice.rs" 419 12 419 66
->>>>>>> b6d0b3f9
   let%span siter32 = "../../creusot-contracts/src/std/iter.rs" 122 26 125 17
   let%span sslice33 = "../../creusot-contracts/src/std/slice.rs" 246 0 368 1
   let%span shillel34 = "hillel.rs" 144 11 144 35
@@ -1657,15 +1632,9 @@
   let%span shillel36 = "hillel.rs" 146 10 146 77
   let%span shillel37 = "hillel.rs" 148 4 148 41
   let%span srange38 = "../../creusot-contracts/src/std/iter/range.rs" 25 12 29 70
-<<<<<<< HEAD
   let%span snum39 = "../../creusot-contracts/src/std/num.rs" 258 26 258 59
-  let%span sslice40 = "../../creusot-contracts/src/std/slice.rs" 361 20 361 24
-  let%span sslice41 = "../../creusot-contracts/src/std/slice.rs" 367 20 367 32
-=======
-  let%span snum39 = "../../creusot-contracts/src/std/num.rs" 257 26 257 59
   let%span sslice40 = "../../creusot-contracts/src/std/slice.rs" 374 20 374 24
   let%span sslice41 = "../../creusot-contracts/src/std/slice.rs" 380 20 380 32
->>>>>>> b6d0b3f9
   let%span sslice42 = "../../creusot-contracts/src/std/slice.rs" 27 14 27 41
   let%span sslice43 = "../../creusot-contracts/src/std/slice.rs" 28 14 28 42
   let%span sslice44 = "../../creusot-contracts/src/std/slice.rs" 425 14 425 45
