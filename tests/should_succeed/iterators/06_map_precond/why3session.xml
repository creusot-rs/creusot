--- conflicted
+++ resolved
@@ -87,7 +87,7 @@
          <goal name="vc_produces_trans.0.1.0.1.0.8.0.0" proved="true">
          <transf name="use_th" proved="true" arg1="seq.FreeMonoid">
           <goal name="vc_produces_trans.0.1.0.1.0.8.0.0.0" proved="true">
-          <proof prover="3"><result status="valid" time="0.940551" steps="3551"/></proof>
+          <proof prover="3"><result status="valid" time="0.641916" steps="3551"/></proof>
           </goal>
          </transf>
          </goal>
@@ -102,11 +102,7 @@
          <goal name="vc_produces_trans.0.1.0.1.0.9.0.0" proved="true">
          <transf name="use_th" proved="true" arg1="seq.FreeMonoid">
           <goal name="vc_produces_trans.0.1.0.1.0.9.0.0.0" proved="true">
-<<<<<<< HEAD
-          <proof prover="3"><result status="valid" time="0.846605" steps="3601"/></proof>
-=======
-          <proof prover="3"><result status="valid" time="0.961596" steps="3601"/></proof>
->>>>>>> 18938b5c
+          <proof prover="3"><result status="valid" time="0.653133" steps="3601"/></proof>
           </goal>
          </transf>
          </goal>
@@ -158,7 +154,7 @@
    <proof prover="3" timelimit="1"><result status="valid" time="0.024802" steps="258"/></proof>
    </goal>
    <goal name="vc_produces_one_invariant.0.2" expl="produces_one_invariant ensures #1" proved="true">
-   <proof prover="4" timelimit="1"><result status="valid" time="0.702952" steps="39382"/></proof>
+   <proof prover="4" timelimit="1"><result status="valid" time="0.501102" steps="39382"/></proof>
    </goal>
   </transf>
   </goal>
@@ -187,21 +183,13 @@
        <goal name="vc_produces_one.0.0.1.0.1.0" proved="true">
        <transf name="split_vc" proved="true" >
         <goal name="vc_produces_one.0.0.1.0.1.0.0" proved="true">
-<<<<<<< HEAD
-        <proof prover="4"><result status="valid" time="0.164101" steps="12736"/></proof>
-=======
         <proof prover="4"><result status="valid" time="0.233571" steps="15223"/></proof>
->>>>>>> 18938b5c
         </goal>
         <goal name="vc_produces_one.0.0.1.0.1.0.1" proved="true">
         <proof prover="2"><result status="valid" time="0.015179" steps="6373"/></proof>
         </goal>
         <goal name="vc_produces_one.0.0.1.0.1.0.2" proved="true">
-<<<<<<< HEAD
-        <proof prover="0"><result status="valid" time="0.160299" steps="14544"/></proof>
-=======
-        <proof prover="0"><result status="valid" time="0.753525" steps="51149"/></proof>
->>>>>>> 18938b5c
+        <proof prover="0"><result status="valid" time="0.521149" steps="51149"/></proof>
         </goal>
         <goal name="vc_produces_one.0.0.1.0.1.0.3" proved="true">
         <proof prover="3"><result status="valid" time="0.028285" steps="22"/></proof>
@@ -213,11 +201,7 @@
         <proof prover="4"><result status="valid" time="0.137556" steps="12873"/></proof>
         </goal>
         <goal name="vc_produces_one.0.0.1.0.1.0.6" proved="true">
-<<<<<<< HEAD
-        <proof prover="0"><result status="valid" time="0.219552" steps="21960"/></proof>
-=======
         <proof prover="0"><result status="valid" time="0.366782" steps="28430"/></proof>
->>>>>>> 18938b5c
         </goal>
         <goal name="vc_produces_one.0.0.1.0.1.0.7" proved="true">
         <proof prover="3"><result status="valid" time="0.017979" steps="29"/></proof>
@@ -232,11 +216,7 @@
         <goal name="vc_produces_one.0.0.1.0.1.0.9" proved="true">
         <transf name="use_th" proved="true" arg1="seq.FreeMonoid">
          <goal name="vc_produces_one.0.0.1.0.1.0.9.0" proved="true">
-<<<<<<< HEAD
-         <proof prover="0"><result status="valid" time="0.246138" steps="28237"/></proof>
-=======
-         <proof prover="0"><result status="valid" time="0.411955" steps="34245"/></proof>
->>>>>>> 18938b5c
+         <proof prover="0"><result status="valid" time="0.266812" steps="34245"/></proof>
          </goal>
         </transf>
         </goal>
@@ -298,11 +278,7 @@
 </theory>
 <theory name="M_06_map_precond__counter" proved="true">
  <goal name="vc_counter" proved="true">
-<<<<<<< HEAD
- <proof prover="3"><result status="valid" time="0.314760" steps="1744"/></proof>
-=======
  <proof prover="3"><result status="valid" time="0.329677" steps="1744"/></proof>
->>>>>>> 18938b5c
  </goal>
 </theory>
 </file>
