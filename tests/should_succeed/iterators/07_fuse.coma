module M_07_fuse__qyi12895370763345050582__resolve_coherence [#"07_fuse.rs" 8 9 8 16] (* <Fuse<I> as creusot_contracts::Resolve> *)
  let%span s07_fuse = "07_fuse.rs" 8 9 8 16
  let%span s07_fuse'0 = "07_fuse.rs" 8 9 8 16
  let%span s07_fuse'1 = "07_fuse.rs" 10 4 10 23
<<<<<<< HEAD
  let%span soption = "../../../creusot-contracts/src/std/option.rs" 760 8 763 9
=======
  let%span soption = "../../../creusot-contracts/src/std/option.rs" 787 8 790 9
>>>>>>> 46c4bce5
  
  type t_I
  
  type t_Option = C_None | C_Some t_I
  
  type t_Fuse = { t_Fuse__iter: t_Option }
  
  predicate resolve (_0: t_I)
  
  predicate resolve'0 [@inline:trivial] (self: t_Option) =
    [%#soption] match self with
      | C_Some x -> resolve x
      | C_None -> true
      end
  
  meta "rewrite_def" predicate resolve'0
  
  predicate resolve'1 [@inline:trivial] (_0: t_Option) = resolve'0 _0
  
  meta "rewrite_def" predicate resolve'1
  
  predicate structural_resolve (_0: t_Fuse) =
    match _0 with
      | {t_Fuse__iter = x0} -> resolve'1 x0
      end
  
  predicate resolve'2 [#"07_fuse.rs" 8 9 8 16] (self: t_Fuse) = [%#s07_fuse'1] resolve'1 self.t_Fuse__iter
  
  meta "compute_max_steps" 1000000
  
  meta "select_lsinst" "all"
  
  constant self : t_Fuse
  
  function resolve_coherence [#"07_fuse.rs" 8 9 8 16] (self'0: t_Fuse) : ()
  
  goal vc_resolve_coherence: ([%#s07_fuse] structural_resolve self)
    -> ([@expl:resolve_coherence ensures] [%#s07_fuse'0] resolve'2 self)
end
module M_07_fuse__qyi15189554860034455533__next [#"07_fuse.rs" 39 4 39 44] (* <Fuse<I> as common::Iterator> *)
  let%span s07_fuse = "07_fuse.rs" 39 17 39 21
  let%span s07_fuse'0 = "07_fuse.rs" 39 26 39 44
  let%span s07_fuse'1 = "07_fuse.rs" 35 14 38 5
  let%span s07_fuse'2 = "07_fuse.rs" 19 12 20 35
  let%span s07_fuse'3 = "07_fuse.rs" 26 8 32 9
  let%span s07_fuse'4 = "07_fuse.rs" 1 0 27 4
<<<<<<< HEAD
  let%span soption = "../../../creusot-contracts/src/std/option.rs" 760 8 763 9
=======
  let%span soption = "../../../creusot-contracts/src/std/option.rs" 787 8 790 9
>>>>>>> 46c4bce5
  let%span scommon = "common.rs" 14 4 14 49
  let%span scommon'0 = "common.rs" 18 4 18 34
  let%span scommon'1 = "common.rs" 19 4 19 34
  let%span scommon'2 = "common.rs" 20 4 20 44
  let%span sresolve = "../../../creusot-contracts/src/resolve.rs" 44 20 44 34
  let%span sinvariant = "../../../creusot-contracts/src/invariant.rs" 100 20 100 44
  
  use creusot.prelude.MutBorrow
  use seq.Seq
  use creusot.prelude.Any
  
  type t_I
  
  type t_Option = C_None | C_Some t_I
  
  type t_Fuse = { t_Fuse__iter: t_Option }
  
  predicate inv (_0: t_I)
  
  predicate inv'0 (_0: t_Option)
  
  axiom inv_axiom [@rewrite]: forall x: t_Option [inv'0 x]. inv'0 x
      = match x with
        | C_None -> true
        | C_Some a_0 -> inv a_0
        end
  
  let rec v_Some (input: t_Option) (ret (field_0: t_I)) = any
    [ good (field_0: t_I) -> {C_Some field_0 = input} (! ret {field_0})
    | bad -> {forall field_0: t_I [C_Some field_0: t_Option]. C_Some field_0 <> input} (! {false} any) ]
  
  type t_Item
  
  predicate produces [#"common.rs" 8 4 8 65] (self: t_I) (visited: Seq.seq t_Item) (o: t_I)
  
  function produces_trans [#"common.rs" 18 4 21 91] (a: t_I) (ab: Seq.seq t_Item) (b: t_I) (bc: Seq.seq t_Item) (c: t_I) : ()
  
  axiom produces_trans_spec:
    forall a: t_I, ab: Seq.seq t_Item, b: t_I, bc: Seq.seq t_Item, c: t_I. ([%#scommon'0] produces a ab b)
      -> ([%#scommon'1] produces b bc c) -> ([%#scommon'2] produces a (Seq.(++) ab bc) c)
  
  function produces_refl [#"common.rs" 14 4 15 27] (self: t_I) : ()
  
  axiom produces_refl_spec: forall self: t_I. [%#scommon] produces self (Seq.empty: Seq.seq t_Item) self
  
  type t_Option'0 = C_None'0 | C_Some'0 t_Item
  
  predicate invariant' [@inline:trivial] (self: MutBorrow.t t_I) = [%#sinvariant] inv self.current /\ inv self.final
  
  meta "rewrite_def" predicate invariant'
  
  predicate inv'1 (_0: MutBorrow.t t_I)
  
  axiom inv_axiom'0 [@rewrite]: forall x: MutBorrow.t t_I [inv'1 x]. inv'1 x = invariant' x
  
  predicate precondition (self: ()) (args: MutBorrow.t t_I)
  
  axiom precondition_fndef:
    [%#s07_fuse'4] forall args: MutBorrow.t t_I [precondition () args]. (let self = args in inv'1 self)
      -> precondition () args
  
  predicate completed [#"common.rs" 11 4 11 36] (self: MutBorrow.t t_I)
  
  predicate inv'2 (_0: t_Item)
  
  predicate inv'3 (_0: t_Option'0)
  
  axiom inv_axiom'1 [@rewrite]: forall x: t_Option'0 [inv'3 x]. inv'3 x
      = match x with
        | C_None'0 -> true
        | C_Some'0 a_0 -> inv'2 a_0
        end
  
  predicate postcondition_once (self: ()) (args: MutBorrow.t t_I) (result: t_Option'0)
  
  axiom postcondition_fndef:
    [%#s07_fuse'4] forall args: MutBorrow.t t_I, res: t_Option'0 [postcondition_once () args res]. postcondition_once () args res
      -> (let self = args in match res with
          | C_None'0 -> completed self
          | C_Some'0 v -> produces self.current (Seq.singleton v) self.final
          end
      /\ inv'3 res)
  
  let rec next (self: MutBorrow.t t_I) (return' (x: t_Option'0)) = {[@expl:next requires] precondition () self}
    any [ return''0 (result: t_Option'0) -> {postcondition_once () self result} (! return' {result}) ]
  
  predicate resolve [@inline:trivial] (self: MutBorrow.t t_I) = [%#sresolve] self.final = self.current
  
  meta "rewrite_def" predicate resolve
  
  predicate resolve'0 [@inline:trivial] (_0: MutBorrow.t t_I) = resolve _0
  
  meta "rewrite_def" predicate resolve'0
  
  predicate invariant''0 [@inline:trivial] (self: MutBorrow.t t_Option) =
    [%#sinvariant] inv'0 self.current /\ inv'0 self.final
  
  meta "rewrite_def" predicate invariant''0
  
  predicate inv'4 (_0: MutBorrow.t t_Option)
  
  axiom inv_axiom'2 [@rewrite]: forall x: MutBorrow.t t_Option [inv'4 x]. inv'4 x = invariant''0 x
  
  predicate resolve'1 [@inline:trivial] (self: MutBorrow.t t_Option) = [%#sresolve] self.final = self.current
  
  meta "rewrite_def" predicate resolve'1
  
  predicate resolve'2 [@inline:trivial] (_0: MutBorrow.t t_Option) = resolve'1 _0
  
  meta "rewrite_def" predicate resolve'2
  
  predicate inv'5 (_0: t_Fuse)
  
  axiom inv_axiom'3 [@rewrite]: forall x: t_Fuse [inv'5 x]. inv'5 x
      = match x with
        | {t_Fuse__iter = iter} -> inv'0 iter
        end
  
  predicate invariant''1 [@inline:trivial] (self: MutBorrow.t t_Fuse) =
    [%#sinvariant] inv'5 self.current /\ inv'5 self.final
  
  meta "rewrite_def" predicate invariant''1
  
  predicate inv'6 (_0: MutBorrow.t t_Fuse)
  
  axiom inv_axiom'4 [@rewrite]: forall x: MutBorrow.t t_Fuse [inv'6 x]. inv'6 x = invariant''1 x
  
  predicate resolve'3 [@inline:trivial] (self: MutBorrow.t t_Fuse) = [%#sresolve] self.final = self.current
  
  meta "rewrite_def" predicate resolve'3
  
  predicate resolve'4 [@inline:trivial] (_0: MutBorrow.t t_Fuse) = resolve'3 _0
  
  meta "rewrite_def" predicate resolve'4
  
  predicate resolve'5 (_0: t_Item)
  
  predicate resolve'6 [@inline:trivial] (self: t_Option'0) =
    [%#soption] match self with
      | C_Some'0 x -> resolve'5 x
      | C_None'0 -> true
      end
  
  meta "rewrite_def" predicate resolve'6
  
  predicate resolve'7 [@inline:trivial] (_0: t_Option'0) = resolve'6 _0
  
  meta "rewrite_def" predicate resolve'7
  
  predicate resolve'8 (_0: t_I)
  
  predicate resolve'9 [@inline:trivial] (self: t_Option) =
    [%#soption] match self with
      | C_Some x -> resolve'8 x
      | C_None -> true
      end
  
  meta "rewrite_def" predicate resolve'9
  
  predicate resolve'10 [@inline:trivial] (_0: t_Option) = resolve'9 _0
  
  meta "rewrite_def" predicate resolve'10
  
  predicate completed'0 [#"07_fuse.rs" 17 4 17 35] (self: MutBorrow.t t_Fuse) =
    [%#s07_fuse'2] ((self.current).t_Fuse__iter = C_None
      \/ (exists it: MutBorrow.t t_I. completed it /\ (self.current).t_Fuse__iter = C_Some (it.current)))
    /\ (self.final).t_Fuse__iter = C_None
  
  predicate produces'0 [#"07_fuse.rs" 25 4 25 65] (self: t_Fuse) (prod: Seq.seq t_Item) (other: t_Fuse) =
    [%#s07_fuse'3] match self.t_Fuse__iter with
      | C_None -> prod = (Seq.empty: Seq.seq t_Item) /\ other.t_Fuse__iter = self.t_Fuse__iter
      | C_Some i -> match other.t_Fuse__iter with
        | C_Some i2 -> produces i prod i2
        | C_None -> false
        end
      end
  
  meta "compute_max_steps" 1000000
  
  meta "select_lsinst" "all"
  
  let rec next'0 [#"07_fuse.rs" 39 4 39 44] (self: MutBorrow.t t_Fuse) (return' (x: t_Option'0)) =
    {[@expl:next 'self' type invariant] [%#s07_fuse] inv'6 self}
    (! bb0
    [ bb0 = s0
      [ s0 = {inv'0 (self'0.current).t_Fuse__iter}
        MutBorrow.borrow_mut <t_Option> {(self'0.current).t_Fuse__iter}
          (fun (_ret: MutBorrow.t t_Option) ->
            [ &_3 <- _ret ] -{inv'0 _ret.final}-
            [ &self'0 <- { self'0 with current = { t_Fuse__iter = _ret.final } } ] s1)
      | s1 = any [ br0 -> {_3.current = C_None} (! bb2) | br1 (x0: t_I) -> {_3.current = C_Some x0} (! bb3) ] ]
    | bb3 = s0
      [ s0 = v_Some {_3.current}
          (fun (r0: t_I) ->
            {inv r0}
            MutBorrow.borrow_final <t_I> {r0} {MutBorrow.inherit_id (MutBorrow.get_id _3) 1}
              (fun (_ret: MutBorrow.t t_I) ->
                [ &iter <- _ret ] -{inv _ret.final}-
                [ &_3 <- { _3 with current = C_Some _ret.final } ] s1))
      | s1 = {inv iter.current}
        MutBorrow.borrow_final <t_I> {iter.current} {MutBorrow.get_id iter}
          (fun (_ret: MutBorrow.t t_I) ->
            [ &_7 <- _ret ] -{inv _ret.final}-
            [ &iter <- { iter with current = _ret.final } ] s2)
      | s2 = next {_7} (fun (_ret: t_Option'0) -> [ &_6 <- _ret ] s3)
      | s3 = bb5 ]
    | bb5 = s0
      [ s0 = {[@expl:type invariant] inv'1 iter} s1
      | s1 = -{resolve'0 iter}- s2
      | s2 = {[@expl:type invariant] inv'4 _3} s3
      | s3 = -{resolve'2 _3}- s4
      | s4 = any [ br0 -> {_6 = C_None'0} (! bb7) | br1 (x0: t_Item) -> {_6 = C_Some'0 x0} (! bb6) ] ]
    | bb6 = s0
      [ s0 = {[@expl:type invariant] inv'6 self'0} s1
      | s1 = -{resolve'4 self'0}- s2
      | s2 = [ &x <- _6 ] s3
      | s3 = [ &_0 <- x ] s4
      | s4 = bb15 ]
    | bb7 = s0 [ s0 = {[@expl:type invariant] inv'3 _6} s1 | s1 = -{resolve'7 _6}- s2 | s2 = bb8 ]
    | bb8 = s0 [ s0 = [ &_9 <- C_None ] s1 | s1 = bb9 ]
    | bb9 = s0
      [ s0 = {[@expl:type invariant] inv'0 (self'0.current).t_Fuse__iter} s1
      | s1 = -{resolve'10 (self'0.current).t_Fuse__iter}- s2
      | s2 = [ &self'0 <- { self'0 with current = { t_Fuse__iter = _9 } } ] s3
      | s3 = {[@expl:type invariant] inv'6 self'0} s4
      | s4 = -{resolve'4 self'0}- s5
      | s5 = bb11 ]
    | bb11 = s0 [ s0 = [ &_0 <- C_None'0 ] s1 | s1 = bb15 ]
    | bb2 = s0 [ s0 = {[@expl:type invariant] inv'4 _3} s1 | s1 = -{resolve'2 _3}- s2 | s2 = bb4 ]
    | bb4 = s0
      [ s0 = {[@expl:type invariant] inv'6 self'0} s1
      | s1 = -{resolve'4 self'0}- s2
      | s2 = [ &_0 <- C_None'0 ] s3
      | s3 = bb15 ]
    | bb15 = return''0 {_0} ]
    [ & _0: t_Option'0 = Any.any_l ()
    | & self'0: MutBorrow.t t_Fuse = self
    | & _3: MutBorrow.t t_Option = Any.any_l ()
    | & iter: MutBorrow.t t_I = Any.any_l ()
    | & _6: t_Option'0 = Any.any_l ()
    | & _7: MutBorrow.t t_I = Any.any_l ()
    | & _9: t_Option = Any.any_l ()
    | & x: t_Option'0 = Any.any_l () ])
    [ return''0 (result: t_Option'0) -> {[@expl:next result type invariant] [%#s07_fuse'0] inv'3 result}
      {[@expl:next ensures] [%#s07_fuse'1] match result with
        | C_None'0 -> completed'0 self
        | C_Some'0 v -> produces'0 self.current (Seq.singleton v) self.final
        end}
      (! return' {result}) ]
end
module M_07_fuse__qyi15189554860034455533__produces_refl [#"07_fuse.rs" 54 4 54 26] (* <Fuse<I> as common::Iterator> *)
  let%span s07_fuse = "07_fuse.rs" 53 4 53 49
  let%span s07_fuse'0 = "07_fuse.rs" 54 27 54 29
  let%span s07_fuse'1 = "07_fuse.rs" 26 8 32 9
  let%span scommon = "common.rs" 14 4 14 49
  let%span scommon'0 = "common.rs" 18 4 18 34
  let%span scommon'1 = "common.rs" 19 4 19 34
  let%span scommon'2 = "common.rs" 20 4 20 44
  
  use seq.Seq
  
  type t_I
  
  type t_Option = C_None | C_Some t_I
  
  type t_Fuse = { t_Fuse__iter: t_Option }
  
  type t_Item
  
  predicate produces [#"common.rs" 8 4 8 65] (self: t_I) (visited: Seq.seq t_Item) (o: t_I)
  
  function produces_trans [#"common.rs" 18 4 21 91] (a: t_I) (ab: Seq.seq t_Item) (b: t_I) (bc: Seq.seq t_Item) (c: t_I) : ()
  
  axiom produces_trans_spec:
    forall a: t_I, ab: Seq.seq t_Item, b: t_I, bc: Seq.seq t_Item, c: t_I. ([%#scommon'0] produces a ab b)
      -> ([%#scommon'1] produces b bc c) -> ([%#scommon'2] produces a (Seq.(++) ab bc) c)
  
  function produces_refl [#"common.rs" 14 4 15 27] (self: t_I) : ()
  
  axiom produces_refl_spec: forall self: t_I. [%#scommon] produces self (Seq.empty: Seq.seq t_Item) self
  
  predicate produces'0 [#"07_fuse.rs" 25 4 25 65] (self: t_Fuse) (prod: Seq.seq t_Item) (other: t_Fuse) =
    [%#s07_fuse'1] match self.t_Fuse__iter with
      | C_None -> prod = (Seq.empty: Seq.seq t_Item) /\ other.t_Fuse__iter = self.t_Fuse__iter
      | C_Some i -> match other.t_Fuse__iter with
        | C_Some i2 -> produces i prod i2
        | C_None -> false
        end
      end
  
  meta "compute_max_steps" 1000000
  
  meta "select_lsinst" "all"
  
  constant self : t_Fuse
  
  function produces_refl'0 [#"07_fuse.rs" 54 4 54 26] (self'0: t_Fuse) : ()
  
  goal vc_produces_refl: [@expl:produces_refl ensures] [%#s07_fuse] produces'0 self (Seq.empty: Seq.seq t_Item) self
end
module M_07_fuse__qyi15189554860034455533__produces_trans [#"07_fuse.rs" 60 4 60 90] (* <Fuse<I> as common::Iterator> *)
  let%span s07_fuse = "07_fuse.rs" 57 4 57 34
  let%span s07_fuse'0 = "07_fuse.rs" 58 4 58 34
  let%span s07_fuse'1 = "07_fuse.rs" 59 4 59 44
  let%span s07_fuse'2 = "07_fuse.rs" 60 91 60 93
  let%span s07_fuse'3 = "07_fuse.rs" 26 8 32 9
  let%span scommon = "common.rs" 14 4 14 49
  let%span scommon'0 = "common.rs" 18 4 18 34
  let%span scommon'1 = "common.rs" 19 4 19 34
  let%span scommon'2 = "common.rs" 20 4 20 44
  
  use seq.Seq
  
  type t_I
  
  type t_Option = C_None | C_Some t_I
  
  type t_Fuse = { t_Fuse__iter: t_Option }
  
  type t_Item
  
  predicate produces [#"common.rs" 8 4 8 65] (self: t_I) (visited: Seq.seq t_Item) (o: t_I)
  
  function produces_trans [#"common.rs" 18 4 21 91] (a: t_I) (ab: Seq.seq t_Item) (b: t_I) (bc: Seq.seq t_Item) (c: t_I) : ()
  
  axiom produces_trans_spec:
    forall a: t_I, ab: Seq.seq t_Item, b: t_I, bc: Seq.seq t_Item, c: t_I. ([%#scommon'0] produces a ab b)
      -> ([%#scommon'1] produces b bc c) -> ([%#scommon'2] produces a (Seq.(++) ab bc) c)
  
  function produces_refl [#"common.rs" 14 4 15 27] (self: t_I) : ()
  
  axiom produces_refl_spec: forall self: t_I. [%#scommon] produces self (Seq.empty: Seq.seq t_Item) self
  
  predicate produces'0 [#"07_fuse.rs" 25 4 25 65] (self: t_Fuse) (prod: Seq.seq t_Item) (other: t_Fuse) =
    [%#s07_fuse'3] match self.t_Fuse__iter with
      | C_None -> prod = (Seq.empty: Seq.seq t_Item) /\ other.t_Fuse__iter = self.t_Fuse__iter
      | C_Some i -> match other.t_Fuse__iter with
        | C_Some i2 -> produces i prod i2
        | C_None -> false
        end
      end
  
  meta "compute_max_steps" 1000000
  
  meta "select_lsinst" "all"
  
  constant a : t_Fuse
  
  constant ab : Seq.seq t_Item
  
  constant b : t_Fuse
  
  constant bc : Seq.seq t_Item
  
  constant c : t_Fuse
  
  function produces_trans'0 [#"07_fuse.rs" 60 4 60 90] (a'0: t_Fuse) (ab'0: Seq.seq t_Item) (b'0: t_Fuse) (bc'0: Seq.seq t_Item) (c'0: t_Fuse) : ()
  
  goal vc_produces_trans: ([%#s07_fuse] produces'0 a ab b)
    -> ([%#s07_fuse'0] produces'0 b bc c)
    -> ([@expl:produces_trans ensures] [%#s07_fuse'1] produces'0 a (Seq.(++) ab bc) c)
end
module M_07_fuse__qyi9200450106079471696__is_fused [#"07_fuse.rs" 78 4 78 62] (* <Fuse<I> as FusedIterator> *)
  let%span s07_fuse = "07_fuse.rs" 75 4 75 33
  let%span s07_fuse'0 = "07_fuse.rs" 76 15 76 44
  let%span s07_fuse'1 = "07_fuse.rs" 77 14 77 52
  let%span s07_fuse'2 = "07_fuse.rs" 78 63 78 65
  let%span s07_fuse'3 = "07_fuse.rs" 19 12 20 35
  let%span s07_fuse'4 = "07_fuse.rs" 26 8 32 9
  let%span s07_fuse'5 = "07_fuse.rs" 53 4 53 49
  let%span s07_fuse'6 = "07_fuse.rs" 54 27 54 29
  let%span s07_fuse'7 = "07_fuse.rs" 57 4 57 34
  let%span s07_fuse'8 = "07_fuse.rs" 58 4 58 34
  let%span s07_fuse'9 = "07_fuse.rs" 59 4 59 44
  let%span s07_fuse'10 = "07_fuse.rs" 60 91 60 93
  let%span scommon = "common.rs" 14 4 14 49
  let%span scommon'0 = "common.rs" 18 4 18 34
  let%span scommon'1 = "common.rs" 19 4 19 34
  let%span scommon'2 = "common.rs" 20 4 20 44
  
  use creusot.prelude.MutBorrow
  use seq.Seq
  
  type t_I
  
  type t_Option = C_None | C_Some t_I
  
  type t_Fuse = { t_Fuse__iter: t_Option }
  
  type t_Item
  
  predicate produces [#"common.rs" 8 4 8 65] (self: t_I) (visited: Seq.seq t_Item) (o: t_I)
  
  function produces_trans [#"common.rs" 18 4 21 91] (a: t_I) (ab: Seq.seq t_Item) (b: t_I) (bc: Seq.seq t_Item) (c: t_I) : ()
  
  axiom produces_trans_spec:
    forall a: t_I, ab: Seq.seq t_Item, b: t_I, bc: Seq.seq t_Item, c: t_I. ([%#scommon'0] produces a ab b)
      -> ([%#scommon'1] produces b bc c) -> ([%#scommon'2] produces a (Seq.(++) ab bc) c)
  
  function produces_refl [#"common.rs" 14 4 15 27] (self: t_I) : ()
  
  axiom produces_refl_spec: forall self: t_I. [%#scommon] produces self (Seq.empty: Seq.seq t_Item) self
  
  predicate produces'0 [#"07_fuse.rs" 25 4 25 65] (self: t_Fuse) (prod: Seq.seq t_Item) (other: t_Fuse) =
    [%#s07_fuse'4] match self.t_Fuse__iter with
      | C_None -> prod = (Seq.empty: Seq.seq t_Item) /\ other.t_Fuse__iter = self.t_Fuse__iter
      | C_Some i -> match other.t_Fuse__iter with
        | C_Some i2 -> produces i prod i2
        | C_None -> false
        end
      end
  
  function produces_trans'0 [#"07_fuse.rs" 60 4 60 90] (a: t_Fuse) (ab: Seq.seq t_Item) (b: t_Fuse) (bc: Seq.seq t_Item) (c: t_Fuse) : ()
   = [%#s07_fuse'10] ()
  
  axiom produces_trans_spec'0:
    forall a: t_Fuse, ab: Seq.seq t_Item, b: t_Fuse, bc: Seq.seq t_Item, c: t_Fuse. ([%#s07_fuse'7] produces'0 a ab b)
      -> ([%#s07_fuse'8] produces'0 b bc c) -> ([%#s07_fuse'9] produces'0 a (Seq.(++) ab bc) c)
  
  function produces_refl'0 [#"07_fuse.rs" 54 4 54 26] (self: t_Fuse) : () = [%#s07_fuse'6] ()
  
  axiom produces_refl_spec'0: forall self: t_Fuse. [%#s07_fuse'5] produces'0 self (Seq.empty: Seq.seq t_Item) self
  
  predicate completed [#"common.rs" 11 4 11 36] (self: MutBorrow.t t_I)
  
  predicate completed'0 [#"07_fuse.rs" 17 4 17 35] (self: MutBorrow.t t_Fuse) =
    [%#s07_fuse'3] ((self.current).t_Fuse__iter = C_None
      \/ (exists it: MutBorrow.t t_I. completed it /\ (self.current).t_Fuse__iter = C_Some (it.current)))
    /\ (self.final).t_Fuse__iter = C_None
  
  meta "compute_max_steps" 1000000
  
  meta "select_lsinst" "all"
  
  constant self : MutBorrow.t t_Fuse
  
  constant steps : Seq.seq t_Item
  
  constant next : t_Fuse
  
  function is_fused [#"07_fuse.rs" 78 4 78 62] (self'0: MutBorrow.t t_Fuse) (steps'0: Seq.seq t_Item) (next'0: t_Fuse) : ()
  
  goal vc_is_fused: ([%#s07_fuse] completed'0 self)
    -> ([%#s07_fuse'0] produces'0 self.final steps next)
    -> ([@expl:is_fused ensures] [%#s07_fuse'1] steps = (Seq.empty: Seq.seq t_Item) /\ self.final = next)
end
module M_07_fuse__qyi12895370763345050582__resolve_coherence__refines [#"07_fuse.rs" 8 9 8 16] (* <Fuse<I> as creusot_contracts::Resolve> *)
  let%span s07_fuse = "07_fuse.rs" 8 9 8 16
  let%span s07_fuse'0 = "07_fuse.rs" 10 4 10 23
<<<<<<< HEAD
  let%span soption = "../../../creusot-contracts/src/std/option.rs" 760 8 763 9
=======
  let%span soption = "../../../creusot-contracts/src/std/option.rs" 787 8 790 9
>>>>>>> 46c4bce5
  
  type t_I
  
  type t_Option = C_None | C_Some t_I
  
  type t_Fuse = { t_Fuse__iter: t_Option }
  
  predicate resolve (_0: t_I)
  
  predicate resolve'0 [@inline:trivial] (self: t_Option) =
    [%#soption] match self with
      | C_Some x -> resolve x
      | C_None -> true
      end
  
  meta "rewrite_def" predicate resolve'0
  
  predicate resolve'1 [@inline:trivial] (_0: t_Option) = resolve'0 _0
  
  meta "rewrite_def" predicate resolve'1
  
  predicate structural_resolve (_0: t_Fuse) =
    match _0 with
      | {t_Fuse__iter = x0} -> resolve'1 x0
      end
  
  predicate inv (_0: t_I)
  
  predicate inv'0 (_0: t_Option)
  
  axiom inv_axiom [@rewrite]: forall x: t_Option [inv'0 x]. inv'0 x
      = match x with
        | C_None -> true
        | C_Some a_0 -> inv a_0
        end
  
  predicate inv'1 (_0: t_Fuse)
  
  axiom inv_axiom'0 [@rewrite]: forall x: t_Fuse [inv'1 x]. inv'1 x
      = match x with
        | {t_Fuse__iter = iter} -> inv'0 iter
        end
  
  predicate resolve'2 [#"07_fuse.rs" 8 9 8 16] (self: t_Fuse) = [%#s07_fuse'0] resolve'1 self.t_Fuse__iter
  
  meta "compute_max_steps" 1000000
  
  meta "select_lsinst" "all"
  
  goal refines: [%#s07_fuse] forall self: t_Fuse. structural_resolve self /\ inv'1 self
      -> structural_resolve self /\ (forall result: (). resolve'2 self -> resolve'2 self)
end
module M_07_fuse__qyi15189554860034455533__produces_trans__refines [#"07_fuse.rs" 60 4 60 90] (* <Fuse<I> as common::Iterator> *)
  let%span s07_fuse = "07_fuse.rs" 60 4 60 90
  let%span s07_fuse'0 = "07_fuse.rs" 26 8 32 9
  let%span scommon = "common.rs" 14 4 14 49
  let%span scommon'0 = "common.rs" 18 4 18 34
  let%span scommon'1 = "common.rs" 19 4 19 34
  let%span scommon'2 = "common.rs" 20 4 20 44
  
  use seq.Seq
  
  type t_I
  
  type t_Option = C_None | C_Some t_I
  
  type t_Fuse = { t_Fuse__iter: t_Option }
  
  type t_Item
  
  predicate produces [#"common.rs" 8 4 8 65] (self: t_I) (visited: Seq.seq t_Item) (o: t_I)
  
  function produces_trans [#"common.rs" 18 4 21 91] (a: t_I) (ab: Seq.seq t_Item) (b: t_I) (bc: Seq.seq t_Item) (c: t_I) : ()
  
  axiom produces_trans_spec:
    forall a: t_I, ab: Seq.seq t_Item, b: t_I, bc: Seq.seq t_Item, c: t_I. ([%#scommon'0] produces a ab b)
      -> ([%#scommon'1] produces b bc c) -> ([%#scommon'2] produces a (Seq.(++) ab bc) c)
  
  function produces_refl [#"common.rs" 14 4 15 27] (self: t_I) : ()
  
  axiom produces_refl_spec: forall self: t_I. [%#scommon] produces self (Seq.empty: Seq.seq t_Item) self
  
  predicate produces'0 [#"07_fuse.rs" 25 4 25 65] (self: t_Fuse) (prod: Seq.seq t_Item) (other: t_Fuse) =
    [%#s07_fuse'0] match self.t_Fuse__iter with
      | C_None -> prod = (Seq.empty: Seq.seq t_Item) /\ other.t_Fuse__iter = self.t_Fuse__iter
      | C_Some i -> match other.t_Fuse__iter with
        | C_Some i2 -> produces i prod i2
        | C_None -> false
        end
      end
  
  meta "compute_max_steps" 1000000
  
  meta "select_lsinst" "all"
  
  goal refines:
    [%#s07_fuse] forall a: t_Fuse. forall ab: Seq.seq t_Item. forall b: t_Fuse. forall bc: Seq.seq t_Item. forall c: t_Fuse. produces'0 b bc c
                /\ produces'0 a ab b
              -> produces'0 b bc c
              /\ produces'0 a ab b
              /\ (forall result: (). produces'0 a (Seq.(++) ab bc) c -> produces'0 a (Seq.(++) ab bc) c)
end
module M_07_fuse__qyi15189554860034455533__produces_refl__refines [#"07_fuse.rs" 54 4 54 26] (* <Fuse<I> as common::Iterator> *)
  let%span s07_fuse = "07_fuse.rs" 54 4 54 26
  let%span s07_fuse'0 = "07_fuse.rs" 26 8 32 9
  let%span scommon = "common.rs" 14 4 14 49
  let%span scommon'0 = "common.rs" 18 4 18 34
  let%span scommon'1 = "common.rs" 19 4 19 34
  let%span scommon'2 = "common.rs" 20 4 20 44
  
  use seq.Seq
  
  type t_I
  
  type t_Option = C_None | C_Some t_I
  
  type t_Fuse = { t_Fuse__iter: t_Option }
  
  type t_Item
  
  predicate produces [#"common.rs" 8 4 8 65] (self: t_I) (visited: Seq.seq t_Item) (o: t_I)
  
  function produces_trans [#"common.rs" 18 4 21 91] (a: t_I) (ab: Seq.seq t_Item) (b: t_I) (bc: Seq.seq t_Item) (c: t_I) : ()
  
  axiom produces_trans_spec:
    forall a: t_I, ab: Seq.seq t_Item, b: t_I, bc: Seq.seq t_Item, c: t_I. ([%#scommon'0] produces a ab b)
      -> ([%#scommon'1] produces b bc c) -> ([%#scommon'2] produces a (Seq.(++) ab bc) c)
  
  function produces_refl [#"common.rs" 14 4 15 27] (self: t_I) : ()
  
  axiom produces_refl_spec: forall self: t_I. [%#scommon] produces self (Seq.empty: Seq.seq t_Item) self
  
  predicate produces'0 [#"07_fuse.rs" 25 4 25 65] (self: t_Fuse) (prod: Seq.seq t_Item) (other: t_Fuse) =
    [%#s07_fuse'0] match self.t_Fuse__iter with
      | C_None -> prod = (Seq.empty: Seq.seq t_Item) /\ other.t_Fuse__iter = self.t_Fuse__iter
      | C_Some i -> match other.t_Fuse__iter with
        | C_Some i2 -> produces i prod i2
        | C_None -> false
        end
      end
  
  meta "compute_max_steps" 1000000
  
  meta "select_lsinst" "all"
  
  goal refines: [%#s07_fuse] forall self: t_Fuse. forall result: (). produces'0 self (Seq.empty: Seq.seq t_Item) self
        -> produces'0 self (Seq.empty: Seq.seq t_Item) self
end
module M_07_fuse__qyi15189554860034455533__next__refines [#"07_fuse.rs" 39 4 39 44] (* <Fuse<I> as common::Iterator> *)
  let%span s07_fuse = "07_fuse.rs" 39 4 39 44
  let%span s07_fuse'0 = "07_fuse.rs" 19 12 20 35
  let%span s07_fuse'1 = "07_fuse.rs" 26 8 32 9
  let%span scommon = "common.rs" 14 4 14 49
  let%span scommon'0 = "common.rs" 18 4 18 34
  let%span scommon'1 = "common.rs" 19 4 19 34
  let%span scommon'2 = "common.rs" 20 4 20 44
  let%span sinvariant = "../../../creusot-contracts/src/invariant.rs" 100 20 100 44
  
  use creusot.prelude.MutBorrow
  use seq.Seq
  
  type t_I
  
  type t_Option = C_None | C_Some t_I
  
  type t_Fuse = { t_Fuse__iter: t_Option }
  
  predicate inv (_0: t_I)
  
  predicate inv'0 (_0: t_Option)
  
  axiom inv_axiom [@rewrite]: forall x: t_Option [inv'0 x]. inv'0 x
      = match x with
        | C_None -> true
        | C_Some a_0 -> inv a_0
        end
  
  predicate inv'1 (_0: t_Fuse)
  
  axiom inv_axiom'0 [@rewrite]: forall x: t_Fuse [inv'1 x]. inv'1 x
      = match x with
        | {t_Fuse__iter = iter} -> inv'0 iter
        end
  
  predicate invariant' [@inline:trivial] (self: MutBorrow.t t_Fuse) =
    [%#sinvariant] inv'1 self.current /\ inv'1 self.final
  
  meta "rewrite_def" predicate invariant'
  
  predicate inv'2 (_0: MutBorrow.t t_Fuse)
  
  axiom inv_axiom'1 [@rewrite]: forall x: MutBorrow.t t_Fuse [inv'2 x]. inv'2 x = invariant' x
  
  type t_Item
  
  predicate produces [#"common.rs" 8 4 8 65] (self: t_I) (visited: Seq.seq t_Item) (o: t_I)
  
  function produces_trans [#"common.rs" 18 4 21 91] (a: t_I) (ab: Seq.seq t_Item) (b: t_I) (bc: Seq.seq t_Item) (c: t_I) : ()
  
  axiom produces_trans_spec:
    forall a: t_I, ab: Seq.seq t_Item, b: t_I, bc: Seq.seq t_Item, c: t_I. ([%#scommon'0] produces a ab b)
      -> ([%#scommon'1] produces b bc c) -> ([%#scommon'2] produces a (Seq.(++) ab bc) c)
  
  function produces_refl [#"common.rs" 14 4 15 27] (self: t_I) : ()
  
  axiom produces_refl_spec: forall self: t_I. [%#scommon] produces self (Seq.empty: Seq.seq t_Item) self
  
  type t_Option'0 = C_None'0 | C_Some'0 t_Item
  
  predicate completed [#"common.rs" 11 4 11 36] (self: MutBorrow.t t_I)
  
  predicate completed'0 [#"07_fuse.rs" 17 4 17 35] (self: MutBorrow.t t_Fuse) =
    [%#s07_fuse'0] ((self.current).t_Fuse__iter = C_None
      \/ (exists it: MutBorrow.t t_I. completed it /\ (self.current).t_Fuse__iter = C_Some (it.current)))
    /\ (self.final).t_Fuse__iter = C_None
  
  predicate produces'0 [#"07_fuse.rs" 25 4 25 65] (self: t_Fuse) (prod: Seq.seq t_Item) (other: t_Fuse) =
    [%#s07_fuse'1] match self.t_Fuse__iter with
      | C_None -> prod = (Seq.empty: Seq.seq t_Item) /\ other.t_Fuse__iter = self.t_Fuse__iter
      | C_Some i -> match other.t_Fuse__iter with
        | C_Some i2 -> produces i prod i2
        | C_None -> false
        end
      end
  
  predicate inv'3 (_0: t_Item)
  
  predicate inv'4 (_0: t_Option'0)
  
  axiom inv_axiom'2 [@rewrite]: forall x: t_Option'0 [inv'4 x]. inv'4 x
      = match x with
        | C_None'0 -> true
        | C_Some'0 a_0 -> inv'3 a_0
        end
  
  meta "compute_max_steps" 1000000
  
  meta "select_lsinst" "all"
  
  goal refines: [%#s07_fuse] forall self: MutBorrow.t t_Fuse. inv'2 self
      -> inv'2 self
      /\ (forall result: t_Option'0. match result with
              | C_None'0 -> completed'0 self
              | C_Some'0 v -> produces'0 self.current (Seq.singleton v) self.final
              end
          /\ inv'4 result
        -> match result with
            | C_None'0 -> completed'0 self
            | C_Some'0 v -> produces'0 self.current (Seq.singleton v) self.final
            end
        /\ inv'4 result)
end
module M_07_fuse__qyi9200450106079471696__is_fused__refines [#"07_fuse.rs" 78 4 78 62] (* <Fuse<I> as FusedIterator> *)
  let%span s07_fuse = "07_fuse.rs" 78 4 78 62
  let%span s07_fuse'0 = "07_fuse.rs" 26 8 32 9
  let%span s07_fuse'1 = "07_fuse.rs" 19 12 20 35
  let%span s07_fuse'2 = "07_fuse.rs" 53 4 53 49
  let%span s07_fuse'3 = "07_fuse.rs" 54 27 54 29
  let%span s07_fuse'4 = "07_fuse.rs" 57 4 57 34
  let%span s07_fuse'5 = "07_fuse.rs" 58 4 58 34
  let%span s07_fuse'6 = "07_fuse.rs" 59 4 59 44
  let%span s07_fuse'7 = "07_fuse.rs" 60 91 60 93
  let%span scommon = "common.rs" 14 4 14 49
  let%span scommon'0 = "common.rs" 18 4 18 34
  let%span scommon'1 = "common.rs" 19 4 19 34
  let%span scommon'2 = "common.rs" 20 4 20 44
  
  use seq.Seq
  use creusot.prelude.MutBorrow
  
  type t_I
  
  type t_Option = C_None | C_Some t_I
  
  type t_Fuse = { t_Fuse__iter: t_Option }
  
  type t_Item
  
  predicate produces [#"common.rs" 8 4 8 65] (self: t_I) (visited: Seq.seq t_Item) (o: t_I)
  
  function produces_trans [#"common.rs" 18 4 21 91] (a: t_I) (ab: Seq.seq t_Item) (b: t_I) (bc: Seq.seq t_Item) (c: t_I) : ()
  
  axiom produces_trans_spec:
    forall a: t_I, ab: Seq.seq t_Item, b: t_I, bc: Seq.seq t_Item, c: t_I. ([%#scommon'0] produces a ab b)
      -> ([%#scommon'1] produces b bc c) -> ([%#scommon'2] produces a (Seq.(++) ab bc) c)
  
  function produces_refl [#"common.rs" 14 4 15 27] (self: t_I) : ()
  
  axiom produces_refl_spec: forall self: t_I. [%#scommon] produces self (Seq.empty: Seq.seq t_Item) self
  
  predicate produces'0 [#"07_fuse.rs" 25 4 25 65] (self: t_Fuse) (prod: Seq.seq t_Item) (other: t_Fuse) =
    [%#s07_fuse'0] match self.t_Fuse__iter with
      | C_None -> prod = (Seq.empty: Seq.seq t_Item) /\ other.t_Fuse__iter = self.t_Fuse__iter
      | C_Some i -> match other.t_Fuse__iter with
        | C_Some i2 -> produces i prod i2
        | C_None -> false
        end
      end
  
  function produces_trans'0 [#"07_fuse.rs" 60 4 60 90] (a: t_Fuse) (ab: Seq.seq t_Item) (b: t_Fuse) (bc: Seq.seq t_Item) (c: t_Fuse) : ()
   = [%#s07_fuse'7] ()
  
  axiom produces_trans_spec'0:
    forall a: t_Fuse, ab: Seq.seq t_Item, b: t_Fuse, bc: Seq.seq t_Item, c: t_Fuse. ([%#s07_fuse'4] produces'0 a ab b)
      -> ([%#s07_fuse'5] produces'0 b bc c) -> ([%#s07_fuse'6] produces'0 a (Seq.(++) ab bc) c)
  
  function produces_refl'0 [#"07_fuse.rs" 54 4 54 26] (self: t_Fuse) : () = [%#s07_fuse'3] ()
  
  axiom produces_refl_spec'0: forall self: t_Fuse. [%#s07_fuse'2] produces'0 self (Seq.empty: Seq.seq t_Item) self
  
  predicate completed [#"common.rs" 11 4 11 36] (self: MutBorrow.t t_I)
  
  predicate completed'0 [#"07_fuse.rs" 17 4 17 35] (self: MutBorrow.t t_Fuse) =
    [%#s07_fuse'1] ((self.current).t_Fuse__iter = C_None
      \/ (exists it: MutBorrow.t t_I. completed it /\ (self.current).t_Fuse__iter = C_Some (it.current)))
    /\ (self.final).t_Fuse__iter = C_None
  
  meta "compute_max_steps" 1000000
  
  meta "select_lsinst" "all"
  
  goal refines:
    [%#s07_fuse] forall self: MutBorrow.t t_Fuse. forall steps: Seq.seq t_Item. forall next: t_Fuse. produces'0 self.final steps next
            /\ completed'0 self
          -> produces'0 self.final steps next
          /\ completed'0 self
          /\ (forall result: (). steps = (Seq.empty: Seq.seq t_Item) /\ self.final = next
            -> steps = (Seq.empty: Seq.seq t_Item) /\ self.final = next)
end<|MERGE_RESOLUTION|>--- conflicted
+++ resolved
@@ -2,11 +2,7 @@
   let%span s07_fuse = "07_fuse.rs" 8 9 8 16
   let%span s07_fuse'0 = "07_fuse.rs" 8 9 8 16
   let%span s07_fuse'1 = "07_fuse.rs" 10 4 10 23
-<<<<<<< HEAD
-  let%span soption = "../../../creusot-contracts/src/std/option.rs" 760 8 763 9
-=======
-  let%span soption = "../../../creusot-contracts/src/std/option.rs" 787 8 790 9
->>>>>>> 46c4bce5
+  let%span soption = "../../../creusot-contracts/src/std/option.rs" 772 8 775 9
   
   type t_I
   
@@ -53,17 +49,13 @@
   let%span s07_fuse'2 = "07_fuse.rs" 19 12 20 35
   let%span s07_fuse'3 = "07_fuse.rs" 26 8 32 9
   let%span s07_fuse'4 = "07_fuse.rs" 1 0 27 4
-<<<<<<< HEAD
-  let%span soption = "../../../creusot-contracts/src/std/option.rs" 760 8 763 9
-=======
-  let%span soption = "../../../creusot-contracts/src/std/option.rs" 787 8 790 9
->>>>>>> 46c4bce5
+  let%span soption = "../../../creusot-contracts/src/std/option.rs" 772 8 775 9
   let%span scommon = "common.rs" 14 4 14 49
   let%span scommon'0 = "common.rs" 18 4 18 34
   let%span scommon'1 = "common.rs" 19 4 19 34
   let%span scommon'2 = "common.rs" 20 4 20 44
   let%span sresolve = "../../../creusot-contracts/src/resolve.rs" 44 20 44 34
-  let%span sinvariant = "../../../creusot-contracts/src/invariant.rs" 100 20 100 44
+  let%span sinvariant = "../../../creusot-contracts/src/invariant.rs" 99 20 99 44
   
   use creusot.prelude.MutBorrow
   use seq.Seq
@@ -507,11 +499,7 @@
 module M_07_fuse__qyi12895370763345050582__resolve_coherence__refines [#"07_fuse.rs" 8 9 8 16] (* <Fuse<I> as creusot_contracts::Resolve> *)
   let%span s07_fuse = "07_fuse.rs" 8 9 8 16
   let%span s07_fuse'0 = "07_fuse.rs" 10 4 10 23
-<<<<<<< HEAD
-  let%span soption = "../../../creusot-contracts/src/std/option.rs" 760 8 763 9
-=======
-  let%span soption = "../../../creusot-contracts/src/std/option.rs" 787 8 790 9
->>>>>>> 46c4bce5
+  let%span soption = "../../../creusot-contracts/src/std/option.rs" 772 8 775 9
   
   type t_I
   
@@ -668,7 +656,7 @@
   let%span scommon'0 = "common.rs" 18 4 18 34
   let%span scommon'1 = "common.rs" 19 4 19 34
   let%span scommon'2 = "common.rs" 20 4 20 44
-  let%span sinvariant = "../../../creusot-contracts/src/invariant.rs" 100 20 100 44
+  let%span sinvariant = "../../../creusot-contracts/src/invariant.rs" 99 20 99 44
   
   use creusot.prelude.MutBorrow
   use seq.Seq
