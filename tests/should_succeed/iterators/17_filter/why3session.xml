<?xml version="1.0" encoding="UTF-8"?>
<!DOCTYPE why3session PUBLIC "-//Why3//proof session v5//EN"
"https://www.why3.org/why3session.dtd">
<why3session shape_version="6">
<prover id="0" name="Z3" version="4.12.4" timelimit="5" steplimit="0" memlimit="1000"/>
<prover id="1" name="Alt-Ergo" version="2.6.0" timelimit="5" steplimit="0" memlimit="1000"/>
<prover id="2" name="CVC4" version="1.8" timelimit="5" steplimit="0" memlimit="1000"/>
<prover id="3" name="CVC5" version="1.0.5" timelimit="5" steplimit="0" memlimit="1000"/>
<file format="coma" proved="true">
<path name=".."/><path name="17_filter.coma"/>
<theory name="M_17_filter__qyi4935072013270782883__resolve_coherence__refines" proved="true">
 <goal name="refines" proved="true">
 <proof prover="1"><result status="valid" time="0.010001" steps="2"/></proof>
 </goal>
</theory>
<theory name="M_17_filter__qyi4935072013270782883__resolve_coherence" proved="true">
 <goal name="vc_resolve_coherence" proved="true">
 <proof prover="0"><result status="valid" time="0.011302" steps="108"/></proof>
 </goal>
</theory>
<theory name="M_17_filter__qyi6180221713105948918__produces_refl__refines" proved="true">
 <goal name="refines" proved="true">
 <proof prover="0"><result status="valid" time="0.110345" steps="1129"/></proof>
 </goal>
</theory>
<theory name="M_17_filter__qyi6180221713105948918__produces_refl" proved="true">
 <goal name="vc_produces_refl" proved="true">
 <proof prover="0"><result status="valid" time="0.023759" steps="32266"/></proof>
 </goal>
</theory>
<theory name="M_17_filter__qyi6180221713105948918__produces_trans__refines" proved="true">
 <goal name="refines" proved="true">
 <proof prover="3"><result status="valid" time="0.022813" steps="1770"/></proof>
 </goal>
</theory>
<theory name="M_17_filter__qyi6180221713105948918__produces_trans" proved="true">
 <goal name="vc_produces_trans" proved="true">
 <transf name="unfold" proved="true" arg1="produces&#39;0">
  <goal name="vc_produces_trans.0" proved="true">
  <transf name="split_vc" proved="true" >
   <goal name="vc_produces_trans.0.0" proved="true">
   <proof prover="3"><result status="valid" time="0.036032" steps="4177"/></proof>
   </goal>
   <goal name="vc_produces_trans.0.1" proved="true">
   <transf name="destruct_rec" proved="true" arg1="H3">
    <goal name="vc_produces_trans.0.1.0" expl="destruct premise" proved="true">
    <proof prover="1"><result status="valid" time="0.010507" steps="4"/></proof>
    </goal>
    <goal name="vc_produces_trans.0.1.1" proved="true">
    <transf name="destruct_rec" proved="true" arg1="H1">
     <goal name="vc_produces_trans.0.1.1.0" expl="destruct premise" proved="true">
     <proof prover="1"><result status="valid" time="0.028061" steps="8"/></proof>
     </goal>
     <goal name="vc_produces_trans.0.1.1.1" proved="true">
     <transf name="exists" proved="true" arg1="(s1++s)">
      <goal name="vc_produces_trans.0.1.1.1.0" proved="true">
      <transf name="exists" proved="true" arg1="(fun i -&gt; if i &lt; length ab then f1 i else (f (i - length ab) + length s1))">
       <goal name="vc_produces_trans.0.1.1.1.0.0" proved="true">
       <transf name="split_vc" proved="true" >
        <goal name="vc_produces_trans.0.1.1.1.0.0.0" proved="true">
        <proof prover="2"><result status="valid" time="0.028923" steps="5650"/></proof>
        </goal>
        <goal name="vc_produces_trans.0.1.1.1.0.0.1" proved="true">
        <proof prover="2"><result status="valid" time="0.041190" steps="7038"/></proof>
        </goal>
        <goal name="vc_produces_trans.0.1.1.1.0.0.2" proved="true">
        <proof prover="2"><result status="valid" time="0.048508" steps="8544"/></proof>
        </goal>
        <goal name="vc_produces_trans.0.1.1.1.0.0.3" proved="true">
        <proof prover="3"><result status="valid" time="0.046961" steps="5282"/></proof>
        </goal>
        <goal name="vc_produces_trans.0.1.1.1.0.0.4" proved="true">
        <proof prover="2"><result status="valid" time="0.056215" steps="9257"/></proof>
        </goal>
        <goal name="vc_produces_trans.0.1.1.1.0.0.5" proved="true">
        <proof prover="3"><result status="valid" time="0.060729" steps="7866"/></proof>
        </goal>
        <goal name="vc_produces_trans.0.1.1.1.0.0.6" proved="true">
        <transf name="case" proved="true" arg1="(i &lt; length s1)">
         <goal name="vc_produces_trans.0.1.1.1.0.0.6.0" expl="true case" proved="true">
         <proof prover="3"><result status="valid" time="0.032276" steps="7678"/></proof>
         </goal>
         <goal name="vc_produces_trans.0.1.1.1.0.0.6.1" expl="false case" proved="true">
         <transf name="instantiate" proved="true" arg1="H4" arg2="(i-length s1)">
          <goal name="vc_produces_trans.0.1.1.1.0.0.6.1.0" expl="false case" proved="true">
          <transf name="replace" proved="true" arg1="(b.t_Filter__func)" arg2="(a.t_Filter__func)" arg3="in" arg4="Hinst">
           <goal name="vc_produces_trans.0.1.1.1.0.0.6.1.0.0" expl="false case" proved="true">
           <proof prover="1"><result status="valid" time="0.014557" steps="204"/></proof>
           </goal>
           <goal name="vc_produces_trans.0.1.1.1.0.0.6.1.0.1" expl="equality hypothesis" proved="true">
           <proof prover="2"><result status="valid" time="0.023954" steps="6054"/></proof>
           </goal>
          </transf>
          </goal>
         </transf>
         </goal>
        </transf>
        </goal>
       </transf>
       </goal>
      </transf>
      </goal>
     </transf>
     </goal>
    </transf>
    </goal>
   </transf>
   </goal>
  </transf>
  </goal>
 </transf>
 </goal>
</theory>
<theory name="M_17_filter__qyi6180221713105948918__next__refines" proved="true">
 <goal name="refines" proved="true">
 <proof prover="2"><result status="valid" time="0.020849" steps="4978"/></proof>
 </goal>
</theory>
<theory name="M_17_filter__qyi6180221713105948918__next" proved="true">
 <goal name="vc_next&#39;0" proved="true">
 <transf name="split_vc" proved="true" >
  <goal name="vc_next&#39;0.0" expl="loop invariant #0" proved="true">
  <proof prover="2"><result status="valid" time="0.080660" steps="6919"/></proof>
  </goal>
  <goal name="vc_next&#39;0.1" expl="loop invariant #2" proved="true">
  <proof prover="1"><result status="valid" time="0.021449" steps="10"/></proof>
  </goal>
  <goal name="vc_next&#39;0.2" expl="loop invariant #3" proved="true">
  <proof prover="2"><result status="valid" time="0.041129" steps="7645"/></proof>
  </goal>
  <goal name="vc_next&#39;0.3" expl="loop invariant #4" proved="true">
  <proof prover="1"><result status="valid" time="0.024887" steps="8"/></proof>
  </goal>
  <goal name="vc_next&#39;0.4" proved="true">
  <proof prover="0"><result status="valid" time="0.008668" steps="25550"/></proof>
  </goal>
  <goal name="vc_next&#39;0.5" expl="next requires" proved="true">
  <proof prover="3"><result status="valid" time="0.033824" steps="4759"/></proof>
  </goal>
  <goal name="vc_next&#39;0.6" expl="type invariant" proved="true">
  <proof prover="1"><result status="valid" time="0.011883" steps="30"/></proof>
  </goal>
  <goal name="vc_next&#39;0.7" expl="type invariant" proved="true">
  <proof prover="3"><result status="valid" time="0.026193" steps="5352"/></proof>
  </goal>
  <goal name="vc_next&#39;0.8" expl="next result type invariant" proved="true">
  <proof prover="3"><result status="valid" time="0.060684" steps="4409"/></proof>
  </goal>
  <goal name="vc_next&#39;0.9" expl="next ensures" proved="true">
  <proof prover="1"><result status="valid" time="0.026453" steps="96"/></proof>
  </goal>
  <goal name="vc_next&#39;0.10" expl="assertion" proved="true">
  <transf name="use_th" proved="true" arg1="seq.FreeMonoid">
   <goal name="vc_next&#39;0.10.0" expl="assertion" proved="true">
   <proof prover="0"><result status="valid" time="0.017811" steps="59965"/></proof>
   </goal>
  </transf>
  </goal>
  <goal name="vc_next&#39;0.11" proved="true">
  <proof prover="2"><result status="valid" time="0.034848" steps="10451"/></proof>
  </goal>
  <goal name="vc_next&#39;0.12" expl="call_mut &#39;self_&#39; type invariant" proved="true">
  <proof prover="3"><result status="valid" time="0.041927" steps="4699"/></proof>
  </goal>
  <goal name="vc_next&#39;0.13" expl="call_mut &#39;arg&#39; type invariant" proved="true">
  <proof prover="1"><result status="valid" time="0.008199" steps="111"/></proof>
  </goal>
  <goal name="vc_next&#39;0.14" expl="call_mut requires" proved="true">
  <proof prover="0"><result status="valid" time="0.008675" steps="38475"/></proof>
  </goal>
  <goal name="vc_next&#39;0.15" expl="type invariant" proved="true">
  <proof prover="1"><result status="valid" time="0.031935" steps="110"/></proof>
  </goal>
  <goal name="vc_next&#39;0.16" expl="mut invariant" proved="true">
  <proof prover="2"><result status="valid" time="0.049146" steps="8564"/></proof>
  </goal>
  <goal name="vc_next&#39;0.17" expl="loop invariant #0" proved="true">
  <proof prover="2"><result status="valid" time="0.130141" steps="11584"/></proof>
  </goal>
  <goal name="vc_next&#39;0.18" expl="loop invariant #1" proved="true">
  <proof prover="3"><result status="valid" time="0.129445" steps="5875"/></proof>
  </goal>
  <goal name="vc_next&#39;0.19" expl="loop invariant #2" proved="true">
  <proof prover="3"><result status="valid" time="0.022497" steps="6783"/></proof>
  </goal>
  <goal name="vc_next&#39;0.20" expl="loop invariant #3" proved="true">
  <proof prover="1"><result status="valid" time="0.017063" steps="42"/></proof>
  </goal>
  <goal name="vc_next&#39;0.21" expl="loop invariant #4" proved="true">
  <proof prover="2"><result status="valid" time="0.044338" steps="8677"/></proof>
  </goal>
  <goal name="vc_next&#39;0.22" expl="type invariant" proved="true">
  <proof prover="3"><result status="valid" time="0.024343" steps="5822"/></proof>
  </goal>
  <goal name="vc_next&#39;0.23" expl="next result type invariant" proved="true">
  <proof prover="2"><result status="valid" time="0.032559" steps="8591"/></proof>
  </goal>
  <goal name="vc_next&#39;0.24" expl="next ensures" proved="true">
  <transf name="inline_goal" proved="true" >
   <goal name="vc_next&#39;0.24.0" expl="next ensures" proved="true">
   <transf name="split_vc" proved="true" >
    <goal name="vc_next&#39;0.24.0.0" expl="next ensures" proved="true">
    <proof prover="2"><result status="valid" time="0.022860" steps="8741"/></proof>
    </goal>
    <goal name="vc_next&#39;0.24.0.1" expl="next ensures" proved="true">
    <transf name="exists" proved="true" arg1="(snoc produced field_0)">
     <goal name="vc_next&#39;0.24.0.1.0" proved="true">
     <transf name="exists" proved="true" arg1="(fun (_ : int) -&gt; length produced)">
      <goal name="vc_next&#39;0.24.0.1.0.0" proved="true">
      <transf name="split_vc" proved="true" >
       <goal name="vc_next&#39;0.24.0.1.0.0.0" proved="true">
       <proof prover="3"><result status="valid" time="0.020345" steps="4401"/></proof>
       </goal>
       <goal name="vc_next&#39;0.24.0.1.0.0.1" proved="true">
       <proof prover="1"><result status="valid" time="0.016014" steps="115"/></proof>
       </goal>
       <goal name="vc_next&#39;0.24.0.1.0.0.2" proved="true">
       <proof prover="3"><result status="valid" time="0.139397" steps="6598"/></proof>
       </goal>
       <goal name="vc_next&#39;0.24.0.1.0.0.3" proved="true">
       <proof prover="2"><result status="valid" time="0.030018" steps="10599"/></proof>
       </goal>
       <goal name="vc_next&#39;0.24.0.1.0.0.4" proved="true">
       <proof prover="1"><result status="valid" time="0.021269" steps="69"/></proof>
       </goal>
       <goal name="vc_next&#39;0.24.0.1.0.0.5" proved="true">
       <proof prover="3"><result status="valid" time="0.027943" steps="6897"/></proof>
       </goal>
       <goal name="vc_next&#39;0.24.0.1.0.0.6" proved="true">
       <transf name="exists" proved="true" arg1="0">
        <goal name="vc_next&#39;0.24.0.1.0.0.6.0" proved="true">
        <proof prover="2"><result status="valid" time="0.032098" steps="11833"/></proof>
        </goal>
       </transf>
       </goal>
      </transf>
      </goal>
     </transf>
     </goal>
    </transf>
    </goal>
   </transf>
   </goal>
  </transf>
  </goal>
  <goal name="vc_next&#39;0.25" proved="true">
  <proof prover="1"><result status="valid" time="0.021372" steps="25"/></proof>
  </goal>
 </transf>
 </goal>
</theory>
<theory name="M_17_filter__filter" proved="true">
 <goal name="vc_filter" proved="true">
 <proof prover="0"><result status="valid" time="0.000001" steps="15534"/></proof>
 </goal>
</theory>
<theory name="M_17_filter__less_than" proved="true">
 <goal name="vc_closure2" proved="true">
 <proof prover="3"><result status="valid" time="0.021182" steps="4012"/></proof>
 </goal>
 <goal name="vc_less_than" proved="true">
 <transf name="split_vc" proved="true" >
  <goal name="vc_less_than.0" expl="filter requires #0" proved="true">
  <proof prover="1"><result status="valid" time="0.016673" steps="12"/></proof>
  </goal>
  <goal name="vc_less_than.1" expl="filter requires #1" proved="true">
  <proof prover="2"><result status="valid" time="0.024751" steps="11583"/></proof>
  </goal>
  <goal name="vc_less_than.2" expl="filter requires #2" proved="true">
  <proof prover="2"><result status="valid" time="0.033388" steps="11877"/></proof>
  </goal>
  <goal name="vc_less_than.3" expl="collect &#39;self_&#39; type invariant" proved="true">
  <proof prover="0"><result status="valid" time="0.009194" steps="3569"/></proof>
  </goal>
  <goal name="vc_less_than.4" expl="less_than ensures #0" proved="true">
  <proof prover="2"><result status="valid" time="0.061310" steps="16746"/></proof>
  </goal>
  <goal name="vc_less_than.5" expl="less_than ensures #1" proved="true">
<<<<<<< HEAD
  <proof prover="1"><result status="valid" time="1.051746" steps="13436"/></proof>
=======
  <proof prover="1"><result status="valid" time="0.958382" steps="15173"/></proof>
>>>>>>> 46c4bce5
  </goal>
 </transf>
 </goal>
</theory>
</file>
</why3session><|MERGE_RESOLUTION|>--- conflicted
+++ resolved
@@ -276,11 +276,7 @@
   <proof prover="2"><result status="valid" time="0.061310" steps="16746"/></proof>
   </goal>
   <goal name="vc_less_than.5" expl="less_than ensures #1" proved="true">
-<<<<<<< HEAD
-  <proof prover="1"><result status="valid" time="1.051746" steps="13436"/></proof>
-=======
-  <proof prover="1"><result status="valid" time="0.958382" steps="15173"/></proof>
->>>>>>> 46c4bce5
+  <proof prover="1"><result status="valid" time="0.958382" steps="13455"/></proof>
   </goal>
  </transf>
  </goal>
