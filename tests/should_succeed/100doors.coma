module M_100doors__f [#"100doors.rs" 18 0 18 10]
  let%span s100doors = "100doors.rs" 19 40 19 45
  let%span s100doors'0 = "100doors.rs" 19 47 19 50
  let%span s100doors'1 = "100doors.rs" 21 16 21 17
  let%span s100doors'2 = "100doors.rs" 21 19 21 22
  let%span s100doors'3 = "100doors.rs" 21 4 21 7
  let%span s100doors'4 = "100doors.rs" 21 4 21 7
  let%span s100doors'5 = "100doors.rs" 20 16 20 39
  let%span s100doors'6 = "100doors.rs" 21 4 21 7
  let%span s100doors'7 = "100doors.rs" 21 4 21 7
  let%span s100doors'8 = "100doors.rs" 24 20 24 43
  let%span s100doors'9 = "100doors.rs" 23 20 23 54
  let%span s100doors'10 = "100doors.rs" 25 22 25 25
  let%span s100doors'11 = "100doors.rs" 26 52 26 53
  let%span s100doors'12 = "100doors.rs" 26 29 26 30
  let%span svec = "../../creusot-contracts/src/std/vec.rs" 208 22 208 41
  let%span svec'0 = "../../creusot-contracts/src/std/vec.rs" 209 22 209 70
  let%span svec'1 = "../../creusot-contracts/src/std/vec.rs" 22 14 22 41
<<<<<<< HEAD
  let%span svec'2 = "../../creusot-contracts/src/std/vec.rs" 190 16 190 48
  let%span svec'3 = "../../creusot-contracts/src/std/vec.rs" 191 16 191 56
  let%span svec'4 = "../../creusot-contracts/src/std/vec.rs" 180 16 180 48
  let%span svec'5 = "../../creusot-contracts/src/std/vec.rs" 181 16 181 56
  let%span svec'6 = "../../creusot-contracts/src/std/vec.rs" 182 16 182 59
  let%span svec'7 = "../../creusot-contracts/src/std/vec.rs" 183 16 183 64
  let%span svec'8 = "../../creusot-contracts/src/std/vec.rs" 184 26 184 55
  let%span svec'9 = "../../creusot-contracts/src/std/vec.rs" 48 8 48 31
  let%span siter = "../../creusot-contracts/src/std/iter.rs" 212 18 212 32
  let%span siter'0 = "../../creusot-contracts/src/std/iter.rs" 92 26 95 17
  let%span srange = "../../creusot-contracts/src/std/iter/range.rs" 23 12 27 70
  let%span srange'0 = "../../creusot-contracts/src/std/iter/range.rs" 32 4 32 49
  let%span srange'1 = "../../creusot-contracts/src/std/iter/range.rs" 36 4 36 34
  let%span srange'2 = "../../creusot-contracts/src/std/iter/range.rs" 37 4 37 34
  let%span srange'3 = "../../creusot-contracts/src/std/iter/range.rs" 38 4 38 44
  let%span srange'4 = "../../creusot-contracts/src/std/iter/range.rs" 15 8 17 9
  let%span snum = "../../creusot-contracts/src/std/num.rs" 23 28 23 33
  let%span sresolve = "../../creusot-contracts/src/resolve.rs" 44 20 44 34
  let%span sslice = "../../creusot-contracts/src/std/slice.rs" 110 20 110 37
  let%span sslice'0 = "../../creusot-contracts/src/std/slice.rs" 115 20 115 37
  let%span sslice'1 = "../../creusot-contracts/src/std/slice.rs" 120 20 120 88
  let%span smodel = "../../creusot-contracts/src/model.rs" 43 8 43 22
  let%span smodel'0 = "../../creusot-contracts/src/model.rs" 59 8 59 22
=======
  let%span svec'2 = "../../creusot-contracts/src/std/vec.rs" 196 16 196 48
  let%span svec'3 = "../../creusot-contracts/src/std/vec.rs" 197 16 197 56
  let%span svec'4 = "../../creusot-contracts/src/std/vec.rs" 186 16 186 48
  let%span svec'5 = "../../creusot-contracts/src/std/vec.rs" 187 16 187 56
  let%span svec'6 = "../../creusot-contracts/src/std/vec.rs" 188 16 188 59
  let%span svec'7 = "../../creusot-contracts/src/std/vec.rs" 189 16 189 64
  let%span svec'8 = "../../creusot-contracts/src/std/vec.rs" 190 26 190 55
  let%span svec'9 = "../../creusot-contracts/src/std/vec.rs" 50 8 50 31
  let%span siter = "../../creusot-contracts/src/std/iter.rs" 215 18 215 32
  let%span siter'0 = "../../creusot-contracts/src/std/iter.rs" 93 26 96 17
  let%span srange = "../../creusot-contracts/src/std/iter/range.rs" 25 12 29 70
  let%span srange'0 = "../../creusot-contracts/src/std/iter/range.rs" 34 4 34 49
  let%span srange'1 = "../../creusot-contracts/src/std/iter/range.rs" 38 4 38 34
  let%span srange'2 = "../../creusot-contracts/src/std/iter/range.rs" 39 4 39 34
  let%span srange'3 = "../../creusot-contracts/src/std/iter/range.rs" 40 4 40 44
  let%span srange'4 = "../../creusot-contracts/src/std/iter/range.rs" 16 8 18 9
  let%span snum = "../../creusot-contracts/src/std/num.rs" 25 28 25 33
  let%span sresolve = "../../creusot-contracts/src/resolve.rs" 52 20 52 34
  let%span sslice = "../../creusot-contracts/src/std/slice.rs" 132 20 132 37
  let%span sslice'0 = "../../creusot-contracts/src/std/slice.rs" 139 20 139 37
  let%span sslice'1 = "../../creusot-contracts/src/std/slice.rs" 146 20 146 88
  let%span smodel = "../../creusot-contracts/src/model.rs" 45 8 45 22
  let%span smodel'0 = "../../creusot-contracts/src/model.rs" 63 8 63 22
>>>>>>> 46c4bce5
  
  use creusot.int.UInt64
  use creusot.prelude.Opaque
  use seq.Seq
  use mach.int.Int
  use creusot.prelude.MutBorrow
  use creusot.prelude.Any
  
  type t_NonNull = { t_NonNull__pointer: Opaque.ptr }
  
  type t_Unique = { t_Unique__pointer: t_NonNull; t_Unique__qy95zmarker: () }
  
  type t_UsizeNoHighBit = { t_UsizeNoHighBit__0: UInt64.t }
  
  type t_RawVecInner = { t_RawVecInner__ptr: t_Unique; t_RawVecInner__cap: t_UsizeNoHighBit; t_RawVecInner__alloc: () }
  
  type t_RawVec = { t_RawVec__inner: t_RawVecInner; t_RawVec__qy95zmarker: () }
  
  type t_Vec = { t_Vec__buf: t_RawVec; t_Vec__len: UInt64.t }
  
  constant const_MAX: UInt64.t = (18446744073709551615: UInt64.t)
  
  function view (self: t_Vec) : Seq.seq bool
  
  axiom view_spec: forall self: t_Vec. [%#svec'1] Seq.length (view self) <= UInt64.t'int const_MAX
  
  predicate index_logic [@inline:trivial] (self: t_Vec) (ix: int) = [%#svec'9] Seq.get (view self) ix
  
  meta "rewrite_def" predicate index_logic
  
  let rec from_elem (elem: bool) (n: UInt64.t) (return' (x: t_Vec)) = any
    [ return''0 (result: t_Vec) -> {[%#svec] Seq.length (view result) = UInt64.t'int n}
      {[%#svec'0] forall i: int. 0 <= i /\ i < UInt64.t'int n -> index_logic result i = elem}
      (! return' {result}) ]
  
  type t_Range = { t_Range__start: UInt64.t; t_Range__end: UInt64.t }
  
  let rec into_iter (self_: t_Range) (return' (x: t_Range)) = any
    [ return''0 (result: t_Range) -> {[%#siter] result = self_} (! return' {result}) ]
  
  function deep_model (self: UInt64.t) : int = [%#snum] UInt64.t'int self
  
  predicate produces (self: t_Range) (visited: Seq.seq UInt64.t) (o: t_Range) =
    [%#srange] self.t_Range__end = o.t_Range__end
    /\ deep_model self.t_Range__start <= deep_model o.t_Range__start
    /\ (Seq.length visited > 0 -> deep_model o.t_Range__start <= deep_model o.t_Range__end)
    /\ Seq.length visited = deep_model o.t_Range__start - deep_model self.t_Range__start
    /\ (forall i: int. 0 <= i /\ i < Seq.length visited
      -> deep_model (Seq.get visited i) = deep_model self.t_Range__start + i)
  
  function produces_trans (a: t_Range) (ab: Seq.seq UInt64.t) (b: t_Range) (bc: Seq.seq UInt64.t) (c: t_Range) : ()
  
  axiom produces_trans_spec:
    forall a: t_Range, ab: Seq.seq UInt64.t, b: t_Range, bc: Seq.seq UInt64.t, c: t_Range. ([%#srange'1] produces a ab b)
      -> ([%#srange'2] produces b bc c) -> ([%#srange'3] produces a (Seq.(++) ab bc) c)
  
  function produces_refl (self: t_Range) : ()
  
  axiom produces_refl_spec: forall self: t_Range. [%#srange'0] produces self (Seq.empty: Seq.seq UInt64.t) self
  
  predicate inv (_0: t_Range)
  
  axiom inv_axiom [@rewrite]: forall x: t_Range [inv x]. inv x = true
  
  predicate inv'0 (_0: Seq.seq UInt64.t)
  
  axiom inv_axiom'0 [@rewrite]: forall x: Seq.seq UInt64.t [inv'0 x]. inv'0 x = true
  
  type t_Option = C_None | C_Some UInt64.t
  
  predicate resolve [@inline:trivial] (self: MutBorrow.t t_Range) = [%#sresolve] self.final = self.current
  
  meta "rewrite_def" predicate resolve
  
  predicate completed (self: MutBorrow.t t_Range) =
    [%#srange'4] resolve self /\ deep_model (self.current).t_Range__start >= deep_model (self.current).t_Range__end
  
  let rec next (self_: MutBorrow.t t_Range) (return' (x: t_Option)) = any
    [ return''0 (result: t_Option) -> {[%#siter'0] match result with
        | C_None -> completed self_
        | C_Some v -> produces self_.current (Seq.singleton v) self_.final
        end}
      (! return' {result}) ]
  
  predicate resolve'0 [@inline:trivial] (_0: MutBorrow.t t_Range) = resolve _0
  
  meta "rewrite_def" predicate resolve'0
  
  let rec v_Some (input: t_Option) (ret (field_0: UInt64.t)) = any
    [ good (field_0: UInt64.t) -> {C_Some field_0 = input} (! ret {field_0})
    | bad -> {forall field_0: UInt64.t [C_Some field_0: t_Option]. C_Some field_0 <> input} (! {false} any) ]
  
  predicate in_bounds [@inline:trivial] (self: UInt64.t) (seq: Seq.seq bool) =
    [%#sslice] UInt64.t'int self < Seq.length seq
  
  meta "rewrite_def" predicate in_bounds
  
  function view'0 (self: t_Vec) : Seq.seq bool = [%#smodel] view self
  
  predicate has_value [@inline:trivial] (self: UInt64.t) (seq: Seq.seq bool) (out: bool) =
    [%#sslice'0] Seq.get seq (UInt64.t'int self) = out
  
  meta "rewrite_def" predicate has_value
  
  let rec index (self_: t_Vec) (ix: UInt64.t) (return' (x: bool)) =
    {[@expl:index requires] [%#svec'2] in_bounds ix (view'0 self_)}
    any [ return''0 (result: bool) -> {[%#svec'3] has_value ix (view'0 self_) result} (! return' {result}) ]
  
  function view'1 (self: MutBorrow.t t_Vec) : Seq.seq bool = [%#smodel'0] view self.current
  
  predicate resolve_elswhere [@inline:trivial] (self: UInt64.t) (old': Seq.seq bool) (fin: Seq.seq bool) =
    [%#sslice'1] forall i: int. 0 <= i /\ i <> UInt64.t'int self /\ i < Seq.length old'
      -> Seq.get old' i = Seq.get fin i
  
  meta "rewrite_def" predicate resolve_elswhere
  
  let rec index_mut (self_: MutBorrow.t t_Vec) (ix: UInt64.t) (return' (x: MutBorrow.t bool)) =
    {[@expl:index_mut requires] [%#svec'4] in_bounds ix (view'1 self_)}
    any
    [ return''0 (result: MutBorrow.t bool) -> {[%#svec'5] has_value ix (view'1 self_) result.current}
      {[%#svec'6] has_value ix (view self_.final) result.final}
      {[%#svec'7] resolve_elswhere ix (view'1 self_) (view self_.final)}
      {[%#svec'8] Seq.length (view self_.final) = Seq.length (view'1 self_)}
      (! return' {result}) ]
  
  predicate resolve'1 [@inline:trivial] (self: MutBorrow.t bool) = [%#sresolve] self.final = self.current
  
  meta "rewrite_def" predicate resolve'1
  
  predicate resolve'2 [@inline:trivial] (_0: MutBorrow.t bool) = resolve'1 _0
  
  meta "rewrite_def" predicate resolve'2
  
  meta "compute_max_steps" 1000000
  
  meta "select_lsinst" "all"
  
  let rec f [#"100doors.rs" 18 0 18 10] (return' (x: ())) = (! bb0
    [ bb0 = s0
      [ s0 = from_elem {[%#s100doors] false} {[%#s100doors'0] (100: UInt64.t)}
          (fun (_ret: t_Vec) -> [ &door_open <- _ret ] s1)
      | s1 = bb1 ]
    | bb1 = s0
      [ s0 = [ &_3 <- { t_Range__start = ([%#s100doors'1] (1: UInt64.t));
                        t_Range__end = ([%#s100doors'2] (101: UInt64.t)) } ] s1
      | s1 = into_iter {_3} (fun (_ret: t_Range) -> [ &iter <- _ret ] s2)
      | s2 = bb2 ]
    | bb2 = s0 [ s0 = [ &iter_old <- [%#s100doors'3] iter ] s1 | s1 = bb3 ]
    | bb3 = s0 [ s0 = [ &produced <- [%#s100doors'4] Seq.empty: Seq.seq UInt64.t ] s1 | s1 = bb5 ]
    | bb5 = bb5'0
      [ bb5'0 = {[@expl:for invariant] [%#s100doors'6] inv'0 produced}
        {[@expl:for invariant] [%#s100doors'6] inv iter}
        {[@expl:for invariant] [%#s100doors'6] produces iter_old produced iter}
        {[@expl:loop invariant] [%#s100doors'5] Seq.length (view door_open) = 100}
        (! s0)
        [ s0 = bb6 ]
        [ bb6 = s0
          [ s0 = MutBorrow.borrow_mut <t_Range> {iter}
              (fun (_ret: MutBorrow.t t_Range) -> [ &_16 <- _ret ] [ &iter <- _ret.final ] s1)
          | s1 = MutBorrow.borrow_final <t_Range> {_16.current} {MutBorrow.get_id _16}
              (fun (_ret: MutBorrow.t t_Range) -> [ &_15 <- _ret ] [ &_16 <- { _16 with current = _ret.final } ] s2)
          | s2 = next {_15} (fun (_ret: t_Option) -> [ &_14 <- _ret ] s3)
          | s3 = bb7 ]
        | bb7 = s0
          [ s0 = -{resolve'0 _16}- s1
          | s1 = any [ br0 -> {_14 = C_None} (! bb19) | br1 (x0: UInt64.t) -> {_14 = C_Some x0} (! bb11) ] ]
        | bb11 = s0
          [ s0 = v_Some {_14} (fun (r0: UInt64.t) -> [ &__creusot_proc_iter_elem <- r0 ] s1)
          | s1 = [ &_19 <- [%#s100doors'7] Seq.(++) produced (Seq.singleton __creusot_proc_iter_elem) ] s2
          | s2 = bb12 ]
        | bb12 = s0
          [ s0 = [ &produced <- _19 ] s1
          | s1 = [ &pass <- __creusot_proc_iter_elem ] s2
          | s2 = [ &door <- pass ] s3
          | s3 = bb13 ]
        | bb13 = bb13'0
          [ bb13'0 = {[@expl:loop invariant #0] [%#s100doors'9] 1 <= UInt64.t'int door
            /\ UInt64.t'int door <= 100 + UInt64.t'int pass}
            {[@expl:loop invariant #1] [%#s100doors'8] Seq.length (view door_open) = 100}
            (! s0)
            [ s0 = bb14 ]
            [ bb14 = s0
              [ s0 = [ &_26 <- UInt64.le door ([%#s100doors'10] (100: UInt64.t)) ] s1
              | s1 = any [ br0 -> {_26 = false} (! bb5'0) | br1 -> {_26} (! bb15) ] ]
            | bb15 = s0
              [ s0 = UInt64.sub {door} {[%#s100doors'11] (1: UInt64.t)} (fun (_ret: UInt64.t) -> [ &_31 <- _ret ] s1)
              | s1 = index {door_open} {_31} (fun (_ret: bool) -> [ &_29 <- _ret ] s2)
              | s2 = bb16 ]
            | bb16 = s0
              [ s0 = MutBorrow.borrow_mut <t_Vec> {door_open}
                  (fun (_ret: MutBorrow.t t_Vec) -> [ &_34 <- _ret ] [ &door_open <- _ret.final ] s1)
              | s1 = UInt64.sub {door} {[%#s100doors'12] (1: UInt64.t)} (fun (_ret: UInt64.t) -> [ &_35 <- _ret ] s2)
              | s2 = index_mut {_34} {_35} (fun (_ret: MutBorrow.t bool) -> [ &_33 <- _ret ] s3)
              | s3 = bb17 ]
            | bb17 = s0
              [ s0 = [ &_33 <- { _33 with current = not _29 } ] s1
              | s1 = -{resolve'2 _33}- s2
              | s2 = UInt64.add {door} {pass} (fun (_ret: UInt64.t) -> [ &door <- _ret ] s3)
              | s3 = bb13'0 ] ] ] ] ]
    | bb19 = return''0 {_0} ]
    [ & _0: () = Any.any_l ()
    | & door_open: t_Vec = Any.any_l ()
    | & iter: t_Range = Any.any_l ()
    | & _3: t_Range = Any.any_l ()
    | & iter_old: t_Range = Any.any_l ()
    | & produced: Seq.seq UInt64.t = Any.any_l ()
    | & _14: t_Option = Any.any_l ()
    | & _15: MutBorrow.t t_Range = Any.any_l ()
    | & _16: MutBorrow.t t_Range = Any.any_l ()
    | & __creusot_proc_iter_elem: UInt64.t = Any.any_l ()
    | & _19: Seq.seq UInt64.t = Any.any_l ()
    | & pass: UInt64.t = Any.any_l ()
    | & door: UInt64.t = Any.any_l ()
    | & _26: bool = Any.any_l ()
    | & _29: bool = Any.any_l ()
    | & _31: UInt64.t = Any.any_l ()
    | & _33: MutBorrow.t bool = Any.any_l ()
    | & _34: MutBorrow.t t_Vec = Any.any_l ()
    | & _35: UInt64.t = Any.any_l () ]) [ return''0 (result: ()) -> (! return' {result}) ]
end<|MERGE_RESOLUTION|>--- conflicted
+++ resolved
@@ -16,7 +16,6 @@
   let%span svec = "../../creusot-contracts/src/std/vec.rs" 208 22 208 41
   let%span svec'0 = "../../creusot-contracts/src/std/vec.rs" 209 22 209 70
   let%span svec'1 = "../../creusot-contracts/src/std/vec.rs" 22 14 22 41
-<<<<<<< HEAD
   let%span svec'2 = "../../creusot-contracts/src/std/vec.rs" 190 16 190 48
   let%span svec'3 = "../../creusot-contracts/src/std/vec.rs" 191 16 191 56
   let%span svec'4 = "../../creusot-contracts/src/std/vec.rs" 180 16 180 48
@@ -25,8 +24,8 @@
   let%span svec'7 = "../../creusot-contracts/src/std/vec.rs" 183 16 183 64
   let%span svec'8 = "../../creusot-contracts/src/std/vec.rs" 184 26 184 55
   let%span svec'9 = "../../creusot-contracts/src/std/vec.rs" 48 8 48 31
-  let%span siter = "../../creusot-contracts/src/std/iter.rs" 212 18 212 32
-  let%span siter'0 = "../../creusot-contracts/src/std/iter.rs" 92 26 95 17
+  let%span siter = "../../creusot-contracts/src/std/iter.rs" 215 18 215 32
+  let%span siter'0 = "../../creusot-contracts/src/std/iter.rs" 93 26 96 17
   let%span srange = "../../creusot-contracts/src/std/iter/range.rs" 23 12 27 70
   let%span srange'0 = "../../creusot-contracts/src/std/iter/range.rs" 32 4 32 49
   let%span srange'1 = "../../creusot-contracts/src/std/iter/range.rs" 36 4 36 34
@@ -35,36 +34,11 @@
   let%span srange'4 = "../../creusot-contracts/src/std/iter/range.rs" 15 8 17 9
   let%span snum = "../../creusot-contracts/src/std/num.rs" 23 28 23 33
   let%span sresolve = "../../creusot-contracts/src/resolve.rs" 44 20 44 34
-  let%span sslice = "../../creusot-contracts/src/std/slice.rs" 110 20 110 37
-  let%span sslice'0 = "../../creusot-contracts/src/std/slice.rs" 115 20 115 37
-  let%span sslice'1 = "../../creusot-contracts/src/std/slice.rs" 120 20 120 88
+  let%span sslice = "../../creusot-contracts/src/std/slice.rs" 124 20 124 37
+  let%span sslice'0 = "../../creusot-contracts/src/std/slice.rs" 129 20 129 37
+  let%span sslice'1 = "../../creusot-contracts/src/std/slice.rs" 134 20 134 88
   let%span smodel = "../../creusot-contracts/src/model.rs" 43 8 43 22
   let%span smodel'0 = "../../creusot-contracts/src/model.rs" 59 8 59 22
-=======
-  let%span svec'2 = "../../creusot-contracts/src/std/vec.rs" 196 16 196 48
-  let%span svec'3 = "../../creusot-contracts/src/std/vec.rs" 197 16 197 56
-  let%span svec'4 = "../../creusot-contracts/src/std/vec.rs" 186 16 186 48
-  let%span svec'5 = "../../creusot-contracts/src/std/vec.rs" 187 16 187 56
-  let%span svec'6 = "../../creusot-contracts/src/std/vec.rs" 188 16 188 59
-  let%span svec'7 = "../../creusot-contracts/src/std/vec.rs" 189 16 189 64
-  let%span svec'8 = "../../creusot-contracts/src/std/vec.rs" 190 26 190 55
-  let%span svec'9 = "../../creusot-contracts/src/std/vec.rs" 50 8 50 31
-  let%span siter = "../../creusot-contracts/src/std/iter.rs" 215 18 215 32
-  let%span siter'0 = "../../creusot-contracts/src/std/iter.rs" 93 26 96 17
-  let%span srange = "../../creusot-contracts/src/std/iter/range.rs" 25 12 29 70
-  let%span srange'0 = "../../creusot-contracts/src/std/iter/range.rs" 34 4 34 49
-  let%span srange'1 = "../../creusot-contracts/src/std/iter/range.rs" 38 4 38 34
-  let%span srange'2 = "../../creusot-contracts/src/std/iter/range.rs" 39 4 39 34
-  let%span srange'3 = "../../creusot-contracts/src/std/iter/range.rs" 40 4 40 44
-  let%span srange'4 = "../../creusot-contracts/src/std/iter/range.rs" 16 8 18 9
-  let%span snum = "../../creusot-contracts/src/std/num.rs" 25 28 25 33
-  let%span sresolve = "../../creusot-contracts/src/resolve.rs" 52 20 52 34
-  let%span sslice = "../../creusot-contracts/src/std/slice.rs" 132 20 132 37
-  let%span sslice'0 = "../../creusot-contracts/src/std/slice.rs" 139 20 139 37
-  let%span sslice'1 = "../../creusot-contracts/src/std/slice.rs" 146 20 146 88
-  let%span smodel = "../../creusot-contracts/src/model.rs" 45 8 45 22
-  let%span smodel'0 = "../../creusot-contracts/src/model.rs" 63 8 63 22
->>>>>>> 46c4bce5
   
   use creusot.int.UInt64
   use creusot.prelude.Opaque
