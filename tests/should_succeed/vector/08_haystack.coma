module M_08_haystack__search [#"08_haystack.rs" 21 0 21 60]
  let%span s08_haystack = "08_haystack.rs" 23 17 23 18
  let%span s08_haystack'0 = "08_haystack.rs" 23 8 23 11
  let%span s08_haystack'1 = "08_haystack.rs" 23 8 23 11
  let%span s08_haystack'2 = "08_haystack.rs" 22 16 22 105
  let%span s08_haystack'3 = "08_haystack.rs" 23 8 23 11
  let%span s08_haystack'4 = "08_haystack.rs" 23 8 23 11
  let%span s08_haystack'5 = "08_haystack.rs" 25 17 25 18
  let%span s08_haystack'6 = "08_haystack.rs" 25 8 25 11
  let%span s08_haystack'7 = "08_haystack.rs" 25 8 25 11
  let%span s08_haystack'8 = "08_haystack.rs" 24 20 24 66
  let%span s08_haystack'9 = "08_haystack.rs" 25 8 25 11
  let%span s08_haystack'10 = "08_haystack.rs" 25 8 25 11
  let%span s08_haystack'11 = "08_haystack.rs" 15 11 15 65
  let%span s08_haystack'12 = "08_haystack.rs" 16 10 16 85
  let%span s08_haystack'13 = "08_haystack.rs" 17 10 19 101
  let%span s08_haystack'14 = "08_haystack.rs" 20 10 20 132
  let%span s08_haystack'15 = "08_haystack.rs" 8 16 11 62
  let%span svec = "../../../creusot-contracts/src/std/vec.rs" 111 26 111 48
  let%span svec'0 = "../../../creusot-contracts/src/std/vec.rs" 190 16 190 48
  let%span svec'1 = "../../../creusot-contracts/src/std/vec.rs" 191 16 191 56
  let%span svec'2 = "../../../creusot-contracts/src/std/vec.rs" 48 8 48 31
  let%span svec'3 = "../../../creusot-contracts/src/std/vec.rs" 22 14 22 41
<<<<<<< HEAD
  let%span sops = "../../../creusot-contracts/src/std/ops.rs" 250 26 250 53
  let%span sops'0 = "../../../creusot-contracts/src/std/ops.rs" 251 26 251 49
  let%span sops'1 = "../../../creusot-contracts/src/std/ops.rs" 252 26 252 91
  let%span sops'2 = "../../../creusot-contracts/src/std/ops.rs" 236 14 236 86
  let%span siter = "../../../creusot-contracts/src/std/iter.rs" 212 18 212 32
  let%span siter'0 = "../../../creusot-contracts/src/std/iter.rs" 92 26 95 17
  let%span smodel = "../../../creusot-contracts/src/model.rs" 43 8 43 22
  let%span srange = "../../../creusot-contracts/src/std/iter/range.rs" 87 12 91 76
  let%span srange'0 = "../../../creusot-contracts/src/std/iter/range.rs" 23 12 27 70
  let%span srange'1 = "../../../creusot-contracts/src/std/iter/range.rs" 96 4 96 49
  let%span srange'2 = "../../../creusot-contracts/src/std/iter/range.rs" 97 27 97 29
  let%span srange'3 = "../../../creusot-contracts/src/std/iter/range.rs" 100 4 100 34
  let%span srange'4 = "../../../creusot-contracts/src/std/iter/range.rs" 101 4 101 34
  let%span srange'5 = "../../../creusot-contracts/src/std/iter/range.rs" 102 4 102 44
  let%span srange'6 = "../../../creusot-contracts/src/std/iter/range.rs" 103 91 103 93
  let%span srange'7 = "../../../creusot-contracts/src/std/iter/range.rs" 67 10 67 43
  let%span srange'8 = "../../../creusot-contracts/src/std/iter/range.rs" 70 8 71 74
  let%span srange'9 = "../../../creusot-contracts/src/std/iter/range.rs" 79 8 81 9
  let%span srange'10 = "../../../creusot-contracts/src/std/iter/range.rs" 32 4 32 49
  let%span srange'11 = "../../../creusot-contracts/src/std/iter/range.rs" 36 4 36 34
  let%span srange'12 = "../../../creusot-contracts/src/std/iter/range.rs" 37 4 37 34
  let%span srange'13 = "../../../creusot-contracts/src/std/iter/range.rs" 38 4 38 44
  let%span srange'14 = "../../../creusot-contracts/src/std/iter/range.rs" 15 8 17 9
  let%span snum = "../../../creusot-contracts/src/std/num.rs" 23 28 23 33
  let%span sresolve = "../../../creusot-contracts/src/resolve.rs" 44 20 44 34
  let%span sslice = "../../../creusot-contracts/src/std/slice.rs" 110 20 110 37
  let%span sslice'0 = "../../../creusot-contracts/src/std/slice.rs" 115 20 115 37
=======
  let%span sops = "../../../creusot-contracts/src/std/ops.rs" 262 26 262 53
  let%span sops'0 = "../../../creusot-contracts/src/std/ops.rs" 263 26 263 49
  let%span sops'1 = "../../../creusot-contracts/src/std/ops.rs" 264 26 264 91
  let%span sops'2 = "../../../creusot-contracts/src/std/ops.rs" 248 14 248 86
  let%span siter = "../../../creusot-contracts/src/std/iter.rs" 215 18 215 32
  let%span siter'0 = "../../../creusot-contracts/src/std/iter.rs" 93 26 96 17
  let%span smodel = "../../../creusot-contracts/src/model.rs" 45 8 45 22
  let%span srange = "../../../creusot-contracts/src/std/iter/range.rs" 93 12 97 76
  let%span srange'0 = "../../../creusot-contracts/src/std/iter/range.rs" 25 12 29 70
  let%span srange'1 = "../../../creusot-contracts/src/std/iter/range.rs" 103 4 103 49
  let%span srange'2 = "../../../creusot-contracts/src/std/iter/range.rs" 104 27 104 29
  let%span srange'3 = "../../../creusot-contracts/src/std/iter/range.rs" 108 4 108 34
  let%span srange'4 = "../../../creusot-contracts/src/std/iter/range.rs" 109 4 109 34
  let%span srange'5 = "../../../creusot-contracts/src/std/iter/range.rs" 110 4 110 44
  let%span srange'6 = "../../../creusot-contracts/src/std/iter/range.rs" 111 91 111 93
  let%span srange'7 = "../../../creusot-contracts/src/std/iter/range.rs" 71 10 71 43
  let%span srange'8 = "../../../creusot-contracts/src/std/iter/range.rs" 74 8 75 74
  let%span srange'9 = "../../../creusot-contracts/src/std/iter/range.rs" 84 8 86 9
  let%span srange'10 = "../../../creusot-contracts/src/std/iter/range.rs" 34 4 34 49
  let%span srange'11 = "../../../creusot-contracts/src/std/iter/range.rs" 38 4 38 34
  let%span srange'12 = "../../../creusot-contracts/src/std/iter/range.rs" 39 4 39 34
  let%span srange'13 = "../../../creusot-contracts/src/std/iter/range.rs" 40 4 40 44
  let%span srange'14 = "../../../creusot-contracts/src/std/iter/range.rs" 16 8 18 9
  let%span snum = "../../../creusot-contracts/src/std/num.rs" 25 28 25 33
  let%span sresolve = "../../../creusot-contracts/src/resolve.rs" 52 20 52 34
  let%span sslice = "../../../creusot-contracts/src/std/slice.rs" 132 20 132 37
  let%span sslice'0 = "../../../creusot-contracts/src/std/slice.rs" 139 20 139 37
>>>>>>> 46c4bce5
  
  use creusot.prelude.Opaque
  use creusot.int.UInt64
  use seq.Seq
  use creusot.int.UInt8
  use mach.int.Int
  use creusot.prelude.MutBorrow
  use creusot.prelude.Any
  
  type t_NonNull = { t_NonNull__pointer: Opaque.ptr }
  
  type t_Unique = { t_Unique__pointer: t_NonNull; t_Unique__qy95zmarker: () }
  
  type t_UsizeNoHighBit = { t_UsizeNoHighBit__0: UInt64.t }
  
  type t_RawVecInner = { t_RawVecInner__ptr: t_Unique; t_RawVecInner__cap: t_UsizeNoHighBit; t_RawVecInner__alloc: () }
  
  type t_RawVec = { t_RawVec__inner: t_RawVecInner; t_RawVec__qy95zmarker: () }
  
  type t_Vec = { t_Vec__buf: t_RawVec; t_Vec__len: UInt64.t }
  
  constant const_MAX: UInt64.t = (18446744073709551615: UInt64.t)
  
  function view (self: t_Vec) : Seq.seq UInt8.t
  
  axiom view_spec: forall self: t_Vec. [%#svec'3] Seq.length (view self) <= UInt64.t'int const_MAX
  
  function view'0 (self: t_Vec) : Seq.seq UInt8.t = [%#smodel] view self
  
  let rec len (self_: t_Vec) (return' (x: UInt64.t)) = any
    [ return''0 (result: UInt64.t) -> {[%#svec] UInt64.t'int result = Seq.length (view'0 self_)} (! return' {result}) ]
  
  type t_RangeInclusive = {
    t_RangeInclusive__start: UInt64.t;
    t_RangeInclusive__end: UInt64.t;
    t_RangeInclusive__exhausted: bool }
  
  function start_log (self: t_RangeInclusive) : UInt64.t
  
  function end_log (self: t_RangeInclusive) : UInt64.t
  
  function deep_model (self: UInt64.t) : int = [%#snum] UInt64.t'int self
  
  predicate is_empty_log (self: t_RangeInclusive)
  
  axiom is_empty_log_spec: forall self: t_RangeInclusive. [%#sops'2] not is_empty_log self
      -> deep_model (start_log self) <= deep_model (end_log self)
  
  let rec new (start: UInt64.t) (end': UInt64.t) (return' (x: t_RangeInclusive)) = any
    [ return''0 (result: t_RangeInclusive) -> {[%#sops] start_log result = start}
      {[%#sops'0] end_log result = end'}
      {[%#sops'1] deep_model start <= deep_model end' -> not is_empty_log result}
      (! return' {result}) ]
  
  let rec into_iter (self_: t_RangeInclusive) (return' (x: t_RangeInclusive)) = any
    [ return''0 (result: t_RangeInclusive) -> {[%#siter] result = self_} (! return' {result}) ]
  
  function index_logic [@inline:trivial] (self: t_Vec) (ix: int) : UInt8.t = [%#svec'2] Seq.get (view self) ix
  
  meta "rewrite_def" function index_logic
  
  predicate match_at [#"08_haystack.rs" 7 0 7 81] (needle: t_Vec) (haystack: t_Vec) (pos: int) (len'0: int) =
    [%#s08_haystack'15] len'0 <= Seq.length (view'0 needle)
    /\ pos <= Seq.length (view'0 haystack) - len'0
    /\ (forall i: int. 0 <= i /\ i < len'0 -> index_logic needle i = index_logic haystack (pos + i))
  
  function range_inclusive_len (r: t_RangeInclusive) : int = [%#srange'8] if is_empty_log r then
      0
    else
      deep_model (end_log r) - deep_model (start_log r) + 1
  
  
  axiom range_inclusive_len_spec: forall r: t_RangeInclusive. [%#srange'7] is_empty_log r = (range_inclusive_len r = 0)
  
  predicate produces (self: t_RangeInclusive) (visited: Seq.seq UInt64.t) (o: t_RangeInclusive) =
    [%#srange] Seq.length visited = range_inclusive_len self - range_inclusive_len o
    /\ (is_empty_log self -> is_empty_log o)
    /\ (is_empty_log o \/ end_log self = end_log o)
    /\ (forall i: int. 0 <= i /\ i < Seq.length visited
      -> deep_model (Seq.get visited i) = deep_model (start_log self) + i)
  
  function produces_trans (a: t_RangeInclusive) (ab: Seq.seq UInt64.t) (b: t_RangeInclusive) (bc: Seq.seq UInt64.t) (c: t_RangeInclusive) : ()
   = [%#srange'6] ()
  
  axiom produces_trans_spec:
    forall a: t_RangeInclusive, ab: Seq.seq UInt64.t, b: t_RangeInclusive, bc: Seq.seq UInt64.t, c: t_RangeInclusive. ([%#srange'3] produces a ab b)
      -> ([%#srange'4] produces b bc c) -> ([%#srange'5] produces a (Seq.(++) ab bc) c)
  
  function produces_refl (self: t_RangeInclusive) : () = [%#srange'2] ()
  
  axiom produces_refl_spec: forall self: t_RangeInclusive. [%#srange'1] produces self (Seq.empty: Seq.seq UInt64.t) self
  
  predicate inv (_0: t_RangeInclusive)
  
  axiom inv_axiom [@rewrite]: forall x: t_RangeInclusive [inv x]. inv x = true
  
  predicate inv'0 (_0: Seq.seq UInt64.t)
  
  axiom inv_axiom'0 [@rewrite]: forall x: Seq.seq UInt64.t [inv'0 x]. inv'0 x = true
  
  type t_Option = C_None | C_Some UInt64.t
  
  predicate completed (self: MutBorrow.t t_RangeInclusive) =
    [%#srange'9] is_empty_log self.current /\ is_empty_log self.final
  
  let rec next (self_: MutBorrow.t t_RangeInclusive) (return' (x: t_Option)) = any
    [ return''0 (result: t_Option) -> {[%#siter'0] match result with
        | C_None -> completed self_
        | C_Some v -> produces self_.current (Seq.singleton v) self_.final
        end}
      (! return' {result}) ]
  
  predicate resolve [@inline:trivial] (self: MutBorrow.t t_RangeInclusive) = [%#sresolve] self.final = self.current
  
  meta "rewrite_def" predicate resolve
  
  predicate resolve'0 [@inline:trivial] (_0: MutBorrow.t t_RangeInclusive) = resolve _0
  
  meta "rewrite_def" predicate resolve'0
  
  let rec v_Some (input: t_Option) (ret (field_0: UInt64.t)) = any
    [ good (field_0: UInt64.t) -> {C_Some field_0 = input} (! ret {field_0})
    | bad -> {forall field_0: UInt64.t [C_Some field_0: t_Option]. C_Some field_0 <> input} (! {false} any) ]
  
  type t_Range = { t_Range__start: UInt64.t; t_Range__end: UInt64.t }
  
  let rec into_iter'0 (self_: t_Range) (return' (x: t_Range)) = any
    [ return''0 (result: t_Range) -> {[%#siter] result = self_} (! return' {result}) ]
  
  predicate produces'0 (self: t_Range) (visited: Seq.seq UInt64.t) (o: t_Range) =
    [%#srange'0] self.t_Range__end = o.t_Range__end
    /\ deep_model self.t_Range__start <= deep_model o.t_Range__start
    /\ (Seq.length visited > 0 -> deep_model o.t_Range__start <= deep_model o.t_Range__end)
    /\ Seq.length visited = deep_model o.t_Range__start - deep_model self.t_Range__start
    /\ (forall i: int. 0 <= i /\ i < Seq.length visited
      -> deep_model (Seq.get visited i) = deep_model self.t_Range__start + i)
  
  function produces_trans'0 (a: t_Range) (ab: Seq.seq UInt64.t) (b: t_Range) (bc: Seq.seq UInt64.t) (c: t_Range) : ()
  
  axiom produces_trans_spec'0:
    forall a: t_Range, ab: Seq.seq UInt64.t, b: t_Range, bc: Seq.seq UInt64.t, c: t_Range. ([%#srange'11] produces'0 a ab b)
      -> ([%#srange'12] produces'0 b bc c) -> ([%#srange'13] produces'0 a (Seq.(++) ab bc) c)
  
  function produces_refl'0 (self: t_Range) : ()
  
  axiom produces_refl_spec'0: forall self: t_Range. [%#srange'10] produces'0 self (Seq.empty: Seq.seq UInt64.t) self
  
  predicate inv'1 (_0: t_Range)
  
  axiom inv_axiom'1 [@rewrite]: forall x: t_Range [inv'1 x]. inv'1 x = true
  
  predicate resolve'1 [@inline:trivial] (self: MutBorrow.t t_Range) = [%#sresolve] self.final = self.current
  
  meta "rewrite_def" predicate resolve'1
  
  predicate completed'0 (self: MutBorrow.t t_Range) =
    [%#srange'14] resolve'1 self /\ deep_model (self.current).t_Range__start >= deep_model (self.current).t_Range__end
  
  let rec next'0 (self_: MutBorrow.t t_Range) (return' (x: t_Option)) = any
    [ return''0 (result: t_Option) -> {[%#siter'0] match result with
        | C_None -> completed'0 self_
        | C_Some v -> produces'0 self_.current (Seq.singleton v) self_.final
        end}
      (! return' {result}) ]
  
  predicate resolve'2 [@inline:trivial] (_0: MutBorrow.t t_Range) = resolve'1 _0
  
  meta "rewrite_def" predicate resolve'2
  
  predicate in_bounds [@inline:trivial] (self: UInt64.t) (seq: Seq.seq UInt8.t) =
    [%#sslice] UInt64.t'int self < Seq.length seq
  
  meta "rewrite_def" predicate in_bounds
  
  predicate has_value [@inline:trivial] (self: UInt64.t) (seq: Seq.seq UInt8.t) (out: UInt8.t) =
    [%#sslice'0] Seq.get seq (UInt64.t'int self) = out
  
  meta "rewrite_def" predicate has_value
  
  let rec index (self_: t_Vec) (ix: UInt64.t) (return' (x: UInt8.t)) =
    {[@expl:index requires] [%#svec'0] in_bounds ix (view'0 self_)}
    any [ return''0 (result: UInt8.t) -> {[%#svec'1] has_value ix (view'0 self_) result} (! return' {result}) ]
  
  meta "compute_max_steps" 1000000
  
  meta "select_lsinst" "all"
  
  let rec search [#"08_haystack.rs" 21 0 21 60] (needle: t_Vec) (haystack: t_Vec) (return' (x: UInt64.t)) =
    {[@expl:search requires] [%#s08_haystack'11] Seq.length (view'0 needle) >= 1
    /\ Seq.length (view'0 needle) <= Seq.length (view'0 haystack)}
    (! bb0
    [ bb0 = s0 [ s0 = len {haystack'0} (fun (_ret: UInt64.t) -> [ &_12 <- _ret ] s1) | s1 = bb1 ]
    | bb1 = s0 [ s0 = len {needle'0} (fun (_ret: UInt64.t) -> [ &_14 <- _ret ] s1) | s1 = bb2 ]
    | bb2 = s0
      [ s0 = UInt64.sub {_12} {_14} (fun (_ret: UInt64.t) -> [ &_11 <- _ret ] s1)
      | s1 = new {[%#s08_haystack] (0: UInt64.t)} {_11} (fun (_ret: t_RangeInclusive) -> [ &_10 <- _ret ] s2)
      | s2 = bb3 ]
    | bb3 = s0 [ s0 = into_iter {_10} (fun (_ret: t_RangeInclusive) -> [ &iter <- _ret ] s1) | s1 = bb4 ]
    | bb4 = s0 [ s0 = [ &iter_old <- [%#s08_haystack'0] iter ] s1 | s1 = bb5 ]
    | bb5 = s0 [ s0 = [ &produced <- [%#s08_haystack'1] Seq.empty: Seq.seq UInt64.t ] s1 | s1 = bb7 ]
    | bb7 = bb7'0
      [ bb7'0 = {[@expl:for invariant] [%#s08_haystack'3] inv'0 produced}
        {[@expl:for invariant] [%#s08_haystack'3] inv iter}
        {[@expl:for invariant] [%#s08_haystack'3] produces iter_old produced iter}
        {[@expl:loop invariant] [%#s08_haystack'2] forall k: int. 0 <= k /\ k < Seq.length produced
          -> not match_at needle'0 haystack'0 k (Seq.length (view'0 needle'0))}
        (! s0)
        [ s0 = bb8 ]
        [ bb8 = s0
          [ s0 = MutBorrow.borrow_mut <t_RangeInclusive> {iter}
              (fun (_ret: MutBorrow.t t_RangeInclusive) -> [ &_28 <- _ret ] [ &iter <- _ret.final ] s1)
          | s1 = MutBorrow.borrow_final <t_RangeInclusive> {_28.current} {MutBorrow.get_id _28}
              (fun (_ret: MutBorrow.t t_RangeInclusive) ->
                [ &_27 <- _ret ] [ &_28 <- { _28 with current = _ret.final } ] s2)
          | s2 = next {_27} (fun (_ret: t_Option) -> [ &_26 <- _ret ] s3)
          | s3 = bb9 ]
        | bb9 = s0
          [ s0 = -{resolve'0 _28}- s1
          | s1 = any [ br0 -> {_26 = C_None} (! bb12) | br1 (x0: UInt64.t) -> {_26 = C_Some x0} (! bb13) ] ]
        | bb13 = s0
          [ s0 = v_Some {_26} (fun (r0: UInt64.t) -> [ &__creusot_proc_iter_elem <- r0 ] s1)
          | s1 = [ &_31 <- [%#s08_haystack'4] Seq.(++) produced (Seq.singleton __creusot_proc_iter_elem) ] s2
          | s2 = bb14 ]
        | bb14 = s0
          [ s0 = [ &produced <- _31 ] s1
          | s1 = [ &i <- __creusot_proc_iter_elem ] s2
          | s2 = len {needle'0} (fun (_ret: UInt64.t) -> [ &_38 <- _ret ] s3)
          | s3 = bb15 ]
        | bb15 = s0
          [ s0 = [ &_37 <- { t_Range__start = ([%#s08_haystack'5] (0: UInt64.t)); t_Range__end = _38 } ] s1
          | s1 = into_iter'0 {_37} (fun (_ret: t_Range) -> [ &iter'0 <- _ret ] s2)
          | s2 = bb16 ]
        | bb16 = s0 [ s0 = [ &iter_old'0 <- [%#s08_haystack'6] iter'0 ] s1 | s1 = bb17 ]
        | bb17 = s0 [ s0 = [ &produced'0 <- [%#s08_haystack'7] Seq.empty: Seq.seq UInt64.t ] s1 | s1 = bb19 ]
        | bb19 = bb19'0
          [ bb19'0 = {[@expl:for invariant] [%#s08_haystack'9] inv'0 produced'0}
            {[@expl:for invariant] [%#s08_haystack'9] inv'1 iter'0}
            {[@expl:for invariant] [%#s08_haystack'9] produces'0 iter_old'0 produced'0 iter'0}
            {[@expl:loop invariant] [%#s08_haystack'8] match_at needle'0 haystack'0 (UInt64.t'int i) (Seq.length produced'0)}
            (! s0)
            [ s0 = bb20 ]
            [ bb20 = s0
              [ s0 = MutBorrow.borrow_mut <t_Range> {iter'0}
                  (fun (_ret: MutBorrow.t t_Range) -> [ &_51 <- _ret ] [ &iter'0 <- _ret.final ] s1)
              | s1 = MutBorrow.borrow_final <t_Range> {_51.current} {MutBorrow.get_id _51}
                  (fun (_ret: MutBorrow.t t_Range) -> [ &_50 <- _ret ] [ &_51 <- { _51 with current = _ret.final } ] s2)
              | s2 = next'0 {_50} (fun (_ret: t_Option) -> [ &_49 <- _ret ] s3)
              | s3 = bb21 ]
            | bb21 = s0
              [ s0 = -{resolve'2 _51}- s1
              | s1 = any [ br0 -> {_49 = C_None} (! bb24) | br1 (x0: UInt64.t) -> {_49 = C_Some x0} (! bb25) ] ]
            | bb25 = s0
              [ s0 = v_Some {_49} (fun (r0: UInt64.t) -> [ &__creusot_proc_iter_elem'0 <- r0 ] s1)
              | s1 = [ &_54 <- [%#s08_haystack'10] Seq.(++) produced'0 (Seq.singleton __creusot_proc_iter_elem'0) ] s2
              | s2 = bb26 ]
            | bb26 = s0
              [ s0 = [ &produced'0 <- _54 ] s1
              | s1 = [ &j <- __creusot_proc_iter_elem'0 ] s2
              | s2 = index {needle'0} {j} (fun (_ret: UInt8.t) -> [ &_59 <- _ret ] s3)
              | s3 = bb27 ]
            | bb27 = s0
              [ s0 = UInt64.add {i} {j} (fun (_ret: UInt64.t) -> [ &_65 <- _ret ] s1)
              | s1 = index {haystack'0} {_65} (fun (_ret: UInt8.t) -> [ &_63 <- _ret ] s2)
              | s2 = bb28 ]
            | bb28 = s0
              [ s0 = [ &_57 <- _59 <> _63 ] s1
              | s1 = any [ br0 -> {_57 = false} (! bb19'0) | br1 -> {_57} (! bb7'0) ] ] ] ] ] ]
    | bb24 = s0 [ s0 = [ &_0 <- i ] s1 | s1 = bb32 ]
    | bb12 = s0 [ s0 = len {haystack'0} (fun (_ret: UInt64.t) -> [ &_0 <- _ret ] s1) | s1 = bb32 ]
    | bb32 = return''0 {_0} ]
    [ & _0: UInt64.t = Any.any_l ()
    | & needle'0: t_Vec = needle
    | & haystack'0: t_Vec = haystack
    | & iter: t_RangeInclusive = Any.any_l ()
    | & _10: t_RangeInclusive = Any.any_l ()
    | & _11: UInt64.t = Any.any_l ()
    | & _12: UInt64.t = Any.any_l ()
    | & _14: UInt64.t = Any.any_l ()
    | & iter_old: t_RangeInclusive = Any.any_l ()
    | & produced: Seq.seq UInt64.t = Any.any_l ()
    | & _26: t_Option = Any.any_l ()
    | & _27: MutBorrow.t t_RangeInclusive = Any.any_l ()
    | & _28: MutBorrow.t t_RangeInclusive = Any.any_l ()
    | & __creusot_proc_iter_elem: UInt64.t = Any.any_l ()
    | & _31: Seq.seq UInt64.t = Any.any_l ()
    | & i: UInt64.t = Any.any_l ()
    | & iter'0: t_Range = Any.any_l ()
    | & _37: t_Range = Any.any_l ()
    | & _38: UInt64.t = Any.any_l ()
    | & iter_old'0: t_Range = Any.any_l ()
    | & produced'0: Seq.seq UInt64.t = Any.any_l ()
    | & _49: t_Option = Any.any_l ()
    | & _50: MutBorrow.t t_Range = Any.any_l ()
    | & _51: MutBorrow.t t_Range = Any.any_l ()
    | & __creusot_proc_iter_elem'0: UInt64.t = Any.any_l ()
    | & _54: Seq.seq UInt64.t = Any.any_l ()
    | & j: UInt64.t = Any.any_l ()
    | & _57: bool = Any.any_l ()
    | & _59: UInt8.t = Any.any_l ()
    | & _63: UInt8.t = Any.any_l ()
    | & _65: UInt64.t = Any.any_l () ])
    [ return''0 (result: UInt64.t) -> {[@expl:search ensures #0] [%#s08_haystack'12] UInt64.t'int result
        = Seq.length (view'0 haystack)
      \/ UInt64.t'int result < Seq.length (view'0 haystack) - Seq.length (view'0 needle) + 1}
      {[@expl:search ensures #1] [%#s08_haystack'13] UInt64.t'int result < Seq.length (view'0 haystack)
      -> match_at needle haystack (UInt64.t'int result) (Seq.length (view'0 needle))
      /\ (forall i: int. 0 <= i /\ i < UInt64.t'int result
        -> not match_at needle haystack i (Seq.length (view'0 needle)))}
      {[@expl:search ensures #2] [%#s08_haystack'14] UInt64.t'int result = Seq.length (view'0 haystack)
      -> (forall i: int. 0 <= i /\ i < Seq.length (view'0 haystack)
        -> not match_at needle haystack i (Seq.length (view'0 needle)))}
      (! return' {result}) ]
end<|MERGE_RESOLUTION|>--- conflicted
+++ resolved
@@ -21,13 +21,12 @@
   let%span svec'1 = "../../../creusot-contracts/src/std/vec.rs" 191 16 191 56
   let%span svec'2 = "../../../creusot-contracts/src/std/vec.rs" 48 8 48 31
   let%span svec'3 = "../../../creusot-contracts/src/std/vec.rs" 22 14 22 41
-<<<<<<< HEAD
   let%span sops = "../../../creusot-contracts/src/std/ops.rs" 250 26 250 53
   let%span sops'0 = "../../../creusot-contracts/src/std/ops.rs" 251 26 251 49
   let%span sops'1 = "../../../creusot-contracts/src/std/ops.rs" 252 26 252 91
   let%span sops'2 = "../../../creusot-contracts/src/std/ops.rs" 236 14 236 86
-  let%span siter = "../../../creusot-contracts/src/std/iter.rs" 212 18 212 32
-  let%span siter'0 = "../../../creusot-contracts/src/std/iter.rs" 92 26 95 17
+  let%span siter = "../../../creusot-contracts/src/std/iter.rs" 215 18 215 32
+  let%span siter'0 = "../../../creusot-contracts/src/std/iter.rs" 93 26 96 17
   let%span smodel = "../../../creusot-contracts/src/model.rs" 43 8 43 22
   let%span srange = "../../../creusot-contracts/src/std/iter/range.rs" 87 12 91 76
   let%span srange'0 = "../../../creusot-contracts/src/std/iter/range.rs" 23 12 27 70
@@ -47,37 +46,8 @@
   let%span srange'14 = "../../../creusot-contracts/src/std/iter/range.rs" 15 8 17 9
   let%span snum = "../../../creusot-contracts/src/std/num.rs" 23 28 23 33
   let%span sresolve = "../../../creusot-contracts/src/resolve.rs" 44 20 44 34
-  let%span sslice = "../../../creusot-contracts/src/std/slice.rs" 110 20 110 37
-  let%span sslice'0 = "../../../creusot-contracts/src/std/slice.rs" 115 20 115 37
-=======
-  let%span sops = "../../../creusot-contracts/src/std/ops.rs" 262 26 262 53
-  let%span sops'0 = "../../../creusot-contracts/src/std/ops.rs" 263 26 263 49
-  let%span sops'1 = "../../../creusot-contracts/src/std/ops.rs" 264 26 264 91
-  let%span sops'2 = "../../../creusot-contracts/src/std/ops.rs" 248 14 248 86
-  let%span siter = "../../../creusot-contracts/src/std/iter.rs" 215 18 215 32
-  let%span siter'0 = "../../../creusot-contracts/src/std/iter.rs" 93 26 96 17
-  let%span smodel = "../../../creusot-contracts/src/model.rs" 45 8 45 22
-  let%span srange = "../../../creusot-contracts/src/std/iter/range.rs" 93 12 97 76
-  let%span srange'0 = "../../../creusot-contracts/src/std/iter/range.rs" 25 12 29 70
-  let%span srange'1 = "../../../creusot-contracts/src/std/iter/range.rs" 103 4 103 49
-  let%span srange'2 = "../../../creusot-contracts/src/std/iter/range.rs" 104 27 104 29
-  let%span srange'3 = "../../../creusot-contracts/src/std/iter/range.rs" 108 4 108 34
-  let%span srange'4 = "../../../creusot-contracts/src/std/iter/range.rs" 109 4 109 34
-  let%span srange'5 = "../../../creusot-contracts/src/std/iter/range.rs" 110 4 110 44
-  let%span srange'6 = "../../../creusot-contracts/src/std/iter/range.rs" 111 91 111 93
-  let%span srange'7 = "../../../creusot-contracts/src/std/iter/range.rs" 71 10 71 43
-  let%span srange'8 = "../../../creusot-contracts/src/std/iter/range.rs" 74 8 75 74
-  let%span srange'9 = "../../../creusot-contracts/src/std/iter/range.rs" 84 8 86 9
-  let%span srange'10 = "../../../creusot-contracts/src/std/iter/range.rs" 34 4 34 49
-  let%span srange'11 = "../../../creusot-contracts/src/std/iter/range.rs" 38 4 38 34
-  let%span srange'12 = "../../../creusot-contracts/src/std/iter/range.rs" 39 4 39 34
-  let%span srange'13 = "../../../creusot-contracts/src/std/iter/range.rs" 40 4 40 44
-  let%span srange'14 = "../../../creusot-contracts/src/std/iter/range.rs" 16 8 18 9
-  let%span snum = "../../../creusot-contracts/src/std/num.rs" 25 28 25 33
-  let%span sresolve = "../../../creusot-contracts/src/resolve.rs" 52 20 52 34
-  let%span sslice = "../../../creusot-contracts/src/std/slice.rs" 132 20 132 37
-  let%span sslice'0 = "../../../creusot-contracts/src/std/slice.rs" 139 20 139 37
->>>>>>> 46c4bce5
+  let%span sslice = "../../../creusot-contracts/src/std/slice.rs" 124 20 124 37
+  let%span sslice'0 = "../../../creusot-contracts/src/std/slice.rs" 129 20 129 37
   
   use creusot.prelude.Opaque
   use creusot.int.UInt64
