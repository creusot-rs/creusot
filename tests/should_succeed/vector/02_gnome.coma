module M_02_gnome__gnome_sort [#"02_gnome.rs" 22 0 24 29]
  let%span s02_gnome = "02_gnome.rs" 26 16 26 31
  let%span s02_gnome'0 = "02_gnome.rs" 27 16 27 17
  let%span s02_gnome'1 = "02_gnome.rs" 29 16 29 41
  let%span s02_gnome'2 = "02_gnome.rs" 28 16 28 51
  let%span s02_gnome'3 = "02_gnome.rs" 31 16 31 17
  let%span s02_gnome'4 = "02_gnome.rs" 31 27 31 28
  let%span s02_gnome'5 = "02_gnome.rs" 32 17 32 18
  let%span s02_gnome'6 = "02_gnome.rs" 34 23 34 24
  let%span s02_gnome'7 = "02_gnome.rs" 35 17 35 18
  let%span s02_gnome'8 = "02_gnome.rs" 22 38 22 39
  let%span s02_gnome'9 = "02_gnome.rs" 20 10 20 35
  let%span s02_gnome'10 = "02_gnome.rs" 21 10 21 34
  let%span s02_gnome'11 = "02_gnome.rs" 11 8 11 62
  let%span s02_gnome'12 = "02_gnome.rs" 17 4 17 31
  let%span s02_gnome'13 = "02_gnome.rs" 1 0 1405 4
  let%span sseq = "../../../creusot-contracts/src/logic/seq.rs" 294 4 294 18
  let%span sseq'0 = "../../../creusot-contracts/src/logic/seq.rs" 655 20 655 91
  let%span smodel = "../../../creusot-contracts/src/model.rs" 59 8 59 22
  let%span smodel'0 = "../../../creusot-contracts/src/model.rs" 51 8 51 28
  let%span smodel'1 = "../../../creusot-contracts/src/model.rs" 43 8 43 22
  let%span smodel'2 = "../../../creusot-contracts/src/model.rs" 35 8 35 28
  let%span ssnapshot = "../../../creusot-contracts/src/snapshot.rs" 57 4 57 18
  let%span svec = "../../../creusot-contracts/src/std/vec.rs" 110 16 110 17
  let%span svec'0 = "../../../creusot-contracts/src/std/vec.rs" 111 26 111 48
  let%span svec'1 = "../../../creusot-contracts/src/std/vec.rs" 189 16 189 17
  let%span svec'2 = "../../../creusot-contracts/src/std/vec.rs" 190 16 190 48
  let%span svec'3 = "../../../creusot-contracts/src/std/vec.rs" 191 16 191 56
  let%span svec'4 = "../../../creusot-contracts/src/std/vec.rs" 202 16 202 17
  let%span svec'5 = "../../../creusot-contracts/src/std/vec.rs" 203 26 203 42
  let%span svec'6 = "../../../creusot-contracts/src/std/vec.rs" 204 26 204 48
  let%span svec'7 = "../../../creusot-contracts/src/std/vec.rs" 34 14 34 47
  let%span svec'8 = "../../../creusot-contracts/src/std/vec.rs" 35 14 36 51
  let%span svec'9 = "../../../creusot-contracts/src/std/vec.rs" 22 14 22 41
<<<<<<< HEAD
  let%span svec'10 = "../../../creusot-contracts/src/std/vec.rs" 48 8 48 31
  let%span svec'11 = "../../../creusot-contracts/src/std/vec.rs" 93 20 93 41
  let%span sslice = "../../../creusot-contracts/src/std/slice.rs" 253 8 253 9
  let%span sslice'0 = "../../../creusot-contracts/src/std/slice.rs" 254 19 254 35
  let%span sslice'1 = "../../../creusot-contracts/src/std/slice.rs" 255 19 255 35
  let%span sslice'2 = "../../../creusot-contracts/src/std/slice.rs" 256 18 256 50
  let%span sslice'3 = "../../../creusot-contracts/src/std/slice.rs" 110 20 110 37
  let%span sslice'4 = "../../../creusot-contracts/src/std/slice.rs" 115 20 115 37
  let%span sslice'5 = "../../../creusot-contracts/src/std/slice.rs" 20 20 20 30
  let%span sresolve = "../../../creusot-contracts/src/resolve.rs" 44 20 44 34
  let%span sord = "../../../creusot-contracts/src/logic/ord.rs" 28 14 28 64
  let%span sord'0 = "../../../creusot-contracts/src/logic/ord.rs" 38 14 38 61
  let%span sord'1 = "../../../creusot-contracts/src/logic/ord.rs" 48 14 48 61
  let%span sord'2 = "../../../creusot-contracts/src/logic/ord.rs" 58 14 58 64
  let%span sord'3 = "../../../creusot-contracts/src/logic/ord.rs" 63 14 63 45
  let%span sord'4 = "../../../creusot-contracts/src/logic/ord.rs" 68 15 68 32
  let%span sord'5 = "../../../creusot-contracts/src/logic/ord.rs" 69 15 69 32
  let%span sord'6 = "../../../creusot-contracts/src/logic/ord.rs" 70 14 70 31
  let%span sord'7 = "../../../creusot-contracts/src/logic/ord.rs" 77 15 77 45
  let%span sord'8 = "../../../creusot-contracts/src/logic/ord.rs" 78 14 78 47
  let%span sord'9 = "../../../creusot-contracts/src/logic/ord.rs" 85 15 85 48
  let%span sord'10 = "../../../creusot-contracts/src/logic/ord.rs" 86 14 86 44
  let%span sord'11 = "../../../creusot-contracts/src/logic/ord.rs" 91 14 91 59
  let%span sinvariant = "../../../creusot-contracts/src/invariant.rs" 100 20 100 44
  let%span sinvariant'0 = "../../../creusot-contracts/src/invariant.rs" 91 8 91 18
  let%span sboxed = "../../../creusot-contracts/src/std/boxed.rs" 30 8 30 18
=======
  let%span svec'10 = "../../../creusot-contracts/src/std/vec.rs" 50 8 50 31
  let%span svec'11 = "../../../creusot-contracts/src/std/vec.rs" 99 20 99 41
  let%span sslice = "../../../creusot-contracts/src/std/slice.rs" 296 8 296 9
  let%span sslice'0 = "../../../creusot-contracts/src/std/slice.rs" 297 19 297 35
  let%span sslice'1 = "../../../creusot-contracts/src/std/slice.rs" 298 19 298 35
  let%span sslice'2 = "../../../creusot-contracts/src/std/slice.rs" 299 18 299 50
  let%span sslice'3 = "../../../creusot-contracts/src/std/slice.rs" 132 20 132 37
  let%span sslice'4 = "../../../creusot-contracts/src/std/slice.rs" 139 20 139 37
  let%span sslice'5 = "../../../creusot-contracts/src/std/slice.rs" 22 20 22 30
  let%span sresolve = "../../../creusot-contracts/src/resolve.rs" 52 20 52 34
  let%span sord = "../../../creusot-contracts/src/logic/ord.rs" 29 14 29 64
  let%span sord'0 = "../../../creusot-contracts/src/logic/ord.rs" 40 14 40 61
  let%span sord'1 = "../../../creusot-contracts/src/logic/ord.rs" 51 14 51 61
  let%span sord'2 = "../../../creusot-contracts/src/logic/ord.rs" 62 14 62 64
  let%span sord'3 = "../../../creusot-contracts/src/logic/ord.rs" 67 14 67 45
  let%span sord'4 = "../../../creusot-contracts/src/logic/ord.rs" 72 15 72 32
  let%span sord'5 = "../../../creusot-contracts/src/logic/ord.rs" 73 15 73 32
  let%span sord'6 = "../../../creusot-contracts/src/logic/ord.rs" 74 14 74 31
  let%span sord'7 = "../../../creusot-contracts/src/logic/ord.rs" 81 15 81 45
  let%span sord'8 = "../../../creusot-contracts/src/logic/ord.rs" 82 14 82 47
  let%span sord'9 = "../../../creusot-contracts/src/logic/ord.rs" 89 15 89 48
  let%span sord'10 = "../../../creusot-contracts/src/logic/ord.rs" 90 14 90 44
  let%span sord'11 = "../../../creusot-contracts/src/logic/ord.rs" 95 14 95 59
  let%span sinvariant = "../../../creusot-contracts/src/invariant.rs" 106 20 106 44
  let%span sinvariant'0 = "../../../creusot-contracts/src/invariant.rs" 95 8 95 18
  let%span sboxed = "../../../creusot-contracts/src/std/boxed.rs" 33 8 33 18
>>>>>>> 46c4bce5
  
  use creusot.int.UInt64
  use seq.Seq
  use seq.Permut
  use creusot.prelude.MutBorrow
  use creusot.prelude.Opaque
  use mach.int.Int
  use creusot.slice.Slice64
  use creusot.prelude.Any
  
  type t_T
  
  predicate permutation_of (self: Seq.seq t_T) (other: Seq.seq t_T) =
    [%#sseq] Permut.permut self other 0 (Seq.length self)
  
  type t_NonNull = { t_NonNull__pointer: Opaque.ptr }
  
  type t_Unique = { t_Unique__pointer: t_NonNull; t_Unique__qy95zmarker: () }
  
  type t_UsizeNoHighBit = { t_UsizeNoHighBit__0: UInt64.t }
  
  type t_RawVecInner = { t_RawVecInner__ptr: t_Unique; t_RawVecInner__cap: t_UsizeNoHighBit; t_RawVecInner__alloc: () }
  
  type t_RawVec = { t_RawVec__inner: t_RawVecInner; t_RawVec__qy95zmarker: () }
  
  type t_Vec = { t_Vec__buf: t_RawVec; t_Vec__len: UInt64.t }
  
  constant const_MAX: UInt64.t = (18446744073709551615: UInt64.t)
  
  function view (self: t_Vec) : Seq.seq t_T
  
  axiom view_spec: forall self: t_Vec. [%#svec'9] Seq.length (view self) <= UInt64.t'int const_MAX
  
  function view'0 (self: MutBorrow.t t_Vec) : Seq.seq t_T = [%#smodel] view self.current
  
  function view'1 (self: MutBorrow.t t_Vec) : Seq.seq t_T = [%#smodel'1] view'0 self
  
  function view'2 (self: MutBorrow.t t_Vec) : Seq.seq t_T = [%#ssnapshot] view'1 self
  
  type t_DeepModelTy
  
  type t_Ordering = C_Less | C_Equal | C_Greater
  
  function cmp_log (self: t_DeepModelTy) (other: t_DeepModelTy) : t_Ordering
  
  function eq_cmp (x: t_DeepModelTy) (y: t_DeepModelTy) : ()
  
  axiom eq_cmp_spec: forall x: t_DeepModelTy, y: t_DeepModelTy. [%#sord'11] (x = y) = (cmp_log x y = C_Equal)
  
  function antisym2 (x: t_DeepModelTy) (y: t_DeepModelTy) : ()
  
  axiom antisym2_spec: forall x: t_DeepModelTy, y: t_DeepModelTy. ([%#sord'9] cmp_log x y = C_Greater)
      -> ([%#sord'10] cmp_log y x = C_Less)
  
  function antisym1 (x: t_DeepModelTy) (y: t_DeepModelTy) : ()
  
  axiom antisym1_spec: forall x: t_DeepModelTy, y: t_DeepModelTy. ([%#sord'7] cmp_log x y = C_Less)
      -> ([%#sord'8] cmp_log y x = C_Greater)
  
  function trans (x: t_DeepModelTy) (y: t_DeepModelTy) (z: t_DeepModelTy) (o: t_Ordering) : ()
  
  axiom trans_spec: forall x: t_DeepModelTy, y: t_DeepModelTy, z: t_DeepModelTy, o: t_Ordering. ([%#sord'4] cmp_log x y
        = o) -> ([%#sord'5] cmp_log y z = o) -> ([%#sord'6] cmp_log x z = o)
  
  function refl (x: t_DeepModelTy) : ()
  
  axiom refl_spec: forall x: t_DeepModelTy. [%#sord'3] cmp_log x x = C_Equal
  
  predicate gt_log (self: t_DeepModelTy) (o: t_DeepModelTy)
  
  function cmp_gt_log (x: t_DeepModelTy) (y: t_DeepModelTy) : ()
  
  axiom cmp_gt_log_spec: forall x: t_DeepModelTy, y: t_DeepModelTy. [%#sord'2] gt_log x y = (cmp_log x y = C_Greater)
  
  predicate ge_log (self: t_DeepModelTy) (o: t_DeepModelTy)
  
  function cmp_ge_log (x: t_DeepModelTy) (y: t_DeepModelTy) : ()
  
  axiom cmp_ge_log_spec: forall x: t_DeepModelTy, y: t_DeepModelTy. [%#sord'1] ge_log x y = (cmp_log x y <> C_Less)
  
  predicate lt_log (self: t_DeepModelTy) (o: t_DeepModelTy)
  
  function cmp_lt_log (x: t_DeepModelTy) (y: t_DeepModelTy) : ()
  
  axiom cmp_lt_log_spec: forall x: t_DeepModelTy, y: t_DeepModelTy. [%#sord'0] lt_log x y = (cmp_log x y = C_Less)
  
  predicate le_log (self: t_DeepModelTy) (o: t_DeepModelTy)
  
  function cmp_le_log (x: t_DeepModelTy) (y: t_DeepModelTy) : ()
  
  axiom cmp_le_log_spec: forall x: t_DeepModelTy, y: t_DeepModelTy. [%#sord] le_log x y = (cmp_log x y <> C_Greater)
  
  predicate sorted_range [#"02_gnome.rs" 9 0 9 67] (s: Seq.seq t_DeepModelTy) (l: int) (u: int) =
    [%#s02_gnome'11] forall i: int, j: int. l <= i /\ i < j /\ j < u -> le_log (Seq.get s i) (Seq.get s j)
  
  function deep_model (self: t_T) : t_DeepModelTy
  
  function index_logic [@inline:trivial] (self: t_Vec) (ix: int) : t_T = [%#svec'10] Seq.get (view self) ix
  
  meta "rewrite_def" function index_logic
  
  function deep_model'0 (self: t_Vec) : Seq.seq t_DeepModelTy
  
  axiom deep_model_spec: forall self: t_Vec. [%#svec'7] Seq.length (view self) = Seq.length (deep_model'0 self)
  
  axiom deep_model_spec'0: forall self: t_Vec. [%#svec'8] forall i: int. 0 <= i /\ i < Seq.length (view self)
        -> Seq.get (deep_model'0 self) i = deep_model (index_logic self i)
  
  function deep_model'1 (self: MutBorrow.t t_Vec) : Seq.seq t_DeepModelTy = [%#smodel'0] deep_model'0 self.current
  
  predicate inv (_0: t_T)
  
  predicate invariant' (self: t_T) = [%#sboxed] inv self
  
  predicate inv'0 (_0: t_T)
  
  axiom inv_axiom [@rewrite]: forall x: t_T [inv'0 x]. inv'0 x = invariant' x
  
  predicate invariant''0 [@inline:trivial] (self: Seq.seq t_T) =
    [%#sseq'0] forall i: int. 0 <= i /\ i < Seq.length self -> inv'0 (Seq.get self i)
  
  meta "rewrite_def" predicate invariant''0
  
  predicate inv'1 (_0: Seq.seq t_T)
  
  axiom inv_axiom'0 [@rewrite]: forall x: Seq.seq t_T [inv'1 x]. inv'1 x = invariant''0 x
  
  predicate invariant''1 (self: t_Vec) = [%#svec'11] inv'1 (view self)
  
  predicate inv'2 (_0: t_Vec)
  
  axiom inv_axiom'1 [@rewrite]: forall x: t_Vec [inv'2 x]. inv'2 x = invariant''1 x
  
  predicate invariant''2 [@inline:trivial] (self: t_Vec) = [%#sinvariant'0] inv'2 self
  
  meta "rewrite_def" predicate invariant''2
  
  predicate inv'3 (_0: t_Vec)
  
  axiom inv_axiom'2 [@rewrite]: forall x: t_Vec [inv'3 x]. inv'3 x = invariant''2 x
  
  function view'3 (self: t_Vec) : Seq.seq t_T = [%#smodel'1] view self
  
  let rec len (self_: t_Vec) (return' (x: UInt64.t)) = {[@expl:len 'self_' type invariant] [%#svec] inv'3 self_}
    any
    [ return''0 (result: UInt64.t) -> {[%#svec'0] UInt64.t'int result = Seq.length (view'3 self_)}
      (! return' {result}) ]
  
  predicate in_bounds [@inline:trivial] (self: UInt64.t) (seq: Seq.seq t_T) =
    [%#sslice'3] UInt64.t'int self < Seq.length seq
  
  meta "rewrite_def" predicate in_bounds
  
  predicate invariant''3 [@inline:trivial] (self: t_T) = [%#sinvariant'0] inv self
  
  meta "rewrite_def" predicate invariant''3
  
  predicate inv'4 (_0: t_T)
  
  axiom inv_axiom'3 [@rewrite]: forall x: t_T [inv'4 x]. inv'4 x = invariant''3 x
  
  predicate has_value [@inline:trivial] (self: UInt64.t) (seq: Seq.seq t_T) (out: t_T) =
    [%#sslice'4] Seq.get seq (UInt64.t'int self) = out
  
  meta "rewrite_def" predicate has_value
  
  let rec index (self_: t_Vec) (ix: UInt64.t) (return' (x: t_T)) =
    {[@expl:index 'self_' type invariant] [%#svec'1] inv'3 self_}
    {[@expl:index requires] [%#svec'2] in_bounds ix (view'3 self_)}
    any
    [ return''0 (result: t_T) -> {inv'4 result} {[%#svec'3] has_value ix (view'3 self_) result} (! return' {result}) ]
  
  type tuple = { _p0: t_T; _p1: t_T }
  
  predicate precondition (self: ()) (args: tuple)
  
  axiom precondition_fndef:
    [%#s02_gnome'13] forall args: tuple [precondition () args]. (let {_p0 = self_; _p1 = other} = args in inv'4 other
        /\ inv'4 self_) -> precondition () args
  
  function deep_model'2 (self: t_T) : t_DeepModelTy = [%#smodel'2] deep_model self
  
  predicate postcondition_once (self: ()) (args: tuple) (result: bool)
  
  axiom postcondition_fndef:
    [%#s02_gnome'13] forall args: tuple, res: bool [postcondition_once () args res]. postcondition_once () args res
      -> (let {_p0 = self_; _p1 = other} = args in res = le_log (deep_model'2 self_) (deep_model'2 other))
  
  let rec le (self_: t_T) (other: t_T) (return' (x: bool)) = {[@expl:le requires] precondition () { _p0 = self_;
                                                                                                    _p1 = other }}
    any [ return''0 (result: bool) -> {postcondition_once () { _p0 = self_; _p1 = other } result} (! return' {result}) ]
  
  predicate invariant''4 [@inline:trivial] (self: MutBorrow.t t_Vec) =
    [%#sinvariant] inv'2 self.current /\ inv'2 self.final
  
  meta "rewrite_def" predicate invariant''4
  
  predicate inv'5 (_0: MutBorrow.t t_Vec)
  
  axiom inv_axiom'4 [@rewrite]: forall x: MutBorrow.t t_Vec [inv'5 x]. inv'5 x = invariant''4 x
  
  predicate invariant''5 (self: Slice64.slice t_T) = [%#sslice'5] inv'1 (Slice64.view self)
  
  predicate inv'6 (_0: Slice64.slice t_T)
  
  axiom inv_axiom'5 [@rewrite]: forall x: Slice64.slice t_T [inv'6 x]. inv'6 x = invariant''5 x
  
  predicate invariant''6 [@inline:trivial] (self: MutBorrow.t (Slice64.slice t_T)) =
    [%#sinvariant] inv'6 self.current /\ inv'6 self.final
  
  meta "rewrite_def" predicate invariant''6
  
  predicate inv'7 (_0: MutBorrow.t (Slice64.slice t_T))
  
  axiom inv_axiom'6 [@rewrite]: forall x: MutBorrow.t (Slice64.slice t_T) [inv'7 x]. inv'7 x = invariant''6 x
  
  function view'4 (self: MutBorrow.t (Slice64.slice t_T)) : Seq.seq t_T = [%#smodel] Slice64.view self.current
  
  let rec deref_mut (self_: MutBorrow.t t_Vec) (return' (x: MutBorrow.t (Slice64.slice t_T))) =
    {[@expl:deref_mut 'self_' type invariant] [%#svec'4] inv'5 self_}
    any
    [ return''0 (result: MutBorrow.t (Slice64.slice t_T)) -> {inv'7 result}
      {[%#svec'5] view'4 result = view'0 self_}
      {[%#svec'6] Slice64.view result.final = view self_.final}
      (! return' {result}) ]
  
  let rec swap (self_: MutBorrow.t (Slice64.slice t_T)) (i: UInt64.t) (j: UInt64.t) (return' (x: ())) =
    {[@expl:swap 'self_' type invariant] [%#sslice] inv'7 self_}
    {[@expl:swap requires #0] [%#sslice'0] UInt64.t'int i < Seq.length (view'4 self_)}
    {[@expl:swap requires #1] [%#sslice'1] UInt64.t'int j < Seq.length (view'4 self_)}
    any
    [ return''0 (result: ()) ->
    {[%#sslice'2] Permut.exchange (Slice64.view self_.final) (view'4 self_) (UInt64.t'int i) (UInt64.t'int j)}
      (! return' {result}) ]
  
  predicate resolve [@inline:trivial] (self: MutBorrow.t (Slice64.slice t_T)) = [%#sresolve] self.final = self.current
  
  meta "rewrite_def" predicate resolve
  
  predicate resolve'0 [@inline:trivial] (_0: MutBorrow.t (Slice64.slice t_T)) = resolve _0
  
  meta "rewrite_def" predicate resolve'0
  
  predicate resolve'1 [@inline:trivial] (self: MutBorrow.t t_Vec) = [%#sresolve] self.final = self.current
  
  meta "rewrite_def" predicate resolve'1
  
  predicate resolve'2 [@inline:trivial] (_0: MutBorrow.t t_Vec) = resolve'1 _0
  
  meta "rewrite_def" predicate resolve'2
  
  predicate sorted [#"02_gnome.rs" 16 0 16 45] (s: Seq.seq t_DeepModelTy) =
    [%#s02_gnome'12] sorted_range s 0 (Seq.length s)
  
  meta "compute_max_steps" 1000000
  
  meta "select_lsinst" "all"
  
  let rec gnome_sort [#"02_gnome.rs" 22 0 24 29] (v: MutBorrow.t t_Vec) (return' (x: ())) =
    {[@expl:gnome_sort 'v' type invariant] [%#s02_gnome'8] inv'5 v}
    (! bb0
    [ bb0 = s0 [ s0 = [ &old_v <- [%#s02_gnome] v'0 ] s1 | s1 = bb1 ]
    | bb1 = s0 [ s0 = [ &i <- [%#s02_gnome'0] (0: UInt64.t) ] s1 | s1 = [ &old_2_0 <- v'0 ] s2 | s2 = bb2 ]
    | bb2 = bb2'0
      [ bb2'0 = {[@expl:mut invariant] old_2_0.final = v'0.final}
        {[@expl:loop invariant #0] [%#s02_gnome'2] sorted_range (deep_model'1 v'0) 0 (UInt64.t'int i)}
        {[@expl:loop invariant #1] [%#s02_gnome'1] permutation_of (view'0 v'0) (view'2 old_v)}
        (! s0)
        [ s0 = bb3 ]
        [ bb3 = s0 [ s0 = len {v'0.current} (fun (_ret: UInt64.t) -> [ &_13 <- _ret ] s1) | s1 = bb4 ]
        | bb4 = s0
          [ s0 = [ &_11 <- UInt64.lt i _13 ] s1 | s1 = any [ br0 -> {_11 = false} (! bb17) | br1 -> {_11} (! bb5) ] ]
        | bb5 = s0
          [ s0 = [ &_15 <- i = ([%#s02_gnome'3] (0: UInt64.t)) ] s1
          | s1 = any [ br0 -> {_15 = false} (! bb7) | br1 -> {_15} (! bb12) ] ]
        | bb7 = s0
          [ s0 = UInt64.sub {i} {[%#s02_gnome'4] (1: UInt64.t)} (fun (_ret: UInt64.t) -> [ &_21 <- _ret ] s1)
          | s1 = index {v'0.current} {_21} (fun (_ret: t_T) -> [ &_19 <- _ret ] s2)
          | s2 = bb8 ]
        | bb8 = s0 [ s0 = index {v'0.current} {i} (fun (_ret: t_T) -> [ &_24 <- _ret ] s1) | s1 = bb9 ]
        | bb9 = s0 [ s0 = le {_19} {_24} (fun (_ret: bool) -> [ &_17 <- _ret ] s1) | s1 = bb10 ]
        | bb10 = any [ br0 -> {_17 = false} (! bb13) | br1 -> {_17} (! bb12) ]
        | bb12 = s0
          [ s0 = UInt64.add {i} {[%#s02_gnome'5] (1: UInt64.t)} (fun (_ret: UInt64.t) -> [ &i <- _ret ] s1)
          | s1 = bb2'0 ]
        | bb13 = s0
          [ s0 = {inv'2 v'0.current}
            MutBorrow.borrow_mut <t_Vec> {v'0.current}
              (fun (_ret: MutBorrow.t t_Vec) ->
                [ &_30 <- _ret ] -{inv'2 _ret.final}-
                [ &v'0 <- { v'0 with current = _ret.final } ] s1)
          | s1 = deref_mut {_30} (fun (_ret: MutBorrow.t (Slice64.slice t_T)) -> [ &_29 <- _ret ] s2)
          | s2 = bb14 ]
        | bb14 = s0
          [ s0 = UInt64.sub {i} {[%#s02_gnome'6] (1: UInt64.t)} (fun (_ret: UInt64.t) -> [ &_31 <- _ret ] s1)
          | s1 = {inv'6 _29.current}
            MutBorrow.borrow_final <Slice64.slice t_T> {_29.current} {MutBorrow.get_id _29}
              (fun (_ret: MutBorrow.t (Slice64.slice t_T)) ->
                [ &_28 <- _ret ] -{inv'6 _ret.final}-
                [ &_29 <- { _29 with current = _ret.final } ] s2)
          | s2 = swap {_28} {_31} {i} (fun (_ret: ()) -> [ &_27 <- _ret ] s3)
          | s3 = bb15 ]
        | bb15 = s0
          [ s0 = {[@expl:type invariant] inv'7 _29} s1
          | s1 = -{resolve'0 _29}- s2
          | s2 = UInt64.sub {i} {[%#s02_gnome'7] (1: UInt64.t)} (fun (_ret: UInt64.t) -> [ &i <- _ret ] s3)
          | s3 = bb2'0 ] ] ]
    | bb17 = s0 [ s0 = {[@expl:type invariant] inv'5 v'0} s1 | s1 = -{resolve'2 v'0}- s2 | s2 = return''0 {_0} ] ]
    [ & _0: () = Any.any_l ()
    | & v'0: MutBorrow.t t_Vec = v
    | & old_v: MutBorrow.t t_Vec = Any.any_l ()
    | & i: UInt64.t = Any.any_l ()
    | & _11: bool = Any.any_l ()
    | & _13: UInt64.t = Any.any_l ()
    | & _15: bool = Any.any_l ()
    | & _17: bool = Any.any_l ()
    | & _19: t_T = Any.any_l ()
    | & _21: UInt64.t = Any.any_l ()
    | & _24: t_T = Any.any_l ()
    | & _27: () = Any.any_l ()
    | & _28: MutBorrow.t (Slice64.slice t_T) = Any.any_l ()
    | & _29: MutBorrow.t (Slice64.slice t_T) = Any.any_l ()
    | & _30: MutBorrow.t t_Vec = Any.any_l ()
    | & _31: UInt64.t = Any.any_l ()
    | & old_2_0: MutBorrow.t t_Vec = Any.any_l () ])
    [ return''0 (result: ()) -> {[@expl:gnome_sort ensures #0] [%#s02_gnome'9] sorted (deep_model'0 v.final)}
      {[@expl:gnome_sort ensures #1] [%#s02_gnome'10] permutation_of (view v.final) (view'0 v)}
      (! return' {result}) ]
end<|MERGE_RESOLUTION|>--- conflicted
+++ resolved
@@ -32,16 +32,15 @@
   let%span svec'7 = "../../../creusot-contracts/src/std/vec.rs" 34 14 34 47
   let%span svec'8 = "../../../creusot-contracts/src/std/vec.rs" 35 14 36 51
   let%span svec'9 = "../../../creusot-contracts/src/std/vec.rs" 22 14 22 41
-<<<<<<< HEAD
   let%span svec'10 = "../../../creusot-contracts/src/std/vec.rs" 48 8 48 31
   let%span svec'11 = "../../../creusot-contracts/src/std/vec.rs" 93 20 93 41
-  let%span sslice = "../../../creusot-contracts/src/std/slice.rs" 253 8 253 9
-  let%span sslice'0 = "../../../creusot-contracts/src/std/slice.rs" 254 19 254 35
-  let%span sslice'1 = "../../../creusot-contracts/src/std/slice.rs" 255 19 255 35
-  let%span sslice'2 = "../../../creusot-contracts/src/std/slice.rs" 256 18 256 50
-  let%span sslice'3 = "../../../creusot-contracts/src/std/slice.rs" 110 20 110 37
-  let%span sslice'4 = "../../../creusot-contracts/src/std/slice.rs" 115 20 115 37
-  let%span sslice'5 = "../../../creusot-contracts/src/std/slice.rs" 20 20 20 30
+  let%span sslice = "../../../creusot-contracts/src/std/slice.rs" 267 8 267 9
+  let%span sslice'0 = "../../../creusot-contracts/src/std/slice.rs" 268 19 268 35
+  let%span sslice'1 = "../../../creusot-contracts/src/std/slice.rs" 269 19 269 35
+  let%span sslice'2 = "../../../creusot-contracts/src/std/slice.rs" 270 18 270 50
+  let%span sslice'3 = "../../../creusot-contracts/src/std/slice.rs" 124 20 124 37
+  let%span sslice'4 = "../../../creusot-contracts/src/std/slice.rs" 129 20 129 37
+  let%span sslice'5 = "../../../creusot-contracts/src/std/slice.rs" 21 20 21 30
   let%span sresolve = "../../../creusot-contracts/src/resolve.rs" 44 20 44 34
   let%span sord = "../../../creusot-contracts/src/logic/ord.rs" 28 14 28 64
   let%span sord'0 = "../../../creusot-contracts/src/logic/ord.rs" 38 14 38 61
@@ -56,37 +55,9 @@
   let%span sord'9 = "../../../creusot-contracts/src/logic/ord.rs" 85 15 85 48
   let%span sord'10 = "../../../creusot-contracts/src/logic/ord.rs" 86 14 86 44
   let%span sord'11 = "../../../creusot-contracts/src/logic/ord.rs" 91 14 91 59
-  let%span sinvariant = "../../../creusot-contracts/src/invariant.rs" 100 20 100 44
-  let%span sinvariant'0 = "../../../creusot-contracts/src/invariant.rs" 91 8 91 18
+  let%span sinvariant = "../../../creusot-contracts/src/invariant.rs" 99 20 99 44
+  let%span sinvariant'0 = "../../../creusot-contracts/src/invariant.rs" 90 8 90 18
   let%span sboxed = "../../../creusot-contracts/src/std/boxed.rs" 30 8 30 18
-=======
-  let%span svec'10 = "../../../creusot-contracts/src/std/vec.rs" 50 8 50 31
-  let%span svec'11 = "../../../creusot-contracts/src/std/vec.rs" 99 20 99 41
-  let%span sslice = "../../../creusot-contracts/src/std/slice.rs" 296 8 296 9
-  let%span sslice'0 = "../../../creusot-contracts/src/std/slice.rs" 297 19 297 35
-  let%span sslice'1 = "../../../creusot-contracts/src/std/slice.rs" 298 19 298 35
-  let%span sslice'2 = "../../../creusot-contracts/src/std/slice.rs" 299 18 299 50
-  let%span sslice'3 = "../../../creusot-contracts/src/std/slice.rs" 132 20 132 37
-  let%span sslice'4 = "../../../creusot-contracts/src/std/slice.rs" 139 20 139 37
-  let%span sslice'5 = "../../../creusot-contracts/src/std/slice.rs" 22 20 22 30
-  let%span sresolve = "../../../creusot-contracts/src/resolve.rs" 52 20 52 34
-  let%span sord = "../../../creusot-contracts/src/logic/ord.rs" 29 14 29 64
-  let%span sord'0 = "../../../creusot-contracts/src/logic/ord.rs" 40 14 40 61
-  let%span sord'1 = "../../../creusot-contracts/src/logic/ord.rs" 51 14 51 61
-  let%span sord'2 = "../../../creusot-contracts/src/logic/ord.rs" 62 14 62 64
-  let%span sord'3 = "../../../creusot-contracts/src/logic/ord.rs" 67 14 67 45
-  let%span sord'4 = "../../../creusot-contracts/src/logic/ord.rs" 72 15 72 32
-  let%span sord'5 = "../../../creusot-contracts/src/logic/ord.rs" 73 15 73 32
-  let%span sord'6 = "../../../creusot-contracts/src/logic/ord.rs" 74 14 74 31
-  let%span sord'7 = "../../../creusot-contracts/src/logic/ord.rs" 81 15 81 45
-  let%span sord'8 = "../../../creusot-contracts/src/logic/ord.rs" 82 14 82 47
-  let%span sord'9 = "../../../creusot-contracts/src/logic/ord.rs" 89 15 89 48
-  let%span sord'10 = "../../../creusot-contracts/src/logic/ord.rs" 90 14 90 44
-  let%span sord'11 = "../../../creusot-contracts/src/logic/ord.rs" 95 14 95 59
-  let%span sinvariant = "../../../creusot-contracts/src/invariant.rs" 106 20 106 44
-  let%span sinvariant'0 = "../../../creusot-contracts/src/invariant.rs" 95 8 95 18
-  let%span sboxed = "../../../creusot-contracts/src/std/boxed.rs" 33 8 33 18
->>>>>>> 46c4bce5
   
   use creusot.int.UInt64
   use seq.Seq
