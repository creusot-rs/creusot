--- conflicted
+++ resolved
@@ -18,9 +18,8 @@
   let%span svec'4 = "../../../creusot-contracts/src/std/vec.rs" 183 16 183 64
   let%span svec'5 = "../../../creusot-contracts/src/std/vec.rs" 184 26 184 55
   let%span svec'6 = "../../../creusot-contracts/src/std/vec.rs" 22 14 22 41
-<<<<<<< HEAD
-  let%span siter = "../../../creusot-contracts/src/std/iter.rs" 212 18 212 32
-  let%span siter'0 = "../../../creusot-contracts/src/std/iter.rs" 92 26 95 17
+  let%span siter = "../../../creusot-contracts/src/std/iter.rs" 215 18 215 32
+  let%span siter'0 = "../../../creusot-contracts/src/std/iter.rs" 93 26 96 17
   let%span smodel = "../../../creusot-contracts/src/model.rs" 59 8 59 22
   let%span smodel'0 = "../../../creusot-contracts/src/model.rs" 43 8 43 22
   let%span ssnapshot = "../../../creusot-contracts/src/snapshot.rs" 57 4 57 18
@@ -32,27 +31,9 @@
   let%span srange'4 = "../../../creusot-contracts/src/std/iter/range.rs" 15 8 17 9
   let%span snum = "../../../creusot-contracts/src/std/num.rs" 23 28 23 33
   let%span sresolve = "../../../creusot-contracts/src/resolve.rs" 44 20 44 34
-  let%span sslice = "../../../creusot-contracts/src/std/slice.rs" 110 20 110 37
-  let%span sslice'0 = "../../../creusot-contracts/src/std/slice.rs" 115 20 115 37
-  let%span sslice'1 = "../../../creusot-contracts/src/std/slice.rs" 120 20 120 88
-=======
-  let%span siter = "../../../creusot-contracts/src/std/iter.rs" 215 18 215 32
-  let%span siter'0 = "../../../creusot-contracts/src/std/iter.rs" 93 26 96 17
-  let%span smodel = "../../../creusot-contracts/src/model.rs" 63 8 63 22
-  let%span smodel'0 = "../../../creusot-contracts/src/model.rs" 45 8 45 22
-  let%span ssnapshot = "../../../creusot-contracts/src/snapshot.rs" 59 4 59 12
-  let%span srange = "../../../creusot-contracts/src/std/iter/range.rs" 25 12 29 70
-  let%span srange'0 = "../../../creusot-contracts/src/std/iter/range.rs" 34 4 34 49
-  let%span srange'1 = "../../../creusot-contracts/src/std/iter/range.rs" 38 4 38 34
-  let%span srange'2 = "../../../creusot-contracts/src/std/iter/range.rs" 39 4 39 34
-  let%span srange'3 = "../../../creusot-contracts/src/std/iter/range.rs" 40 4 40 44
-  let%span srange'4 = "../../../creusot-contracts/src/std/iter/range.rs" 16 8 18 9
-  let%span snum = "../../../creusot-contracts/src/std/num.rs" 25 28 25 33
-  let%span sresolve = "../../../creusot-contracts/src/resolve.rs" 52 20 52 34
-  let%span sslice = "../../../creusot-contracts/src/std/slice.rs" 132 20 132 37
-  let%span sslice'0 = "../../../creusot-contracts/src/std/slice.rs" 139 20 139 37
-  let%span sslice'1 = "../../../creusot-contracts/src/std/slice.rs" 146 20 146 88
->>>>>>> 46c4bce5
+  let%span sslice = "../../../creusot-contracts/src/std/slice.rs" 124 20 124 37
+  let%span sslice'0 = "../../../creusot-contracts/src/std/slice.rs" 129 20 129 37
+  let%span sslice'1 = "../../../creusot-contracts/src/std/slice.rs" 134 20 134 88
   
   use creusot.prelude.Opaque
   use creusot.int.UInt64
