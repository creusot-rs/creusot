module M_1562__qyi17754419174301240535__foo [#"1562.rs" 17 4 17 61] (* List<T> *)
  let%span src = "../../../creusot-contracts/src/std/rc.rs" 42 18 42 37
  let%span src'0 = "../../../creusot-contracts/src/std/rc.rs" 35 26 35 46
  let%span s1562 = "1562.rs" 16 15 16 20
  let%span soption = "../../../creusot-contracts/src/std/option.rs" 82 26 82 51
  let%span soption'0 = "../../../creusot-contracts/src/std/option.rs" 433 26 433 58
  let%span soption'1 = "../../../creusot-contracts/src/std/option.rs" 153 27 153 39
  let%span soption'2 = "../../../creusot-contracts/src/std/option.rs" 154 26 154 46
  let%span sghost = "../../../creusot-contracts/src/ghost.rs" 129 14 129 45
  let%span sghost'0 = "../../../creusot-contracts/src/ghost.rs" 130 14 130 45
  let%span sghost'1 = "../../../creusot-contracts/src/ghost.rs" 107 8 107 23
<<<<<<< HEAD
  let%span spcell = "../../../creusot-contracts/src/pcell.rs" 187 15 187 37
  let%span spcell'0 = "../../../creusot-contracts/src/pcell.rs" 188 14 188 53
  let%span spcell'1 = "../../../creusot-contracts/src/pcell.rs" 189 14 189 47
  let%span spcell'2 = "../../../creusot-contracts/src/pcell.rs" 190 14 190 47
=======
  let%span spcell = "../../../creusot-contracts/src/pcell.rs" 184 15 184 37
  let%span spcell'0 = "../../../creusot-contracts/src/pcell.rs" 185 14 185 53
  let%span spcell'1 = "../../../creusot-contracts/src/pcell.rs" 186 14 186 47
  let%span spcell'2 = "../../../creusot-contracts/src/pcell.rs" 187 14 187 47
>>>>>>> 5c9916a0
  let%span spcell'3 = "../../../creusot-contracts/src/pcell.rs" 36 8 36 19
  let%span spcell'4 = "../../../creusot-contracts/src/pcell.rs" 44 8 44 28
  let%span sresolve = "../../../creusot-contracts/src/resolve.rs" 49 20 49 34
  
  use creusot.prelude.Opaque
  use creusot.prelude.MutBorrow
  use creusot.prelude.Any
  
  type t_NonNull  =
    { t_NonNull__pointer: Opaque.ptr }
  
  type t_Rc  =
    { t_Rc__ptr: t_NonNull; t_Rc__phantom: (); t_Rc__alloc: () }
  
  type t_Node  =
    { t_Node__next: t_Rc }
  
  type t_Option  =
    | C_None
    | C_Some t_Node
  
  type t_List  =
    { t_List__head: t_Option }
  
  let rec is_none (self_:t_Option) (return'  (x:bool))= any
    [ return''0 (result:bool)-> {[%#soption] result = (self_ = C_None)} (! return' {result}) ]
  
  
  let rec take (self_:MutBorrow.t t_Option) (return'  (x:t_Option))= any
    [ return''0 (result:t_Option)-> {[%#soption'0] result = self_.current /\ self_.final = C_None}
      (! return' {result}) ]
  
  
  predicate resolve (self: MutBorrow.t t_List) =
    [%#sresolve] self.final = self.current
  
  predicate resolve'0 (_0: MutBorrow.t t_List) =
    resolve _0
  
  let rec unwrap (self_:t_Option) (return'  (x:t_Node))= {[@expl:unwrap requires] [%#soption'1] self_ <> C_None}
    any [ return''0 (result:t_Node)-> {[%#soption'2] C_Some result = self_} (! return' {result}) ] 
  
  type t_UnsafeCell  =
    { t_UnsafeCell__value: t_List }
  
  type t_PCell  =
    { t_PCell__0: t_UnsafeCell }
  
  function view (self: t_Rc) : t_PCell
  
  let rec clone' (self_:t_Rc) (return'  (x:t_Rc))= any
    [ return''0 (result:t_Rc)-> {[%#src] view result = view self_} (! return' {result}) ]
  
  
  let rec as_ref (self_:t_Rc) (return'  (x:t_PCell))= any
    [ return''0 (result:t_PCell)-> {[%#src'0] result = view self_} (! return' {result}) ]
  
  
  type t_PCellOwn  =
    { t_PCellOwn__0: () }
  
  let rec borrow_mut (self:MutBorrow.t ( t_PCellOwn)) (return'  (x: (MutBorrow.t t_PCellOwn)))= any
    [ return''0 (result: (MutBorrow.t t_PCellOwn))-> {[%#sghost] result.current = self.current}
      {[%#sghost'0] result.final = self.final}
      (! return' {result}) ]
  
  
  type t_Id
  
  function id (self: t_PCell) : t_Id
  
  function id'0 (self: t_PCellOwn) : t_Id
  
  function val' (self: t_PCellOwn) : t_List
  
  function view'0 (self: t_PCellOwn) : t_List =
    [%#spcell'3] val' self
  
  let rec borrow_mut'0 (self:t_PCell) (perm: (MutBorrow.t t_PCellOwn)) (return'  (x:MutBorrow.t t_List))= {[@expl:borrow_mut requires] [%#spcell] id self
    = id'0 perm.current}
    any
    [ return''0 (result:MutBorrow.t t_List)-> {[%#spcell'0] id self = id'0 perm.final}
      {[%#spcell'1] result.current = view'0 perm.current}
      {[%#spcell'2] result.final = view'0 perm.final}
      (! return' {result}) ]
  
  
  predicate resolve'1 (_0: t_List) =
    true
  
  predicate resolve'2 (self: t_PCellOwn) =
    [%#spcell'4] resolve'1 (val' self)
  
  predicate resolve'3 (_0: t_PCellOwn) =
    resolve'2 _0
  
  predicate resolve'4 (self:  t_PCellOwn) =
    [%#sghost'1] resolve'3 self
  
  predicate resolve'5 (_0:  t_PCellOwn) =
    resolve'4 _0
  
  meta "compute_max_steps" 1000000
  
  let rec foo[#"1562.rs" 17 4 17 61] (self:MutBorrow.t t_List) (perm: t_PCellOwn) (return'  (x:()))= {[@expl:foo requires] [%#s1562] false}
    (! bb0
    [ bb0 = s0 [ s0 =  [ &p <- self'0 ] s1 | s1 = bb1 ] 
    | bb1 = bb1'0
      [ bb1'0 = (! bb2)
        [ bb2 = s0 [ s0 = is_none {(p.current).t_List__head} (fun (_ret:bool) ->  [ &_7 <- _ret ] s1) | s1 = bb3 ] 
        | bb3 = any [ br0 -> {_7 = false} (! bb5) | br1 -> {_7} (! bb4) ] 
        | bb5 = s0
          [ s0 = MutBorrow.borrow_final
              <t_Option>
              {(p.current).t_List__head}
              {MutBorrow.inherit_id (MutBorrow.get_id p) 1}
              (fun (_ret:MutBorrow.t t_Option) ->
                 [ &_11 <- _ret ] 
                 [ &p <- { p with current = { t_List__head = _ret.final } } ] 
                s1)
          | s1 = take {_11} (fun (_ret:t_Option) ->  [ &_10 <- _ret ] s2)
          | s2 = bb6 ]
        
        | bb6 = s0
          [ s0 = -{resolve'0 p}- s1 | s1 = unwrap {_10} (fun (_ret:t_Node) ->  [ &curr <- _ret ] s2) | s2 = bb7 ]
        
        | bb7 = s0 [ s0 = clone' {curr.t_Node__next} (fun (_ret:t_Rc) ->  [ &_12 <- _ret ] s1) | s1 = bb8 ] 
        | bb8 = bb9
        | bb9 = s0 [ s0 =  [ &next <- _12 ] s1 | s1 = bb11 ] 
        | bb11 = s0 [ s0 = as_ref {next} (fun (_ret:t_PCell) ->  [ &_17 <- _ret ] s1) | s1 = bb12 ] 
        | bb12 = s0
          [ s0 = MutBorrow.borrow_mut < t_PCellOwn> {perm'0}
              (fun (_ret:MutBorrow.t ( t_PCellOwn)) ->  [ &_20 <- _ret ]  [ &perm'0 <- _ret.final ] s1)
          | s1 = borrow_mut {_20} (fun (_ret: (MutBorrow.t t_PCellOwn)) ->  [ &_19 <- _ret ] s2)
          | s2 = bb13 ]
        
        | bb13 = s0
          [ s0 = borrow_mut'0 {_17} {_19} (fun (_ret:MutBorrow.t t_List) ->  [ &_15 <- _ret ] s1) | s1 = bb14 ]
        
        | bb14 = s0
          [ s0 = MutBorrow.borrow_final <t_List> {_15.current} {MutBorrow.get_id _15}
              (fun (_ret:MutBorrow.t t_List) ->  [ &_14 <- _ret ]  [ &_15 <- { _15 with current = _ret.final } ] s1)
          | s1 =  [ &p <- _14 ] s2
          | s2 = -{resolve'0 _15}- s3
          | s3 = bb15 ]
        
        | bb15 = bb21
        | bb21 = bb1'0 ]
       ]
    
    | bb4 = s0 [ s0 = -{resolve'0 p}- s1 | s1 = -{resolve'5 perm'0}- s2 | s2 = bb16 ] 
    | bb16 = return''0 {_0} ]
    )
    [ & _0: () = Any.any_l ()
    | & self'0: MutBorrow.t t_List = self
    | & perm'0:  t_PCellOwn = perm
    | & p: MutBorrow.t t_List = Any.any_l ()
    | & next: t_Rc = Any.any_l ()
    | & _7: bool = Any.any_l ()
    | & curr: t_Node = Any.any_l ()
    | & _10: t_Option = Any.any_l ()
    | & _11: MutBorrow.t t_Option = Any.any_l ()
    | & _12: t_Rc = Any.any_l ()
    | & _14: MutBorrow.t t_List = Any.any_l ()
    | & _15: MutBorrow.t t_List = Any.any_l ()
    | & _17: t_PCell = Any.any_l ()
    | & _19:  (MutBorrow.t t_PCellOwn) = Any.any_l ()
    | & _20: MutBorrow.t ( t_PCellOwn) = Any.any_l () ]
     [ return''0 (result:())-> (! return' {result}) ] 
end<|MERGE_RESOLUTION|>--- conflicted
+++ resolved
@@ -9,17 +9,10 @@
   let%span sghost = "../../../creusot-contracts/src/ghost.rs" 129 14 129 45
   let%span sghost'0 = "../../../creusot-contracts/src/ghost.rs" 130 14 130 45
   let%span sghost'1 = "../../../creusot-contracts/src/ghost.rs" 107 8 107 23
-<<<<<<< HEAD
-  let%span spcell = "../../../creusot-contracts/src/pcell.rs" 187 15 187 37
-  let%span spcell'0 = "../../../creusot-contracts/src/pcell.rs" 188 14 188 53
-  let%span spcell'1 = "../../../creusot-contracts/src/pcell.rs" 189 14 189 47
-  let%span spcell'2 = "../../../creusot-contracts/src/pcell.rs" 190 14 190 47
-=======
   let%span spcell = "../../../creusot-contracts/src/pcell.rs" 184 15 184 37
   let%span spcell'0 = "../../../creusot-contracts/src/pcell.rs" 185 14 185 53
   let%span spcell'1 = "../../../creusot-contracts/src/pcell.rs" 186 14 186 47
   let%span spcell'2 = "../../../creusot-contracts/src/pcell.rs" 187 14 187 47
->>>>>>> 5c9916a0
   let%span spcell'3 = "../../../creusot-contracts/src/pcell.rs" 36 8 36 19
   let%span spcell'4 = "../../../creusot-contracts/src/pcell.rs" 44 8 44 28
   let%span sresolve = "../../../creusot-contracts/src/resolve.rs" 49 20 49 34
