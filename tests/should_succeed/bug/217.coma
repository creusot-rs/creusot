--- conflicted
+++ resolved
@@ -1,15 +1,8 @@
-<<<<<<< HEAD
 module M_217__ex [#"217.rs" 10 0 10 37]
   let%span s217 = "217.rs" 9 0 9 19
   let%span s217'0 = "217.rs" 11 4 11 50
   let%span sseq = "../../../creusot-contracts/src/logic/seq.rs" 151 4 151 18
-=======
-module M_217__ex [#"217.rs" 11 0 11 37]
-  let%span s217 = "217.rs" 10 0 10 19
-  let%span s217'0 = "217.rs" 12 4 12 50
-  let%span sseq = "../../../creusot-contracts/src/logic/seq.rs" 159 4 159 12
-  let%span swell_founded = "../../../creusot-contracts/src/logic/well_founded.rs" 45 8 45 33
->>>>>>> 46c4bce5
+  let%span swell_founded = "../../../creusot-contracts/src/logic/well_founded.rs" 43 8 43 33
   
   use seq.Seq
   use mach.int.Int
