module M_874__can_extend [#"874.rs" 4 0 4 19]
  let%span s874 = "874.rs" 5 21 5 22
  let%span s874'0 = "874.rs" 5 24 5 25
  let%span s874'1 = "874.rs" 5 27 5 28
  let%span s874'2 = "874.rs" 6 17 6 18
  let%span s874'3 = "874.rs" 6 20 6 21
  let%span s874'4 = "874.rs" 6 23 6 24
  let%span s874'5 = "874.rs" 9 17 9 18
  let%span s874'6 = "874.rs" 9 20 9 21
  let%span s874'7 = "874.rs" 9 23 9 24
  let%span s874'8 = "874.rs" 9 26 9 27
  let%span s874'9 = "874.rs" 9 29 9 30
  let%span s874'10 = "874.rs" 9 32 9 33
  let%span s874'11 = "874.rs" 10 18 10 31
<<<<<<< HEAD
  let%span sslice = "../../../creusot-contracts/src/std/slice.rs" 335 18 335 35
  let%span svec = "../../../creusot-contracts/src/std/vec.rs" 167 27 167 61
  let%span svec'0 = "../../../creusot-contracts/src/std/vec.rs" 168 26 171 102
  let%span svec'1 = "../../../creusot-contracts/src/std/vec.rs" 22 14 22 41
  let%span svec'2 = "../../../creusot-contracts/src/std/vec.rs" 215 18 215 34
  let%span svec'3 = "../../../creusot-contracts/src/std/vec.rs" 269 8 269 61
  let%span svec'4 = "../../../creusot-contracts/src/std/vec.rs" 275 12 275 41
  let%span svec'5 = "../../../creusot-contracts/src/std/vec.rs" 280 4 280 49
  let%span svec'6 = "../../../creusot-contracts/src/std/vec.rs" 281 27 281 29
  let%span svec'7 = "../../../creusot-contracts/src/std/vec.rs" 284 4 284 34
  let%span svec'8 = "../../../creusot-contracts/src/std/vec.rs" 285 4 285 34
  let%span svec'9 = "../../../creusot-contracts/src/std/vec.rs" 286 4 286 44
  let%span svec'10 = "../../../creusot-contracts/src/std/vec.rs" 287 73 287 75
  let%span sboxed = "../../../creusot-contracts/src/std/boxed.rs" 20 8 20 22
  let%span smodel = "../../../creusot-contracts/src/model.rs" 59 8 59 22
  let%span sops = "../../../creusot-contracts/src/std/ops.rs" 159 14 159 114
  let%span sops'0 = "../../../creusot-contracts/src/std/ops.rs" 164 14 164 100
  let%span sops'1 = "../../../creusot-contracts/src/std/ops.rs" 169 14 169 61
  let%span sops'2 = "../../../creusot-contracts/src/std/ops.rs" 125 4 125 61
  let%span sops'3 = "../../../creusot-contracts/src/std/ops.rs" 126 4 126 40
  let%span sops'4 = "../../../creusot-contracts/src/std/ops.rs" 131 4 131 35
  let%span sops'5 = "../../../creusot-contracts/src/std/ops.rs" 136 4 136 33
  let%span sops'6 = "../../../creusot-contracts/src/std/ops.rs" 137 4 137 30
  let%span sops'7 = "../../../creusot-contracts/src/std/ops.rs" 138 4 138 32
  let%span sops'8 = "../../../creusot-contracts/src/std/ops.rs" 143 14 144 104
  let%span sresolve = "../../../creusot-contracts/src/resolve.rs" 44 20 44 34
=======
  let%span sslice = "../../../creusot-contracts/src/std/slice.rs" 378 18 378 35
  let%span svec = "../../../creusot-contracts/src/std/vec.rs" 173 27 173 61
  let%span svec'0 = "../../../creusot-contracts/src/std/vec.rs" 174 26 177 102
  let%span svec'1 = "../../../creusot-contracts/src/std/vec.rs" 22 14 22 41
  let%span svec'2 = "../../../creusot-contracts/src/std/vec.rs" 222 18 222 34
  let%span svec'3 = "../../../creusot-contracts/src/std/vec.rs" 282 8 282 61
  let%span svec'4 = "../../../creusot-contracts/src/std/vec.rs" 289 12 289 41
  let%span svec'5 = "../../../creusot-contracts/src/std/vec.rs" 295 4 295 49
  let%span svec'6 = "../../../creusot-contracts/src/std/vec.rs" 296 27 296 29
  let%span svec'7 = "../../../creusot-contracts/src/std/vec.rs" 300 4 300 34
  let%span svec'8 = "../../../creusot-contracts/src/std/vec.rs" 301 4 301 34
  let%span svec'9 = "../../../creusot-contracts/src/std/vec.rs" 302 4 302 44
  let%span svec'10 = "../../../creusot-contracts/src/std/vec.rs" 303 73 303 75
  let%span sboxed = "../../../creusot-contracts/src/std/boxed.rs" 22 8 22 22
  let%span smodel = "../../../creusot-contracts/src/model.rs" 63 8 63 22
  let%span sops = "../../../creusot-contracts/src/std/ops.rs" 169 14 169 114
  let%span sops'0 = "../../../creusot-contracts/src/std/ops.rs" 174 14 174 100
  let%span sops'1 = "../../../creusot-contracts/src/std/ops.rs" 179 14 179 61
  let%span sops'2 = "../../../creusot-contracts/src/std/ops.rs" 133 4 133 61
  let%span sops'3 = "../../../creusot-contracts/src/std/ops.rs" 134 4 134 40
  let%span sops'4 = "../../../creusot-contracts/src/std/ops.rs" 139 4 139 35
  let%span sops'5 = "../../../creusot-contracts/src/std/ops.rs" 144 4 144 33
  let%span sops'6 = "../../../creusot-contracts/src/std/ops.rs" 145 4 145 30
  let%span sops'7 = "../../../creusot-contracts/src/std/ops.rs" 146 4 146 32
  let%span sops'8 = "../../../creusot-contracts/src/std/ops.rs" 151 14 152 104
  let%span sresolve = "../../../creusot-contracts/src/resolve.rs" 52 20 52 34
>>>>>>> 46c4bce5
  
  use creusot.slice.Slice64
  use creusot.int.Int32
  use creusot.prelude.Opaque
  use creusot.int.UInt64
  use seq.Seq
  use mach.int.Int
  use creusot.prelude.MutBorrow
  use creusot.prelude.Any
  
  type t_NonNull = { t_NonNull__pointer: Opaque.ptr }
  
  type t_Unique = { t_Unique__pointer: t_NonNull; t_Unique__qy95zmarker: () }
  
  type t_UsizeNoHighBit = { t_UsizeNoHighBit__0: UInt64.t }
  
  type t_RawVecInner = { t_RawVecInner__ptr: t_Unique; t_RawVecInner__cap: t_UsizeNoHighBit; t_RawVecInner__alloc: () }
  
  type t_RawVec = { t_RawVec__inner: t_RawVecInner; t_RawVec__qy95zmarker: () }
  
  type t_Vec = { t_Vec__buf: t_RawVec; t_Vec__len: UInt64.t }
  
  constant const_MAX: UInt64.t = (18446744073709551615: UInt64.t)
  
  function view (self: t_Vec) : Seq.seq Int32.t
  
  axiom view_spec: forall self: t_Vec. [%#svec'1] Seq.length (view self) <= UInt64.t'int const_MAX
  
  function view'0 (self: Slice64.slice Int32.t) : Seq.seq Int32.t = [%#sboxed] Slice64.view self
  
  let rec into_vec (self_: Slice64.slice Int32.t) (return' (x: t_Vec)) = any
    [ return''0 (result: t_Vec) -> {[%#sslice] view result = view'0 self_} (! return' {result}) ]
  
  predicate precondition (self: ()) (args: t_Vec) = let self_ = args in true
  
  type t_NonNull'0 = { t_NonNull__pointer'0: Opaque.ptr }
  
  type t_ManuallyDrop = { t_ManuallyDrop__value: () }
  
  type t_IntoIter = {
    t_IntoIter__buf: t_NonNull'0;
    t_IntoIter__phantom: ();
    t_IntoIter__cap: UInt64.t;
    t_IntoIter__alloc: t_ManuallyDrop;
    t_IntoIter__ptr: t_NonNull'0;
    t_IntoIter__end: Opaque.ptr }
  
  function view'1 (self: t_IntoIter) : Seq.seq Int32.t
  
  let rec into_iter (self_: t_Vec) (return' (x: t_IntoIter)) = any
    [ return''0 (result: t_IntoIter) -> {[%#svec'2] view self_ = view'1 result} (! return' {result}) ]
  
  predicate inv (_0: t_IntoIter)
  
  axiom inv_axiom [@rewrite]: forall x: t_IntoIter [inv x]. inv x = true
  
  predicate inv'0 (_0: MutBorrow.t t_IntoIter)
  
  axiom inv_axiom'0 [@rewrite]: forall x: MutBorrow.t t_IntoIter [inv'0 x]. inv'0 x = true
  
  predicate inv'1 (_0: Seq.seq Int32.t)
  
  axiom inv_axiom'1 [@rewrite]: forall x: Seq.seq Int32.t [inv'1 x]. inv'1 x = true
  
  predicate postcondition_once (self: ()) (args: t_Vec) (result: t_IntoIter) =
    let self_ = args in view self_ = view'1 result
  
  predicate resolve [@inline:trivial] (_0: ()) = true
  
  meta "rewrite_def" predicate resolve
  
  predicate postcondition_mut (self: ()) (args: t_Vec) (result_state: ()) (result: t_IntoIter) =
    let self_ = args in view self_ = view'1 result
  
  function fn_mut_once (self: ()) (args: t_Vec) (res: t_IntoIter) : ()
  
  axiom fn_mut_once_spec: forall self: (), args: t_Vec, res: t_IntoIter. [%#sops'8] postcondition_once self args res
      = (exists res_state: (). postcondition_mut self args res_state res /\ resolve res_state)
  
  predicate hist_inv (self: ()) (result_state: ()) = true
  
  function hist_inv_trans (self: ()) (b: ()) (c: ()) : ()
  
  axiom hist_inv_trans_spec: forall self: (), b: (), c: (). ([%#sops'5] hist_inv self b)
      -> ([%#sops'6] hist_inv b c) -> ([%#sops'7] hist_inv self c)
  
  function hist_inv_refl (self: ()) : ()
  
  axiom hist_inv_refl_spec: forall self: (). [%#sops'4] hist_inv self self
  
  function postcondition_mut_hist_inv (self: ()) (args: t_Vec) (res_state: ()) (res: t_IntoIter) : ()
  
  axiom postcondition_mut_hist_inv_spec:
    forall self: (), args: t_Vec, res_state: (), res: t_IntoIter. ([%#sops'2] postcondition_mut self args res_state res)
      -> ([%#sops'3] hist_inv self res_state)
  
  function fn_hist_inv (self: ()) (res_state: ()) : ()
  
  axiom fn_hist_inv_spec: forall self: (), res_state: (). [%#sops'1] hist_inv self res_state = (self = res_state)
  
  predicate postcondition (self: ()) (args: t_Vec) (result: t_IntoIter) = let self_ = args in view self_ = view'1 result
  
  function fn_once (self: ()) (args: t_Vec) (res: t_IntoIter) : ()
  
  axiom fn_once_spec: forall self: (), args: t_Vec, res: t_IntoIter. [%#sops'0] postcondition_once self args res
      = (postcondition self args res /\ resolve self)
  
  function fn_mut (self: ()) (args: t_Vec) (res_state: ()) (res: t_IntoIter) : ()
  
  axiom fn_mut_spec:
    forall self: (), args: t_Vec, res_state: (), res: t_IntoIter. [%#sops] postcondition_mut self args res_state res
      = (postcondition self args res /\ self = res_state)
  
  predicate produces (self: t_IntoIter) (visited: Seq.seq Int32.t) (rhs: t_IntoIter) =
    [%#svec'4] view'1 self = Seq.(++) visited (view'1 rhs)
  
  function produces_trans (a: t_IntoIter) (ab: Seq.seq Int32.t) (b: t_IntoIter) (bc: Seq.seq Int32.t) (c: t_IntoIter) : ()
   = [%#svec'10] ()
  
  axiom produces_trans_spec:
    forall a: t_IntoIter, ab: Seq.seq Int32.t, b: t_IntoIter, bc: Seq.seq Int32.t, c: t_IntoIter. ([%#svec'7] produces a ab b)
      -> ([%#svec'8] produces b bc c) -> ([%#svec'9] produces a (Seq.(++) ab bc) c)
  
  function produces_refl (self: t_IntoIter) : () = [%#svec'6] ()
  
  axiom produces_refl_spec: forall self: t_IntoIter. [%#svec'5] produces self (Seq.empty: Seq.seq Int32.t) self
  
  predicate resolve'0 [@inline:trivial] (self: MutBorrow.t t_IntoIter) = [%#sresolve] self.final = self.current
  
  meta "rewrite_def" predicate resolve'0
  
  function view'2 (self: MutBorrow.t t_IntoIter) : Seq.seq Int32.t = [%#smodel] view'1 self.current
  
  predicate completed (self: MutBorrow.t t_IntoIter) =
    [%#svec'3] resolve'0 self /\ view'2 self = (Seq.empty: Seq.seq Int32.t)
  
  function view'3 (self: MutBorrow.t t_Vec) : Seq.seq Int32.t = [%#smodel] view self.current
  
  let rec extend (self_: MutBorrow.t t_Vec) (iter: t_Vec) (return' (x: ())) =
    {[@expl:extend requires] [%#svec] precondition () iter}
    any
    [ return''0 (result: ()) ->
    {[%#svec'0] exists start_: t_IntoIter, done': MutBorrow.t t_IntoIter, prod: Seq.seq Int32.t. inv start_
        /\ inv'0 done'
        /\ inv'1 prod
        /\ postcondition () iter start_
        /\ completed done' /\ produces start_ prod done'.current /\ view self_.final = Seq.(++) (view'3 self_) prod}
      (! return' {result}) ]
  
  meta "compute_max_steps" 1000000
  
  meta "select_lsinst" "all"
  
  let rec can_extend [#"874.rs" 4 0 4 19] (return' (x: ())) = (! bb0
    [ bb0 = s0
      [ s0 = any
        [ any_ (__arr_temp: Slice64.array Int32.t) -> (! -{Seq.get __arr_temp.Slice64.elts 0 = ([%#s874] (1: Int32.t))
          /\ Seq.get __arr_temp.Slice64.elts 1 = ([%#s874'0] (2: Int32.t))
          /\ Seq.get __arr_temp.Slice64.elts 2 = ([%#s874'1] (3: Int32.t)) /\ Seq.length __arr_temp.Slice64.elts = 3}-
          [ &_4 <- __arr_temp ] s1) ]
      | s1 = bb2 ]
    | bb2 = s0 [ s0 = into_vec {_4} (fun (_ret: t_Vec) -> [ &v <- _ret ] s1) | s1 = bb3 ]
    | bb3 = s0
      [ s0 = any
        [ any_ (__arr_temp: Slice64.array Int32.t) -> (! -{Seq.get __arr_temp.Slice64.elts 0 = ([%#s874'2] (4: Int32.t))
          /\ Seq.get __arr_temp.Slice64.elts 1 = ([%#s874'3] (5: Int32.t))
          /\ Seq.get __arr_temp.Slice64.elts 2 = ([%#s874'4] (6: Int32.t)) /\ Seq.length __arr_temp.Slice64.elts = 3}-
          [ &_8 <- __arr_temp ] s1) ]
      | s1 = bb5 ]
    | bb5 = s0 [ s0 = into_vec {_8} (fun (_ret: t_Vec) -> [ &w <- _ret ] s1) | s1 = bb6 ]
    | bb6 = s0
      [ s0 = MutBorrow.borrow_mut <t_Vec> {v}
          (fun (_ret: MutBorrow.t t_Vec) -> [ &_10 <- _ret ] [ &v <- _ret.final ] s1)
      | s1 = extend {_10} {w} (fun (_ret: ()) -> [ &_9 <- _ret ] s2)
      | s2 = bb7 ]
    | bb7 = s0
      [ s0 = any
        [ any_ (__arr_temp: Slice64.array Int32.t) -> (! -{Seq.get __arr_temp.Slice64.elts 0 = ([%#s874'5] (1: Int32.t))
          /\ Seq.get __arr_temp.Slice64.elts 1 = ([%#s874'6] (2: Int32.t))
          /\ Seq.get __arr_temp.Slice64.elts 2 = ([%#s874'7] (3: Int32.t))
          /\ Seq.get __arr_temp.Slice64.elts 3 = ([%#s874'8] (4: Int32.t))
          /\ Seq.get __arr_temp.Slice64.elts 4 = ([%#s874'9] (5: Int32.t))
          /\ Seq.get __arr_temp.Slice64.elts 5 = ([%#s874'10] (6: Int32.t)) /\ Seq.length __arr_temp.Slice64.elts = 6}-
          [ &_15 <- __arr_temp ] s1) ]
      | s1 = bb9 ]
    | bb9 = s0 [ s0 = into_vec {_15} (fun (_ret: t_Vec) -> [ &z <- _ret ] s1) | s1 = bb10 ]
    | bb10 = s0 [ s0 = {[@expl:assertion] [%#s874'11] Seq.(==) (view z) (view v)} s1 | s1 = bb13 ]
    | bb13 = return''0 {_0} ]
    [ & _0: () = Any.any_l ()
    | & v: t_Vec = Any.any_l ()
    | & _4: Slice64.array Int32.t = Any.any_l ()
    | & w: t_Vec = Any.any_l ()
    | & _8: Slice64.array Int32.t = Any.any_l ()
    | & _9: () = Any.any_l ()
    | & _10: MutBorrow.t t_Vec = Any.any_l ()
    | & z: t_Vec = Any.any_l ()
    | & _15: Slice64.array Int32.t = Any.any_l () ]) [ return''0 (result: ()) -> (! return' {result}) ]
end<|MERGE_RESOLUTION|>--- conflicted
+++ resolved
@@ -12,20 +12,19 @@
   let%span s874'9 = "874.rs" 9 29 9 30
   let%span s874'10 = "874.rs" 9 32 9 33
   let%span s874'11 = "874.rs" 10 18 10 31
-<<<<<<< HEAD
-  let%span sslice = "../../../creusot-contracts/src/std/slice.rs" 335 18 335 35
+  let%span sslice = "../../../creusot-contracts/src/std/slice.rs" 349 18 349 35
   let%span svec = "../../../creusot-contracts/src/std/vec.rs" 167 27 167 61
   let%span svec'0 = "../../../creusot-contracts/src/std/vec.rs" 168 26 171 102
   let%span svec'1 = "../../../creusot-contracts/src/std/vec.rs" 22 14 22 41
-  let%span svec'2 = "../../../creusot-contracts/src/std/vec.rs" 215 18 215 34
-  let%span svec'3 = "../../../creusot-contracts/src/std/vec.rs" 269 8 269 61
-  let%span svec'4 = "../../../creusot-contracts/src/std/vec.rs" 275 12 275 41
-  let%span svec'5 = "../../../creusot-contracts/src/std/vec.rs" 280 4 280 49
-  let%span svec'6 = "../../../creusot-contracts/src/std/vec.rs" 281 27 281 29
-  let%span svec'7 = "../../../creusot-contracts/src/std/vec.rs" 284 4 284 34
-  let%span svec'8 = "../../../creusot-contracts/src/std/vec.rs" 285 4 285 34
-  let%span svec'9 = "../../../creusot-contracts/src/std/vec.rs" 286 4 286 44
-  let%span svec'10 = "../../../creusot-contracts/src/std/vec.rs" 287 73 287 75
+  let%span svec'2 = "../../../creusot-contracts/src/std/vec.rs" 216 18 216 34
+  let%span svec'3 = "../../../creusot-contracts/src/std/vec.rs" 273 8 273 61
+  let%span svec'4 = "../../../creusot-contracts/src/std/vec.rs" 279 12 279 41
+  let%span svec'5 = "../../../creusot-contracts/src/std/vec.rs" 284 4 284 49
+  let%span svec'6 = "../../../creusot-contracts/src/std/vec.rs" 285 27 285 29
+  let%span svec'7 = "../../../creusot-contracts/src/std/vec.rs" 288 4 288 34
+  let%span svec'8 = "../../../creusot-contracts/src/std/vec.rs" 289 4 289 34
+  let%span svec'9 = "../../../creusot-contracts/src/std/vec.rs" 290 4 290 44
+  let%span svec'10 = "../../../creusot-contracts/src/std/vec.rs" 291 73 291 75
   let%span sboxed = "../../../creusot-contracts/src/std/boxed.rs" 20 8 20 22
   let%span smodel = "../../../creusot-contracts/src/model.rs" 59 8 59 22
   let%span sops = "../../../creusot-contracts/src/std/ops.rs" 159 14 159 114
@@ -39,34 +38,6 @@
   let%span sops'7 = "../../../creusot-contracts/src/std/ops.rs" 138 4 138 32
   let%span sops'8 = "../../../creusot-contracts/src/std/ops.rs" 143 14 144 104
   let%span sresolve = "../../../creusot-contracts/src/resolve.rs" 44 20 44 34
-=======
-  let%span sslice = "../../../creusot-contracts/src/std/slice.rs" 378 18 378 35
-  let%span svec = "../../../creusot-contracts/src/std/vec.rs" 173 27 173 61
-  let%span svec'0 = "../../../creusot-contracts/src/std/vec.rs" 174 26 177 102
-  let%span svec'1 = "../../../creusot-contracts/src/std/vec.rs" 22 14 22 41
-  let%span svec'2 = "../../../creusot-contracts/src/std/vec.rs" 222 18 222 34
-  let%span svec'3 = "../../../creusot-contracts/src/std/vec.rs" 282 8 282 61
-  let%span svec'4 = "../../../creusot-contracts/src/std/vec.rs" 289 12 289 41
-  let%span svec'5 = "../../../creusot-contracts/src/std/vec.rs" 295 4 295 49
-  let%span svec'6 = "../../../creusot-contracts/src/std/vec.rs" 296 27 296 29
-  let%span svec'7 = "../../../creusot-contracts/src/std/vec.rs" 300 4 300 34
-  let%span svec'8 = "../../../creusot-contracts/src/std/vec.rs" 301 4 301 34
-  let%span svec'9 = "../../../creusot-contracts/src/std/vec.rs" 302 4 302 44
-  let%span svec'10 = "../../../creusot-contracts/src/std/vec.rs" 303 73 303 75
-  let%span sboxed = "../../../creusot-contracts/src/std/boxed.rs" 22 8 22 22
-  let%span smodel = "../../../creusot-contracts/src/model.rs" 63 8 63 22
-  let%span sops = "../../../creusot-contracts/src/std/ops.rs" 169 14 169 114
-  let%span sops'0 = "../../../creusot-contracts/src/std/ops.rs" 174 14 174 100
-  let%span sops'1 = "../../../creusot-contracts/src/std/ops.rs" 179 14 179 61
-  let%span sops'2 = "../../../creusot-contracts/src/std/ops.rs" 133 4 133 61
-  let%span sops'3 = "../../../creusot-contracts/src/std/ops.rs" 134 4 134 40
-  let%span sops'4 = "../../../creusot-contracts/src/std/ops.rs" 139 4 139 35
-  let%span sops'5 = "../../../creusot-contracts/src/std/ops.rs" 144 4 144 33
-  let%span sops'6 = "../../../creusot-contracts/src/std/ops.rs" 145 4 145 30
-  let%span sops'7 = "../../../creusot-contracts/src/std/ops.rs" 146 4 146 32
-  let%span sops'8 = "../../../creusot-contracts/src/std/ops.rs" 151 14 152 104
-  let%span sresolve = "../../../creusot-contracts/src/resolve.rs" 52 20 52 34
->>>>>>> 46c4bce5
   
   use creusot.slice.Slice64
   use creusot.int.Int32
