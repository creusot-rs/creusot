--- conflicted
+++ resolved
@@ -1,7 +1,7 @@
 module M_inferred_invariants__f [#"inferred_invariants.rs" 4 0 4 18]
   let%span sinferred_invariants = "inferred_invariants.rs" 4 8 4 9
   let%span sresolve = "../../creusot-contracts/src/resolve.rs" 44 20 44 34
-  let%span sinvariant = "../../creusot-contracts/src/invariant.rs" 100 20 100 44
+  let%span sinvariant = "../../creusot-contracts/src/invariant.rs" 99 20 99 44
   
   use creusot.prelude.MutBorrow
   use creusot.prelude.Any
@@ -40,7 +40,7 @@
   let%span sinferred_invariants = "inferred_invariants.rs" 7 16 7 22
   let%span sinferred_invariants'0 = "inferred_invariants.rs" 6 17 6 18
   let%span sinferred_invariants'1 = "inferred_invariants.rs" 4 8 4 9
-  let%span sinvariant = "../../creusot-contracts/src/invariant.rs" 100 20 100 44
+  let%span sinvariant = "../../creusot-contracts/src/invariant.rs" 99 20 99 44
   
   use creusot.prelude.MutBorrow
   use creusot.prelude.Any
@@ -93,7 +93,7 @@
   let%span sinferred_invariants'1 = "inferred_invariants.rs" 13 26 13 27
   let%span sinferred_invariants'2 = "inferred_invariants.rs" 13 44 13 45
   let%span sresolve = "../../creusot-contracts/src/resolve.rs" 44 20 44 34
-  let%span sinvariant = "../../creusot-contracts/src/invariant.rs" 100 20 100 44
+  let%span sinvariant = "../../creusot-contracts/src/invariant.rs" 99 20 99 44
   
   use creusot.prelude.MutBorrow
   use creusot.prelude.Any
@@ -162,7 +162,7 @@
   let%span sinferred_invariants'0 = "inferred_invariants.rs" 24 16 24 22
   let%span sinferred_invariants'1 = "inferred_invariants.rs" 23 24 23 25
   let%span sinferred_invariants'2 = "inferred_invariants.rs" 23 50 23 51
-  let%span sinvariant = "../../creusot-contracts/src/invariant.rs" 100 20 100 44
+  let%span sinvariant = "../../creusot-contracts/src/invariant.rs" 99 20 99 44
   
   use creusot.prelude.MutBorrow
   use creusot.prelude.Any
@@ -207,7 +207,7 @@
   let%span sinferred_invariants = "inferred_invariants.rs" 34 16 34 22
   let%span sinferred_invariants'0 = "inferred_invariants.rs" 33 28 33 29
   let%span sresolve = "../../creusot-contracts/src/resolve.rs" 44 20 44 34
-  let%span sinvariant = "../../creusot-contracts/src/invariant.rs" 100 20 100 44
+  let%span sinvariant = "../../creusot-contracts/src/invariant.rs" 99 20 99 44
   
   use creusot.prelude.MutBorrow
   use creusot.prelude.Any
@@ -277,15 +277,9 @@
   let%span svec'3 = "../../creusot-contracts/src/std/vec.rs" 183 16 183 64
   let%span svec'4 = "../../creusot-contracts/src/std/vec.rs" 184 26 184 55
   let%span svec'5 = "../../creusot-contracts/src/std/vec.rs" 22 14 22 41
-<<<<<<< HEAD
-  let%span sslice = "../../creusot-contracts/src/std/slice.rs" 110 20 110 37
-  let%span sslice'0 = "../../creusot-contracts/src/std/slice.rs" 115 20 115 37
-  let%span sslice'1 = "../../creusot-contracts/src/std/slice.rs" 120 20 120 88
-=======
-  let%span sslice = "../../creusot-contracts/src/std/slice.rs" 132 20 132 37
-  let%span sslice'0 = "../../creusot-contracts/src/std/slice.rs" 139 20 139 37
-  let%span sslice'1 = "../../creusot-contracts/src/std/slice.rs" 146 20 146 88
->>>>>>> 46c4bce5
+  let%span sslice = "../../creusot-contracts/src/std/slice.rs" 124 20 124 37
+  let%span sslice'0 = "../../creusot-contracts/src/std/slice.rs" 129 20 129 37
+  let%span sslice'1 = "../../creusot-contracts/src/std/slice.rs" 134 20 134 88
   
   use creusot.int.UInt64
   use mach.int.Int
