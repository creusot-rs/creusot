--- conflicted
+++ resolved
@@ -1,25 +1,14 @@
-<<<<<<< HEAD
-module M_inc_some_list__qyi14489061725823948544__lemma_sum_nonneg [#"inc_some_list.rs" 32 4 32 30] (* List *)
-  let%span sinc_some_list = "inc_some_list.rs" 31 14 31 29
-  let%span sinc_some_list'0 = "inc_some_list.rs" 33 8 36 9
-  let%span sinc_some_list'1 = "inc_some_list.rs" 23 12 26 13
-=======
-module M_inc_some_list__qyi14489061725823948544__lemma_sum_nonneg [#"inc_some_list.rs" 29 4 29 30] (* List *)
-  let%span sinc_some_list = "inc_some_list.rs" 28 14 28 29
-  let%span sinc_some_list'0 = "inc_some_list.rs" 30 8 33 9
-  let%span sinc_some_list'1 = "inc_some_list.rs" 20 12 23 13
->>>>>>> 46c4bce5
-  
-  use creusot.int.UInt32
-  use mach.int.Int
-  
-  type t_List = C_Cons UInt32.t t_List | C_Nil
-  
-<<<<<<< HEAD
-  function sum [#"inc_some_list.rs" 21 4 21 27] (self: t_List) : int = [%#sinc_some_list'1] match self with
-=======
-  function sum [#"inc_some_list.rs" 18 4 18 27] (self: t_List) : int = [%#sinc_some_list'1] match self with
->>>>>>> 46c4bce5
+module M_inc_some_list__qyi14489061725823948544__lemma_sum_nonneg [#"inc_some_list.rs" 28 4 28 30] (* List *)
+  let%span sinc_some_list = "inc_some_list.rs" 27 14 27 29
+  let%span sinc_some_list'0 = "inc_some_list.rs" 29 8 32 9
+  let%span sinc_some_list'1 = "inc_some_list.rs" 19 12 22 13
+  
+  use creusot.int.UInt32
+  use mach.int.Int
+  
+  type t_List = C_Cons UInt32.t t_List | C_Nil
+  
+  function sum [#"inc_some_list.rs" 17 4 17 27] (self: t_List) : int = [%#sinc_some_list'1] match self with
       | C_Cons a l -> UInt32.t'int a + sum l
       | C_Nil -> 0
       end
@@ -30,11 +19,7 @@
   
   constant self : t_List
   
-<<<<<<< HEAD
-  function lemma_sum_nonneg [#"inc_some_list.rs" 32 4 32 30] (self'0: t_List) : ()
-=======
-  function lemma_sum_nonneg [#"inc_some_list.rs" 29 4 29 30] (self'0: t_List) : ()
->>>>>>> 46c4bce5
+  function lemma_sum_nonneg [#"inc_some_list.rs" 28 4 28 30] (self'0: t_List) : ()
   
   goal vc_lemma_sum_nonneg: match self with
       | C_Cons _ l -> ([%#sinc_some_list] sum l >= 0)
@@ -42,19 +27,11 @@
       | C_Nil -> [@expl:lemma_sum_nonneg ensures] [%#sinc_some_list] sum self >= 0
       end
 end
-<<<<<<< HEAD
-module M_inc_some_list__qyi14489061725823948544__sum_x [#"inc_some_list.rs" 41 4 41 26] (* List *)
-  let%span sinc_some_list = "inc_some_list.rs" 44 19 44 20
-  let%span sinc_some_list'0 = "inc_some_list.rs" 39 15 39 38
-  let%span sinc_some_list'1 = "inc_some_list.rs" 40 14 40 35
-  let%span sinc_some_list'2 = "inc_some_list.rs" 23 12 26 13
-=======
-module M_inc_some_list__qyi14489061725823948544__sum_x [#"inc_some_list.rs" 38 4 38 26] (* List *)
-  let%span sinc_some_list = "inc_some_list.rs" 41 19 41 20
-  let%span sinc_some_list'0 = "inc_some_list.rs" 36 15 36 38
-  let%span sinc_some_list'1 = "inc_some_list.rs" 37 14 37 35
-  let%span sinc_some_list'2 = "inc_some_list.rs" 20 12 23 13
->>>>>>> 46c4bce5
+module M_inc_some_list__qyi14489061725823948544__sum_x [#"inc_some_list.rs" 37 4 37 26] (* List *)
+  let%span sinc_some_list = "inc_some_list.rs" 40 19 40 20
+  let%span sinc_some_list'0 = "inc_some_list.rs" 35 15 35 38
+  let%span sinc_some_list'1 = "inc_some_list.rs" 36 14 36 35
+  let%span sinc_some_list'2 = "inc_some_list.rs" 19 12 22 13
   
   use creusot.int.UInt32
   use creusot.prelude.Any
@@ -69,24 +46,16 @@
       (! {false}
       any) ]
   
-<<<<<<< HEAD
-  function sum [#"inc_some_list.rs" 21 4 21 27] (self: t_List) : int = [%#sinc_some_list'2] match self with
-=======
-  function sum [#"inc_some_list.rs" 18 4 18 27] (self: t_List) : int = [%#sinc_some_list'2] match self with
->>>>>>> 46c4bce5
-      | C_Cons a l -> UInt32.t'int a + sum l
-      | C_Nil -> 0
-      end
-  
-  meta "compute_max_steps" 1000000
-  
-  meta "select_lsinst" "all"
-  
-<<<<<<< HEAD
-  let rec sum_x [#"inc_some_list.rs" 41 4 41 26] (self: t_List) (return' (x: UInt32.t)) =
-=======
-  let rec sum_x [#"inc_some_list.rs" 38 4 38 26] (self: t_List) (return' (x: UInt32.t)) =
->>>>>>> 46c4bce5
+  function sum [#"inc_some_list.rs" 17 4 17 27] (self: t_List) : int = [%#sinc_some_list'2] match self with
+      | C_Cons a l -> UInt32.t'int a + sum l
+      | C_Nil -> 0
+      end
+  
+  meta "compute_max_steps" 1000000
+  
+  meta "select_lsinst" "all"
+  
+  let rec sum_x [#"inc_some_list.rs" 37 4 37 26] (self: t_List) (return' (x: UInt32.t)) =
     {[@expl:sum_x requires] [%#sinc_some_list'0] sum self <= 1000000}
     (! bb0
     [ bb0 = any [ br0 (x0: UInt32.t) (x1: t_List) -> {self'0 = C_Cons x0 x1} (! bb4) | br1 -> {self'0 = C_Nil} (! bb3) ]
@@ -106,27 +75,15 @@
     [ return''0 (result: UInt32.t) -> {[@expl:sum_x ensures] [%#sinc_some_list'1] UInt32.t'int result = sum self}
       (! return' {result}) ]
 end
-<<<<<<< HEAD
-module M_inc_some_list__qyi14489061725823948544__take_some [#"inc_some_list.rs" 50 4 50 39] (* List *)
-  let%span sinc_some_list = "inc_some_list.rs" 53 16 53 51
-  let%span sinc_some_list'0 = "inc_some_list.rs" 48 14 48 64
-  let%span sinc_some_list'1 = "inc_some_list.rs" 49 14 49 35
-  let%span sinc_some_list'2 = "inc_some_list.rs" 31 14 31 29
-  let%span sinc_some_list'3 = "inc_some_list.rs" 33 8 36 9
-  let%span sinc_some_list'4 = "inc_some_list.rs" 23 12 26 13
+module M_inc_some_list__qyi14489061725823948544__take_some [#"inc_some_list.rs" 46 4 46 39] (* List *)
+  let%span sinc_some_list = "inc_some_list.rs" 49 16 49 51
+  let%span sinc_some_list'0 = "inc_some_list.rs" 44 14 44 64
+  let%span sinc_some_list'1 = "inc_some_list.rs" 45 14 45 35
+  let%span sinc_some_list'2 = "inc_some_list.rs" 27 14 27 29
+  let%span sinc_some_list'3 = "inc_some_list.rs" 29 8 32 9
+  let%span sinc_some_list'4 = "inc_some_list.rs" 19 12 22 13
   let%span smodel = "../../../creusot-contracts/src/model.rs" 59 8 59 22
   let%span sresolve = "../../../creusot-contracts/src/resolve.rs" 44 20 44 34
-=======
-module M_inc_some_list__qyi14489061725823948544__take_some [#"inc_some_list.rs" 47 4 47 39] (* List *)
-  let%span sinc_some_list = "inc_some_list.rs" 50 16 50 51
-  let%span sinc_some_list'0 = "inc_some_list.rs" 45 14 45 64
-  let%span sinc_some_list'1 = "inc_some_list.rs" 46 14 46 35
-  let%span sinc_some_list'2 = "inc_some_list.rs" 28 14 28 29
-  let%span sinc_some_list'3 = "inc_some_list.rs" 30 8 33 9
-  let%span sinc_some_list'4 = "inc_some_list.rs" 20 12 23 13
-  let%span smodel = "../../../creusot-contracts/src/model.rs" 63 8 63 22
-  let%span sresolve = "../../../creusot-contracts/src/resolve.rs" 52 20 52 34
->>>>>>> 46c4bce5
   
   use creusot.int.UInt32
   use creusot.prelude.MutBorrow
@@ -150,20 +107,12 @@
       (! {false}
       any) ]
   
-<<<<<<< HEAD
-  function sum [#"inc_some_list.rs" 21 4 21 27] (self: t_List) : int = [%#sinc_some_list'4] match self with
-=======
-  function sum [#"inc_some_list.rs" 18 4 18 27] (self: t_List) : int = [%#sinc_some_list'4] match self with
->>>>>>> 46c4bce5
-      | C_Cons a l -> UInt32.t'int a + sum l
-      | C_Nil -> 0
-      end
-  
-<<<<<<< HEAD
-  function lemma_sum_nonneg [#"inc_some_list.rs" 32 4 32 30] (self: t_List) : () = [%#sinc_some_list'3] match self with
-=======
-  function lemma_sum_nonneg [#"inc_some_list.rs" 29 4 29 30] (self: t_List) : () = [%#sinc_some_list'3] match self with
->>>>>>> 46c4bce5
+  function sum [#"inc_some_list.rs" 17 4 17 27] (self: t_List) : int = [%#sinc_some_list'4] match self with
+      | C_Cons a l -> UInt32.t'int a + sum l
+      | C_Nil -> 0
+      end
+  
+  function lemma_sum_nonneg [#"inc_some_list.rs" 28 4 28 30] (self: t_List) : () = [%#sinc_some_list'3] match self with
       | C_Cons _ l -> lemma_sum_nonneg l
       | C_Nil -> ()
       end
@@ -194,11 +143,7 @@
   
   meta "select_lsinst" "all"
   
-<<<<<<< HEAD
-  let rec take_some [#"inc_some_list.rs" 50 4 50 39] (self: MutBorrow.t t_List) (return' (x: MutBorrow.t UInt32.t)) =
-=======
-  let rec take_some [#"inc_some_list.rs" 47 4 47 39] (self: MutBorrow.t t_List) (return' (x: MutBorrow.t UInt32.t)) =
->>>>>>> 46c4bce5
+  let rec take_some [#"inc_some_list.rs" 46 4 46 39] (self: MutBorrow.t t_List) (return' (x: MutBorrow.t UInt32.t)) =
     (! bb0
     [ bb0 = any
       [ br0 (x0: UInt32.t) (x1: t_List) -> {self'0.current = C_Cons x0 x1} (! bb4)
@@ -275,29 +220,16 @@
       {[@expl:take_some ensures #1] [%#sinc_some_list'1] view result <= sum self.current}
       (! return' {result}) ]
 end
-<<<<<<< HEAD
-module M_inc_some_list__inc_some_list [#"inc_some_list.rs" 62 0 62 41]
-  let%span sinc_some_list = "inc_some_list.rs" 66 12 66 33
-  let%span sinc_some_list'0 = "inc_some_list.rs" 61 11 61 36
-  let%span sinc_some_list'1 = "inc_some_list.rs" 39 15 39 38
-  let%span sinc_some_list'2 = "inc_some_list.rs" 40 14 40 35
-  let%span sinc_some_list'3 = "inc_some_list.rs" 48 14 48 64
-  let%span sinc_some_list'4 = "inc_some_list.rs" 49 14 49 35
-  let%span sinc_some_list'5 = "inc_some_list.rs" 23 12 26 13
+module M_inc_some_list__inc_some_list [#"inc_some_list.rs" 58 0 58 41]
+  let%span sinc_some_list = "inc_some_list.rs" 62 12 62 33
+  let%span sinc_some_list'0 = "inc_some_list.rs" 57 11 57 36
+  let%span sinc_some_list'1 = "inc_some_list.rs" 35 15 35 38
+  let%span sinc_some_list'2 = "inc_some_list.rs" 36 14 36 35
+  let%span sinc_some_list'3 = "inc_some_list.rs" 44 14 44 64
+  let%span sinc_some_list'4 = "inc_some_list.rs" 45 14 45 35
+  let%span sinc_some_list'5 = "inc_some_list.rs" 19 12 22 13
   let%span smodel = "../../../creusot-contracts/src/model.rs" 59 8 59 22
   let%span sresolve = "../../../creusot-contracts/src/resolve.rs" 44 20 44 34
-=======
-module M_inc_some_list__inc_some_list [#"inc_some_list.rs" 59 0 59 41]
-  let%span sinc_some_list = "inc_some_list.rs" 63 12 63 33
-  let%span sinc_some_list'0 = "inc_some_list.rs" 58 11 58 36
-  let%span sinc_some_list'1 = "inc_some_list.rs" 36 15 36 38
-  let%span sinc_some_list'2 = "inc_some_list.rs" 37 14 37 35
-  let%span sinc_some_list'3 = "inc_some_list.rs" 45 14 45 64
-  let%span sinc_some_list'4 = "inc_some_list.rs" 46 14 46 35
-  let%span sinc_some_list'5 = "inc_some_list.rs" 20 12 23 13
-  let%span smodel = "../../../creusot-contracts/src/model.rs" 63 8 63 22
-  let%span sresolve = "../../../creusot-contracts/src/resolve.rs" 52 20 52 34
->>>>>>> 46c4bce5
   
   use creusot.int.UInt32
   use mach.int.Int
@@ -306,11 +238,7 @@
   
   type t_List = C_Cons UInt32.t t_List | C_Nil
   
-<<<<<<< HEAD
-  function sum [#"inc_some_list.rs" 21 4 21 27] (self: t_List) : int = [%#sinc_some_list'5] match self with
-=======
-  function sum [#"inc_some_list.rs" 18 4 18 27] (self: t_List) : int = [%#sinc_some_list'5] match self with
->>>>>>> 46c4bce5
+  function sum [#"inc_some_list.rs" 17 4 17 27] (self: t_List) : int = [%#sinc_some_list'5] match self with
       | C_Cons a l -> UInt32.t'int a + sum l
       | C_Nil -> 0
       end
@@ -339,11 +267,7 @@
   
   meta "select_lsinst" "all"
   
-<<<<<<< HEAD
-  let rec inc_some_list [#"inc_some_list.rs" 62 0 62 41] (l: t_List) (k: UInt32.t) (return' (x: ())) =
-=======
-  let rec inc_some_list [#"inc_some_list.rs" 59 0 59 41] (l: t_List) (k: UInt32.t) (return' (x: ())) =
->>>>>>> 46c4bce5
+  let rec inc_some_list [#"inc_some_list.rs" 58 0 58 41] (l: t_List) (k: UInt32.t) (return' (x: ())) =
     {[@expl:inc_some_list requires] [%#sinc_some_list'0] sum l + UInt32.t'int k <= 1000000}
     (! bb0
     [ bb0 = s0 [ s0 = sum_x {l'0} (fun (_ret: UInt32.t) -> [ &sum0 <- _ret ] s1) | s1 = bb1 ]
