<<<<<<< HEAD
module M_insertion_sort__insertion_sort [#"insertion_sort.rs" 21 0 21 40]
  let%span sinsertion_sort = "insertion_sort.rs" 22 19 22 35
  let%span sinsertion_sort'0 = "insertion_sort.rs" 27 13 27 14
  let%span sinsertion_sort'1 = "insertion_sort.rs" 27 4 27 7
  let%span sinsertion_sort'2 = "insertion_sort.rs" 27 4 27 7
  let%span sinsertion_sort'3 = "insertion_sort.rs" 26 16 26 48
  let%span sinsertion_sort'4 = "insertion_sort.rs" 25 16 25 34
  let%span sinsertion_sort'5 = "insertion_sort.rs" 24 16 24 59
  let%span sinsertion_sort'6 = "insertion_sort.rs" 27 4 27 7
  let%span sinsertion_sort'7 = "insertion_sort.rs" 27 4 27 7
  let%span sinsertion_sort'8 = "insertion_sort.rs" 33 20 33 76
  let%span sinsertion_sort'9 = "insertion_sort.rs" 32 20 32 109
  let%span sinsertion_sort'10 = "insertion_sort.rs" 31 20 31 52
  let%span sinsertion_sort'11 = "insertion_sort.rs" 30 20 30 38
  let%span sinsertion_sort'12 = "insertion_sort.rs" 29 20 29 26
  let%span sinsertion_sort'13 = "insertion_sort.rs" 34 18 34 19
  let%span sinsertion_sort'14 = "insertion_sort.rs" 35 25 35 26
  let%span sinsertion_sort'15 = "insertion_sort.rs" 35 15 35 27
  let%span sinsertion_sort'16 = "insertion_sort.rs" 35 30 35 38
  let%span sinsertion_sort'17 = "insertion_sort.rs" 36 31 36 32
  let%span sinsertion_sort'18 = "insertion_sort.rs" 40 17 40 18
  let%span sinsertion_sort'19 = "insertion_sort.rs" 44 18 44 55
  let%span sinsertion_sort'20 = "insertion_sort.rs" 19 10 19 42
  let%span sinsertion_sort'21 = "insertion_sort.rs" 20 10 20 27
  let%span sinsertion_sort'22 = "insertion_sort.rs" 8 8 8 62
  let%span sinsertion_sort'23 = "insertion_sort.rs" 15 8 15 35
  let%span sslice = "../../creusot-contracts/src/std/slice.rs" 250 18 250 40
  let%span sslice'0 = "../../creusot-contracts/src/std/slice.rs" 62 8 62 32
  let%span sslice'1 = "../../creusot-contracts/src/std/slice.rs" 53 8 53 31
  let%span sslice'2 = "../../creusot-contracts/src/std/slice.rs" 254 19 254 35
  let%span sslice'3 = "../../creusot-contracts/src/std/slice.rs" 255 19 255 35
  let%span sslice'4 = "../../creusot-contracts/src/std/slice.rs" 256 18 256 50
  let%span siter = "../../creusot-contracts/src/std/iter.rs" 212 18 212 32
  let%span siter'0 = "../../creusot-contracts/src/std/iter.rs" 92 26 95 17
  let%span sseq = "../../creusot-contracts/src/logic/seq.rs" 294 4 294 18
  let%span ssnapshot = "../../creusot-contracts/src/snapshot.rs" 57 4 57 18
  let%span smodel = "../../creusot-contracts/src/model.rs" 59 8 59 22
  let%span smodel'0 = "../../creusot-contracts/src/model.rs" 43 8 43 22
  let%span srange = "../../creusot-contracts/src/std/iter/range.rs" 23 12 27 70
  let%span srange'0 = "../../creusot-contracts/src/std/iter/range.rs" 32 4 32 49
  let%span srange'1 = "../../creusot-contracts/src/std/iter/range.rs" 36 4 36 34
  let%span srange'2 = "../../creusot-contracts/src/std/iter/range.rs" 37 4 37 34
  let%span srange'3 = "../../creusot-contracts/src/std/iter/range.rs" 38 4 38 44
  let%span srange'4 = "../../creusot-contracts/src/std/iter/range.rs" 15 8 17 9
  let%span snum = "../../creusot-contracts/src/std/num.rs" 23 28 23 33
  let%span sresolve = "../../creusot-contracts/src/resolve.rs" 44 20 44 34
  let%span sord = "../../creusot-contracts/src/logic/ord.rs" 124 39 124 89
  let%span sord'0 = "../../creusot-contracts/src/logic/ord.rs" 128 39 128 86
  let%span sord'1 = "../../creusot-contracts/src/logic/ord.rs" 132 39 132 86
  let%span sord'2 = "../../creusot-contracts/src/logic/ord.rs" 136 39 136 89
  let%span sord'3 = "../../creusot-contracts/src/logic/ord.rs" 140 39 140 70
  let%span sord'4 = "../../creusot-contracts/src/logic/ord.rs" 144 40 144 57
  let%span sord'5 = "../../creusot-contracts/src/logic/ord.rs" 145 40 145 57
  let%span sord'6 = "../../creusot-contracts/src/logic/ord.rs" 146 39 146 56
  let%span sord'7 = "../../creusot-contracts/src/logic/ord.rs" 150 40 150 70
  let%span sord'8 = "../../creusot-contracts/src/logic/ord.rs" 151 39 151 72
  let%span sord'9 = "../../creusot-contracts/src/logic/ord.rs" 155 40 155 73
  let%span sord'10 = "../../creusot-contracts/src/logic/ord.rs" 156 39 156 69
  let%span sord'11 = "../../creusot-contracts/src/logic/ord.rs" 160 39 160 84
  let%span sord'12 = "../../creusot-contracts/src/logic/ord.rs" 124 39 124 89
  let%span sord'13 = "../../creusot-contracts/src/logic/ord.rs" 128 39 128 86
  let%span sord'14 = "../../creusot-contracts/src/logic/ord.rs" 132 39 132 86
  let%span sord'15 = "../../creusot-contracts/src/logic/ord.rs" 136 39 136 89
  let%span sord'16 = "../../creusot-contracts/src/logic/ord.rs" 140 39 140 70
  let%span sord'17 = "../../creusot-contracts/src/logic/ord.rs" 144 40 144 57
  let%span sord'18 = "../../creusot-contracts/src/logic/ord.rs" 145 40 145 57
  let%span sord'19 = "../../creusot-contracts/src/logic/ord.rs" 146 39 146 56
  let%span sord'20 = "../../creusot-contracts/src/logic/ord.rs" 150 40 150 70
  let%span sord'21 = "../../creusot-contracts/src/logic/ord.rs" 151 39 151 72
  let%span sord'22 = "../../creusot-contracts/src/logic/ord.rs" 155 40 155 73
  let%span sord'23 = "../../creusot-contracts/src/logic/ord.rs" 156 39 156 69
  let%span sord'24 = "../../creusot-contracts/src/logic/ord.rs" 160 39 160 84
  let%span sord'25 = "../../creusot-contracts/src/logic/ord.rs" 211 16 217 17
  let%span sord'26 = "../../creusot-contracts/src/logic/ord.rs" 211 16 217 17
=======
module M_insertion_sort__insertion_sort [#"insertion_sort.rs" 23 0 23 40]
  let%span sinsertion_sort = "insertion_sort.rs" 24 19 24 35
  let%span sinsertion_sort'0 = "insertion_sort.rs" 29 13 29 14
  let%span sinsertion_sort'1 = "insertion_sort.rs" 29 4 29 7
  let%span sinsertion_sort'2 = "insertion_sort.rs" 29 4 29 7
  let%span sinsertion_sort'3 = "insertion_sort.rs" 28 16 28 48
  let%span sinsertion_sort'4 = "insertion_sort.rs" 27 16 27 34
  let%span sinsertion_sort'5 = "insertion_sort.rs" 26 16 26 59
  let%span sinsertion_sort'6 = "insertion_sort.rs" 29 4 29 7
  let%span sinsertion_sort'7 = "insertion_sort.rs" 29 4 29 7
  let%span sinsertion_sort'8 = "insertion_sort.rs" 35 20 35 76
  let%span sinsertion_sort'9 = "insertion_sort.rs" 34 20 34 109
  let%span sinsertion_sort'10 = "insertion_sort.rs" 33 20 33 52
  let%span sinsertion_sort'11 = "insertion_sort.rs" 32 20 32 38
  let%span sinsertion_sort'12 = "insertion_sort.rs" 31 20 31 26
  let%span sinsertion_sort'13 = "insertion_sort.rs" 36 18 36 19
  let%span sinsertion_sort'14 = "insertion_sort.rs" 37 25 37 26
  let%span sinsertion_sort'15 = "insertion_sort.rs" 37 15 37 27
  let%span sinsertion_sort'16 = "insertion_sort.rs" 37 30 37 38
  let%span sinsertion_sort'17 = "insertion_sort.rs" 38 31 38 32
  let%span sinsertion_sort'18 = "insertion_sort.rs" 42 17 42 18
  let%span sinsertion_sort'19 = "insertion_sort.rs" 46 18 46 55
  let%span sinsertion_sort'20 = "insertion_sort.rs" 21 10 21 42
  let%span sinsertion_sort'21 = "insertion_sort.rs" 22 10 22 27
  let%span sinsertion_sort'22 = "insertion_sort.rs" 9 8 9 62
  let%span sinsertion_sort'23 = "insertion_sort.rs" 17 8 17 35
  let%span sslice = "../../creusot-contracts/src/std/slice.rs" 293 18 293 40
  let%span sslice'0 = "../../creusot-contracts/src/std/slice.rs" 69 8 69 32
  let%span sslice'1 = "../../creusot-contracts/src/std/slice.rs" 58 8 58 31
  let%span sslice'2 = "../../creusot-contracts/src/std/slice.rs" 297 19 297 35
  let%span sslice'3 = "../../creusot-contracts/src/std/slice.rs" 298 19 298 35
  let%span sslice'4 = "../../creusot-contracts/src/std/slice.rs" 299 18 299 50
  let%span siter = "../../creusot-contracts/src/std/iter.rs" 215 18 215 32
  let%span siter'0 = "../../creusot-contracts/src/std/iter.rs" 93 26 96 17
  let%span sseq = "../../creusot-contracts/src/logic/seq.rs" 313 4 313 12
  let%span ssnapshot = "../../creusot-contracts/src/snapshot.rs" 59 4 59 12
  let%span smodel = "../../creusot-contracts/src/model.rs" 63 8 63 22
  let%span smodel'0 = "../../creusot-contracts/src/model.rs" 45 8 45 22
  let%span srange = "../../creusot-contracts/src/std/iter/range.rs" 25 12 29 70
  let%span srange'0 = "../../creusot-contracts/src/std/iter/range.rs" 34 4 34 49
  let%span srange'1 = "../../creusot-contracts/src/std/iter/range.rs" 38 4 38 34
  let%span srange'2 = "../../creusot-contracts/src/std/iter/range.rs" 39 4 39 34
  let%span srange'3 = "../../creusot-contracts/src/std/iter/range.rs" 40 4 40 44
  let%span srange'4 = "../../creusot-contracts/src/std/iter/range.rs" 16 8 18 9
  let%span snum = "../../creusot-contracts/src/std/num.rs" 25 28 25 33
  let%span sresolve = "../../creusot-contracts/src/resolve.rs" 52 20 52 34
  let%span sord = "../../creusot-contracts/src/logic/ord.rs" 129 39 129 89
  let%span sord'0 = "../../creusot-contracts/src/logic/ord.rs" 134 39 134 86
  let%span sord'1 = "../../creusot-contracts/src/logic/ord.rs" 139 39 139 86
  let%span sord'2 = "../../creusot-contracts/src/logic/ord.rs" 144 39 144 89
  let%span sord'3 = "../../creusot-contracts/src/logic/ord.rs" 149 39 149 70
  let%span sord'4 = "../../creusot-contracts/src/logic/ord.rs" 154 40 154 57
  let%span sord'5 = "../../creusot-contracts/src/logic/ord.rs" 155 40 155 57
  let%span sord'6 = "../../creusot-contracts/src/logic/ord.rs" 156 39 156 56
  let%span sord'7 = "../../creusot-contracts/src/logic/ord.rs" 161 40 161 70
  let%span sord'8 = "../../creusot-contracts/src/logic/ord.rs" 162 39 162 72
  let%span sord'9 = "../../creusot-contracts/src/logic/ord.rs" 167 40 167 73
  let%span sord'10 = "../../creusot-contracts/src/logic/ord.rs" 168 39 168 69
  let%span sord'11 = "../../creusot-contracts/src/logic/ord.rs" 173 39 173 84
  let%span sord'12 = "../../creusot-contracts/src/logic/ord.rs" 129 39 129 89
  let%span sord'13 = "../../creusot-contracts/src/logic/ord.rs" 134 39 134 86
  let%span sord'14 = "../../creusot-contracts/src/logic/ord.rs" 139 39 139 86
  let%span sord'15 = "../../creusot-contracts/src/logic/ord.rs" 144 39 144 89
  let%span sord'16 = "../../creusot-contracts/src/logic/ord.rs" 149 39 149 70
  let%span sord'17 = "../../creusot-contracts/src/logic/ord.rs" 154 40 154 57
  let%span sord'18 = "../../creusot-contracts/src/logic/ord.rs" 155 40 155 57
  let%span sord'19 = "../../creusot-contracts/src/logic/ord.rs" 156 39 156 56
  let%span sord'20 = "../../creusot-contracts/src/logic/ord.rs" 161 40 161 70
  let%span sord'21 = "../../creusot-contracts/src/logic/ord.rs" 162 39 162 72
  let%span sord'22 = "../../creusot-contracts/src/logic/ord.rs" 167 40 167 73
  let%span sord'23 = "../../creusot-contracts/src/logic/ord.rs" 168 39 168 69
  let%span sord'24 = "../../creusot-contracts/src/logic/ord.rs" 173 39 173 84
  let%span sord'25 = "../../creusot-contracts/src/logic/ord.rs" 260 16 266 17
  let%span sord'26 = "../../creusot-contracts/src/logic/ord.rs" 260 16 266 17
>>>>>>> 46c4bce5
  
  use creusot.slice.Slice64
  use creusot.int.Int32
  use creusot.int.UInt64
  use seq.Seq
  use seq.Permut
  use creusot.prelude.MutBorrow
  use mach.int.Int
  use creusot.prelude.Opaque
  use creusot.prelude.Any
  
  function view (self: Slice64.slice Int32.t) : Seq.seq Int32.t = [%#smodel'0] Slice64.view self
  
  let rec len (self_: Slice64.slice Int32.t) (return' (x: UInt64.t)) = any
    [ return''0 (result: UInt64.t) -> {[%#sslice] Seq.length (view self_) = UInt64.t'int result} (! return' {result}) ]
  
  type t_Range = { t_Range__start: UInt64.t; t_Range__end: UInt64.t }
  
  let rec into_iter (self_: t_Range) (return' (x: t_Range)) = any
    [ return''0 (result: t_Range) -> {[%#siter] result = self_} (! return' {result}) ]
  
  predicate permutation_of (self: Seq.seq Int32.t) (other: Seq.seq Int32.t) =
    [%#sseq] Permut.permut self other 0 (Seq.length self)
  
  function view'0 (self: MutBorrow.t (Slice64.slice Int32.t)) : Seq.seq Int32.t = [%#smodel] Slice64.view self.current
  
  function view'1 (self: MutBorrow.t (Slice64.slice Int32.t)) : Seq.seq Int32.t = [%#smodel'0] view'0 self
  
  function view'2 (self: MutBorrow.t (Slice64.slice Int32.t)) : Seq.seq Int32.t = [%#ssnapshot] view'1 self
  
  type t_Ordering = C_Less | C_Equal | C_Greater
  
  function cmp_log (self: Int32.t) (o: Int32.t) : t_Ordering = [%#sord'25] if Int32.lt self o then
      C_Less
    else
      if self = o then C_Equal else C_Greater
  
  
  function eq_cmp (x: Int32.t) (y: Int32.t) : ()
  
  axiom eq_cmp_spec: forall x: Int32.t, y: Int32.t. [%#sord'11] (x = y) = (cmp_log x y = C_Equal)
  
  function antisym2 (x: Int32.t) (y: Int32.t) : ()
  
  axiom antisym2_spec: forall x: Int32.t, y: Int32.t. ([%#sord'9] cmp_log x y = C_Greater)
      -> ([%#sord'10] cmp_log y x = C_Less)
  
  function antisym1 (x: Int32.t) (y: Int32.t) : ()
  
  axiom antisym1_spec: forall x: Int32.t, y: Int32.t. ([%#sord'7] cmp_log x y = C_Less)
      -> ([%#sord'8] cmp_log y x = C_Greater)
  
  function trans (x: Int32.t) (y: Int32.t) (z: Int32.t) (o: t_Ordering) : ()
  
  axiom trans_spec: forall x: Int32.t, y: Int32.t, z: Int32.t, o: t_Ordering. ([%#sord'4] cmp_log x y = o)
      -> ([%#sord'5] cmp_log y z = o) -> ([%#sord'6] cmp_log x z = o)
  
  function refl (x: Int32.t) : ()
  
  axiom refl_spec: forall x: Int32.t. [%#sord'3] cmp_log x x = C_Equal
  
  function cmp_gt_log (x: Int32.t) (y: Int32.t) : ()
  
  axiom cmp_gt_log_spec: forall x: Int32.t, y: Int32.t. [%#sord'2] Int32.gt x y = (cmp_log x y = C_Greater)
  
  function cmp_ge_log (x: Int32.t) (y: Int32.t) : ()
  
  axiom cmp_ge_log_spec: forall x: Int32.t, y: Int32.t. [%#sord'1] Int32.ge x y = (cmp_log x y <> C_Less)
  
  function cmp_lt_log (x: Int32.t) (y: Int32.t) : ()
  
  axiom cmp_lt_log_spec: forall x: Int32.t, y: Int32.t. [%#sord'0] Int32.lt x y = (cmp_log x y = C_Less)
  
  function cmp_le_log (x: Int32.t) (y: Int32.t) : ()
  
  axiom cmp_le_log_spec: forall x: Int32.t, y: Int32.t. [%#sord] Int32.le x y = (cmp_log x y <> C_Greater)
  
  predicate sorted_range [#"insertion_sort.rs" 6 0 6 67] (s: Seq.seq Int32.t) (l: int) (u: int) =
    [%#sinsertion_sort'22] forall i: int, j: int. l <= i /\ i < j /\ j < u -> Int32.le (Seq.get s i) (Seq.get s j)
  
  function deep_model (self: UInt64.t) : int = [%#snum] UInt64.t'int self
  
  predicate produces (self: t_Range) (visited: Seq.seq UInt64.t) (o: t_Range) =
    [%#srange] self.t_Range__end = o.t_Range__end
    /\ deep_model self.t_Range__start <= deep_model o.t_Range__start
    /\ (Seq.length visited > 0 -> deep_model o.t_Range__start <= deep_model o.t_Range__end)
    /\ Seq.length visited = deep_model o.t_Range__start - deep_model self.t_Range__start
    /\ (forall i: int. 0 <= i /\ i < Seq.length visited
      -> deep_model (Seq.get visited i) = deep_model self.t_Range__start + i)
  
  function produces_trans (a: t_Range) (ab: Seq.seq UInt64.t) (b: t_Range) (bc: Seq.seq UInt64.t) (c: t_Range) : ()
  
  axiom produces_trans_spec:
    forall a: t_Range, ab: Seq.seq UInt64.t, b: t_Range, bc: Seq.seq UInt64.t, c: t_Range. ([%#srange'1] produces a ab b)
      -> ([%#srange'2] produces b bc c) -> ([%#srange'3] produces a (Seq.(++) ab bc) c)
  
  function produces_refl (self: t_Range) : ()
  
  axiom produces_refl_spec: forall self: t_Range. [%#srange'0] produces self (Seq.empty: Seq.seq UInt64.t) self
  
  predicate inv (_0: t_Range)
  
  axiom inv_axiom [@rewrite]: forall x: t_Range [inv x]. inv x = true
  
  predicate inv'0 (_0: Seq.seq UInt64.t)
  
  axiom inv_axiom'0 [@rewrite]: forall x: Seq.seq UInt64.t [inv'0 x]. inv'0 x = true
  
  type t_Option = C_None | C_Some UInt64.t
  
  predicate resolve [@inline:trivial] (self: MutBorrow.t t_Range) = [%#sresolve] self.final = self.current
  
  meta "rewrite_def" predicate resolve
  
  predicate completed (self: MutBorrow.t t_Range) =
    [%#srange'4] resolve self /\ deep_model (self.current).t_Range__start >= deep_model (self.current).t_Range__end
  
  let rec next (self_: MutBorrow.t t_Range) (return' (x: t_Option)) = any
    [ return''0 (result: t_Option) -> {[%#siter'0] match result with
        | C_None -> completed self_
        | C_Some v -> produces self_.current (Seq.singleton v) self_.final
        end}
      (! return' {result}) ]
  
  predicate resolve'0 [@inline:trivial] (_0: MutBorrow.t t_Range) = resolve _0
  
  meta "rewrite_def" predicate resolve'0
  
  let rec v_Some (input: t_Option) (ret (field_0: UInt64.t)) = any
    [ good (field_0: UInt64.t) -> {C_Some field_0 = input} (! ret {field_0})
    | bad -> {forall field_0: UInt64.t [C_Some field_0: t_Option]. C_Some field_0 <> input} (! {false} any) ]
  
  function index_logic [@inline:trivial] (self: Slice64.slice Int32.t) (ix: UInt64.t) : Int32.t =
    [%#sslice'0] Seq.get (Slice64.view self) (UInt64.t'int ix)
  
  meta "rewrite_def" function index_logic
  
  function index_logic'0 [@inline:trivial] (self: Slice64.slice Int32.t) (ix: int) : Int32.t =
    [%#sslice'1] Seq.get (Slice64.view self) ix
  
  meta "rewrite_def" function index_logic'0
  
  function cmp_log'0 (self: UInt64.t) (o: UInt64.t) : t_Ordering = [%#sord'26] if UInt64.lt self o then
      C_Less
    else
      if self = o then C_Equal else C_Greater
  
  
  function eq_cmp'0 (x: UInt64.t) (y: UInt64.t) : ()
  
  axiom eq_cmp_spec'0: forall x: UInt64.t, y: UInt64.t. [%#sord'24] (x = y) = (cmp_log'0 x y = C_Equal)
  
  function antisym2'0 (x: UInt64.t) (y: UInt64.t) : ()
  
  axiom antisym2_spec'0: forall x: UInt64.t, y: UInt64.t. ([%#sord'22] cmp_log'0 x y = C_Greater)
      -> ([%#sord'23] cmp_log'0 y x = C_Less)
  
  function antisym1'0 (x: UInt64.t) (y: UInt64.t) : ()
  
  axiom antisym1_spec'0: forall x: UInt64.t, y: UInt64.t. ([%#sord'20] cmp_log'0 x y = C_Less)
      -> ([%#sord'21] cmp_log'0 y x = C_Greater)
  
  function trans'0 (x: UInt64.t) (y: UInt64.t) (z: UInt64.t) (o: t_Ordering) : ()
  
  axiom trans_spec'0: forall x: UInt64.t, y: UInt64.t, z: UInt64.t, o: t_Ordering. ([%#sord'17] cmp_log'0 x y = o)
      -> ([%#sord'18] cmp_log'0 y z = o) -> ([%#sord'19] cmp_log'0 x z = o)
  
  function refl'0 (x: UInt64.t) : ()
  
  axiom refl_spec'0: forall x: UInt64.t. [%#sord'16] cmp_log'0 x x = C_Equal
  
  function cmp_gt_log'0 (x: UInt64.t) (y: UInt64.t) : ()
  
  axiom cmp_gt_log_spec'0: forall x: UInt64.t, y: UInt64.t. [%#sord'15] UInt64.gt x y = (cmp_log'0 x y = C_Greater)
  
  function cmp_ge_log'0 (x: UInt64.t) (y: UInt64.t) : ()
  
  axiom cmp_ge_log_spec'0: forall x: UInt64.t, y: UInt64.t. [%#sord'14] UInt64.ge x y = (cmp_log'0 x y <> C_Less)
  
  function cmp_lt_log'0 (x: UInt64.t) (y: UInt64.t) : ()
  
  axiom cmp_lt_log_spec'0: forall x: UInt64.t, y: UInt64.t. [%#sord'13] UInt64.lt x y = (cmp_log'0 x y = C_Less)
  
  function cmp_le_log'0 (x: UInt64.t) (y: UInt64.t) : ()
  
  axiom cmp_le_log_spec'0: forall x: UInt64.t, y: UInt64.t. [%#sord'12] UInt64.le x y = (cmp_log'0 x y <> C_Greater)
  
  let rec swap (self_: MutBorrow.t (Slice64.slice Int32.t)) (i: UInt64.t) (j: UInt64.t) (return' (x: ())) =
    {[@expl:swap requires #0] [%#sslice'2] UInt64.t'int i < Seq.length (view'0 self_)}
    {[@expl:swap requires #1] [%#sslice'3] UInt64.t'int j < Seq.length (view'0 self_)}
    any
    [ return''0 (result: ()) ->
    {[%#sslice'4] Permut.exchange (Slice64.view self_.final) (view'0 self_) (UInt64.t'int i) (UInt64.t'int j)}
      (! return' {result}) ]
  
  predicate resolve'1 [@inline:trivial] (self: MutBorrow.t (Slice64.slice Int32.t)) =
    [%#sresolve] self.final = self.current
  
  meta "rewrite_def" predicate resolve'1
  
  predicate resolve'2 [@inline:trivial] (_0: MutBorrow.t (Slice64.slice Int32.t)) = resolve'1 _0
  
  meta "rewrite_def" predicate resolve'2
  
  predicate sorted [#"insertion_sort.rs" 13 0 13 45] (s: Seq.seq Int32.t) =
    [%#sinsertion_sort'23] sorted_range s 0 (Seq.length s)
  
  meta "compute_max_steps" 1000000
  
  meta "select_lsinst" "all"
  
  let rec insertion_sort [#"insertion_sort.rs" 21 0 21 40] (array: MutBorrow.t (Slice64.slice Int32.t))
    (return' (x: ())) = (! bb0
    [ bb0 = s0 [ s0 = [ &original <- [%#sinsertion_sort] array'0 ] s1 | s1 = bb1 ]
    | bb1 = s0 [ s0 = len {array'0.current} (fun (_ret: UInt64.t) -> [ &n <- _ret ] s1) | s1 = bb2 ]
    | bb2 = s0
      [ s0 = [ &_10 <- { t_Range__start = ([%#sinsertion_sort'0] (1: UInt64.t)); t_Range__end = n } ] s1
      | s1 = into_iter {_10} (fun (_ret: t_Range) -> [ &iter <- _ret ] s2)
      | s2 = bb3 ]
    | bb3 = s0 [ s0 = [ &iter_old <- [%#sinsertion_sort'1] iter ] s1 | s1 = bb4 ]
    | bb4 = s0 [ s0 = [ &produced <- [%#sinsertion_sort'2] Seq.empty: Seq.seq UInt64.t ] s1 | s1 = bb5 ]
    | bb5 = s0 [ s0 = [ &old_6_0 <- array'0 ] s1 | s1 = bb6 ]
    | bb6 = bb6'0
      [ bb6'0 = {[@expl:mut invariant] old_6_0.final = array'0.final}
        {[@expl:for invariant] [%#sinsertion_sort'6] inv'0 produced}
        {[@expl:for invariant] [%#sinsertion_sort'6] inv iter}
        {[@expl:for invariant] [%#sinsertion_sort'6] produces iter_old produced iter}
        {[@expl:loop invariant #0] [%#sinsertion_sort'5] sorted_range (view'0 array'0) 0 (Seq.length produced + 1)}
        {[@expl:loop invariant #1] [%#sinsertion_sort'4] Seq.length (view'0 array'0) = UInt64.t'int n}
        {[@expl:loop invariant #2] [%#sinsertion_sort'3] permutation_of (view'2 original) (view'0 array'0)}
        (! s0)
        [ s0 = bb7 ]
        [ bb7 = s0
          [ s0 = MutBorrow.borrow_mut <t_Range> {iter}
              (fun (_ret: MutBorrow.t t_Range) -> [ &_26 <- _ret ] [ &iter <- _ret.final ] s1)
          | s1 = MutBorrow.borrow_final <t_Range> {_26.current} {MutBorrow.get_id _26}
              (fun (_ret: MutBorrow.t t_Range) -> [ &_25 <- _ret ] [ &_26 <- { _26 with current = _ret.final } ] s2)
          | s2 = next {_25} (fun (_ret: t_Option) -> [ &_24 <- _ret ] s3)
          | s3 = bb8 ]
        | bb8 = s0
          [ s0 = -{resolve'0 _26}- s1
          | s1 = any [ br0 -> {_24 = C_None} (! bb11) | br1 (x0: UInt64.t) -> {_24 = C_Some x0} (! bb12) ] ]
        | bb12 = s0
          [ s0 = v_Some {_24} (fun (r0: UInt64.t) -> [ &__creusot_proc_iter_elem <- r0 ] s1)
          | s1 = [ &_29 <- [%#sinsertion_sort'7] Seq.(++) produced (Seq.singleton __creusot_proc_iter_elem) ] s2
          | s2 = bb13 ]
        | bb13 = s0
          [ s0 = [ &produced <- _29 ] s1
          | s1 = [ &i <- __creusot_proc_iter_elem ] s2
          | s2 = [ &j <- i ] s3
          | s3 = [ &old_14_0 <- array'0 ] s4
          | s4 = bb14 ]
        | bb14 = bb14'0
          [ bb14'0 = {[@expl:mut invariant] old_14_0.final = array'0.final}
            {[@expl:loop invariant #0] [%#sinsertion_sort'12] UInt64.le j i}
            {[@expl:loop invariant #1] [%#sinsertion_sort'11] Seq.length (view'0 array'0) = UInt64.t'int n}
            {[@expl:loop invariant #2] [%#sinsertion_sort'10] permutation_of (view'2 original) (view'0 array'0)}
            {[@expl:loop invariant #3] [%#sinsertion_sort'9] forall a: int, b: int. 0 <= a
                /\ a <= b /\ b <= UInt64.t'int i
              -> a <> UInt64.t'int j
              -> b <> UInt64.t'int j -> Int32.le (index_logic'0 array'0.current a) (index_logic'0 array'0.current b)}
            {[@expl:loop invariant #4] [%#sinsertion_sort'8] forall a: int. UInt64.t'int j + 1 <= a
                /\ a <= UInt64.t'int i -> Int32.lt (index_logic array'0.current j) (index_logic'0 array'0.current a)}
            (! s0)
            [ s0 = bb15 ]
            [ bb15 = s0
              [ s0 = [ &_39 <- UInt64.gt j ([%#sinsertion_sort'13] (0: UInt64.t)) ] s1
              | s1 = any [ br0 -> {_39 = false} (! bb6'0) | br1 -> {_39} (! bb16) ] ]
            | bb16 = s0
              [ s0 = UInt64.sub {j} {[%#sinsertion_sort'14] (1: UInt64.t)} (fun (_ret: UInt64.t) -> [ &_44 <- _ret ] s1)
              | s1 = Opaque.fresh_ptr
                  (fun (_ptr: Opaque.ptr) ->
                    -{Slice64.slice_ptr_len _ptr = Slice64.length array'0.current}-
                    [ &_46 <- _ptr ] s2)
              | s2 = [ &_47 <- Slice64.slice_ptr_len _46 ] s3
              | s3 = [ &_48 <- UInt64.lt _44 _47 ] s4
              | s4 = {[@expl:index in bounds] [%#sinsertion_sort'15] _48} s5
              | s5 = bb17 ]
            | bb17 = s0
              [ s0 = [ &_50 <- j ] s1
              | s1 = Opaque.fresh_ptr
                  (fun (_ptr: Opaque.ptr) ->
                    -{Slice64.slice_ptr_len _ptr = Slice64.length array'0.current}-
                    [ &_51 <- _ptr ] s2)
              | s2 = [ &_52 <- Slice64.slice_ptr_len _51 ] s3
              | s3 = [ &_53 <- UInt64.lt _50 _52 ] s4
              | s4 = {[@expl:index in bounds] [%#sinsertion_sort'16] _53} s5
              | s5 = bb18 ]
            | bb18 = s0
              [ s0 = Slice64.get <Int32.t> {array'0.current} {_50}
                  (fun (r: Int32.t) ->
                    Slice64.get <Int32.t> {array'0.current} {_44} (fun (r'0: Int32.t) -> [ &_42 <- Int32.gt r'0 r ] s1))
              | s1 = any [ br0 -> {_42 = false} (! bb6'0) | br1 -> {_42} (! bb19) ] ]
            | bb19 = s0
              [ s0 = UInt64.sub {j} {[%#sinsertion_sort'17] (1: UInt64.t)} (fun (_ret: UInt64.t) -> [ &_56 <- _ret ] s1)
              | s1 = MutBorrow.borrow_mut <Slice64.slice Int32.t> {array'0.current}
                  (fun (_ret: MutBorrow.t (Slice64.slice Int32.t)) ->
                    [ &_55 <- _ret ] [ &array'0 <- { array'0 with current = _ret.final } ] s2)
              | s2 = swap {_55} {_56} {j} (fun (_ret: ()) -> [ &_54 <- _ret ] s3)
              | s3 = bb20 ]
            | bb20 = s0
              [ s0 = UInt64.sub {j} {[%#sinsertion_sort'18] (1: UInt64.t)} (fun (_ret: UInt64.t) -> [ &j <- _ret ] s1)
              | s1 = bb14'0 ] ] ] ] ]
    | bb11 = s0
      [ s0 = -{resolve'2 array'0}- s1
      | s1 = {[@expl:assertion] [%#sinsertion_sort'19] sorted_range (view'0 array'0) 0 (Seq.length (view'0 array'0))} s2
      | s2 = return''0 {_0} ] ]
    [ & _0: () = Any.any_l ()
    | & array'0: MutBorrow.t (Slice64.slice Int32.t) = array
    | & original: MutBorrow.t (Slice64.slice Int32.t) = Any.any_l ()
    | & n: UInt64.t = Any.any_l ()
    | & iter: t_Range = Any.any_l ()
    | & _10: t_Range = Any.any_l ()
    | & iter_old: t_Range = Any.any_l ()
    | & produced: Seq.seq UInt64.t = Any.any_l ()
    | & _24: t_Option = Any.any_l ()
    | & _25: MutBorrow.t t_Range = Any.any_l ()
    | & _26: MutBorrow.t t_Range = Any.any_l ()
    | & __creusot_proc_iter_elem: UInt64.t = Any.any_l ()
    | & _29: Seq.seq UInt64.t = Any.any_l ()
    | & i: UInt64.t = Any.any_l ()
    | & j: UInt64.t = Any.any_l ()
    | & _39: bool = Any.any_l ()
    | & _42: bool = Any.any_l ()
    | & _44: UInt64.t = Any.any_l ()
    | & _46: Opaque.ptr = Any.any_l ()
    | & _47: UInt64.t = Any.any_l ()
    | & _48: bool = Any.any_l ()
    | & _50: UInt64.t = Any.any_l ()
    | & _51: Opaque.ptr = Any.any_l ()
    | & _52: UInt64.t = Any.any_l ()
    | & _53: bool = Any.any_l ()
    | & _54: () = Any.any_l ()
    | & _55: MutBorrow.t (Slice64.slice Int32.t) = Any.any_l ()
    | & _56: UInt64.t = Any.any_l ()
    | & old_14_0: MutBorrow.t (Slice64.slice Int32.t) = Any.any_l ()
    | & old_6_0: MutBorrow.t (Slice64.slice Int32.t) = Any.any_l () ])
    [ return''0 (result: ()) ->
    {[@expl:insertion_sort ensures #0] [%#sinsertion_sort'20] permutation_of (view'0 array) (Slice64.view array.final)}
      {[@expl:insertion_sort ensures #1] [%#sinsertion_sort'21] sorted (Slice64.view array.final)}
      (! return' {result}) ]
end<|MERGE_RESOLUTION|>--- conflicted
+++ resolved
@@ -1,4 +1,3 @@
-<<<<<<< HEAD
 module M_insertion_sort__insertion_sort [#"insertion_sort.rs" 21 0 21 40]
   let%span sinsertion_sort = "insertion_sort.rs" 22 19 22 35
   let%span sinsertion_sort'0 = "insertion_sort.rs" 27 13 27 14
@@ -25,14 +24,14 @@
   let%span sinsertion_sort'21 = "insertion_sort.rs" 20 10 20 27
   let%span sinsertion_sort'22 = "insertion_sort.rs" 8 8 8 62
   let%span sinsertion_sort'23 = "insertion_sort.rs" 15 8 15 35
-  let%span sslice = "../../creusot-contracts/src/std/slice.rs" 250 18 250 40
-  let%span sslice'0 = "../../creusot-contracts/src/std/slice.rs" 62 8 62 32
-  let%span sslice'1 = "../../creusot-contracts/src/std/slice.rs" 53 8 53 31
-  let%span sslice'2 = "../../creusot-contracts/src/std/slice.rs" 254 19 254 35
-  let%span sslice'3 = "../../creusot-contracts/src/std/slice.rs" 255 19 255 35
-  let%span sslice'4 = "../../creusot-contracts/src/std/slice.rs" 256 18 256 50
-  let%span siter = "../../creusot-contracts/src/std/iter.rs" 212 18 212 32
-  let%span siter'0 = "../../creusot-contracts/src/std/iter.rs" 92 26 95 17
+  let%span sslice = "../../creusot-contracts/src/std/slice.rs" 264 18 264 40
+  let%span sslice'0 = "../../creusot-contracts/src/std/slice.rs" 63 8 63 32
+  let%span sslice'1 = "../../creusot-contracts/src/std/slice.rs" 54 8 54 31
+  let%span sslice'2 = "../../creusot-contracts/src/std/slice.rs" 268 19 268 35
+  let%span sslice'3 = "../../creusot-contracts/src/std/slice.rs" 269 19 269 35
+  let%span sslice'4 = "../../creusot-contracts/src/std/slice.rs" 270 18 270 50
+  let%span siter = "../../creusot-contracts/src/std/iter.rs" 215 18 215 32
+  let%span siter'0 = "../../creusot-contracts/src/std/iter.rs" 93 26 96 17
   let%span sseq = "../../creusot-contracts/src/logic/seq.rs" 294 4 294 18
   let%span ssnapshot = "../../creusot-contracts/src/snapshot.rs" 57 4 57 18
   let%span smodel = "../../creusot-contracts/src/model.rs" 59 8 59 22
@@ -71,84 +70,8 @@
   let%span sord'22 = "../../creusot-contracts/src/logic/ord.rs" 155 40 155 73
   let%span sord'23 = "../../creusot-contracts/src/logic/ord.rs" 156 39 156 69
   let%span sord'24 = "../../creusot-contracts/src/logic/ord.rs" 160 39 160 84
-  let%span sord'25 = "../../creusot-contracts/src/logic/ord.rs" 211 16 217 17
-  let%span sord'26 = "../../creusot-contracts/src/logic/ord.rs" 211 16 217 17
-=======
-module M_insertion_sort__insertion_sort [#"insertion_sort.rs" 23 0 23 40]
-  let%span sinsertion_sort = "insertion_sort.rs" 24 19 24 35
-  let%span sinsertion_sort'0 = "insertion_sort.rs" 29 13 29 14
-  let%span sinsertion_sort'1 = "insertion_sort.rs" 29 4 29 7
-  let%span sinsertion_sort'2 = "insertion_sort.rs" 29 4 29 7
-  let%span sinsertion_sort'3 = "insertion_sort.rs" 28 16 28 48
-  let%span sinsertion_sort'4 = "insertion_sort.rs" 27 16 27 34
-  let%span sinsertion_sort'5 = "insertion_sort.rs" 26 16 26 59
-  let%span sinsertion_sort'6 = "insertion_sort.rs" 29 4 29 7
-  let%span sinsertion_sort'7 = "insertion_sort.rs" 29 4 29 7
-  let%span sinsertion_sort'8 = "insertion_sort.rs" 35 20 35 76
-  let%span sinsertion_sort'9 = "insertion_sort.rs" 34 20 34 109
-  let%span sinsertion_sort'10 = "insertion_sort.rs" 33 20 33 52
-  let%span sinsertion_sort'11 = "insertion_sort.rs" 32 20 32 38
-  let%span sinsertion_sort'12 = "insertion_sort.rs" 31 20 31 26
-  let%span sinsertion_sort'13 = "insertion_sort.rs" 36 18 36 19
-  let%span sinsertion_sort'14 = "insertion_sort.rs" 37 25 37 26
-  let%span sinsertion_sort'15 = "insertion_sort.rs" 37 15 37 27
-  let%span sinsertion_sort'16 = "insertion_sort.rs" 37 30 37 38
-  let%span sinsertion_sort'17 = "insertion_sort.rs" 38 31 38 32
-  let%span sinsertion_sort'18 = "insertion_sort.rs" 42 17 42 18
-  let%span sinsertion_sort'19 = "insertion_sort.rs" 46 18 46 55
-  let%span sinsertion_sort'20 = "insertion_sort.rs" 21 10 21 42
-  let%span sinsertion_sort'21 = "insertion_sort.rs" 22 10 22 27
-  let%span sinsertion_sort'22 = "insertion_sort.rs" 9 8 9 62
-  let%span sinsertion_sort'23 = "insertion_sort.rs" 17 8 17 35
-  let%span sslice = "../../creusot-contracts/src/std/slice.rs" 293 18 293 40
-  let%span sslice'0 = "../../creusot-contracts/src/std/slice.rs" 69 8 69 32
-  let%span sslice'1 = "../../creusot-contracts/src/std/slice.rs" 58 8 58 31
-  let%span sslice'2 = "../../creusot-contracts/src/std/slice.rs" 297 19 297 35
-  let%span sslice'3 = "../../creusot-contracts/src/std/slice.rs" 298 19 298 35
-  let%span sslice'4 = "../../creusot-contracts/src/std/slice.rs" 299 18 299 50
-  let%span siter = "../../creusot-contracts/src/std/iter.rs" 215 18 215 32
-  let%span siter'0 = "../../creusot-contracts/src/std/iter.rs" 93 26 96 17
-  let%span sseq = "../../creusot-contracts/src/logic/seq.rs" 313 4 313 12
-  let%span ssnapshot = "../../creusot-contracts/src/snapshot.rs" 59 4 59 12
-  let%span smodel = "../../creusot-contracts/src/model.rs" 63 8 63 22
-  let%span smodel'0 = "../../creusot-contracts/src/model.rs" 45 8 45 22
-  let%span srange = "../../creusot-contracts/src/std/iter/range.rs" 25 12 29 70
-  let%span srange'0 = "../../creusot-contracts/src/std/iter/range.rs" 34 4 34 49
-  let%span srange'1 = "../../creusot-contracts/src/std/iter/range.rs" 38 4 38 34
-  let%span srange'2 = "../../creusot-contracts/src/std/iter/range.rs" 39 4 39 34
-  let%span srange'3 = "../../creusot-contracts/src/std/iter/range.rs" 40 4 40 44
-  let%span srange'4 = "../../creusot-contracts/src/std/iter/range.rs" 16 8 18 9
-  let%span snum = "../../creusot-contracts/src/std/num.rs" 25 28 25 33
-  let%span sresolve = "../../creusot-contracts/src/resolve.rs" 52 20 52 34
-  let%span sord = "../../creusot-contracts/src/logic/ord.rs" 129 39 129 89
-  let%span sord'0 = "../../creusot-contracts/src/logic/ord.rs" 134 39 134 86
-  let%span sord'1 = "../../creusot-contracts/src/logic/ord.rs" 139 39 139 86
-  let%span sord'2 = "../../creusot-contracts/src/logic/ord.rs" 144 39 144 89
-  let%span sord'3 = "../../creusot-contracts/src/logic/ord.rs" 149 39 149 70
-  let%span sord'4 = "../../creusot-contracts/src/logic/ord.rs" 154 40 154 57
-  let%span sord'5 = "../../creusot-contracts/src/logic/ord.rs" 155 40 155 57
-  let%span sord'6 = "../../creusot-contracts/src/logic/ord.rs" 156 39 156 56
-  let%span sord'7 = "../../creusot-contracts/src/logic/ord.rs" 161 40 161 70
-  let%span sord'8 = "../../creusot-contracts/src/logic/ord.rs" 162 39 162 72
-  let%span sord'9 = "../../creusot-contracts/src/logic/ord.rs" 167 40 167 73
-  let%span sord'10 = "../../creusot-contracts/src/logic/ord.rs" 168 39 168 69
-  let%span sord'11 = "../../creusot-contracts/src/logic/ord.rs" 173 39 173 84
-  let%span sord'12 = "../../creusot-contracts/src/logic/ord.rs" 129 39 129 89
-  let%span sord'13 = "../../creusot-contracts/src/logic/ord.rs" 134 39 134 86
-  let%span sord'14 = "../../creusot-contracts/src/logic/ord.rs" 139 39 139 86
-  let%span sord'15 = "../../creusot-contracts/src/logic/ord.rs" 144 39 144 89
-  let%span sord'16 = "../../creusot-contracts/src/logic/ord.rs" 149 39 149 70
-  let%span sord'17 = "../../creusot-contracts/src/logic/ord.rs" 154 40 154 57
-  let%span sord'18 = "../../creusot-contracts/src/logic/ord.rs" 155 40 155 57
-  let%span sord'19 = "../../creusot-contracts/src/logic/ord.rs" 156 39 156 56
-  let%span sord'20 = "../../creusot-contracts/src/logic/ord.rs" 161 40 161 70
-  let%span sord'21 = "../../creusot-contracts/src/logic/ord.rs" 162 39 162 72
-  let%span sord'22 = "../../creusot-contracts/src/logic/ord.rs" 167 40 167 73
-  let%span sord'23 = "../../creusot-contracts/src/logic/ord.rs" 168 39 168 69
-  let%span sord'24 = "../../creusot-contracts/src/logic/ord.rs" 173 39 173 84
-  let%span sord'25 = "../../creusot-contracts/src/logic/ord.rs" 260 16 266 17
-  let%span sord'26 = "../../creusot-contracts/src/logic/ord.rs" 260 16 266 17
->>>>>>> 46c4bce5
+  let%span sord'25 = "../../creusot-contracts/src/logic/ord.rs" 240 16 246 17
+  let%span sord'26 = "../../creusot-contracts/src/logic/ord.rs" 240 16 246 17
   
   use creusot.slice.Slice64
   use creusot.int.Int32
