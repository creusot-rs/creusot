<<<<<<< HEAD
module M_06_logic_function_contracts__sum [#"06_logic_function_contracts.rs" 9 0 9 32]
  let%span s06_logic_function_contracts = "06_logic_function_contracts.rs" 8 0 8 21
  let%span s06_logic_function_contracts'0 = "06_logic_function_contracts.rs" 11 8 14 9
=======
module M_06_logic_function_contracts__sum [#"06_logic_function_contracts.rs" 10 0 10 32]
  let%span s06_logic_function_contracts = "06_logic_function_contracts.rs" 9 0 9 21
  let%span s06_logic_function_contracts'0 = "06_logic_function_contracts.rs" 12 8 15 9
  let%span swell_founded = "../../../creusot-contracts/src/logic/well_founded.rs" 45 8 45 33
>>>>>>> 46c4bce5
  
  use seq.Seq
  use mach.int.Int
  
  predicate well_founded_relation (self: int) (other: int) = [%#swell_founded] self >= 0 /\ self > other
  
  meta "compute_max_steps" 1000000
  
  meta "select_lsinst" "all"
  
  constant seq : Seq.seq int
  
  function sum [#"06_logic_function_contracts.rs" 9 0 9 32] (seq'0: Seq.seq int) : int
  
  goal vc_sum: if Seq.length seq = 0 then
      true
    else
      well_founded_relation ([%#s06_logic_function_contracts] Seq.length seq) ([%#s06_logic_function_contracts] Seq.length (Seq.([..]) seq 0 (Seq.length seq
      - 1)))

end
<<<<<<< HEAD
module M_06_logic_function_contracts__all_zero [#"06_logic_function_contracts.rs" 20 0 20 38]
  let%span s06_logic_function_contracts = "06_logic_function_contracts.rs" 19 0 19 21
  let%span s06_logic_function_contracts'0 = "06_logic_function_contracts.rs" 22 8 25 9
=======
module M_06_logic_function_contracts__all_zero [#"06_logic_function_contracts.rs" 22 0 22 38]
  let%span s06_logic_function_contracts = "06_logic_function_contracts.rs" 21 0 21 21
  let%span s06_logic_function_contracts'0 = "06_logic_function_contracts.rs" 24 8 27 9
  let%span swell_founded = "../../../creusot-contracts/src/logic/well_founded.rs" 45 8 45 33
>>>>>>> 46c4bce5
  
  use seq.Seq
  use mach.int.Int
  
  predicate well_founded_relation (self: int) (other: int) = [%#swell_founded] self >= 0 /\ self > other
  
  meta "compute_max_steps" 1000000
  
  meta "select_lsinst" "all"
  
  constant seq : Seq.seq int
  
  predicate all_zero [#"06_logic_function_contracts.rs" 20 0 20 38] (seq'0: Seq.seq int)
  
  goal vc_all_zero: if Seq.length seq = 0 then
      true
    else
      if Seq.get seq (Seq.length seq - 1) = 0 then
        well_founded_relation ([%#s06_logic_function_contracts] Seq.length seq) ([%#s06_logic_function_contracts] Seq.length (Seq.([..]) seq 0 (Seq.length seq
        - 1)))
      else
        true
    

end
<<<<<<< HEAD
module M_06_logic_function_contracts__stupid [#"06_logic_function_contracts.rs" 31 0 31 38]
  let%span s06_logic_function_contracts = "06_logic_function_contracts.rs" 30 10 30 11
  let%span s06_logic_function_contracts'0 = "06_logic_function_contracts.rs" 33 8 39 9
=======
module M_06_logic_function_contracts__stupid [#"06_logic_function_contracts.rs" 34 0 34 38]
  let%span s06_logic_function_contracts = "06_logic_function_contracts.rs" 33 10 33 11
  let%span s06_logic_function_contracts'0 = "06_logic_function_contracts.rs" 36 8 42 9
  let%span swell_founded = "../../../creusot-contracts/src/logic/well_founded.rs" 45 8 45 33
>>>>>>> 46c4bce5
  
  use mach.int.Int
  
  type t_T
  
  predicate well_founded_relation (self: int) (other: int) = [%#swell_founded] self >= 0 /\ self > other
  
  meta "compute_max_steps" 1000000
  
  meta "select_lsinst" "all"
  
  constant x : t_T
  
  constant i : int
  
  predicate stupid [#"06_logic_function_contracts.rs" 31 0 31 38] (x'0: t_T) (i'0: int)
  
  goal vc_stupid: if i <= 0 then
      true
    else
      if x = x then
        well_founded_relation ([%#s06_logic_function_contracts] i) ([%#s06_logic_function_contracts] 0)
      else
        true
    

end<|MERGE_RESOLUTION|>--- conflicted
+++ resolved
@@ -1,13 +1,7 @@
-<<<<<<< HEAD
 module M_06_logic_function_contracts__sum [#"06_logic_function_contracts.rs" 9 0 9 32]
   let%span s06_logic_function_contracts = "06_logic_function_contracts.rs" 8 0 8 21
   let%span s06_logic_function_contracts'0 = "06_logic_function_contracts.rs" 11 8 14 9
-=======
-module M_06_logic_function_contracts__sum [#"06_logic_function_contracts.rs" 10 0 10 32]
-  let%span s06_logic_function_contracts = "06_logic_function_contracts.rs" 9 0 9 21
-  let%span s06_logic_function_contracts'0 = "06_logic_function_contracts.rs" 12 8 15 9
-  let%span swell_founded = "../../../creusot-contracts/src/logic/well_founded.rs" 45 8 45 33
->>>>>>> 46c4bce5
+  let%span swell_founded = "../../../creusot-contracts/src/logic/well_founded.rs" 43 8 43 33
   
   use seq.Seq
   use mach.int.Int
@@ -29,16 +23,10 @@
       - 1)))
 
 end
-<<<<<<< HEAD
 module M_06_logic_function_contracts__all_zero [#"06_logic_function_contracts.rs" 20 0 20 38]
   let%span s06_logic_function_contracts = "06_logic_function_contracts.rs" 19 0 19 21
   let%span s06_logic_function_contracts'0 = "06_logic_function_contracts.rs" 22 8 25 9
-=======
-module M_06_logic_function_contracts__all_zero [#"06_logic_function_contracts.rs" 22 0 22 38]
-  let%span s06_logic_function_contracts = "06_logic_function_contracts.rs" 21 0 21 21
-  let%span s06_logic_function_contracts'0 = "06_logic_function_contracts.rs" 24 8 27 9
-  let%span swell_founded = "../../../creusot-contracts/src/logic/well_founded.rs" 45 8 45 33
->>>>>>> 46c4bce5
+  let%span swell_founded = "../../../creusot-contracts/src/logic/well_founded.rs" 43 8 43 33
   
   use seq.Seq
   use mach.int.Int
@@ -64,16 +52,10 @@
     
 
 end
-<<<<<<< HEAD
 module M_06_logic_function_contracts__stupid [#"06_logic_function_contracts.rs" 31 0 31 38]
   let%span s06_logic_function_contracts = "06_logic_function_contracts.rs" 30 10 30 11
   let%span s06_logic_function_contracts'0 = "06_logic_function_contracts.rs" 33 8 39 9
-=======
-module M_06_logic_function_contracts__stupid [#"06_logic_function_contracts.rs" 34 0 34 38]
-  let%span s06_logic_function_contracts = "06_logic_function_contracts.rs" 33 10 33 11
-  let%span s06_logic_function_contracts'0 = "06_logic_function_contracts.rs" 36 8 42 9
-  let%span swell_founded = "../../../creusot-contracts/src/logic/well_founded.rs" 45 8 45 33
->>>>>>> 46c4bce5
+  let%span swell_founded = "../../../creusot-contracts/src/logic/well_founded.rs" 43 8 43 33
   
   use mach.int.Int
   
