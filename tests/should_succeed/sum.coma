--- conflicted
+++ resolved
@@ -8,13 +8,12 @@
   let%span ssum'5 = "sum.rs" 9 4 9 7
   let%span ssum'6 = "sum.rs" 4 11 4 20
   let%span ssum'7 = "sum.rs" 5 10 5 38
-<<<<<<< HEAD
   let%span sops = "../../creusot-contracts/src/std/ops.rs" 250 26 250 53
   let%span sops'0 = "../../creusot-contracts/src/std/ops.rs" 251 26 251 49
   let%span sops'1 = "../../creusot-contracts/src/std/ops.rs" 252 26 252 91
   let%span sops'2 = "../../creusot-contracts/src/std/ops.rs" 236 14 236 86
-  let%span siter = "../../creusot-contracts/src/std/iter.rs" 212 18 212 32
-  let%span siter'0 = "../../creusot-contracts/src/std/iter.rs" 92 26 95 17
+  let%span siter = "../../creusot-contracts/src/std/iter.rs" 215 18 215 32
+  let%span siter'0 = "../../creusot-contracts/src/std/iter.rs" 93 26 96 17
   let%span srange = "../../creusot-contracts/src/std/iter/range.rs" 87 12 91 76
   let%span srange'0 = "../../creusot-contracts/src/std/iter/range.rs" 96 4 96 49
   let%span srange'1 = "../../creusot-contracts/src/std/iter/range.rs" 97 27 97 29
@@ -27,26 +26,6 @@
   let%span srange'8 = "../../creusot-contracts/src/std/iter/range.rs" 79 8 81 9
   let%span snum = "../../creusot-contracts/src/std/num.rs" 23 28 23 33
   let%span sresolve = "../../creusot-contracts/src/resolve.rs" 44 20 44 34
-=======
-  let%span sops = "../../creusot-contracts/src/std/ops.rs" 262 26 262 53
-  let%span sops'0 = "../../creusot-contracts/src/std/ops.rs" 263 26 263 49
-  let%span sops'1 = "../../creusot-contracts/src/std/ops.rs" 264 26 264 91
-  let%span sops'2 = "../../creusot-contracts/src/std/ops.rs" 248 14 248 86
-  let%span siter = "../../creusot-contracts/src/std/iter.rs" 215 18 215 32
-  let%span siter'0 = "../../creusot-contracts/src/std/iter.rs" 93 26 96 17
-  let%span srange = "../../creusot-contracts/src/std/iter/range.rs" 93 12 97 76
-  let%span srange'0 = "../../creusot-contracts/src/std/iter/range.rs" 103 4 103 49
-  let%span srange'1 = "../../creusot-contracts/src/std/iter/range.rs" 104 27 104 29
-  let%span srange'2 = "../../creusot-contracts/src/std/iter/range.rs" 108 4 108 34
-  let%span srange'3 = "../../creusot-contracts/src/std/iter/range.rs" 109 4 109 34
-  let%span srange'4 = "../../creusot-contracts/src/std/iter/range.rs" 110 4 110 44
-  let%span srange'5 = "../../creusot-contracts/src/std/iter/range.rs" 111 91 111 93
-  let%span srange'6 = "../../creusot-contracts/src/std/iter/range.rs" 71 10 71 43
-  let%span srange'7 = "../../creusot-contracts/src/std/iter/range.rs" 74 8 75 74
-  let%span srange'8 = "../../creusot-contracts/src/std/iter/range.rs" 84 8 86 9
-  let%span snum = "../../creusot-contracts/src/std/num.rs" 25 28 25 33
-  let%span sresolve = "../../creusot-contracts/src/resolve.rs" 52 20 52 34
->>>>>>> 46c4bce5
   
   use creusot.int.UInt32
   use mach.int.Int
