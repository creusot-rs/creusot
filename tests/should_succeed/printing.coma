module M_printing__f [#"printing.rs" 4 0 4 10]
  let%span sprinting = "printing.rs" 5 11 5 19
  let%span sprinting'0 = "printing.rs" 6 13 6 21
  let%span sprinting'1 = "printing.rs" 7 12 7 20
  let%span sprinting'2 = "printing.rs" 8 14 8 23
  let%span sprinting'3 = "printing.rs" 10 18 10 28
  let%span sfmt = "../../creusot-contracts/src/std/fmt.rs" 141 45 141 51
  let%span sfmt'0 = "../../creusot-contracts/src/std/fmt.rs" 140 27 140 31
<<<<<<< HEAD
  let%span sio = "../../creusot-contracts/src/std/io.rs" 9 22 9 26
  let%span sio'0 = "../../creusot-contracts/src/std/io.rs" 14 22 14 26
  let%span sinvariant = "../../creusot-contracts/src/invariant.rs" 91 8 91 18
  let%span sarray = "../../creusot-contracts/src/std/array.rs" 10 20 10 51
=======
  let%span sio = "../../creusot-contracts/src/std/io.rs" 10 22 10 26
  let%span sio'0 = "../../creusot-contracts/src/std/io.rs" 16 22 16 26
  let%span sinvariant = "../../creusot-contracts/src/invariant.rs" 95 8 95 18
  let%span sarray = "../../creusot-contracts/src/std/array.rs" 11 20 11 51
>>>>>>> 46c4bce5
  
  use creusot.slice.Slice64
  use creusot.prelude.Any
  use creusot.int.UInt64
  use creusot.int.UInt32
  use creusot.int.UInt16
  use creusot.prelude.Opaque
  use seq.Seq
  use mach.int.Int
  
  type t_Count = C_Is UInt16.t | C_Param UInt64.t | C_Implied
  
  type t_Placeholder = {
    t_Placeholder__position: UInt64.t;
    t_Placeholder__flags: UInt32.t;
    t_Placeholder__precision: t_Count;
    t_Placeholder__width: t_Count }
  
  type t_Option = C_None | C_Some (Slice64.slice t_Placeholder)
  
  type t_NonNull = { t_NonNull__pointer: Opaque.ptr }
  
  type t_ArgumentType = C_Placeholder t_NonNull Opaque.ptr () | C_Count UInt16.t
  
  type t_Argument = { t_Argument__ty: t_ArgumentType }
  
  type t_Arguments = {
    t_Arguments__pieces: Slice64.slice string;
    t_Arguments__fmt: t_Option;
    t_Arguments__args: Slice64.slice t_Argument }
  
  predicate inv (_0: Seq.seq string)
  
  axiom inv_axiom [@rewrite]: forall x: Seq.seq string [inv x]. inv x = true
  
  predicate invariant' (self: Slice64.array string) =
    [%#sarray] inv (Slice64.view self) /\ Seq.length (Slice64.view self) = UInt64.t'int (1: UInt64.t)
  
  predicate inv'0 (_0: Slice64.array string)
  
  axiom inv_axiom'0 [@rewrite]: forall x: Slice64.array string [inv'0 x]. inv'0 x = invariant' x
  
  predicate invariant''0 [@inline:trivial] (self: Slice64.array string) = [%#sinvariant] inv'0 self
  
  meta "rewrite_def" predicate invariant''0
  
  predicate inv'1 (_0: Slice64.array string)
  
  axiom inv_axiom'1 [@rewrite]: forall x: Slice64.array string [inv'1 x]. inv'1 x = invariant''0 x
  
  let rec new_const (pieces: Slice64.array string) (return' (x: t_Arguments)) =
    {[@expl:new_const 'pieces' type invariant] [%#sfmt] inv'1 pieces}
    {[@expl:new_const requires] [%#sfmt'0] true}
    any [ return''0 (result: t_Arguments) -> (! return' {result}) ]
  
  let rec qy95zprint (args: t_Arguments) (return' (x: ())) = any
    [ return''0 (result: ()) -> {[%#sio] true} (! return' {result}) ]
  
  let rec qy95zeprint (args: t_Arguments) (return' (x: ())) = any
    [ return''0 (result: ()) -> {[%#sio'0] true} (! return' {result}) ]
  
  meta "compute_max_steps" 1000000
  
  meta "select_lsinst" "all"
  
  let rec f [#"printing.rs" 4 0 4 10] (return' (x: ())) = (! bb0
    [ bb0 = s0
      [ s0 = bb0'0
        [ bb0'0 = s0'0
          [ s0'0 = any
            [ any_ (__arr_temp: Slice64.array string) -> (! -{Seq.get __arr_temp.Slice64.elts 0
                = ([%#sprinting] "Hello ")
              /\ Seq.length __arr_temp.Slice64.elts = 1}-
              [ &_1 <- __arr_temp ] s1'0) ]
          | s1'0 = [ &_0'0 <- _1 ] s2'0
          | s2'0 = _const_ret {_0'0} ] ]
        [ & _0'0: Slice64.array string = Any.any_l () | & _1: Slice64.array string = Any.any_l () ]
        [ _const_ret (_const: Slice64.array string) -> [ &_30 <- _const ] s1 ]
      | s1 = [ &_5 <- _30 ] s2
      | s2 = new_const {_5} (fun (_ret: t_Arguments) -> [ &_3 <- _ret ] s3)
      | s3 = bb1 ]
    | bb1 = s0 [ s0 = qy95zprint {_3} (fun (_ret: ()) -> [ &_2 <- _ret ] s1) | s1 = bb2 ]
    | bb2 = s0
      [ s0 = bb0'0
        [ bb0'0 = s0'0
          [ s0'0 = any
            [ any_ (__arr_temp: Slice64.array string) -> (! -{Seq.get __arr_temp.Slice64.elts 0
                = ([%#sprinting'0] "world!\n")
              /\ Seq.length __arr_temp.Slice64.elts = 1}-
              [ &_1 <- __arr_temp ] s1'0) ]
          | s1'0 = [ &_0'0 <- _1 ] s2'0
          | s2'0 = _const_ret {_0'0} ] ]
        [ & _0'0: Slice64.array string = Any.any_l () | & _1: Slice64.array string = Any.any_l () ]
        [ _const_ret (_const: Slice64.array string) -> [ &_29 <- _const ] s1 ]
      | s1 = [ &_11 <- _29 ] s2
      | s2 = new_const {_11} (fun (_ret: t_Arguments) -> [ &_9 <- _ret ] s3)
      | s3 = bb3 ]
    | bb3 = s0 [ s0 = qy95zprint {_9} (fun (_ret: ()) -> [ &_8 <- _ret ] s1) | s1 = bb4 ]
    | bb4 = s0
      [ s0 = bb0'0
        [ bb0'0 = s0'0
          [ s0'0 = any
            [ any_ (__arr_temp: Slice64.array string) -> (! -{Seq.get __arr_temp.Slice64.elts 0
                = ([%#sprinting'1] "Hello ")
              /\ Seq.length __arr_temp.Slice64.elts = 1}-
              [ &_1 <- __arr_temp ] s1'0) ]
          | s1'0 = [ &_0'0 <- _1 ] s2'0
          | s2'0 = _const_ret {_0'0} ] ]
        [ & _0'0: Slice64.array string = Any.any_l () | & _1: Slice64.array string = Any.any_l () ]
        [ _const_ret (_const: Slice64.array string) -> [ &_28 <- _const ] s1 ]
      | s1 = [ &_17 <- _28 ] s2
      | s2 = new_const {_17} (fun (_ret: t_Arguments) -> [ &_15 <- _ret ] s3)
      | s3 = bb5 ]
    | bb5 = s0 [ s0 = qy95zeprint {_15} (fun (_ret: ()) -> [ &_14 <- _ret ] s1) | s1 = bb6 ]
    | bb6 = s0
      [ s0 = bb0'0
        [ bb0'0 = s0'0
          [ s0'0 = any
            [ any_ (__arr_temp: Slice64.array string) -> (! -{Seq.get __arr_temp.Slice64.elts 0
                = ([%#sprinting'2] "stderr!\n")
              /\ Seq.length __arr_temp.Slice64.elts = 1}-
              [ &_1 <- __arr_temp ] s1'0) ]
          | s1'0 = [ &_0'0 <- _1 ] s2'0
          | s2'0 = _const_ret {_0'0} ] ]
        [ & _0'0: Slice64.array string = Any.any_l () | & _1: Slice64.array string = Any.any_l () ]
        [ _const_ret (_const: Slice64.array string) -> [ &_27 <- _const ] s1 ]
      | s1 = [ &_23 <- _27 ] s2
      | s2 = new_const {_23} (fun (_ret: t_Arguments) -> [ &_21 <- _ret ] s3)
      | s3 = bb7 ]
    | bb7 = s0 [ s0 = qy95zeprint {_21} (fun (_ret: ()) -> [ &_20 <- _ret ] s1) | s1 = bb8 ]
    | bb8 = s0 [ s0 = {[@expl:assertion] [%#sprinting'3] 1 + 1 = 2} s1 | s1 = return''0 {_0} ] ]
    [ & _0: () = Any.any_l ()
    | & _2: () = Any.any_l ()
    | & _3: t_Arguments = Any.any_l ()
    | & _5: Slice64.array string = Any.any_l ()
    | & _8: () = Any.any_l ()
    | & _9: t_Arguments = Any.any_l ()
    | & _11: Slice64.array string = Any.any_l ()
    | & _14: () = Any.any_l ()
    | & _15: t_Arguments = Any.any_l ()
    | & _17: Slice64.array string = Any.any_l ()
    | & _20: () = Any.any_l ()
    | & _21: t_Arguments = Any.any_l ()
    | & _23: Slice64.array string = Any.any_l ()
    | & _27: Slice64.array string = Any.any_l ()
    | & _28: Slice64.array string = Any.any_l ()
    | & _29: Slice64.array string = Any.any_l ()
    | & _30: Slice64.array string = Any.any_l () ]) [ return''0 (result: ()) -> (! return' {result}) ]
end<|MERGE_RESOLUTION|>--- conflicted
+++ resolved
@@ -6,17 +6,10 @@
   let%span sprinting'3 = "printing.rs" 10 18 10 28
   let%span sfmt = "../../creusot-contracts/src/std/fmt.rs" 141 45 141 51
   let%span sfmt'0 = "../../creusot-contracts/src/std/fmt.rs" 140 27 140 31
-<<<<<<< HEAD
-  let%span sio = "../../creusot-contracts/src/std/io.rs" 9 22 9 26
-  let%span sio'0 = "../../creusot-contracts/src/std/io.rs" 14 22 14 26
-  let%span sinvariant = "../../creusot-contracts/src/invariant.rs" 91 8 91 18
-  let%span sarray = "../../creusot-contracts/src/std/array.rs" 10 20 10 51
-=======
   let%span sio = "../../creusot-contracts/src/std/io.rs" 10 22 10 26
   let%span sio'0 = "../../creusot-contracts/src/std/io.rs" 16 22 16 26
-  let%span sinvariant = "../../creusot-contracts/src/invariant.rs" 95 8 95 18
-  let%span sarray = "../../creusot-contracts/src/std/array.rs" 11 20 11 51
->>>>>>> 46c4bce5
+  let%span sinvariant = "../../creusot-contracts/src/invariant.rs" 90 8 90 18
+  let%span sarray = "../../creusot-contracts/src/std/array.rs" 10 20 10 51
   
   use creusot.slice.Slice64
   use creusot.prelude.Any
