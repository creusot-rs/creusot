--- conflicted
+++ resolved
@@ -39,15 +39,9 @@
   let%span s01'1 = "01.rs" 13 11 13 12
   let%span s01'2 = "01.rs" 10 11 10 24
   let%span s01'3 = "01.rs" 11 10 11 23
-<<<<<<< HEAD
   let%span smodel = "../../../creusot-contracts/src/model.rs" 59 8 59 22
-  let%span sslice = "../../../creusot-contracts/src/std/slice.rs" 53 8 53 31
+  let%span sslice = "../../../creusot-contracts/src/std/slice.rs" 54 8 54 31
   let%span sresolve = "../../../creusot-contracts/src/resolve.rs" 44 20 44 34
-=======
-  let%span smodel = "../../../creusot-contracts/src/model.rs" 63 8 63 22
-  let%span sslice = "../../../creusot-contracts/src/std/slice.rs" 58 8 58 31
-  let%span sresolve = "../../../creusot-contracts/src/resolve.rs" 52 20 52 34
->>>>>>> 46c4bce5
   
   use creusot.int.UInt64
   use creusot.prelude.Opaque
@@ -109,25 +103,14 @@
   let%span s01'2 = "01.rs" 20 22 20 23
   let%span s01'3 = "01.rs" 20 34 20 44
   let%span s01'4 = "01.rs" 16 10 19 1
-<<<<<<< HEAD
   let%span smodel = "../../../creusot-contracts/src/model.rs" 43 8 43 22
-  let%span sslice = "../../../creusot-contracts/src/std/slice.rs" 249 8 249 9
-  let%span sslice'0 = "../../../creusot-contracts/src/std/slice.rs" 250 18 250 40
-  let%span sslice'1 = "../../../creusot-contracts/src/std/slice.rs" 53 8 53 31
-  let%span sslice'2 = "../../../creusot-contracts/src/std/slice.rs" 20 20 20 30
-  let%span sinvariant = "../../../creusot-contracts/src/invariant.rs" 91 8 91 18
+  let%span sslice = "../../../creusot-contracts/src/std/slice.rs" 263 8 263 9
+  let%span sslice'0 = "../../../creusot-contracts/src/std/slice.rs" 264 18 264 40
+  let%span sslice'1 = "../../../creusot-contracts/src/std/slice.rs" 54 8 54 31
+  let%span sslice'2 = "../../../creusot-contracts/src/std/slice.rs" 21 20 21 30
+  let%span sinvariant = "../../../creusot-contracts/src/invariant.rs" 90 8 90 18
   let%span sseq = "../../../creusot-contracts/src/logic/seq.rs" 655 20 655 91
   let%span sboxed = "../../../creusot-contracts/src/std/boxed.rs" 30 8 30 18
-=======
-  let%span smodel = "../../../creusot-contracts/src/model.rs" 45 8 45 22
-  let%span sslice = "../../../creusot-contracts/src/std/slice.rs" 292 8 292 9
-  let%span sslice'0 = "../../../creusot-contracts/src/std/slice.rs" 293 18 293 40
-  let%span sslice'1 = "../../../creusot-contracts/src/std/slice.rs" 58 8 58 31
-  let%span sslice'2 = "../../../creusot-contracts/src/std/slice.rs" 22 20 22 30
-  let%span sinvariant = "../../../creusot-contracts/src/invariant.rs" 95 8 95 18
-  let%span sseq = "../../../creusot-contracts/src/logic/seq.rs" 685 20 685 91
-  let%span sboxed = "../../../creusot-contracts/src/std/boxed.rs" 33 8 33 18
->>>>>>> 46c4bce5
   
   use creusot.slice.Slice64
   use creusot.int.UInt64
