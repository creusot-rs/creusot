module M_wrong_permissions__unknown_permcell_permission [#"wrong_permissions.rs" 9 0 9 88]
  let%span spermcell = "../../creusot-contracts/src/cell/permcell.rs" 166 15 166 37
  let%span spermcell'0 = "../../creusot-contracts/src/cell/permcell.rs" 167 14 167 30
  let%span spermcell'1 = "../../creusot-contracts/src/cell/permcell.rs" 34 4 34 18
  let%span sghost = "../../creusot-contracts/src/ghost.rs" 100 8 100 22
  let%span smodel = "../../creusot-contracts/src/model.rs" 43 8 43 22
  
  use creusot.int.Int32
  use creusot.prelude.Any
  
  type t_PermCell
  
  type t_PermCellOwn
  
  type t_Id
  
  function id (self: t_PermCell) : t_Id
  
  function id'0 (self: t_PermCellOwn) : t_Id
  
  function val' (self: t_PermCellOwn) : Int32.t
  
  function view (self: t_PermCellOwn) : Int32.t = [%#spermcell'1] val' self
  
  function view'0 (self: t_PermCellOwn) : Int32.t = [%#smodel] view self
  
  function view'1 [@inline:trivial] (self: t_PermCellOwn) : Int32.t = [%#sghost] view'0 self
  
  meta "rewrite_def" function view'1
  
  let rec borrow (self: t_PermCell) (perm: t_PermCellOwn) (return' (x: Int32.t)) =
    {[@expl:borrow requires] [%#spermcell] id self = id'0 perm}
    any [ return''0 (result: Int32.t) -> {[%#spermcell'0] result = view'1 perm} (! return' {result}) ]
  
  meta "compute_max_steps" 1000000
  
  meta "select_lsinst" "all"
  
  let rec unknown_permcell_permission [#"wrong_permissions.rs" 9 0 9 88] (cell: t_PermCell) (perm: t_PermCellOwn)
    (return' (x: ())) = (! bb0
    [ bb0 = s0 [ s0 = borrow {cell'0} {perm'0} (fun (_ret: Int32.t) -> [ &_3 <- _ret ] s1) | s1 = bb1 ]
    | bb1 = return''0 {_0} ]
    [ & _0: () = Any.any_l ()
    | & cell'0: t_PermCell = cell
    | & perm'0: t_PermCellOwn = perm
    | & _3: Int32.t = Any.any_l () ]) [ return''0 (result: ()) -> (! return' {result}) ]
end
module M_wrong_permissions__wrong_permcell_permission [#"wrong_permissions.rs" 13 0 13 34]
  let%span spermcell = "../../creusot-contracts/src/cell/permcell.rs" 96 14 96 44
  let%span spermcell'0 = "../../creusot-contracts/src/cell/permcell.rs" 97 14 97 35
  let%span spermcell'1 = "../../creusot-contracts/src/cell/permcell.rs" 166 15 166 37
  let%span spermcell'2 = "../../creusot-contracts/src/cell/permcell.rs" 167 14 167 30
  let%span spermcell'3 = "../../creusot-contracts/src/cell/permcell.rs" 34 4 34 18
  let%span sghost = "../../creusot-contracts/src/ghost.rs" 139 14 139 32
  let%span sghost'0 = "../../creusot-contracts/src/ghost.rs" 100 8 100 22
  let%span smodel = "../../creusot-contracts/src/model.rs" 43 8 43 22
  let%span swrong_permissions = "wrong_permissions.rs" 14 34 14 38
  let%span swrong_permissions'0 = "wrong_permissions.rs" 15 34 15 38
  
  use creusot.int.Int32
  use creusot.prelude.Any
  
  type t_PermCell
  
  type t_PermCellOwn
  
  type tuple = { _p0: t_PermCell; _p1: t_PermCellOwn }
  
  type t_Id
  
  function id (self: t_PermCell) : t_Id
  
  function id'0 (self: t_PermCellOwn) : t_Id
  
  function val' (self: t_PermCellOwn) : Int32.t
  
  function view (self: t_PermCellOwn) : Int32.t = [%#spermcell'3] val' self
  
  let rec new (value: Int32.t) (return' (x: tuple)) = any
    [ return''0 (result: tuple) -> {[%#spermcell] id result._p0 = id'0 result._p1}
      {[%#spermcell'0] view result._p1 = value}
      (! return' {result}) ]
  
  let rec borrow (self: t_PermCellOwn) (return' (x: t_PermCellOwn)) = any
    [ return''0 (result: t_PermCellOwn) -> {[%#sghost] result = self} (! return' {result}) ]
  
  function view'0 (self: t_PermCellOwn) : Int32.t = [%#smodel] view self
  
  function view'1 [@inline:trivial] (self: t_PermCellOwn) : Int32.t = [%#sghost'0] view'0 self
  
  meta "rewrite_def" function view'1
  
  let rec borrow'0 (self: t_PermCell) (perm: t_PermCellOwn) (return' (x: Int32.t)) =
    {[@expl:borrow requires] [%#spermcell'1] id self = id'0 perm}
    any [ return''0 (result: Int32.t) -> {[%#spermcell'2] result = view'1 perm} (! return' {result}) ]
  
  meta "compute_max_steps" 1000000
  
  meta "select_lsinst" "all"
  
  let rec wrong_permcell_permission [#"wrong_permissions.rs" 13 0 13 34] (return' (x: ())) = (! bb0
    [ bb0 = s0 [ s0 = new {[%#swrong_permissions] (1: Int32.t)} (fun (_ret: tuple) -> [ &_2 <- _ret ] s1) | s1 = bb1 ]
    | bb1 = s0
      [ s0 = [ &cell <- _2._p0 ] s1
      | s1 = new {[%#swrong_permissions'0] (1: Int32.t)} (fun (_ret: tuple) -> [ &_4 <- _ret ] s2)
      | s2 = bb2 ]
    | bb2 = s0
      [ s0 = [ &perm <- _4._p1 ] s1 | s1 = borrow {perm} (fun (_ret: t_PermCellOwn) -> [ &_7 <- _ret ] s2) | s2 = bb3 ]
    | bb3 = s0 [ s0 = borrow'0 {cell} {_7} (fun (_ret: Int32.t) -> [ &_5 <- _ret ] s1) | s1 = bb4 ]
    | bb4 = return''0 {_0} ]
    [ & _0: () = Any.any_l ()
    | & cell: t_PermCell = Any.any_l ()
    | & _2: tuple = Any.any_l ()
    | & perm: t_PermCellOwn = Any.any_l ()
    | & _4: tuple = Any.any_l ()
    | & _5: Int32.t = Any.any_l ()
    | & _7: t_PermCellOwn = Any.any_l () ]) [ return''0 (result: ()) -> (! return' {result}) ]
end
module M_wrong_permissions__unknown_ptr_own_permission [#"wrong_permissions.rs" 21 0 21 77]
  let%span sghost = "../../creusot-contracts/src/ghost.rs" 118 8 118 18
  let%span swrong_permissions = "wrong_permissions.rs" 21 51 21 55
<<<<<<< HEAD
  let%span sptr_own = "../../creusot-contracts/src/ghost/ptr_own.rs" 78 40 78 43
  let%span sptr_own'0 = "../../creusot-contracts/src/ghost/ptr_own.rs" 75 15 75 31
  let%span sptr_own'1 = "../../creusot-contracts/src/ghost/ptr_own.rs" 76 14 76 35
  let%span sptr_own'2 = "../../creusot-contracts/src/ghost/ptr_own.rs" 42 4 42 26
  let%span sinvariant = "../../creusot-contracts/src/invariant.rs" 91 8 91 18
  let%span sptr = "../../creusot-contracts/src/std/ptr.rs" 57 14 57 53
  let%span sptr'0 = "../../creusot-contracts/src/std/ptr.rs" 59 8 59 35
=======
  let%span sptr_own = "../../creusot-contracts/src/ghost/ptr_own.rs" 137 40 137 43
  let%span sptr_own'0 = "../../creusot-contracts/src/ghost/ptr_own.rs" 133 15 133 31
  let%span sptr_own'1 = "../../creusot-contracts/src/ghost/ptr_own.rs" 134 14 134 35
  let%span sptr_own'2 = "../../creusot-contracts/src/ghost/ptr_own.rs" 44 4 44 12
  let%span sinvariant = "../../creusot-contracts/src/invariant.rs" 95 8 95 18
  let%span sptr = "../../creusot-contracts/src/std/ptr.rs" 103 14 103 53
  let%span sptr'0 = "../../creusot-contracts/src/std/ptr.rs" 105 8 105 35
>>>>>>> 46c4bce5
  
  use creusot.prelude.Opaque
  use creusot.int.Int32
  use creusot.int.UInt64
  use creusot.prelude.Any
  
  type t_PtrOwn = { t_PtrOwn__ptr: Opaque.ptr; t_PtrOwn__val: Int32.t }
  
  function addr_logic (self: Opaque.ptr) : UInt64.t
  
  predicate is_null_logic (self: Opaque.ptr) = [%#sptr'0] addr_logic self = (0: UInt64.t)
  
  axiom is_null_logic_spec: forall self: Opaque.ptr. [%#sptr] is_null_logic self = (addr_logic self = (0: UInt64.t))
  
  function ptr (self: t_PtrOwn) : Opaque.ptr
  
<<<<<<< HEAD
  predicate invariant' [@inline:trivial] (self: t_PtrOwn) = [%#sptr_own'2] not is_null_logic (ptr self)
  
  meta "rewrite_def" predicate invariant'
=======
  predicate metadata_matches (_value: Int32.t) (_metadata: ()) = true
  
  function val' (self: t_PtrOwn) : Int32.t
  
  function metadata_logic (_0: Opaque.ptr) : ()
  
  predicate invariant' (self: t_PtrOwn) =
    [%#sptr_own'2] not is_null_logic (ptr self) /\ metadata_matches (val' self) (metadata_logic (ptr self))
>>>>>>> 46c4bce5
  
  predicate inv (_0: t_PtrOwn)
  
  axiom inv_axiom [@rewrite]: forall x: t_PtrOwn [inv x]. inv x
      = (invariant' x
      /\ match x with
        | {t_PtrOwn__ptr = ptr'0; t_PtrOwn__val = val''0} -> true
        end)
  
  predicate invariant''0 [@inline:trivial] (self: t_PtrOwn) = [%#sinvariant] inv self
  
  meta "rewrite_def" predicate invariant''0
  
  predicate inv'0 (_0: t_PtrOwn)
  
  axiom inv_axiom'0 [@rewrite]: forall x: t_PtrOwn [inv'0 x]. inv'0 x = invariant''0 x
  
  predicate invariant''1 [@inline:trivial] (self: t_PtrOwn) = [%#sghost] inv'0 self
  
  meta "rewrite_def" predicate invariant''1
  
  predicate inv'1 (_0: t_PtrOwn)
  
  axiom inv_axiom'1 [@rewrite]: forall x: t_PtrOwn [inv'1 x]. inv'1 x = invariant''1 x
  
  let rec as_ref (ptr'0: Opaque.ptr) (own: t_PtrOwn) (return' (x: Int32.t)) =
    {[@expl:as_ref 'own' type invariant] [%#sptr_own] inv'1 own}
    {[@expl:as_ref requires] [%#sptr_own'0] ptr'0 = ptr own}
    any [ return''0 (result: Int32.t) -> {[%#sptr_own'1] result = val' own} (! return' {result}) ]
  
  meta "compute_max_steps" 1000000
  
  meta "select_lsinst" "all"
  
  let rec unknown_ptr_own_permission [#"wrong_permissions.rs" 21 0 21 77] (ptr'0: Opaque.ptr) (perm: t_PtrOwn)
    (return' (x: ())) = {[@expl:unknown_ptr_own_permission 'perm' type invariant] [%#swrong_permissions] inv'1 perm}
    (! bb0
    [ bb0 = s0 [ s0 = as_ref {ptr'1} {perm'0} (fun (_ret: Int32.t) -> [ &_3 <- _ret ] s1) | s1 = bb1 ]
    | bb1 = return''0 {_0} ]
    [ & _0: () = Any.any_l ()
    | & ptr'1: Opaque.ptr = ptr'0
    | & perm'0: t_PtrOwn = perm
    | & _3: Int32.t = Any.any_l () ]) [ return''0 (result: ()) -> (! return' {result}) ]
end
module M_wrong_permissions__wrong_ptr_own_permission [#"wrong_permissions.rs" 25 0 25 33]
  let%span sghost = "../../creusot-contracts/src/ghost.rs" 140 19 140 23
  let%span sghost'0 = "../../creusot-contracts/src/ghost.rs" 140 4 140 37
  let%span sghost'1 = "../../creusot-contracts/src/ghost.rs" 139 14 139 32
  let%span sghost'2 = "../../creusot-contracts/src/ghost.rs" 118 8 118 18
  let%span swrong_permissions = "wrong_permissions.rs" 26 31 26 35
  let%span swrong_permissions'0 = "wrong_permissions.rs" 27 32 27 36
<<<<<<< HEAD
  let%span sptr_own = "../../creusot-contracts/src/ghost/ptr_own.rs" 52 4 52 52
  let%span sptr_own'0 = "../../creusot-contracts/src/ghost/ptr_own.rs" 51 14 51 64
  let%span sptr_own'1 = "../../creusot-contracts/src/ghost/ptr_own.rs" 78 40 78 43
  let%span sptr_own'2 = "../../creusot-contracts/src/ghost/ptr_own.rs" 75 15 75 31
  let%span sptr_own'3 = "../../creusot-contracts/src/ghost/ptr_own.rs" 76 14 76 35
  let%span sptr_own'4 = "../../creusot-contracts/src/ghost/ptr_own.rs" 42 4 42 26
  let%span sinvariant = "../../creusot-contracts/src/invariant.rs" 91 8 91 18
  let%span sptr = "../../creusot-contracts/src/std/ptr.rs" 57 14 57 53
  let%span sptr'0 = "../../creusot-contracts/src/std/ptr.rs" 59 8 59 35
=======
  let%span sptr_own = "../../creusot-contracts/src/ghost/ptr_own.rs" 56 4 56 52
  let%span sptr_own'0 = "../../creusot-contracts/src/ghost/ptr_own.rs" 55 14 55 64
  let%span sptr_own'1 = "../../creusot-contracts/src/ghost/ptr_own.rs" 137 40 137 43
  let%span sptr_own'2 = "../../creusot-contracts/src/ghost/ptr_own.rs" 133 15 133 31
  let%span sptr_own'3 = "../../creusot-contracts/src/ghost/ptr_own.rs" 134 14 134 35
  let%span sptr_own'4 = "../../creusot-contracts/src/ghost/ptr_own.rs" 44 4 44 12
  let%span sinvariant = "../../creusot-contracts/src/invariant.rs" 95 8 95 18
  let%span sptr = "../../creusot-contracts/src/std/ptr.rs" 103 14 103 53
  let%span sptr'0 = "../../creusot-contracts/src/std/ptr.rs" 105 8 105 35
>>>>>>> 46c4bce5
  
  use creusot.int.Int32
  use creusot.prelude.Opaque
  use creusot.int.UInt64
  use creusot.prelude.Any
  
  type t_PtrOwn = { t_PtrOwn__ptr: Opaque.ptr; t_PtrOwn__val: Int32.t }
  
  type tuple = { _p0: Opaque.ptr; _p1: t_PtrOwn }
  
  function addr_logic (self: Opaque.ptr) : UInt64.t
  
  predicate is_null_logic (self: Opaque.ptr) = [%#sptr'0] addr_logic self = (0: UInt64.t)
  
  axiom is_null_logic_spec: forall self: Opaque.ptr. [%#sptr] is_null_logic self = (addr_logic self = (0: UInt64.t))
  
  function ptr (self: t_PtrOwn) : Opaque.ptr
  
<<<<<<< HEAD
  predicate invariant' [@inline:trivial] (self: t_PtrOwn) = [%#sptr_own'4] not is_null_logic (ptr self)
  
  meta "rewrite_def" predicate invariant'
=======
  predicate metadata_matches (_value: Int32.t) (_metadata: ()) = true
  
  function val' (self: t_PtrOwn) : Int32.t
  
  function metadata_logic (_0: Opaque.ptr) : ()
  
  predicate invariant' (self: t_PtrOwn) =
    [%#sptr_own'4] not is_null_logic (ptr self) /\ metadata_matches (val' self) (metadata_logic (ptr self))
>>>>>>> 46c4bce5
  
  predicate inv (_0: t_PtrOwn)
  
  axiom inv_axiom [@rewrite]: forall x: t_PtrOwn [inv x]. inv x
      = (invariant' x
      /\ match x with
        | {t_PtrOwn__ptr = ptr'0; t_PtrOwn__val = val''0} -> true
        end)
  
  predicate invariant''0 [@inline:trivial] (self: t_PtrOwn) = [%#sghost'2] inv self
  
  meta "rewrite_def" predicate invariant''0
  
  predicate inv'0 (_0: t_PtrOwn)
  
  axiom inv_axiom'0 [@rewrite]: forall x: t_PtrOwn [inv'0 x]. inv'0 x = invariant''0 x
  
  predicate inv'1 (_0: tuple)
  
  axiom inv_axiom'1 [@rewrite]: forall x: tuple [inv'1 x]. inv'1 x = (let {_p0 = x0; _p1 = x1} = x in inv'0 x1)
  
  let rec new (v: Int32.t) (return' (x: tuple)) = any
    [ return''0 (result: tuple) -> {[%#sptr_own] inv'1 result}
      {[%#sptr_own'0] ptr result._p1 = result._p0 /\ val' result._p1 = v}
      (! return' {result}) ]
  
  predicate invariant''1 [@inline:trivial] (self: t_PtrOwn) = [%#sinvariant] inv'0 self
  
  meta "rewrite_def" predicate invariant''1
  
  predicate inv'2 (_0: t_PtrOwn)
  
  axiom inv_axiom'2 [@rewrite]: forall x: t_PtrOwn [inv'2 x]. inv'2 x = invariant''1 x
  
  predicate invariant''2 [@inline:trivial] (self: t_PtrOwn) = [%#sinvariant] inv self
  
  meta "rewrite_def" predicate invariant''2
  
  predicate inv'3 (_0: t_PtrOwn)
  
  axiom inv_axiom'3 [@rewrite]: forall x: t_PtrOwn [inv'3 x]. inv'3 x = invariant''2 x
  
  predicate invariant''3 [@inline:trivial] (self: t_PtrOwn) = [%#sghost'2] inv'3 self
  
  meta "rewrite_def" predicate invariant''3
  
  predicate inv'4 (_0: t_PtrOwn)
  
  axiom inv_axiom'4 [@rewrite]: forall x: t_PtrOwn [inv'4 x]. inv'4 x = invariant''3 x
  
  let rec borrow (self: t_PtrOwn) (return' (x: t_PtrOwn)) = {[@expl:borrow 'self' type invariant] [%#sghost] inv'2 self}
    any
    [ return''0 (result: t_PtrOwn) -> {[%#sghost'0] inv'4 result} {[%#sghost'1] result = self} (! return' {result}) ]
  
  let rec as_ref (ptr'0: Opaque.ptr) (own: t_PtrOwn) (return' (x: Int32.t)) =
    {[@expl:as_ref 'own' type invariant] [%#sptr_own'1] inv'4 own}
    {[@expl:as_ref requires] [%#sptr_own'2] ptr'0 = ptr own}
    any [ return''0 (result: Int32.t) -> {[%#sptr_own'3] result = val' own} (! return' {result}) ]
  
  meta "compute_max_steps" 1000000
  
  meta "select_lsinst" "all"
  
  let rec wrong_ptr_own_permission [#"wrong_permissions.rs" 25 0 25 33] (return' (x: ())) = (! bb0
    [ bb0 = s0 [ s0 = new {[%#swrong_permissions] (1: Int32.t)} (fun (_ret: tuple) -> [ &_2 <- _ret ] s1) | s1 = bb1 ]
    | bb1 = s0
      [ s0 = [ &ptr'0 <- _2._p0 ] s1
      | s1 = new {[%#swrong_permissions'0] (1: Int32.t)} (fun (_ret: tuple) -> [ &_4 <- _ret ] s2)
      | s2 = bb2 ]
    | bb2 = s0
      [ s0 = [ &perm <- _4._p1 ] s1 | s1 = borrow {perm} (fun (_ret: t_PtrOwn) -> [ &_7 <- _ret ] s2) | s2 = bb3 ]
    | bb3 = s0 [ s0 = as_ref {ptr'0} {_7} (fun (_ret: Int32.t) -> [ &_5 <- _ret ] s1) | s1 = bb4 ]
    | bb4 = return''0 {_0} ]
    [ & _0: () = Any.any_l ()
    | & ptr'0: Opaque.ptr = Any.any_l ()
    | & _2: tuple = Any.any_l ()
    | & perm: t_PtrOwn = Any.any_l ()
    | & _4: tuple = Any.any_l ()
    | & _5: Int32.t = Any.any_l ()
    | & _7: t_PtrOwn = Any.any_l () ]) [ return''0 (result: ()) -> (! return' {result}) ]
end<|MERGE_RESOLUTION|>--- conflicted
+++ resolved
@@ -119,23 +119,13 @@
 module M_wrong_permissions__unknown_ptr_own_permission [#"wrong_permissions.rs" 21 0 21 77]
   let%span sghost = "../../creusot-contracts/src/ghost.rs" 118 8 118 18
   let%span swrong_permissions = "wrong_permissions.rs" 21 51 21 55
-<<<<<<< HEAD
-  let%span sptr_own = "../../creusot-contracts/src/ghost/ptr_own.rs" 78 40 78 43
-  let%span sptr_own'0 = "../../creusot-contracts/src/ghost/ptr_own.rs" 75 15 75 31
-  let%span sptr_own'1 = "../../creusot-contracts/src/ghost/ptr_own.rs" 76 14 76 35
-  let%span sptr_own'2 = "../../creusot-contracts/src/ghost/ptr_own.rs" 42 4 42 26
-  let%span sinvariant = "../../creusot-contracts/src/invariant.rs" 91 8 91 18
-  let%span sptr = "../../creusot-contracts/src/std/ptr.rs" 57 14 57 53
-  let%span sptr'0 = "../../creusot-contracts/src/std/ptr.rs" 59 8 59 35
-=======
-  let%span sptr_own = "../../creusot-contracts/src/ghost/ptr_own.rs" 137 40 137 43
-  let%span sptr_own'0 = "../../creusot-contracts/src/ghost/ptr_own.rs" 133 15 133 31
-  let%span sptr_own'1 = "../../creusot-contracts/src/ghost/ptr_own.rs" 134 14 134 35
-  let%span sptr_own'2 = "../../creusot-contracts/src/ghost/ptr_own.rs" 44 4 44 12
-  let%span sinvariant = "../../creusot-contracts/src/invariant.rs" 95 8 95 18
-  let%span sptr = "../../creusot-contracts/src/std/ptr.rs" 103 14 103 53
-  let%span sptr'0 = "../../creusot-contracts/src/std/ptr.rs" 105 8 105 35
->>>>>>> 46c4bce5
+  let%span sptr_own = "../../creusot-contracts/src/ghost/ptr_own.rs" 136 40 136 43
+  let%span sptr_own'0 = "../../creusot-contracts/src/ghost/ptr_own.rs" 132 15 132 31
+  let%span sptr_own'1 = "../../creusot-contracts/src/ghost/ptr_own.rs" 133 14 133 35
+  let%span sptr_own'2 = "../../creusot-contracts/src/ghost/ptr_own.rs" 44 4 44 26
+  let%span sinvariant = "../../creusot-contracts/src/invariant.rs" 90 8 90 18
+  let%span sptr = "../../creusot-contracts/src/std/ptr.rs" 96 14 96 53
+  let%span sptr'0 = "../../creusot-contracts/src/std/ptr.rs" 98 8 98 35
   
   use creusot.prelude.Opaque
   use creusot.int.Int32
@@ -152,20 +142,16 @@
   
   function ptr (self: t_PtrOwn) : Opaque.ptr
   
-<<<<<<< HEAD
-  predicate invariant' [@inline:trivial] (self: t_PtrOwn) = [%#sptr_own'2] not is_null_logic (ptr self)
+  predicate metadata_matches (_value: Int32.t) (_metadata: ())
+  
+  function val' (self: t_PtrOwn) : Int32.t
+  
+  function metadata_logic (_0: Opaque.ptr) : ()
+  
+  predicate invariant' [@inline:trivial] (self: t_PtrOwn) =
+    [%#sptr_own'2] not is_null_logic (ptr self) /\ metadata_matches (val' self) (metadata_logic (ptr self))
   
   meta "rewrite_def" predicate invariant'
-=======
-  predicate metadata_matches (_value: Int32.t) (_metadata: ()) = true
-  
-  function val' (self: t_PtrOwn) : Int32.t
-  
-  function metadata_logic (_0: Opaque.ptr) : ()
-  
-  predicate invariant' (self: t_PtrOwn) =
-    [%#sptr_own'2] not is_null_logic (ptr self) /\ metadata_matches (val' self) (metadata_logic (ptr self))
->>>>>>> 46c4bce5
   
   predicate inv (_0: t_PtrOwn)
   
@@ -217,27 +203,15 @@
   let%span sghost'2 = "../../creusot-contracts/src/ghost.rs" 118 8 118 18
   let%span swrong_permissions = "wrong_permissions.rs" 26 31 26 35
   let%span swrong_permissions'0 = "wrong_permissions.rs" 27 32 27 36
-<<<<<<< HEAD
-  let%span sptr_own = "../../creusot-contracts/src/ghost/ptr_own.rs" 52 4 52 52
-  let%span sptr_own'0 = "../../creusot-contracts/src/ghost/ptr_own.rs" 51 14 51 64
-  let%span sptr_own'1 = "../../creusot-contracts/src/ghost/ptr_own.rs" 78 40 78 43
-  let%span sptr_own'2 = "../../creusot-contracts/src/ghost/ptr_own.rs" 75 15 75 31
-  let%span sptr_own'3 = "../../creusot-contracts/src/ghost/ptr_own.rs" 76 14 76 35
-  let%span sptr_own'4 = "../../creusot-contracts/src/ghost/ptr_own.rs" 42 4 42 26
-  let%span sinvariant = "../../creusot-contracts/src/invariant.rs" 91 8 91 18
-  let%span sptr = "../../creusot-contracts/src/std/ptr.rs" 57 14 57 53
-  let%span sptr'0 = "../../creusot-contracts/src/std/ptr.rs" 59 8 59 35
-=======
-  let%span sptr_own = "../../creusot-contracts/src/ghost/ptr_own.rs" 56 4 56 52
-  let%span sptr_own'0 = "../../creusot-contracts/src/ghost/ptr_own.rs" 55 14 55 64
-  let%span sptr_own'1 = "../../creusot-contracts/src/ghost/ptr_own.rs" 137 40 137 43
-  let%span sptr_own'2 = "../../creusot-contracts/src/ghost/ptr_own.rs" 133 15 133 31
-  let%span sptr_own'3 = "../../creusot-contracts/src/ghost/ptr_own.rs" 134 14 134 35
-  let%span sptr_own'4 = "../../creusot-contracts/src/ghost/ptr_own.rs" 44 4 44 12
-  let%span sinvariant = "../../creusot-contracts/src/invariant.rs" 95 8 95 18
-  let%span sptr = "../../creusot-contracts/src/std/ptr.rs" 103 14 103 53
-  let%span sptr'0 = "../../creusot-contracts/src/std/ptr.rs" 105 8 105 35
->>>>>>> 46c4bce5
+  let%span sptr_own = "../../creusot-contracts/src/ghost/ptr_own.rs" 55 4 55 52
+  let%span sptr_own'0 = "../../creusot-contracts/src/ghost/ptr_own.rs" 54 14 54 64
+  let%span sptr_own'1 = "../../creusot-contracts/src/ghost/ptr_own.rs" 136 40 136 43
+  let%span sptr_own'2 = "../../creusot-contracts/src/ghost/ptr_own.rs" 132 15 132 31
+  let%span sptr_own'3 = "../../creusot-contracts/src/ghost/ptr_own.rs" 133 14 133 35
+  let%span sptr_own'4 = "../../creusot-contracts/src/ghost/ptr_own.rs" 44 4 44 26
+  let%span sinvariant = "../../creusot-contracts/src/invariant.rs" 90 8 90 18
+  let%span sptr = "../../creusot-contracts/src/std/ptr.rs" 96 14 96 53
+  let%span sptr'0 = "../../creusot-contracts/src/std/ptr.rs" 98 8 98 35
   
   use creusot.int.Int32
   use creusot.prelude.Opaque
@@ -256,20 +230,16 @@
   
   function ptr (self: t_PtrOwn) : Opaque.ptr
   
-<<<<<<< HEAD
-  predicate invariant' [@inline:trivial] (self: t_PtrOwn) = [%#sptr_own'4] not is_null_logic (ptr self)
+  predicate metadata_matches (_value: Int32.t) (_metadata: ())
+  
+  function val' (self: t_PtrOwn) : Int32.t
+  
+  function metadata_logic (_0: Opaque.ptr) : ()
+  
+  predicate invariant' [@inline:trivial] (self: t_PtrOwn) =
+    [%#sptr_own'4] not is_null_logic (ptr self) /\ metadata_matches (val' self) (metadata_logic (ptr self))
   
   meta "rewrite_def" predicate invariant'
-=======
-  predicate metadata_matches (_value: Int32.t) (_metadata: ()) = true
-  
-  function val' (self: t_PtrOwn) : Int32.t
-  
-  function metadata_logic (_0: Opaque.ptr) : ()
-  
-  predicate invariant' (self: t_PtrOwn) =
-    [%#sptr_own'4] not is_null_logic (ptr self) /\ metadata_matches (val' self) (metadata_logic (ptr self))
->>>>>>> 46c4bce5
   
   predicate inv (_0: t_PtrOwn)
   
