--- conflicted
+++ resolved
@@ -14,15 +14,9 @@
   <goal name="vc_test.0">
   <transf name="split_vc" >
    <goal name="vc_test.0.0">
-<<<<<<< HEAD
-   <proof prover="0"><result status="timeout" time="5.000000" steps="31752857"/></proof>
-   <proof prover="1"><result status="unknown" time="0.054117" steps="5526"/></proof>
-   <proof prover="2"><result status="unknown" time="0.075194" steps="15613"/></proof>
-=======
-   <proof prover="0"><result status="timeout" time="5.000000" steps="23969938"/></proof>
-   <proof prover="1"><result status="unknown" time="0.194275" steps="5526"/></proof>
-   <proof prover="2"><result status="unknown" time="0.345097" steps="15613"/></proof>
->>>>>>> 18938b5c
+   <proof prover="0"><result status="timeout" time="5.000000" steps="36515315"/></proof>
+   <proof prover="1"><result status="unknown" time="0.063484" steps="5526"/></proof>
+   <proof prover="2"><result status="unknown" time="0.193798" steps="15613"/></proof>
    <proof prover="3"><result status="unknown" time="0.027086" steps="42"/></proof>
    </goal>
   </transf>
@@ -39,14 +33,10 @@
   <goal name="vc_test2.1">
   <transf name="split_vc" >
    <goal name="vc_test2.1.0">
-<<<<<<< HEAD
-   <proof prover="0"><result status="timeout" time="5.000000" steps="28931528"/></proof>
-=======
-   <proof prover="0"><result status="timeout" time="5.000000" steps="19521976"/></proof>
->>>>>>> 18938b5c
+   <proof prover="0"><result status="timeout" time="5.000000" steps="42481723"/></proof>
    <proof prover="1"><result status="unknown" time="0.060277" steps="6282"/></proof>
-   <proof prover="2"><result status="unknown" time="0.429372" steps="18772"/></proof>
-   <proof prover="3"><result status="unknown" time="1.056336" steps="1345"/></proof>
+   <proof prover="2"><result status="unknown" time="0.263207" steps="18772"/></proof>
+   <proof prover="3"><result status="unknown" time="0.617724" steps="1345"/></proof>
    </goal>
   </transf>
   </goal>
