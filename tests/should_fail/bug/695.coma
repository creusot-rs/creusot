--- conflicted
+++ resolved
@@ -21,7 +21,7 @@
   let%span sops'12 = "../../../creusot-contracts/src/std/ops.rs" 137 4 137 30
   let%span sops'13 = "../../../creusot-contracts/src/std/ops.rs" 138 4 138 32
   let%span sops'14 = "../../../creusot-contracts/src/std/ops.rs" 143 14 144 104
-  let%span sinvariant = "../../../creusot-contracts/src/invariant.rs" 91 8 91 18
+  let%span sinvariant = "../../../creusot-contracts/src/invariant.rs" 90 8 90 18
   
   use creusot.prelude.Any
   
@@ -148,7 +148,6 @@
   let%span s695'8 = "695.rs" 6 10 6 89
   let%span s695'9 = "695.rs" 16 17 16 64
   let%span s695'10 = "695.rs" 14 15 14 47
-<<<<<<< HEAD
   let%span sops = "../../../creusot-contracts/src/std/ops.rs" 125 4 125 61
   let%span sops'0 = "../../../creusot-contracts/src/std/ops.rs" 126 4 126 40
   let%span sops'1 = "../../../creusot-contracts/src/std/ops.rs" 131 4 131 35
@@ -172,35 +171,8 @@
   let%span sord'9 = "../../../creusot-contracts/src/logic/ord.rs" 155 40 155 73
   let%span sord'10 = "../../../creusot-contracts/src/logic/ord.rs" 156 39 156 69
   let%span sord'11 = "../../../creusot-contracts/src/logic/ord.rs" 160 39 160 84
-  let%span sord'12 = "../../../creusot-contracts/src/logic/ord.rs" 211 16 217 17
+  let%span sord'12 = "../../../creusot-contracts/src/logic/ord.rs" 240 16 246 17
   let%span sresolve = "../../../creusot-contracts/src/resolve.rs" 44 20 44 34
-=======
-  let%span sops = "../../../creusot-contracts/src/std/ops.rs" 133 4 133 61
-  let%span sops'0 = "../../../creusot-contracts/src/std/ops.rs" 134 4 134 40
-  let%span sops'1 = "../../../creusot-contracts/src/std/ops.rs" 139 4 139 35
-  let%span sops'2 = "../../../creusot-contracts/src/std/ops.rs" 144 4 144 33
-  let%span sops'3 = "../../../creusot-contracts/src/std/ops.rs" 145 4 145 30
-  let%span sops'4 = "../../../creusot-contracts/src/std/ops.rs" 146 4 146 32
-  let%span sops'5 = "../../../creusot-contracts/src/std/ops.rs" 151 14 152 104
-  let%span sops'6 = "../../../creusot-contracts/src/std/ops.rs" 169 14 169 114
-  let%span sops'7 = "../../../creusot-contracts/src/std/ops.rs" 174 14 174 100
-  let%span sops'8 = "../../../creusot-contracts/src/std/ops.rs" 179 14 179 61
-  let%span sord = "../../../creusot-contracts/src/logic/ord.rs" 129 39 129 89
-  let%span sord'0 = "../../../creusot-contracts/src/logic/ord.rs" 134 39 134 86
-  let%span sord'1 = "../../../creusot-contracts/src/logic/ord.rs" 139 39 139 86
-  let%span sord'2 = "../../../creusot-contracts/src/logic/ord.rs" 144 39 144 89
-  let%span sord'3 = "../../../creusot-contracts/src/logic/ord.rs" 149 39 149 70
-  let%span sord'4 = "../../../creusot-contracts/src/logic/ord.rs" 154 40 154 57
-  let%span sord'5 = "../../../creusot-contracts/src/logic/ord.rs" 155 40 155 57
-  let%span sord'6 = "../../../creusot-contracts/src/logic/ord.rs" 156 39 156 56
-  let%span sord'7 = "../../../creusot-contracts/src/logic/ord.rs" 161 40 161 70
-  let%span sord'8 = "../../../creusot-contracts/src/logic/ord.rs" 162 39 162 72
-  let%span sord'9 = "../../../creusot-contracts/src/logic/ord.rs" 167 40 167 73
-  let%span sord'10 = "../../../creusot-contracts/src/logic/ord.rs" 168 39 168 69
-  let%span sord'11 = "../../../creusot-contracts/src/logic/ord.rs" 173 39 173 84
-  let%span sord'12 = "../../../creusot-contracts/src/logic/ord.rs" 260 16 266 17
-  let%span sresolve = "../../../creusot-contracts/src/resolve.rs" 52 20 52 34
->>>>>>> 46c4bce5
   
   use creusot.int.UInt32
   use creusot.prelude.Any
