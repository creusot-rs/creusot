module M_hash_map__qyi5744717520881225036__new [#"hash_map.rs" 19 4 19 24] (* Foo *)
  let%span shash_map = "hash_map.rs" 20 13 20 27
  
  use creusot.int.UInt64
  use creusot.prelude.Opaque
  use creusot.prelude.Any
  
  type t_RandomState  =
    { t_RandomState__k0: UInt64.t; t_RandomState__k1: UInt64.t }
  
  type t_NonNull  =
    { t_NonNull__pointer: Opaque.ptr }
  
  type t_RawTableInner  =
    { t_RawTableInner__bucket_mask: UInt64.t;
      t_RawTableInner__ctrl: t_NonNull;
      t_RawTableInner__growth_left: UInt64.t;
      t_RawTableInner__items: UInt64.t }
  
  type t_RawTable  =
    { t_RawTable__table: t_RawTableInner; t_RawTable__alloc: (); t_RawTable__marker: () }
  
  type t_HashMap  =
    { t_HashMap__hash_builder: t_RandomState; t_HashMap__table: t_RawTable }
  
  type t_HashMap'0  =
    { t_HashMap__base: t_HashMap }
  
  type t_Foo  =
    { t_Foo__0: t_HashMap'0 }
  
  meta "compute_max_steps" 1000000
  
  let rec new[#"hash_map.rs" 19 4 19 24] (return'  (x:t_Foo))= (! bb0 [ bb0 = {[%#shash_map] false} any ] )
    [ & _0: t_Foo = Any.any_l () | & _1: t_HashMap'0 = Any.any_l () ]
     [ return''0 (result:t_Foo)-> (! return' {result}) ] 
end
module M_hash_map__qyi5744717520881225036__add [#"hash_map.rs" 24 4 24 44] (* Foo *)
  let%span shash_map = "hash_map.rs" 25 9 25 26
  let%span shash_map'0 = "hash_map.rs" 23 14 23 45
  let%span shash_map'1 = "hash_map.rs" 11 4 11 12
<<<<<<< HEAD
  let%span sfmap = "../../../creusot-contracts/src/logic/fmap.rs" 105 8 108 9
  let%span sfmap'0 = "../../../creusot-contracts/src/logic/fmap.rs" 116 8 116 26
  let%span sfmap'1 = "../../../creusot-contracts/src/logic/fmap.rs" 44 14 44 64
=======
  let%span sfmap = "../../../creusot-contracts/src/logic/fmap.rs" 96 8 96 26
  let%span sfmap'0 = "../../../creusot-contracts/src/logic/fmap.rs" 39 14 39 64
>>>>>>> 5c9916a0
  
  use creusot.prelude.MutBorrow
  use creusot.int.UInt64
  use creusot.prelude.Opaque
  use creusot.int.UInt8
  use map.Map
  use creusot.prelude.Any
  
  type t_RandomState  =
    { t_RandomState__k0: UInt64.t; t_RandomState__k1: UInt64.t }
  
  type t_NonNull  =
    { t_NonNull__pointer: Opaque.ptr }
  
  type t_RawTableInner  =
    { t_RawTableInner__bucket_mask: UInt64.t;
      t_RawTableInner__ctrl: t_NonNull;
      t_RawTableInner__growth_left: UInt64.t;
      t_RawTableInner__items: UInt64.t }
  
  type t_RawTable  =
    { t_RawTable__table: t_RawTableInner; t_RawTable__alloc: (); t_RawTable__marker: () }
  
  type t_HashMap  =
    { t_HashMap__hash_builder: t_RandomState; t_HashMap__table: t_RawTable }
  
  type t_HashMap'0  =
    { t_HashMap__base: t_HashMap }
  
  type t_Foo  =
    { t_Foo__0: t_HashMap'0 }
  
  type t_FMap
  
  type t_Option  =
    | C_None
    | C_Some UInt8.t
  
  function view (self: t_FMap) : Map.map int t_Option
  
  axiom view_spec: forall self: t_FMap. [%#sfmap'0] forall m1: t_FMap, m2: t_FMap. m1 <> m2  -> view m1 <> view m2
  
  function get [@inline:trivial] (self: t_FMap) (k: int) : t_Option =
    [%#sfmap] Map.get (view self) k
  
  function view'0 (self: t_HashMap'0) : t_FMap
  
  function view'1 [#"hash_map.rs" 13 4 13 33] (self: t_Foo) : t_FMap =
    [%#shash_map'1] view'0 self.t_Foo__0
  
  meta "compute_max_steps" 1000000
  
  let rec add[#"hash_map.rs" 24 4 24 44] (self:MutBorrow.t t_Foo) (num:UInt64.t) (bar:UInt8.t) (return'  (x:()))= (! bb0
    [ bb0 = {[%#shash_map] false} any ]
    )
    [ & _0: () = Any.any_l ()
    | & self'0: MutBorrow.t t_Foo = self
    | & num'0: UInt64.t = num
    | & bar'0: UInt8.t = bar
    | & _6: MutBorrow.t UInt8.t = Any.any_l () ]
    
    [ return''0 (result:())-> {[@expl:add ensures] [%#shash_map'0] get (view'1 self.final) (UInt64.t'int num)
      = C_Some bar}
      (! return' {result}) ]

end<|MERGE_RESOLUTION|>--- conflicted
+++ resolved
@@ -39,14 +39,8 @@
   let%span shash_map = "hash_map.rs" 25 9 25 26
   let%span shash_map'0 = "hash_map.rs" 23 14 23 45
   let%span shash_map'1 = "hash_map.rs" 11 4 11 12
-<<<<<<< HEAD
-  let%span sfmap = "../../../creusot-contracts/src/logic/fmap.rs" 105 8 108 9
-  let%span sfmap'0 = "../../../creusot-contracts/src/logic/fmap.rs" 116 8 116 26
-  let%span sfmap'1 = "../../../creusot-contracts/src/logic/fmap.rs" 44 14 44 64
-=======
   let%span sfmap = "../../../creusot-contracts/src/logic/fmap.rs" 96 8 96 26
   let%span sfmap'0 = "../../../creusot-contracts/src/logic/fmap.rs" 39 14 39 64
->>>>>>> 5c9916a0
   
   use creusot.prelude.MutBorrow
   use creusot.int.UInt64
