use crate::*;
use crate::prusti_prelude::logic as prusti_logic;

#[cfg_attr(creusot, creusot::builtins = "map.Map.map")]
pub struct Mapping<A, B>(std::marker::PhantomData<(A, B)>);

impl<A, B> Mapping<A, B> {
    #[trusted]
<<<<<<< HEAD
    #[prusti_logic(('x, '_) -> 'x)]
=======
    #[logic]
    #[open(self)]
>>>>>>> 4f512b68
    #[creusot::builtins = "map.Map.get"]
    pub fn get(self, _: A) -> B {
        absurd
    }

    #[trusted]
<<<<<<< HEAD
    #[prusti_logic(('x, '_, 'x) -> 'x)]
=======
    #[logic]
    #[open(self)]
>>>>>>> 4f512b68
    #[creusot::builtins = "map.Map.set"]
    pub fn set(self, _: A, _: B) -> Self {
        absurd
    }

    #[trusted]
<<<<<<< HEAD
    #[prusti_logic(('x) -> 'x)]
=======
    #[logic]
    #[open(self)]
>>>>>>> 4f512b68
    #[creusot::builtins = "map.Const.const"]
    pub fn cst(_: B) -> Self {
        absurd
    }

    #[cfg_attr(creusot, creusot::no_translate)]
    #[trusted]
    #[logic]
    #[open(self)]
    #[creusot::builtins = "prelude.Mapping.from_fn"]
    pub fn from_fn<F: FnOnce(A) -> B>(_: F) -> Self {
        absurd
    }
}<|MERGE_RESOLUTION|>--- conflicted
+++ resolved
@@ -1,41 +1,28 @@
 use crate::*;
-use crate::prusti_prelude::logic as prusti_logic;
 
 #[cfg_attr(creusot, creusot::builtins = "map.Map.map")]
 pub struct Mapping<A, B>(std::marker::PhantomData<(A, B)>);
 
 impl<A, B> Mapping<A, B> {
     #[trusted]
-<<<<<<< HEAD
-    #[prusti_logic(('x, '_) -> 'x)]
-=======
     #[logic]
     #[open(self)]
->>>>>>> 4f512b68
     #[creusot::builtins = "map.Map.get"]
     pub fn get(self, _: A) -> B {
         absurd
     }
 
     #[trusted]
-<<<<<<< HEAD
-    #[prusti_logic(('x, '_, 'x) -> 'x)]
-=======
     #[logic]
     #[open(self)]
->>>>>>> 4f512b68
     #[creusot::builtins = "map.Map.set"]
     pub fn set(self, _: A, _: B) -> Self {
         absurd
     }
 
     #[trusted]
-<<<<<<< HEAD
-    #[prusti_logic(('x) -> 'x)]
-=======
     #[logic]
     #[open(self)]
->>>>>>> 4f512b68
     #[creusot::builtins = "map.Const.const"]
     pub fn cst(_: B) -> Self {
         absurd
