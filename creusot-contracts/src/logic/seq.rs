--- conflicted
+++ resolved
@@ -1,9 +1,4 @@
-<<<<<<< HEAD
-use crate::{std::ops::Index, *};
-use crate::prusti_prelude::logic as prusti_logic;
-=======
 use crate::{logic::ops::IndexLogic, *};
->>>>>>> 4f512b68
 
 #[cfg_attr(creusot, creusot::builtins = "seq.Seq.seq")]
 pub struct Seq<T: ?Sized>(std::marker::PhantomData<T>);
@@ -14,22 +9,14 @@
     #[creusot::builtins = "seq.Seq.empty"]
     pub const EMPTY: Self = { Seq(std::marker::PhantomData) };
 
-<<<<<<< HEAD
-    #[prusti_logic(() -> '_)]
-=======
     #[logic]
     #[open]
->>>>>>> 4f512b68
     pub fn new() -> Self {
         Self::EMPTY
     }
 
     #[logic]
-<<<<<<< HEAD
-    #[creusot::prusti::home_sig="('x, '_) -> '_"] // Hack while we don't support constructors
-=======
     #[open]
->>>>>>> 4f512b68
     pub fn get(self, ix: Int) -> Option<T> {
         if 0 <= ix && ix < self.len() {
             Some(self.index_logic(ix))
@@ -39,109 +26,62 @@
     }
 
     #[trusted]
-<<<<<<< HEAD
-    #[prusti_logic(('x, '_, '_) -> 'x)]
-=======
     #[logic]
     #[open(self)]
->>>>>>> 4f512b68
     #[creusot::builtins = "seq_ext.SeqExt.subsequence"]
     pub fn subsequence(self, _: Int, _: Int) -> Self {
         absurd
     }
 
     #[trusted]
-<<<<<<< HEAD
-    #[prusti_logic(('x) -> 'x)]
-=======
     #[logic]
     #[open(self)]
->>>>>>> 4f512b68
     #[creusot::builtins = "seq.Seq.singleton"]
     pub fn singleton(_: T) -> Self {
         absurd
     }
 
-<<<<<<< HEAD
-    #[prusti_logic(('x) -> 'x)]
-=======
     #[logic]
     #[open]
->>>>>>> 4f512b68
     pub fn tail(self) -> Self {
         self.subsequence(1, self.len())
     }
 
-    #[prusti_logic(('x) -> 'x)]
-    pub fn upto_last(self) -> Seq<T> {
-        self.subsequence(0, self.len() - 1)
-    }
-
-    #[prusti_logic(('x) -> 'x)]
-    pub fn last(self) -> T {
-        self[self.len() - 1]
-    }
-
-    #[prusti_logic(('x) -> 'x)]
-    pub fn head(self) -> T {
-        self[0]
-    }
-
     #[trusted]
-<<<<<<< HEAD
-    #[prusti_logic(('_) -> '_)]
-=======
     #[logic]
     #[open(self)]
->>>>>>> 4f512b68
     #[creusot::builtins = "seq.Seq.length"]
     pub fn len(self) -> Int {
         absurd
     }
 
     #[trusted]
-<<<<<<< HEAD
-    #[prusti_logic(('x, '_, 'x) -> 'x)]
-=======
     #[logic]
     #[open(self)]
->>>>>>> 4f512b68
     #[creusot::builtins = "seq.Seq.set"]
     pub fn set(self, _: Int, _: T) -> Self {
         absurd
     }
 
     #[trusted]
-<<<<<<< HEAD
-    #[prusti_logic(('_, '_) -> '_)]
-=======
     #[predicate]
     #[open(self)]
->>>>>>> 4f512b68
     #[creusot::builtins = "seq.Seq.(==)"]
     pub fn ext_eq(self, _: Self) -> bool {
         absurd
     }
 
     #[trusted]
-<<<<<<< HEAD
-    #[prusti_logic(('x, 'x) -> 'x)]
-=======
     #[logic]
     #[open(self)]
->>>>>>> 4f512b68
     #[creusot::builtins = "seq.Seq.snoc"]
     pub fn push(self, _: T) -> Self {
         absurd
     }
 
     #[trusted]
-<<<<<<< HEAD
-    #[prusti_logic(('x, 'x) -> 'x)]
-=======
     #[logic]
     #[open(self)]
->>>>>>> 4f512b68
     #[creusot::builtins = "seq.Seq.(++)"]
     pub fn concat(self, _: Self) -> Self {
         absurd
@@ -207,14 +147,9 @@
 impl<T> IndexLogic<Int> for Seq<T> {
     type Item = T;
 
-<<<<<<< HEAD
-    #[trusted]
-    #[prusti_logic((r'x, '_) -> r'x)]
-=======
     #[logic]
     #[trusted]
     #[open(self)]
->>>>>>> 4f512b68
     #[creusot::builtins = "seq.Seq.get"]
     fn index_logic(self, _: Int) -> Self::Item {
         absurd
