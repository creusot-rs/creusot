--- conflicted
+++ resolved
@@ -1,10 +1,6 @@
 use crate::{
     logic::{Mapping, ops::IndexLogic},
     std::option::OptionExt as _,
-<<<<<<< HEAD
-    util::{MakeSized as _, SizedW},
-=======
->>>>>>> 5c9916a0
     *,
 };
 
@@ -46,20 +42,6 @@
     }
 }
 
-impl<K, V: ?Sized> View for FMap<K, V> {
-    type ViewTy = PMap<K, V>;
-
-    /// View of the map
-    ///
-    /// This represents the actual content of the map: other methods are specified relative to this.
-    #[trusted]
-    #[logic]
-    #[ensures(forall<m1: Self, m2: Self> m1 != m2 ==> m1@ != m2@)]
-    fn view(self) -> PMap<K, V> {
-        dead
-    }
-}
-
 /// Logical definitions
 impl<K, V> FMap<K, V> {
     /// Returns the empty map.
@@ -79,9 +61,7 @@
         dead
     }
 
-<<<<<<< HEAD
-=======
-    /// Returns a new map, where the key-value pair `(k, v)` have been inserted.
+    /// Returns a new map, where the key-value pair `(k, v)` has been inserted.
     #[trusted]
     #[logic]
     #[ensures(result@ == self@.set(k, Some(v)))]
@@ -90,23 +70,7 @@
         dead
     }
 
->>>>>>> 5c9916a0
-    /// Returns a new map, where the key-value pair `(k, v)` have been inserted.
-    #[logic]
-<<<<<<< HEAD
-    #[ensures(result@ == self@.set(k, Some(v.make_sized())))]
-    #[ensures(self.contains(k) ==> result.len() == self.len())]
-    #[ensures(!self.contains(k) ==> result.len() == self.len() + 1)]
-    pub fn insert(self, k: K, v: V) -> Self {
-        dead
-=======
-    #[open]
-    pub fn singleton(k: K, v: V) -> Self {
-        Self::empty().insert(k, v)
->>>>>>> 5c9916a0
-    }
-
-    /// Returns a new map, where the key-value pair `(k, v)` have been inserted.
+    /// Returns the map where containing the only key-value pair `(k, v)`.
     #[logic]
     #[open]
     pub fn singleton(k: K, v: V) -> Self {
@@ -138,28 +102,12 @@
     #[logic]
     #[open]
     #[creusot::why3_attr = "inline:trivial"]
-<<<<<<< HEAD
-    pub fn lookup(self, k: K) -> V
-    where
-        V: Sized,
-    {
-        *self.lookup_unsized(k)
-    }
-
-    /// Same as [`Self::lookup`], but can handle unsized values.
-    #[logic]
-    #[open]
-    #[creusot::why3_attr = "inline:trivial"]
-    pub fn lookup_unsized(self, k: K) -> SizedW<V> {
-        self.get_unsized(k).unwrap_logic()
-=======
     pub fn lookup(self, k: K) -> V {
         self.get(k).unwrap_logic()
->>>>>>> 5c9916a0
     }
 
     /// Returns `true` if the map contains a value for the specified key.
-    #[predicate]
+    #[logic]
     #[open]
     #[creusot::why3_attr = "inline:trivial"]
     pub fn contains(self, k: K) -> bool {
@@ -167,21 +115,21 @@
     }
 
     /// Returns `true` if the map contains no elements.
-    #[predicate]
+    #[logic]
     #[open]
     pub fn is_empty(self) -> bool {
         self.ext_eq(FMap::empty())
     }
 
     /// Returns `true` if the two maps have no key in common.
-    #[predicate]
+    #[logic]
     #[open]
     pub fn disjoint(self, other: Self) -> bool {
         pearlite! {forall<k: K> !self.contains(k) || !other.contains(k)}
     }
 
     /// Returns `true` if all key-value pairs in `self` are also in `other`.
-    #[predicate]
+    #[logic]
     #[open]
     pub fn subset(self, other: Self) -> bool {
         pearlite! {
@@ -243,7 +191,7 @@
     /// Returns `true` if `self` and `other` contain exactly the same key-value pairs.
     ///
     /// This is in fact equivalent with normal equality.
-    #[predicate]
+    #[logic]
     #[open]
     #[ensures(result ==> self == other)]
     #[ensures((forall<k: K> self.get(k) == other.get(k)) ==> result)]
@@ -264,14 +212,7 @@
                 (Some(x), Some(y)) => result.get(k) == Some(f[(x, y)]),
             }
     )]
-<<<<<<< HEAD
-    pub fn merge(self, m: FMap<K, V>, f: Mapping<(V, V), V>) -> FMap<K, V>
-    where
-        V: Sized, // XXX
-    {
-=======
     pub fn merge(self, m: FMap<K, V>, f: Mapping<(V, V), V>) -> FMap<K, V> {
->>>>>>> 5c9916a0
         dead
     }
 
@@ -282,18 +223,8 @@
         None => None,
         Some(v) => Some(f[(k, v)]),
     })]
-<<<<<<< HEAD
-    pub fn map<V2>(self, f: Mapping<(K, V), V2>) -> FMap<K, V2>
-    where
-        V: Sized,
-    {
-        // TODO: this needs the VCGen to support closures
-        // self.filter_map(|(k, v)| Some(f[(k, v)]))
-        dead
-=======
     pub fn map<V2>(self, f: Mapping<(K, V), V2>) -> FMap<K, V2> {
         self.filter_map(|(k, v)| Some(f[(k, v)]))
->>>>>>> 5c9916a0
     }
 
     /// Filter key-values in `self` according to `p`.
@@ -306,18 +237,8 @@
         None => None,
         Some(v) => if p[(k, v)] { Some(v) } else { None },
     })]
-<<<<<<< HEAD
-    pub fn filter(self, p: Mapping<(K, V), bool>) -> Self
-    where
-        V: Sized,
-    {
-        // TODO: this needs the VCGen to support closures
-        // self.filter_map(|(k, v)| if p[(k, v)] { Some(v) } else { None })
-        dead
-=======
     pub fn filter(self, p: Mapping<(K, V), bool>) -> Self {
         self.filter_map(|(k, v)| if p[(k, v)] { Some(v) } else { None })
->>>>>>> 5c9916a0
     }
 
     /// Map every value in `self` according to `f`. Keys are unchanged.
@@ -328,14 +249,7 @@
         None => None,
         Some(v) => f[(k, v)],
     })]
-<<<<<<< HEAD
-    pub fn filter_map<V2>(self, f: Mapping<(K, V), Option<V2>>) -> FMap<K, V2>
-    where
-        V: Sized,
-    {
-=======
     pub fn filter_map<V2>(self, f: Mapping<(K, V), Option<V2>>) -> FMap<K, V2> {
->>>>>>> 5c9916a0
         dead
     }
 }
