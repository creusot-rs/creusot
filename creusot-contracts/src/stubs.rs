--- conflicted
+++ resolved
@@ -58,8 +58,19 @@
 
 #[creusot::no_translate]
 #[rustc_diagnostic_item = "closure_result_constraint"]
-<<<<<<< HEAD
-pub fn closure_result<R>(_: R, _: R) {}
+pub fn closure_result<R: ?Sized>(_: R, _: R) {}
+
+#[creusot::no_translate]
+#[rustc_diagnostic_item = "ghost_from_fn"]
+pub fn ghost_from_fn<T: ?Sized, F: Fn() -> crate::Ghost<T>>(_: F) -> crate::Ghost<T> {
+    panic!()
+}
+
+#[creusot::no_translate]
+#[creusot::builtins = "prelude.Mapping.from_fn"]
+pub fn mapping_from_fn<A, B, F: FnOnce(A) -> B>(_: F) -> crate::logic::Mapping<A, B> {
+    panic!()
+}
 
 #[logic] // avoid triggering error since this is prusti specific
 #[open]
@@ -111,18 +122,4 @@
 #[rustc_diagnostic_item = "prusti_dbg_ty"]
 pub fn __dbg_ty<T>(_: T) -> T {
     absurd
-=======
-pub fn closure_result<R: ?Sized>(_: R, _: R) {}
-
-#[creusot::no_translate]
-#[rustc_diagnostic_item = "ghost_from_fn"]
-pub fn ghost_from_fn<T: ?Sized, F: Fn() -> crate::Ghost<T>>(_: F) -> crate::Ghost<T> {
-    panic!()
-}
-
-#[creusot::no_translate]
-#[creusot::builtins = "prelude.Mapping.from_fn"]
-pub fn mapping_from_fn<A, B, F: FnOnce(A) -> B>(_: F) -> crate::logic::Mapping<A, B> {
-    panic!()
->>>>>>> b7b9bb2b
 }