// Inspired by https://plv.mpi-sws.org/rustbelt/ghostcell/ https://rust-unofficial.github.io/too-many-lists/fifth.html
#[cfg(creusot)]
use crate::resolve::structural_resolve;
use crate::{invariant::*, logic::FMap, Clone, *};
use ::std::{
    marker::PhantomData,
    ops::{Deref, DerefMut},
};

/// Models a fragment of the heap that maps the [`GhostPtr`]s it has permission to their value.
/// At most one [`GhostPtrToken`] has permission to each [`GhostPtr`]
/// No [`GhostPtrToken`] has permission to a dangling [`GhostPtr`]
#[trusted]
pub struct GhostPtrToken<T: ?Sized>(PhantomData<T>);

/// ZST equivalent of [`&'a GhostPtrToken<T>`](GhostPtrToken)
/// Can be created using [`GhostPtrToken::borrow`]
#[trusted]
pub struct GhostPtrTokenRef<'a, T: ?Sized>(PhantomData<&'a T>);

/// ZST equivalent of [`&'a mut GhostPtrToken<T>`](GhostPtrToken)
/// Can be created using [`GhostPtrToken::borrow_mut`]
#[trusted]
pub struct GhostPtrTokenMut<'a, T: ?Sized>(PhantomData<&'a mut T>);

/// Thin wrapper over a raw pointer managed by a [`GhostPtr`]
pub type GhostPtr<T> = *const T;

impl<T: ?Sized> View for GhostPtrToken<T> {
    type ViewTy = FMap<GhostPtr<T>, T>;

    #[trusted]
    #[logic]
<<<<<<< HEAD
    #[ensures(result.get(GhostPtr::null_logic()) == None)]
=======
    #[ensures(result.get_unsized(GhostPtr::null_logic()) == None)]
    #[open(self)]
>>>>>>> dfce2a3a
    fn view(self) -> Self::ViewTy {
        dead
    }
}

impl<T: ?Sized> Invariant for GhostPtrToken<T> {
    #[predicate(prophetic)]
    #[open]
    #[creusot::trusted_ignore_structural_inv]
    #[creusot::trusted_is_tyinv_trivial_if_param_trivial]
    fn invariant(self) -> bool {
        pearlite! { forall<ptr: GhostPtr<T>, x: _> self@.get_unsized(ptr) == Some(x) ==> inv(*x) }
    }
}

impl<T: ?Sized> GhostPtrToken<T> {
    /// Creates a new [`GhostPtr`] that has no permission
    #[trusted]
    #[ensures(result@ == FMap::empty())]
    pub fn new() -> Self {
        GhostPtrToken(PhantomData)
    }

    #[trusted]
    #[ensures(forall<ptr1: GhostPtr<T>, ptr2: GhostPtr<T>>
        self@.contains(ptr1) && self@.contains(ptr2) && ptr1.addr_logic() == ptr2.addr_logic()
        ==> ptr1 == ptr2)]
    fn injective_lemma(&self) {}

    #[requires(self@.contains(ptr1) || ptr1 == GhostPtr::null_logic())]
    #[requires(self@.contains(ptr2) || ptr2 == GhostPtr::null_logic())]
    #[ensures(result == (ptr1.addr_logic() == ptr2.addr_logic()))]
    #[ensures(result == (ptr1 == ptr2))]
    pub fn are_eq(&self, ptr1: GhostPtr<T>, ptr2: GhostPtr<T>) -> bool
    where
        T: Sized,
    {
        self.injective_lemma();
        ptr1.addr() == ptr2.addr()
    }

    /// Casts `val` into a raw pointer and gives `self` permission to it
    // Safety this pointer was owned by a box so no other GhostPtrToken could have permission to it
    #[trusted]
    #[ensures(!(*self)@.contains(result))]
    // Since we had full permission to `val` and all of the entries in `self` simultaneously,
    // it couldn't have already been contained in `self`
    #[ensures((^self)@ == (*self)@.insert(result, *val))]
    pub fn ptr_from_box(&mut self, val: Box<T>) -> GhostPtr<T> {
        assert!(core::mem::size_of_val::<T>(&*val) > 0, "GhostPtrToken doesn't support ZSTs");
        Box::into_raw(val)
    }

    /// Immutably borrows `ptr`
    // Safety no other token has permission to `ptr`
    // `t` cannot be used to mutably borrow `ptr` as long as the shared lifetime lasts
    #[trusted]
    #[requires(self@.contains(ptr))]
    #[ensures(*result == *self@.lookup_unsized(ptr))]
    pub fn ptr_as_ref(&self, ptr: GhostPtr<T>) -> &T {
        unsafe { &*ptr }
    }

    /// Mutably borrows `ptr`
    #[requires(self@.contains(ptr))]
    #[ensures(*result == *(*self)@.lookup_unsized(ptr))]
    #[ensures((^self)@ == (*self)@.insert(ptr, ^result))]
    pub fn ptr_as_mut(&mut self, ptr: GhostPtr<T>) -> &mut T {
        self.borrow_mut().take_mut(ptr)
    }

    /// Transfers ownership of `ptr` back into a `Box`
    // Safety `ptr` is now dangling but since `self` doesn't have permission anymore no token does so this is okay
    #[trusted]
    #[requires((*self)@.contains(ptr))]
    #[ensures(*result == *(*self)@.lookup_unsized(ptr))]
    #[ensures((^self)@ == (*self)@.remove(ptr))]
    pub fn ptr_to_box(&mut self, ptr: GhostPtr<T>) -> Box<T> {
        unsafe { Box::from_raw(ptr as *mut _) }
    }

    #[trusted]
    #[ensures((*self)@.disjoint(other@))]
    // Since we had full permission to and all of the entries in `self` and `other` simultaneously,
    // no pointer could have been in both
    #[ensures((^self)@ == (*self)@.union(other@))]
    #[allow(unused_variables)]
    pub fn merge(&mut self, other: GhostPtrToken<T>) {}

    /// Leaks memory iff the precondition fails
    #[requires(self@.is_empty())]
    pub fn drop(self) {}

    /// Convert a shared reference in an equivalent ZST
    #[trusted]
    #[ensures(result@ == self@)]
    pub fn borrow(&self) -> GhostPtrTokenRef<'_, T> {
        GhostPtrTokenRef(PhantomData)
    }

    /// Convert a mutable reference in an equivalent ZST
    #[trusted]
    #[ensures(result.cur() == (*self)@)]
    #[ensures(result.fin() == (^self)@)]
    pub fn borrow_mut(&mut self) -> GhostPtrTokenMut<'_, T> {
        GhostPtrTokenMut(PhantomData)
    }
}

impl<T: ?Sized> GhostPtrExt<T> for GhostPtr<T> {
    #[trusted]
    #[logic]
    #[ensures(result.addr_logic() == 0)]
    #[ensures(forall<ptr: GhostPtr<T>> ptr.addr_logic() == result.addr_logic() ==> ptr == result)]
    fn null_logic() -> Self {
        dead
    }

    #[trusted]
    #[logic]
    fn addr_logic(self) -> Int {
        dead
    }
}

impl<'a, T: ?Sized> View for GhostPtrTokenRef<'a, T> {
    type ViewTy = FMap<GhostPtr<T>, T>;

    #[trusted]
    #[logic]
<<<<<<< HEAD
    #[ensures(result.get(GhostPtr::null_logic()) == None)]
=======
    #[open(self)]
    #[ensures(result.get_unsized(GhostPtr::null_logic()) == None)]
>>>>>>> dfce2a3a
    fn view(self) -> Self::ViewTy {
        dead
    }
}

impl<'a, T: ?Sized> Deref for GhostPtrTokenRef<'a, T> {
    type Target = GhostPtrToken<T>;

    #[ensures(result@ == self@)]
    fn deref(&self) -> &Self::Target {
        self.to_ref()
    }
}

impl<'a, T: ?Sized> GhostPtrTokenRef<'a, T> {
    /// Shrinks the view of the `self` so that it's model is now new-model
    #[trusted]
    #[requires(new_model.subset(self@))]
    #[ensures(result@ == *new_model)]
    #[allow(unused_variables)]
    pub fn shrink_token_ref(self, new_model: Snapshot<FMap<GhostPtr<T>, T>>) -> Self {
        self
    }

    #[trusted]
    #[ensures(result@ == self@)]
    pub fn to_ref(self) -> &'a GhostPtrToken<T> {
        &GhostPtrToken(PhantomData)
    }
}

impl<'a, T: ?Sized> Copy for GhostPtrTokenRef<'a, T> {}

impl<'a, T: ?Sized> Clone for GhostPtrTokenRef<'a, T> {
    #[ensures(result == *self)]
    fn clone(&self) -> Self {
        *self
    }
}

impl<'a, T: ?Sized> GhostPtrTokenMut<'a, T> {
    #[trusted]
    #[logic]
<<<<<<< HEAD
    #[ensures(result.get(GhostPtr::null_logic()) == None)]
=======
    #[open(self)]
    #[ensures(result.get_unsized(GhostPtr::null_logic()) == None)]
>>>>>>> dfce2a3a
    pub fn cur(self) -> FMap<GhostPtr<T>, T> {
        dead
    }

    #[trusted]
    #[logic(prophetic)]
<<<<<<< HEAD
    #[ensures(result.get(GhostPtr::null_logic()) == None)]
=======
    #[open(self)]
    #[ensures(result.get_unsized(GhostPtr::null_logic()) == None)]
>>>>>>> dfce2a3a
    pub fn fin(self) -> FMap<GhostPtr<T>, T> {
        dead
    }

    #[trusted]
    #[ensures(self.fin() == self.cur())]
    #[ensures(result@ == self.cur())]
    pub fn shr(self) -> GhostPtrTokenRef<'a, T> {
        GhostPtrTokenRef(PhantomData)
    }

    /// Mutably borrows `ptr` and shrinks `self` so that it can no longer be used to access `ptr`
    ///
    /// This function can be used to get multiple mutable references to non-aliasing pointers at the same time
    ///
    /// ```
    /// use creusot_contracts::ghost_ptr::GhostPtrToken;
    ///
    /// let mut token = GhostPtrToken::new();
    /// let ptr1 = token.ptr_from_box(Box::new(1));
    /// let ptr2 = token.ptr_from_box(Box::new(2));
    ///
    /// let mut token_mut = token.borrow_mut();
    /// let m1 = token_mut.take_mut(ptr1);
    /// // let m1_alias = token_mut.take_mut(ptr1); // Verification Error
    /// let m2 = token_mut.take_mut(ptr2);
    ///
    /// assert_eq!(*m1, 1);
    /// assert_eq!(*m2, 2);
    ///
    /// core::mem::swap(m1, m2);
    /// assert_eq!(*token.ptr_as_ref(ptr1), 2);
    /// assert_eq!(*token.ptr_as_ref(ptr2), 1);
    /// ```
    // Safety no other token has permission to `self`
    // `self` can no longer be used to access `ptr`
    #[trusted]
    #[requires((*self).cur().contains(ptr))]
    #[ensures(*result == *(*self).cur().lookup_unsized(ptr))]
    #[ensures((^self).cur() == (*self).cur().remove(ptr))]
    #[ensures((*self).fin() == (^self).fin().insert(ptr, ^result))]
    #[ensures(!(^self).fin().contains(ptr))]
    pub fn take_mut(&mut self, ptr: GhostPtr<T>) -> &'a mut T {
        unsafe { &mut *(ptr as *mut _) }
    }
}

impl<'a, T: ?Sized> Deref for GhostPtrTokenMut<'a, T> {
    type Target = GhostPtrToken<T>;

    #[trusted]
    #[ensures(result@ == self.cur())]
    fn deref(&self) -> &Self::Target {
        &GhostPtrToken(PhantomData)
    }
}

impl<'a, T: ?Sized> DerefMut for GhostPtrTokenMut<'a, T> {
    #[trusted]
    #[ensures((*result)@ == (*self).cur())]
    #[ensures((^self).cur() == (^result)@)]
    #[ensures((^self).fin() == (*self).fin())]
    fn deref_mut(&mut self) -> &mut Self::Target {
        Box::leak(Box::new(GhostPtrToken(PhantomData)))
    }
}

impl<'a, T: ?Sized> Resolve for GhostPtrTokenMut<'a, T> {
    #[open]
    #[predicate(prophetic)]
    fn resolve(self) -> bool {
        self.cur() == self.fin()
    }

    #[trusted]
    #[logic(prophetic)]
    #[open(self)]
    #[requires(structural_resolve(self))]
    #[ensures((*self).resolve())]
    fn resolve_coherence(&self) {}
}

pub trait GhostPtrExt<T: ?Sized>: Sized {
    #[logic]
    fn null_logic() -> Self;
    #[logic]
    fn addr_logic(self) -> Int;
}

extern_spec! {
    impl<T> GhostPtr<T> {
        // Safety since addr_logic is uninterpreted this just claims ptr::addr is deterministic
        #[ensures(result@ == self.addr_logic())]
        fn addr(self) -> usize;

        /// Check if `self` was created with ptr::null()
        #[ensures(result == (self == GhostPtr::<T>::null_logic()))]
        fn is_null(self) -> bool;
    }

    mod std {
        mod ptr {
            /// Creates a null pointer that no GhostPtrToken has permission to
            // Safety even though this pointer is dangling no GhostPtrToken has permission to it so it's okay
            #[ensures(result == GhostPtr::<T>::null_logic())]
            fn null<T>() -> GhostPtr<T>
            where
                T: std::ptr::Thin + ?Sized;
        }
    }
}<|MERGE_RESOLUTION|>--- conflicted
+++ resolved
@@ -31,12 +31,7 @@
 
     #[trusted]
     #[logic]
-<<<<<<< HEAD
-    #[ensures(result.get(GhostPtr::null_logic()) == None)]
-=======
     #[ensures(result.get_unsized(GhostPtr::null_logic()) == None)]
-    #[open(self)]
->>>>>>> dfce2a3a
     fn view(self) -> Self::ViewTy {
         dead
     }
@@ -167,12 +162,7 @@
 
     #[trusted]
     #[logic]
-<<<<<<< HEAD
-    #[ensures(result.get(GhostPtr::null_logic()) == None)]
-=======
-    #[open(self)]
     #[ensures(result.get_unsized(GhostPtr::null_logic()) == None)]
->>>>>>> dfce2a3a
     fn view(self) -> Self::ViewTy {
         dead
     }
@@ -216,24 +206,14 @@
 impl<'a, T: ?Sized> GhostPtrTokenMut<'a, T> {
     #[trusted]
     #[logic]
-<<<<<<< HEAD
-    #[ensures(result.get(GhostPtr::null_logic()) == None)]
-=======
-    #[open(self)]
     #[ensures(result.get_unsized(GhostPtr::null_logic()) == None)]
->>>>>>> dfce2a3a
     pub fn cur(self) -> FMap<GhostPtr<T>, T> {
         dead
     }
 
     #[trusted]
     #[logic(prophetic)]
-<<<<<<< HEAD
-    #[ensures(result.get(GhostPtr::null_logic()) == None)]
-=======
-    #[open(self)]
     #[ensures(result.get_unsized(GhostPtr::null_logic()) == None)]
->>>>>>> dfce2a3a
     pub fn fin(self) -> FMap<GhostPtr<T>, T> {
         dead
     }
