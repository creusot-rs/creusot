//! Shared mutation with a ghost token
//!
//! This allows a form of interior mutability, using [ghost](mod@crate::ghost) code to keep
//! track of the logical value.

#[cfg(creusot)]
<<<<<<< HEAD
use crate::{logic::Id, util::SizedW};
=======
use crate::logic::Id;
>>>>>>> 5c9916a0

use crate::{Ghost, *};
use ::std::{cell::UnsafeCell, marker::PhantomData};

/// A "permission" cell allowing interior mutability via a ghost token.
///
/// When writing/reading the cell, you need to explicitely pass a [`PCellOwn`] object.
///
/// # Safety
///
/// When using Creusot to verify the code, all methods should be safe to call. Indeed,
/// Creusot ensures that every operation on the inner value uses the right [`PCellOwn`] object
/// created by [`PCell::new`], ensuring safety in a manner similar to [ghost_cell](https://docs.rs/ghost-cell/latest/ghost_cell/).
#[repr(transparent)]
pub struct PCell<T: ?Sized>(UnsafeCell<T>);

/// Token that represents the ownership of a [`PCell`] object.
///
/// A `PCellOwn` only exists in the ghost world, and it must be used in conjunction with
/// [`PCell`] in order to read or write the value.
pub struct PCellOwn<T: ?Sized>(PhantomData<T>);

impl<T> View for PCellOwn<T> {
    type ViewTy = T;

    #[logic]
    #[open]
    fn view(self) -> Self::ViewTy {
        *self.val()
    }
}

impl<T: ?Sized> Resolve for PCellOwn<T> {
    #[open]
    #[logic(prophetic)]
    fn resolve(self) -> bool {
        resolve(&self.val())
    }

    #[trusted]
    #[logic(prophetic)]
    #[requires(inv(self))]
    #[requires(structural_resolve(self))]
    #[ensures((*self).resolve())]
    fn resolve_coherence(&self) {}
}

impl<T: Sized> Invariant for PCellOwn<T> {
    #[logic(prophetic)]
    #[open]
    #[creusot::trusted_ignore_structural_inv]
    #[creusot::trusted_is_tyinv_trivial_if_param_trivial]
    fn invariant(self) -> bool {
        pearlite! { invariant::inv(self.val()) }
    }
}

impl<T: ?Sized> PCellOwn<T> {
    /// Returns the logical identity of the cell.
    ///
    /// To use a [`Pcell`], this and [`PCell::id`] must agree.
    #[logic]
    #[trusted]
    pub fn id(self) -> Id {
        dead
    }

    /// Get the logical value.
    #[logic]
    #[trusted]
    pub fn val<'a>(self) -> &'a T {
        dead
    }

    /// If one owns two `PCellOwn`s in ghost code, then they have different ids.
    #[trusted]
    #[pure]
    #[ensures(own1.id() != own2.id())]
    #[ensures(*own1 == ^own1)]
    #[allow(unused_variables)]
    pub fn disjoint_lemma(own1: &mut PCellOwn<T>, own2: &PCellOwn<T>) {}
}

impl<T> PCell<T> {
    /// Creates a new `PCell` containing the given value.
    #[trusted]
    #[ensures(result.0.id() == result.1.id())]
    #[ensures((*result.1)@ == value)]
    pub fn new(value: T) -> (Self, Ghost<PCellOwn<T>>) {
        let this = Self(UnsafeCell::new(value));
        let perm = Ghost::conjure();
        (this, perm)
    }

    /// Sets the contained value.
    ///
    /// # Safety
    ///
    /// You must ensure that no other borrows to the inner value of `self` exists when calling
    /// this function.
    ///
    /// Creusot will check that all calls to this function are indeed safe: see the
    /// [type documentation](PCell).
    #[trusted]
    #[requires(self.id() == perm.id())]
    #[ensures(val == (^perm.inner_logic())@)]
    #[ensures(resolve(&(*perm.inner_logic())@))]
    #[ensures(self.id() == (^perm.inner_logic()).id())]
    pub unsafe fn set(&self, perm: Ghost<&mut PCellOwn<T>>, val: T) {
        let _ = perm;
        unsafe {
            *self.0.get() = val;
        }
    }

    /// Replaces the contained value with `val`, and returns the old contained value.
    ///
    /// # Safety
    ///
    /// You must ensure that no other borrows to the inner value of `self` exists when calling
    /// this function.
    ///
    /// Creusot will check that all calls to this function are indeed safe: see the
    /// [type documentation](PCell).
    #[trusted]
    #[requires(self.id() == perm.id())]
    #[ensures(val == (^perm.inner_logic())@)]
    #[ensures(result == (*perm.inner_logic())@)]
    #[ensures(self.id() == (^perm.inner_logic()).id())]
    pub unsafe fn replace(&self, perm: Ghost<&mut PCellOwn<T>>, val: T) -> T {
        let _ = perm;
        unsafe { std::ptr::replace(self.0.get(), val) }
    }

    /// Unwraps the value, consuming the cell.
    #[trusted]
    #[requires(self.id() == perm.id())]
    #[ensures(result == perm@)]
    pub fn into_inner(self, perm: Ghost<PCellOwn<T>>) -> T {
        let _ = perm;
        self.0.into_inner()
    }

    /// Immutably borrows the wrapped value.
    ///
    /// The permission also acts as a guard, preventing writes to the underlying value
    /// while it is borrowed.
    ///
    /// # Safety
    ///
    /// You must ensure that no mutable borrow to the inner value of `self` exists when calling
    /// this function.
    ///
    /// Creusot will check that all calls to this function are indeed safe: see the
    /// [type documentation](PCell).
    #[trusted]
    #[requires(self.id() == perm.id())]
    #[ensures(*result == perm@)]
    pub unsafe fn borrow<'a>(&'a self, perm: Ghost<&'a PCellOwn<T>>) -> &'a T {
        let _ = perm;
        unsafe { &*self.0.get() }
    }

    /// Mutably borrows the wrapped value.
    ///
    /// The permission also acts as a guard, preventing accesses to the underlying value
    /// while it is borrowed.
    ///
    /// # Safety
    ///
    /// You must ensure that no other borrows to the inner value of `self` exists when calling
    /// this function.
    ///
    /// Creusot will check that all calls to this function are indeed safe: see the
    /// [type documentation](PCell).
    #[trusted]
    #[requires(self.id() == perm.id())]
    #[ensures(self.id() == (^perm.inner_logic()).id())]
    #[ensures(*result == (*perm.inner_logic())@)]
    #[ensures(^result == (^perm.inner_logic())@)]
    pub unsafe fn borrow_mut<'a>(&'a self, perm: Ghost<&'a mut PCellOwn<T>>) -> &'a mut T {
        let _ = perm;
        unsafe { &mut *self.0.get() }
    }
}

impl<T: Copy> PCell<T> {
    /// Returns a copy of the contained value.
    ///
    /// # Safety
    ///
    /// You must ensure that no mutable borrow to the inner value of `self` exists when calling
    /// this function.
    ///
    /// Creusot will check that all calls to this function are indeed safe: see the
    /// [type documentation](PCell).
    #[trusted]
    #[requires(self.id() == perm.id())]
    #[ensures(result == (**perm)@)]
    pub unsafe fn get(&self, perm: Ghost<&PCellOwn<T>>) -> T {
        let _ = perm;
        unsafe { *self.0.get() }
    }
}

impl<T> PCell<T> {
    /// Returns the logical identity of the cell.
    ///
    /// This is used to guarantee that a [`PCellOwn`] is always used with the right [`PCell`].
    #[logic]
    #[trusted]
    pub fn id(self) -> Id {
        dead
    }

    /// Returns a raw pointer to the underlying data in this cell.
    #[trusted]
    #[ensures(true)]
    pub fn as_ptr(&self) -> *mut T {
        self.0.get()
    }

    /// Returns a `&PCell<T>` from a `&mut T`
    #[trusted]
    #[ensures(result.0.id() == result.1.inner_logic().id())]
    #[ensures(^t == (^result.1.inner_logic())@)]
    #[ensures(*t == (*result.1.inner_logic())@)]
    pub fn from_mut(t: &mut T) -> (&PCell<T>, Ghost<&mut PCellOwn<T>>) {
        // SAFETY: `PCell` is layout-compatible with `Cell` and `T` because it is `repr(transparent)`.
        // SAFETY: `&mut` ensures unique access
        let cell: &PCell<T> = unsafe { &*(t as *mut T as *const Self) };
        let perm = Ghost::conjure();
        (cell, perm)
    }
}

impl<T: Default> PCell<T> {
    /// Takes the value of the cell, leaving `Default::default()` in its place.
    ///
    /// # Safety
    ///
    /// You must ensure that no other borrows to the inner value of `self` exists when calling
    /// this function.
    ///
    /// Creusot will check that all calls to this function are indeed safe: see the
    /// [type documentation](PCell).
    #[requires(self.id() == perm.id())]
    #[ensures(self.id() == (^perm.inner_logic()).id())]
    #[ensures(result == (*perm.inner_logic())@)]
    #[ensures(T::default.postcondition((), (^perm.inner_logic())@))]
    pub unsafe fn take(&self, perm: Ghost<&mut PCellOwn<T>>) -> T {
        unsafe { self.replace(perm, T::default()) }
    }
}<|MERGE_RESOLUTION|>--- conflicted
+++ resolved
@@ -4,11 +4,7 @@
 //! track of the logical value.
 
 #[cfg(creusot)]
-<<<<<<< HEAD
-use crate::{logic::Id, util::SizedW};
-=======
 use crate::logic::Id;
->>>>>>> 5c9916a0
 
 use crate::{Ghost, *};
 use ::std::{cell::UnsafeCell, marker::PhantomData};
