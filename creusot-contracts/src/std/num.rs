--- conflicted
+++ resolved
@@ -2,16 +2,6 @@
 pub use ::std::num::*;
 
 macro_rules! mach_int {
-<<<<<<< HEAD
-    ($t:ty, $ty_nm:literal, $zero:expr) => {
-        impl ShallowModel for $t {
-            type ShallowModelTy = Int;
-            #[logic]
-            #[open]
-            #[trusted]
-            #[creusot::builtins = $ty_nm]
-            fn shallow_model(self) -> Self::ShallowModelTy {
-=======
     ($t:ty, $ty_nm:expr, $zero:expr) => {
         impl View for $t {
             type ViewTy = Int;
@@ -20,7 +10,6 @@
             #[trusted]
             #[creusot::builtins = concat!($ty_nm, ".to_int")]
             fn view(self) -> Self::ViewTy {
->>>>>>> ccc2f16d
                 pearlite! { absurd }
             }
         }
@@ -44,7 +33,6 @@
     };
 }
 
-<<<<<<< HEAD
 mach_int!(u8, "prelude.prelude.UInt8.to_uint", 0u8);
 mach_int!(u16, "prelude.prelude.UInt16.to_uint", 0u16);
 mach_int!(u32, "prelude.prelude.UInt32.to_uint", 0u32);
@@ -58,21 +46,6 @@
 mach_int!(i64, "prelude.prelude.Int64.to_int", 0i64);
 mach_int!(i128, "prelude.prelude.Int128.to_int", 0i128);
 mach_int!(isize, "prelude.prelude.IntSize.to_int", 9isize);
-=======
-mach_int!(u8, "prelude.prelude.UInt8", 0u8);
-mach_int!(u16, "prelude.prelude.UInt16", 0u16);
-mach_int!(u32, "prelude.prelude.UInt32", 0u32);
-mach_int!(u64, "prelude.prelude.UInt64", 0u64);
-mach_int!(u128, "prelude.prelude.UInt128", 0u128);
-mach_int!(usize, "prelude.prelude.UIntSize", 0usize);
-
-mach_int!(i8, "prelude.prelude.Int8", 0i8);
-mach_int!(i16, "prelude.prelude.Int16", 0i16);
-mach_int!(i32, "prelude.prelude.Int32", 0i32);
-mach_int!(i64, "prelude.prelude.Int64", 0i64);
-mach_int!(i128, "prelude.prelude.Int128", 0i128);
-mach_int!(isize, "prelude.prelude.IntSize", 0isize);
->>>>>>> ccc2f16d
 
 /// Adds specifications for checked, wrapping, saturating, and overflowing operations on the given
 /// integer type
