#![cfg_attr(feature = "contracts", feature(rustc_attrs, register_tool), register_tool(creusot))]
#![cfg_attr(feature = "typechecker", feature(rustc_private), feature(box_patterns, box_syntax))]

pub use creusot_contracts_proc::*;

#[cfg(feature = "contracts")]
pub mod stubs;

#[cfg(feature = "contracts")]
pub mod builtins;

#[cfg(feature = "contracts")]
pub use builtins::*;

<<<<<<< HEAD
/* re-export the rand crate */
=======
// Re-export the rand crate
>>>>>>> fb553fe4
pub use rand;<|MERGE_RESOLUTION|>--- conflicted
+++ resolved
@@ -12,9 +12,5 @@
 #[cfg(feature = "contracts")]
 pub use builtins::*;
 
-<<<<<<< HEAD
-/* re-export the rand crate */
-=======
 // Re-export the rand crate
->>>>>>> fb553fe4
 pub use rand;