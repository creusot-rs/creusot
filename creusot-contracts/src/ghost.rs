use crate::{logic as base_logic, prusti_prelude::*, std::ops::Deref};

#[cfg_attr(creusot, creusot::builtins = "prelude.Ghost.ghost_ty")]
pub struct Ghost<T>(std::marker::PhantomData<T>)
where
    T: ?Sized;

impl<T: ?Sized> Deref for Ghost<T> {
    type Target = T;

    #[trusted]
<<<<<<< HEAD
    #[logic((r'x) -> r'x)]
=======
    #[logic]
    #[open(self)]
>>>>>>> 4f512b68
    #[creusot::builtins = "prelude.Ghost.inner"]
    fn deref(&self) -> &Self::Target {
        pearlite! { absurd }
    }
}

impl<T: ShallowModel + ?Sized> ShallowModel for Ghost<T> {
    type ShallowModelTy = T::ShallowModelTy;

<<<<<<< HEAD
    #[base_logic]
=======
    #[logic]
    #[open]
>>>>>>> 4f512b68
    fn shallow_model(self) -> Self::ShallowModelTy {
        pearlite! { self.deref().shallow_model() }
    }
}

impl<T: ?Sized> Ghost<T> {
    #[trusted]
<<<<<<< HEAD
    #[logic(('x) -> 'x)]
=======
    #[logic]
    #[open(self)]
>>>>>>> 4f512b68
    #[creusot::builtins = "prelude.Ghost.new"]
    pub fn new(_: T) -> Ghost<T> {
        pearlite! { absurd }
    }

    #[trusted]
<<<<<<< HEAD
    #[logic(('x) -> 'x)]
=======
    #[logic]
    #[open(self)]
    #[creusot::builtins = "prelude.Ghost.from_fn"]
    pub fn from_fn<F: Fn() -> Ghost<T>>(_: F) -> Ghost<T> {
        pearlite! { absurd }
    }

    #[trusted]
    #[logic]
    #[open(self)]
>>>>>>> 4f512b68
    #[creusot::builtins = "prelude.Ghost.inner"]
    pub fn inner(self) -> T
    where
        T: Sized, // TODO: don't require T: Sized here. Problem: return type is T.
    {
        pearlite! { absurd }
    }
}<|MERGE_RESOLUTION|>--- conflicted
+++ resolved
@@ -1,4 +1,4 @@
-use crate::{logic as base_logic, prusti_prelude::*, std::ops::Deref};
+use crate::{std::ops::Deref, *};
 
 #[cfg_attr(creusot, creusot::builtins = "prelude.Ghost.ghost_ty")]
 pub struct Ghost<T>(std::marker::PhantomData<T>)
@@ -9,12 +9,8 @@
     type Target = T;
 
     #[trusted]
-<<<<<<< HEAD
-    #[logic((r'x) -> r'x)]
-=======
     #[logic]
     #[open(self)]
->>>>>>> 4f512b68
     #[creusot::builtins = "prelude.Ghost.inner"]
     fn deref(&self) -> &Self::Target {
         pearlite! { absurd }
@@ -24,12 +20,8 @@
 impl<T: ShallowModel + ?Sized> ShallowModel for Ghost<T> {
     type ShallowModelTy = T::ShallowModelTy;
 
-<<<<<<< HEAD
-    #[base_logic]
-=======
     #[logic]
     #[open]
->>>>>>> 4f512b68
     fn shallow_model(self) -> Self::ShallowModelTy {
         pearlite! { self.deref().shallow_model() }
     }
@@ -37,21 +29,14 @@
 
 impl<T: ?Sized> Ghost<T> {
     #[trusted]
-<<<<<<< HEAD
-    #[logic(('x) -> 'x)]
-=======
     #[logic]
     #[open(self)]
->>>>>>> 4f512b68
     #[creusot::builtins = "prelude.Ghost.new"]
     pub fn new(_: T) -> Ghost<T> {
         pearlite! { absurd }
     }
 
     #[trusted]
-<<<<<<< HEAD
-    #[logic(('x) -> 'x)]
-=======
     #[logic]
     #[open(self)]
     #[creusot::builtins = "prelude.Ghost.from_fn"]
@@ -62,7 +47,6 @@
     #[trusted]
     #[logic]
     #[open(self)]
->>>>>>> 4f512b68
     #[creusot::builtins = "prelude.Ghost.inner"]
     pub fn inner(self) -> T
     where
