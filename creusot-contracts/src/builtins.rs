--- conflicted
+++ resolved
@@ -7,12 +7,11 @@
     fn model(self) -> Self::ModelTy;
 }
 
-<<<<<<< HEAD
 impl<T: Model> Model for &T {
     type ModelTy = T::ModelTy;
     #[logic_rust]
     fn model(self) -> Self::ModelTy {
-        self.model()
+        (*self).model()
     }
 }
 
@@ -20,13 +19,11 @@
     type ModelTy = T::ModelTy;
     #[logic_rust]
     fn model(self) -> Self::ModelTy {
-        self.model()
-    }
-}
-
-=======
+        (*self).model()
+    }
+}
+
 #[rustc_diagnostic_item = "creusot_int"]
->>>>>>> 13e5ab4d
 pub struct Int;
 
 impl PartialEq for Int {
