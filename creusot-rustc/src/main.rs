--- conflicted
+++ resolved
@@ -16,13 +16,8 @@
 use rustc_driver::{RunCompiler, DEFAULT_LOCALE_RESOURCES};
 use rustc_errors::emitter::HumanEmitter;
 use rustc_interface::interface::try_print_query_stack;
-<<<<<<< HEAD
-use rustc_session::{config::ErrorOutputType, EarlyErrorHandler};
-use std::{backtrace, env, panic, panic::PanicInfo, process::Command};
-=======
 use rustc_session::{config::ErrorOutputType, EarlyDiagCtxt};
 use std::{env, panic, panic::PanicInfo, process::Command};
->>>>>>> f5731f73
 
 const BUG_REPORT_URL: &'static str = &"https://github.com/xldenis/creusot/issues/new";
 
@@ -56,7 +51,6 @@
 
     if backtrace {
         try_print_query_stack(&handler, None, None);
-        eprintln!("{}", backtrace::Backtrace::capture());
     }
 }
 
