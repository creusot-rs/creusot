--- conflicted
+++ resolved
@@ -5,19 +5,11 @@
 OUTDIR=$(pwd)
 popd > /dev/null
 SCRIPTPATH=$(dirname "$BASH_SOURCE")
-<<<<<<< HEAD
-pushd $SCRIPTPATH > /dev/null
-eval $(cargo run --bin dev-env)
-cargo run --bin creusot-rustc -- \
-  --why3-config-file $WHY3CONFIG \
-  --output-file="${INPUTPATH%.*}.mlcfg" \
-=======
 pushd "$SCRIPTPATH" > /dev/null
 eval $(cargo run --bin dev-env)
 cargo run --bin creusot-rustc --  \
   --why3-config-file "$WHY3CONFIG" \
   --output-file="${INPUTPATH%.*}.coma" \
->>>>>>> 3f6d75a5
   --span-mode=absolute \
   -- -Zno-codegen \
   -Zmacro-backtrace \
