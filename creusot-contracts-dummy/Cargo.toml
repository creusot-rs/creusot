--- conflicted
+++ resolved
@@ -1,10 +1,6 @@
 [package]
 name = "creusot-contracts-dummy"
-<<<<<<< HEAD
-version = "0.1.1"
-=======
 version = "0.2.0"
->>>>>>> 3f6d75a5
 edition = "2021"
 homepage = "https://github.com/creusot-rs/creusot"
 license = "LGPL-2.1-or-later"
