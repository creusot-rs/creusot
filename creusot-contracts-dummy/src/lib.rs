extern crate proc_macro;

use proc_macro::TokenStream as TS1;

#[proc_macro_attribute]
pub fn requires(_: TS1, tokens: TS1) -> TS1 {
    tokens
}

#[proc_macro_attribute]
pub fn ensures(_: TS1, tokens: TS1) -> TS1 {
    tokens
}

#[proc_macro_attribute]
pub fn variant(_: TS1, tokens: TS1) -> TS1 {
    tokens
}

#[proc_macro_attribute]
pub fn invariant(_: TS1, tokens: TS1) -> TS1 {
    tokens
}

#[proc_macro]
pub fn proof_assert(_: TS1) -> TS1 {
    TS1::new()
}

#[proc_macro]
pub fn gh(_: TS1) -> TS1 {
    quote::quote! { creusot_contracts::ghost::Ghost::dummy() }.into()
}

#[proc_macro_attribute]
pub fn logic(_: TS1, _: TS1) -> TS1 {
    TS1::new()
}

#[proc_macro]
pub fn pearlite(_: TS1) -> TS1 {
    TS1::new()
}

#[proc_macro_attribute]
pub fn ghost(_: TS1, _: TS1) -> TS1 {
    TS1::new()
}

#[proc_macro_attribute]
pub fn predicate(_: TS1, _: TS1) -> TS1 {
    TS1::new()
}

#[proc_macro_attribute]
pub fn law(_: TS1, _: TS1) -> TS1 {
    TS1::new()
}

#[proc_macro_attribute]
pub fn trusted(_: TS1, tokens: TS1) -> TS1 {
    tokens
}

#[proc_macro]
pub fn extern_spec(_: TS1) -> TS1 {
    TS1::new()
}

#[proc_macro_attribute]
pub fn maintains(_: TS1, tokens: TS1) -> TS1 {
    tokens
}

#[proc_macro_attribute]
pub fn open(_: TS1, tokens: TS1) -> TS1 {
    tokens
}

<<<<<<< HEAD
#[proc_macro_attribute]
pub fn prusti_requires(_: TS1, tokens: TS1) -> TS1 {
    tokens
}

#[proc_macro_attribute]
pub fn prusti_ensures(_: TS1, tokens: TS1) -> TS1 {
    tokens
}

#[proc_macro_attribute]
pub fn prusti_ensures_expiry(_: TS1, tokens: TS1) -> TS1 {
    tokens
}

#[proc_macro_attribute]
pub fn prusti_logic(_: TS1, _: TS1) -> TS1 {
    TS1::new()
}

#[proc_macro_attribute]
pub fn prusti_ghost(_: TS1, _: TS1) -> TS1 {
    TS1::new()
}

#[proc_macro_attribute]
pub fn prusti_predicate(_: TS1, _: TS1) -> TS1 {
    TS1::new()
}

#[proc_macro_attribute]
pub fn prusti_law(_: TS1, _: TS1) -> TS1 {
=======
#[proc_macro_derive(DeepModel, attributes(DeepModelTy))]
pub fn derive_deep_model(_: TS1) -> TS1 {
    TS1::new()
}

#[proc_macro_derive(Resolve)]
pub fn derive_resolve(_: TS1) -> TS1 {
>>>>>>> ba273c97
    TS1::new()
}<|MERGE_RESOLUTION|>--- conflicted
+++ resolved
@@ -77,7 +77,16 @@
     tokens
 }
 
-<<<<<<< HEAD
+#[proc_macro_derive(DeepModel, attributes(DeepModelTy))]
+pub fn derive_deep_model(_: TS1) -> TS1 {
+    TS1::new()
+}
+
+#[proc_macro_derive(Resolve)]
+pub fn derive_resolve(_: TS1) -> TS1 {
+    TS1::new()
+}
+
 #[proc_macro_attribute]
 pub fn prusti_requires(_: TS1, tokens: TS1) -> TS1 {
     tokens
@@ -110,14 +119,5 @@
 
 #[proc_macro_attribute]
 pub fn prusti_law(_: TS1, _: TS1) -> TS1 {
-=======
-#[proc_macro_derive(DeepModel, attributes(DeepModelTy))]
-pub fn derive_deep_model(_: TS1) -> TS1 {
-    TS1::new()
-}
-
-#[proc_macro_derive(Resolve)]
-pub fn derive_resolve(_: TS1) -> TS1 {
->>>>>>> ba273c97
     TS1::new()
 }