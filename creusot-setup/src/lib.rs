--- conflicted
+++ resolved
@@ -1,8 +1,4 @@
-<<<<<<< HEAD
-use anyhow::{Context, anyhow, bail};
-=======
-use anyhow::{bail, Context};
->>>>>>> 8de22653
+use anyhow::{Context, bail};
 use directories::ProjectDirs;
 use std::{cmp::Ordering, fmt, path::PathBuf};
 
@@ -170,11 +166,7 @@
             if issues.iter().any(|issue| !issue.builtin_tool && needs_upgrade(&issue)) {
                 println!(
                     "Hint: upgrade external tools installed using opam: run 'opam pin . -y' \
-<<<<<<< HEAD
-                          from your creusot opam switch, followed by 'cargo creusot setup install'."
-=======
                           from your creusot opam switch; you may also need to reinstall Creusot."
->>>>>>> 8de22653
                 )
             }
             if issues.iter().any(|issue| match &issue.cur_version {
@@ -230,177 +222,6 @@
     }
 }
 
-<<<<<<< HEAD
-pub struct ExternalFlag {
-    pub check_version: bool,
-}
-
-pub struct ManagedFlag {
-    pub external: bool,
-    pub check_version: bool,
-}
-
-pub struct InstallFlags {
-    pub provers_parallelism: usize,
-    pub why3: ExternalFlag,
-    pub why3find: ExternalFlag,
-    pub altergo: ManagedFlag,
-    pub z3: ManagedFlag,
-    pub cvc4: ManagedFlag,
-    pub cvc5: ManagedFlag,
-    pub only_creusot_rustc: bool,
-    pub skip_creusot_rustc: bool,
-}
-
-pub fn install(flags: InstallFlags) -> anyhow::Result<()> {
-    let paths = get_config_paths()?;
-    if !flags.skip_creusot_rustc {
-        install_creusot_rustc(&paths)?;
-    }
-    if !flags.only_creusot_rustc {
-        install_tools(&paths, flags)?;
-    }
-    Ok(())
-}
-
-fn install_tools(paths: &CfgPaths, flags: InstallFlags) -> anyhow::Result<()> {
-    // helpers to generate the ExternalTool/ManagedTool config sections
-
-    let getpath = |bin: Binary| -> anyhow::Result<PathBuf> {
-        let path = bin.detect_path().ok_or(anyhow!(
-            "{} not found. Please install {} version {}",
-            &bin.display_name,
-            &bin.display_name,
-            &bin.version
-        ))?;
-        println!("Found {} at path: {}", &bin.display_name, &path.display());
-        Ok(path)
-    };
-
-    let external_tool = |bin: Binary, flag: ExternalFlag| -> anyhow::Result<ExternalTool> {
-        Ok(ExternalTool { path: getpath(bin)?, check_version: flag.check_version })
-    };
-
-    let managed_tool = |bin: Binary, flag: ManagedFlag| -> anyhow::Result<ManagedTool> {
-        if flag.external {
-            Ok(ManagedTool::External(ExternalTool {
-                path: getpath(bin)?,
-                check_version: flag.check_version,
-            }))
-        } else {
-            Ok(ManagedTool::Builtin { check_version: flag.check_version })
-        }
-    };
-
-    // build the corresponding configuration
-
-    let config = Config {
-        provers_parallelism: std::cmp::max(1, flags.provers_parallelism),
-        why3: external_tool(WHY3, flags.why3)?,
-        why3find: external_tool(WHY3FIND, flags.why3find)?,
-        altergo: managed_tool(ALTERGO.bin, flags.altergo)?,
-        z3: managed_tool(Z3.bin, flags.z3)?,
-        cvc4: managed_tool(CVC4.bin, flags.cvc4)?,
-        cvc5: managed_tool(CVC5.bin, flags.cvc5)?,
-    };
-
-    // check for issues (incorrect versions of external binaries).
-    // do not attempt checking version of builtin solvers (we haven't installed
-    // them yet, and we know they will be of the expected version).
-
-    let issues = diagnostic_config(&paths, &config, false);
-    for issue in &issues {
-        eprintln!("{issue}")
-    }
-    if issues.iter().any(|issue| issue.error) {
-        bail!("Aborting")
-    }
-
-    // apply the configuration to disk
-    apply_config(&paths, &config)
-}
-
-fn apply_config(paths: &CfgPaths, cfg: &Config) -> anyhow::Result<()> {
-    // erase any previous existing config (but not the cache)
-    let _ = fs::remove_dir_all(&paths.config_dir);
-    let _ = fs::remove_dir_all(&paths.data_dir.join("bin"));
-
-    // create directories
-    fs::create_dir_all(&paths.config_dir)?;
-    fs::create_dir_all(&paths.data_dir)?;
-    fs::create_dir_all(&paths.bin_subdir)?;
-    fs::create_dir_all(&paths.cache_dir)?;
-
-    // separate managed tools into "builtin" (we need to download the binary)
-    // and "external" (we have a path to the binary)
-    let mut builtin: Vec<ManagedBinary> = Vec::new();
-    let mut external: Vec<(ManagedBinary, PathBuf)> = Vec::new();
-
-    for (bin, mode) in
-        [(ALTERGO, &cfg.altergo), (Z3, &cfg.z3), (CVC4, &cfg.cvc4), (CVC5, &cfg.cvc5)]
-    {
-        match mode {
-            ManagedTool::Builtin { check_version: _ } => builtin.push(bin),
-            ManagedTool::External(tool) => external.push((bin, tool.path.clone())),
-        }
-    }
-
-    // download binaries for builtins
-    download_all(&builtin, &paths.cache_dir, &paths.bin_subdir)?;
-
-    // create symbolic links for external tools so that why3 picks them up
-    for (bin, path) in external {
-        symlink_file(path, &paths.bin_subdir.join(bin.bin.binary_name))?;
-    }
-
-    // generate the corresponding .why3.conf
-    generate_why3_conf(
-        cfg.provers_parallelism,
-        &cfg.why3.path,
-        &paths.bin_subdir,
-        &paths.why3_config_file,
-    )?;
-
-    // write the config file to disk
-    cfg.write_to_file(&paths.config_file)?;
-
-    // install the why3find package
-    why3find_install(&cfg.why3find.path)?;
-    Ok(())
-}
-
-fn install_creusot_rustc(cfg: &CfgPaths) -> anyhow::Result<()> {
-    println! {"Installing creusot-rustc..."};
-    let toolchain = toolchain_channel();
-    // The `toolchain` hard-coded in toolchain_channel must match the active toolchain
-    let active_toolchain = active_toolchain();
-    if !active_toolchain.starts_with(&toolchain) {
-        // Ignore the target triple in the full toolchain identifier
-        panic!(
-            "Active toolchain: {active_toolchain}; expected: {toolchain}; cargo-creusot is probably out of date."
-        );
-    }
-    let _ = fs::remove_dir_all(&cfg.data_dir.join("toolchains"));
-    // Usually ~/.local/share/creusot/toolchains/nightly-YYYY-MM-DD/
-    let toolchain_dir =
-        &toolchain_dir(&cfg.data_dir, &toolchain).into_os_string().into_string().unwrap();
-    let mut cmd = Command::new("cargo");
-    cmd.args(["install", "--path", "creusot-rustc", "--root", toolchain_dir, "--quiet"]);
-    if !cmd.status()?.success() {
-        bail!("Failed to install creusot-rustc")
-    }
-    Ok(())
-}
-
-fn active_toolchain() -> String {
-    let output = Command::new("rustup").args(&["show", "active-toolchain"]).output().unwrap();
-    let output = String::from_utf8(output.stdout).unwrap();
-    let toolchain = output.split(" ").next().unwrap();
-    toolchain.to_string()
-}
-
-=======
->>>>>>> 8de22653
 pub fn toolchain_dir(data_dir: &PathBuf, toolchain: &str) -> PathBuf {
     data_dir.join("toolchains").join(toolchain)
 }
