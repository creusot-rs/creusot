//! Creusot-specific validations

mod erasure;
mod ghost;
mod opacity;
mod purity;
mod terminates;
mod tokens_new;
mod traits;

pub(crate) use self::{
    erasure::{AnfBlock, a_normal_form_for_export, a_normal_form_without_specs},
    ghost::{GhostValidate, is_ghost_ty_},
};

use self::{
    opacity::validate_opacity,
    purity::validate_purity,
    terminates::validate_terminates,
    traits::{validate_impls, validate_traits},
};
use rustc_hir::HirId;
use rustc_middle::ty::TyCtxt;
use rustc_span::Symbol;

use crate::{
<<<<<<< HEAD
    contracts_items::{get_builtin, is_extern_spec, is_no_translate, is_spec},
    ctx::TranslationCtx,
    validate::tokens_new::validate_tokens_new,
=======
    contracts_items::{get_builtin, is_extern_spec, is_no_translate, is_spec, is_trusted},
    ctx::{HasTyCtxt as _, TranslationCtx},
    validate::{erasure::validate_erasures, tokens_new::validate_tokens_new},
>>>>>>> 46c4bce5
};

fn is_ghost_block(tcx: TyCtxt, id: HirId) -> bool {
    let attrs = tcx.hir_attrs(id);
    attrs
        .iter()
        .any(|a| a.path_matches(&[Symbol::intern("creusot"), Symbol::intern("ghost_block")]))
}

pub(crate) fn validate(ctx: &TranslationCtx) {
    for (&def_id, thir) in ctx.iter_local_thir() {
        let def_id = def_id.to_def_id();
        if get_builtin(ctx.tcx, def_id).is_some() || ctx.intrinsic(def_id).synthetic() {
            continue;
        }
        if is_spec(ctx.tcx, def_id) || !is_no_translate(ctx.tcx, def_id) {
            validate_purity(ctx, def_id, thir);
            validate_tokens_new(ctx, def_id, thir);
        }
        if is_extern_spec(ctx.tcx, def_id) || !is_no_translate(ctx.tcx, def_id) {
            validate_opacity(ctx, def_id);
        }
    }
    let variant_calls = validate_terminates(ctx);
    *ctx.variant_calls.borrow_mut() = variant_calls;
    validate_traits(ctx);
    validate_impls(ctx);
<<<<<<< HEAD
=======
    validate_trusted(ctx);
    validate_erasures(ctx);
>>>>>>> 46c4bce5
}<|MERGE_RESOLUTION|>--- conflicted
+++ resolved
@@ -10,7 +10,7 @@
 
 pub(crate) use self::{
     erasure::{AnfBlock, a_normal_form_for_export, a_normal_form_without_specs},
-    ghost::{GhostValidate, is_ghost_ty_},
+    ghost::GhostValidate,
 };
 
 use self::{
@@ -20,19 +20,13 @@
     traits::{validate_impls, validate_traits},
 };
 use rustc_hir::HirId;
-use rustc_middle::ty::TyCtxt;
+use rustc_middle::ty::{Ty, TyCtxt, TyKind};
 use rustc_span::Symbol;
 
 use crate::{
-<<<<<<< HEAD
-    contracts_items::{get_builtin, is_extern_spec, is_no_translate, is_spec},
+    contracts_items::{get_builtin, get_intrinsic, is_extern_spec, is_no_translate, is_spec},
     ctx::TranslationCtx,
-    validate::tokens_new::validate_tokens_new,
-=======
-    contracts_items::{get_builtin, is_extern_spec, is_no_translate, is_spec, is_trusted},
-    ctx::{HasTyCtxt as _, TranslationCtx},
     validate::{erasure::validate_erasures, tokens_new::validate_tokens_new},
->>>>>>> 46c4bce5
 };
 
 fn is_ghost_block(tcx: TyCtxt, id: HirId) -> bool {
@@ -40,6 +34,16 @@
     attrs
         .iter()
         .any(|a| a.path_matches(&[Symbol::intern("creusot"), Symbol::intern("ghost_block")]))
+}
+
+pub(crate) fn is_ghost_or_snap(tcx: TyCtxt, ty: Ty) -> bool {
+    match ty.kind() {
+        TyKind::Adt(containing_type, _) => {
+            let intr = get_intrinsic(tcx, containing_type.did());
+            intr == Some(Symbol::intern("ghost")) || intr == Some(Symbol::intern("snapshot"))
+        }
+        _ => false,
+    }
 }
 
 pub(crate) fn validate(ctx: &TranslationCtx) {
@@ -60,9 +64,5 @@
     *ctx.variant_calls.borrow_mut() = variant_calls;
     validate_traits(ctx);
     validate_impls(ctx);
-<<<<<<< HEAD
-=======
-    validate_trusted(ctx);
     validate_erasures(ctx);
->>>>>>> 46c4bce5
 }