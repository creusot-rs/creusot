//! Validate that `ghost!` does not modify program variables

use rustc_hir::{HirId, intravisit::Visitor as _};
use rustc_hir_typeck::expr_use_visitor::{Delegate, ExprUseVisitor, PlaceWithHirId};
use rustc_lint::{LateLintPass, LintPass};
use rustc_middle::ty::{Ty, TyCtxt};
use rustc_span::{Span, Symbol};
use std::collections::HashSet;

use crate::{
    contracts_items::{get_intrinsic, is_pearlite},
    validate::is_ghost_block,
};

pub struct GhostValidate;

impl<'tcx> LintPass for GhostValidate {
    fn name(&self) -> &'static str {
        ""
    }
    fn get_lints(&self) -> rustc_lint::LintVec {
        Vec::new()
    }
}

impl<'tcx> LateLintPass<'tcx> for GhostValidate {
    fn check_expr(
        &mut self,
        cx: &rustc_lint::LateContext<'tcx>,
        expr: &'tcx rustc_hir::Expr<'tcx>,
    ) {
        if !is_ghost_block(cx.tcx, expr.hir_id) {
            return;
        }

        let mut control_flow = GhostControlFlow { loop_labels: Vec::new(), errors: Vec::new() };
        control_flow.visit_expr(expr);

        let tcx = cx.tcx;

        // Check that all captures are ghost/copy
        let mut places =
            GhostValidatePlaces { bound_variables: HashSet::new(), tcx, errors: Vec::new() };
        let visitor = ExprUseVisitor::for_clippy(cx, expr.hir_id.owner.def_id, &mut places);
        // Error type is `!`
        let _ = visitor.walk_expr(expr);

        for (span, msg) in control_flow.errors {
            tcx.dcx()
                .struct_span_err(span, msg)
                .with_note("control flow cannot escape the `ghost!` block")
                .emit();
        }
        for &(id, base, written) in &places.errors {
            let mut err = tcx.dcx().struct_span_err(
                tcx.hir_span(id),
                if written {
                    "cannot write to a non-ghost variable in a `ghost!` block"
                } else {
                    "cannot move a non-ghost variable into a `ghost!` block"
                },
            );
            if let Some(base) = base {
                err.span_note(
                    tcx.hir_span(base),
                    if written {
                        "variable defined here"
                    } else {
                        "variable defined here is not copy"
                    },
                );
            }
            err.emit();
        }
    }
}

/// Check that we do not escape the ghost block with e.g. `return`.
struct GhostControlFlow {
    loop_labels: Vec<Option<rustc_ast::Label>>,
    errors: Vec<(Span, &'static str)>,
}

impl<'tcx> rustc_hir::intravisit::Visitor<'tcx> for GhostControlFlow {
    fn visit_expr(&mut self, expr: &'tcx rustc_hir::Expr<'tcx>) -> Self::Result {
        match expr.kind {
            rustc_hir::ExprKind::Break(dest, _) => {
                if !self.loop_labels.contains(&dest.label) {
                    self.errors.push((expr.span, "cannot `break` to an outer loop in ghost code"))
                }
            }
            rustc_hir::ExprKind::Continue(dest) => {
                if !self.loop_labels.contains(&dest.label) {
                    self.errors
                        .push((expr.span, "cannot `continue` to an outer loop in ghost code"))
                }
            }
            rustc_hir::ExprKind::Ret { .. } => {
                self.errors.push((expr.span, "cannot use `return` in ghost code"))
            }
            rustc_hir::ExprKind::Become { .. } => {
                self.errors.push((expr.span, "cannot use `become` in ghost code"))
            }
            rustc_hir::ExprKind::Yield { .. } => {
                self.errors.push((expr.span, "cannot use `yield` in ghost code"))
            }
            rustc_hir::ExprKind::Loop(_, label, _, _) => {
                self.loop_labels.push(label);
                rustc_hir::intravisit::walk_expr(self, expr);
                self.loop_labels.pop();
                return;
            }
            _ => {}
        }
        rustc_hir::intravisit::walk_expr(self, expr)
    }
}

/// Check that we do not change program variables in the ghost block.
struct GhostValidatePlaces<'tcx> {
    bound_variables: HashSet<HirId>,
    tcx: TyCtxt<'tcx>,
    /// Contains the hir node of the written node, as well as the (eventual) node for
    /// the definition of the variable.
    ///
    /// The third field determines if the value was written to or moved (for diagnostics)
    errors: Vec<(HirId, Option<HirId>, bool)>,
}

impl<'tcx> GhostValidatePlaces<'tcx> {
    fn bound_in_block(&self, place_with_id: &PlaceWithHirId) -> bool {
        match place_with_id.place.base {
            rustc_hir_typeck::expr_use_visitor::PlaceBase::Rvalue => true,
            rustc_hir_typeck::expr_use_visitor::PlaceBase::Local(hir_id) => {
                self.bound_variables.contains(&hir_id)
            }
            rustc_hir_typeck::expr_use_visitor::PlaceBase::Upvar(upvar_id) => {
                self.bound_variables.contains(&upvar_id.var_path.hir_id)
            }
            _ => false,
        }
    }
}

<<<<<<< HEAD
    /// Determine if the given type `ty` is a `Ghost`.
    fn is_ghost(&self, ty: Ty<'tcx>) -> bool {
        match ty.kind() {
            rustc_type_ir::TyKind::Adt(containing_type, _) => {
                let intr = get_intrinsic(self.tcx, containing_type.did());
                intr == Some(Symbol::intern("ghost")) || intr == Some(Symbol::intern("snapshot"))
            }
            _ => false,
=======
/// Determine if the given type `ty` is a `Ghost`.
pub(crate) fn is_ghost_ty_<'tcx>(tcx: TyCtxt<'tcx>, ty: Ty<'tcx>) -> bool {
    match ty.kind() {
        rustc_type_ir::TyKind::Adt(containing_type, _) => {
            is_ghost_ty(tcx, containing_type.did()) || is_snap_ty(tcx, containing_type.did())
>>>>>>> 46c4bce5
        }
        _ => false,
    }
}

fn base_hir_node(place: &PlaceWithHirId) -> Option<HirId> {
    match place.place.base {
        rustc_hir_typeck::expr_use_visitor::PlaceBase::Rvalue
        | rustc_hir_typeck::expr_use_visitor::PlaceBase::StaticItem => None,
        rustc_hir_typeck::expr_use_visitor::PlaceBase::Local(hir_id)
        | rustc_hir_typeck::expr_use_visitor::PlaceBase::Upvar(rustc_middle::ty::UpvarId {
            var_path: rustc_middle::ty::UpvarPath { hir_id },
            closure_expr_id: _,
        }) => Some(hir_id),
    }
}

fn is_ghost_let(tcx: TyCtxt, id: HirId) -> bool {
    for id in tcx.hir_parent_id_iter(id) {
        let attrs = tcx.hir_attrs(id);
        if attrs
            .iter()
            .any(|a| a.path_matches(&[Symbol::intern("creusot"), Symbol::intern("ghost_let")]))
        {
            return true;
        }
    }
    false
}

impl<'tcx> Delegate<'tcx> for GhostValidatePlaces<'tcx> {
    fn consume(&mut self, place_with_id: &PlaceWithHirId<'tcx>, diag_expr_id: HirId) {
        let ty = place_with_id.place.ty();
        let base_id = base_hir_node(place_with_id);
        // No need to check for copy types, they cannot appear here
        if self.bound_in_block(place_with_id)
<<<<<<< HEAD
            || self.is_ghost(ty)
=======
            || is_ghost_ty_(self.tcx, ty)
>>>>>>> 46c4bce5
            || base_id.is_some_and(|id| is_ghost_let(self.tcx, id))
        {
            return;
        }

        let mut enclosing_def_ids = self.tcx.hir_parent_iter(place_with_id.hir_id);
        if enclosing_def_ids.any(|(_, node)| {
            node.associated_body()
                .is_some_and(|(def_id, _)| is_pearlite(self.tcx, def_id.to_def_id()))
        }) {
            // Moving into a pearlite closure is ok
            return;
        }
        self.errors.push((diag_expr_id, base_id, false));
    }

    fn use_cloned(&mut self, place_with_id: &PlaceWithHirId<'tcx>, diag_expr_id: HirId) {
        self.consume(place_with_id, diag_expr_id)
    }

    fn borrow(
        &mut self,
        place_with_id: &PlaceWithHirId<'tcx>,
        diag_expr_id: HirId,
        bk: rustc_middle::ty::BorrowKind,
    ) {
        let ty = place_with_id.place.ty();
        if self.bound_in_block(place_with_id)
<<<<<<< HEAD
            || self.is_ghost(ty)
=======
            || is_ghost_ty_(self.tcx, ty)
>>>>>>> 46c4bce5
            || bk == rustc_middle::ty::BorrowKind::Immutable
        {
            return;
        }
        self.errors.push((diag_expr_id, base_hir_node(place_with_id), true));
    }

    fn mutate(&mut self, assignee_place: &PlaceWithHirId<'tcx>, diag_expr_id: HirId) {
        let ty = assignee_place.place.ty();
<<<<<<< HEAD
        if self.bound_in_block(assignee_place) || self.is_ghost(ty) {
=======
        if self.bound_in_block(assignee_place) || is_ghost_ty_(self.tcx, ty) {
>>>>>>> 46c4bce5
            return;
        }
        self.errors.push((diag_expr_id, base_hir_node(assignee_place), true));
    }

    fn fake_read(
        &mut self,
        _: &PlaceWithHirId<'tcx>,
        _: rustc_middle::mir::FakeReadCause,
        _: HirId,
    ) {
        // Fake reads are noops, so no need to do anything
    }

    fn copy(&mut self, _: &PlaceWithHirId<'tcx>, _: HirId) {
        // It is always ok to copy data inside a ghost block
    }

    fn bind(&mut self, binding_place: &PlaceWithHirId<'tcx>, _: HirId) {
        let var = match binding_place.place.base {
            rustc_hir_typeck::expr_use_visitor::PlaceBase::Local(hir_id) => hir_id,
            _ => unreachable!(),
        };
        self.bound_variables.insert(var);
    }
}<|MERGE_RESOLUTION|>--- conflicted
+++ resolved
@@ -1,15 +1,18 @@
 //! Validate that `ghost!` does not modify program variables
 
-use rustc_hir::{HirId, intravisit::Visitor as _};
-use rustc_hir_typeck::expr_use_visitor::{Delegate, ExprUseVisitor, PlaceWithHirId};
-use rustc_lint::{LateLintPass, LintPass};
-use rustc_middle::ty::{Ty, TyCtxt};
+use rustc_hir::{
+    Expr, ExprKind, HirId,
+    intravisit::{Visitor, walk_expr},
+};
+use rustc_hir_typeck::expr_use_visitor::{Delegate, ExprUseVisitor, PlaceBase, PlaceWithHirId};
+use rustc_lint::{LateContext, LateLintPass, LintPass, LintVec};
+use rustc_middle::ty::{BorrowKind, TyCtxt, UpvarId, UpvarPath};
 use rustc_span::{Span, Symbol};
 use std::collections::HashSet;
 
 use crate::{
-    contracts_items::{get_intrinsic, is_pearlite},
-    validate::is_ghost_block,
+    contracts_items::is_pearlite,
+    validate::{is_ghost_block, is_ghost_or_snap},
 };
 
 pub struct GhostValidate;
@@ -18,17 +21,13 @@
     fn name(&self) -> &'static str {
         ""
     }
-    fn get_lints(&self) -> rustc_lint::LintVec {
+    fn get_lints(&self) -> LintVec {
         Vec::new()
     }
 }
 
 impl<'tcx> LateLintPass<'tcx> for GhostValidate {
-    fn check_expr(
-        &mut self,
-        cx: &rustc_lint::LateContext<'tcx>,
-        expr: &'tcx rustc_hir::Expr<'tcx>,
-    ) {
+    fn check_expr(&mut self, cx: &LateContext<'tcx>, expr: &'tcx Expr<'tcx>) {
         if !is_ghost_block(cx.tcx, expr.hir_id) {
             return;
         }
@@ -81,38 +80,38 @@
     errors: Vec<(Span, &'static str)>,
 }
 
-impl<'tcx> rustc_hir::intravisit::Visitor<'tcx> for GhostControlFlow {
-    fn visit_expr(&mut self, expr: &'tcx rustc_hir::Expr<'tcx>) -> Self::Result {
+impl<'tcx> Visitor<'tcx> for GhostControlFlow {
+    fn visit_expr(&mut self, expr: &'tcx Expr<'tcx>) -> Self::Result {
         match expr.kind {
-            rustc_hir::ExprKind::Break(dest, _) => {
+            ExprKind::Break(dest, _) => {
                 if !self.loop_labels.contains(&dest.label) {
                     self.errors.push((expr.span, "cannot `break` to an outer loop in ghost code"))
                 }
             }
-            rustc_hir::ExprKind::Continue(dest) => {
+            ExprKind::Continue(dest) => {
                 if !self.loop_labels.contains(&dest.label) {
                     self.errors
                         .push((expr.span, "cannot `continue` to an outer loop in ghost code"))
                 }
             }
-            rustc_hir::ExprKind::Ret { .. } => {
+            ExprKind::Ret { .. } => {
                 self.errors.push((expr.span, "cannot use `return` in ghost code"))
             }
-            rustc_hir::ExprKind::Become { .. } => {
+            ExprKind::Become { .. } => {
                 self.errors.push((expr.span, "cannot use `become` in ghost code"))
             }
-            rustc_hir::ExprKind::Yield { .. } => {
+            ExprKind::Yield { .. } => {
                 self.errors.push((expr.span, "cannot use `yield` in ghost code"))
             }
-            rustc_hir::ExprKind::Loop(_, label, _, _) => {
+            ExprKind::Loop(_, label, _, _) => {
                 self.loop_labels.push(label);
-                rustc_hir::intravisit::walk_expr(self, expr);
+                walk_expr(self, expr);
                 self.loop_labels.pop();
                 return;
             }
             _ => {}
         }
-        rustc_hir::intravisit::walk_expr(self, expr)
+        walk_expr(self, expr)
     }
 }
 
@@ -130,48 +129,21 @@
 impl<'tcx> GhostValidatePlaces<'tcx> {
     fn bound_in_block(&self, place_with_id: &PlaceWithHirId) -> bool {
         match place_with_id.place.base {
-            rustc_hir_typeck::expr_use_visitor::PlaceBase::Rvalue => true,
-            rustc_hir_typeck::expr_use_visitor::PlaceBase::Local(hir_id) => {
-                self.bound_variables.contains(&hir_id)
-            }
-            rustc_hir_typeck::expr_use_visitor::PlaceBase::Upvar(upvar_id) => {
-                self.bound_variables.contains(&upvar_id.var_path.hir_id)
-            }
+            PlaceBase::Rvalue => true,
+            PlaceBase::Local(hir_id) => self.bound_variables.contains(&hir_id),
+            PlaceBase::Upvar(upvar_id) => self.bound_variables.contains(&upvar_id.var_path.hir_id),
             _ => false,
         }
-    }
-}
-
-<<<<<<< HEAD
-    /// Determine if the given type `ty` is a `Ghost`.
-    fn is_ghost(&self, ty: Ty<'tcx>) -> bool {
-        match ty.kind() {
-            rustc_type_ir::TyKind::Adt(containing_type, _) => {
-                let intr = get_intrinsic(self.tcx, containing_type.did());
-                intr == Some(Symbol::intern("ghost")) || intr == Some(Symbol::intern("snapshot"))
-            }
-            _ => false,
-=======
-/// Determine if the given type `ty` is a `Ghost`.
-pub(crate) fn is_ghost_ty_<'tcx>(tcx: TyCtxt<'tcx>, ty: Ty<'tcx>) -> bool {
-    match ty.kind() {
-        rustc_type_ir::TyKind::Adt(containing_type, _) => {
-            is_ghost_ty(tcx, containing_type.did()) || is_snap_ty(tcx, containing_type.did())
->>>>>>> 46c4bce5
-        }
-        _ => false,
     }
 }
 
 fn base_hir_node(place: &PlaceWithHirId) -> Option<HirId> {
     match place.place.base {
-        rustc_hir_typeck::expr_use_visitor::PlaceBase::Rvalue
-        | rustc_hir_typeck::expr_use_visitor::PlaceBase::StaticItem => None,
-        rustc_hir_typeck::expr_use_visitor::PlaceBase::Local(hir_id)
-        | rustc_hir_typeck::expr_use_visitor::PlaceBase::Upvar(rustc_middle::ty::UpvarId {
-            var_path: rustc_middle::ty::UpvarPath { hir_id },
-            closure_expr_id: _,
-        }) => Some(hir_id),
+        PlaceBase::Rvalue | PlaceBase::StaticItem => None,
+        PlaceBase::Local(hir_id)
+        | PlaceBase::Upvar(UpvarId { var_path: UpvarPath { hir_id }, closure_expr_id: _ }) => {
+            Some(hir_id)
+        }
     }
 }
 
@@ -194,11 +166,7 @@
         let base_id = base_hir_node(place_with_id);
         // No need to check for copy types, they cannot appear here
         if self.bound_in_block(place_with_id)
-<<<<<<< HEAD
-            || self.is_ghost(ty)
-=======
-            || is_ghost_ty_(self.tcx, ty)
->>>>>>> 46c4bce5
+            || is_ghost_or_snap(self.tcx, ty)
             || base_id.is_some_and(|id| is_ghost_let(self.tcx, id))
         {
             return;
@@ -223,16 +191,12 @@
         &mut self,
         place_with_id: &PlaceWithHirId<'tcx>,
         diag_expr_id: HirId,
-        bk: rustc_middle::ty::BorrowKind,
+        bk: BorrowKind,
     ) {
         let ty = place_with_id.place.ty();
         if self.bound_in_block(place_with_id)
-<<<<<<< HEAD
-            || self.is_ghost(ty)
-=======
-            || is_ghost_ty_(self.tcx, ty)
->>>>>>> 46c4bce5
-            || bk == rustc_middle::ty::BorrowKind::Immutable
+            || is_ghost_or_snap(self.tcx, ty)
+            || bk == BorrowKind::Immutable
         {
             return;
         }
@@ -241,11 +205,7 @@
 
     fn mutate(&mut self, assignee_place: &PlaceWithHirId<'tcx>, diag_expr_id: HirId) {
         let ty = assignee_place.place.ty();
-<<<<<<< HEAD
-        if self.bound_in_block(assignee_place) || self.is_ghost(ty) {
-=======
-        if self.bound_in_block(assignee_place) || is_ghost_ty_(self.tcx, ty) {
->>>>>>> 46c4bce5
+        if self.bound_in_block(assignee_place) || is_ghost_or_snap(self.tcx, ty) {
             return;
         }
         self.errors.push((diag_expr_id, base_hir_node(assignee_place), true));
@@ -266,7 +226,7 @@
 
     fn bind(&mut self, binding_place: &PlaceWithHirId<'tcx>, _: HirId) {
         let var = match binding_place.place.base {
-            rustc_hir_typeck::expr_use_visitor::PlaceBase::Local(hir_id) => hir_id,
+            PlaceBase::Local(hir_id) => hir_id,
             _ => unreachable!(),
         };
         self.bound_variables.insert(var);
