use crate::{
    backend::ty_inv::is_tyinv_trivial,
    callbacks,
    contracts_items::{
<<<<<<< HEAD
        Intrinsic, gather_intrinsics, get_creusot_item, is_erasure, is_extern_spec, is_logic,
        is_opaque, is_open_inv_param, is_prophetic, opacity_witness_name,
=======
        get_creusot_item, get_inv_function, get_resolve_function, get_resolve_method,
        is_extern_spec, is_logic, is_open_inv_param, is_prophetic, opacity_witness_name,
>>>>>>> 47535010
    },
    metadata::{BinaryMetadata, Metadata, encode_def_ids, get_erasure_required},
    naming::variable_name,
    translation::{
        self,
        external::{
            ExternSpec, extract_erasure_from_child, extract_erasure_from_item,
            extract_extern_specs_from_item,
        },
        fmir,
        pearlite::{self, ScopedTerm},
        specification::{ContractClauses, PreSignature, inherited_extern_spec, pre_sig_of},
        traits::{Refinement, TraitResolved},
    },
    util::{erased_identity_for_item, parent_module},
    validate::AnfBlock,
};
use creusot_args::options::Options;
use indexmap::{IndexMap, IndexSet};
use once_map::unsync::OnceMap;
use rustc_ast::{
    Fn, FnSig, NodeId,
    visit::{FnKind, Visitor, walk_fn},
};
use rustc_borrowck::consumers::BodyWithBorrowckFacts;
use rustc_errors::{Diag, DiagMessage, FatalAbort};
use rustc_hir::{
    HirId,
    def::DefKind,
    def_id::{DefId, LOCAL_CRATE, LocalDefId},
};
use rustc_infer::traits::ObligationCause;
use rustc_macros::{TyDecodable, TyEncodable, TypeFoldable, TypeVisitable};
use rustc_middle::{
    mir::Promoted,
    thir,
    ty::{
        Clause, GenericArg, GenericArgsRef, ParamEnv, Predicate, ResolverAstLowering, Ty, TyCtxt,
        TypingEnv, TypingMode, Visibility,
    },
};
use rustc_span::{DUMMY_SP, Span, Symbol};
use rustc_trait_selection::traits::normalize_param_env_or_error;
use rustc_type_ir::inherent::Ty as _;
use std::{
    cell::{OnceCell, RefCell},
    collections::HashMap,
    ops::Deref,
};
use why3::Ident;

pub(crate) use crate::{backend::clone_map::*, translated_item::*};

macro_rules! queryish {
    ($name:ident, $key:ty, $res:ty, $builder:ident) => {
        pub(crate) fn $name(&self, item: $key) -> &$res {
            self.$name.insert(item, |&item| Box::new(self.$builder(item)))
        }
    };
    ($name:ident, $key:ty, $res:ty, $builder:expr) => {
        pub(crate) fn $name(&self, item: $key) -> &$res {
            self.$name.insert(item, |&item| Box::new(($builder)(self, item)))
        }
    };
}

#[derive(Clone, Copy, PartialEq, Eq, Hash, Debug, TypeVisitable, TypeFoldable)]
pub struct BodyId {
    pub def_id: DefId,
    pub promoted: Option<Promoted>,
}

impl BodyId {
    pub fn local(def_id: LocalDefId) -> Self {
        BodyId { def_id: def_id.to_def_id(), promoted: None }
    }

    pub fn from_def_id(def_id: DefId) -> Self {
        BodyId { def_id, promoted: None }
    }
}

#[derive(Copy, Clone)]
pub(crate) enum Opacity {
    Opaque,
    Transparent(Visibility<DefId>),
}

#[derive(Clone, Copy, Debug, PartialEq, Eq)]
pub enum ItemType {
    Logic { prophetic: bool },
    Program,
    Closure,
    Trait,
    Impl,
    Type,
    AssocTy,
    Constant,
    Variant,
    Unsupported(DefKind),
    Field,
}

impl ItemType {
    pub(crate) fn to_str(self) -> &'static str {
        match self {
            ItemType::Logic { prophetic: false } => "logic function",
            ItemType::Logic { prophetic: true } => "prophetic logic function",
            ItemType::Program => "program function",
            ItemType::Closure => "closure",
            ItemType::Trait => "trait declaration",
            ItemType::Impl => "trait implementation",
            ItemType::Type => "type declaration",
            ItemType::AssocTy => "associated type",
            ItemType::Constant => "constant",
            ItemType::Field => "field",
            ItemType::Unsupported(_) => "[OTHER]",
            ItemType::Variant => "constructor",
        }
    }

    pub(crate) fn can_implement(self, trait_type: Self) -> bool {
        match (self, trait_type) {
            (ItemType::Logic { prophetic: false }, ItemType::Logic { prophetic: true }) => true,
            _ => self == trait_type,
        }
    }
}

pub trait HasTyCtxt<'tcx> {
    fn tcx(&self) -> TyCtxt<'tcx>;

    fn crash_and_error(&self, span: Span, msg: impl Into<DiagMessage>) -> ! {
        // TODO: try to add a code back in
        self.tcx().dcx().span_fatal(span, msg)
    }

    fn fatal_error(&self, span: Span, msg: impl Into<DiagMessage>) -> Diag<'tcx, FatalAbort> {
        // TODO: try to add a code back in
        self.tcx().dcx().struct_span_fatal(span, msg)
    }

    fn error(
        &self,
        span: Span,
        msg: impl Into<DiagMessage>,
    ) -> Diag<'tcx, rustc_errors::ErrorGuaranteed> {
        self.tcx().dcx().struct_span_err(span, msg)
    }

    fn warn(&self, span: Span, msg: impl Into<DiagMessage>) {
        self.tcx().dcx().span_warn(span, msg)
    }

    fn span_bug(&self, span: Span, msg: impl Into<String>) -> ! {
        self.tcx().dcx().span_bug(span, msg.into())
    }
}

impl<'tcx> HasTyCtxt<'tcx> for TyCtxt<'tcx> {
    fn tcx(&self) -> TyCtxt<'tcx> {
        *self
    }
}

pub type Thir<'tcx> = (thir::Thir<'tcx>, thir::ExprId);

// TODO: The state in here should be as opaque as possible...
pub struct TranslationCtx<'tcx> {
    pub tcx: TyCtxt<'tcx>,
    raw_intrinsics: HashMap<Symbol, DefId>,
    pub intrinsic2did: HashMap<Intrinsic, DefId>,
    did2intrinsic: HashMap<DefId, Intrinsic>,
    pub externs: Metadata<'tcx>,
    pub(crate) opts: Options,
    creusot_items: HashMap<Symbol, DefId>,
    local_thir: IndexMap<LocalDefId, Thir<'tcx>>,
    /// This field tracks recursive calls, where we should check that a variant
    /// decreases.
    pub(crate) variant_calls: RefCell<IndexMap<DefId, IndexSet<DefId>>>,
    erasure_required: RefCell<IndexSet<DefId>>,
    extern_specs: HashMap<DefId, ExternSpec<'tcx>>,
    extern_spec_items: HashMap<LocalDefId, DefId>,
    erased_local_defid: HashMap<LocalDefId, Erasure<'tcx>>,
    erasures_to_check: Vec<(LocalDefId, Erasure<'tcx>)>,
    params_open_inv: HashMap<DefId, Vec<usize>>,
    laws: OnceMap<DefId, Box<Vec<DefId>>>,
    fmir_body: OnceMap<BodyId, Box<fmir::Body<'tcx>>>,
    terms: OnceMap<DefId, Box<Option<ScopedTerm<'tcx>>>>,
    trait_impl: OnceMap<DefId, Box<Vec<Refinement<'tcx>>>>,
    sig: OnceMap<DefId, Box<PreSignature<'tcx>>>,
    opacity: OnceMap<DefId, Box<Opacity>>,
    renamer: RefCell<HashMap<HirId, Ident>>,
    pub corenamer: RefCell<HashMap<Ident, HirId>>,
    crate_name: OnceCell<why3::Symbol>,
}

impl<'tcx> Deref for TranslationCtx<'tcx> {
    type Target = TyCtxt<'tcx>;

    fn deref(&self) -> &Self::Target {
        &self.tcx
    }
}

pub(crate) fn gather_params_open_inv(tcx: TyCtxt) -> HashMap<DefId, Vec<usize>> {
    struct VisitFns<'tcx, 'a>(TyCtxt<'tcx>, HashMap<DefId, Vec<usize>>, &'a ResolverAstLowering);
    impl<'a> Visitor<'a> for VisitFns<'_, 'a> {
        fn visit_fn(&mut self, fk: FnKind<'a>, _: Span, node: NodeId) {
            let decl = match fk {
                FnKind::Fn(_, _, Fn { sig: FnSig { decl, .. }, .. }) => decl,
                FnKind::Closure(_, _, decl, _) => decl,
            };
            let mut open_inv_params = vec![];
            for (i, p) in decl.inputs.iter().enumerate() {
                if is_open_inv_param(self.0, p) {
                    open_inv_params.push(i);
                }
            }
            let defid = self.2.node_id_to_def_id[&node].to_def_id();
            assert!(self.1.insert(defid, open_inv_params).is_none());
            walk_fn(self, fk)
        }
    }

    let (resolver, cr) = &*tcx.resolver_for_lowering().borrow();

    let mut visit = VisitFns(tcx, HashMap::new(), resolver);
    visit.visit_crate(cr);
    visit.1
}

impl<'tcx> TranslationCtx<'tcx> {
    pub(crate) fn new(
        tcx: TyCtxt<'tcx>,
        opts: Options,
        local_thir: IndexMap<LocalDefId, Thir<'tcx>>,
        params_open_inv: HashMap<DefId, Vec<usize>>,
    ) -> Self {
        let creusot_items = tcx
            .hir_body_owners()
            .filter_map(|did| {
                let did = did.to_def_id();
                Some((get_creusot_item(tcx, did)?, did))
            })
            .collect();

        let mut externs = Metadata::default();
        externs.load(tcx, &opts.extern_paths);

        let (raw_intrinsics, intrinsic2did, did2intrinsic) = gather_intrinsics(tcx, &externs);

        Self {
            tcx,
            raw_intrinsics,
            intrinsic2did,
            did2intrinsic,
            laws: Default::default(),
            externs,
            terms: Default::default(),
            creusot_items,
            variant_calls: RefCell::new(IndexMap::new()),
            opts,
            local_thir,
            erasure_required: Default::default(),
            extern_specs: Default::default(),
            extern_spec_items: Default::default(),
            erased_local_defid: Default::default(),
            erasures_to_check: Default::default(),
            fmir_body: Default::default(),
            trait_impl: Default::default(),
            sig: Default::default(),
            opacity: Default::default(),
            params_open_inv,
            renamer: Default::default(),
            corenamer: Default::default(),
            crate_name: Default::default(),
        }
    }

    pub(crate) fn intrinsic(&self, did: DefId) -> Intrinsic {
        self.did2intrinsic.get(&did).copied().unwrap_or(Intrinsic::None)
    }

    pub(crate) fn int_ty(&self) -> Ty<'tcx> {
        self.type_of(Intrinsic::Int.get(self)).no_bound_vars().unwrap()
    }

    /// Returns `true` if a call from `caller` to `callee` should be checked to
    /// have decreased a variant.
    pub(crate) fn should_check_variant_decreases(&self, caller: DefId, callee: DefId) -> bool {
        self.variant_calls.borrow().get(&caller).is_some_and(|calls| calls.contains(&callee))
    }

    /// If this returns `None`, there must have been a type error in the body.
    /// Callers can then skip whatever they were doing silently because Creusot will abort in the end (in `after_analysis`).
    pub(crate) fn get_local_thir(
        &self,
        def_id: LocalDefId,
    ) -> Option<&(thir::Thir<'tcx>, thir::ExprId)> {
        self.local_thir.get(&def_id)
    }

    pub(crate) fn erased_thir(&self, def_id: DefId) -> Option<&AnfBlock<'tcx>> {
        self.erasure_required.borrow_mut().insert(def_id);
        self.externs.erased_thir(def_id)
    }

    pub(crate) fn iter_local_thir(
        &self,
    ) -> impl Iterator<Item = (&LocalDefId, &(thir::Thir<'tcx>, thir::ExprId))> {
        self.local_thir.iter()
    }

    queryish!(trait_impl, DefId, Vec<Refinement<'tcx>>, translate_impl);

    queryish!(fmir_body, BodyId, fmir::Body<'tcx>, translation::function::fmir);

    /// Compute the pearlite term associated with `def_id`.
    ///
    /// # Returns
    /// - `None` if `def_id` does not have a body
    /// - `Some(term)` if `def_id` has a body, in this crate or in a dependency.
    pub(crate) fn term<'a>(&'a self, def_id: DefId) -> Option<&'a ScopedTerm<'tcx>> {
        let Some(local_id) = def_id.as_local() else {
            return self.externs.term(def_id);
        };

        self.terms
            .insert(def_id, |_| {
                if self.tcx.hir_maybe_body_owned_by(local_id).is_some() {
                    let (bound, term) = match pearlite::pearlite(self, local_id) {
                        Ok(t) => t,
                        Err(err) => err.abort(self.tcx),
                    };
                    let bound = bound.iter().map(|b| b.0).collect();
                    Box::new(Some(ScopedTerm(
                        bound,
                        pearlite::normalize(self, self.typing_env(def_id), term),
                    )))
                } else {
                    Box::new(None)
                }
            })
            .as_ref()
    }

    pub(crate) fn params_open_inv(&self, def_id: DefId) -> Option<&Vec<usize>> {
        if !def_id.is_local() {
            return self.externs.params_open_inv(def_id);
        }
        self.params_open_inv.get(&def_id)
    }

    queryish!(sig, DefId, PreSignature<'tcx>, (pre_sig_of));

    pub(crate) fn body_with_facts(&self, def_id: LocalDefId) -> &BodyWithBorrowckFacts<'tcx> {
        callbacks::get_body(self.tcx, def_id)
    }

    /// `span` is used for diagnostics.
    pub(crate) fn type_invariant(
        &self,
        typing_env: TypingEnv<'tcx>,
        ty: Ty<'tcx>,
        span: Span,
    ) -> Option<(DefId, GenericArgsRef<'tcx>)> {
        let ty = self.normalize_erasing_regions(typing_env, ty);
        if is_tyinv_trivial(self, typing_env, ty, span) {
            None
        } else {
            let substs = self.mk_args(&[GenericArg::from(ty)]);
            Some((Intrinsic::Inv.get(self), substs))
        }
    }

    pub(crate) fn resolve(
        &self,
        typing_env: TypingEnv<'tcx>,
        ty: Ty<'tcx>,
    ) -> Option<(DefId, GenericArgsRef<'tcx>)> {
        let trait_meth_id = Intrinsic::ResolveMethod.get(self);
        let substs = self.mk_args(&[GenericArg::from(ty)]);

        // Optimization: if we know there is no Resolve instance for this type, then we do not emit
        // a resolve
        if !ty.is_closure()
            && matches!(
                TraitResolved::resolve_item(self.tcx, typing_env, trait_meth_id, substs),
                TraitResolved::NoInstance
            )
        {
            return None;
        }

        Some((Intrinsic::Resolve.get(self), substs))
    }

    queryish!(laws, DefId, [DefId], laws_inner);

    // TODO Make private
    pub(crate) fn extern_spec(&self, def_id: DefId) -> Option<&ExternSpec<'tcx>> {
        self.extern_specs.get(&def_id).or_else(|| self.externs.extern_spec(def_id))
    }

    queryish!(opacity, DefId, Opacity, mk_opacity);

    /// We encodes the opacity of functions using 'witnesses', functions that have the target opacity
    /// set as their *visibility*.
    fn mk_opacity(&self, item: DefId) -> Opacity {
        match self.item_type(item) {
            ItemType::Constant => Opacity::Transparent(Visibility::Public),
            ItemType::Logic { .. } if is_opaque(self.tcx, item) => Opacity::Opaque,
            ItemType::Logic { .. } => {
                let vis = opacity_witness_name(self.tcx, item).map_or_else(
                    || Visibility::Restricted(parent_module(self.tcx, item)),
                    |nm| self.visibility(self.creusot_item(nm).unwrap()),
                );
                Opacity::Transparent(vis)
            }
            _ => unreachable!(),
        }
    }

    /// Checks if `item` is transparent in the scope of `scope`.
    /// This will determine whether the solvers are allowed to unfold the body's definition.
    pub(crate) fn is_transparent_from(&self, item: DefId, mut scope: DefId) -> bool {
        match self.opacity(item) {
            Opacity::Transparent(vis) => vis.is_accessible_from(scope, self.tcx),
            Opacity::Opaque => loop {
                if item == scope {
                    return true;
                }
                if let Some(s) = self.tcx.opt_parent(scope) {
                    scope = s;
                } else {
                    return false;
                }
            },
        }
    }

    fn exported_erased_thir(&mut self) -> Vec<(DefId, AnfBlock<'tcx>)> {
        if self.opts.erasure_check.is_no() {
            return vec![];
        }
        let Some(erasure_check_dir) = &self.opts.erasure_check_dir else { return vec![] };
        let erasure_required = get_erasure_required(self.tcx, erasure_check_dir);
        if erasure_required.is_empty() {
            return vec![];
        }
        self.local_thir
            .iter()
            .filter_map(|(local_id, thir)| {
                if erasure_required.contains(local_id) {
                    let erasure = crate::validate::a_normal_form_for_export(self, *local_id, thir)?;
                    Some((local_id.to_def_id(), erasure))
                } else {
                    None
                }
            })
            .collect()
    }

    /// This must only be called at the end because it will `take` stuff out of `self`.
    pub(crate) fn metadata(mut self) -> BinaryMetadata<'tcx> {
        let erased_thir = self.exported_erased_thir();
        BinaryMetadata::from_parts(
            self.terms,
            self.creusot_items,
            self.raw_intrinsics,
            self.extern_specs,
            self.params_open_inv,
            erased_thir,
            self.erased_local_defid,
        )
    }

    pub(crate) fn creusot_item(&self, name: Symbol) -> Option<DefId> {
        self.creusot_items.get(&name).cloned().or_else(|| self.externs.creusot_item(name))
    }

    pub(crate) fn param_env(&self, def_id: DefId) -> ParamEnv<'tcx> {
        let (id, subst) = inherited_extern_spec(self, def_id)
            .unwrap_or_else(|| (def_id, erased_identity_for_item(self.tcx, def_id)));
        if let Some(es) = self.extern_spec(id) {
            let base_predicates =
                self.tcx.param_env(def_id).caller_bounds().into_iter().map(Clause::as_predicate);
            let additional_predicates = es.predicates_for(self.tcx, subst).into_iter();
            let clauses =
                base_predicates.chain(additional_predicates).map(Predicate::expect_clause);
            let res = ParamEnv::new(self.mk_clauses_from_iter(clauses));
            let res = normalize_param_env_or_error(self.tcx, res, ObligationCause::dummy());
            res
        } else {
            self.tcx.param_env(def_id)
        }
    }

    pub(crate) fn typing_env(&self, def_id: DefId) -> TypingEnv<'tcx> {
        // FIXME: is it correct to pretend we are doing a non-body analysis?
        let param_env = self.param_env(def_id);
        let mode = if self.is_mir_available(def_id) && def_id.is_local() {
            TypingMode::post_borrowck_analysis(self.tcx, def_id.as_local().unwrap())
        } else {
            TypingMode::non_body_analysis()
        };
        TypingEnv { typing_mode: mode, param_env }
    }

    pub(crate) fn has_body(&self, def_id: DefId) -> bool {
        if let Some(local_id) = def_id.as_local() {
            self.tcx.hir_maybe_body_owned_by(local_id).is_some()
        } else {
            match self.item_type(def_id) {
                ItemType::Logic { .. } => self.term(def_id).is_some(),
                _ => false,
            }
        }
    }

    pub(crate) fn load_extern_specs(&mut self) {
        let mut traits_or_impls = Vec::new();

        for (&def_id, thir) in self.local_thir.iter() {
            if is_extern_spec(self.tcx, def_id.to_def_id()) {
                if let Some(container) = self.opt_associated_item(def_id.to_def_id()) {
                    traits_or_impls.push(container.def_id)
                }

                let (i, es) = extract_extern_specs_from_item(self, def_id, thir);

                if self.extern_spec(i).is_some() {
                    self.crash_and_error(
                        self.def_span(def_id),
                        format!("duplicate extern specification for {}", self.def_path_str(i)),
                    );
                };

                let _ = self.extern_specs.insert(i, es);

                self.extern_spec_items.insert(def_id, i);
            }
        }

        for def_id in traits_or_impls {
            let mut additional_predicates: Vec<_> = Vec::new();
            for item in self.associated_items(def_id).in_definition_order() {
                additional_predicates
                    .extend(self.extern_spec(item.def_id).unwrap().additional_predicates.clone());
            }
            // let additional_predicates = self.arena.alloc_slice(&additional_predicates);
            // let additional_predicates = rustc_middle::ty::GenericPredicates { parent: None, predicates: additional_predicates };

            self.extern_specs.insert(
                def_id,
                ExternSpec {
                    contract: ContractClauses::new(),
                    subst: erased_identity_for_item(self.tcx, def_id),
                    inputs: Box::new([]),
                    output: Ty::new_bool(self.tcx), // dummy
                    additional_predicates,
                },
            );
        }
    }

    pub(crate) fn load_erasures(&mut self) {
        for (&def_id, thir) in self.local_thir.iter() {
            let Some((eraser, erasure, to_check)) = extract_erasure_from_item(self, def_id, thir)
            else {
                continue;
            };
            self.erased_local_defid.insert(eraser, erasure);
            if let Some(to_check) = to_check {
                self.erasures_to_check.push((eraser, to_check));
            }
        }
        if self.erasures_to_check.is_empty() {
            return;
        }
        for (&def_id, _) in self.local_thir.iter() {
            if let Some(erasure) = extract_erasure_from_child(self, def_id) {
                self.erased_local_defid.insert(def_id, erasure.clone());
                self.erasures_to_check.push((def_id, erasure));
            }
        }
    }

    pub(crate) fn iter_erasures_to_check(
        &self,
    ) -> impl Iterator<Item = &(LocalDefId, Erasure<'tcx>)> {
        self.erasures_to_check.iter()
    }

    pub(crate) fn write_erasure_required(&self) {
        if !self.opts.should_output {
            // Skip if this is not a primary package
            return;
        }
        let Some(erasure_check_dir) = &self.opts.erasure_check_dir else {
            return;
        };
        let path = erasure_check_dir.join(self.tcx.crate_name(LOCAL_CRATE).as_str());
        let erasure_required = self.erasure_required.borrow();
        if erasure_required.is_empty() {
            let _ = std::fs::remove_file(path);
            return;
        }
        std::fs::create_dir_all(erasure_check_dir)
            .and_then(|_| encode_def_ids(self.tcx, &path, erasure_required.iter()))
            .unwrap_or_else(|e| {
                self.crash_and_error(DUMMY_SP, format!("could not write {}: {}", path.display(), e))
            });
    }

    pub(crate) fn item_type(&self, def_id: DefId) -> ItemType {
        match self.tcx.def_kind(def_id) {
            DefKind::Trait => ItemType::Trait,
            DefKind::Impl { .. } => ItemType::Impl,
            DefKind::Fn | DefKind::AssocFn => {
                if is_logic(self.tcx, def_id) {
                    ItemType::Logic { prophetic: is_prophetic(self.tcx, def_id) }
                } else {
                    ItemType::Program
                }
            }
            DefKind::AssocConst | DefKind::Const | DefKind::InlineConst | DefKind::ConstParam => {
                ItemType::Constant
            }
            DefKind::Closure => ItemType::Closure,
            DefKind::Struct | DefKind::Enum | DefKind::Union => ItemType::Type,
            DefKind::AssocTy => ItemType::AssocTy,
            DefKind::Field => ItemType::Field,
            DefKind::Variant => ItemType::Variant,
            dk => ItemType::Unsupported(dk),
        }
    }

    pub(crate) fn rename(&self, ident: HirId) -> Ident {
        *self.renamer.borrow_mut().entry(ident).or_insert_with(|| {
            let r = Ident::fresh(self.crate_name(), variable_name(self.hir_name(ident).as_str()));
            self.corenamer.borrow_mut().insert(r, ident);
            r
        })
    }

    pub(crate) fn crate_name(&self) -> why3::Symbol {
        *self.crate_name.get_or_init(|| crate_name(self.tcx))
    }

    pub(crate) fn erasure(&self, def_id: DefId) -> Option<&Erasure<'tcx>> {
        match def_id.as_local() {
            Some(local) => self.erased_local_defid.get(&local),
            None => self.externs.erasure(def_id),
        }
    }
}

impl<'tcx> HasTyCtxt<'tcx> for TranslationCtx<'tcx> {
    fn tcx(&self) -> TyCtxt<'tcx> {
        self.tcx
    }
}

pub fn crate_name(tcx: TyCtxt) -> why3::Symbol {
    tcx.crate_name(LOCAL_CRATE).as_str().into()
}

#[derive(Clone, Debug, TyDecodable, TyEncodable)]
pub struct Erasure<'tcx> {
    /// `DefId` of the trait method or standalone `fn` item
    /// For `#[erasure]` checking of calling functions.
    pub def: (DefId, GenericArgsRef<'tcx>),
    /// `true` for ghost arguments to erase
    pub erase_args: Vec<bool>,
}<|MERGE_RESOLUTION|>--- conflicted
+++ resolved
@@ -2,13 +2,8 @@
     backend::ty_inv::is_tyinv_trivial,
     callbacks,
     contracts_items::{
-<<<<<<< HEAD
-        Intrinsic, gather_intrinsics, get_creusot_item, is_erasure, is_extern_spec, is_logic,
-        is_opaque, is_open_inv_param, is_prophetic, opacity_witness_name,
-=======
-        get_creusot_item, get_inv_function, get_resolve_function, get_resolve_method,
-        is_extern_spec, is_logic, is_open_inv_param, is_prophetic, opacity_witness_name,
->>>>>>> 47535010
+        Intrinsic, gather_intrinsics, get_creusot_item, is_extern_spec, is_logic, is_opaque,
+        is_open_inv_param, is_prophetic, opacity_witness_name,
     },
     metadata::{BinaryMetadata, Metadata, encode_def_ids, get_erasure_required},
     naming::variable_name,
