--- conflicted
+++ resolved
@@ -20,16 +20,12 @@
         signature::lower_program_sig,
         term::{lower_pure, unsupported_cast},
         ty::{
-            constructor, floatty_to_prelude, int_ty, ity_to_prelude, translate_ty, ty_to_prelude,
+            constructor, floatty_to_prelude, int, ity_to_prelude, translate_ty, ty_to_prelude,
             uty_to_prelude,
         },
         wto::{Component, weak_topological_order},
     },
-<<<<<<< HEAD
     contracts_items::Intrinsic,
-=======
-    contracts_items::{get_inv_function, get_namespace_ty, get_wf_relation},
->>>>>>> 46c4bce5
     ctx::{BodyId, Dependencies, HasTyCtxt as _, ItemType},
     naming::name,
     translated_item::FileModule,
@@ -175,12 +171,8 @@
     let mut body = why_body(ctx, names, body_id, None, &args, inner_return, &mut recursive_calls);
     let (mut sig, variant) = {
         let typing_env = names.typing_env();
-<<<<<<< HEAD
         let mut pre_sig = sig.clone().normalize(ctx, typing_env);
-=======
-        let mut pre_sig = sig.clone().normalize(ctx.tcx, typing_env);
         let variant = pre_sig.contract.variant.clone();
->>>>>>> 46c4bce5
         pre_sig.add_type_invariant_spec(ctx, def_id, typing_env);
         (lower_program_sig(ctx, names, name, pre_sig, def_id, outer_return), variant)
     };
@@ -202,7 +194,7 @@
         // ```
         let variant = {
             let subst = ctx.tcx.mk_args(&[variant_expr.ty.into()]);
-            let wf_relation = get_wf_relation(ctx.tcx);
+            let wf_relation = Intrinsic::WellFoundedRelation.get(ctx);
             let typing_env = ctx.typing_env(body_id.def_id);
             let (wf_relation, subst) =
                 TraitResolved::resolve_item(ctx.tcx, typing_env, wf_relation, subst)
@@ -400,23 +392,23 @@
 
     let block = body.blocks.shift_remove(&head).unwrap();
     let variant = block.variant.clone().map(|variant| {
-        let wf_relation = get_wf_relation(lower.ctx.tcx);
-        let typing_env = lower.ctx.typing_env(lower.def_id);
-        assert_eq!(GenericArgs::identity_for_item(lower.ctx.tcx, wf_relation).len(), 1); // sanity check
-        let subst = lower.ctx.tcx.mk_args(&[variant.term.ty.into()]);
+        let wf_relation = Intrinsic::WellFoundedRelation.get(ctx);
+        let typing_env = ctx.typing_env(lower.def_id);
+        assert_eq!(GenericArgs::identity_for_item(ctx.tcx, wf_relation).len(), 1); // sanity check
+        let subst = ctx.tcx.mk_args(&[variant.term.ty.into()]);
 
         let (wf_relation, subst) =
-            TraitResolved::resolve_item(lower.ctx.tcx, typing_env, wf_relation, subst)
+            TraitResolved::resolve_item(ctx.tcx, typing_env, wf_relation, subst)
                 .to_opt(wf_relation, subst)
                 .expect("The `WellFounded` trait should be implemented in this context");
         let variant_decreases = pearlite::Term::call_no_normalize(
-            lower.ctx.tcx,
+            ctx.tcx,
             wf_relation,
             subst,
             [pearlite::Term::var(variant.old_name, variant.term.ty), variant.term.clone()],
         );
 
-        lower_pure(lower.ctx, lower.names, &variant_decreases)
+        lower_pure(ctx, lower.names, &variant_decreases)
             .with_attr(Attribute::Attr("expl:loop variant".to_string()))
     });
     let mut block = block.into_why(&lower, recursive_calls, head);
@@ -867,7 +859,7 @@
                     Arg::Ty(lower.ty(e.ty(lower.ctx.tcx, lower.locals))),
                     Arg::Term(len.into_why(lower, istmts)),
                     Arg::Term(Exp::Lam(
-                        [Binder::wild(int_ty(lower.ctx, lower.names))].into(),
+                        [Binder::wild(int(lower.ctx, lower.names))].into(),
                         e.into_why(lower, istmts).boxed(),
                     )),
                 ];
