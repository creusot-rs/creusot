<<<<<<< HEAD
use self::ty::{concret_intty, concret_uintty};

use super::{
    clone_map::PreludeModule,
    is_trusted_function,
    place::rplace_to_expr,
    signature::signature_of,
    term::{lower_pat, lower_pure},
    ty::{destructor, int_ty},
    NameSupply, Namer, Why3Generator,
};
=======
>>>>>>> d2f7c922
use crate::{
    backend::{
        clone_map::PreludeModule,
        dependency::Dependency,
        is_trusted_function,
        optimization::{self, infer_proph_invariants},
        place::{self, rplace_to_expr},
        signature::signature_of,
        term::{lower_pat, lower_pure},
        ty::{self, constructor, int_ty, translate_ty},
        wto::{weak_topological_order, Component},
        NameSupply, Namer, Why3Generator,
    },
    contracts_items::is_ghost_closure,
    ctx::{BodyId, Dependencies},
    fmir::{self, Body, BorrowKind, Operand, TrivialInv},
    naming::ident_of,
    pearlite::{self, PointerKind},
    translated_item::FileModule,
    translation::fmir::{Block, Branches, LocalDecls, Place, RValue, Statement, Terminator},
};

use petgraph::graphmap::DiGraphMap;
use rustc_ast::Mutability;
use rustc_hir::{
    def::DefKind,
    def_id::{DefId, LocalDefId},
    Safety,
};
use rustc_middle::{
    mir::{self, tcx::PlaceTy, BasicBlock, BinOp, ProjectionElem, UnOp, START_BLOCK},
    ty::{AdtDef, GenericArgsRef, Ty, TyCtxt, TyKind},
};
use rustc_span::{Symbol, DUMMY_SP};
use rustc_target::abi::VariantIdx;
use rustc_type_ir::{FloatTy, IntTy, UintTy};
use rustc_target::spec::HasTargetSpec;
use std::{cell::RefCell, fmt::Debug};
use why3::{
    coma::{self, Arg, Defn, Expr, Param, Term},
    declaration::{
        Attribute, Condition, Contract, Decl, Meta, MetaArg, MetaIdent, Module, Signature,
    },
    exp::{Binder, Constant, Exp, Pattern},
    ty::Type,
    Ident, QName,
};

pub(crate) fn translate_function<'tcx, 'sess>(
    ctx: &mut Why3Generator<'tcx>,
    def_id: DefId,
) -> Option<FileModule> {
    let mut names = Dependencies::new(ctx, def_id);

    if !def_id.is_local() || !ctx.has_body(def_id) || is_trusted_function(ctx.tcx, def_id) {
        return None;
    }

    let name = names.value(names.self_id, names.self_subst).as_ident();
    let body = Decl::Coma(to_why(ctx, &mut names, name, BodyId::new(def_id.expect_local(), None)));

    let mut decls = names.provide_deps(ctx);
    decls.push(Decl::Meta(Meta {
        name: MetaIdent::String("compute_max_steps".into()),
        args: vec![MetaArg::Integer(1_000_000)],
    }));
    decls.push(body);

    let attrs = Vec::from_iter(ctx.span_attr(ctx.def_span(def_id)));
    let meta = ctx.display_impl_of(def_id);
    let path = ctx.module_path(def_id);
    let name = path.why3_ident();
    Some(FileModule { path, modl: Module { name, decls, attrs, meta } })
}

pub fn val<'tcx>(_: &mut Why3Generator<'tcx>, sig: Signature) -> Decl {
    let params = sig
        .args
        .into_iter()
        .flat_map(|b| b.var_type_pairs())
        .map(|(v, ty)| Param::Term(v, ty))
        .chain([Param::Cont(
            "return".into(),
            Vec::new(),
            vec![Param::Term("ret".into(), sig.retty.clone().unwrap())],
        )])
        .collect();

    use coma::*;
    let requires = sig.contract.requires.into_iter().map(Condition::labelled_exp);
    let body = requires.rfold(Expr::Any, |acc, cond| Expr::Assert(Box::new(cond), Box::new(acc)));

    let mut postcond = Expr::Symbol("return".into()).app(vec![Arg::Term(Exp::var("result"))]);
    postcond = Expr::BlackBox(Box::new(postcond));
    let ensures = sig.contract.ensures.into_iter().map(Condition::unlabelled_exp);
    postcond = ensures.rfold(postcond, |acc, cond| Expr::Assert(Box::new(cond), Box::new(acc)));

    let body = Expr::Defn(
        Box::new(body),
        false,
        vec![Defn {
            name: "return".into(),
            writes: Vec::new(),
            params: vec![Param::Term("result".into(), sig.retty.clone().unwrap())],
            body: postcond,
        }],
    );
    why3::declaration::Decl::Coma(Defn { name: sig.name, writes: Vec::new(), params, body })
}

// TODO: move to a more "central" location
pub(crate) fn node_graph(x: &Body) -> petgraph::graphmap::DiGraphMap<BasicBlock, ()> {
    let mut graph = DiGraphMap::default();
    for (bb, data) in &x.blocks {
        graph.add_node(*bb);
        for tgt in data.terminator.targets() {
            graph.add_edge(*bb, tgt, ());
        }
    }

    graph
}

pub fn to_why<'tcx, N: Namer<'tcx>>(
    ctx: &mut Why3Generator<'tcx>,
    names: &mut N,
    name: Ident,
    body_id: BodyId,
) -> coma::Defn {
    let mut body = ctx.fmir_body(body_id).clone();

    let usage = optimization::gather_usage(&body);
    optimization::simplify_fmir(usage, &mut body);

    let wto = weak_topological_order(&node_graph(&body), START_BLOCK);
    infer_proph_invariants(ctx, &mut body);

    let blocks: Vec<Defn> = wto
        .into_iter()
        .map(|c| component_to_defn(&mut body, ctx, names, body_id.def_id, c))
        .collect();
    let ret = body.locals.first().map(|(_, decl)| decl.clone());

    let vars: Vec<_> = body
        .locals
        .into_iter()
        .map(|(id, decl)| {
            let ty = ty::translate_ty(ctx, names, decl.span, decl.ty);

            let init = if decl.arg {
                Exp::var(Ident::build(id.as_str()))
            } else {
                names.import_prelude_module(PreludeModule::Intrinsic);
                Exp::var("any_l").app_to(Exp::Tuple(Vec::new()))
            };
            coma::Var(Ident::build(id.as_str()), ty.clone(), init, coma::IsRef::Ref)
        })
        .collect();

    let sig = if body_id.promoted.is_none() {
        signature_of(ctx, names, name, body_id.def_id())
    } else {
        let ret = ret.unwrap();
        Signature {
            name,
            trigger: None,
            attrs: vec![],
            retty: Some(ty::translate_ty(ctx, names, ret.span, ret.ty)),
            args: vec![],
            contract: Contract::default(),
        }
    };
    let mut body = Expr::Defn(Box::new(Expr::Symbol("bb0".into())), true, blocks);

    let mut postcond = Expr::Symbol("return".into()).app(vec![Arg::Term(Exp::var("result"))]);

    if body_id.promoted.is_none() && !is_ghost_closure(ctx.tcx, body_id.def_id()) {
        postcond = Expr::BlackBox(Box::new(postcond));
    }
    let ensures = sig.contract.ensures.into_iter().map(Condition::labelled_exp);
    postcond = ensures.rfold(postcond, |acc, cond| Expr::Assert(Box::new(cond), Box::new(acc)));

    if body_id.promoted.is_none() && !is_ghost_closure(ctx.tcx, body_id.def_id()) {
        body = Expr::BlackBox(Box::new(body))
    };

    body = Expr::Let(Box::new(body), vars);

    body = Expr::Defn(
        Box::new(body),
        false,
        vec![Defn {
            name: "return".into(),
            writes: Vec::new(),
            params: vec![Param::Term("result".into(), sig.retty.clone().unwrap())],
            body: postcond,
        }],
    );

    let requires = sig.contract.requires.into_iter().map(Condition::labelled_exp);
    body = requires.rfold(body, |acc, req| Expr::Assert(Box::new(req), Box::new(acc)));

    let params = sig
        .args
        .into_iter()
        .flat_map(|b| b.var_type_pairs())
        .map(|(v, ty)| Param::Term(v, ty))
        .chain([Param::Cont(
            "return".into(),
            Vec::new(),
            vec![Param::Term("ret".into(), sig.retty.unwrap())],
        )])
        .collect();
    coma::Defn { name: sig.name, writes: Vec::new(), params, body }
}

fn component_to_defn<'tcx, N: Namer<'tcx>>(
    body: &mut Body<'tcx>,
    ctx: &mut Why3Generator<'tcx>,
    names: &mut N,
    def_id: LocalDefId,
    c: Component<BasicBlock>,
) -> coma::Defn {
    let mut lower =
        LoweringState { ctx, names, locals: &body.locals, name_supply: Default::default(), def_id };
    let (head, tl) = match c {
        Component::Vertex(v) => {
            let block = body.blocks.remove(&v).unwrap();
            return block.to_why(&mut lower, v);
        }
        Component::Component(v, tls) => (v, tls),
    };

    let block = body.blocks.remove(&head).unwrap();
    let mut block = block.to_why(&mut lower, head);

    let defns = tl.into_iter().map(|id| component_to_defn(body, ctx, names, def_id, id)).collect();

    if !block.body.is_guarded() {
        block.body = Expr::BlackBox(Box::new(block.body));
    }

    let inner = Expr::Defn(Box::new(block.body), true, defns);
    block.body = Expr::Defn(
        Box::new(Expr::Symbol(block.name.clone().into())),
        true,
        vec![Defn::simple(block.name.clone(), inner)],
    );
    block
}

pub(crate) struct LoweringState<'a, 'tcx, N: Namer<'tcx>> {
    pub(super) ctx: &'a mut Why3Generator<'tcx>,
    pub(super) names: &'a mut N,
    pub(super) locals: &'a LocalDecls<'tcx>,
    pub(super) name_supply: NameSupply,
    pub(super) def_id: LocalDefId,
}

impl<'a, 'tcx, N: Namer<'tcx>> LoweringState<'a, 'tcx, N> {
    pub(super) fn ty(&mut self, ty: Ty<'tcx>) -> Type {
        translate_ty(self.ctx, self.names, DUMMY_SP, ty)
    }

    fn assignment(&mut self, lhs: &Place<'tcx>, rhs: Term, istmts: &mut Vec<IntermediateStmt>) {
        place::create_assign_inner(self, lhs, rhs, istmts)
    }

    fn reset_names(&mut self) {}

    pub(super) fn fresh_sym_from(&mut self, base: impl AsRef<str>) -> Symbol {
        self.name_supply.freshen(Symbol::intern(base.as_ref()))
    }

    pub(super) fn fresh_from(&mut self, base: impl AsRef<str>) -> Ident {
        self.fresh_sym_from(base).to_string().into()
    }
}

impl<'tcx> Operand<'tcx> {
    pub(crate) fn to_why<N: Namer<'tcx>>(
        self,
        lower: &mut LoweringState<'_, 'tcx, N>,
        istmts: &mut Vec<IntermediateStmt>,
    ) -> Exp {
        match self {
            Operand::Move(pl) => rplace_to_expr(lower, &pl, istmts),
            Operand::Copy(pl) => rplace_to_expr(lower, &pl, istmts),
            Operand::Constant(c) => lower_pure(lower.ctx, lower.names, &c),
            Operand::Promoted(pid, ty) => {
                let promoted = Expr::Symbol(lower.names.promoted(lower.def_id, pid));
                let var: Ident = Ident::build(&format!("pr{}", pid.as_usize()));
                istmts.push(IntermediateStmt::call(var.clone(), lower.ty(ty), promoted, vec![]));

                Exp::var(var)
            }
        }
    }
}

impl<'tcx> RValue<'tcx> {
    pub(crate) fn to_why<N: Namer<'tcx>>(
        self,
        lower: &mut LoweringState<'_, 'tcx, N>,
        ty: Ty<'tcx>,
        istmts: &mut Vec<IntermediateStmt>,
    ) -> Exp {
        let e = match self {
            RValue::Operand(op) => op.to_why(lower, istmts),
            RValue::BinOp(BinOp::BitAnd, l, r) if l.ty(lower.ctx.tcx, lower.locals).is_bool() => {
                l.to_why(lower, istmts).lazy_and(r.to_why(lower, istmts))
            }
            RValue::BinOp(BinOp::Eq, l, r) if l.ty(lower.ctx.tcx, lower.locals).is_bool() => {
                lower.names.import_prelude_module(PreludeModule::Bool);

                Exp::qvar(QName::from_string("Bool.eq"))
                    .app(vec![l.to_why(lower, istmts), r.to_why(lower, istmts)])
            }
            RValue::BinOp(BinOp::Ne, l, r) if l.ty(lower.ctx.tcx, lower.locals).is_bool() => {
                lower.names.import_prelude_module(PreludeModule::Bool);

                Exp::qvar(QName::from_string("Bool.ne"))
                    .app(vec![l.to_why(lower, istmts), r.to_why(lower, istmts)])
            }
            RValue::BinOp(op, l, r) => {
                let l_ty = l.ty(lower.ctx.tcx, lower.locals);
                
                let fname = binop_to_binop(lower.names, l_ty, op);
                let call = coma::Expr::Symbol(fname);

                // some operator need to convert the right operand
                let r = match op {
                    // right operand must be converted to integer
                    BinOp::Shl | BinOp::ShlUnchecked | BinOp::Shr | BinOp::ShrUnchecked => {
                        let r_ty = r.ty(lower.ctx.tcx, lower.locals);

                        // rust allows shifting by a value of any integer type
                        // so we need to import the prelude for the right operand
                        let prelude: PreludeModule = match r_ty.kind() {
                            TyKind::Int(ity) => int_to_prelude(concret_intty(*ity, lower.names.tcx().target_spec().pointer_width)),
                            TyKind::Uint(uty) => uint_to_prelude(concret_uintty(*uty, lower.names.tcx().target_spec().pointer_width)),
                            _ => unreachable!("right operande, non-integer type for binary operation {op:?} {ty:?}"),
                        };
                        lower.names.import_prelude_module(prelude); 

                        // convert the right operand to an logical integer
                        let mut module = prelude.qname();
                        module.push_ident("to_int");
                        module = module.without_search_path();

                        // build the expression for this convertion
                        Exp::qvar(module).app_to(r.to_why(lower, istmts))
                    }
                    _ => r.to_why(lower, istmts)
                };

                let args =
                    vec![Arg::Term(l.to_why(lower, istmts)), Arg::Term(r)];
                istmts.extend([IntermediateStmt::call("_ret'".into(), lower.ty(ty), call, args)]);
                // let ty = l.ty(lower.ctx.tcx, locals);
                // // Hack
                // translate_ty(ctx, names, DUMMY_SP, ty);

                Exp::var("_ret'")
                // let op_ty = l.ty(ctx.tcx, locals);
                // // Hack
                // translate_ty(ctx, names, DUMMY_SP, op_ty);
            }
            RValue::UnaryOp(UnOp::Not, arg) => {
                let a_ty = arg.ty(lower.ctx.tcx, lower.locals);
                match a_ty.kind() {
                    TyKind::Bool => arg.to_why(lower, istmts).not(),
                    TyKind::Int(_) | TyKind::Uint(_) => {
                        let prelude: PreludeModule = match a_ty.kind() {
                            TyKind::Int(ity) => int_to_prelude(concret_intty(*ity, lower.names.tcx().target_spec().pointer_width)),
                            TyKind::Uint(uty) => uint_to_prelude(concret_uintty(*uty, lower.names.tcx().target_spec().pointer_width)),
                            _ => unreachable!("this is not an executable path {ty:?}"),
                        };

                        lower.names.import_prelude_module(prelude);
                        let mut module = prelude.qname();
                        module.push_ident("bw_not");
                        let fname = module.without_search_path();
                        let call = coma::Expr::Symbol(fname);
                        let args = vec![Arg::Term(arg.to_why(lower, istmts))];
                        istmts.push(IntermediateStmt::call("_ret'".into(), lower.ty(ty), call, args));
                        Exp::var("_ret'")
                    }
                    _ => unreachable!("the not operator is not supported for {ty:?}"),
                }
            },
            RValue::UnaryOp(UnOp::Neg, arg) => {
                let prelude: PreludeModule = match ty.kind() {
<<<<<<< HEAD
                    TyKind::Int(ity) => int_to_prelude(concret_intty(*ity, lower.names.tcx().target_spec().pointer_width)),
                    TyKind::Uint(uty) => uint_to_prelude(concret_uintty(*uty, lower.names.tcx().target_spec().pointer_width)),
                    TyKind::Float(FloatTy::F32) => PreludeModule::Float32,
                    TyKind::Float(FloatTy::F64) => PreludeModule::Float64,
=======
                    TyKind::Int(ity) => int_to_prelude(*ity),
                    TyKind::Uint(uty) => uint_to_prelude(*uty),
                    TyKind::Float(fty) => floatty_to_prelude(*fty),
>>>>>>> d2f7c922
                    TyKind::Bool => PreludeModule::Bool,
                    _ => unreachable!("non-primitive type for negation {ty:?}"),
                };

                lower.names.import_prelude_module(prelude);
                let mut module = prelude.qname();
                module = module.without_search_path();
                module.push_ident("neg");

                let id: Ident = "_ret".into();
                let ty = lower.ty(ty);
                let arg = arg.to_why(lower, istmts);
                istmts.push(IntermediateStmt::call(
                    id.clone(),
                    ty,
                    Expr::Symbol(module),
                    vec![Arg::Term(arg)],
                ));

                Exp::var(id)
            }
            RValue::Constructor(id, subst, args) => {
                if lower.ctx.def_kind(id) == DefKind::Closure {
                    lower.names.insert(Dependency::Item(id, subst));
                }
                let args = args.into_iter().map(|a| a.to_why(lower, istmts)).collect();
                constructor(lower.names, args, id, subst)
            }
            RValue::Tuple(f) => {
                Exp::Tuple(f.into_iter().map(|f| f.to_why(lower, istmts)).collect())
            }
            RValue::Cast(e, source, target) => {
                let bv256_ty = Type::TConstructor(QName::from_string("BV256.t"));

                let to_fname = match source.kind() {
                    TyKind::Int(ity) => {
<<<<<<< HEAD
                        let ity = concret_intty(*ity, lower.names.tcx().target_spec().pointer_width);
                        lower.names.import_prelude_module(int_to_prelude(ity));
                        int_to_bv256(ity)
                    }
                    TyKind::Uint(uty) => {
                        let uty = concret_uintty(*uty, lower.names.tcx().target_spec().pointer_width);
                        lower.names.import_prelude_module(uint_to_prelude(uty));
                        uint_to_bv256(uty)
=======
                        lower.names.import_prelude_module(int_to_prelude(*ity));
                        int_to_int(*ity)
                    }
                    TyKind::Uint(uty) => {
                        lower.names.import_prelude_module(uint_to_prelude(*uty));
                        uint_to_int(*uty)
                    }
                    TyKind::Bool => {
                        lower.names.import_prelude_module(PreludeModule::Bool);
                        Exp::qvar(QName::from_string("Bool.to_int"))
>>>>>>> d2f7c922
                    }
                    // Laurent Todo: remettre le cast bool operationnelle
                    // TyKind::Bool => {
                    //     lower.names.import_prelude_module(PreludeModule::Bool);
                    //     Exp::qvar(QName::from_string("Bool.to_int").unwrap())
                    // }
                    _ => lower
                        .ctx
                        .crash_and_error(DUMMY_SP, "Non integral casts are currently unsupported"),
                };

<<<<<<< HEAD
                // convert source to BV256.t
                let to_ret_id: Ident = "_ret_to".into();
                let to_arg = Arg::Term(e.to_why(lower, istmts));
                istmts.push(IntermediateStmt::call(
                    to_ret_id.clone(),
                    bv256_ty.clone(),
                    Expr::Symbol(to_fname),
                    vec![to_arg],
                ));
    
                // convert BV256.t to target
                let of_ret_id: Ident = "_ret_from".into();
                let of_fname = match target.kind() {
                    TyKind::Int(ity) => int_from_bv256(concret_intty(*ity, lower.names.tcx().target_spec().pointer_width)),
                    TyKind::Uint(uty) => uint_from_bv256(concret_uintty(*uty, lower.names.tcx().target_spec().pointer_width)),
                    // Laurent Todo: remettre le char bool operationnelle
                    // TyKind::Char => {
                    //     lower.names.import_prelude_module(PreludeModule::Char);
                    //     QName::from_string("Char.chr").unwrap()
                    // }
=======
                let from_int = match target.kind() {
                    TyKind::Int(ity) => int_from_int(*ity),
                    TyKind::Uint(uty) => uint_from_int(*uty),
                    TyKind::Char => {
                        lower.names.import_prelude_module(PreludeModule::Char);
                        QName::from_string("Char.chr")
                    }
>>>>>>> d2f7c922
                    _ => lower
                        .ctx
                        .crash_and_error(DUMMY_SP, "Non integral casts are currently unsupported"),
                };

                // create final statement
                istmts.extend([IntermediateStmt::call(of_ret_id.clone(), lower.ty(ty), Expr::Symbol(of_fname), vec![Arg::Term(Term::Var(to_ret_id))])]);
                Exp::var(of_ret_id)
            }
            RValue::Len(pl) => {
                let len_call =
                    Exp::qvar(QName::from_string("Slice.length")).app_to(pl.to_why(lower, istmts));
                len_call
            }
            RValue::Array(fields) => {
                let id = Ident::build("__arr_temp");
                let ty = lower.ty(ty);

                let len = fields.len();

                let arr_var = Exp::var(id.clone());
                let arr_elts =
                    Exp::RecField { record: Box::new(arr_var.clone()), label: "elts".into() };

                istmts.push(IntermediateStmt::Any(id.clone(), ty.clone()));
                let mut assumptions = fields
                    .into_iter()
                    .enumerate()
                    .map(|(ix, f)| {
                        Exp::qvar(QName::from_string("Seq.get"))
                            .app(vec![
                                arr_elts.clone(),
                                Exp::Const(Constant::Int(ix as i128, None)),
                            ])
                            .eq(f.to_why(lower, istmts))
                    })
                    .chain([Exp::qvar(QName::from_string("Seq.length"))
                        .app_to(arr_elts.clone())
                        .eq(Exp::Const(Constant::Int(len as i128, None)))])
                    .reduce(Exp::log_and)
                    .expect("array literal missing assumption");
                assumptions.reassociate();

                istmts.push(IntermediateStmt::Assume(assumptions));
                Exp::var(id)
            }
            RValue::Repeat(e, len) => {
                let slice_create = QName::from_string("Slice.create");
                let param_ty = lower.ty(e.ty(lower.ctx.tcx, lower.locals));
                let args = vec![
                    Arg::Ty(param_ty),
                    Arg::Term(len.to_why(lower, istmts)),
                    Arg::Term(Exp::Abs(
                        vec![Binder::wild(int_ty(lower.ctx, lower.names))],
                        Box::new(e.to_why(lower, istmts)),
                    )),
                ];

                istmts.push(IntermediateStmt::call(
                    "_res".into(),
                    lower.ty(ty),
                    Expr::Symbol(slice_create),
                    args,
                ));

                Exp::var("_res")
            }
            RValue::Ghost(t) => lower_pure(lower.ctx, lower.names, &t),
            RValue::Borrow(_, _, _) => unreachable!(), // Handled in Statement::to_why
            RValue::UnaryOp(UnOp::PtrMetadata, _) => todo!(),
        };

        e
    }
}

impl<'tcx> Terminator<'tcx> {
    pub(crate) fn retarget(&mut self, from: BasicBlock, to: BasicBlock) {
        match self {
            Terminator::Goto(bb) => {
                if *bb == from {
                    *bb = to
                };
            }
            Terminator::Switch(_, brs) => match brs {
                Branches::Int(brs, def) => {
                    if *def == from {
                        *def = to
                    };
                    for (_, bb) in brs {
                        if *bb == from {
                            *bb = to
                        }
                    }
                }
                Branches::Uint(brs, def) => {
                    if *def == from {
                        *def = to
                    };
                    for (_, bb) in brs {
                        if *bb == from {
                            *bb = to
                        }
                    }
                }
                Branches::Constructor(_, _, brs, def) => {
                    if *def == Some(from) {
                        *def = Some(to)
                    };
                    for (_, bb) in brs {
                        if *bb == from {
                            *bb = to
                        }
                    }
                }
                Branches::Bool(bb1, bb2) => {
                    if *bb1 == from {
                        *bb1 = to
                    };
                    if *bb2 == from {
                        *bb2 = to;
                    }
                }
            },
            Terminator::Return => {}
            Terminator::Abort(_) => {}
        }
    }

    pub(crate) fn to_why<N: Namer<'tcx>>(
        self,
        lower: &mut LoweringState<'_, 'tcx, N>,
    ) -> (Vec<IntermediateStmt>, coma::Expr) {
        use coma::*;
        let mut istmts = vec![];
        match self {
            Terminator::Goto(bb) => (istmts, Expr::Symbol(format!("bb{}", bb.as_usize()).into())),
            Terminator::Switch(switch, branches) => {
                let discr = switch.to_why(lower, &mut istmts);
                (istmts, branches.to_why(lower.ctx, lower.names, discr))
            }
            Terminator::Return => {
                (istmts, Expr::Symbol("return".into()).app(vec![Arg::Term(Exp::var("_0"))]))
            }
            Terminator::Abort(span) => {
                let mut exp = Exp::mk_false();
                if let Some(attr) = lower.names.span(span) {
                    exp = exp.with_attr(attr);
                };
                (istmts, Expr::Assert(Box::new(exp), Box::new(Expr::Any)))
            }
        }
    }
}

impl<'tcx> Branches<'tcx> {
    fn to_why<N: Namer<'tcx>>(
        self,
        ctx: &mut Why3Generator<'tcx>,
        names: &mut N,
        discr: Exp,
    ) -> coma::Expr {
        match self {
            Branches::Int(brs, def) => {
                let mut brs = mk_switch_branches(
                    discr,
                    brs.into_iter().map(|(val, tgt)| (Exp::int(val), mk_goto(tgt))).collect(),
                );

                brs.push(Defn::simple("default", Expr::BlackBox(Box::new(mk_goto(def)))));
                Expr::Defn(Box::new(Expr::Any), false, brs)
            }
            Branches::Uint(brs, def) => {
                let mut brs = mk_switch_branches(
                    discr,
                    brs.into_iter().map(|(val, tgt)| (Exp::uint(val), mk_goto(tgt))).collect(),
                );

                brs.push(Defn::simple("default", Expr::BlackBox(Box::new(mk_goto(def)))));
                Expr::Defn(Box::new(Expr::Any), false, brs)
            }
            Branches::Constructor(adt, substs, vars, def) => {
                let brs = mk_adt_switch(ctx, names, adt, substs, discr, vars, def);
                Expr::Defn(Box::new(Expr::Any), false, brs)
            }
            Branches::Bool(f, t) => {
                let brs = mk_switch_branches(
                    discr,
                    vec![(Exp::mk_false(), mk_goto(f)), (Exp::mk_true(), mk_goto(t))],
                );

                Expr::Defn(Box::new(Expr::Any), false, brs)
            }
        }
    }
}

fn mk_goto(bb: BasicBlock) -> coma::Expr {
    coma::Expr::Symbol(format!("bb{}", bb.as_u32()).into())
}

fn mk_adt_switch<'tcx, N: Namer<'tcx>>(
    ctx: &mut Why3Generator<'tcx>,
    names: &mut N,
    adt: AdtDef<'tcx>,
    subst: GenericArgsRef<'tcx>,
    discr: Exp,
    brch: Vec<(VariantIdx, BasicBlock)>,
    default: Option<BasicBlock>,
) -> Vec<coma::Defn> {
    assert!(adt.is_enum());

    let mut brch = brch.into_iter().peekable();

    let res = adt
        .variants()
        .iter_enumerated()
        .map(|(ix, var)| {
            let tgt = if brch.peek().is_some_and(|&(vix, _)| vix == ix) {
                brch.next().unwrap().1
            } else {
                default.unwrap()
            };

            let (params, ids) = var
                .fields
                .iter_enumerated()
                .map(|(ix, field)| {
                    let id: Ident = format!("x{}", ix.as_usize()).into();
                    (
                        Param::Term(
                            id.clone(),
                            translate_ty(ctx, names, DUMMY_SP, field.ty(ctx.tcx, subst)),
                        ),
                        Exp::var(id),
                    )
                })
                .unzip();

            let cons = names.constructor(var.def_id, subst);

            let body = Exp::qvar(cons).app(ids);
            let body = coma::Expr::Assert(
                Box::new(discr.clone().eq(body)),
                Box::new(coma::Expr::BlackBox(Box::new(mk_goto(tgt)))),
            );
            let name = format!("br{}", ix.as_usize()).into();

            coma::Defn { name, body, params, writes: Vec::new() }
        })
        .collect();
    assert!(brch.next().is_none());
    res
}

fn mk_switch_branches(discr: Exp, brch: Vec<(Exp, coma::Expr)>) -> Vec<coma::Defn> {
    let mut out = Vec::new();
    for (ix, (cond, tgt)) in brch.into_iter().enumerate() {
        let filter = coma::Expr::Assert(
            Box::new(discr.clone().eq(cond)),
            Box::new(coma::Expr::BlackBox(Box::new(tgt))),
        );

        let branch = coma::Defn::simple(format!("br{ix}"), filter);
        out.push(branch)
    }
    out
}

impl<'tcx> Block<'tcx> {
    pub(crate) fn to_why<N: Namer<'tcx>>(
        self,
        lower: &mut LoweringState<'_, 'tcx, N>,
        id: BasicBlock,
    ) -> coma::Defn {
        let (istmts, terminator) = self.terminator.to_why(lower);

        let mut statements = vec![];

        for (ix, s) in self.stmts.into_iter().enumerate() {
            lower.reset_names();
            let stmt = s.to_why(lower);

            let body = assemble_intermediates(
                stmt.into_iter(),
                Expr::Symbol(format!("s{}", ix + 1).into()),
            );
            statements.push(coma::Defn::simple(format!("s{}", ix), body));
        }

        let body = assemble_intermediates(istmts.into_iter(), terminator);
        statements.push(coma::Defn::simple(format!("s{}", statements.len()), body));

        let mut body = Expr::Symbol("s0".into());
        if !self.invariants.is_empty() {
            body = Expr::BlackBox(Box::new(body));
        }

        for i in self.invariants.into_iter().rev() {
            body = Expr::Assert(
                Box::new(Term::Attr(
                    Attribute::Attr(i.expl),
                    Box::new(lower_pure(lower.ctx, lower.names, &i.body)),
                )),
                Box::new(body),
            );
        }

        body = body.where_(statements);

        coma::Defn::simple(format!("bb{}", id.as_usize()), body)
    }
}

fn assemble_intermediates<I>(istmts: I, exp: Expr) -> Expr
where
    I: IntoIterator<Item = IntermediateStmt>,
    I: DoubleEndedIterator<Item = IntermediateStmt>,
{
    istmts.rfold(exp, |tail, stmt| match stmt {
        IntermediateStmt::Assign(id, exp) => tail.assign(id, exp),
        IntermediateStmt::Call(params, fun, args) => {
            let c = Expr::Lambda(params, Box::new(tail));

            args.into_iter()
                .chain(std::iter::once(Arg::Cont(c)))
                .fold(fun, |acc, arg| Expr::App(Box::new(acc), Box::new(arg)))
        }
        IntermediateStmt::Assume(e) => {
            use coma::*;
            let assume = Expr::Assume(Box::new(e), Box::new(tail));
            assume
        }
        IntermediateStmt::Assert(e) => Expr::Assert(Box::new(e), Box::new(tail)),
        IntermediateStmt::Any(id, ty) => Expr::Defn(
            Box::new(Expr::Any),
            false,
            vec![Defn {
                name: "any_".into(),
                writes: vec![],
                params: vec![Param::Term(id, ty)],
                body: Expr::BlackBox(Box::new(tail)),
            }],
        ),
    })
}

pub(crate) fn borrow_generated_id<V: Debug, T: Debug>(
    original_borrow: Exp,
    projection: &[ProjectionElem<V, T>],
    mut translate_index: impl FnMut(&V) -> Exp,
) -> Exp {
    let mut borrow_id =
        Exp::Call(Box::new(Exp::qvar(QName::from_string("Borrow.get_id"))), vec![original_borrow]);
    for proj in projection {
        match proj {
            ProjectionElem::Deref => {
                // TODO: If this is a deref of a mutable borrow, the id should change !
            }
            ProjectionElem::Field(idx, _) => {
                borrow_id = Exp::Call(
                    Box::new(Exp::qvar(QName::from_string("Borrow.inherit_id"))),
                    vec![borrow_id, Exp::Const(Constant::Int(idx.as_u32() as i128 + 1, None))],
                );
            }
            ProjectionElem::Index(x) => {
                borrow_id = Exp::Call(
                    Box::new(Exp::qvar(QName::from_string("Borrow.inherit_id"))),
                    vec![borrow_id, translate_index(x)],
                );
            }

            ProjectionElem::ConstantIndex { .. } | ProjectionElem::Subslice { .. } => {
                // those should inherit a different id instead
                todo!("Unsupported projection {proj:?} in reborrow")
            }
            // Nothing to do
            ProjectionElem::Downcast(..)
            | ProjectionElem::OpaqueCast(_)
            | ProjectionElem::Subtype(_) => {}
        }
    }
    borrow_id
}

#[derive(Debug)]
pub(crate) enum IntermediateStmt {
    // [ id = E] K
    Assign(Ident, Exp),
    // E [ARGS] (id : ty -> K)
    Call(Vec<coma::Param>, coma::Expr, Vec<coma::Arg>),
    // -{ E }- K
    Assume(Exp),
    // { E } K
    Assert(Exp),

    Any(Ident, Type),
}

impl IntermediateStmt {
    fn call(id: Ident, ty: Type, f: coma::Expr, args: Vec<coma::Arg>) -> Self {
        IntermediateStmt::Call(vec![Param::Term(id, ty)], f, args)
    }
}

impl<'tcx> Statement<'tcx> {
    pub(crate) fn to_why<N: Namer<'tcx>>(
        self,
        lower: &mut LoweringState<'_, 'tcx, N>,
    ) -> Vec<IntermediateStmt> {
        let mut istmts = Vec::new();
        match self {
            Statement::Assignment(lhs, RValue::Borrow(bor_kind, rhs, triv_inv), _span) => {
                let tcx = lower.ctx.tcx;
                let lhs_ty = lhs.ty(tcx, lower.locals);
                let lhs_ty_low = lower.ty(lhs_ty);
                let rhs_ty = rhs.ty(tcx, lower.locals);
                let rhs_ty_low = lower.ty(rhs_ty);
                let rhs_local_ty = PlaceTy::from_ty(lower.locals[&rhs.local].ty);

                let rhs_inv_fun = if matches!(triv_inv, TrivialInv::NonTrivial) {
                    Some(Exp::qvar(lower.names.ty_inv(rhs_ty)))
                } else {
                    None
                };

                let lower = RefCell::new(lower);

                let func = match bor_kind {
                    BorrowKind::Mut => coma::Expr::Symbol(QName::from_string("Borrow.borrow_mut")),
                    BorrowKind::Final(_) => {
                        coma::Expr::Symbol(QName::from_string("Borrow.borrow_final"))
                    }
                };

                let bor_id_arg;
                let rhs_rplace;
                let rhs_constr;

                if let BorrowKind::Final(deref_index) = bor_kind {
                    let (original_borrow_ty, original_borrow, original_borrow_constr) =
                        place::projections_to_expr(
                            &lower,
                            &mut istmts,
                            rhs_local_ty,
                            place::Focus::new(|_| Exp::var(ident_of(rhs.local))),
                            Box::new(|_, x| x),
                            &rhs.projection[..deref_index],
                        );
                    let (_, foc, constr) = place::projections_to_expr(
                        &lower,
                        &mut istmts,
                        original_borrow_ty,
                        original_borrow.clone(),
                        original_borrow_constr,
                        &rhs.projection[deref_index..],
                    );
                    rhs_rplace = foc.call(&mut istmts);
                    rhs_constr = constr;

                    let borrow_id = borrow_generated_id(
                        original_borrow.call(&mut istmts),
                        &rhs.projection[deref_index + 1..],
                        |sym| {
                            let v = ident_of(*sym);
                            Exp::var(v)
                        },
                    );

                    bor_id_arg = Some(Arg::Term(borrow_id));
                } else {
                    let (_, foc, constr) = place::projections_to_expr(
                        &lower,
                        &mut istmts,
                        rhs_local_ty,
                        place::Focus::new(|_| Exp::var(ident_of(rhs.local))),
                        Box::new(|_, x| x),
                        &rhs.projection,
                    );
                    rhs_rplace = foc.call(&mut istmts);
                    rhs_constr = constr;
                    bor_id_arg = None;
                }

                if let Some(ref rhs_inv_fun) = rhs_inv_fun {
                    istmts.push(IntermediateStmt::Assert(
                        rhs_inv_fun.clone().app_to(rhs_rplace.clone()),
                    ));
                }

                let mut args = vec![Arg::Ty(rhs_ty_low), Arg::Term(rhs_rplace)];
                args.extend(bor_id_arg);

                let borrow_call = IntermediateStmt::call("_ret'".into(), lhs_ty_low, func, args);
                istmts.push(borrow_call);
                lower.borrow_mut().assignment(&lhs, Exp::var("_ret'"), &mut istmts);

                let reassign = Exp::var("_ret'").field("final");

                if let Some(rhs_inv_fun) = rhs_inv_fun {
                    istmts.push(IntermediateStmt::Assume(rhs_inv_fun.app_to(reassign.clone())));
                }

                let new_rhs = rhs_constr(&mut istmts, reassign);
                istmts.push(IntermediateStmt::Assign(Ident::build(rhs.local.as_str()), new_rhs));
            }
            Statement::Assignment(lhs, e, _span) => {
                let rhs = e.to_why(lower, lhs.ty(lower.ctx.tcx, lower.locals), &mut istmts);
                lower.assignment(&lhs, rhs, &mut istmts);
            }
            Statement::Call(dest, fun_id, subst, args, _) => {
                let (fun_exp, args) = func_call_to_why3(lower, fun_id, subst, args, &mut istmts);
                let ty = dest.ty(lower.ctx.tcx, lower.locals);
                let ty = lower.ty(ty);

                istmts.push(IntermediateStmt::call("_ret'".into(), ty, fun_exp, args));
                lower.assignment(&dest, Exp::var("_ret'"), &mut istmts);
            }
            Statement::Resolve { did, subst, pl } => {
                let rp = Exp::qvar(lower.names.value(did, subst));
                let loc = pl.local;

                let bound = lower.fresh_sym_from("x");

                let pat = pattern_of_place(lower.ctx.tcx, lower.locals, pl, bound);

                let pat = lower_pat(lower.ctx, lower.names, &pat);
                let exp = if let Pattern::VarP(_) = pat {
                    rp.app_to(Exp::var(ident_of(loc)))
                } else {
                    Exp::Match(
                        Box::new(Exp::var(ident_of(loc))),
                        vec![
                            (pat, rp.app_to(Exp::var(bound.as_str()))),
                            (Pattern::Wildcard, Exp::mk_true()),
                        ],
                    )
                };

                istmts.extend([IntermediateStmt::Assume(exp)]);
            }
            Statement::Assertion { cond, msg } => istmts.push(IntermediateStmt::Assert(Exp::Attr(
                Attribute::Attr(format!("expl:{msg}")),
                Box::new(lower_pure(lower.ctx, lower.names, &cond)),
            ))),
            Statement::AssertTyInv { pl } => {
                let inv_fun = Exp::qvar(lower.names.ty_inv(pl.ty(lower.ctx.tcx, lower.locals)));
                let loc = pl.local;

                let bound = lower.fresh_sym_from("x");

                let pat = pattern_of_place(lower.ctx.tcx, lower.locals, pl, bound);
                let pat = lower_pat(lower.ctx, lower.names, &pat);
                let exp = if let Pattern::VarP(_) = pat {
                    inv_fun.app_to(Exp::var(ident_of(loc)))
                } else {
                    Exp::Match(
                        Box::new(Exp::var(ident_of(loc))),
                        vec![
                            (pat, inv_fun.app_to(Exp::var(bound.as_str()))),
                            (Pattern::Wildcard, Exp::mk_true()),
                        ],
                    )
                };

                let exp = Exp::Attr(Attribute::Attr(format!("expl:type invariant")), Box::new(exp));

                istmts.push(IntermediateStmt::Assert(exp));
            }
        }
        istmts
    }
}

/// Transform a place into a deeply nested pattern match, binding the pointed item into `binder`
/// TODO: Transform this into a `match_place_logic` construct that handles everything
fn pattern_of_place<'tcx>(
    tcx: TyCtxt<'tcx>,
    locals: &fmir::LocalDecls<'tcx>,
    pl: fmir::Place<'tcx>,
    binder: Symbol,
) -> pearlite::Pattern<'tcx> {
    let mut pat = pearlite::Pattern::Binder(binder);

    for (pl, el) in pl.iter_projections().rev() {
        let ty = pl.ty(tcx, locals);
        match el {
            ProjectionElem::Deref => match ty.ty.kind() {
                TyKind::Ref(_, _, mutbl) => match mutbl {
                    Mutability::Not => {
                        pat = pearlite::Pattern::Deref {
                            pointee: Box::new(pat),
                            kind: PointerKind::Shr,
                        }
                    }
                    Mutability::Mut => {
                        pat = pearlite::Pattern::Deref {
                            pointee: Box::new(pat),
                            kind: PointerKind::Mut,
                        }
                    }
                },
                _ if ty.ty.is_box() => {
                    pat =
                        pearlite::Pattern::Deref { pointee: Box::new(pat), kind: PointerKind::Box }
                }
                _ => {
                    unreachable!("unsupported type of deref pattern: {:?}", ty.ty);
                }
            },
            ProjectionElem::Field(fidx, _) => match ty.ty.kind() {
                TyKind::Adt(adt, substs) => {
                    let variant_def = &adt.variants()[ty.variant_index.unwrap_or(VariantIdx::ZERO)];
                    let fields_len = variant_def.fields.len();
                    let variant = variant_def.def_id;
                    let mut fields = vec![pearlite::Pattern::Wildcard; fields_len];
                    fields[fidx.as_usize()] = pat;
                    pat = pearlite::Pattern::Constructor { variant, substs, fields }
                }
                TyKind::Tuple(tys) => {
                    let mut fields = vec![pearlite::Pattern::Wildcard; tys.len()];
                    fields[fidx.as_usize()] = pat;
                    pat = pearlite::Pattern::Tuple(fields)
                }
                TyKind::Closure(did, substs) => {
                    let mut fields: Vec<_> = substs
                        .as_closure()
                        .upvar_tys()
                        .iter()
                        .map(|_| pearlite::Pattern::Wildcard)
                        .collect();
                    fields[fidx.as_usize()] = pat;
                    pat = pearlite::Pattern::Constructor { variant: *did, substs, fields }
                }
                _ => unreachable!(),
            },
            ProjectionElem::Downcast(_, _) => {}

            ProjectionElem::ConstantIndex { .. } | ProjectionElem::Subslice { .. } => {
                todo!("Array and slice patterns are currently not supported")
            }

            ProjectionElem::Index(_)
            | ProjectionElem::OpaqueCast(_)
            | ProjectionElem::Subtype(_) => {
                unreachable!("These ProjectionElem should not be move paths")
            }
        }
    }

    pat
}

fn func_call_to_why3<'tcx, N: Namer<'tcx>>(
    lower: &mut LoweringState<'_, 'tcx, N>,
    id: DefId,
    subst: GenericArgsRef<'tcx>,
    mut args: Vec<Operand<'tcx>>,
    istmts: &mut Vec<IntermediateStmt>,
) -> (coma::Expr, Vec<coma::Arg>) {
    // TODO(xavier): Perform this simplification earlier
    // Eliminate "rust-call" ABI
    let args: Vec<_> = if lower.ctx.is_closure_like(id) {
        assert!(args.len() == 2, "closures should only have two arguments (env, args)");

        let real_sig = lower.ctx.signature_unclosure(subst.as_closure().sig(), Safety::Safe);

        let Operand::Move(pl) = args.remove(1) else { panic!() };
        let mut args = vec![coma::Arg::Term(args.remove(0).to_why(lower, istmts))];
        for (ix, inp) in real_sig.inputs().skip_binder().iter().enumerate() {
            let mut arg = pl.clone();
            arg.projection.push(ProjectionElem::Field(ix.into(), *inp));
            args.push(coma::Arg::Term(Operand::Move(arg).to_why(lower, istmts)));
        }
        args
    } else {
        args.into_iter().map(|a| a.to_why(lower, istmts)).map(|a| coma::Arg::Term(a)).collect()
    };

    let fname = lower.names.value(id, subst);

    (coma::Expr::Symbol(fname), args)
}

pub(crate) fn binop_to_binop<'tcx, N: Namer<'tcx>>(names: &mut N, ty: Ty, op: mir::BinOp) -> QName {
    let prelude: PreludeModule = match ty.kind() {
<<<<<<< HEAD
        TyKind::Int(ity) => int_to_prelude(concret_intty(*ity, names.tcx().target_spec().pointer_width)),
        TyKind::Uint(uty) => uint_to_prelude(concret_uintty(*uty, names.tcx().target_spec().pointer_width)),
        TyKind::Float(FloatTy::F32) => PreludeModule::Float32,
        TyKind::Float(FloatTy::F64) => PreludeModule::Float64,
=======
        TyKind::Int(ity) => int_to_prelude(*ity),
        TyKind::Uint(uty) => uint_to_prelude(*uty),
        TyKind::Float(fty) => floatty_to_prelude(*fty),
>>>>>>> d2f7c922
        TyKind::Bool => PreludeModule::Bool,
        _ => unreachable!("non-primitive type for binary operation {op:?} {ty:?}"),
    };

    names.import_prelude_module(prelude);
    let mut module = prelude.qname();

    use BinOp::*;
    match op {
        Add => module.push_ident("add"),
        AddUnchecked => module.push_ident("add"),
        Sub => module.push_ident("sub"),
        SubUnchecked => module.push_ident("sub"),
        Mul => module.push_ident("mul"),
        MulUnchecked => module.push_ident("mul"),
        Div => module.push_ident("div"),
        Rem => module.push_ident("rem"),
        BitXor => module.push_ident("bw_xor"),
        BitAnd => module.push_ident("bw_and"),
        BitOr => module.push_ident("bw_or"),
        Shl => module.push_ident("shl"),
        ShlUnchecked => module.push_ident("shl"),
        Shr => module.push_ident("shr"),
        ShrUnchecked => module.push_ident("shr"),
        Eq => module.push_ident("eq"),
        Lt => module.push_ident("lt"),
        Le => module.push_ident("le"),
        Ne => module.push_ident("ne"),
        Ge => module.push_ident("ge"),
        Gt => module.push_ident("gt"),
        Cmp | AddWithOverflow | SubWithOverflow | MulWithOverflow => todo!(),
        Offset => unimplemented!("pointer offsets are unsupported"),
    };

    module = module.without_search_path();
    module
}

pub(crate) fn int_to_prelude(ity: IntTy) -> PreludeModule {
    match ity {
        IntTy::Isize => panic!("int_to_prelude usize not supported"),
        IntTy::I8 => PreludeModule::Int8,
        IntTy::I16 => PreludeModule::Int16,
        IntTy::I32 => PreludeModule::Int32,
        IntTy::I64 => PreludeModule::Int64,
        IntTy::I128 => PreludeModule::Int128,
    }
}

pub(crate) fn uint_to_prelude(ity: UintTy) -> PreludeModule {
    match ity {
        UintTy::Usize => panic!("uint_to_prelude usize not supported"),
        UintTy::U8 => PreludeModule::UInt8,
        UintTy::U16 => PreludeModule::UInt16,
        UintTy::U32 => PreludeModule::UInt32,
        UintTy::U64 => PreludeModule::UInt64,
        UintTy::U128 => PreludeModule::UInt128,
    }
}

<<<<<<< HEAD
pub(crate) fn int_from_bv256(ity: IntTy) -> QName {
=======
pub(crate) fn floatty_to_prelude(fty: FloatTy) -> PreludeModule {
    match fty {
        FloatTy::F32 => PreludeModule::Float32,
        FloatTy::F64 => PreludeModule::Float64,
        FloatTy::F16 | FloatTy::F128 => todo!("unsupported: {fty:?}"),
    }
}

pub(crate) fn int_from_int(ity: IntTy) -> QName {
>>>>>>> d2f7c922
    match ity {
        IntTy::Isize => panic!("int_from_bv256 isize not supported"),
        IntTy::I8 => QName::from_string("Int8.of_bv256"),
        IntTy::I16 => QName::from_string("Int16.of_bv256"),
        IntTy::I32 => QName::from_string("Int32.of_bv256"),
        IntTy::I64 => QName::from_string("Int64.of_bv256"),
        IntTy::I128 => QName::from_string("Int128.of_bv256"),
    }
}

<<<<<<< HEAD
pub(crate) fn uint_from_bv256(uty: UintTy) -> QName {
=======
pub(crate) fn uint_from_int(uty: UintTy) -> QName {
>>>>>>> d2f7c922
    match uty {
        UintTy::Usize => panic!("uint_from_bv256 usize not supported"),
        UintTy::U8 => QName::from_string("UInt8.of_bv256"),
        UintTy::U16 => QName::from_string("UInt16.of_bv256"),
        UintTy::U32 => QName::from_string("UInt32.of_bv256"),
        UintTy::U64 => QName::from_string("UInt64.of_bv256"),
        UintTy::U128 => QName::from_string("UInt128.of_bv256"),
    }
}

<<<<<<< HEAD
pub(crate) fn int_to_bv256(ity: IntTy) -> QName {
=======
pub(crate) fn int_to_int(ity: IntTy) -> Exp {
>>>>>>> d2f7c922
    match ity {
        IntTy::Isize => panic!("int_to_bv256 isize not supported"),
        IntTy::I8 => QName::from_string("Int8.to_bv256"),
        IntTy::I16 => QName::from_string("Int16.to_bv256"),
        IntTy::I32 => QName::from_string("Int32.to_bv256"),
        IntTy::I64 => QName::from_string("Int64.to_bv256"),
        IntTy::I128 => QName::from_string("Int128.to_bv256"),
    }
}

<<<<<<< HEAD
pub(crate) fn uint_to_bv256(uty: UintTy) -> QName {
=======
pub(crate) fn uint_to_int(uty: UintTy) -> Exp {
>>>>>>> d2f7c922
    match uty {
        UintTy::Usize => panic!("uint_to_bv256 usize not supported"),
        UintTy::U8 => QName::from_string("UInt8.to_bv256"),
        UintTy::U16 => QName::from_string("UInt16.to_bv256"),
        UintTy::U32 => QName::from_string("UInt32.to_bv256"),
        UintTy::U64 => QName::from_string("UInt64.to_bv256"),
        UintTy::U128 => QName::from_string("UInt128.to_bv256"),
    }
}<|MERGE_RESOLUTION|>--- conflicted
+++ resolved
@@ -1,17 +1,5 @@
-<<<<<<< HEAD
 use self::ty::{concret_intty, concret_uintty};
 
-use super::{
-    clone_map::PreludeModule,
-    is_trusted_function,
-    place::rplace_to_expr,
-    signature::signature_of,
-    term::{lower_pat, lower_pure},
-    ty::{destructor, int_ty},
-    NameSupply, Namer, Why3Generator,
-};
-=======
->>>>>>> d2f7c922
 use crate::{
     backend::{
         clone_map::PreludeModule,
@@ -405,16 +393,9 @@
             },
             RValue::UnaryOp(UnOp::Neg, arg) => {
                 let prelude: PreludeModule = match ty.kind() {
-<<<<<<< HEAD
                     TyKind::Int(ity) => int_to_prelude(concret_intty(*ity, lower.names.tcx().target_spec().pointer_width)),
                     TyKind::Uint(uty) => uint_to_prelude(concret_uintty(*uty, lower.names.tcx().target_spec().pointer_width)),
-                    TyKind::Float(FloatTy::F32) => PreludeModule::Float32,
-                    TyKind::Float(FloatTy::F64) => PreludeModule::Float64,
-=======
-                    TyKind::Int(ity) => int_to_prelude(*ity),
-                    TyKind::Uint(uty) => uint_to_prelude(*uty),
                     TyKind::Float(fty) => floatty_to_prelude(*fty),
->>>>>>> d2f7c922
                     TyKind::Bool => PreludeModule::Bool,
                     _ => unreachable!("non-primitive type for negation {ty:?}"),
                 };
@@ -451,7 +432,6 @@
 
                 let to_fname = match source.kind() {
                     TyKind::Int(ity) => {
-<<<<<<< HEAD
                         let ity = concret_intty(*ity, lower.names.tcx().target_spec().pointer_width);
                         lower.names.import_prelude_module(int_to_prelude(ity));
                         int_to_bv256(ity)
@@ -460,18 +440,6 @@
                         let uty = concret_uintty(*uty, lower.names.tcx().target_spec().pointer_width);
                         lower.names.import_prelude_module(uint_to_prelude(uty));
                         uint_to_bv256(uty)
-=======
-                        lower.names.import_prelude_module(int_to_prelude(*ity));
-                        int_to_int(*ity)
-                    }
-                    TyKind::Uint(uty) => {
-                        lower.names.import_prelude_module(uint_to_prelude(*uty));
-                        uint_to_int(*uty)
-                    }
-                    TyKind::Bool => {
-                        lower.names.import_prelude_module(PreludeModule::Bool);
-                        Exp::qvar(QName::from_string("Bool.to_int"))
->>>>>>> d2f7c922
                     }
                     // Laurent Todo: remettre le cast bool operationnelle
                     // TyKind::Bool => {
@@ -483,7 +451,6 @@
                         .crash_and_error(DUMMY_SP, "Non integral casts are currently unsupported"),
                 };
 
-<<<<<<< HEAD
                 // convert source to BV256.t
                 let to_ret_id: Ident = "_ret_to".into();
                 let to_arg = Arg::Term(e.to_why(lower, istmts));
@@ -504,15 +471,6 @@
                     //     lower.names.import_prelude_module(PreludeModule::Char);
                     //     QName::from_string("Char.chr").unwrap()
                     // }
-=======
-                let from_int = match target.kind() {
-                    TyKind::Int(ity) => int_from_int(*ity),
-                    TyKind::Uint(uty) => uint_from_int(*uty),
-                    TyKind::Char => {
-                        lower.names.import_prelude_module(PreludeModule::Char);
-                        QName::from_string("Char.chr")
-                    }
->>>>>>> d2f7c922
                     _ => lower
                         .ctx
                         .crash_and_error(DUMMY_SP, "Non integral casts are currently unsupported"),
@@ -1199,16 +1157,9 @@
 
 pub(crate) fn binop_to_binop<'tcx, N: Namer<'tcx>>(names: &mut N, ty: Ty, op: mir::BinOp) -> QName {
     let prelude: PreludeModule = match ty.kind() {
-<<<<<<< HEAD
         TyKind::Int(ity) => int_to_prelude(concret_intty(*ity, names.tcx().target_spec().pointer_width)),
         TyKind::Uint(uty) => uint_to_prelude(concret_uintty(*uty, names.tcx().target_spec().pointer_width)),
-        TyKind::Float(FloatTy::F32) => PreludeModule::Float32,
-        TyKind::Float(FloatTy::F64) => PreludeModule::Float64,
-=======
-        TyKind::Int(ity) => int_to_prelude(*ity),
-        TyKind::Uint(uty) => uint_to_prelude(*uty),
         TyKind::Float(fty) => floatty_to_prelude(*fty),
->>>>>>> d2f7c922
         TyKind::Bool => PreludeModule::Bool,
         _ => unreachable!("non-primitive type for binary operation {op:?} {ty:?}"),
     };
@@ -1269,9 +1220,6 @@
     }
 }
 
-<<<<<<< HEAD
-pub(crate) fn int_from_bv256(ity: IntTy) -> QName {
-=======
 pub(crate) fn floatty_to_prelude(fty: FloatTy) -> PreludeModule {
     match fty {
         FloatTy::F32 => PreludeModule::Float32,
@@ -1280,8 +1228,7 @@
     }
 }
 
-pub(crate) fn int_from_int(ity: IntTy) -> QName {
->>>>>>> d2f7c922
+pub(crate) fn int_from_bv256(ity: IntTy) -> QName {
     match ity {
         IntTy::Isize => panic!("int_from_bv256 isize not supported"),
         IntTy::I8 => QName::from_string("Int8.of_bv256"),
@@ -1292,11 +1239,7 @@
     }
 }
 
-<<<<<<< HEAD
 pub(crate) fn uint_from_bv256(uty: UintTy) -> QName {
-=======
-pub(crate) fn uint_from_int(uty: UintTy) -> QName {
->>>>>>> d2f7c922
     match uty {
         UintTy::Usize => panic!("uint_from_bv256 usize not supported"),
         UintTy::U8 => QName::from_string("UInt8.of_bv256"),
@@ -1307,11 +1250,7 @@
     }
 }
 
-<<<<<<< HEAD
 pub(crate) fn int_to_bv256(ity: IntTy) -> QName {
-=======
-pub(crate) fn int_to_int(ity: IntTy) -> Exp {
->>>>>>> d2f7c922
     match ity {
         IntTy::Isize => panic!("int_to_bv256 isize not supported"),
         IntTy::I8 => QName::from_string("Int8.to_bv256"),
@@ -1322,11 +1261,7 @@
     }
 }
 
-<<<<<<< HEAD
 pub(crate) fn uint_to_bv256(uty: UintTy) -> QName {
-=======
-pub(crate) fn uint_to_int(uty: UintTy) -> Exp {
->>>>>>> d2f7c922
     match uty {
         UintTy::Usize => panic!("uint_to_bv256 usize not supported"),
         UintTy::U8 => QName::from_string("UInt8.to_bv256"),
