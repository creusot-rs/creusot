--- conflicted
+++ resolved
@@ -524,15 +524,7 @@
                     }
                     TyKind::Uint(uty) => {
                         lower.names.import_prelude_module(uint_to_prelude(*uty));
-<<<<<<< HEAD
                         uint_to_bv256(uty)
-=======
-                        uint_to_int(uty)
-                    }
-                    TyKind::Bool => {
-                        lower.names.import_prelude_module(PreludeModule::Bool);
-                        Exp::qvar(QName::from_string("Bool.to_int"))
->>>>>>> ccc2f16d
                     }
                     // Laurent Todo: remettre le cast bool operationnelle
                     // TyKind::Bool => {
@@ -544,7 +536,6 @@
                         .crash_and_error(DUMMY_SP, "Non integral casts are currently unsupported"),
                 };
 
-<<<<<<< HEAD
                 // convert source to BV256.t
                 let to_ret_id: Ident = "_ret_to".into();
                 let to_arg = Arg::Term(e.to_why(lower, istmts));
@@ -565,15 +556,6 @@
                     //     lower.names.import_prelude_module(PreludeModule::Char);
                     //     QName::from_string("Char.chr").unwrap()
                     // }
-=======
-                let from_int = match target.kind() {
-                    TyKind::Int(ity) => int_from_int(ity),
-                    TyKind::Uint(uty) => uint_from_int(uty),
-                    TyKind::Char => {
-                        lower.names.import_prelude_module(PreludeModule::Char);
-                        QName::from_string("Char.chr")
-                    }
->>>>>>> ccc2f16d
                     _ => lower
                         .ctx
                         .crash_and_error(DUMMY_SP, "Non integral casts are currently unsupported"),
@@ -1337,80 +1319,44 @@
 
 pub(crate) fn int_from_bv256(ity: &IntTy) -> QName {
     match ity {
-<<<<<<< HEAD
         IntTy::Isize => QName::from_string("IntSize.of_bv256").unwrap(),
         IntTy::I8 => QName::from_string("Int8.of_bv256").unwrap(),
         IntTy::I16 => QName::from_string("Int16.of_bv256").unwrap(),
         IntTy::I32 => QName::from_string("Int32.of_bv256").unwrap(),
         IntTy::I64 => QName::from_string("Int64.of_bv256").unwrap(),
         IntTy::I128 => QName::from_string("Int128.of_bv256").unwrap(),
-=======
-        IntTy::Isize => QName::from_string("IntSize.of_int"),
-        IntTy::I8 => QName::from_string("Int8.of_int"),
-        IntTy::I16 => QName::from_string("Int16.of_int"),
-        IntTy::I32 => QName::from_string("Int32.of_int"),
-        IntTy::I64 => QName::from_string("Int64.of_int"),
-        IntTy::I128 => QName::from_string("Int128.of_int"),
->>>>>>> ccc2f16d
     }
 }
 
 pub(crate) fn uint_from_bv256(uty: &UintTy) -> QName {
     match uty {
-<<<<<<< HEAD
         UintTy::Usize => QName::from_string("UIntSize.of_bv256").unwrap(),
         UintTy::U8 => QName::from_string("UInt8.of_bv256").unwrap(),
         UintTy::U16 => QName::from_string("UInt16.of_bv256").unwrap(),
         UintTy::U32 => QName::from_string("UInt32.of_bv256").unwrap(),
         UintTy::U64 => QName::from_string("UInt64.of_bv256").unwrap(),
         UintTy::U128 => QName::from_string("UInt128.of_bv256").unwrap(),
-=======
-        UintTy::Usize => QName::from_string("UIntSize.of_int"),
-        UintTy::U8 => QName::from_string("UInt8.of_int"),
-        UintTy::U16 => QName::from_string("UInt16.of_int"),
-        UintTy::U32 => QName::from_string("UInt32.of_int"),
-        UintTy::U64 => QName::from_string("UInt64.of_int"),
-        UintTy::U128 => QName::from_string("UInt128.of_int"),
->>>>>>> ccc2f16d
     }
 }
 
 pub(crate) fn int_to_bv256(ity: &IntTy) -> QName {
     match ity {
-<<<<<<< HEAD
         IntTy::Isize => QName::from_string("IntSize.to_bv256").unwrap(),
         IntTy::I8 => QName::from_string("Int8.to_bv256").unwrap(),
         IntTy::I16 => QName::from_string("Int16.to_bv256").unwrap(),
         IntTy::I32 => QName::from_string("Int32.to_bv256").unwrap(),
         IntTy::I64 => QName::from_string("Int64.to_bv256").unwrap(),
         IntTy::I128 => QName::from_string("Int128.to_bv256").unwrap(),
-=======
-        IntTy::Isize => Exp::qvar(QName::from_string("IntSize.to_int")),
-        IntTy::I8 => Exp::qvar(QName::from_string("Int8.to_int")),
-        IntTy::I16 => Exp::qvar(QName::from_string("Int16.to_int")),
-        IntTy::I32 => Exp::qvar(QName::from_string("Int32.to_int")),
-        IntTy::I64 => Exp::qvar(QName::from_string("Int64.to_int")),
-        IntTy::I128 => Exp::qvar(QName::from_string("Int128.to_int")),
->>>>>>> ccc2f16d
     }
 }
 
 pub(crate) fn uint_to_bv256(uty: &UintTy) -> QName {
     match uty {
-<<<<<<< HEAD
         UintTy::Usize => QName::from_string("UIntSize.to_bv256").unwrap(),
         UintTy::U8 => QName::from_string("UInt8.to_bv256").unwrap(),
         UintTy::U16 => QName::from_string("UInt16.to_bv256").unwrap(),
         UintTy::U32 => QName::from_string("UInt32.to_bv256").unwrap(),
         UintTy::U64 => QName::from_string("UInt64.to_bv256").unwrap(),
         UintTy::U128 => QName::from_string("UInt128.to_bv256").unwrap(),
-=======
-        UintTy::Usize => Exp::qvar(QName::from_string("UIntSize.to_int")),
-        UintTy::U8 => Exp::qvar(QName::from_string("UInt8.to_int")),
-        UintTy::U16 => Exp::qvar(QName::from_string("UInt16.to_int")),
-        UintTy::U32 => Exp::qvar(QName::from_string("UInt32.to_int")),
-        UintTy::U64 => Exp::qvar(QName::from_string("UInt64.to_int")),
-        UintTy::U128 => Exp::qvar(QName::from_string("UInt128.to_int")),
->>>>>>> ccc2f16d
     }
 }