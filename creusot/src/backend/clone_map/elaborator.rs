use std::{
    collections::{HashMap, HashSet, VecDeque},
    iter,
};

use crate::{
    backend::{
        clone_map::{CloneNames, Dependency, Kind},
        dependency::ClosureSpecKind,
        is_trusted_function,
        logic::{lower_logical_defn, spec_axiom},
        program,
        signature::sig_to_why3,
        structural_resolve::structural_resolve,
        term::lower_pure,
        ty::{eliminator, translate_closure_ty, translate_ty, translate_tydecl},
        ty_inv::InvariantElaborator,
        Namer, TranslationCtx, Why3Generator,
    },
    constant::from_ty_const,
    contracts_items::{
        get_builtin, get_resolve_method, is_inv_function, is_resolve_function,
        is_structural_resolve,
    },
    ctx::{BodyId, ItemType},
    pearlite::{normalize, Term},
    specification::PreSignature,
    traits::{self, TraitResolved},
};
use petgraph::graphmap::DiGraphMap;
use rustc_hir::{def::DefKind, def_id::DefId};
use rustc_middle::ty::{
    Const, ConstKind, GenericArgsRef, ParamEnv, Ty, TyCtxt, TyKind, TypeFoldable, UnevaluatedConst,
};
use rustc_span::{Span, DUMMY_SP};
use rustc_type_ir::EarlyBinder;
use why3::{
    declaration::{Axiom, Decl, DeclKind, LogicDecl, Signature, TyDecl, Use},
    QName,
};

/// The `Expander` takes a list of 'root' dependencies (items explicitly requested by user code),
/// and expands this into a complete dependency graph.
pub(super) struct Expander<'a, 'tcx> {
    graph: DiGraphMap<Dependency<'tcx>, ()>,
    dep_bodies: HashMap<Dependency<'tcx>, Vec<Decl>>,
    namer: &'a mut CloneNames<'tcx>,
    self_key: Dependency<'tcx>,
    param_env: ParamEnv<'tcx>,
    expansion_queue: VecDeque<(Dependency<'tcx>, Dependency<'tcx>)>,
}

struct ExpansionProxy<'a, 'tcx> {
    namer: &'a mut CloneNames<'tcx>,
    expansion_queue: &'a mut VecDeque<(Dependency<'tcx>, Dependency<'tcx>)>,
    source: Dependency<'tcx>,
}

impl<'a, 'tcx> Namer<'tcx> for ExpansionProxy<'a, 'tcx> {
    fn normalize<T: TypeFoldable<TyCtxt<'tcx>> + Copy>(
        &self,
        ctx: &TranslationCtx<'tcx>,
        ty: T,
    ) -> T {
        self.namer.normalize(ctx, ty)
    }

    fn insert(&mut self, dep: Dependency<'tcx>) -> &Kind {
        let dep = dep.erase_regions(self.tcx());
        self.expansion_queue.push_back((self.source, dep));
        self.namer.insert(dep)
    }

    fn tcx(&self) -> TyCtxt<'tcx> {
        self.namer.tcx()
    }

    fn span(&mut self, span: Span) -> Option<why3::declaration::Attribute> {
        self.namer.span(span)
    }
}

trait DepElab {
    // type Sig;
    // type Contract;
    // type Body;

    fn expand<'tcx>(
        elab: &mut Expander<'_, 'tcx>,
        ctx: &mut Why3Generator<'tcx>,
        dep: Dependency<'tcx>,
    ) -> Vec<why3::declaration::Decl>;
}

struct ProgElab;

impl DepElab for ProgElab {
    fn expand<'tcx>(
        elab: &mut Expander<'_, 'tcx>,
        ctx: &mut Why3Generator<'tcx>,
        dep: Dependency<'tcx>,
    ) -> Vec<why3::declaration::Decl> {
        if let Dependency::Item(def_id, subst) = dep
            && ctx.def_kind(def_id) != DefKind::Closure
        {
            let sig = ctx.sig(def_id).clone();
            let sig = EarlyBinder::bind(sig).instantiate(ctx.tcx, subst);
            let sig = sig.normalize(ctx.tcx, elab.param_env);
            let sig = signature(ctx, elab, sig, dep);
            return vec![program::val(ctx, sig)];
        }

        // Inline the body of closures and promoted
        let mut names = elab.namer(dep);
        let name = names.insert(dep).ident();

        let bid = match dep {
            Dependency::Item(def_id, _) => BodyId { def_id: def_id.expect_local(), promoted: None },
            Dependency::Promoted(def_id, prom) => BodyId { def_id, promoted: Some(prom) },
            _ => unreachable!(),
        };

        let coma = program::to_why(ctx, &mut names, name, bid);
        return vec![Decl::Coma(coma)];
    }
}

// What is the difference with `sig` below and `sigs` in logic?
fn signature<'tcx>(
    ctx: &mut Why3Generator<'tcx>,
    elab: &mut Expander<'_, 'tcx>,
    sig: PreSignature<'tcx>,
    dep: Dependency<'tcx>,
) -> Signature {
    let mut names = elab.namer(dep);
    let name = names.insert(dep).ident();
    let (def_id, _) = dep.did().unwrap();
<<<<<<< HEAD
    sig_to_why3(ctx, &mut names, name, &sig, def_id)
=======

    let sig = named_sig_to_why3(ctx, &mut names, name, sig, def_id);
    sig
>>>>>>> 34cd6190
}

struct LogicElab;

// TODO refactor1!!!1
//
// The main thrust of refactorings would be to unify the different ways
// we generate logical definitions, ideally, we should only have one way to
// turn a Pearlite term into a Why3 declaration.
// Currently, we have specialcasing for invariant axioms and other various bits-and-bobs.
impl DepElab for LogicElab {
    fn expand<'tcx>(
        elab: &mut Expander<'_, 'tcx>,
        ctx: &mut Why3Generator<'tcx>,
        dep: Dependency<'tcx>,
    ) -> Vec<why3::declaration::Decl> {
        assert!(matches!(
            dep,
            Dependency::Item(_, _) | Dependency::TyInvAxiom(_) | Dependency::ClosureSpec(_, _, _)
        ));

        // TODO: Fold into `term`, but requires first some sort of
        // handling for axioms
        if let Dependency::TyInvAxiom(ty) = dep {
            return expand_ty_inv_axiom(elab, ctx, ty);
        }

        let (def_id, subst) = dep.did().unwrap();

        if is_inv_function(ctx.tcx, def_id) {
            elab.expansion_queue
                .push_back((Dependency::AllTyInvAxioms, Dependency::TyInvAxiom(subst.type_at(0))));
        }

        let kind = if dep.is_closure_spec() {
            Some(DeclKind::Predicate)
        } else {
            match ctx.item_type(def_id) {
                ItemType::Logic { .. } => Some(DeclKind::Function),
                ItemType::Predicate { .. } => Some(DeclKind::Predicate),
                ItemType::Program | ItemType::Closure => None,
                ItemType::Constant => Some(DeclKind::Constant),
                _ => None,
            }
        };

        if let Some(b) = get_builtin(ctx.tcx, def_id) {
            let Some(name) = QName::from_string(b.as_str()).module_qname() else { return vec![] };
            return vec![Decl::UseDecl(Use { name, as_: None, export: false })];
        }

        let sig = sig(ctx, dep);
        let mut sig = EarlyBinder::bind(sig).instantiate(ctx.tcx, subst);
        sig = sig.normalize(ctx.tcx, elab.param_env);

        let trait_resol = ctx
            .tcx
            .trait_of_item(def_id)
            .map(|_| traits::TraitResolved::resolve_item(ctx.tcx, elab.param_env, def_id, subst));

        let is_opaque = matches!(
            trait_resol,
            Some(traits::TraitResolved::UnknownFound | traits::TraitResolved::UnknownNotFound)
        ) || !ctx.is_transparent_from(def_id, elab.self_key.did().unwrap().0)
            || is_trusted_function(ctx.tcx, def_id);

        let mut sig = signature(ctx, elab, sig, dep);
        if !is_opaque && let Some(term) = term(ctx, elab.param_env, dep) {
            lower_logical_defn(ctx, &mut elab.namer(dep), sig, kind, term)
        } else {
            if let Some(DeclKind::Predicate) = kind {
                sig.retty = None;
            }
            val(ctx, sig, kind)
        }
    }
}

// TODO Deprecate and fold into LogicElab
fn expand_ty_inv_axiom<'tcx>(
    elab: &mut Expander<'_, 'tcx>,
    ctx: &mut Why3Generator<'tcx>,
    ty: Ty<'tcx>,
) -> Vec<Decl> {
    let param_env = elab.param_env;
    let mut names = elab.namer(Dependency::TyInvAxiom(ty));

    let mut elab = InvariantElaborator::new(param_env, ctx);
    let Some(term) = elab.elaborate_inv(ty, false) else { return vec![] };
    let rewrite = elab.rewrite;
    let exp = lower_pure(ctx, &mut names, &term);
    let axiom =
        Axiom { name: names.insert(Dependency::TyInvAxiom(ty)).qname().name, rewrite, axiom: exp };
    vec![Decl::Axiom(axiom)]
}

pub fn resolve_term<'tcx>(
    ctx: &mut Why3Generator<'tcx>,
    param_env: ParamEnv<'tcx>,
    def_id: DefId,
    subst: GenericArgsRef<'tcx>,
) -> Option<Term<'tcx>> {
    let trait_meth_id = get_resolve_method(ctx.tcx);
    let sig = ctx.sig(def_id).clone();
    let mut pre_sig = EarlyBinder::bind(sig).instantiate(ctx.tcx, subst);
    pre_sig = pre_sig.normalize(ctx.tcx, param_env);

    let arg = Term::var(pre_sig.inputs[0].0, pre_sig.inputs[0].2);
    let body;

    if let TyKind::Closure(..) = subst[0].as_type().unwrap().kind() {
        // Closures have an "hacked" instance of Resolve
        body = Term::call(ctx.tcx, param_env, trait_meth_id, subst, vec![arg]);
    } else {
        match traits::TraitResolved::resolve_item(ctx.tcx, param_env, trait_meth_id, subst) {
            traits::TraitResolved::Instance(meth_did, meth_substs) => {
                // We know the instance => body points to it
                body = Term::call(ctx.tcx, param_env, meth_did, meth_substs, vec![arg]);
            }
            traits::TraitResolved::UnknownFound | traits::TraitResolved::UnknownNotFound => {
                // We don't know the instance => body is opaque
                return None;
            }
            traits::TraitResolved::NoInstance => {
                // We know there is no instance => body is true
                body = Term::mk_true(ctx.tcx);
            }
        }
    }
    Some(body)
}

struct TyElab;

impl DepElab for TyElab {
    fn expand<'tcx>(
        elab: &mut Expander<'_, 'tcx>,
        ctx: &mut Why3Generator<'tcx>,
        dep: Dependency<'tcx>,
    ) -> Vec<why3::declaration::Decl> {
        let Dependency::Type(ty) = dep else { unreachable!() };
        let param_env = elab.param_env;
        let mut names = elab.namer(dep);
        match ty.kind() {
            TyKind::Param(_) => vec![Decl::TyDecl(TyDecl::Opaque {
                ty_name: names.ty_param(ty).as_ident(),
                ty_params: vec![],
            })],
            TyKind::Alias(_, _) => {
                let (def_id, subst) = dep.did().unwrap();
                assert_eq!(
                    ctx.tcx.associated_item(def_id).container,
                    rustc_middle::ty::TraitContainer
                );
                vec![Decl::TyDecl(TyDecl::Opaque {
                    ty_name: names.ty(def_id, subst).as_ident(),
                    ty_params: vec![],
                })]
            }
            TyKind::Closure(did, subst) => translate_closure_ty(ctx, &mut names, *did, subst)
                .map_or(vec![], |d| vec![Decl::TyDecl(d)]),
            TyKind::Adt(adt_def, subst)
                if let Some(why3_modl) = get_builtin(ctx.tcx, adt_def.did()) =>
            {
                assert!(matches!(names.insert(dep), Kind::UsedBuiltin(_, _)));

                for ty in subst.types() {
                    translate_ty(ctx, &mut elab.namer(dep), DUMMY_SP, ty);
                }

                let qname = QName::from_string(why3_modl.as_str());
                let Some(name) = qname.module_qname() else { return vec![] };
                let use_decl = Use { as_: None, name, export: false };
                vec![Decl::UseDecl(use_decl)]
            }
            TyKind::Adt(_, _) => {
                let (def_id, subst) = dep.did().unwrap();
                translate_tydecl(ctx, &mut names, (def_id, subst), param_env)
            }
            _ => unreachable!(),
        }
    }
}

impl<'a, 'tcx> Expander<'a, 'tcx> {
    pub fn new(
        namer: &'a mut CloneNames<'tcx>,
        self_key: Dependency<'tcx>,
        param_env: ParamEnv<'tcx>,
        initial: impl Iterator<Item = Dependency<'tcx>>,
    ) -> Self {
        let exp = Self {
            graph: Default::default(),
            namer,
            self_key,
            param_env,
            expansion_queue: initial
                .chain(iter::once(Dependency::AllTyInvAxioms))
                .map(|b| (self_key, b))
                .collect(),
            dep_bodies: Default::default(),
        };
        exp
    }

    fn namer(&mut self, source: Dependency<'tcx>) -> ExpansionProxy<'_, 'tcx> {
        ExpansionProxy {
            namer: &mut self.namer,
            expansion_queue: &mut self.expansion_queue,
            source,
        }
    }

    /// Expand the graph with new entries
    pub fn update_graph(
        mut self,
        ctx: &mut Why3Generator<'tcx>,
    ) -> (DiGraphMap<Dependency<'tcx>, ()>, HashMap<Dependency<'tcx>, Vec<Decl>>) {
        let mut visited = HashSet::new();
        while let Some((s, mut t)) = self.expansion_queue.pop_front() {
            if let Dependency::Item(item, substs) = t
                && ctx.trait_of_item(item).is_some()
                && let TraitResolved::Instance(did, subst) =
                    TraitResolved::resolve_item(ctx.tcx, self.param_env, item, substs)
            {
                t = ctx.normalize_erasing_regions(
                    self.param_env,
                    Dependency::item(ctx.tcx, (did, subst)),
                )
            }
            self.graph.add_edge(s, t, ());

            if !visited.insert(t) {
                continue;
            }
            self.expand(ctx, t);
        }

        (self.graph, self.dep_bodies)
    }

    fn expand(&mut self, ctx: &mut Why3Generator<'tcx>, dep: Dependency<'tcx>) {
        expand_laws(self, ctx, dep);

        let decls = match dep {
            Dependency::Type(_) => TyElab::expand(self, ctx, dep),
            Dependency::Item(def_id, subst) => {
                if ctx.is_logical(def_id) || matches!(ctx.item_type(def_id), ItemType::Constant) {
                    LogicElab::expand(self, ctx, dep)
                } else if matches!(ctx.def_kind(def_id), DefKind::Field | DefKind::Variant) {
                    let mut namer = self.namer(dep);
                    namer.ty(ctx.parent(def_id), subst);
                    vec![]
                } else {
                    ProgElab::expand(self, ctx, dep)
                }
            }
            Dependency::TyInvAxiom(_) => LogicElab::expand(self, ctx, dep),
            Dependency::ClosureSpec(ClosureSpecKind::Accessor(_), _, _) => vec![],
            Dependency::ClosureSpec(_, _, _) => LogicElab::expand(self, ctx, dep),
            Dependency::Builtin(b) => {
                vec![Decl::UseDecl(Use { name: b.qname(), as_: None, export: false })]
            }
            Dependency::Eliminator(def_id, subst) => {
                vec![eliminator(ctx, &mut self.namer(dep), def_id, subst)]
            }
            Dependency::Promoted(_, _) => ProgElab::expand(self, ctx, dep),
            Dependency::AllTyInvAxioms => vec![],
        };

        // Make every declaration that creates a goal depend on every TyInvAxiom to make sure that
        // TyInvAxioms are visible at this point
        if decls.iter().any(|d| matches!(d, Decl::Coma(..) | Decl::Goal(_))) {
            self.expansion_queue.push_back((dep, Dependency::AllTyInvAxioms));
        }

        self.dep_bodies.insert(dep, decls);
    }
}

fn expand_laws<'tcx>(
    elab: &mut Expander<'_, 'tcx>,
    ctx: &mut Why3Generator<'tcx>,
    dep: Dependency<'tcx>,
) {
    let (self_did, _) = elab.self_key.did().unwrap();
    let Some((item_did, item_subst)) = dep.did() else {
        return;
    };

    let Some(item) = ctx.opt_associated_item(item_did) else { return };

    // Dont clone laws into the trait / impl which defines them.
    if let Some(self_item) = ctx.opt_associated_item(self_did)
        && self_item.container_id(ctx.tcx) == item.container_id(ctx.tcx)
    {
        return;
    }

    // TODO: Push out of graph expansion
    // If the function we are cloning into is `#[trusted]` there is no need for laws.
    // Similarily, if it has no body, there will be no proofs.
    if is_trusted_function(ctx.tcx, self_did) || !ctx.has_body(self_did) {
        return;
    }

    let tcx = ctx.tcx;
    let mut namer = elab.namer(elab.self_key);
    for law in ctx.laws(item.container_id(tcx)) {
        namer.insert(Dependency::item(tcx, (*law, item_subst)));
    }
}

pub fn val<'tcx>(
    ctx: &mut Why3Generator<'tcx>,
    mut sig: Signature,
    kind: Option<DeclKind>,
) -> Vec<Decl> {
    sig.contract.variant = Vec::new();
    if let Some(k) = kind {
        let ax = if !sig.contract.is_empty() { Some(spec_axiom(&sig)) } else { None };

        sig.contract = Default::default();
        if let DeclKind::Predicate = k {
            sig.retty = None;
        };

        if let DeclKind::Constant = k {
            return vec![Decl::LogicDecl(LogicDecl { kind, sig })];
        }

        let mut d = vec![Decl::LogicDecl(LogicDecl { kind, sig })];

        if let Some(ax) = ax {
            d.push(Decl::Axiom(ax))
        }
        d
    } else {
        vec![program::val(ctx, sig)]
    }
}

// Returns a resolved and normalized term for a dependency.
// Currently, it does not handle invariant axioms but otherwise returns all logical terms.
pub fn term<'tcx>(
    ctx: &mut Why3Generator<'tcx>,
    param_env: ParamEnv<'tcx>,
    dep: Dependency<'tcx>,
) -> Option<Term<'tcx>> {
    match dep {
        Dependency::Item(def_id, subst) => {
            if matches!(ctx.item_type(def_id), ItemType::Constant) {
                let uneval = UnevaluatedConst::new(def_id, subst);
                let constant = Const::new(ctx.tcx, ConstKind::Unevaluated(uneval));
                let ty = ctx.type_of(def_id).instantiate(ctx.tcx, subst);
                let ty = ctx.tcx.normalize_erasing_regions(param_env, ty);
                let span = ctx.def_span(def_id);
                let res = from_ty_const(&mut ctx.ctx, constant, ty, param_env, span);
                Some(res)
            } else if is_resolve_function(ctx.tcx, def_id) {
                resolve_term(ctx, param_env, def_id, subst)
            } else if is_structural_resolve(ctx.tcx, def_id) {
                let sig = ctx.sig(def_id).clone();
                structural_resolve(ctx, sig.inputs[0].0, subst.type_at(0))
            } else {
                let term = ctx.ctx.term(def_id).unwrap().clone();
                let term = normalize(
                    ctx.tcx,
                    param_env,
                    EarlyBinder::bind(term).instantiate(ctx.tcx, subst),
                );
                Some(term)
            }
        }
        Dependency::ClosureSpec(cs, did, _) => {
            let c = ctx.ctx.closure_contract(did);
            match cs {
                ClosureSpecKind::PostconditionOnce => {
                    Some(c.postcond_once.as_ref().unwrap().1.clone())
                }
                ClosureSpecKind::PostconditionMut => {
                    Some(c.postcond_mut.as_ref().unwrap().1.clone())
                }
                ClosureSpecKind::Postcondition => Some(c.postcond.as_ref().unwrap().1.clone()),
                ClosureSpecKind::Precondition => Some(c.precond.1.clone()),
                ClosureSpecKind::Unnest => Some(c.unnest.as_ref().unwrap().1.clone()),
                ClosureSpecKind::Resolve => Some(c.resolve.1.clone()),
                ClosureSpecKind::Accessor(_) => unreachable!(),
            }
        }
        _ => unreachable!(),
    }
}

// Builds a presignature for a dependency, does not yet handle structural resolve or invariant axioms
// In the future, we should change this to also store the function name and simplify upstream
// code further.
pub fn sig<'tcx>(ctx: &mut Why3Generator<'tcx>, dep: Dependency<'tcx>) -> PreSignature<'tcx> {
    match dep {
        Dependency::Item(def_id, _) => ctx.sig(def_id).clone(),
        Dependency::ClosureSpec(ClosureSpecKind::PostconditionOnce, def_id, _) => {
            ctx.closure_contract(def_id).postcond_once.as_ref().unwrap().0.clone()
        }
        Dependency::ClosureSpec(ClosureSpecKind::PostconditionMut, def_id, _) => {
            ctx.closure_contract(def_id).postcond_mut.as_ref().unwrap().0.clone()
        }
        Dependency::ClosureSpec(ClosureSpecKind::Postcondition, def_id, _) => {
            ctx.closure_contract(def_id).postcond.as_ref().unwrap().0.clone()
        }
        Dependency::ClosureSpec(ClosureSpecKind::Precondition, def_id, _) => {
            ctx.closure_contract(def_id).precond.0.clone()
        }
        Dependency::ClosureSpec(ClosureSpecKind::Unnest, def_id, _) => {
            ctx.closure_contract(def_id).unnest.as_ref().unwrap().0.clone()
        }
        Dependency::ClosureSpec(ClosureSpecKind::Resolve, def_id, _) => {
            ctx.closure_contract(def_id).resolve.0.clone()
        }
        _ => unreachable!(),
    }
}<|MERGE_RESOLUTION|>--- conflicted
+++ resolved
@@ -135,13 +135,7 @@
     let mut names = elab.namer(dep);
     let name = names.insert(dep).ident();
     let (def_id, _) = dep.did().unwrap();
-<<<<<<< HEAD
-    sig_to_why3(ctx, &mut names, name, &sig, def_id)
-=======
-
-    let sig = named_sig_to_why3(ctx, &mut names, name, sig, def_id);
-    sig
->>>>>>> 34cd6190
+    sig_to_why3(ctx, &mut names, name, sig, def_id)
 }
 
 struct LogicElab;
