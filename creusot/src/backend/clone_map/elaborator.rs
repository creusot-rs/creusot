use super::{CloneNames, DepNode, Kind};
use crate::{
    backend::{
        dependency::{Dependency, ExtendedId},
        logic::{lower_logical_defn, lower_pure_defn, sigs, spec_axiom},
        program,
        signature::named_sig_to_why3,
        term::lower_pure,
        ty_inv::InvariantElaborator,
        TransId, Why3Generator,
    },
    ctx::*,
    translation::{
        pearlite::{normalize, Term},
        specification::PreContract,
    },
    util::{self, get_builtin, is_trusted, PreSignature},
};
use indexmap::IndexSet;
use rustc_middle::ty::{self, Const, EarlyBinder, ParamEnv, Ty, TyCtxt, TyKind, TypeFoldable};
use rustc_span::{Span, Symbol};
use why3::{
    declaration::{Attribute, Axiom, Constant, Decl, LetKind, Signature, Use, ValDecl},
    QName,
};

/// The symbol elaborator expands required definitions as symbols and definitions, effectively performing the clones itself.
pub(super) struct SymbolElaborator<'tcx> {
    used_types: IndexSet<Symbol>,
    _param_env: ParamEnv<'tcx>,
    tcx: TyCtxt<'tcx>,
}

impl<'tcx> SymbolElaborator<'tcx> {
    pub fn new(param_env: ParamEnv<'tcx>, tcx: TyCtxt<'tcx>) -> Self {
        Self { used_types: Default::default(), _param_env: param_env, tcx }
    }

    pub fn build_clone(
        &mut self,
        ctx: &mut Why3Generator<'tcx>,
        names: &mut Dependencies<'tcx>,
        item: DepNode<'tcx>,
        level_of_item: CloneLevel,
    ) -> Vec<Decl> {
        let param_env = names.param_env(ctx);
        let old_names = names;
        let mut names = ImmutDeps { tcx: ctx.tcx, param_env, names: &mut old_names.names };
        let names = &mut names;

        match item {
            DepNode::Type(ty) => self.elaborate_ty(ctx, names, ty),
            DepNode::Builtin(b) => {
                vec![Decl::UseDecl(Use { name: b.qname(), as_: None, export: false })]
            }
            DepNode::TyInv(ty, kind) => {
                let term =
                    InvariantElaborator::new(param_env, true).elaborate_inv(ctx, ty, Some(kind));
                let exp = lower_pure(ctx, names, &term);
                let axiom = Axiom { name: names.ty_inv(ty).name, rewrite: false, axiom: exp };
                vec![Decl::Axiom(axiom)]
            }
            DepNode::Item(_, _) | DepNode::Hacked(_, _, _) => {
                self.elaborate_item(ctx, names, param_env, level_of_item, item)
            }
        }
    }

    fn elaborate_ty(
        &mut self,
        ctx: &mut Why3Generator<'tcx>,
        names: &mut ImmutDeps<'_, 'tcx>,
        ty: Ty<'tcx>,
    ) -> Vec<Decl> {
        let Some((def_id, subst)) = DepNode::Type(ty).did() else { return Vec::new() };

        match ty.kind() {
            TyKind::Alias(_, _) => vec![ctx.assoc_ty_decl(names, def_id, subst)],
            _ => {
                if let Some(why3_modl) = util::get_builtin(ctx.tcx, def_id) {
                    let qname = QName::from_string(why3_modl.as_str()).unwrap();
                    let Kind::Used(modl, _) = names.insert(DepNode::Type(ty)) else {
                        return vec![];
                    };

                    self.used_types
                        .insert(modl)
                        .then(|| {
                            let use_decl =
                                Use { as_: None, name: qname.module_qname(), export: false };

                            vec![Decl::UseDecl(use_decl)]
                        })
                        .unwrap_or_default()
                } else {
                    self.emit_use(names, DepNode::Type(ty))
                }
            }
        }
    }

    fn emit_use(&mut self, names: &mut ImmutDeps<'_, 'tcx>, dep: Dependency<'tcx>) -> Vec<Decl> {
        if let k @ Kind::Used(modl, _) = names.insert(dep) {
            self.used_types
                .insert(modl)
                .then(|| {
                    let qname = k.qname();
                    let name = qname.module_qname();
                    let mut did = dep.did().unwrap().0;
                    if util::item_type(self.tcx, did) == ItemType::Field {
                        did = self.tcx.parent(did);
                    };

                    let modl = if util::item_type(self.tcx, did) == ItemType::Closure {
                        Symbol::intern(&format!("{}_Type", module_name(self.tcx, did)))
                    } else {
                        module_name(self.tcx, did)
                    };

                    let use_decl =
                        Use { as_: Some(name.clone()), name: modl.as_str().into(), export: false };
                    vec![Decl::UseDecl(use_decl)]
                })
                .unwrap_or_default()
        } else {
            vec![]
        }
    }

    fn elaborate_item(
        &mut self,
        ctx: &mut Why3Generator<'tcx>,
        names: &mut ImmutDeps<'_, 'tcx>,
        param_env: ParamEnv<'tcx>,
        level_of_item: CloneLevel,
        item: DepNode<'tcx>,
    ) -> Vec<Decl> {
        let Some((def_id, subst)) = item.did() else { unreachable!("{item:?}") };

        if let Some(b) = get_builtin(ctx.tcx, def_id) {
            return vec![Decl::UseDecl(Use {
                name: QName::from_string(b.as_str()).unwrap().module_qname(),
                as_: None,
                export: false,
            })];
        }

        if let Kind::Used(_, _) = names.get(item) {
            return self.emit_use(names, item);
        };

        let mut pre_sig = EarlyBinder::bind(sig(ctx, item)).instantiate(ctx.tcx, subst);
        pre_sig = pre_sig.normalize(ctx.tcx, param_env);

        let is_accessor = item.to_trans_id().is_some_and(|i| ctx.is_accessor(i));
        let kind = if item.is_hacked() {
            if is_accessor {
                Some(LetKind::Function)
            } else {
                Some(LetKind::Predicate)
            }
        } else {
            util::item_type(ctx.tcx, def_id).let_kind()
        };

        // eprintln!("{item:?} {kind:?}");

        if CloneLevel::Signature == level_of_item {
            pre_sig.contract = PreContract::default();
        }

        let name = if let DepNode::Hacked(_, _, _) = item {
            names.insert(item).ident()
        } else {
            names.value(def_id, subst).name
        };

        let sig = named_sig_to_why3(ctx, names, name, &pre_sig, def_id);

        if CloneLevel::Signature == level_of_item {
            return val(ctx, sig, kind);
        } else if CloneLevel::Contract == level_of_item {
            return val(ctx, sig, kind);
        };

        if item.is_hacked() || ctx.is_logical(def_id) {
            let Some(term) = term(ctx, item) else { return Vec::new() };
            let mut term = EarlyBinder::bind(term).instantiate(ctx.tcx, subst);
            normalize(ctx.tcx, param_env, &mut term);
            if is_accessor {
                lower_logical_defn(ctx, names, sig, kind, term)
            } else if item.is_hacked() {
                // TODO: Clean this up and merge with previous branches
                lower_pure_defn(ctx, names, sig, kind, false, term)
            } else {
                lower_logical_defn(ctx, names, sig, kind, term)
            }
        } else if util::item_type(ctx.tcx, def_id) == ItemType::Constant {
            let uneval = ty::UnevaluatedConst::new(def_id, subst);
            let constant = Const::new(ctx.tcx, ty::ConstKind::Unevaluated(uneval));
            let ty = ctx.type_of(def_id).instantiate_identity();

            let span = ctx.def_span(def_id);
<<<<<<< HEAD
            let body = if is_trusted(ctx.tcx, def_id) {
                None
            } else {
                let res = crate::constant::from_ty_const(&mut ctx.ctx, constant, ty, param_env, span);
                Some(lower_pure(ctx, names, &res))
            };
            vec![Decl::ConstantDecl(Constant { type_: sig.retty.unwrap(), name: sig.name, body })]
=======
            let res = crate::constant::from_ty_const(&mut ctx.ctx, constant, ty, param_env, span);

            let res = lower_pure(ctx, names, &res);
            vec![Decl::ConstantDecl(Constant {
                type_: sig.retty.unwrap(),
                name: sig.name,
                body: Some(res),
            })]
        } else if util::is_ghost_closure(ctx.tcx, def_id) {
            // Inline the body of ghost closures
            let mut coma = program::to_why(
                ctx,
                names,
                BodyId { def_id: def_id.expect_local(), promoted: None },
            );
            coma.name = sig.name;
            vec![Decl::Coma(coma)]

            // TODO: this works for ghost closure, because we know they will not get passed
            // to a function like `map`.
            // If we want to inline arbitrary contract-less closure, we need to add `[@coma:extspec]`
            // and to use the resulting pre and post.
>>>>>>> 9a4c896b
        } else {
            val(ctx, sig, kind)
        }
    }
}

fn val<'tcx>(
    ctx: &mut Why3Generator<'tcx>,
    mut sig: Signature,
    kind: Option<LetKind>,
) -> Vec<Decl> {
    sig.contract.variant = Vec::new();
    if let Some(k) = kind {
        let ax = if !sig.contract.is_empty() { Some(spec_axiom(&sig)) } else { None };

        let (mut sig, _) = sigs(ctx, sig);
        if let LetKind::Predicate = k {
            sig.retty = None;
        };

        if let LetKind::Constant = k {
            return vec![Decl::ValDecl(ValDecl { ghost: false, val: false, kind, sig })];
        }

        let mut d = vec![Decl::ValDecl(ValDecl { ghost: false, val: false, kind, sig })];

        if let Some(ax) = ax {
            d.push(Decl::Axiom(ax))
        }
        d
    } else {
        vec![program::val(ctx, sig)]
    }
}

fn term<'tcx>(ctx: &mut Why3Generator<'tcx>, dep: DepNode<'tcx>) -> Option<Term<'tcx>> {
    ctx.term(dep.to_trans_id()?).cloned()
}

fn sig<'tcx>(ctx: &mut Why3Generator<'tcx>, dep: DepNode<'tcx>) -> PreSignature<'tcx> {
    match dep.to_trans_id().unwrap() {
        TransId::Item(id) => ctx.sig(id).clone(),
        // In future change this
        TransId::TyInv(_) => unreachable!(),
        TransId::Hacked(h_id, id) => match h_id {
            ExtendedId::PostconditionOnce => {
                ctx.closure_contract(id).postcond_once.as_ref().unwrap().0.clone()
            }
            ExtendedId::PostconditionMut => {
                ctx.closure_contract(id).postcond_mut.as_ref().unwrap().0.clone()
            }
            ExtendedId::Postcondition => {
                ctx.closure_contract(id).postcond.as_ref().unwrap().0.clone()
            }
            ExtendedId::Precondition => ctx.closure_contract(id).precond.0.clone(),
            ExtendedId::Unnest => ctx.closure_contract(id).unnest.as_ref().unwrap().0.clone(),
            ExtendedId::Resolve => ctx.closure_contract(id).resolve.0.clone(),
            ExtendedId::Accessor(ix) => ctx.closure_contract(id).accessors[ix as usize].0.clone(),
        },
    }
}

/// ImmutDeps works like `clone_map::Dependencies` but is immutable: if you ask it to name
/// something that isn't already in the graph, it will crash the whole compilation.
/// At the time of elaboration, we expect the whole graph to have been calculated.
struct ImmutDeps<'a, 'tcx> {
    tcx: TyCtxt<'tcx>,
    names: &'a mut CloneNames<'tcx>,
    param_env: ParamEnv<'tcx>,
}

impl<'a, 'tcx> ImmutDeps<'a, 'tcx> {
    fn get(&self, ix: DepNode<'tcx>) -> &Kind {
        let n = ix.closure_hack(self.tcx);
        let n = self.tcx.try_normalize_erasing_regions(self.param_env, n).unwrap_or(n);
        self.names.names.get(&n).unwrap_or_else(|| {
            panic!("Could not find {ix:?} -> {n:?}");
        })
    }
}

impl<'a, 'tcx> Namer<'tcx> for ImmutDeps<'a, 'tcx> {
    fn insert(&mut self, ix: DepNode<'tcx>) -> Kind {
        *self.get(ix)
    }

    fn normalize<T: TypeFoldable<TyCtxt<'tcx>> + Copy>(
        &self,
        _: &TranslationCtx<'tcx>,
        ty: T,
    ) -> T {
        self.tcx.try_normalize_erasing_regions(self.param_env, ty).unwrap_or(ty)
    }

    fn import_prelude_module(&mut self, _: PreludeModule) {
        ()
    }

    fn with_vis<F, A>(&mut self, _: CloneLevel, f: F) -> A
    where
        F: FnOnce(&mut Self) -> A,
    {
        f(self)
    }

    fn tcx(&self) -> TyCtxt<'tcx> {
        self.tcx
    }

    fn span(&mut self, span: Span) -> Option<Attribute> {
        if span.is_dummy() {
            return None;
        }
        let cnt = self.names.spans.len();
        let name =
            self.names.spans.entry(span).or_insert_with(|| Symbol::intern(&format!("span{cnt}")));
        Some(Attribute::NamedSpan(name.to_string()))
    }
}<|MERGE_RESOLUTION|>--- conflicted
+++ resolved
@@ -201,7 +201,6 @@
             let ty = ctx.type_of(def_id).instantiate_identity();
 
             let span = ctx.def_span(def_id);
-<<<<<<< HEAD
             let body = if is_trusted(ctx.tcx, def_id) {
                 None
             } else {
@@ -209,15 +208,6 @@
                 Some(lower_pure(ctx, names, &res))
             };
             vec![Decl::ConstantDecl(Constant { type_: sig.retty.unwrap(), name: sig.name, body })]
-=======
-            let res = crate::constant::from_ty_const(&mut ctx.ctx, constant, ty, param_env, span);
-
-            let res = lower_pure(ctx, names, &res);
-            vec![Decl::ConstantDecl(Constant {
-                type_: sig.retty.unwrap(),
-                name: sig.name,
-                body: Some(res),
-            })]
         } else if util::is_ghost_closure(ctx.tcx, def_id) {
             // Inline the body of ghost closures
             let mut coma = program::to_why(
@@ -232,7 +222,6 @@
             // to a function like `map`.
             // If we want to inline arbitrary contract-less closure, we need to add `[@coma:extspec]`
             // and to use the resulting pre and post.
->>>>>>> 9a4c896b
         } else {
             val(ctx, sig, kind)
         }
