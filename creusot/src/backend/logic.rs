--- conflicted
+++ resolved
@@ -21,18 +21,9 @@
 
 mod vcgen;
 
-<<<<<<< HEAD
-pub(crate) fn translate_logic<'tcx>(
-    ctx: &Why3Generator<'tcx>,
-    def_id: DefId,
-) -> Option<FileModule> {
-    let mut names = Dependencies::new(ctx, def_id);
-    let pre_sig = ctx.sig(def_id).clone().normalize(ctx, ctx.typing_env(def_id));
-=======
 pub(crate) fn translate_logic(ctx: &Why3Generator, def_id: DefId) -> Option<FileModule> {
     let names = Dependencies::new(ctx, def_id);
-    let pre_sig = ctx.sig(def_id).clone().normalize(ctx.tcx, ctx.typing_env(def_id));
->>>>>>> 46c4bce5
+    let pre_sig = ctx.sig(def_id).clone().normalize(ctx, ctx.typing_env(def_id));
 
     let namespace_ty = names.namespace_ty();
 
@@ -146,14 +137,6 @@
     // We don't pull dependencies for FnDef items, because it may be more private than
     // the definition is transparent
     let body = lower_pure_weakdep(ctx, names, &body);
-<<<<<<< HEAD
-=======
-    let lim_name = if sig.why_sig.uses_simple_triggers() {
-        Some(sig.why_sig.name.refresh_with(|s| format!("{s}_lim")))
-    } else {
-        None
-    };
->>>>>>> 46c4bce5
 
     if sig.variant.is_none() {
         let mut sig = sig.why_sig.clone();
@@ -192,18 +175,18 @@
 
         decls.push(Decl::LogicDecl(LogicDecl { kind: Some(kind), sig: decl_sig }));
 
-<<<<<<< HEAD
-        if sig.uses_simple_triggers() {
-            lim_name = Some(sig.name.refresh_with(|s| format!("{s}_lim")));
-            limited_function_encode(&mut decls, &sig, lim_name.unwrap(), body, kind, inline);
+        if sig.why_sig.uses_simple_triggers() {
+            lim_name = Some(sig.why_sig.name.refresh_with(|s| format!("{s}_lim")));
+            limited_function_encode(
+                &mut decls,
+                &sig.why_sig,
+                lim_name.unwrap(),
+                body,
+                kind,
+                inline,
+            );
         } else {
-            decls.push(Decl::Axiom(definition_axiom(&sig, body, "def", inline)));
-=======
-        if let Some(lim_name) = lim_name {
-            limited_function_encode(&mut decls, &sig.why_sig, lim_name, body, kind)
-        } else {
-            decls.push(Decl::Axiom(definition_axiom(&sig.why_sig, body, "def")));
->>>>>>> 46c4bce5
+            decls.push(Decl::Axiom(definition_axiom(&sig.why_sig, body, "def", inline)));
         }
     }
 
