--- conflicted
+++ resolved
@@ -170,13 +170,8 @@
                 })
             }
             TermKind::Constructor { typ, variant, fields } => {
-<<<<<<< HEAD
-                self.ctx.translate(typ);
+                self.ctx.translate(*typ);
                 let TyKind::Adt(_, subst) = strip_all_refs(term.ty).kind() else { unreachable!() };
-=======
-                self.ctx.translate(*typ);
-                let TyKind::Adt(_, subst) = term.ty.kind() else { unreachable!() };
->>>>>>> 195008e3
                 let args = fields.into_iter().map(|f| self.lower_term(f)).collect();
 
                 let ctor = self
@@ -245,17 +240,8 @@
                 Exp::pure_qvar(accessor).app(vec![lhs])
             }
             TermKind::Closure { body } => {
-<<<<<<< HEAD
-                let id = match strip_all_refs(term.ty).kind() {
-                    TyKind::Closure(id, _) => id,
-                    _ => unreachable!("closure has non closure type!"),
-                };
-
-                let body = self.lower_term(*body);
-=======
-                let TyKind::Closure(id, subst) = term.ty.kind() else { unreachable!("closure has non closure type")};
+                let TyKind::Closure(id, subst) = strip_all_refs(term.ty).kind() else { unreachable!("closure has non closure type")};
                 let body = self.lower_term(&*body);
->>>>>>> 195008e3
 
                 let mut binders = Vec::new();
                 let sig = self.ctx.sig(*id).clone();
