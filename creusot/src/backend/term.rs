use super::{program::borrow_generated_id, Why3Generator};
use crate::{
    backend::{program::{int_to_prelude, uint_to_prelude}, ty::{floatty_to_ty, intty_to_ty, translate_ty, uintty_to_ty}},
    ctx::*,
    pearlite::{self, Literal, Pattern, Term, TermKind},
<<<<<<< HEAD
    util::{self, get_builtin},
=======
    translation::pearlite::{zip_binder, QuantKind, Trigger},
    util,
    util::get_builtin,
>>>>>>> c3369865
};
use rustc_hir::{def::DefKind, def_id::DefId};
use rustc_middle::ty::{EarlyBinder, GenericArgsRef, Ty, TyCtxt, TyKind};
use why3::{
    exp::{BinOp, Binder, Constant, Exp, Pattern as Pat},
    ty::Type,
    Ident, QName,
};

pub(crate) fn lower_pure<'tcx, N: Namer<'tcx>>(
    ctx: &mut Why3Generator<'tcx>,
    names: &mut N,
    term: &Term<'tcx>,
) -> Exp {
    let span = term.span;
    let mut term = Lower { ctx, names }.lower_term(term);
    term.reassociate();
    if let Some(attr) = names.span(span) {
        term.with_attr(attr)
    } else {
        term
    }
}

pub(crate) fn lower_pat<'tcx, N: Namer<'tcx>>(
    ctx: &mut Why3Generator<'tcx>,
    names: &mut N,
    pat: &Pattern<'tcx>,
) -> Pat {
    Lower { ctx, names }.lower_pat(pat)
}

struct Lower<'a, 'tcx, N: Namer<'tcx>> {
    ctx: &'a mut Why3Generator<'tcx>,
    names: &'a mut N,
}
impl<'tcx, N: Namer<'tcx>> Lower<'_, 'tcx, N> {
    fn lower_term(&mut self, term: &Term<'tcx>) -> Exp {
        match &term.kind {
            TermKind::Lit(l) => lower_literal(self.ctx, self.names, l),
            // FIXME: this is a weird dance.
            TermKind::Item(id, subst) => {
                let method = (*id, *subst);
                debug!("resolved_method={:?}", method);
                let is_constant = matches!(self.ctx.def_kind(*id), DefKind::AssocConst);
                let item = self.lookup_builtin(method, &Vec::new()).unwrap_or_else(|| {
                    // eprintln!("{id:?} {subst:?}");
                    let clone = self.names.value(*id, subst);
                    match self.ctx.type_of(id).instantiate_identity().kind() {
                        TyKind::FnDef(_, _) => Exp::Tuple(Vec::new()),
                        _ => Exp::qvar(clone),
                    }
                });

                // eprintln!("{id:?} {:?} {is_constant:?}", self.ctx.def_kind(*id));
                if is_constant {
                    let ty = translate_ty(self.ctx, self.names, term.span, term.ty);
                    item.ascribe(ty)
                } else {
                    item
                }
            }
            TermKind::Var(v) => Exp::var(util::ident_of(*v)),
            TermKind::Binary { op, box lhs, box rhs } => {
                let lhs = self.lower_term(lhs);
                let rhs = self.lower_term(rhs);

                use pearlite::BinOp::*;
                if matches!(op, Add | Sub | Mul | Div | Rem | Le | Ge | Lt | Gt) {
                    self.names.import_prelude_module(PreludeModule::Int);
                }

                match op {
                    Div => Exp::var("div").app(vec![lhs, rhs]),
                    Rem => Exp::var("mod").app(vec![lhs, rhs]),
                    BitAnd | BitOr | BitXor | Shl | Shr => {
                        let ty_kind = term.creusot_ty().kind();
                        let prelude: PreludeModule = match ty_kind {
                            TyKind::Int(ity) => int_to_prelude(*ity),
                            TyKind::Uint(uty) => uint_to_prelude(*uty),
                            _ => unreachable!("the bitwise operator are only available on integer"),
                        };

                        self.names.import_prelude_module(prelude);

                        let func_name = match (op, ty_kind) {
                            (BitAnd, _) => "bw_and",
                            (BitOr, _) => "bw_or",
                            (BitXor, _) => "bw_xor",
                            (Shl, _) => "lsl_bv",
                            (Shr, TyKind::Int(_)) => "asr_bv",
                            (Shr, TyKind::Uint(_)) => "lsr_bv",
                            _ => unreachable!("this is not an executable path"),
                        };

                        let mut module = prelude.qname();
                        module.push_ident(func_name);
                        let fname = module.without_search_path();

                        Exp::qvar(fname).app(vec![lhs, rhs])
                    },
                    _ => Exp::BinaryOp(binop_to_binop(*op), Box::new(lhs), Box::new(rhs)),
                }
            }
            TermKind::Unary { op, box arg } => {
                let op = match op {
                    pearlite::UnOp::Not => why3::exp::UnOp::Not,
                    pearlite::UnOp::Neg => why3::exp::UnOp::Neg,
                };
                Exp::UnaryOp(op, Box::new(self.lower_term(arg)))
            }
            TermKind::Call { id, subst, args, .. } => {
                let mut args: Vec<_> = args.into_iter().map(|arg| self.lower_term(arg)).collect();

                if args.is_empty() {
                    args = vec![Exp::Tuple(vec![])];
                }

                let method = (*id, *subst);

                if is_identity_from(self.ctx.tcx, *id, method.1) {
                    return args.remove(0);
                }

                self.lookup_builtin(method, &mut args).unwrap_or_else(|| {
                    self.ctx.translate(method.0);

                    let clone = self.names.value(method.0, method.1);
                    Exp::qvar(clone).app(args)
                })
            }
            TermKind::Quant { kind, binder, box body, trigger } => {
                let bound = zip_binder(binder)
                    .map(|(s, t)| (s.to_string().into(), self.lower_ty(t)))
                    .collect();
                let body = self.lower_term(body);
                let trigger = self.lower_trigger(trigger);
                match kind {
                    QuantKind::Forall => Exp::forall_trig(bound, trigger, body),
                    QuantKind::Exists => Exp::exists_trig(bound, trigger, body),
                }
            }
            TermKind::Constructor { typ, variant, fields } => {
                self.ctx.translate(*typ);
                let TyKind::Adt(_, subst) = term.creusot_ty().kind() else { unreachable!() };
                let args = fields.into_iter().map(|f| self.lower_term(f)).collect();

                let ctor = self
                    .names
                    .constructor(self.ctx.adt_def(typ).variants()[*variant].def_id, subst);
                Exp::Constructor { ctor, args }
            }
            TermKind::Cur { box term } => {
                if term.creusot_ty().is_mutable_ptr() {
                    self.names.import_prelude_module(PreludeModule::Borrow);
                    self.lower_term(term).field("current")
                } else {
                    self.lower_term(term)
                }
            }
            TermKind::Fin { box term } => {
                self.names.import_prelude_module(PreludeModule::Borrow);
                self.lower_term(term).field("final")
            }
            TermKind::Impl { box lhs, box rhs } => {
                self.lower_term(lhs).implies(self.lower_term(rhs))
            }
            TermKind::Old { box term } => Exp::Old(Box::new(self.lower_term(term))),
            TermKind::Match { box scrutinee, arms } => {
                if scrutinee.ty.peel_refs().is_bool() {
                    let (true_br, false_br) = if let Pattern::Boolean(true) = arms[0].0 {
                        (&arms[0].1, &arms[1].1)
                    } else {
                        (&arms[1].1, &arms[0].1)
                    };
                    Exp::if_(
                        self.lower_term(scrutinee),
                        self.lower_term(true_br),
                        self.lower_term(false_br),
                    )
                } else {
                    let _ = self.lower_ty(scrutinee.ty);
                    let arms = arms
                        .iter()
                        .map(|(pat, body)| (self.lower_pat(pat), self.lower_term(body)))
                        .collect();
                    Exp::Match(Box::new(self.lower_term(scrutinee)), arms)
                }
            }
            TermKind::Let { pattern, box arg, box body } => Exp::Let {
                pattern: self.lower_pat(pattern),
                arg: Box::new(self.lower_term(arg)),
                body: Box::new(self.lower_term(body)),
            },
            TermKind::Tuple { fields } => {
                Exp::Tuple(fields.into_iter().map(|f| self.lower_term(f)).collect())
            }
            TermKind::Projection { box lhs, name } => {
                let base_ty = lhs.ty;
                let lhs = self.lower_term(lhs);

                let accessor = match base_ty.kind() {
                    TyKind::Closure(did, substs) => self.names.accessor(*did, substs, 0, *name),
                    TyKind::Adt(def, substs) => {
                        self.ctx.translate_accessor(def.variants()[0u32.into()].fields[*name].did);
                        self.names.accessor(def.did(), substs, 0, *name)
                    }
                    TyKind::Tuple(f) => {
                        let mut fields = vec![Pat::Wildcard; f.len()];
                        fields[name.as_usize()] = Pat::VarP("a".into());

                        return Exp::Let {
                            pattern: Pat::TupleP(fields),
                            arg: Box::new(lhs),
                            body: Box::new(Exp::var("a")),
                        };
                    }
                    k => unreachable!("Projection from {k:?}"),
                };

                Exp::qvar(accessor).app(vec![lhs])
            }
            TermKind::Closure { body } => {
                let TyKind::Closure(id, subst) = term.creusot_ty().kind() else {
                    unreachable!("closure has non closure type")
                };
                let body = self.lower_term(&*body);

                let mut binders = Vec::new();
                let sig = self.ctx.sig(*id).clone();
                let sig = EarlyBinder::bind(sig).instantiate(self.ctx.tcx, subst);
                for arg in sig.inputs.iter().skip(1) {
                    binders
                        .push(Binder::typed(Ident::build(&arg.0.to_string()), self.lower_ty(arg.2)))
                }

                Exp::Abs(binders, Box::new(body))
            }
            TermKind::Absurd => Exp::Absurd,
            TermKind::Reborrow { cur, fin, inner, projection } => {
                let inner = self.lower_term(&*inner);
                let borrow_id = borrow_generated_id(inner, &projection, |x| self.lower_term(x));

                Exp::qvar("Borrow.borrow_logic".into()).app(vec![
                    self.lower_term(&*cur),
                    self.lower_term(&*fin),
                    borrow_id,
                ])
            }
            TermKind::Assert { cond } => {
                let cond = self.lower_term(&*cond);

                Exp::Assert(Box::new(cond))
            }
        }
    }

    fn lower_pat(&mut self, pat: &Pattern<'tcx>) -> Pat {
        match pat {
            Pattern::Constructor { variant, fields, substs } => {
                let fields = fields.into_iter().map(|pat| self.lower_pat(pat)).collect();
                Pat::ConsP(self.names.constructor(*variant, substs), fields)
            }
            Pattern::Wildcard => Pat::Wildcard,
            Pattern::Binder(name) => Pat::VarP(name.to_string().into()),
            Pattern::Boolean(b) => {
                if *b {
                    Pat::mk_true()
                } else {
                    Pat::mk_false()
                }
            }
            Pattern::Tuple(pats) => {
                Pat::TupleP(pats.into_iter().map(|pat| self.lower_pat(pat)).collect())
            }
        }
    }

    fn lower_ty(&mut self, ty: Ty<'tcx>) -> Type {
        translate_ty(self.ctx, self.names, rustc_span::DUMMY_SP, ty)
    }

    pub(crate) fn lookup_builtin(
        &mut self,
        method: (DefId, GenericArgsRef<'tcx>),
        args: &Vec<Exp>,
    ) -> Option<Exp> {
        let def_id = method.0;
        let _substs = method.1;

        let def_id = Some(def_id);
        let builtin_attr = get_builtin(self.ctx.tcx, def_id.unwrap());

        if let Some(builtin) = builtin_attr.and_then(|a| QName::from_string(&a.as_str())) {
            self.names.value(def_id.unwrap(), _substs);
            // self.names.import_builtin_module(builtin.clone().module_qname());

            return Some(Exp::qvar(builtin.without_search_path()).app(args.clone()));
        }
        None
    }

    fn lower_trigger(&mut self, triggers: &[Trigger<'tcx>]) -> Vec<why3::exp::Trigger> {
        triggers
            .iter()
            .map(|x| why3::exp::Trigger(x.0.iter().map(|x| self.lower_term(x)).collect()))
            .collect()
    }
}

pub(crate) fn lower_literal<'tcx, N: Namer<'tcx>>(
    _: &mut TranslationCtx<'tcx>,
    names: &mut N,
    lit: &Literal<'tcx>,
) -> Exp {
    match &lit {
        Literal::Integer(i) => Constant::Int(*i, None).into(),
        Literal::MachSigned(u, intty) => {
            let why_ty = intty_to_ty(names, &intty);
            Constant::Int(*u, Some(why_ty)).into()
        }
        Literal::MachUnsigned(u, uty) => {
            let why_ty = uintty_to_ty(names, &uty);

            Constant::Uint(*u, Some(why_ty)).into()
        }
        Literal::Bool(b) => {
            if *b {
                Constant::const_true().into()
            } else {
                Constant::const_false().into()
            }
        }
        Literal::Function(id, subst) => {
            names.value(*id, subst);
            Exp::Tuple(Vec::new())
        }
        Literal::Float(f, fty) => {
            let why_ty = floatty_to_ty(names, &fty);
            Constant::Float(f.0, Some(why_ty)).into()
        }
        Literal::ZST => Exp::Tuple(Vec::new()),
        Literal::String(string) => Constant::String(string.clone()).into(),
    }
}

pub(crate) fn binop_to_binop(op: pearlite::BinOp) -> why3::exp::BinOp {
    match op {
        pearlite::BinOp::Add => BinOp::Add,
        pearlite::BinOp::Sub => BinOp::Sub,
        pearlite::BinOp::Mul => BinOp::Mul,
        pearlite::BinOp::Lt => BinOp::Lt,
        pearlite::BinOp::Le => BinOp::Le,
        pearlite::BinOp::Gt => BinOp::Gt,
        pearlite::BinOp::Ge => BinOp::Ge,
        pearlite::BinOp::Eq => BinOp::Eq,
        pearlite::BinOp::Ne => BinOp::Ne,
        pearlite::BinOp::And => BinOp::LogAnd,
        pearlite::BinOp::Or => BinOp::LogOr,
        pearlite::BinOp::BitAnd => BinOp::BitAnd,
        pearlite::BinOp::BitOr => BinOp::BitOr,
        pearlite::BinOp::BitXor => BinOp::BitXor,
        pearlite::BinOp::Shl => BinOp::Shl,
        pearlite::BinOp::Shr => BinOp::Shr,
        pearlite::BinOp::Div => todo!("Refactor binop_to_binop to support Div"),
        pearlite::BinOp::Rem => todo!("Refactor binop_to_binop to support Rem"),
    }
}

fn is_identity_from<'tcx>(tcx: TyCtxt<'tcx>, id: DefId, subst: GenericArgsRef<'tcx>) -> bool {
    if tcx.def_path_str(id) == "std::convert::From::from" && subst.len() == 1 {
        let out_ty: Ty<'tcx> = tcx.fn_sig(id).no_bound_vars().unwrap().output().skip_binder();
        return subst[0].expect_ty() == EarlyBinder::bind(out_ty).instantiate(tcx, subst);
    }
    false
}<|MERGE_RESOLUTION|>--- conflicted
+++ resolved
@@ -3,13 +3,9 @@
     backend::{program::{int_to_prelude, uint_to_prelude}, ty::{floatty_to_ty, intty_to_ty, translate_ty, uintty_to_ty}},
     ctx::*,
     pearlite::{self, Literal, Pattern, Term, TermKind},
-<<<<<<< HEAD
-    util::{self, get_builtin},
-=======
     translation::pearlite::{zip_binder, QuantKind, Trigger},
     util,
     util::get_builtin,
->>>>>>> c3369865
 };
 use rustc_hir::{def::DefKind, def_id::DefId};
 use rustc_middle::ty::{EarlyBinder, GenericArgsRef, Ty, TyCtxt, TyKind};
