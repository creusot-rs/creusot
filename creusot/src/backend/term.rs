use super::{program::borrow_generated_id, Why3Generator};
use crate::{
    backend::ty::{floatty_to_ty, intty_to_ty, translate_ty, uintty_to_ty},
    ctx::*,
    pearlite::{self, Literal, Pattern, Term, TermKind},
    util,
    util::get_builtin,
};
use rustc_hir::{def::DefKind, def_id::DefId};
use rustc_middle::ty::{EarlyBinder, GenericArgsRef, Ty, TyCtxt, TyKind};
use why3::{
    exp::{BinOp, Binder, Constant, Exp, Pattern as Pat},
    ty::Type,
    Ident, QName,
};

pub(crate) fn lower_pure<'tcx, N: Namer<'tcx>>(
    ctx: &mut Why3Generator<'tcx>,
    names: &mut N,
    term: &Term<'tcx>,
) -> Exp {
    let span = term.span;
    let mut term = Lower { ctx, names }.lower_term(term);
    term.reassociate();
    ctx.attach_span(span, term)
}

pub(super) struct Lower<'a, 'tcx, N: Namer<'tcx>> {
    pub(super) ctx: &'a mut Why3Generator<'tcx>,
    pub(super) names: &'a mut N,
}
impl<'tcx, N: Namer<'tcx>> Lower<'_, 'tcx, N> {
    pub(crate) fn lower_term(&mut self, term: &Term<'tcx>) -> Exp {
        match &term.kind {
            TermKind::Lit(l) => lower_literal(self.ctx, self.names, l),
            // FIXME: this is a weird dance.
            TermKind::Item(id, subst) => {
                let method = (*id, *subst);
                debug!("resolved_method={:?}", method);
                let is_constant = matches!(self.ctx.def_kind(*id), DefKind::AssocConst);
                let item = self.lookup_builtin(method, &Vec::new()).unwrap_or_else(|| {
                    // eprintln!("{id:?} {subst:?}");
                    let clone = self.names.value(*id, subst);
                    match self.ctx.type_of(id).instantiate_identity().kind() {
                        TyKind::FnDef(_, _) => Exp::Tuple(Vec::new()),
                        _ => Exp::qvar(clone),
                    }
                });

                // eprintln!("{id:?} {:?} {is_constant:?}", self.ctx.def_kind(*id));
                if is_constant {
                    let ty = translate_ty(self.ctx, self.names, term.span, term.ty);
                    item.ascribe(ty)
                } else {
                    item
                }
            }
            TermKind::Var(v) => Exp::var(util::ident_of(*v)),
            TermKind::Binary { op, box lhs, box rhs } => {
                let lhs = self.lower_term(lhs);
                let rhs = self.lower_term(rhs);

                use pearlite::BinOp::*;
                if matches!(op, Add | Sub | Mul | Div | Rem | Le | Ge | Lt | Gt) {
                    self.names.import_prelude_module(PreludeModule::Int);
                }

<<<<<<< HEAD
                match (op, self.pure) {
                    (Div, _) => Exp::pure_var("div".into()).app(vec![lhs, rhs]),
                    (Rem, _) => Exp::pure_var("mod".into()).app(vec![lhs, rhs]),
                    (Eq | Ne | Lt | Le | Gt | Ge, Purity::Program) => {
                        let (lfvs, rfvs) = (lhs.fvs(), rhs.fvs());
                        let mut freshvars = (0..)
                            .map(|i| format!("x{i}").into())
                            .filter(|x: &Ident| !(lfvs.contains(x) || rfvs.contains(x)));

                        let (a, lhs) = if lhs.is_pure() {
                            (lhs, None)
                        } else {
                            let v = freshvars.next().unwrap();
                            (Exp::Var(v.clone(), self.pure), Some((v, lhs)))
                        };

                        let (b, rhs) = if rhs.is_pure() {
                            (rhs, None)
                        } else {
                            let v = freshvars.next().unwrap();
                            (Exp::Var(v.clone(), self.pure), Some((v, rhs)))
                        };

                        let op = binop_to_binop(*op, Purity::Logic);
                        let mut inner =
                            Exp::Pure(Box::new(Exp::BinaryOp(op, Box::new(a), Box::new(b))));

                        if let Some((a, lhs)) = lhs {
                            inner = Exp::Let {
                                pattern: Pat::VarP(a),
                                arg: Box::new(lhs),
                                body: Box::new(inner),
                            }
                        };

                        if let Some((b, rhs)) = rhs {
                            inner = Exp::Let {
                                pattern: Pat::VarP(b),
                                arg: Box::new(rhs),
                                body: Box::new(inner),
                            }
                        };

                        inner
                    }
                    (BitXor, _) => {
                        Exp::impure_qvar(QName::from_string("bw_xor").unwrap()).app(vec![lhs, rhs])
                    }
                    (BitAnd, _) => {
                        Exp::impure_qvar(QName::from_string("bw_and").unwrap()).app(vec![lhs, rhs])
                    }
                    (BitOr, _) => {
                        Exp::impure_qvar(QName::from_string("bw_or").unwrap()).app(vec![lhs, rhs])
                    }
                    _ => {
                        Exp::BinaryOp(binop_to_binop(*op, self.pure), Box::new(lhs), Box::new(rhs))
                    }
=======
                match op {
                    Div => Exp::var("div").app(vec![lhs, rhs]),
                    Rem => Exp::var("mod").app(vec![lhs, rhs]),
                    _ => Exp::BinaryOp(binop_to_binop(*op), Box::new(lhs), Box::new(rhs)),
>>>>>>> 917bcee1
                }
            }
            TermKind::Unary { op, box arg } => {
                let op = match op {
                    pearlite::UnOp::Not => why3::exp::UnOp::Not,
                    pearlite::UnOp::Neg => why3::exp::UnOp::Neg,
                };
                Exp::UnaryOp(op, Box::new(self.lower_term(arg)))
            }
            TermKind::Call { id, subst, args, .. } => {
                let mut args: Vec<_> = args.into_iter().map(|arg| self.lower_term(arg)).collect();

                if args.is_empty() {
                    args = vec![Exp::Tuple(vec![])];
                }

                let method = (*id, *subst);

                if is_identity_from(self.ctx.tcx, *id, method.1) {
                    return args.remove(0);
                }

                self.lookup_builtin(method, &mut args).unwrap_or_else(|| {
                    self.ctx.translate(method.0);

                    let clone = self.names.value(method.0, method.1);
                    Exp::qvar(clone).app(args)
                })
            }
            TermKind::Forall { binder, box body } => {
                let ty = self.lower_ty(binder.1);

                Exp::forall(vec![(binder.0.to_string().into(), ty)], self.lower_term(body))
            }
            TermKind::Exists { binder, box body } => {
                let ty = self.lower_ty(binder.1);
                Exp::exists(vec![(binder.0.to_string().into(), ty)], self.lower_term(body))
            }
            TermKind::Constructor { typ, variant, fields } => {
                self.ctx.translate(*typ);
                let TyKind::Adt(_, subst) = term.creusot_ty().kind() else { unreachable!() };
                let args = fields.into_iter().map(|f| self.lower_term(f)).collect();

                let ctor = self
                    .names
                    .constructor(self.ctx.adt_def(typ).variants()[*variant].def_id, subst);
                Exp::Constructor { ctor, args }
            }
            TermKind::Cur { box term } => {
                if term.creusot_ty().is_mutable_ptr() {
                    self.names.import_prelude_module(PreludeModule::Borrow);
                    Exp::Current(Box::new(self.lower_term(term)))
                } else {
                    self.lower_term(term)
                }
            }
            TermKind::Fin { box term } => {
                self.names.import_prelude_module(PreludeModule::Borrow);
                Exp::Final(Box::new(self.lower_term(term)))
            }
            TermKind::Impl { box lhs, box rhs } => {
                self.lower_term(lhs).implies(self.lower_term(rhs))
            }
            TermKind::Old { box term } => Exp::Old(Box::new(self.lower_term(term))),
            TermKind::Match { box scrutinee, arms } => {
                if scrutinee.ty.peel_refs().is_bool() {
                    let (true_br, false_br) = if let Pattern::Boolean(true) = arms[0].0 {
                        (&arms[0].1, &arms[1].1)
                    } else {
                        (&arms[1].1, &arms[0].1)
                    };
                    Exp::if_(
                        self.lower_term(scrutinee),
                        self.lower_term(true_br),
                        self.lower_term(false_br),
                    )
                } else {
                    let _ = self.lower_ty(scrutinee.ty);
                    let arms = arms
                        .iter()
                        .map(|(pat, body)| (self.lower_pat(pat), self.lower_term(body)))
                        .collect();
                    Exp::Match(Box::new(self.lower_term(scrutinee)), arms)
                }
            }
            TermKind::Let { pattern, box arg, box body } => Exp::Let {
                pattern: self.lower_pat(pattern),
                arg: Box::new(self.lower_term(arg)),
                body: Box::new(self.lower_term(body)),
            },
            TermKind::Tuple { fields } => {
                Exp::Tuple(fields.into_iter().map(|f| self.lower_term(f)).collect())
            }
            TermKind::Projection { box lhs, name } => {
                let base_ty = lhs.ty;
                let lhs = self.lower_term(lhs);

                let accessor = match base_ty.kind() {
                    TyKind::Closure(did, substs) => self.names.accessor(*did, substs, 0, *name),
                    TyKind::Adt(def, substs) => {
                        self.ctx.translate_accessor(def.variants()[0u32.into()].fields[*name].did);
                        self.names.accessor(def.did(), substs, 0, *name)
                    }
                    k => unreachable!("Projection from {k:?}"),
                };

                Exp::qvar(accessor).app(vec![lhs])
            }
            TermKind::Closure { body } => {
                let TyKind::Closure(id, subst) = term.creusot_ty().kind() else {
                    unreachable!("closure has non closure type")
                };
                let body = self.lower_term(&*body);

                let mut binders = Vec::new();
                let sig = self.ctx.sig(*id).clone();
                let sig = EarlyBinder::bind(sig).instantiate(self.ctx.tcx, subst);
                for arg in sig.inputs.iter().skip(1) {
                    binders
                        .push(Binder::typed(Ident::build(&arg.0.to_string()), self.lower_ty(arg.2)))
                }

                Exp::Abs(binders, Box::new(body))
            }
            TermKind::Absurd => Exp::Absurd,
            TermKind::Reborrow { cur, fin, term, projection } => {
                let inner = self.lower_term(&*term);
                let borrow_id = borrow_generated_id(inner, &projection);

                Exp::qvar("Borrow.borrow_logic".into()).app(vec![
                    self.lower_term(&*cur),
                    self.lower_term(&*fin),
                    borrow_id,
                ])
            }
            TermKind::Assert { cond } => {
                let cond = self.lower_term(&*cond);

                Exp::Assert(Box::new(cond))
            }
        }
    }

    fn lower_pat(&mut self, pat: &Pattern<'tcx>) -> Pat {
        match pat {
            Pattern::Constructor { adt, variant: _, fields, substs } => {
                let fields = fields.into_iter().map(|pat| self.lower_pat(pat)).collect();
                Pat::ConsP(self.names.constructor(*adt, substs), fields)
            }
            Pattern::Wildcard => Pat::Wildcard,
            Pattern::Binder(name) => Pat::VarP(name.to_string().into()),
            Pattern::Boolean(b) => {
                if *b {
                    Pat::mk_true()
                } else {
                    Pat::mk_false()
                }
            }
            Pattern::Tuple(pats) => {
                Pat::TupleP(pats.into_iter().map(|pat| self.lower_pat(pat)).collect())
            }
        }
    }

    fn lower_ty(&mut self, ty: Ty<'tcx>) -> Type {
        translate_ty(self.ctx, self.names, rustc_span::DUMMY_SP, ty)
    }

    pub(crate) fn lookup_builtin(
        &mut self,
        method: (DefId, GenericArgsRef<'tcx>),
        args: &Vec<Exp>,
    ) -> Option<Exp> {
        let def_id = method.0;
        let _substs = method.1;

        let def_id = Some(def_id);
        let builtin_attr = get_builtin(self.ctx.tcx, def_id.unwrap());

        if let Some(builtin) = builtin_attr.and_then(|a| QName::from_string(&a.as_str())) {
            self.names.value(def_id.unwrap(), _substs);
            // self.names.import_builtin_module(builtin.clone().module_qname());

            return Some(Exp::qvar(builtin.without_search_path()).app(args.clone()));
        }
        None
    }
}

pub(crate) fn lower_literal<'tcx, N: Namer<'tcx>>(
    _: &mut TranslationCtx<'tcx>,
    names: &mut N,
    lit: &Literal<'tcx>,
) -> Exp {
    match &lit {
        Literal::Integer(i) => Constant::Int(*i, None).into(),
        Literal::MachSigned(u, intty) => {
            let why_ty = intty_to_ty(names, &intty);
            Constant::Int(*u, Some(why_ty)).into()
        }
        Literal::MachUnsigned(u, uty) => {
            let why_ty = uintty_to_ty(names, &uty);

            Constant::Uint(*u, Some(why_ty)).into()
        }
        Literal::Bool(b) => {
            if *b {
                Constant::const_true().into()
            } else {
                Constant::const_false().into()
            }
        }
        Literal::Function(id, subst) => {
            names.value(*id, subst);
            Exp::Tuple(Vec::new())
        }
        Literal::Float(f, fty) => {
            let why_ty = floatty_to_ty(names, &fty);
            Constant::Float(f.0, Some(why_ty)).into()
        }
        Literal::ZST => Exp::Tuple(Vec::new()),
        Literal::String(string) => Constant::String(string.clone()).into(),
    }
}

pub(crate) fn binop_to_binop(op: pearlite::BinOp) -> why3::exp::BinOp {
    match op {
        pearlite::BinOp::Add => BinOp::Add,
        pearlite::BinOp::Sub => BinOp::Sub,
        pearlite::BinOp::Mul => BinOp::Mul,
        pearlite::BinOp::Lt => BinOp::Lt,
        pearlite::BinOp::Le => BinOp::Le,
        pearlite::BinOp::Gt => BinOp::Gt,
        pearlite::BinOp::Ge => BinOp::Ge,
        pearlite::BinOp::Eq => BinOp::Eq,
        pearlite::BinOp::Ne => BinOp::Ne,
        pearlite::BinOp::And => BinOp::LogAnd,
        pearlite::BinOp::Or => BinOp::LogOr,
        pearlite::BinOp::Div => todo!("Refactor binop_to_binop to support Div"),
        pearlite::BinOp::Rem => todo!("Refactor binop_to_binop to support Rem"),
    }
}

fn is_identity_from<'tcx>(tcx: TyCtxt<'tcx>, id: DefId, subst: GenericArgsRef<'tcx>) -> bool {
    if tcx.def_path_str(id) == "std::convert::From::from" && subst.len() == 1 {
        let out_ty: Ty<'tcx> = tcx.fn_sig(id).no_bound_vars().unwrap().output().skip_binder();
        return subst[0].expect_ty() == EarlyBinder::bind(out_ty).instantiate(tcx, subst);
    }
    false
}<|MERGE_RESOLUTION|>--- conflicted
+++ resolved
@@ -65,70 +65,10 @@
                     self.names.import_prelude_module(PreludeModule::Int);
                 }
 
-<<<<<<< HEAD
-                match (op, self.pure) {
-                    (Div, _) => Exp::pure_var("div".into()).app(vec![lhs, rhs]),
-                    (Rem, _) => Exp::pure_var("mod".into()).app(vec![lhs, rhs]),
-                    (Eq | Ne | Lt | Le | Gt | Ge, Purity::Program) => {
-                        let (lfvs, rfvs) = (lhs.fvs(), rhs.fvs());
-                        let mut freshvars = (0..)
-                            .map(|i| format!("x{i}").into())
-                            .filter(|x: &Ident| !(lfvs.contains(x) || rfvs.contains(x)));
-
-                        let (a, lhs) = if lhs.is_pure() {
-                            (lhs, None)
-                        } else {
-                            let v = freshvars.next().unwrap();
-                            (Exp::Var(v.clone(), self.pure), Some((v, lhs)))
-                        };
-
-                        let (b, rhs) = if rhs.is_pure() {
-                            (rhs, None)
-                        } else {
-                            let v = freshvars.next().unwrap();
-                            (Exp::Var(v.clone(), self.pure), Some((v, rhs)))
-                        };
-
-                        let op = binop_to_binop(*op, Purity::Logic);
-                        let mut inner =
-                            Exp::Pure(Box::new(Exp::BinaryOp(op, Box::new(a), Box::new(b))));
-
-                        if let Some((a, lhs)) = lhs {
-                            inner = Exp::Let {
-                                pattern: Pat::VarP(a),
-                                arg: Box::new(lhs),
-                                body: Box::new(inner),
-                            }
-                        };
-
-                        if let Some((b, rhs)) = rhs {
-                            inner = Exp::Let {
-                                pattern: Pat::VarP(b),
-                                arg: Box::new(rhs),
-                                body: Box::new(inner),
-                            }
-                        };
-
-                        inner
-                    }
-                    (BitXor, _) => {
-                        Exp::impure_qvar(QName::from_string("bw_xor").unwrap()).app(vec![lhs, rhs])
-                    }
-                    (BitAnd, _) => {
-                        Exp::impure_qvar(QName::from_string("bw_and").unwrap()).app(vec![lhs, rhs])
-                    }
-                    (BitOr, _) => {
-                        Exp::impure_qvar(QName::from_string("bw_or").unwrap()).app(vec![lhs, rhs])
-                    }
-                    _ => {
-                        Exp::BinaryOp(binop_to_binop(*op, self.pure), Box::new(lhs), Box::new(rhs))
-                    }
-=======
                 match op {
                     Div => Exp::var("div").app(vec![lhs, rhs]),
                     Rem => Exp::var("mod").app(vec![lhs, rhs]),
                     _ => Exp::BinaryOp(binop_to_binop(*op), Box::new(lhs), Box::new(rhs)),
->>>>>>> 917bcee1
                 }
             }
             TermKind::Unary { op, box arg } => {
