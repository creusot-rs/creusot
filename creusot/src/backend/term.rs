--- conflicted
+++ resolved
@@ -1,13 +1,9 @@
 use crate::{
-<<<<<<< HEAD
-    backend::{program::{int_to_prelude, uint_to_prelude}, ty::{concret_intty, concret_uintty, floatty_to_ty, intty_to_ty, translate_ty, uintty_to_ty}},
-=======
-    backend::{
+    backend::{program::{int_to_prelude, uint_to_prelude}, {
         program::borrow_generated_id,
-        ty::{constructor, floatty_to_ty, intty_to_ty, translate_ty, uintty_to_ty},
+        ty::{concret_intty, concret_uintty, constructor, floatty_to_ty, intty_to_ty, translate_ty, uintty_to_ty}},
         Why3Generator,
     },
->>>>>>> d2f7c922
     contracts_items::get_builtin,
     ctx::*,
     naming::ident_of,
