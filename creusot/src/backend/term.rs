--- conflicted
+++ resolved
@@ -242,13 +242,9 @@
                 Exp::pure_qvar(accessor).app(vec![lhs])
             }
             TermKind::Closure { body } => {
-<<<<<<< HEAD
-                let TyKind::Closure(id, subst) = strip_all_refs(term.ty).kind() else { unreachable!("closure has non closure type")};
-=======
-                let TyKind::Closure(id, subst) = term.ty.kind() else {
+                let TyKind::Closure(id, subst) = strip_all_refs(term.ty).kind() else {
                     unreachable!("closure has non closure type")
                 };
->>>>>>> eb3d2c05
                 let body = self.lower_term(&*body);
 
                 let mut binders = Vec::new();
