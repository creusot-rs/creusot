use rustc_hir::def_id::DefId;
use why3::{
    declaration::{Contract, Signature},
    exp::{Binder, Trigger},
    Ident,
};

use crate::{
    attributes::{should_replace_trigger, why3_attrs},
    backend,
<<<<<<< HEAD
    naming::{anonymous_param_symbol, ident_of},
    specification::PreSignature,
    translation::specification::PreContract,
=======
    contracts_items::{should_replace_trigger, why3_attrs},
    translation::specification::PreContract,
    util::{ident_of, item_name, AnonymousParamName, PreSignature},
>>>>>>> dfce2a3a
};

use super::{logic::function_call, term::lower_pure, Namer, Why3Generator};

pub(crate) fn signature_of<'tcx, N: Namer<'tcx>>(
    ctx: &mut Why3Generator<'tcx>,
    names: &mut N,
    name: Ident,
    def_id: DefId,
) -> Signature {
    debug!("signature_of {def_id:?}");
    let pre_sig = ctx.sig(def_id).clone();
    sig_to_why3(ctx, names, name, &pre_sig, def_id)
}

pub(crate) fn sig_to_why3<'tcx, N: Namer<'tcx>>(
    ctx: &mut Why3Generator<'tcx>,
    names: &mut N,
    name: Ident,
    pre_sig: &PreSignature<'tcx>,
    // FIXME: Get rid of this def id
    // The PreSig should have the name and the id should be replaced by a param env (if by anything at all...)
    def_id: DefId,
) -> Signature {
    let contract = contract_to_why3(&pre_sig.contract, ctx, names);

    let span = ctx.tcx.def_span(def_id);
    let args: Vec<Binder> = pre_sig
        .inputs
        .iter()
        .enumerate()
        .map(|(ix, (id, _, ty))| {
            let ty = backend::ty::translate_ty(ctx, names, span, *ty);
            let id = if id.is_empty() {
                anonymous_param_symbol(ix).as_str().into()
            } else {
                ident_of(*id)
            };
            Binder::typed(id, ty)
        })
        .collect();

    let mut attrs = why3_attrs(ctx.tcx, def_id);

    def_id
        .as_local()
        .map(|d| ctx.def_span(d))
        .and_then(|span| ctx.span_attr(span))
        .map(|attr| attrs.push(attr));

    let retty = backend::ty::translate_ty(ctx, names, span, pre_sig.output);

    let mut sig = Signature { name, trigger: None, attrs, retty: Some(retty), args, contract };
    let trigger = if ctx.opts.simple_triggers && should_replace_trigger(ctx.tcx, def_id) {
        Some(Trigger::single(function_call(&sig)))
    } else {
        None
    };
    sig.trigger = trigger;
    sig
}

fn contract_to_why3<'tcx, N: Namer<'tcx>>(
    pre: &PreContract<'tcx>,
    ctx: &mut Why3Generator<'tcx>,
    names: &mut N,
) -> Contract {
    let mut out = Contract::new();
    for term in &pre.requires {
        out.requires.push(lower_pure(ctx, names, term));
    }
    for term in &pre.ensures {
        out.ensures.push(lower_pure(ctx, names, &term));
    }

    if let Some(term) = &pre.variant {
        out.variant = vec![lower_pure(ctx, names, &term)];
    }

    out
}<|MERGE_RESOLUTION|>--- conflicted
+++ resolved
@@ -6,17 +6,11 @@
 };
 
 use crate::{
-    attributes::{should_replace_trigger, why3_attrs},
     backend,
-<<<<<<< HEAD
+    contracts_items::{should_replace_trigger, why3_attrs},
     naming::{anonymous_param_symbol, ident_of},
     specification::PreSignature,
     translation::specification::PreContract,
-=======
-    contracts_items::{should_replace_trigger, why3_attrs},
-    translation::specification::PreContract,
-    util::{ident_of, item_name, AnonymousParamName, PreSignature},
->>>>>>> dfce2a3a
 };
 
 use super::{logic::function_call, term::lower_pure, Namer, Why3Generator};
