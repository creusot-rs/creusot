use crate::{
    backend::{clone_map::elaborator::Expander, dependency::Dependency},
    contracts_items::{self, get_inv_function},
    ctx::*,
    options::SpanMode,
    util::{self, item_name, ModulePath},
};
use indexmap::{IndexMap, IndexSet};
use rustc_hir::{
    def::DefKind,
    def_id::{DefId, LocalDefId},
};
use rustc_middle::{
    mir::Promoted,
    ty::{self, GenericArgsRef, ParamEnv, Ty, TyCtxt, TyKind, TypeFoldable},
};
<<<<<<< HEAD
use rustc_span::{FileName, Span, Symbol};
use rustc_target::abi::{FieldIdx, VariantIdx};

=======
use rustc_macros::{TypeFoldable, TypeVisitable};
use rustc_middle::ty::{self, GenericArgsRef, ParamEnv, Ty, TyCtxt, TyKind, TypeFoldable};
use rustc_span::{FileName, Span, Symbol};
use rustc_target::abi::FieldIdx;
>>>>>>> dfce2a3a
use why3::{
    declaration::{Attribute, Decl, TyDecl},
    Ident, QName,
};

<<<<<<< HEAD
use crate::{
    attributes::get_builtin,
    backend::{clone_map::elaborator::Expander, dependency::Dependency},
    ctx::*,
    options::SpanMode,
    util::erased_identity_for_item,
};
use rustc_macros::{TypeFoldable, TypeVisitable};

use super::{dependency::ClosureSpecKind, Why3Generator};
=======
use super::{dependency::ClosureSpecKind, TransId, Why3Generator};
>>>>>>> dfce2a3a

mod elaborator;

// Prelude modules
#[derive(Debug, Clone, Copy, PartialEq, Eq, Hash, PartialOrd, Ord, TypeVisitable, TypeFoldable)]
pub enum PreludeModule {
    Float32,
    Float64,
    Int,
    Int8,
    Int16,
    Int32,
    Int64,
    Int128,
    Isize,
    UInt8,
    UInt16,
    UInt32,
    UInt64,
    UInt128,
    Usize,
    Char,
    Bool,
    Borrow,
    Slice,
    Opaque,
    Intrinsic,
}

impl PreludeModule {
    pub fn qname(&self) -> QName {
        match self {
            PreludeModule::Float32 => QName::from_string("prelude.prelude.Float32"),
            PreludeModule::Float64 => QName::from_string("prelude.prelude.Float64"),
            PreludeModule::Int => QName::from_string("prelude.prelude.Int"),
            PreludeModule::Int8 => QName::from_string("prelude.prelude.Int8"),
            PreludeModule::Int16 => QName::from_string("prelude.prelude.Int16"),
            PreludeModule::Int32 => QName::from_string("prelude.prelude.Int32"),
            PreludeModule::Int64 => QName::from_string("prelude.prelude.Int64"),
            PreludeModule::Int128 => QName::from_string("prelude.prelude.Int128"),
            PreludeModule::UInt8 => QName::from_string("prelude.prelude.UInt8"),
            PreludeModule::UInt16 => QName::from_string("prelude.prelude.UInt16"),
            PreludeModule::UInt32 => QName::from_string("prelude.prelude.UInt32"),
            PreludeModule::UInt64 => QName::from_string("prelude.prelude.UInt64"),
            PreludeModule::UInt128 => QName::from_string("prelude.prelude.UInt128"),
            PreludeModule::Char => QName::from_string("prelude.prelude.Char"),
            PreludeModule::Opaque => QName::from_string("prelude.prelude.Opaque"),
            PreludeModule::Isize => QName::from_string("prelude.prelude.IntSize"),
            PreludeModule::Usize => QName::from_string("prelude.prelude.UIntSize"),
            PreludeModule::Bool => QName::from_string("prelude.prelude.Bool"),
            PreludeModule::Borrow => QName::from_string("prelude.prelude.Borrow"),
            PreludeModule::Slice => QName::from_string("prelude.prelude.Slice"),
            PreludeModule::Intrinsic => QName::from_string("prelude.prelude.Intrinsic"),
        }
    }
}

pub(crate) trait Namer<'tcx> {
    fn value(&mut self, def_id: DefId, subst: GenericArgsRef<'tcx>) -> QName {
        let node = Dependency::item(self.tcx(), (def_id, subst));
        self.insert(node).qname()
    }

    fn ty(&mut self, def_id: DefId, subst: GenericArgsRef<'tcx>) -> QName {
        let ty = match self.tcx().def_kind(def_id) {
            DefKind::Enum | DefKind::Struct | DefKind::Union => {
                Ty::new_adt(self.tcx(), self.tcx().adt_def(def_id), subst)
            }
            DefKind::AssocTy => Ty::new_projection(self.tcx(), def_id, subst),
            DefKind::Closure => Ty::new_closure(self.tcx(), def_id, subst),
            _ => unreachable!(),
        };

        self.insert(Dependency::Type(ty)).qname()
    }

    fn ty_param(&mut self, ty: Ty<'tcx>) -> QName {
        assert!(matches!(ty.kind(), TyKind::Param(_)));
        self.insert(Dependency::Type(ty)).qname()
    }

    fn constructor(&mut self, def_id: DefId, subst: GenericArgsRef<'tcx>) -> QName {
        let node = Dependency::item(self.tcx(), (def_id, subst));
        self.insert(node).qname()
    }

    fn ty_inv(&mut self, ty: Ty<'tcx>) -> QName {
        let def_id = get_inv_function(self.tcx());
        let subst = self.tcx().mk_args(&[ty::GenericArg::from(ty)]);
        self.value(def_id, subst)
    }

    /// Creates a name for a struct or closure projection ie: x.field1
    ///
    /// * `def_id` - The id of the type or closure being projected
    /// * `subst` - Substitution that type is being accessed at
    /// * `ix` - The field in that constructor being accessed.
    fn field(&mut self, def_id: DefId, subst: GenericArgsRef<'tcx>, ix: FieldIdx) -> QName {
        let tcx = self.tcx();
        let node = match tcx.def_kind(def_id) {
            DefKind::Closure => {
                Dependency::ClosureSpec(ClosureSpecKind::Accessor(ix.as_u32()), def_id, subst)
            }
            DefKind::Struct | DefKind::Union => {
                let field_did = tcx.adt_def(def_id).variants()[VariantIdx::ZERO].fields[ix].did;
                Dependency::item(tcx, (field_did, subst))
            }
            _ => unreachable!(),
        };

        self.insert(node).qname()
    }

    fn eliminator(&mut self, def_id: DefId, subst: GenericArgsRef<'tcx>) -> QName {
        self.insert(Dependency::Eliminator(def_id, subst)).qname()
    }

    fn promoted(&mut self, def_id: LocalDefId, prom: Promoted) -> QName {
        self.insert(Dependency::Promoted(def_id, prom)).qname()
    }

    fn normalize<T: TypeFoldable<TyCtxt<'tcx>> + Copy>(
        &self,
        ctx: &TranslationCtx<'tcx>,
        ty: T,
    ) -> T;

    fn import_prelude_module(&mut self, module: PreludeModule) {
        self.insert(Dependency::Builtin(module));
    }

    fn insert(&mut self, dep: Dependency<'tcx>) -> &Kind;

    fn tcx(&self) -> TyCtxt<'tcx>;

    fn span(&mut self, span: Span) -> Option<why3::declaration::Attribute>;
}

impl<'tcx> Namer<'tcx> for CloneNames<'tcx> {
    // TODO: get rid of this. It feels like it should be unnecessary
    fn normalize<T: TypeFoldable<TyCtxt<'tcx>> + Copy>(
        &self,
        _: &TranslationCtx<'tcx>,
        ty: T,
    ) -> T {
        self.tcx().normalize_erasing_regions(self.param_env, ty)
    }

    fn insert(&mut self, key: Dependency<'tcx>) -> &Kind {
        let key = key.erase_regions(self.tcx);
        CloneNames::insert(self, key)
    }

    fn tcx(&self) -> TyCtxt<'tcx> {
        self.tcx
    }

    fn span(&mut self, span: Span) -> Option<why3::declaration::Attribute> {
        if span.is_dummy() {
            return None;
        }

        let lo = self.tcx.sess.source_map().lookup_char_pos(span.lo());
        let rustc_span::FileName::Real(path) = &lo.file.name else { return None };
        match (&self.span_mode, path) {
            (SpanMode::Relative(_), rustc_span::RealFileName::Remapped { .. }) => return None,
            _ => (),
        };

        let cnt = self.spans.len();
        let name = self.spans.entry(span).or_insert_with(|| {
            let lo = self.tcx.sess.source_map().lookup_char_pos(span.lo());

            if let FileName::Real(real_name) = &lo.file.name {
                let path = real_name.local_path_if_available();
                Symbol::intern(&format!("s{}{cnt}", path.file_stem().unwrap().to_str().unwrap()))
            } else {
                Symbol::intern(&format!("span{cnt}"))
            }
        });
        Some(Attribute::NamedSpan(name.to_string()))
    }
}

impl<'tcx> Namer<'tcx> for Dependencies<'tcx> {
    fn normalize<T: TypeFoldable<TyCtxt<'tcx>> + Copy>(
        &self,
        ctx: &TranslationCtx<'tcx>,
        ty: T,
    ) -> T {
        self.tcx().normalize_erasing_regions(ctx.param_env(self.self_id), ty)
    }

    fn tcx(&self) -> TyCtxt<'tcx> {
        self.tcx
    }

    fn insert(&mut self, key: Dependency<'tcx>) -> &Kind {
        let key = key.erase_regions(self.tcx);
        self.dep_set.insert(key);
        self.names.insert(key)
    }

    fn span(&mut self, span: Span) -> Option<Attribute> {
        self.names.span(span)
    }
}

#[derive(Clone)]
pub(crate) struct Dependencies<'tcx> {
    tcx: TyCtxt<'tcx>,

    pub names: CloneNames<'tcx>,

    // A hacky thing which is used to remember the dependncies we need to seed the expander with
    dep_set: IndexSet<Dependency<'tcx>>,

    pub(crate) self_id: DefId,
    pub(crate) self_subst: GenericArgsRef<'tcx>,
}

#[derive(Default, Clone)]
pub(crate) struct NameSupply {
    name_counts: IndexMap<Symbol, usize>,
}

#[derive(Clone)]
pub struct CloneNames<'tcx> {
    tcx: TyCtxt<'tcx>,
    /// Freshens a symbol by appending a number to the end
    counts: NameSupply,
    /// Tracks the name given to each dependency
    names: IndexMap<Dependency<'tcx>, Kind>,
    /// Maps spans to a unique name
    spans: IndexMap<Span, Symbol>,
    // To normalize during dependency stuff (deprecated)
    param_env: ParamEnv<'tcx>,

    // Internal state, used to determine whether we should emit spans at all
    span_mode: SpanMode,
}

impl std::fmt::Debug for CloneNames<'_> {
    fn fmt(&self, f: &mut std::fmt::Formatter<'_>) -> std::fmt::Result {
        for (n, k) in &self.names {
            writeln!(f, "{n:?} -> {k:?}")?;
        }

        Ok(())
    }
}

impl<'tcx> CloneNames<'tcx> {
    fn new(tcx: TyCtxt<'tcx>, param_env: ParamEnv<'tcx>, span_mode: SpanMode) -> Self {
        CloneNames {
            tcx,
            counts: Default::default(),
            names: Default::default(),
            spans: Default::default(),
            param_env,
            span_mode,
        }
    }

<<<<<<< HEAD
    fn insert(&mut self, key: Dependency<'tcx>) -> Kind {
        *self.names.entry(key).or_insert_with(|| {
            if let Some((did, _)) = key.did()
                && let Some(why3_modl) = get_builtin(self.tcx, did)
            {
                let qname = QName::from_string(why3_modl.as_str());
                let name = qname.name.clone();
                if let Some(modl) = qname.module_ident() {
                    return Kind::Used(Symbol::intern(&modl), Symbol::intern(&*name));
                } else {
                    return Kind::Named(Symbol::intern(&*name));
                }
=======
    fn insert(&mut self, key: Dependency<'tcx>) -> &Kind {
        self.names.entry(key).or_insert_with(|| match key {
            Dependency::Item(id, _) if matches!(self.tcx.def_kind(id), DefKind::Field) => {
                let ty = self.tcx.parent(id);
                let modl = util::ModulePath::new(self.tcx, ty, util::NS::T);
                let alias = modl.why3_ident();
                Kind::Used(modl, alias, key.base_ident(self.tcx).unwrap())
            }
            Dependency::Type(ty) if !matches!(ty.kind(), TyKind::Alias(_, _)) => {
                if let Some((did, _)) = key.did() {
                    if let Some(why3_modl) = contracts_items::get_builtin(self.tcx, did) {
                        let qname = QName::from_string(why3_modl.as_str());
                        let name = qname.name.clone();
                        let modl = qname.module_qname();
                        Kind::UsedBuiltin(modl, Symbol::intern(&*name))
                    } else {
                        let alias: Symbol = if util::item_type(self.tcx, did) == ItemType::Closure {
                            self.counts.freshen(Symbol::intern("Closure"))
                        } else {
                            match self.adt_names.get(&did) {
                                Some(nm) => *nm,
                                None => {
                                    let name = self.tcx.item_name(did);
                                    // Ensure name is capitalized: add prefix "T_" if name starts with lower case
                                    // or starts with "T_" (to avoid collisions).
                                    let name =
                                        if name.as_str().starts_with(|c: char| c.is_uppercase())
                                            && !name.as_str().starts_with("T_")
                                        {
                                            name
                                        } else {
                                            Symbol::intern(&("T_".to_string() + name.as_str()))
                                        };
                                    let fresh = self.counts.freshen(name);
                                    self.adt_names.insert(did, fresh);
                                    fresh
                                }
                            }
                        };
                        let alias = Ident::build(alias.as_str());
                        let modl = ModulePath::new(self.tcx, did, util::NS::T);
                        let name = Symbol::intern(&*item_name(self.tcx, did, Namespace::TypeNS));
                        Kind::Used(modl, alias, name)
                    }
                } else {
                    Kind::Named(Symbol::intern("hidden_type_name"))
                }
            }
            Dependency::Item(id, _) if util::item_type(self.tcx, id) == ItemType::Variant => {
                // This branch doesn't seem to be used
                let ty = self.tcx.parent(id);
                let modl = ModulePath::new(self.tcx, ty, util::NS::T);
                let alias = modl.why3_ident();
                Kind::Used(modl, alias, key.base_ident(self.tcx).unwrap())
            }
            _ => {
                if let Dependency::Item(id, _) = key
                    && let Some(why3_modl) = contracts_items::get_builtin(self.tcx, id)
                {
                    let qname = QName::from_string(why3_modl.as_str());
                    let name = qname.name.clone();
                    let modl = qname.module_qname();
                    return Kind::UsedBuiltin(modl, Symbol::intern(&*name));
                };

                key.base_ident(self.tcx)
                    .map_or(Kind::Unnamed, |base| Kind::Named(self.counts.freshen(base)))
>>>>>>> dfce2a3a
            }
            key.base_ident(self.tcx)
                .map_or(Kind::Unnamed, |base| Kind::Named(self.counts.freshen(base)))
        })
    }
}

impl NameSupply {
    pub(crate) fn freshen(&mut self, sym: Symbol) -> Symbol {
        let count: usize = *self.name_counts.entry(sym).and_modify(|c| *c += 1).or_insert(0);
        // FIXME: if we don't do use the initial ident when count == 0, then the ident clashes
        // with local variables
        /*if count == 0 {
            sym
        } else {*/
        Symbol::intern(&format!("{sym}'{count}"))
        /*}*/
    }
}

<<<<<<< HEAD
// TODO: Get rid of the enum
#[derive(Clone, Copy, Debug, PartialEq, Eq, Hash)]
=======
#[derive(Clone, Debug, PartialEq, Eq, Hash)]
>>>>>>> dfce2a3a
pub enum Kind {
    /// This does not corresponds to a defined symbol
    Unnamed,
    /// This symbol is locally defined
    Named(Symbol),
    /// Used, UsedBuiltin: the symbols in the last argument must be acompanied by a `use` statement in Why3
    UsedBuiltin(why3::QName, Symbol),
    // Used(MODULE, ALIAS, ID) means the qualified identifier `ALIAS.ID` under `use MODULE as ALIAS`
    Used(util::ModulePath, Ident, Symbol),
}

impl Kind {
    fn ident(&self) -> Ident {
        match self {
            Kind::Unnamed => panic!("Unnamed item"),
            Kind::Named(nm) => nm.as_str().into(),
            Kind::UsedBuiltin(_, _) | Kind::Used(_, _, _) => {
                panic!("cannot get ident of used module {self:?}")
            }
        }
    }

    fn qname(&self) -> QName {
        match self {
            Kind::Unnamed => panic!("Unnamed item"),
            Kind::Named(nm) => nm.as_str().into(),
            Kind::UsedBuiltin(modl, id) => {
                let mut module = modl.module.clone();
                module.push(modl.name.clone());
                QName { module, name: id.as_str().into() }
            }
            Kind::Used(_, alias, id) => {
                QName { module: vec![alias.clone()], name: id.as_str().into() }
            }
        }
    }
}

impl<'tcx> Dependencies<'tcx> {
    pub(crate) fn new(ctx: &TranslationCtx<'tcx>, self_id: DefId) -> Self {
        let names = CloneNames::new(ctx.tcx, ctx.param_env(self_id), ctx.opts.span_mode.clone());
        debug!("cloning self: {:?}", self_id);
        let self_subst = erased_identity_for_item(ctx.tcx, self_id);
        let mut deps =
            Dependencies { tcx: ctx.tcx, self_id, self_subst, names, dep_set: Default::default() };

        let node = Dependency::item(ctx.tcx, (self_id, self_subst));
        deps.names.insert(node);
        deps
    }

    pub(crate) fn provide_deps(mut self, ctx: &mut Why3Generator<'tcx>) -> Vec<Decl> {
        trace!("emitting dependencies for {:?}", self.self_id);
        let mut decls = Vec::new();

        let param_env = ctx.param_env(self.self_id);

        let self_node = Dependency::item(self.tcx, (self.self_id, self.self_subst));
        let graph =
            Expander::new(&mut self.names, self_node, param_env, self.dep_set.iter().copied());

        // Update the clone graph with any new entries.
        let (graph, mut bodies) = graph.update_graph(ctx);

        for scc in petgraph::algo::tarjan_scc(&graph).into_iter() {
            if scc.iter().any(|node| node == &self_node) {
                assert_eq!(scc.len(), 1);
                bodies.remove(&scc[0]);
                continue;
            }

<<<<<<< HEAD
            if scc.len() > 1
                && scc.iter().any(|node| {
                    node.did().is_none_or(|(did, _)| {
                        !matches!(
                            self.tcx.def_kind(did),
                            DefKind::Struct
                                | DefKind::Enum
                                | DefKind::Union
                                | DefKind::Variant
                                | DefKind::Field
                        ) || get_builtin(self.tcx, did).is_some()
                    })
                })
            {
                ctx.crash_and_error(
                    ctx.def_span(scc[0].did().unwrap().0),
                    &format!("encountered a cycle during translation: {:?}", scc),
                );
=======
            ctx.crash_and_error(
                ctx.def_span(cycle[0].did().unwrap().0),
                &format!("encountered a cycle during translation: {:?}", cycle),
            );
        }

        let mut topo = DfsPostOrder::new(&graph, self.self_key());
        while let Some(node) = topo.walk_next(&graph) {
            // eprintln!("Cloning node for {node:?}");
            // trace!("processing node {:?}", clone_graph.info(node).kind);

            if !cloned.insert(node) {
                continue;
>>>>>>> dfce2a3a
            }

            let mut bodies = scc
                .iter()
                .map(|node| bodies.remove(node).unwrap_or_else(|| panic!("not found {scc:?}")))
                .collect::<Vec<_>>();

            if bodies.len() > 1 {
                // Mutually recursive ADT
                let tys = bodies
                    .into_iter()
                    .flatten()
                    .flat_map(|body| {
                        let Decl::TyDecl(TyDecl::Adt { tys }) = body else {
                            panic!("not an ADT decl")
                        };
                        tys
                    })
                    .collect();
                decls.push(Decl::TyDecl(TyDecl::Adt { tys }))
            } else {
                decls.extend(bodies.remove(0))
            }
        }

        assert!(
            bodies.is_empty(),
            "unused bodies: {:?} for def {:?}",
            bodies.keys().collect::<Vec<_>>(),
            self.self_id
        );

        let spans: Vec<why3::declaration::Span> = self
            .names
            .spans
            .into_iter()
            .filter_map(|(sp, name)| {
                let (path, start_line, start_column, end_line, end_column) =
                    if let Some(Attribute::Span(path, l1, c1, l2, c2)) = ctx.span_attr(sp) {
                        (path, l1, c1, l2, c2)
                    } else {
                        return None;
                    };

                Some(why3::declaration::Span {
                    name: name.as_str().into(),
                    path,
                    start_line,
                    start_column,
                    end_line,
                    end_column,
                })
            })
            .collect();

        let dependencies = if spans.is_empty() {
            decls
        } else {
            let mut tmp = vec![Decl::LetSpans(spans)];
            tmp.extend(decls);
            tmp
        };

        dependencies
    }
}<|MERGE_RESOLUTION|>--- conflicted
+++ resolved
@@ -1,48 +1,27 @@
 use crate::{
     backend::{clone_map::elaborator::Expander, dependency::Dependency},
-    contracts_items::{self, get_inv_function},
+    contracts_items::{get_builtin, get_inv_function},
     ctx::*,
-    options::SpanMode,
-    util::{self, item_name, ModulePath},
+    options::SpanMode, util::erased_identity_for_item,
 };
 use indexmap::{IndexMap, IndexSet};
 use rustc_hir::{
     def::DefKind,
     def_id::{DefId, LocalDefId},
 };
+use rustc_macros::{TypeFoldable, TypeVisitable};
 use rustc_middle::{
     mir::Promoted,
     ty::{self, GenericArgsRef, ParamEnv, Ty, TyCtxt, TyKind, TypeFoldable},
 };
-<<<<<<< HEAD
 use rustc_span::{FileName, Span, Symbol};
 use rustc_target::abi::{FieldIdx, VariantIdx};
-
-=======
-use rustc_macros::{TypeFoldable, TypeVisitable};
-use rustc_middle::ty::{self, GenericArgsRef, ParamEnv, Ty, TyCtxt, TyKind, TypeFoldable};
-use rustc_span::{FileName, Span, Symbol};
-use rustc_target::abi::FieldIdx;
->>>>>>> dfce2a3a
 use why3::{
     declaration::{Attribute, Decl, TyDecl},
     Ident, QName,
 };
 
-<<<<<<< HEAD
-use crate::{
-    attributes::get_builtin,
-    backend::{clone_map::elaborator::Expander, dependency::Dependency},
-    ctx::*,
-    options::SpanMode,
-    util::erased_identity_for_item,
-};
-use rustc_macros::{TypeFoldable, TypeVisitable};
-
 use super::{dependency::ClosureSpecKind, Why3Generator};
-=======
-use super::{dependency::ClosureSpecKind, TransId, Why3Generator};
->>>>>>> dfce2a3a
 
 mod elaborator;
 
@@ -307,88 +286,18 @@
         }
     }
 
-<<<<<<< HEAD
-    fn insert(&mut self, key: Dependency<'tcx>) -> Kind {
-        *self.names.entry(key).or_insert_with(|| {
+    fn insert(&mut self, key: Dependency<'tcx>) -> &Kind {
+        self.names.entry(key).or_insert_with(|| {
             if let Some((did, _)) = key.did()
                 && let Some(why3_modl) = get_builtin(self.tcx, did)
             {
                 let qname = QName::from_string(why3_modl.as_str());
                 let name = qname.name.clone();
-                if let Some(modl) = qname.module_ident() {
-                    return Kind::Used(Symbol::intern(&modl), Symbol::intern(&*name));
+                if let Some(modl) = qname.module_qname() {
+                    return Kind::UsedBuiltin(modl, Symbol::intern(&*name));
                 } else {
                     return Kind::Named(Symbol::intern(&*name));
                 }
-=======
-    fn insert(&mut self, key: Dependency<'tcx>) -> &Kind {
-        self.names.entry(key).or_insert_with(|| match key {
-            Dependency::Item(id, _) if matches!(self.tcx.def_kind(id), DefKind::Field) => {
-                let ty = self.tcx.parent(id);
-                let modl = util::ModulePath::new(self.tcx, ty, util::NS::T);
-                let alias = modl.why3_ident();
-                Kind::Used(modl, alias, key.base_ident(self.tcx).unwrap())
-            }
-            Dependency::Type(ty) if !matches!(ty.kind(), TyKind::Alias(_, _)) => {
-                if let Some((did, _)) = key.did() {
-                    if let Some(why3_modl) = contracts_items::get_builtin(self.tcx, did) {
-                        let qname = QName::from_string(why3_modl.as_str());
-                        let name = qname.name.clone();
-                        let modl = qname.module_qname();
-                        Kind::UsedBuiltin(modl, Symbol::intern(&*name))
-                    } else {
-                        let alias: Symbol = if util::item_type(self.tcx, did) == ItemType::Closure {
-                            self.counts.freshen(Symbol::intern("Closure"))
-                        } else {
-                            match self.adt_names.get(&did) {
-                                Some(nm) => *nm,
-                                None => {
-                                    let name = self.tcx.item_name(did);
-                                    // Ensure name is capitalized: add prefix "T_" if name starts with lower case
-                                    // or starts with "T_" (to avoid collisions).
-                                    let name =
-                                        if name.as_str().starts_with(|c: char| c.is_uppercase())
-                                            && !name.as_str().starts_with("T_")
-                                        {
-                                            name
-                                        } else {
-                                            Symbol::intern(&("T_".to_string() + name.as_str()))
-                                        };
-                                    let fresh = self.counts.freshen(name);
-                                    self.adt_names.insert(did, fresh);
-                                    fresh
-                                }
-                            }
-                        };
-                        let alias = Ident::build(alias.as_str());
-                        let modl = ModulePath::new(self.tcx, did, util::NS::T);
-                        let name = Symbol::intern(&*item_name(self.tcx, did, Namespace::TypeNS));
-                        Kind::Used(modl, alias, name)
-                    }
-                } else {
-                    Kind::Named(Symbol::intern("hidden_type_name"))
-                }
-            }
-            Dependency::Item(id, _) if util::item_type(self.tcx, id) == ItemType::Variant => {
-                // This branch doesn't seem to be used
-                let ty = self.tcx.parent(id);
-                let modl = ModulePath::new(self.tcx, ty, util::NS::T);
-                let alias = modl.why3_ident();
-                Kind::Used(modl, alias, key.base_ident(self.tcx).unwrap())
-            }
-            _ => {
-                if let Dependency::Item(id, _) = key
-                    && let Some(why3_modl) = contracts_items::get_builtin(self.tcx, id)
-                {
-                    let qname = QName::from_string(why3_modl.as_str());
-                    let name = qname.name.clone();
-                    let modl = qname.module_qname();
-                    return Kind::UsedBuiltin(modl, Symbol::intern(&*name));
-                };
-
-                key.base_ident(self.tcx)
-                    .map_or(Kind::Unnamed, |base| Kind::Named(self.counts.freshen(base)))
->>>>>>> dfce2a3a
             }
             key.base_ident(self.tcx)
                 .map_or(Kind::Unnamed, |base| Kind::Named(self.counts.freshen(base)))
@@ -409,21 +318,14 @@
     }
 }
 
-<<<<<<< HEAD
-// TODO: Get rid of the enum
-#[derive(Clone, Copy, Debug, PartialEq, Eq, Hash)]
-=======
 #[derive(Clone, Debug, PartialEq, Eq, Hash)]
->>>>>>> dfce2a3a
 pub enum Kind {
     /// This does not corresponds to a defined symbol
     Unnamed,
     /// This symbol is locally defined
     Named(Symbol),
     /// Used, UsedBuiltin: the symbols in the last argument must be acompanied by a `use` statement in Why3
-    UsedBuiltin(why3::QName, Symbol),
-    // Used(MODULE, ALIAS, ID) means the qualified identifier `ALIAS.ID` under `use MODULE as ALIAS`
-    Used(util::ModulePath, Ident, Symbol),
+    UsedBuiltin(QName, Symbol),
 }
 
 impl Kind {
@@ -431,7 +333,7 @@
         match self {
             Kind::Unnamed => panic!("Unnamed item"),
             Kind::Named(nm) => nm.as_str().into(),
-            Kind::UsedBuiltin(_, _) | Kind::Used(_, _, _) => {
+            Kind::UsedBuiltin(_, _) => {
                 panic!("cannot get ident of used module {self:?}")
             }
         }
@@ -446,9 +348,6 @@
                 module.push(modl.name.clone());
                 QName { module, name: id.as_str().into() }
             }
-            Kind::Used(_, alias, id) => {
-                QName { module: vec![alias.clone()], name: id.as_str().into() }
-            }
         }
     }
 }
@@ -486,7 +385,6 @@
                 continue;
             }
 
-<<<<<<< HEAD
             if scc.len() > 1
                 && scc.iter().any(|node| {
                     node.did().is_none_or(|(did, _)| {
@@ -505,21 +403,6 @@
                     ctx.def_span(scc[0].did().unwrap().0),
                     &format!("encountered a cycle during translation: {:?}", scc),
                 );
-=======
-            ctx.crash_and_error(
-                ctx.def_span(cycle[0].did().unwrap().0),
-                &format!("encountered a cycle during translation: {:?}", cycle),
-            );
-        }
-
-        let mut topo = DfsPostOrder::new(&graph, self.self_key());
-        while let Some(node) = topo.walk_next(&graph) {
-            // eprintln!("Cloning node for {node:?}");
-            // trace!("processing node {:?}", clone_graph.info(node).kind);
-
-            if !cloned.insert(node) {
-                continue;
->>>>>>> dfce2a3a
             }
 
             let mut bodies = scc
