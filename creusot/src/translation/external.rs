use crate::{
    ctx::*,
    error::{CreusotResult, InternalError},
    translation::{pearlite::Term, specification::ContractClauses, traits},
    util::erased_identity_for_item,
};
use indexmap::IndexSet;
use rustc_hir::def_id::{DefId, LocalDefId};
use rustc_macros::{TyDecodable, TyEncodable};
use rustc_middle::{
    thir::{self, visit::Visitor, Expr, ExprKind, Thir},
    ty::{Clause, EarlyBinder, GenericArgKind, GenericArgsRef, Predicate, TyCtxt, TyKind},
};
use rustc_span::Symbol;
use rustc_type_ir::ConstKind;

#[derive(Clone, Debug, TyEncodable, TyDecodable)]
pub(crate) struct ExternSpec<'tcx> {
    // The contract we are attaching
    pub contract: ContractClauses,
    pub subst: GenericArgsRef<'tcx>,
    pub arg_subst: Vec<(Symbol, Term<'tcx>)>,
    // Additional predicates we must verify to call this function
    pub additional_predicates: Vec<Predicate<'tcx>>,
}

impl<'tcx> ExternSpec<'tcx> {
    pub(crate) fn predicates_for(
        &self,
        tcx: TyCtxt<'tcx>,
        sub: GenericArgsRef<'tcx>,
    ) -> Vec<Predicate<'tcx>> {
        EarlyBinder::bind(self.additional_predicates.clone()).instantiate(tcx, sub)
    }
}

// Must be run before MIR generation.
pub(crate) fn extract_extern_specs_from_item<'tcx>(
    ctx: &mut TranslationCtx<'tcx>,
    def_id: LocalDefId,
) -> CreusotResult<(DefId, ExternSpec<'tcx>)> {
    // Handle error gracefully
    let (thir, expr) =
        ctx.tcx.thir_body(def_id).map_err(|_| InternalError("Cannot fetch THIR body"))?;
    let thir = thir.borrow();

    let mut visit = ExtractExternItems::new(&thir);

    visit.visit_expr(&thir[expr]);

    let (id, subst) = visit.items.pop().unwrap();

    let (id, _) = if ctx.trait_of_item(id).is_some() {
        traits::TraitResolved::resolve_item(ctx.tcx, ctx.param_env(def_id.to_def_id()), id, subst).to_opt(id, subst).unwrap_or_else(|| {
            let mut err = ctx.fatal_error(
                ctx.def_span(def_id.to_def_id()),
                "could not derive original instance from external specification",
            );

            err.span_warn(ctx.def_span(def_id.to_def_id()), "the bounds on an external specification must be at least as strong as the original impl bounds");
            err.emit()
        })
    } else {
        (id, subst)
    };

<<<<<<< HEAD
    let mut inner_subst = erased_identity_for_item(ctx.tcx, id).to_vec();
    let outer_subst = erased_identity_for_item(ctx.tcx, def_id.to_def_id());
=======
    // Generics of the actual item.
    let mut inner_subst = GenericArgs::identity_for_item(ctx.tcx, id).to_vec();
    // Generics of our stub.
    let outer_subst = GenericArgs::identity_for_item(ctx.tcx, def_id.to_def_id());
>>>>>>> dfce2a3a

    // FIXME(xavier): Handle this better.
    // "Host effects" are related to the wip effects feature of Rust. For the moment let's just ignore them.
    let has_host_effect = ctx.generics_of(id).host_effect_index.is_some();
    if has_host_effect {
        inner_subst.pop();
    }

    // FIXME(xavier): I don't remember the original reason for introducing this...
    let extra_parameters = inner_subst.len() - outer_subst.len();

    // Move Self_ to the front of the list like rustc does for real trait impls (not expressible in surface rust).
    // This only matters when we also have lifetime parameters.
    let self_pos = outer_subst.iter().position(|e| {
        if let GenericArgKind::Type(t) = e.unpack()
            && let TyKind::Param(t) = t.kind()
            && t.name.as_str().starts_with("Self")
        {
            true
        } else {
            false
        }
    });

    if let Some(ix) = self_pos {
        let self_ = inner_subst.remove(ix + extra_parameters);
        inner_subst.insert(extra_parameters, self_);
    };

    let mut subst = Vec::new();
    let mut errors = Vec::new();
    for i in 0..outer_subst.len() {
        let span = ctx.def_span(def_id.to_def_id());
        match (inner_subst[i + extra_parameters].unpack(), outer_subst[i].unpack()) {
            (GenericArgKind::Type(t1), GenericArgKind::Type(t2)) => match (t1.kind(), t2.kind()) {
                (TyKind::Param(param1), TyKind::Param(param2))
                    if param1.name == param2.name || param1.name.as_str().starts_with("Self") =>
                {
                    subst.push(inner_subst[i + extra_parameters]);
                }
                _ => {
                    let mut err = ctx.fatal_error(span, "mismatched parameters in `extern_spec!`");
                    err.warn(format!("expected parameter `{:?}` to be called `{:?}`", t2, t1));
                    errors.push(err);
                }
            },
            (GenericArgKind::Const(c1), GenericArgKind::Const(c2)) => {
                let is_eq = match (c1.kind(), c2.kind()) {
                    (ConstKind::Param(param1), ConstKind::Param(param2)) => {
                        param1.name == param2.name
                    }
                    // TODO: also compare the name only in these other cases (if this is not already the case)
                    (_, _) => c1 == c2,
                };
                if is_eq {
                    subst.push(inner_subst[i + extra_parameters]);
                } else {
                    let mut err = ctx.fatal_error(span, "mismatched parameters in `extern_spec!`");
                    err.warn(format!("expected parameter `{:?}` to be called `{:?}`", c2, c1));
                    errors.push(err);
                }
            }
            (GenericArgKind::Lifetime(l1), GenericArgKind::Lifetime(l2)) => {
                if l1.get_name() == l2.get_name() {
                    subst.push(inner_subst[i + extra_parameters]);
                } else {
                    let mut err = ctx.fatal_error(span, "mismatched parameters in `extern_spec!`");
                    err.warn(format!("expected parameter `{:?}` to be called `{:?}`", l2, l1));
                    errors.push(err);
                }
            }
            _ => {
                let err = ctx.fatal_error(span, "mismatched parameters kind in `extern_spec!`");
                errors.push(err);
            }
        }
    }

    errors.into_iter().for_each(|e| e.emit());

    let subst = ctx.mk_args(&subst);

    let contract = crate::specification::contract_clauses_of(ctx, def_id.to_def_id()).unwrap();

    let additional_predicates = ctx
        .predicates_of(def_id)
        .instantiate(ctx.tcx, subst)
        .predicates
        .into_iter()
        .map(Clause::as_predicate)
        .collect();

    let arg_subst = ctx
        .fn_arg_names(def_id)
        .iter()
        .zip(ctx.fn_arg_names(id).iter().zip(ctx.fn_sig(id).skip_binder().inputs().skip_binder()))
        .map(|(i, (i2, ty))| (i.name, Term::var(i2.name, *ty)))
        .collect();
    Ok((id, ExternSpec { contract, additional_predicates, subst, arg_subst }))
}

// We shouldn't need a full visitor... or an index set, there should be a single item per extern spec method.
struct ExtractExternItems<'a, 'tcx> {
    thir: &'a Thir<'tcx>,
    pub items: IndexSet<(DefId, GenericArgsRef<'tcx>)>,
}

impl<'a, 'tcx> ExtractExternItems<'a, 'tcx> {
    pub(crate) fn new(thir: &'a Thir<'tcx>) -> Self {
        ExtractExternItems { thir, items: IndexSet::new() }
    }
}

impl<'a, 'tcx> thir::visit::Visitor<'a, 'tcx> for ExtractExternItems<'a, 'tcx> {
    fn thir(&self) -> &'a Thir<'tcx> {
        self.thir
    }

    fn visit_expr(&mut self, expr: &'a Expr<'tcx>) {
        if let ExprKind::Call { ty, .. } = expr.kind {
            if let TyKind::FnDef(id, subst) = ty.kind() {
                self.items.insert((*id, subst));
            }
        }
        thir::visit::walk_expr(self, expr);
    }
}<|MERGE_RESOLUTION|>--- conflicted
+++ resolved
@@ -64,15 +64,10 @@
         (id, subst)
     };
 
-<<<<<<< HEAD
+    // Generics of the actual item.
     let mut inner_subst = erased_identity_for_item(ctx.tcx, id).to_vec();
+    // Generics of our stub.
     let outer_subst = erased_identity_for_item(ctx.tcx, def_id.to_def_id());
-=======
-    // Generics of the actual item.
-    let mut inner_subst = GenericArgs::identity_for_item(ctx.tcx, id).to_vec();
-    // Generics of our stub.
-    let outer_subst = GenericArgs::identity_for_item(ctx.tcx, def_id.to_def_id());
->>>>>>> dfce2a3a
 
     // FIXME(xavier): Handle this better.
     // "Host effects" are related to the wip effects feature of Rust. For the moment let's just ignore them.
