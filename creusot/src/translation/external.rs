--- conflicted
+++ resolved
@@ -7,13 +7,8 @@
         specification::{ContractClauses, contract_clauses_of},
         traits::TraitResolved,
     },
-<<<<<<< HEAD
-    util::erased_identity_for_item,
+    util::{eq_nameless_generic_args, erased_identity_for_item, forge_def_id, forge_def_id_from},
     validate::is_ghost_or_snap,
-=======
-    util::{eq_nameless_generic_args, erased_identity_for_item, forge_def_id, forge_def_id_from},
-    validate::is_ghost_ty_,
->>>>>>> 47535010
 };
 use rustc_hir::{
     def::DefKind,
@@ -338,16 +333,8 @@
             ),
         )
     }
-<<<<<<< HEAD
     let erase_args =
-        parent_sig.inputs().iter().map(|arg| is_ghost_or_snap(ctx.tcx, *arg)).collect();
-    (
-        parent.expect_local(),
-        Erased { def: (id_thir, subst_thir), erase_args },
-        (id_resolved, subst_resolved),
-    )
-=======
-    let erase_args = sig1.inputs().iter().map(|arg| is_ghost_ty_(tcx, *arg)).collect::<Vec<bool>>();
+        sig1.inputs().iter().map(|arg| is_ghost_or_snap(tcx, *arg)).collect::<Vec<bool>>();
     let len_unerased_args = erase_args.iter().filter(|&&erase| !erase).count();
     let unerased_args1 = sig1
         .inputs()
@@ -369,7 +356,6 @@
         )
     }
     Erasure { def: (def_id2, subst2), erase_args }
->>>>>>> 47535010
 }
 
 /// `ty1` equals `ty2` up to erasure if:
