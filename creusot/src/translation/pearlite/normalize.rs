--- conflicted
+++ resolved
@@ -57,7 +57,6 @@
 
 fn optimize_builtin<'tcx>(
     tcx: TyCtxt<'tcx>,
-<<<<<<< HEAD
     id: DefId,
     subst: GenericArgsRef<'tcx>,
     args: Box<[Term<'tcx>]>,
@@ -100,134 +99,20 @@
             return Unary { op: Neg, arg: Box::new(arg) };
         }
         Some(
-            "prelude.int.UInt8$BW$.t'int"
-            | "prelude.int.UInt16$BW$.t'int"
-            | "prelude.int.UInt32$BW$.t'int"
-            | "prelude.int.UInt64$BW$.t'int"
-            | "prelude.int.UInt128$BW$.t'int",
+            "creusot.int.UInt8$BW$.t'int"
+            | "creusot.int.UInt16$BW$.t'int"
+            | "creusot.int.UInt32$BW$.t'int"
+            | "creusot.int.UInt64$BW$.t'int"
+            | "creusot.int.UInt128$BW$.t'int",
         ) if let box [Term { kind: Lit(MachUnsigned(c, _)), .. }] = args => {
             return Lit(UInteger(c));
-=======
-    def_id: DefId,
-    args: &mut Vec<Term<'tcx>>,
-) -> Option<TermKind<'tcx>> {
-    Some(match get_builtin(tcx, def_id)?.as_str() {
-        "add_int" => TermKind::Binary {
-            op: BinOp::Add,
-            lhs: Box::new(args.remove(0)),
-            rhs: Box::new(args.remove(0)),
-        },
-        "sub_int" => TermKind::Binary {
-            op: BinOp::Sub,
-            lhs: Box::new(args.remove(0)),
-            rhs: Box::new(args.remove(0)),
-        },
-        "mul_int" => TermKind::Binary {
-            op: BinOp::Mul,
-            lhs: Box::new(args.remove(0)),
-            rhs: Box::new(args.remove(0)),
-        },
-        "div_int" => TermKind::Binary {
-            op: BinOp::Div,
-            lhs: Box::new(args.remove(0)),
-            rhs: Box::new(args.remove(0)),
-        },
-        "rem_int" => TermKind::Binary {
-            op: BinOp::Rem,
-            lhs: Box::new(args.remove(0)),
-            rhs: Box::new(args.remove(0)),
-        },
-        "neg_int" => TermKind::Unary { op: pearlite::UnOp::Neg, arg: Box::new(args.remove(0)) },
-        "int.Int.(<=)" => TermKind::Binary {
-            op: BinOp::Le,
-            lhs: Box::new(args.remove(0)),
-            rhs: Box::new(args.remove(0)),
-        },
-        "int.Int.(<)" => TermKind::Binary {
-            op: BinOp::Lt,
-            lhs: Box::new(args.remove(0)),
-            rhs: Box::new(args.remove(0)),
-        },
-        "int.Int.(>=)" => TermKind::Binary {
-            op: BinOp::Ge,
-            lhs: Box::new(args.remove(0)),
-            rhs: Box::new(args.remove(0)),
-        },
-        "int.Int.(>)" => TermKind::Binary {
-            op: BinOp::Gt,
-            lhs: Box::new(args.remove(0)),
-            rhs: Box::new(args.remove(0)),
-        },
-        "==" => TermKind::Binary {
-            op: BinOp::Eq,
-            lhs: Box::new(args.remove(0)),
-            rhs: Box::new(args.remove(0)),
-        },
-        "!=" => TermKind::Binary {
-            op: BinOp::Ne,
-            lhs: Box::new(args.remove(0)),
-            rhs: Box::new(args.remove(0)),
-        },
-        "creusot.int.UInt8$BW$.t'int"
-            if let TermKind::Lit(Literal::MachUnsigned(c, _)) = args[0].kind =>
-        {
-            TermKind::Lit(Literal::Integer(c as i128))
-        }
-        "creusot.int.UInt16$BW$.t'int"
-            if let TermKind::Lit(Literal::MachUnsigned(c, _)) = args[0].kind =>
-        {
-            TermKind::Lit(Literal::Integer(c as i128))
-        }
-        "creusot.int.UInt32$BW$.t'int"
-            if let TermKind::Lit(Literal::MachUnsigned(c, _)) = args[0].kind =>
-        {
-            TermKind::Lit(Literal::Integer(c as i128))
-        }
-        "creusot.int.UInt64$BW$.t'int"
-            if let TermKind::Lit(Literal::MachUnsigned(c, _)) = args[0].kind =>
-        {
-            TermKind::Lit(Literal::Integer(c as i128))
-        }
-        "creusot.int.UInt128$BW$.t'int"
-            if let TermKind::Lit(Literal::MachUnsigned(c, _)) = args[0].kind =>
-        {
-            if c > isize::MAX as u128 {
-                return None;
-            }
-            TermKind::Lit(Literal::Integer(c as i128))
-        }
-        "creusot.int.Int8$BW$.to_int"
-            if let TermKind::Lit(Literal::MachSigned(c, _)) = args[0].kind =>
-        {
-            TermKind::Lit(Literal::Integer(c as i128))
-        }
-        "creusot.int.Int16$BW$.to_int"
-            if let TermKind::Lit(Literal::MachSigned(c, _)) = args[0].kind =>
-        {
-            TermKind::Lit(Literal::Integer(c as i128))
-        }
-        "creusot.int.Int32$BW$.to_int"
-            if let TermKind::Lit(Literal::MachSigned(c, _)) = args[0].kind =>
-        {
-            TermKind::Lit(Literal::Integer(c as i128))
-        }
-        "creusot.int.Int64$BW$.to_int"
-            if let TermKind::Lit(Literal::MachSigned(c, _)) = args[0].kind =>
-        {
-            TermKind::Lit(Literal::Integer(c as i128))
-        }
-        "creusot.int.Int128$BW$.to_int"
-            if let TermKind::Lit(Literal::MachSigned(c, _)) = args[0].kind =>
-        {
-            TermKind::Lit(Literal::Integer(c as i128))
->>>>>>> 8de22653
         }
         Some(
-            "prelude.int.Int8$BW$.to_int"
-            | "prelude.int.Int16$BW$.to_int"
-            | "prelude.int.Int32$BW$.to_int"
-            | "prelude.int.Int64$BW$.to_int"
-            | "prelude.int.Int128$BW$.to_int",
+            "creusot.int.Int8$BW$.to_int"
+            | "creusot.int.Int16$BW$.to_int"
+            | "creusot.int.Int32$BW$.to_int"
+            | "creusot.int.Int64$BW$.to_int"
+            | "creusot.int.Int128$BW$.to_int",
         ) if let box [Term { kind: Lit(MachSigned(c, _)), .. }] = args => return Lit(Integer(c)),
         _ => (),
     }
