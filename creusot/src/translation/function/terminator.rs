use super::BodyTranslator;
use crate::{
    contracts_items::{is_box_new, is_snap_from_fn},
    ctx::TranslationCtx,
    extended_location::ExtendedLocation,
    fmir,
    lints::contractless_external_function::{
        CONTRACTLESS_EXTERNAL_FUNCTION, ContractlessExternalFunction,
    },
    resolve::HasMoveDataExt,
    translation::{
        fmir::*,
        function::mk_goto,
        pearlite::{Term, TermKind, UnOp},
        specification::inv_subst,
        traits,
    },
};
use itertools::Itertools;
use rustc_hir::def_id::DefId;
use rustc_infer::infer::TyCtxtInferExt;
use rustc_middle::{
    mir::{
        self, AssertKind, BasicBlockData, Local, Location, Operand, Place, Rvalue, SourceInfo,
        StatementKind, SwitchTargets,
        TerminatorKind::{self, *},
    },
    ty::{self, AssocItem, GenericArgKind, GenericArgsRef, Ty, TyKind, TypingEnv, TypingMode},
};
use rustc_mir_dataflow::{
    move_paths::{HasMoveData, LookupResult},
    on_all_children_bits,
};
<<<<<<< HEAD
use rustc_span::{Span, source_map::Spanned};
=======
use rustc_span::Span;
>>>>>>> 8de22653
use rustc_trait_selection::error_reporting::InferCtxtErrorExt;
use std::collections::{HashMap, HashSet};

// Translate the terminator of a basic block.
// There isn't much that's special about this. The only subtlety is in how
// we translate switchInt. We rewrite it into a primitive constructor match
// rather than switching on discriminant since WhyML doesn't have integer
// patterns in match expressions.

impl<'tcx> BodyTranslator<'_, 'tcx> {
    pub fn translate_terminator(&mut self, terminator: &mir::Terminator<'tcx>, location: Location) {
        let mut resolved_during = self
            .resolver
            .as_mut()
            .map(|r| r.resolved_places_during(ExtendedLocation::End(location)));
        let term;

        let span = terminator.source_info.span;
        match &terminator.kind {
            Goto { target } => term = mk_goto(*target),
            SwitchInt { discr, targets, .. } => {
                let real_discr = discriminator_for_switch(&self.body.basic_blocks[location.block])
                    .map(Operand::Move)
                    .unwrap_or_else(|| discr.clone());

                let discriminant = self.translate_operand(&real_discr);
                let ty = real_discr.ty(self.body, self.tcx());
                let switch =
                    make_switch(self.ctx, terminator.source_info, ty, targets, discriminant);
                term = switch;
            }
            Return => {
                if let Some(resolver) = &mut self.resolver {
                    let (mut need, resolved) =
                        resolver.need_resolve_resolved_places_at(ExtendedLocation::Start(location));
                    // do not resolve return local
                    for mp in need.clone().iter() {
                        if self.move_data().base_local(mp) == Local::from_usize(0) {
                            need.remove(mp);
                        }
                    }
                    self.resolve_places(need, &resolved);
                    resolved_during = None;
                }

                term = Terminator::Return
            }
            Unreachable => term = Terminator::Abort(terminator.source_info.span),
<<<<<<< HEAD
            &Call { ref func, ref args, destination, mut target, fn_span, .. } => {
=======
            Call { func, args, destination, mut target, .. } => {
>>>>>>> 8de22653
                let (fun_def_id, subst) = func_defid(func).expect("expected call with function");
                if let Some((need, resolved)) = resolved_during.take() {
                    self.resolve_before_assignment(need, &resolved, location, destination)
                }

                if is_snap_from_fn(self.ctx.tcx, fun_def_id) {
                    let GenericArgKind::Type(ty) = subst.get(1).unwrap().unpack() else {
                        unreachable!()
                    };
                    let TyKind::Closure(def_id, _) = ty.kind() else { unreachable!() };
                    let mut assertion = self.snapshots.shift_remove(def_id).unwrap();
                    assertion.subst(&inv_subst(
                        self.tcx(),
                        self.body,
                        &self.locals,
                        terminator.source_info,
                    ));
<<<<<<< HEAD
                    self.check_frozen_in_logic(&assertion, location);
                    self.emit_snapshot_assign(destination, assertion, span);
                } else {
                    let call_ghost = self.check_ghost_call(fun_def_id, subst);
                    self.check_no_ghost_in_program(args, fn_span, fun_def_id, subst);

                    let func_args: Box<[_]> = if args.is_empty() {
                        Box::new([fmir::Operand::Constant(Term {
                            kind: TermKind::Tuple { fields: Box::new([]) },
=======
                    self.check_use_in_logic(&assertion, location);
                    self.emit_snapshot_assign(*destination, assertion, span);
                } else {
                    let mut func_args: Vec<_> =
                        args.iter().map(|arg| self.translate_operand(&arg.node)).collect();
                    if func_args.is_empty() {
                        // TODO: Remove this, push the 0-ary handling down to why3 backend
                        // We use tuple as a dummy argument for 0-ary functions
                        func_args.push(fmir::Operand::Constant(Term {
                            kind: TermKind::Tuple { fields: Vec::new() },
>>>>>>> 8de22653
                            ty: self.ctx.types.unit,
                            span,
                        })])
                    } else {
                        args.iter().map(|arg| self.translate_operand(&arg.node)).collect()
                    };

                    if is_box_new(self.tcx(), fun_def_id) {
<<<<<<< HEAD
                        let [arg] = *func_args.into_array().unwrap();
                        self.emit_assignment(&destination, RValue::Operand(arg), span);
=======
                        assert_eq!(func_args.len(), 1);

                        self.emit_assignment(
                            destination,
                            RValue::Operand(func_args.remove(0)),
                            span,
                        );
>>>>>>> 8de22653
                    } else {
                        let predicates = self
                            .ctx
                            .extern_spec(fun_def_id)
                            .map(|p| p.predicates_for(self.tcx(), subst))
                            .unwrap_or_default();

                        let infcx = self
                            .ctx
                            .infer_ctxt()
                            .ignoring_regions()
                            .build(TypingMode::non_body_analysis());
                        let res = traits::evaluate_additional_predicates(
                            &infcx,
                            predicates,
                            self.typing_env().param_env,
                            span,
                        );
                        if let Err(errs) = res {
                            infcx.err_ctxt().report_fulfillment_errors(errs);
                        }

                        let (fun_def_id, subst) = resolve_function(
                            self.ctx,
                            self.typing_env(),
                            fun_def_id,
                            subst,
                            (self.body, span, location),
                        );

                        if self.ctx.sig(fun_def_id).contract.is_requires_false() {
                            target = None
                        } else {
                            let subst =
                                self.ctx.normalize_erasing_regions(self.typing_env(), subst);

                            self.emit_statement(Statement::Call(
                                self.translate_place(destination.as_ref()),
                                fun_def_id,
                                subst,
                                func_args,
                                span.source_callsite(),
                            ));
                        }
                    }
                }

                if let Some(bb) = target {
                    if self.resolver.is_some() {
                        self.resolve_after_assignment(
                            target.unwrap().start_location(),
                            destination,
                        );
                    }

                    term = mk_goto(bb);
                } else {
                    term = Terminator::Abort(terminator.source_info.span);
                }
            }
            Assert { cond, expected, msg, target, unwind: _ } => {
                let mut cond = match cond {
                    Operand::Copy(pl) | Operand::Move(pl) => {
                        if let Some(locl) = pl.as_local() {
                            Term {
                                // hack
                                kind: TermKind::Var(self.locals[&locl]),
                                span,
                                ty: cond.ty(self.body, self.tcx()),
                            }
                        } else {
                            unreachable!("assertion contains something other than local")
                        }
                    }
                    Operand::Constant(_) => todo!(),
                };
                if !expected {
                    cond = Term {
                        ty: cond.ty,
                        span: cond.span,
                        kind: TermKind::Unary { op: UnOp::Not, arg: Box::new(cond) },
                    };
                }
                let msg = self.get_explanation(msg);
                self.emit_statement(Statement::Assertion { cond, msg, trusted: false });
                term = mk_goto(*target)
            }
            Drop { target, place, .. } => {
                if self.resolver.is_some() {
                    // place may need to be resolved since it may be frozen.
                    if let LookupResult::Exact(mp) =
                        self.move_data().rev_lookup.find(place.as_ref())
                    {
                        let (need_start, resolved) = self
                            .resolver
                            .as_mut()
                            .unwrap()
                            .need_resolve_resolved_places_at(ExtendedLocation::Start(location));
                        let mut to_resolve = self.empty_bitset();
                        on_all_children_bits(self.move_data(), mp, |mpi| {
                            if need_start.contains(mpi) {
                                to_resolve.insert(mpi);
                            }
                        });
                        self.resolve_places(to_resolve, &resolved);
                    } else {
                        // If the place we drop is not a move path, then the MaybeUninit analysis ignores it. So we do not miss a resolve.
                    }
                }

                term = mk_goto(*target);
            }

            FalseUnwind { real_target, .. } => term = mk_goto(*real_target),
            FalseEdge { .. }
            | CoroutineDrop
            | UnwindResume
            | UnwindTerminate { .. }
            | Yield { .. }
            | InlineAsm { .. }
            | TailCall { .. } => unreachable!("{:?}", terminator.kind),
        }
        if let Some((need, resolved)) = resolved_during {
            self.resolve_places(need, &resolved);
        }
        self.emit_terminator(term)
    }

    fn get_explanation(&mut self, msg: &mir::AssertKind<Operand<'tcx>>) -> String {
        match msg {
            AssertKind::BoundsCheck { len: _, index: _ } => format!("expl:index in bounds"),
            AssertKind::Overflow(op, _a, _b) => format!("expl:{op:?} overflow"),
            AssertKind::OverflowNeg(_op) => format!("expl:negation overflow"),
            AssertKind::DivisionByZero(_) => format!("expl:division by zero"),
            AssertKind::RemainderByZero(_) => format!("expl:remainder by zero"),
            _ => unreachable!("Resume assertions"),
        }
    }
}

/// # Parameters
///
/// - `report_location`: used to emit an eventual warning.
fn resolve_function<'tcx>(
    ctx: &TranslationCtx<'tcx>,
    typing_env: TypingEnv<'tcx>,
    def_id: DefId,
    subst: GenericArgsRef<'tcx>,
    report_location: (&mir::Body<'tcx>, Span, Location),
) -> (DefId, GenericArgsRef<'tcx>) {
    let res;
    if let Some(AssocItem { container: ty::AssocItemContainer::Trait, .. }) =
        ctx.opt_associated_item(def_id)
    {
        res = traits::TraitResolved::resolve_item(ctx.tcx, typing_env, def_id, subst)
            .to_opt(def_id, subst)
            .expect("could not find instance")
    } else {
        res = (def_id, subst)
    }

    if ctx.sig(res.0).contract.extern_no_spec {
        let (body, span, location) = report_location;
        let name = ctx.tcx.item_name(def_id);
        let source_info = body.source_info(location);
        if let Some(lint_root) = source_info.scope.lint_root(&body.source_scopes) {
            ctx.emit_node_span_lint(
                CONTRACTLESS_EXTERNAL_FUNCTION,
                lint_root,
                span,
                ContractlessExternalFunction { name, span },
            );
        }
    }

    res
}

// Try to extract a function defid from an operand
fn func_defid<'tcx>(op: &Operand<'tcx>) -> Option<(DefId, GenericArgsRef<'tcx>)> {
    let fun_ty = op.constant().unwrap().const_.ty();
    if let ty::TyKind::FnDef(def_id, subst) = fun_ty.kind() { Some((*def_id, subst)) } else { None }
}

// Find the place being discriminated, if there is one
pub(super) fn discriminator_for_switch<'tcx>(bbd: &BasicBlockData<'tcx>) -> Option<Place<'tcx>> {
    let discr = if let TerminatorKind::SwitchInt { discr, .. } = &bbd.terminator().kind {
        discr
    } else {
        return None;
    };

    if let StatementKind::Assign(box (pl, Rvalue::Discriminant(real_discr))) =
        bbd.statements.last()?.kind
    {
        if discr.place() == Some(pl) { Some(real_discr) } else { None }
    } else {
        None
    }
}

fn make_switch<'tcx>(
    ctx: &TranslationCtx<'tcx>,
    si: SourceInfo,
    switch_ty: Ty<'tcx>,
    targets: &SwitchTargets,
    discr: fmir::Operand<'tcx>,
) -> Terminator<'tcx> {
    match switch_ty.kind() {
        TyKind::Adt(def, substs) => {
            let d_to_var: HashMap<_, _> =
                def.discriminants(ctx.tcx).map(|(idx, d)| (d.val, idx)).collect();

            let branches = targets.iter().map(|(disc, tgt)| (d_to_var[&disc], (tgt))).collect();

            let default = if targets.iter().map(|(disc, _)| disc).collect::<HashSet<_>>().len()
                == def.variants().len()
            {
                None
            } else {
                Some(targets.otherwise())
            };

            Terminator::Switch(discr, Branches::Constructor(*def, substs, branches, default))
        }
        TyKind::Bool => {
            let branches: (_, _) = targets
                .iter()
                .sorted()
                .map(|tgt| tgt.1)
                .chain([targets.otherwise()])
                .take(2)
                .collect_tuple()
                .unwrap();

            Terminator::Switch(discr, Branches::Bool(branches.0, branches.1))
        }
        TyKind::Float(_) => {
            ctx.crash_and_error(si.span, "Float patterns are currently unsupported")
        }
        TyKind::Uint(_) => {
<<<<<<< HEAD
            let branches = targets.iter().map(|(val, tgt)| (val, tgt)).collect();
=======
            let branches: Vec<(_, BasicBlock)> = targets.iter().collect();
>>>>>>> 8de22653
            Terminator::Switch(discr, Branches::Uint(branches, targets.otherwise()))
        }
        TyKind::Int(_) => {
            let branches = targets.iter().map(|(val, tgt)| (val as i128, tgt)).collect();
            Terminator::Switch(discr, Branches::Int(branches, targets.otherwise()))
        }
        ty => ctx.crash_and_error(si.span, &format!("match on {:?} is currently unsupported", ty)),
    }
}<|MERGE_RESOLUTION|>--- conflicted
+++ resolved
@@ -31,11 +31,7 @@
     move_paths::{HasMoveData, LookupResult},
     on_all_children_bits,
 };
-<<<<<<< HEAD
-use rustc_span::{Span, source_map::Spanned};
-=======
 use rustc_span::Span;
->>>>>>> 8de22653
 use rustc_trait_selection::error_reporting::InferCtxtErrorExt;
 use std::collections::{HashMap, HashSet};
 
@@ -84,11 +80,7 @@
                 term = Terminator::Return
             }
             Unreachable => term = Terminator::Abort(terminator.source_info.span),
-<<<<<<< HEAD
-            &Call { ref func, ref args, destination, mut target, fn_span, .. } => {
-=======
-            Call { func, args, destination, mut target, .. } => {
->>>>>>> 8de22653
+            &Call { ref func, ref args, destination, mut target, .. } => {
                 let (fun_def_id, subst) = func_defid(func).expect("expected call with function");
                 if let Some((need, resolved)) = resolved_during.take() {
                     self.resolve_before_assignment(need, &resolved, location, destination)
@@ -106,28 +98,12 @@
                         &self.locals,
                         terminator.source_info,
                     ));
-<<<<<<< HEAD
-                    self.check_frozen_in_logic(&assertion, location);
+                    self.check_use_in_logic(&assertion, location);
                     self.emit_snapshot_assign(destination, assertion, span);
                 } else {
-                    let call_ghost = self.check_ghost_call(fun_def_id, subst);
-                    self.check_no_ghost_in_program(args, fn_span, fun_def_id, subst);
-
                     let func_args: Box<[_]> = if args.is_empty() {
                         Box::new([fmir::Operand::Constant(Term {
                             kind: TermKind::Tuple { fields: Box::new([]) },
-=======
-                    self.check_use_in_logic(&assertion, location);
-                    self.emit_snapshot_assign(*destination, assertion, span);
-                } else {
-                    let mut func_args: Vec<_> =
-                        args.iter().map(|arg| self.translate_operand(&arg.node)).collect();
-                    if func_args.is_empty() {
-                        // TODO: Remove this, push the 0-ary handling down to why3 backend
-                        // We use tuple as a dummy argument for 0-ary functions
-                        func_args.push(fmir::Operand::Constant(Term {
-                            kind: TermKind::Tuple { fields: Vec::new() },
->>>>>>> 8de22653
                             ty: self.ctx.types.unit,
                             span,
                         })])
@@ -136,18 +112,8 @@
                     };
 
                     if is_box_new(self.tcx(), fun_def_id) {
-<<<<<<< HEAD
                         let [arg] = *func_args.into_array().unwrap();
                         self.emit_assignment(&destination, RValue::Operand(arg), span);
-=======
-                        assert_eq!(func_args.len(), 1);
-
-                        self.emit_assignment(
-                            destination,
-                            RValue::Operand(func_args.remove(0)),
-                            span,
-                        );
->>>>>>> 8de22653
                     } else {
                         let predicates = self
                             .ctx
@@ -389,12 +355,7 @@
             ctx.crash_and_error(si.span, "Float patterns are currently unsupported")
         }
         TyKind::Uint(_) => {
-<<<<<<< HEAD
-            let branches = targets.iter().map(|(val, tgt)| (val, tgt)).collect();
-=======
-            let branches: Vec<(_, BasicBlock)> = targets.iter().collect();
->>>>>>> 8de22653
-            Terminator::Switch(discr, Branches::Uint(branches, targets.otherwise()))
+            Terminator::Switch(discr, Branches::Uint(targets.iter().collect(), targets.otherwise()))
         }
         TyKind::Int(_) => {
             let branches = targets.iter().map(|(val, tgt)| (val as i128, tgt)).collect();
