use super::BodyTranslator;
use crate::{
    analysis::NotFinalPlaces,
<<<<<<< HEAD
    attributes::{is_assertion, is_invariant, is_spec, is_variant, snapshot_closure_id},
=======
    contracts_items,
>>>>>>> dfce2a3a
    extended_location::ExtendedLocation,
    fmir::Operand,
    translation::{
        fmir::{self, RValue},
        specification::inv_subst,
    },
<<<<<<< HEAD
=======
    util::snapshot_closure_id,
>>>>>>> dfce2a3a
};
use rustc_borrowck::borrow_set::TwoPhaseActivation;
use rustc_middle::{
    mir::{
        BinOp, BorrowKind::*, CastKind, Location, Operand::*, Place, Rvalue, SourceInfo, Statement,
        StatementKind,
    },
    ty::adjustment::PointerCoercion,
};
use rustc_mir_dataflow::ResultsCursor;

impl<'tcx> BodyTranslator<'_, 'tcx> {
    pub fn translate_statement(
        &mut self,
        not_final_borrows: &mut ResultsCursor<'_, 'tcx, NotFinalPlaces<'tcx>>,
        statement: &'_ Statement<'tcx>,
        loc: Location,
    ) {
        use StatementKind::*;
        match statement.kind {
            Assign(box (pl, ref rv)) => {
                if let Some(resolver) = &mut self.resolver {
                    let (need, resolved) =
                        resolver.resolved_places_during(ExtendedLocation::Mid(loc));
                    self.resolve_before_assignment(need, &resolved, loc, pl);
                }

                self.translate_assign(not_final_borrows, statement.source_info, &pl, rv, loc);

                if self.resolver.is_some() {
                    self.resolve_after_assignment(loc.successor_within_block(), pl)
                }
            }

            // All these instructions are no-opsin the dynamic semantics, but may trigger resolution
            Nop
            | StorageDead(_)
            | StorageLive(_)
            | FakeRead(_)
            | AscribeUserType(_, _)
            | Retag(_, _)
            | Coverage(_)
            | PlaceMention(_)
            | ConstEvalCounter => {
                if let Some(resolver) = &mut self.resolver {
                    let (mut need, resolved) =
                        resolver.resolved_places_during(ExtendedLocation::End(loc));
                    if let StorageDead(local) | StorageLive(local) = statement.kind {
                        // These instructions signals that a local goes out of scope. We resolve any needed
                        // move path it contains. These are typically frozen places.
                        let (need_start, _) =
                            resolver.need_resolve_resolved_places_at(ExtendedLocation::Start(loc));
                        for mp in need_start.clone().iter() {
                            if self.mdpe.move_data.base_local(mp) == local {
                                need.insert(mp);
                            }
                        }
                    }
                    self.resolve_places(need, &resolved);
                }
            }
            SetDiscriminant { .. } => self
                .ctx
                .crash_and_error(statement.source_info.span, "SetDiscriminant is not supported"),
            Intrinsic(_) => {
                self.ctx.crash_and_error(statement.source_info.span, "intrinsics are not supported")
            }
            Deinit(_) => unreachable!("Deinit unsupported"),
        }
    }

    fn translate_assign(
        &mut self,
        not_final_borrows: &mut ResultsCursor<'_, 'tcx, NotFinalPlaces<'tcx>>,
        si: SourceInfo,
        place: &'_ Place<'tcx>,
        rvalue: &'_ Rvalue<'tcx>,
        loc: Location,
    ) {
        let ty = rvalue.ty(self.body, self.tcx());
        let span = si.span;
        let rval: RValue<'tcx> = match rvalue {
            Rvalue::Use(op) => match op {
                Move(_pl) | Copy(_pl) => RValue::Operand(self.translate_operand(op)),
                Constant(box c) => {
                    if snapshot_closure_id(self.tcx(), c.const_.ty()).is_some() {
                        return;
                    };
                    RValue::Operand(self.translate_operand(op))
                }
            },
            Rvalue::Ref(_, ss, pl) => match ss {
                Shared | Fake(..) => {
                    if self.erased_locals.contains(pl.local) {
                        return;
                    }

                    let op = Operand::Copy(
                        self.translate_place(self.compute_ref_place(*pl, loc).as_ref()),
                    );
                    RValue::Operand(op)
                }
                Mut { .. } => {
                    if self.erased_locals.contains(pl.local) {
                        return;
                    }

                    let is_final = NotFinalPlaces::is_final_at(not_final_borrows, pl, loc);
                    self.emit_borrow(place, pl, is_final, span);
                    return;
                }
            },
            Rvalue::Discriminant(_) => return,
            Rvalue::BinaryOp(BinOp::BitAnd, box (l, _))
                if !l.ty(self.body, self.tcx()).is_bool() =>
            {
                self.ctx.crash_and_error(si.span, "bitwise operations are currently unsupported")
            }
            Rvalue::BinaryOp(op, box (l, r)) => {
                RValue::BinOp(*op, self.translate_operand(l), self.translate_operand(r))
            }
            Rvalue::UnaryOp(op, v) => RValue::UnaryOp(*op, self.translate_operand(v)),
            Rvalue::Aggregate(box kind, ops) => {
                use rustc_middle::mir::AggregateKind::*;
                let fields = ops.iter().map(|op| self.translate_operand(op)).collect();

                match kind {
                    Tuple => RValue::Tuple(fields),
                    Adt(adt, varix, subst, _, _) => {
                        let variant = self.ctx.adt_def(*adt).variant(*varix).def_id;
                        RValue::Constructor(variant, subst, fields)
                    }
                    Closure(def_id, subst) => {
<<<<<<< HEAD
                        if is_invariant(self.tcx(), *def_id) || is_variant(self.tcx(), *def_id) {
                            return;
                        } else if is_assertion(self.tcx(), *def_id) {
=======
                        if contracts_items::is_invariant(self.tcx(), *def_id)
                            || contracts_items::is_variant(self.tcx(), *def_id)
                        {
                            return;
                        } else if contracts_items::is_assertion(self.tcx(), *def_id) {
>>>>>>> dfce2a3a
                            let mut assertion = self
                                .assertions
                                .remove(def_id)
                                .expect("Could not find body of assertion");
                            assertion.subst(&inv_subst(self.tcx(), &self.body, &self.locals, si));
                            self.check_frozen_in_logic(&assertion, loc);
                            self.emit_statement(fmir::Statement::Assertion {
                                cond: assertion,
                                msg: "assertion".to_owned(),
                            });
                            return;
<<<<<<< HEAD
                        } else if is_spec(self.tcx(), *def_id) {
=======
                        } else if contracts_items::is_spec(self.tcx(), *def_id) {
>>>>>>> dfce2a3a
                            return;
                        } else {
                            RValue::Constructor(*def_id, subst, fields)
                        }
                    }
                    Array(_) => RValue::Array(fields),
                    _ => self.ctx.crash_and_error(
                        si.span,
                        &format!("the rvalue {:?} is not currently supported", kind),
                    ),
                }
            }
            Rvalue::Len(pl) => {
                let e = Operand::Copy(self.translate_place(pl.as_ref()));
                RValue::Len(e)
            }
            Rvalue::Cast(CastKind::IntToInt | CastKind::PtrToPtr, op, cast_ty) => {
                let op_ty = op.ty(self.body, self.tcx());
                RValue::Cast(self.translate_operand(op), op_ty, *cast_ty)
            }
            Rvalue::Repeat(op, len) => RValue::Repeat(
                self.translate_operand(op),
                Operand::Constant(crate::constant::from_ty_const(
                    self.ctx,
                    *len,
                    self.ctx.types.usize,
                    self.param_env(),
                    si.span,
                )),
            ),

            Rvalue::Cast(CastKind::PointerCoercion(PointerCoercion::Unsize), op, ty) => {
                if let Some(t) = ty.builtin_deref(true)
                    && t.is_slice()
                {
                    // treat &[T; N] to &[T] casts as normal assignments
                    RValue::Operand(self.translate_operand(op))
                } else {
                    // TODO: Since we don't do anything with casts into `dyn` objects, just ignore them
                    return;
                }
            }
            Rvalue::Cast(
                CastKind::PointerCoercion(_)
                | CastKind::PointerExposeProvenance
                | CastKind::PointerWithExposedProvenance
                | CastKind::DynStar
                | CastKind::IntToFloat
                | CastKind::FloatToInt
                | CastKind::FnPtrToPtr
                | CastKind::FloatToFloat
                | CastKind::Transmute,
                _,
                _,
            ) => self.ctx.crash_and_error(
                si.span,
                &format!("Pointer casts are currently unsupported {rvalue:?}"),
            ),
            Rvalue::CopyForDeref(_)
            | Rvalue::ShallowInitBox(_, _)
            | Rvalue::NullaryOp(_, _)
            | Rvalue::ThreadLocalRef(_)
            | Rvalue::AddressOf(_, _) => self.ctx.crash_and_error(
                si.span,
                &format!("MIR code used an unsupported Rvalue {:?}", rvalue),
            ),
        };

        if !ty.is_unit() {
            self.emit_assignment(place, rval, span);
        }
    }

    fn compute_ref_place(&self, pl: Place<'tcx>, loc: Location) -> Place<'tcx> {
        let Some(borrows) = &self.borrows else { return pl };

        let dom = self.body.basic_blocks.dominators();
        let two_phase = borrows
            .local_map
            .get(&pl.local)
            .iter()
            .flat_map(|is| is.iter())
            .filter(|i| {
                let res_loc = borrows[**i].reserve_location;
                if res_loc.block == loc.block {
                    res_loc.statement_index <= loc.statement_index
                } else {
                    dom.dominates(res_loc.block, loc.block)
                }
            })
            .filter(|i| {
                if let TwoPhaseActivation::ActivatedAt(act_loc) = borrows[**i].activation_location {
                    if act_loc.block == loc.block {
                        loc.statement_index < act_loc.statement_index
                    } else {
                        dom.dominates(loc.block, act_loc.block)
                    }
                } else {
                    false
                }
            })
            .nth(0);

        if let Some(two_phase) = two_phase {
            let place = borrows[*two_phase].assigned_place.clone();
            self.ctx.mk_place_deref(place)
        } else {
            pl
        }
    }
}<|MERGE_RESOLUTION|>--- conflicted
+++ resolved
@@ -1,21 +1,13 @@
 use super::BodyTranslator;
 use crate::{
     analysis::NotFinalPlaces,
-<<<<<<< HEAD
-    attributes::{is_assertion, is_invariant, is_spec, is_variant, snapshot_closure_id},
-=======
-    contracts_items,
->>>>>>> dfce2a3a
+    contracts_items::{is_assertion, is_invariant, is_snapshot_closure, is_spec, is_variant},
     extended_location::ExtendedLocation,
     fmir::Operand,
     translation::{
         fmir::{self, RValue},
         specification::inv_subst,
     },
-<<<<<<< HEAD
-=======
-    util::snapshot_closure_id,
->>>>>>> dfce2a3a
 };
 use rustc_borrowck::borrow_set::TwoPhaseActivation;
 use rustc_middle::{
@@ -23,7 +15,7 @@
         BinOp, BorrowKind::*, CastKind, Location, Operand::*, Place, Rvalue, SourceInfo, Statement,
         StatementKind,
     },
-    ty::adjustment::PointerCoercion,
+    ty::{adjustment::PointerCoercion, TyKind},
 };
 use rustc_mir_dataflow::ResultsCursor;
 
@@ -101,7 +93,9 @@
             Rvalue::Use(op) => match op {
                 Move(_pl) | Copy(_pl) => RValue::Operand(self.translate_operand(op)),
                 Constant(box c) => {
-                    if snapshot_closure_id(self.tcx(), c.const_.ty()).is_some() {
+                    if let TyKind::Closure(def_id, _) = c.const_.ty().peel_refs().kind()
+                        && is_snapshot_closure(self.tcx(), *def_id)
+                    {
                         return;
                     };
                     RValue::Operand(self.translate_operand(op))
@@ -149,17 +143,9 @@
                         RValue::Constructor(variant, subst, fields)
                     }
                     Closure(def_id, subst) => {
-<<<<<<< HEAD
                         if is_invariant(self.tcx(), *def_id) || is_variant(self.tcx(), *def_id) {
                             return;
                         } else if is_assertion(self.tcx(), *def_id) {
-=======
-                        if contracts_items::is_invariant(self.tcx(), *def_id)
-                            || contracts_items::is_variant(self.tcx(), *def_id)
-                        {
-                            return;
-                        } else if contracts_items::is_assertion(self.tcx(), *def_id) {
->>>>>>> dfce2a3a
                             let mut assertion = self
                                 .assertions
                                 .remove(def_id)
@@ -171,11 +157,7 @@
                                 msg: "assertion".to_owned(),
                             });
                             return;
-<<<<<<< HEAD
                         } else if is_spec(self.tcx(), *def_id) {
-=======
-                        } else if contracts_items::is_spec(self.tcx(), *def_id) {
->>>>>>> dfce2a3a
                             return;
                         } else {
                             RValue::Constructor(*def_id, subst, fields)
