--- conflicted
+++ resolved
@@ -121,14 +121,6 @@
                 }
             },
             Rvalue::Discriminant(_) => return,
-<<<<<<< HEAD
-=======
-            Rvalue::BinaryOp(BinOp::BitAnd, box (l, _))
-                if !l.ty(self.body, self.tcx()).is_bool() =>
-            {
-                self.ctx.crash_and_error(si.span, "bitwise operations are currently unsupported")
-            }
->>>>>>> c3369865
             Rvalue::BinaryOp(op, box (l, r)) => {
                 RValue::BinOp(*op, self.translate_operand(l), self.translate_operand(r))
             }
