--- conflicted
+++ resolved
@@ -1,13 +1,7 @@
 use crate::{
     backend::closures::ClosSubst,
     contracts_items::{
-<<<<<<< HEAD
-        Intrinsic, creusot_clause_attrs, is_no_panic, is_open_inv_result, is_terminates,
-=======
-        creusot_clause_attrs, get_fn_mut_impl_hist_inv, is_check_ghost, is_check_terminates,
-        is_fn_impl_postcond, is_fn_mut_impl_hist_inv, is_fn_mut_impl_postcond,
-        is_fn_once_impl_postcond, is_fn_once_impl_precond, is_open_inv_result,
->>>>>>> 46c4bce5
+        Intrinsic, creusot_clause_attrs, is_check_ghost, is_check_terminates, is_open_inv_result,
     },
     ctx::*,
     naming::{name, variable_name},
@@ -428,35 +422,23 @@
         assert!(presig.contract.variant.is_none());
     }
 
-<<<<<<< HEAD
-    for (input, _, _) in &presig.inputs {
-        if input.0.name() == why3::Symbol::intern("result")
-            && !matches!(
-                ctx.intrinsic(def_id),
-                Intrinsic::Postcondition
-                    | Intrinsic::PostconditionMut
-                    | Intrinsic::PostconditionOnce
-                    | Intrinsic::HistInv
-                    | Intrinsic::Precondition
-            )
-        {
-            ctx.crash_and_error(ctx.def_span(def_id), "`result` is not allowed as a parameter name")
-=======
     if !presig.contract.extern_no_spec {
         for (input, _, _) in &presig.inputs {
             if input.0.name() == why3::Symbol::intern("result")
-                && !is_fn_impl_postcond(ctx.tcx, def_id)
-                && !is_fn_mut_impl_postcond(ctx.tcx, def_id)
-                && !is_fn_once_impl_postcond(ctx.tcx, def_id)
-                && !is_fn_mut_impl_hist_inv(ctx.tcx, def_id)
-                && !is_fn_once_impl_precond(ctx.tcx, def_id)
+                && !matches!(
+                    ctx.intrinsic(def_id),
+                    Intrinsic::Postcondition
+                        | Intrinsic::PostconditionMut
+                        | Intrinsic::PostconditionOnce
+                        | Intrinsic::HistInv
+                        | Intrinsic::Precondition
+                )
             {
                 ctx.crash_and_error(
                     ctx.def_span(def_id),
                     "`result` is not allowed as a parameter name",
                 )
             }
->>>>>>> 46c4bce5
         }
     }
 
