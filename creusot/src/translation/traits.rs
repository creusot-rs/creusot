use super::pearlite::{Term, TermKind};
use crate::{
    ctx::*,
    translation::function::terminator::evaluate_additional_predicates,
    util::{is_law, is_spec},
};
use rustc_hir::def_id::DefId;
use rustc_infer::infer::TyCtxtInferExt;
use rustc_middle::ty::{
    subst::{InternalSubsts, SubstsRef},
    AssocItem, AssocItemContainer,
    AssocItemContainer::*,
    Binder, EarlyBinder, ParamEnv, TraitRef, TyCtxt, TypeVisitableExt,
};
use rustc_span::Symbol;
use rustc_trait_selection::traits::ImplSource;
use std::collections::HashMap;

#[derive(Clone)]
pub(crate) struct Refinement<'tcx> {
    #[allow(dead_code)]
    pub(crate) trait_: (DefId, SubstsRef<'tcx>),
    pub(crate) impl_: (DefId, SubstsRef<'tcx>),
    pub(crate) refn: Term<'tcx>,
}

#[allow(dead_code)]
#[derive(Clone)]
pub(crate) struct TraitImpl<'tcx> {
    pub(crate) laws: Vec<DefId>,
    pub(crate) refinements: Vec<Refinement<'tcx>>,
}

impl<'tcx> TranslationCtx<'tcx> {
    // Translate a trait declaration
    pub(crate) fn translate_trait(&mut self, def_id: DefId) -> TranslatedItem {
        debug!("translating trait {def_id:?}");
        TranslatedItem::Trait {}
    }

    pub(crate) fn laws_inner(&self, trait_or_impl: DefId) -> Vec<DefId> {
        let mut laws = Vec::new();
        for item in associated_items(self.tcx, trait_or_impl) {
            if is_law(self.tcx, item.def_id) {
                laws.push(item.def_id);
            }
        }
        laws
    }

    pub(crate) fn translate_impl(&mut self, impl_id: DefId) -> TraitImpl<'tcx> {
        assert!(self.trait_id_of_impl(impl_id).is_some(), "{impl_id:?} is not a trait impl");
        let trait_ref = self.tcx.impl_trait_ref(impl_id).unwrap();

        let mut laws = Vec::new();
        let implementor_map = self.tcx.impl_item_implementor_ids(impl_id);

        let mut refinements = Vec::new();
        let implementor_map =
            self.with_stable_hashing_context(|hcx| implementor_map.to_sorted(&hcx, true));
        for (&trait_item, &impl_item) in implementor_map {
            if is_law(self.tcx, trait_item) {
                laws.push(impl_item);
            }

            // Don't generate refinements for impls that come from outside crates
            if !impl_id.is_local() {
                continue;
            }

            let subst = InternalSubsts::identity_for_item(self.tcx, impl_item);

            let refn_subst = subst.rebase_onto(self.tcx, impl_id, trait_ref.substs);

            use crate::translation::pearlite::prusti::check_signature_agreement;
            match check_signature_agreement(self.tcx, impl_item, trait_item, refn_subst) {
                Ok(()) => {}
                Err(e) => e.emit(self.tcx.sess),
            }

            // If there is no contract to refine, skip this item
            if !self.tcx.def_kind(trait_item).is_fn_like()
                || self.sig(trait_item).contract.is_empty()
            {
                continue;
            }
<<<<<<< HEAD
            self.translate(impl_item);

            names.insert(impl_item, subst);

            decls.extend(own_generic_decls_for(self.tcx, impl_item));
=======

            let subst = InternalSubsts::identity_for_item(self.tcx, impl_item);

            let refn_subst = subst.rebase_onto(self.tcx, impl_id, trait_ref.0.substs);
>>>>>>> 4f512b68

            // TODO: Clean up and abstract
            let predicates = self
                .extern_spec(trait_item)
                .map(|p| p.predicates_for(self.tcx, refn_subst))
                .unwrap_or_else(Vec::new);

            let infcx = self.tcx.infer_ctxt().ignoring_regions().build();

            let res = evaluate_additional_predicates(
                &infcx,
                predicates,
                self.param_env(impl_item),
                self.def_span(impl_item),
            );
            use rustc_trait_selection::traits::error_reporting::TypeErrCtxtExt;
            if let Err(errs) = res {
                infcx.err_ctxt().report_fulfillment_errors(&errs);
                self.crash_and_error(rustc_span::DUMMY_SP, "error above");
            }

            let axiom = logic_refinement_term(self, impl_item, trait_item, refn_subst);
            refinements.push(Refinement {
                trait_: (trait_item, refn_subst),
                impl_: (impl_item, subst),
                refn: axiom,
            });
        }

        TraitImpl { laws, refinements }
    }
}

fn logic_refinement_term<'tcx>(
    ctx: &mut TranslationCtx<'tcx>,
    impl_item_id: DefId,
    trait_item_id: DefId,
    refn_subst: SubstsRef<'tcx>,
) -> Term<'tcx> {
    // Get the contract of the trait version
    let trait_sig = {
        let pre_sig = ctx.sig(trait_item_id).clone();
        let param_env = ctx.param_env(impl_item_id);
        EarlyBinder(pre_sig).subst(ctx.tcx, refn_subst).normalize(ctx.tcx, param_env)
    };

    let impl_sig = ctx.sig(impl_item_id).clone();

    let span = ctx.tcx.def_span(impl_item_id);
    let mut args = Vec::new();
    let mut subst = HashMap::new();
    for (ix, ((id, _, _), (id2, _, ty))) in
        trait_sig.inputs.iter().zip(impl_sig.inputs.iter()).enumerate()
    {
        let id = if id.is_empty() { Symbol::intern(&format!("_{}'", ix + 1)) } else { *id };
        let id2 = if id2.is_empty() { Symbol::intern(&format!("_{}'", ix + 1)) } else { *id2 };
        args.push((id.clone(), *ty));
        subst.insert(id2, Term { ty: *ty, kind: TermKind::Var(id), span });
    }

    let mut impl_precond = impl_sig.contract.requires_conj(ctx.tcx);
    impl_precond.subst(&subst);
    let trait_precond = trait_sig.contract.requires_conj(ctx.tcx);

    let mut impl_postcond = impl_sig.contract.ensures_conj(ctx.tcx);
    impl_postcond.subst(&subst);
    let trait_postcond = trait_sig.contract.ensures_conj(ctx.tcx);

    let retty = impl_sig.output;
    let post_refn = Term {
        kind: TermKind::Forall {
            binder: (Symbol::intern("result"), retty),
            body: Box::new(impl_postcond.implies(trait_postcond)),
        },
        ty: ctx.tcx.types.bool,
        span,
    };

    let mut refn = trait_precond.implies(impl_precond.conj(post_refn));
    refn = if args.is_empty() {
        refn
    } else {
        args.into_iter().rfold(refn, |acc, r| Term {
            kind: TermKind::Forall { binder: r, body: Box::new(acc) },
            ty: ctx.tcx.types.bool,
            span,
        })
    };

    refn
    // // Don't use `item_name` here
    // let name = item_name(ctx.tcx, impl_item_id, Namespace::ValueNS);

    // Goal { name: format!("{}_spec", &*name).into(), goal: refn }
}
pub(crate) fn associated_items(tcx: TyCtxt, def_id: DefId) -> impl Iterator<Item = &AssocItem> {
    tcx.associated_items(def_id)
        .in_definition_order()
        .filter(move |item| !is_spec(tcx, item.def_id))
}

pub(crate) fn resolve_impl_source_opt<'tcx>(
    tcx: TyCtxt<'tcx>,
    param_env: ParamEnv<'tcx>,
    def_id: DefId,
    substs: SubstsRef<'tcx>,
) -> Option<&'tcx ImplSource<'tcx, ()>> {
    trace!("resolve_impl_source_opt={def_id:?} {substs:?}");
    let substs = tcx.normalize_erasing_regions(param_env, substs);

    let trait_ref = if let Some(assoc) = tcx.opt_associated_item(def_id) {
        match assoc.container {
            ImplContainer => tcx.impl_trait_ref(assoc.container_id(tcx))?.subst(tcx, substs),
            TraitContainer => TraitRef::new(tcx, assoc.container_id(tcx), substs),
        }
    } else {
        if tcx.is_trait(def_id) {
            TraitRef::new(tcx, def_id, substs)
        } else {
            return None;
        }
    };

    let trait_ref = Binder::dummy(trait_ref);
    let source = tcx.codegen_select_candidate((param_env, trait_ref));

    match source {
        Ok(src) => Some(src),
        Err(_) => {
            trace!("resolve_impl_source_opt error");

            return None;
        }
    }
}

pub(crate) fn resolve_opt<'tcx>(
    tcx: TyCtxt<'tcx>,
    param_env: ParamEnv<'tcx>,
    def_id: DefId,
    substs: SubstsRef<'tcx>,
) -> Option<(DefId, SubstsRef<'tcx>)> {
    trace!("resolve_opt={def_id:?} {substs:?}");
    if tcx.is_trait(def_id) {
        resolve_trait_opt(tcx, param_env, def_id, substs)
    } else {
        resolve_assoc_item_opt(tcx, param_env, def_id, substs)
    }
}

pub(crate) fn resolve_trait_opt<'tcx>(
    tcx: TyCtxt<'tcx>,
    param_env: ParamEnv<'tcx>,
    def_id: DefId,
    substs: SubstsRef<'tcx>,
) -> Option<(DefId, SubstsRef<'tcx>)> {
    trace!("resolve_trait_opt={def_id:?} {substs:?}");
    if tcx.is_trait(def_id) {
        let impl_source = resolve_impl_source_opt(tcx, param_env, def_id, substs);
        debug!("impl_source={:?}", impl_source);
        match resolve_impl_source_opt(tcx, param_env, def_id, substs)? {
            ImplSource::UserDefined(impl_data) => Some((impl_data.impl_def_id, impl_data.substs)),
            ImplSource::Param(_, _) => Some((def_id, substs)),
            _ => None,
        }
    } else {
        None
    }
}

pub(crate) fn resolve_assoc_item_opt<'tcx>(
    tcx: TyCtxt<'tcx>,
    param_env: ParamEnv<'tcx>,
    def_id: DefId,
    substs: SubstsRef<'tcx>,
) -> Option<(DefId, SubstsRef<'tcx>)> {
    trace!("resolve_assoc_item_opt {:?} {:?}", def_id, substs);
    let assoc = tcx.opt_associated_item(def_id)?;

    // If we're given an associated item that is already on an instance,
    // we don't need to resolve at all!
    //
    // FIXME: not true given specialization!
    if let AssocItemContainer::ImplContainer = assoc.container {
        return None;
    }

    let trait_ref = TraitRef::from_method(tcx, tcx.trait_of_item(def_id).unwrap(), substs);

    let source = resolve_impl_source_opt(tcx, param_env, def_id, substs)?;
    trace!("resolve_assoc_item_opt {source:?}",);

    match source {
        ImplSource::UserDefined(impl_data) => {
            let trait_def_id = tcx.trait_id_of_impl(impl_data.impl_def_id).unwrap();
            let trait_def = tcx.trait_def(trait_def_id);
            // Find the id of the actual associated method we will be running
            let leaf_def = trait_def
                .ancestors(tcx, impl_data.impl_def_id)
                .unwrap()
                // .leaf_def(tcx, assoc.ident, assoc.kind)
                .leaf_def(tcx, assoc.def_id)
                .unwrap_or_else(|| {
                    panic!("{:?} not found in {:?}", assoc, impl_data.impl_def_id);
                });

            if !leaf_def.is_final() && trait_ref.still_further_specializable() {
                return Some((def_id, substs));
            }

            // Translate the original substitution into one on the selected impl method
            let infcx = tcx.infer_ctxt().build();

            let param_env = param_env.with_reveal_all_normalized(tcx);
            let substs = substs.rebase_onto(tcx, trait_def_id, impl_data.substs);
            let substs = rustc_trait_selection::traits::translate_substs(
                &infcx,
                param_env,
                impl_data.impl_def_id,
                substs,
                leaf_def.defining_node,
            );
            let leaf_substs = infcx.tcx.erase_regions(substs);

            Some((leaf_def.item.def_id, leaf_substs))
        }
        ImplSource::Param(_, _) => Some((def_id, substs)),
        ImplSource::Closure(impl_data) => Some((impl_data.closure_def_id, impl_data.substs)),
        _ => unimplemented!(),
    }
}

// | Final | Still Spec (Ty)| Res |
// | T | _ | F |
// | F | T | T |
// | F | F | F |

// We consider an item to be further specializable if it is provided by a parameter bound (ie: `I : Iterator`).
pub(crate) fn still_specializable<'tcx>(
    tcx: TyCtxt<'tcx>,
    param_env: ParamEnv<'tcx>,
    def_id: DefId,
    substs: SubstsRef<'tcx>,
) -> bool {
    if let Some(trait_id) = tcx.trait_of_item(def_id) {
        let is_final = if let Some(ImplSource::UserDefined(ud)) = resolve_impl_source_opt(tcx, param_env, def_id, substs) {
            let trait_def =  tcx.trait_def(trait_id);
            let leaf = trait_def.ancestors(tcx, ud.impl_def_id).unwrap().leaf_def(tcx, def_id).unwrap();

            leaf.is_final()
        } else {
            false
        };

        let trait_generics = substs.truncate_to(tcx, tcx.generics_of(trait_id));
        !is_final && trait_generics.still_further_specializable()
    } else if let Some(impl_id) = tcx.impl_of_method(def_id) && tcx.trait_id_of_impl(impl_id).is_some() {
        let is_final = tcx.impl_defaultness(def_id).is_final();
        let trait_ref = tcx.impl_trait_ref(impl_id).unwrap();
        !is_final && trait_ref.subst(tcx, substs).still_further_specializable()
    } else {
        false
    }
}<|MERGE_RESOLUTION|>--- conflicted
+++ resolved
@@ -84,18 +84,7 @@
             {
                 continue;
             }
-<<<<<<< HEAD
             self.translate(impl_item);
-
-            names.insert(impl_item, subst);
-
-            decls.extend(own_generic_decls_for(self.tcx, impl_item));
-=======
-
-            let subst = InternalSubsts::identity_for_item(self.tcx, impl_item);
-
-            let refn_subst = subst.rebase_onto(self.tcx, impl_id, trait_ref.0.substs);
->>>>>>> 4f512b68
 
             // TODO: Clean up and abstract
             let predicates = self
