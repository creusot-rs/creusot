use super::pearlite::{Term, TermKind};
use crate::{
    ctx::*,
    translation::function::terminator::evaluate_additional_predicates,
    util::{is_law, is_spec},
};
use rustc_hir::def_id::DefId;
use rustc_infer::infer::TyCtxtInferExt;
use rustc_middle::ty::{
    subst::{InternalSubsts, SubstsRef},
    AssocItem, AssocItemContainer,
    AssocItemContainer::*,
    Binder, EarlyBinder, ParamEnv, TraitRef, TyCtxt, TypeVisitableExt,
};
use rustc_span::Symbol;
use rustc_trait_selection::traits::ImplSource;
use std::collections::HashMap;

#[derive(Clone)]
pub(crate) struct Refinement<'tcx> {
    #[allow(dead_code)]
    pub(crate) trait_: (DefId, SubstsRef<'tcx>),
    pub(crate) impl_: (DefId, SubstsRef<'tcx>),
    pub(crate) refn: Term<'tcx>,
}

#[allow(dead_code)]
#[derive(Clone)]
pub(crate) struct TraitImpl<'tcx> {
    pub(crate) laws: Vec<DefId>,
    pub(crate) refinements: Vec<Refinement<'tcx>>,
}

impl<'tcx> TranslationCtx<'tcx> {
    // Translate a trait declaration
    pub(crate) fn translate_trait(&mut self, def_id: DefId) -> TranslatedItem {
        debug!("translating trait {def_id:?}");
        TranslatedItem::Trait {}
    }

    pub(crate) fn laws_inner(&self, trait_or_impl: DefId) -> Vec<DefId> {
        let mut laws = Vec::new();
        for item in associated_items(self.tcx, trait_or_impl) {
            if is_law(self.tcx, item.def_id) {
                laws.push(item.def_id);
            }
        }
        laws
    }

    pub(crate) fn translate_impl(&mut self, impl_id: DefId) -> TraitImpl<'tcx> {
        assert!(self.trait_id_of_impl(impl_id).is_some(), "{impl_id:?} is not a trait impl");
        let trait_ref = self.tcx.impl_trait_ref(impl_id).unwrap();

        let mut laws = Vec::new();
        let implementor_map = self.tcx.impl_item_implementor_ids(impl_id);

        let mut refinements = Vec::new();
        let implementor_map =
            self.with_stable_hashing_context(|hcx| implementor_map.to_sorted(&hcx, true));
        for (&trait_item, &impl_item) in implementor_map {
            if is_law(self.tcx, trait_item) {
                laws.push(impl_item);
            }

            // Don't generate refinements for impls that come from outside crates
            if !impl_id.is_local() {
                continue;
            }

            let subst = InternalSubsts::identity_for_item(self.tcx, impl_item);

            let refn_subst = subst.rebase_onto(self.tcx, impl_id, trait_ref.0.substs);

            match crate::prusti::check_signature_agreement(
                self.tcx, impl_item, trait_item, refn_subst,
            ) {
                Ok(()) => {}
                Err(e) => e.emit(self.tcx.sess),
            }

            // If there is no contract to refine, skip this item
            if !self.tcx.def_kind(trait_item).is_fn_like()
                || (self.sig(trait_item).contract.is_empty()
                    && self.sig(impl_item).contract.requires.is_empty())
            {
                continue;
            }

<<<<<<< HEAD
=======
            let subst = InternalSubsts::identity_for_item(self.tcx, impl_item);

            let refn_subst = subst.rebase_onto(self.tcx, impl_id, trait_ref.skip_binder().substs);

>>>>>>> b7b9bb2b
            // TODO: Clean up and abstract
            let predicates = self
                .extern_spec(trait_item)
                .map(|p| p.predicates_for(self.tcx, refn_subst))
                .unwrap_or_else(Vec::new);

            let infcx = self.tcx.infer_ctxt().ignoring_regions().build();

            let res = evaluate_additional_predicates(
                &infcx,
                predicates,
                self.param_env(impl_item),
                self.def_span(impl_item),
            );
            use rustc_trait_selection::traits::error_reporting::TypeErrCtxtExt;
            if let Err(errs) = res {
                infcx.err_ctxt().report_fulfillment_errors(&errs);
                self.crash_and_error(rustc_span::DUMMY_SP, "error above");
            }

            let axiom = logic_refinement_term(self, impl_item, trait_item, refn_subst);
            refinements.push(Refinement {
                trait_: (trait_item, refn_subst),
                impl_: (impl_item, subst),
                refn: axiom,
            });
        }

        TraitImpl { laws, refinements }
    }
}

fn logic_refinement_term<'tcx>(
    ctx: &mut TranslationCtx<'tcx>,
    impl_item_id: DefId,
    trait_item_id: DefId,
    refn_subst: SubstsRef<'tcx>,
) -> Term<'tcx> {
    // Get the contract of the trait version
    let trait_sig = {
        let pre_sig = ctx.sig(trait_item_id).clone();
        let param_env = ctx.param_env(impl_item_id);
        EarlyBinder::bind(pre_sig).subst(ctx.tcx, refn_subst).normalize(ctx.tcx, param_env)
    };

    let impl_sig = ctx.sig(impl_item_id).clone();

    let span = ctx.tcx.def_span(impl_item_id);
    let mut args = Vec::new();
    let mut subst = HashMap::new();
    for (ix, ((id, _, _), (id2, _, ty))) in
        trait_sig.inputs.iter().zip(impl_sig.inputs.iter()).enumerate()
    {
        let id = if id.is_empty() { Symbol::intern(&format!("_{}'", ix + 1)) } else { *id };
        let id2 = if id2.is_empty() { Symbol::intern(&format!("_{}'", ix + 1)) } else { *id2 };
        args.push((id.clone(), *ty));
        subst.insert(id2, Term { ty: *ty, kind: TermKind::Var(id), span });
    }

    let mut impl_precond = impl_sig.contract.requires_conj(ctx.tcx);
    impl_precond.subst(&subst);
    let trait_precond = trait_sig.contract.requires_conj(ctx.tcx);

    let mut impl_postcond = impl_sig.contract.ensures_conj(ctx.tcx);
    impl_postcond.subst(&subst);
    let trait_postcond = trait_sig.contract.ensures_conj(ctx.tcx);

    let retty = impl_sig.output;

    let post_refn =
        impl_postcond.implies(trait_postcond).forall((Symbol::intern("result"), retty)).span(span);

    let mut refn = trait_precond.implies(impl_precond.conj(post_refn));
    refn = if args.is_empty() {
        refn
    } else {
        args.into_iter().rfold(refn, |acc, r| acc.forall(r).span(span))
    };

    refn
    // // Don't use `item_name` here
    // let name = item_name(ctx.tcx, impl_item_id, Namespace::ValueNS);

    // Goal { name: format!("{}_spec", &*name).into(), goal: refn }
}
pub(crate) fn associated_items(tcx: TyCtxt, def_id: DefId) -> impl Iterator<Item = &AssocItem> {
    tcx.associated_items(def_id)
        .in_definition_order()
        .filter(move |item| !is_spec(tcx, item.def_id))
}

pub(crate) fn resolve_impl_source_opt<'tcx>(
    tcx: TyCtxt<'tcx>,
    param_env: ParamEnv<'tcx>,
    def_id: DefId,
    substs: SubstsRef<'tcx>,
) -> Option<&'tcx ImplSource<'tcx, ()>> {
    trace!("resolve_impl_source_opt={def_id:?} {substs:?}");
    let substs = tcx.normalize_erasing_regions(param_env, substs);

    let trait_ref = if let Some(assoc) = tcx.opt_associated_item(def_id) {
        match assoc.container {
            ImplContainer => tcx.impl_trait_ref(assoc.container_id(tcx))?.subst(tcx, substs),
            TraitContainer => TraitRef::new(tcx, assoc.container_id(tcx), substs),
        }
    } else {
        if tcx.is_trait(def_id) {
            TraitRef::new(tcx, def_id, substs)
        } else {
            return None;
        }
    };

    let trait_ref = Binder::dummy(trait_ref);
    let source = tcx.codegen_select_candidate((param_env, trait_ref));

    match source {
        Ok(src) => Some(src),
        Err(_) => {
            trace!("resolve_impl_source_opt error");

            return None;
        }
    }
}

pub(crate) fn resolve_opt<'tcx>(
    tcx: TyCtxt<'tcx>,
    param_env: ParamEnv<'tcx>,
    def_id: DefId,
    substs: SubstsRef<'tcx>,
) -> Option<(DefId, SubstsRef<'tcx>)> {
    trace!("resolve_opt={def_id:?} {substs:?}");
    if tcx.is_trait(def_id) {
        resolve_trait_opt(tcx, param_env, def_id, substs)
    } else {
        resolve_assoc_item_opt(tcx, param_env, def_id, substs)
    }
}

pub(crate) fn resolve_trait_opt<'tcx>(
    tcx: TyCtxt<'tcx>,
    param_env: ParamEnv<'tcx>,
    def_id: DefId,
    substs: SubstsRef<'tcx>,
) -> Option<(DefId, SubstsRef<'tcx>)> {
    trace!("resolve_trait_opt={def_id:?} {substs:?}");
    if tcx.is_trait(def_id) {
        let impl_source = resolve_impl_source_opt(tcx, param_env, def_id, substs);
        debug!("impl_source={:?}", impl_source);
        match resolve_impl_source_opt(tcx, param_env, def_id, substs)? {
            ImplSource::UserDefined(impl_data) => Some((impl_data.impl_def_id, impl_data.substs)),
            ImplSource::Param(_, _) => Some((def_id, substs)),
            _ => None,
        }
    } else {
        None
    }
}

pub(crate) fn resolve_assoc_item_opt<'tcx>(
    tcx: TyCtxt<'tcx>,
    param_env: ParamEnv<'tcx>,
    def_id: DefId,
    substs: SubstsRef<'tcx>,
) -> Option<(DefId, SubstsRef<'tcx>)> {
    trace!("resolve_assoc_item_opt {:?} {:?}", def_id, substs);
    let assoc = tcx.opt_associated_item(def_id)?;

    // If we're given an associated item that is already on an instance,
    // we don't need to resolve at all!
    //
    // FIXME: not true given specialization!
    if let AssocItemContainer::ImplContainer = assoc.container {
        return None;
    }

    let trait_ref = TraitRef::from_method(tcx, tcx.trait_of_item(def_id).unwrap(), substs);

    let source = resolve_impl_source_opt(tcx, param_env, def_id, substs)?;
    trace!("resolve_assoc_item_opt {source:?}",);

    match source {
        ImplSource::UserDefined(impl_data) => {
            let trait_def_id = tcx.trait_id_of_impl(impl_data.impl_def_id).unwrap();
            let trait_def = tcx.trait_def(trait_def_id);
            // Find the id of the actual associated method we will be running
            let leaf_def = trait_def
                .ancestors(tcx, impl_data.impl_def_id)
                .unwrap()
                // .leaf_def(tcx, assoc.ident, assoc.kind)
                .leaf_def(tcx, assoc.def_id)
                .unwrap_or_else(|| {
                    panic!("{:?} not found in {:?}", assoc, impl_data.impl_def_id);
                });

            if !leaf_def.is_final() && trait_ref.still_further_specializable() {
                return Some((def_id, substs));
            }

            // Translate the original substitution into one on the selected impl method
            let infcx = tcx.infer_ctxt().build();

            let param_env = param_env.with_reveal_all_normalized(tcx);
            let substs = substs.rebase_onto(tcx, trait_def_id, impl_data.substs);
            let substs = rustc_trait_selection::traits::translate_substs(
                &infcx,
                param_env,
                impl_data.impl_def_id,
                substs,
                leaf_def.defining_node,
            );
            let leaf_substs = infcx.tcx.erase_regions(substs);

            Some((leaf_def.item.def_id, leaf_substs))
        }
        ImplSource::Param(_, _) => Some((def_id, substs)),
        ImplSource::Builtin(_) => match *substs.type_at(0).kind() {
            rustc_middle::ty::Closure(closure_def_id, closure_substs) => {
                Some((closure_def_id, closure_substs))
            }
            _ => unimplemented!(),
        },
        _ => unimplemented!(),
    }
}

// | Final | Still Spec (Ty)| Res |
// | T | _ | F |
// | F | T | T |
// | F | F | F |

// We consider an item to be further specializable if it is provided by a parameter bound (ie: `I : Iterator`).
pub(crate) fn still_specializable<'tcx>(
    tcx: TyCtxt<'tcx>,
    param_env: ParamEnv<'tcx>,
    def_id: DefId,
    substs: SubstsRef<'tcx>,
) -> bool {
    if let Some(trait_id) = tcx.trait_of_item(def_id) {
        let is_final = if let Some(ImplSource::UserDefined(ud)) = resolve_impl_source_opt(tcx, param_env, def_id, substs) {
            let trait_def =  tcx.trait_def(trait_id);
            let leaf = trait_def.ancestors(tcx, ud.impl_def_id).unwrap().leaf_def(tcx, def_id).unwrap();

            leaf.is_final()
        } else {
            false
        };

        let trait_generics = substs.truncate_to(tcx, tcx.generics_of(trait_id));
        !is_final && trait_generics.still_further_specializable()
    } else if let Some(impl_id) = tcx.impl_of_method(def_id) && tcx.trait_id_of_impl(impl_id).is_some() {
        let is_final = tcx.defaultness(def_id).is_final();
        let trait_ref = tcx.impl_trait_ref(impl_id).unwrap();
        !is_final && trait_ref.subst(tcx, substs).still_further_specializable()
    } else {
        false
    }
}<|MERGE_RESOLUTION|>--- conflicted
+++ resolved
@@ -70,7 +70,7 @@
 
             let subst = InternalSubsts::identity_for_item(self.tcx, impl_item);
 
-            let refn_subst = subst.rebase_onto(self.tcx, impl_id, trait_ref.0.substs);
+            let refn_subst = subst.rebase_onto(self.tcx, impl_id, trait_ref.skip_binder().substs);
 
             match crate::prusti::check_signature_agreement(
                 self.tcx, impl_item, trait_item, refn_subst,
@@ -87,13 +87,6 @@
                 continue;
             }
 
-<<<<<<< HEAD
-=======
-            let subst = InternalSubsts::identity_for_item(self.tcx, impl_item);
-
-            let refn_subst = subst.rebase_onto(self.tcx, impl_id, trait_ref.skip_binder().substs);
-
->>>>>>> b7b9bb2b
             // TODO: Clean up and abstract
             let predicates = self
                 .extern_spec(trait_item)
