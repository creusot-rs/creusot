--- conflicted
+++ resolved
@@ -10,14 +10,9 @@
 
 use crate::{
     cleanup_spec_closures::*,
-<<<<<<< HEAD
     lints,
-    options::{Options, Output},
-=======
-    ctx, lints,
     metadata::BinaryMetadata,
     validate::{AnfBlock, a_normal_form_without_specs},
->>>>>>> 46c4bce5
 };
 use creusot_args::options::{Options, Output};
 
