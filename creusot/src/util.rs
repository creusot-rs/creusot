use crate::{
    backend::ty_inv::TyInvKind,
    ctx::*,
    translation::{
        pearlite::{self, super_visit_mut_term, Literal, Term, TermKind, TermVisitorMut},
        specification::PreContract,
    },
};
use indexmap::IndexMap;
use itertools::izip;
use rustc_ast::{
    ast::{AttrArgs, AttrArgsEq},
<<<<<<< HEAD
    AttrItem, AttrKind, Attribute, MetaItemLit,
=======
    AttrItem, AttrKind, Attribute, Mutability,
>>>>>>> b7b9bb2b
};
use rustc_hir::{
    def::{DefKind, Namespace},
    def_id::DefId,
    Unsafety,
};
use rustc_macros::{TypeFoldable, TypeVisitable};
use rustc_middle::ty::{
    self, subst::SubstsRef, BorrowKind, ClosureKind, EarlyBinder, InternalSubsts, Ty, TyCtxt,
    TyKind, UpvarCapture,
};
use rustc_span::{symbol, symbol::kw, Span, Symbol, DUMMY_SP};
use std::{
    collections::{HashMap, HashSet},
    fmt::{Display, Formatter},
    iter,
};
use why3::{
    declaration,
    declaration::{LetKind, Signature, ValDecl},
    Ident, QName,
};

pub(crate) fn no_mir(tcx: TyCtxt, def_id: DefId) -> bool {
    crate::util::is_no_translate(tcx, def_id)
        || crate::util::is_ghost(tcx, def_id)
        || crate::util::is_predicate(tcx, def_id)
        || crate::util::is_logic(tcx, def_id)
}

pub(crate) fn is_no_translate(tcx: TyCtxt, def_id: DefId) -> bool {
    get_attr(tcx.get_attrs_unchecked(def_id), &["creusot", "no_translate"]).is_some()
}

pub(crate) fn is_spec(tcx: TyCtxt, def_id: DefId) -> bool {
    get_attr(tcx.get_attrs_unchecked(def_id), &["creusot", "spec"]).is_some()
}

pub(crate) fn is_invariant(tcx: TyCtxt, def_id: DefId) -> bool {
    get_attr(tcx.get_attrs_unchecked(def_id), &["creusot", "spec", "invariant"]).is_some()
}

pub(crate) fn is_loop_variant(tcx: TyCtxt, def_id: DefId) -> bool {
    get_attr(tcx.get_attrs_unchecked(def_id), &["creusot", "spec", "variant", "loop_"]).is_some()
}

pub(crate) fn is_variant(tcx: TyCtxt, def_id: DefId) -> bool {
    get_attr(tcx.get_attrs_unchecked(def_id), &["creusot", "spec", "variant"]).is_some()
}

pub(crate) fn is_assertion(tcx: TyCtxt, def_id: DefId) -> bool {
    get_attr(tcx.get_attrs_unchecked(def_id), &["creusot", "spec", "assert"]).is_some()
}

pub(crate) fn is_ghost_closure(tcx: TyCtxt, def_id: DefId) -> bool {
    get_attr(tcx.get_attrs_unchecked(def_id), &["creusot", "spec", "ghost"]).is_some()
}

pub(crate) fn ghost_closure_id<'tcx>(tcx: TyCtxt<'tcx>, ty: Ty<'tcx>) -> Option<DefId> {
    if let TyKind::Closure(def_id, _) = ty.peel_refs().kind() && is_ghost_closure(tcx, *def_id)  {
        Some(*def_id)
    } else { None }
}

pub(crate) fn is_ghost_ty<'tcx>(tcx: TyCtxt<'tcx>, ty: Ty<'tcx>) -> bool {
    let r: Option<bool> = try {
        let adt = ty.ty_adt_def()?;
        let builtin = get_builtin(tcx, adt.did())?;
        builtin.as_str() == "prelude.Ghost.ghost_ty"
    };
    r.unwrap_or(false)
}

pub(crate) fn is_logic(tcx: TyCtxt, def_id: DefId) -> bool {
    get_attr(tcx.get_attrs_unchecked(def_id), &["creusot", "decl", "logic"]).is_some()
}

pub(crate) fn is_predicate(tcx: TyCtxt, def_id: DefId) -> bool {
    get_attr(tcx.get_attrs_unchecked(def_id), &["creusot", "decl", "predicate"]).is_some()
}

pub(crate) fn is_ghost(tcx: TyCtxt, def_id: DefId) -> bool {
    get_attr(tcx.get_attrs_unchecked(def_id), &["creusot", "decl", "ghost"]).is_some()
}

pub(crate) fn is_trusted(tcx: TyCtxt, def_id: DefId) -> bool {
    get_attr(tcx.get_attrs_unchecked(def_id), &["creusot", "decl", "trusted"]).is_some()
}

pub(crate) fn is_law(tcx: TyCtxt, def_id: DefId) -> bool {
    get_attr(tcx.get_attrs_unchecked(def_id), &["creusot", "decl", "law"]).is_some()
}

pub(crate) fn is_extern_spec(tcx: TyCtxt, def_id: DefId) -> bool {
    get_attr(tcx.get_attrs_unchecked(def_id), &["creusot", "extern_spec"]).is_some()
}

pub(crate) fn is_open_ty_inv(tcx: TyCtxt, def_id: DefId) -> bool {
    get_attr(tcx.get_attrs_unchecked(def_id), &["creusot", "open_inv"]).is_some()
}

pub(crate) fn is_user_tyinv(tcx: TyCtxt, def_id: DefId) -> bool {
    let Some(assoc_item) = tcx.opt_associated_item(def_id) else { return false };
    let Some(trait_item_did) = (match assoc_item.container {
        ty::AssocItemContainer::TraitContainer => Some(def_id),
        ty::AssocItemContainer::ImplContainer => assoc_item.trait_item_def_id,
    }) else { return false };

    tcx.get_diagnostic_item(Symbol::intern("creusot_invariant_user"))
        .is_some_and(|inv_did| inv_did == trait_item_did)
}

pub(crate) fn is_inv_internal(tcx: TyCtxt, def_id: DefId) -> bool {
    tcx.get_diagnostic_item(Symbol::intern("creusot_invariant_internal"))
        .is_some_and(|did| did == def_id)
}

pub(crate) fn opacity_witness_name(tcx: TyCtxt, def_id: DefId) -> Option<Symbol> {
    get_attr(tcx.get_attrs_unchecked(def_id), &["creusot", "clause", "open"]).and_then(|item| {
        match &item.args {
            AttrArgs::Eq(_, AttrArgsEq::Hir(l)) => Some(l.symbol),
            _ => None,
        }
    })
}

pub(crate) fn why3_attrs(tcx: TyCtxt, def_id: DefId) -> Vec<why3::declaration::Attribute> {
    let matches = get_attrs(tcx.get_attrs_unchecked(def_id), &["why3", "attr"]);
    matches
        .into_iter()
        .map(|a| declaration::Attribute::Attr(a.value_str().unwrap().as_str().into()))
        .collect()
}

pub(crate) fn param_def_id(tcx: TyCtxt, def_id: LocalDefId) -> LocalDefId {
    if is_spec(tcx, def_id.to_def_id()) && tcx.is_closure(def_id.to_def_id()) {
        tcx.parent(def_id.to_def_id()).expect_local()
    } else {
        def_id
    }
}

pub(crate) fn should_translate(tcx: TyCtxt, mut def_id: DefId) -> bool {
    loop {
        if is_no_translate(tcx, def_id) {
            return false;
        }

        if tcx.is_closure(def_id) {
            def_id = tcx.parent(def_id);
        } else {
            return true;
        }
    }
}

pub(crate) fn has_body(ctx: &mut TranslationCtx, def_id: DefId) -> bool {
    if let Some(local_id) = def_id.as_local() {
        ctx.tcx.hir().maybe_body_owned_by(local_id).is_some()
    } else {
        match item_type(ctx.tcx, def_id) {
            ItemType::Ghost | ItemType::Logic | ItemType::Predicate => ctx.term(def_id).is_some(),
            _ => false,
        }
    }
}

pub(crate) fn get_builtin(tcx: TyCtxt, def_id: DefId) -> Option<Symbol> {
    get_attr(tcx.get_attrs_unchecked(def_id), &["creusot", "builtins"]).and_then(|a| {
        match &a.args {
            AttrArgs::Eq(_, AttrArgsEq::Hir(l)) => Some(l.symbol),
            _ => None,
        }
    })
}

pub(crate) fn item_qname(ctx: &TranslationCtx, def_id: DefId, ns: Namespace) -> QName {
    QName { module: vec![module_name(ctx.tcx, def_id)], name: item_name(ctx.tcx, def_id, ns) }
}

pub(crate) fn item_name(tcx: TyCtxt, def_id: DefId, ns: Namespace) -> Ident {
    use rustc_hir::def::DefKind::*;

    match tcx.def_kind(def_id) {
        AssocTy => ident_of_ty(tcx.item_name(def_id)),
        Ctor(_, _) => format!("C_{}", tcx.item_name(def_id)).into(),
        Struct | Variant | Union if ns == Namespace::ValueNS => {
            format!("C_{}", tcx.item_name(def_id)).into()
        }
        Variant | Struct | Enum | Union => {
            format!("t_{}", tcx.item_name(def_id).as_str().to_ascii_lowercase()).into()
        }
        Closure => {
            let mut id = ident_path(tcx, def_id);
            if ns == Namespace::TypeNS {
                id = id.to_string().to_ascii_lowercase().into();
            } else {
                id.decapitalize();
            }
            id
        }

        _ => ident_of(tcx.item_name(def_id)),
    }
}

pub(crate) fn ident_of(sym: Symbol) -> Ident {
    let mut id = sym.to_string();

    id[..1].make_ascii_lowercase();

    if sym.as_str() == id {
        Ident::build(&id)
    } else {
        id += &"'";
        Ident::build(&id)
    }
}

pub(crate) fn ident_of_ty(sym: Symbol) -> Ident {
    let mut id = sym.to_string();

    id[..1].make_ascii_lowercase();
    Ident::build(&id)
}

pub(crate) fn inv_module_name(tcx: TyCtxt, kind: TyInvKind) -> Ident {
    match kind {
        TyInvKind::Trivial => "TyInv_Trivial".into(),
        TyInvKind::Borrow(Mutability::Not) => "TyInv_Borrow_Shared".into(),
        TyInvKind::Borrow(Mutability::Mut) => "TyInv_Borrow".into(),
        TyInvKind::Box => "TyInv_Box".into(),
        TyInvKind::Adt(adt_did) => format!("{}_Inv", &*ident_path(tcx, adt_did)).into(),
        TyInvKind::Tuple(arity) => format!("TyInv_Tuple{arity}").into(),
        TyInvKind::Slice => format!("TyInv_Slice").into(),
    }
}

pub(crate) fn module_name(tcx: TyCtxt, def_id: DefId) -> Ident {
    let kind = tcx.def_kind(def_id);
    use rustc_hir::def::DefKind::*;

    match kind {
        Ctor(_, _) | Variant => module_name(tcx, tcx.parent(def_id)),
        _ => ident_path(tcx, def_id),
    }
}

fn ident_path(tcx: TyCtxt, def_id: DefId) -> Ident {
    use heck::ToUpperCamelCase;

    let def_path = tcx.def_path(def_id);

    let mut segments = Vec::new();

    let mut crate_name = tcx.crate_name(def_id.krate).to_string().to_upper_camel_case();
    if crate_name.chars().next().unwrap().is_numeric() {
        crate_name = format!("C{}", crate_name);
    }

    segments.push(crate_name);

    for seg in def_path.data[..].iter() {
        match seg.data {
            _ => segments.push(format!("{}", seg).to_upper_camel_case()),
        }
    }

    if let Some(Namespace::TypeNS) = tcx.def_kind(def_id).ns() {
        segments.push("Type".into());
    }

    segments.join("_").into()
}

#[derive(Clone, Copy, Debug, PartialEq, Eq)]
pub enum ItemType {
    Logic,
    Predicate,
    Ghost,
    Program,
    Closure,
    Trait,
    Impl,
    Type,
    AssocTy,
    Constant,
    Unsupported(DefKind),
}

impl ItemType {
    pub(crate) fn val(&self, sig: Signature) -> ValDecl {
        match self {
            ItemType::Logic | ItemType::Ghost => {
                ValDecl { sig, ghost: false, val: false, kind: Some(LetKind::Function) }
            }
            ItemType::Predicate => {
                ValDecl { sig, ghost: false, val: false, kind: Some(LetKind::Predicate) }
            }
            ItemType::Program | ItemType::Closure => {
                ValDecl { sig, ghost: false, val: true, kind: None }
            }
            ItemType::Constant => {
                ValDecl { sig, ghost: false, val: true, kind: Some(LetKind::Constant) }
            }
            _ => unreachable!(),
        }
    }

    pub(crate) fn to_str(&self) -> &str {
        match self {
            ItemType::Logic => "logic function",
            ItemType::Predicate => "predicate",
            ItemType::Ghost => "ghost function",
            ItemType::Program => "program function",
            ItemType::Closure => "closure",
            ItemType::Trait => "trait declaration",
            ItemType::Impl => "trait implementation",
            ItemType::Type => "type declaration",
            ItemType::AssocTy => "associated type",
            ItemType::Constant => "constant",
            ItemType::Unsupported(_) => "[OTHER]",
        }
    }
}

pub(crate) fn item_type(tcx: TyCtxt<'_>, def_id: DefId) -> ItemType {
    match tcx.def_kind(def_id) {
        DefKind::Trait => ItemType::Trait,
        DefKind::Impl { .. } => ItemType::Impl,
        DefKind::Fn | DefKind::AssocFn => {
            if is_predicate(tcx, def_id) {
                ItemType::Predicate
            } else if is_ghost(tcx, def_id) {
                ItemType::Ghost
            } else if is_logic(tcx, def_id) {
                ItemType::Logic
            } else {
                ItemType::Program
            }
        }
        DefKind::AssocConst | DefKind::Const => ItemType::Constant,
        DefKind::Closure => ItemType::Closure,
        DefKind::Struct | DefKind::Enum | DefKind::Union => ItemType::Type,
        DefKind::AssocTy => ItemType::AssocTy,
        DefKind::AnonConst => panic!(),
        dk => ItemType::Unsupported(dk),
    }
}

pub(crate) fn inputs_and_output<'tcx>(
    tcx: TyCtxt<'tcx>,
    def_id: DefId,
) -> (impl Iterator<Item = (symbol::Ident, Ty<'tcx>)>, Ty<'tcx>) {
    let (inputs, output): (Box<dyn Iterator<Item = (rustc_span::symbol::Ident, _)>>, _) = match tcx
        .type_of(def_id)
        .subst_identity()
        .kind()
    {
        TyKind::FnDef(..) => {
            let gen_sig = tcx.fn_sig(def_id).subst_identity();
            let sig = tcx.normalize_erasing_late_bound_regions(tcx.param_env(def_id), gen_sig);
            let iter = tcx.fn_arg_names(def_id).iter().cloned().zip(sig.inputs().iter().cloned());
            (Box::new(iter), sig.output())
        }
        TyKind::Closure(_, subst) => {
            let sig = tcx.signature_unclosure(subst.as_closure().sig(), Unsafety::Normal);
            let sig = tcx.normalize_erasing_late_bound_regions(tcx.param_env(def_id), sig);
            let env_ty = tcx.closure_env_ty(def_id, subst, tcx.lifetimes.re_erased).unwrap();

            // I wish this could be called "self"
            let closure_env = (symbol::Ident::empty(), env_ty);
            let names = tcx
                .fn_arg_names(def_id)
                .iter()
                .cloned()
                .chain(iter::repeat(rustc_span::symbol::Ident::empty()));
            (
                Box::new(iter::once(closure_env).chain(names.zip(sig.inputs().iter().cloned()))),
                sig.output(),
            )
        }
        _ => (Box::new(iter::empty()), tcx.type_of(def_id).subst_identity()),
    };
    (inputs, output)
}

#[derive(TypeVisitable, TypeFoldable, Debug, Clone)]
pub struct PreSignature<'tcx> {
    pub(crate) inputs: Vec<(symbol::Symbol, Span, Ty<'tcx>)>,
    pub(crate) output: Ty<'tcx>,
    pub(crate) contract: PreContract<'tcx>,
    // trusted: bool,
    // span: Span,
    // program: bool,
}

impl<'tcx> PreSignature<'tcx> {
    pub(crate) fn normalize(mut self, tcx: TyCtxt<'tcx>, param_env: ty::ParamEnv<'tcx>) -> Self {
        self.contract = self.contract.normalize(tcx, param_env);
        self
    }
}

pub(crate) fn pre_sig_of<'tcx>(
    ctx: &mut TranslationCtx<'tcx>,
    def_id: DefId,
) -> PreSignature<'tcx> {
    let (inputs, output) = inputs_and_output(ctx.tcx, def_id);

    let mut contract = crate::specification::contract_of(ctx, def_id);
    if output.is_never() {
        contract.ensures.push(Term {
            kind: TermKind::Lit(Literal::Bool(false)),
            ty: ctx.types.bool,
            span: DUMMY_SP,
        });
    }

    if let TyKind::Closure(_, subst) = ctx.tcx.type_of(def_id).subst_identity().kind() {
        let self_ = Symbol::intern("_1");
        let mut pre_subst = closure_capture_subst(ctx.tcx, def_id, subst, None, self_);

        let mut s = HashMap::new();
        let env_ty = ctx.closure_env_ty(def_id, subst, ctx.lifetimes.re_erased).unwrap();
        s.insert(
            self_,
            if env_ty.is_ref() { Term::var(self_, env_ty).cur() } else { Term::var(self_, env_ty) },
        );
        for pre in &mut contract.requires {
            pre_subst.visit_mut_term(pre);

            pre.subst(&s);
        }

        let mut post_subst =
            closure_capture_subst(ctx.tcx, def_id, subst, Some(subst.as_closure().kind()), self_);
        for post in &mut contract.ensures {
            post_subst.visit_mut_term(post);
        }

        assert!(contract.variant.is_none());
    }

    let mut inputs: Vec<_> = inputs
        .enumerate()
        .map(|(idx, (ident, ty))| {
            if ident.name.as_str() == "result" {
                ctx.crash_and_error(ident.span, "`result` is not allowed as a parameter name")
            }

            let name = if ident.name.as_str().is_empty() {
                anonymous_param_symbol(idx)
            } else {
                ident.name
            };
            (name, ident.span, ty)
        })
        .collect();
    if ctx.type_of(def_id).subst_identity().is_fn() && inputs.is_empty() {
        inputs.push((kw::Empty, DUMMY_SP, ctx.tcx.types.unit));
    };

    let mut pre_sig = PreSignature { inputs, output, contract };
    elaborate_type_invariants(ctx, def_id, &mut pre_sig);
    pre_sig
}

fn elaborate_type_invariants<'tcx>(
    ctx: &TranslationCtx<'tcx>,
    def_id: DefId,
    pre_sig: &mut PreSignature<'tcx>,
) {
    if is_user_tyinv(ctx.tcx, def_id)
        || is_inv_internal(ctx.tcx, def_id)
        || (is_predicate(ctx.tcx, def_id) || is_ghost(ctx.tcx, def_id) || is_logic(ctx.tcx, def_id))
            && pre_sig.contract.ensures.is_empty()
    {
        return;
    }

    let subst = InternalSubsts::identity_for_item(ctx.tcx, def_id);

    let param_attrs = def_id
        .as_local()
        .and_then(|def_id| get_param_attrs(ctx.tcx, def_id))
        .filter(|attrs| attrs.len() == pre_sig.inputs.len());

    for (i, (name, span, ty)) in pre_sig.inputs.iter().enumerate() {
        if let Some(attrs) = &param_attrs && get_attr(attrs[i], &["creusot", "open_inv"]).is_some() {
            continue;
        }

        if let Some(term) = pearlite::type_invariant_term(ctx, def_id, *name, *span, *ty) {
            let term = EarlyBinder::bind(term).subst(ctx.tcx, subst);
            pre_sig.contract.requires.push(term);
        }
    }

    let ret_ty_span: Option<Span> = try { ctx.tcx.hir().get_fn_output(def_id.as_local()?)?.span() };
    if let Some(term) = pearlite::type_invariant_term(
        ctx,
        def_id,
        Symbol::intern("result"),
        ret_ty_span.unwrap_or_else(|| ctx.tcx.def_span(def_id)),
        pre_sig.output,
    ) {
        let term = EarlyBinder::bind(term).subst(ctx.tcx, subst);
        pre_sig.contract.ensures.push(term);
    }
}

pub(crate) fn get_attr<'a>(attrs: &'a [Attribute], path: &[&str]) -> Option<&'a AttrItem> {
    for attr in attrs.iter() {
        if attr.is_doc_comment() {
            continue;
        }

        let attr = attr.get_normal_item();

        if attr.path.segments.len() != path.len() {
            continue;
        }

        let matches = attr
            .path
            .segments
            .iter()
            .zip(path.iter())
            .fold(true, |acc, (seg, s)| acc && &*seg.ident.as_str() == *s);

        if matches {
            return Some(attr);
        }
    }
    None
}

pub(crate) fn get_attr_lit<'tcx>(
    tcx: TyCtxt<'tcx>,
    def_id: DefId,
    path: &[&str],
) -> Option<&'tcx MetaItemLit> {
    match &get_attr(tcx.get_attrs_unchecked(def_id), path)?.args {
        AttrArgs::Eq(_, AttrArgsEq::Hir(l)) => Some(l),
        _ => unreachable!(),
    }
}

pub(crate) fn get_attrs<'a>(attrs: &'a [Attribute], path: &[&str]) -> Vec<&'a Attribute> {
    let mut matched = Vec::new();

    for attr in attrs.iter() {
        if attr.is_doc_comment() {
            continue;
        }

        let item = attr.get_normal_item();

        if item.path.segments.len() != path.len() {
            continue;
        }

        let matches = item
            .path
            .segments
            .iter()
            .zip(path.iter())
            .fold(true, |acc, (seg, s)| acc && &*seg.ident.as_str() == *s);

        if matches {
            matched.push(attr)
        }
    }
    matched
}

pub(crate) fn is_attr(attr: &Attribute, str: &str) -> bool {
    match &attr.kind {
        AttrKind::DocComment(..) => false,
        AttrKind::Normal(attr) => {
            let segments = &attr.item.path.segments;
            segments.len() >= 2
                && segments[0].ident.as_str() == "creusot"
                && segments[1].ident.as_str() == str
        }
    }
}

/// Returns `None` if the `def_id` does not refer to a body owner.
pub(crate) fn get_param_attrs<'tcx>(
    tcx: TyCtxt<'tcx>,
    def_id: LocalDefId,
) -> Option<Vec<&'tcx [Attribute]>> {
    let body_id = tcx.hir().maybe_body_owned_by(def_id)?;
    let params = tcx.hir().body(body_id).params;
    Some(params.iter().map(|p| tcx.hir().attrs(p.hir_id)).collect())
}

use rustc_span::def_id::LocalDefId;
use rustc_target::abi::FieldIdx;

// Responsible for replacing occurences of captured variables with projections from the closure environment.
// Must also account for the *kind* of capture and the *kind* of closure involved each time.
pub(crate) struct ClosureSubst<'tcx> {
    self_: Term<'tcx>,
    kind: Option<ClosureKind>,

    map: IndexMap<Symbol, (UpvarCapture, Ty<'tcx>, FieldIdx)>,
    bound: HashSet<Symbol>,
}

impl<'tcx> ClosureSubst<'tcx> {
    // TODO: Simplify this logic.
    fn var(&self, x: Symbol) -> Option<Term<'tcx>> {
        let (ck, ty, ix) = *self.map.get(&x)?;

        let self_ = match self.kind {
            None => self.self_.clone(),
            Some(ClosureKind::Fn) => self.self_.clone().cur(),
            Some(ClosureKind::FnMut) => self.self_.clone().fin(),
            Some(ClosureKind::FnOnce) => self.self_.clone(),
        };

        let proj = Term {
            ty,
            kind: TermKind::Projection { lhs: Box::new(self_), name: ix },
            span: DUMMY_SP,
        };

        match ck {
            UpvarCapture::ByValue => Some(proj),
            UpvarCapture::ByRef(BorrowKind::MutBorrow | BorrowKind::UniqueImmBorrow)
                if self.kind == Some(ClosureKind::FnOnce) =>
            {
                Some(proj.fin())
            }
            UpvarCapture::ByRef(_) => Some(proj.cur()),
        }
    }

    fn old(&self, x: Symbol) -> Option<Term<'tcx>> {
        let (ck, ty, ix) = *self.map.get(&x)?;

        let self_ = match self.kind {
            Some(ClosureKind::Fn) => self.self_.clone().cur(),
            Some(ClosureKind::FnMut) => self.self_.clone().cur(),
            Some(ClosureKind::FnOnce) => self.self_.clone(),
            None => unreachable!(),
        };

        let proj = Term {
            ty,
            kind: TermKind::Projection { lhs: Box::new(self_), name: ix },
            span: DUMMY_SP,
        };

        match ck {
            UpvarCapture::ByValue => Some(proj),
            UpvarCapture::ByRef(_) => Some(proj.cur()),
        }
    }
}

impl<'tcx> TermVisitorMut<'tcx> for ClosureSubst<'tcx> {
    fn visit_mut_term(&mut self, term: &mut Term<'tcx>) {
        match &term.kind {
            TermKind::Old { term: box Term { kind: TermKind::Var(x), .. }, .. } => {
                if !self.bound.contains(&x) {
                    if let Some(v) = self.old(*x) {
                        *term = v;
                    }
                    return;
                }
            }
            TermKind::Var(x) => {
                if !self.bound.contains(&x) {
                    if let Some(v) = self.var(*x) {
                        *term = v;
                    }
                }
            }
            TermKind::Forall { binder, .. } => {
                let mut bound = self.bound.clone();
                bound.insert(binder.0);
                std::mem::swap(&mut self.bound, &mut bound);
                super_visit_mut_term(term, self);
                std::mem::swap(&mut self.bound, &mut bound);
            }
            TermKind::Exists { binder, .. } => {
                let mut bound = self.bound.clone();
                bound.insert(binder.0);
                std::mem::swap(&mut self.bound, &mut bound);
                super_visit_mut_term(term, self);
                std::mem::swap(&mut self.bound, &mut bound);
            }
            TermKind::Match { arms, .. } => {
                let mut bound = self.bound.clone();
                arms.iter().for_each(|arm| arm.0.binds(&mut bound));
                std::mem::swap(&mut self.bound, &mut bound);
                super_visit_mut_term(term, self);
                std::mem::swap(&mut self.bound, &mut bound);
            }
            TermKind::Let { pattern, .. } => {
                let mut bound = self.bound.clone();
                pattern.binds(&mut bound);
                std::mem::swap(&mut self.bound, &mut bound);
                super_visit_mut_term(term, self);
                std::mem::swap(&mut self.bound, &mut bound);
            }
            TermKind::Closure { .. } => {
                super_visit_mut_term(term, self);
            }
            _ => super_visit_mut_term(term, self),
        }
    }
}

pub(crate) fn closure_capture_subst<'tcx>(
    tcx: TyCtxt<'tcx>,
    def_id: DefId,
    cs: SubstsRef<'tcx>,
    // What kind of substitution we should generate. The same precondition can be used in several ways
    ck: Option<ty::ClosureKind>,
    self_name: Symbol,
) -> ClosureSubst<'tcx> {
    let mut fun_def_id = def_id;
    while tcx.is_closure(fun_def_id) {
        fun_def_id = tcx.parent(fun_def_id);
    }

    let captures = tcx.closure_captures(def_id.expect_local());

    let ty = match ck {
        Some(ClosureKind::Fn) => {
            tcx.mk_imm_ref(tcx.lifetimes.re_erased, tcx.type_of(def_id).subst_identity())
        }
        Some(ClosureKind::FnMut) => {
            tcx.mk_mut_ref(tcx.lifetimes.re_erased, tcx.type_of(def_id).subst_identity())
        }
        Some(ClosureKind::FnOnce) | None => tcx.type_of(def_id).subst_identity(),
    };

    let self_ = Term::var(self_name, ty);

    let subst = izip!(captures, cs.as_closure().upvar_tys())
        .enumerate()
        .map(|(ix, (cap, ty))| (cap.to_symbol(), (cap.info.capture_kind, ty, ix.into())))
        .collect();

    ClosureSubst { self_, kind: ck, map: subst, bound: Default::default() }
}

pub(crate) struct AnonymousParamName(pub(crate) usize);

impl Display for AnonymousParamName {
    fn fmt(&self, f: &mut Formatter<'_>) -> std::fmt::Result {
        write!(f, "_{}", self.0 + 1)
    }
}

pub(crate) fn anonymous_param_symbol(idx: usize) -> Symbol {
    let name = format!("{}", AnonymousParamName(idx)); // Allocate on stack?
    Symbol::intern(&name)
}<|MERGE_RESOLUTION|>--- conflicted
+++ resolved
@@ -10,11 +10,7 @@
 use itertools::izip;
 use rustc_ast::{
     ast::{AttrArgs, AttrArgsEq},
-<<<<<<< HEAD
-    AttrItem, AttrKind, Attribute, MetaItemLit,
-=======
-    AttrItem, AttrKind, Attribute, Mutability,
->>>>>>> b7b9bb2b
+    AttrItem, AttrKind, Attribute, MetaItemLit, Mutability,
 };
 use rustc_hir::{
     def::{DefKind, Namespace},
