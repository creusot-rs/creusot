use crate::{
    ctx::*,
    translation::{
        pearlite::{self, super_visit_mut_term, Literal, Term, TermKind, TermVisitorMut},
        specification::PreContract,
    },
};
<<<<<<< HEAD
use creusot_rustc::{
    ast::{
        ast::{MacArgs, MacArgsEq},
        AttrItem, AttrKind, Attribute, Lit,
    },
    hir::{def::DefKind, def_id::DefId, Unsafety},
    macros::{TypeFoldable, TypeVisitable},
    middle::ty::{self, subst::SubstsRef, DefIdTree, ReErased, Ty, TyCtxt, TyKind, VariantDef},
    resolve::Namespace,
    span::{symbol, symbol::kw, Span, Symbol, DUMMY_SP},
};
=======
>>>>>>> 4f512b68
use indexmap::IndexMap;
use itertools::izip;
use rustc_ast::{
    ast::{AttrArgs, AttrArgsEq},
    AttrItem, AttrKind, Attribute,
};
use rustc_hir::{
    def::{DefKind, Namespace},
    def_id::DefId,
    Unsafety,
};
use rustc_macros::{TypeFoldable, TypeVisitable};
use rustc_middle::ty::{
    self, subst::SubstsRef, BorrowKind, ClosureKind, EarlyBinder, InternalSubsts, Ty, TyCtxt,
    TyKind, UpvarCapture,
};
use rustc_span::{symbol, symbol::kw, Span, Symbol, DUMMY_SP};
use std::{
    collections::{HashMap, HashSet},
    fmt::{Display, Formatter},
    iter,
};
use why3::{
    declaration,
    declaration::{LetKind, Signature, ValDecl},
    Ident, QName,
};

pub(crate) fn no_mir(tcx: TyCtxt, def_id: DefId) -> bool {
    crate::util::is_no_translate(tcx, def_id)
        || crate::util::is_logic(tcx, def_id)
        || crate::util::is_predicate(tcx, def_id)
}

pub(crate) fn is_no_translate(tcx: TyCtxt, def_id: DefId) -> bool {
    get_attr(tcx.get_attrs_unchecked(def_id), &["creusot", "no_translate"]).is_some()
}

pub(crate) fn is_spec(tcx: TyCtxt, def_id: DefId) -> bool {
    get_attr(tcx.get_attrs_unchecked(def_id), &["creusot", "spec"]).is_some()
}

pub(crate) fn is_invariant(tcx: TyCtxt, def_id: DefId) -> bool {
    get_attr(tcx.get_attrs_unchecked(def_id), &["creusot", "spec", "invariant"]).is_some()
}

pub(crate) fn is_loop_variant(tcx: TyCtxt, def_id: DefId) -> bool {
    get_attr(tcx.get_attrs_unchecked(def_id), &["creusot", "spec", "variant", "loop_"]).is_some()
}

pub(crate) fn is_variant(tcx: TyCtxt, def_id: DefId) -> bool {
    get_attr(tcx.get_attrs_unchecked(def_id), &["creusot", "spec", "variant"]).is_some()
}

pub(crate) fn is_assertion(tcx: TyCtxt, def_id: DefId) -> bool {
    get_attr(tcx.get_attrs_unchecked(def_id), &["creusot", "spec", "assert"]).is_some()
}

pub(crate) fn is_ghost(tcx: TyCtxt, def_id: DefId) -> bool {
    get_attr(tcx.get_attrs_unchecked(def_id), &["creusot", "spec", "ghost"]).is_some()
}

pub(crate) fn is_ghost_closure<'tcx>(tcx: TyCtxt<'tcx>, ty: Ty<'tcx>) -> Option<DefId> {
    if let TyKind::Closure(def_id, _) = ty.peel_refs().kind()  && is_ghost(tcx, *def_id)  {
        Some(*def_id)
    } else { None }
}

pub(crate) fn is_predicate(tcx: TyCtxt, def_id: DefId) -> bool {
    get_attr(tcx.get_attrs_unchecked(def_id), &["creusot", "decl", "predicate"]).is_some()
}

pub(crate) fn is_logic(tcx: TyCtxt, def_id: DefId) -> bool {
    get_attr(tcx.get_attrs_unchecked(def_id), &["creusot", "decl", "logic"]).is_some()
}

pub(crate) fn is_trusted(tcx: TyCtxt, def_id: DefId) -> bool {
    get_attr(tcx.get_attrs_unchecked(def_id), &["creusot", "decl", "trusted"]).is_some()
}

pub(crate) fn is_law(tcx: TyCtxt, def_id: DefId) -> bool {
    get_attr(tcx.get_attrs_unchecked(def_id), &["creusot", "decl", "law"]).is_some()
}

pub(crate) fn is_extern_spec(tcx: TyCtxt, def_id: DefId) -> bool {
    get_attr(tcx.get_attrs_unchecked(def_id), &["creusot", "extern_spec"]).is_some()
}

pub(crate) fn is_type_invariant(tcx: TyCtxt, def_id: DefId) -> bool {
    let Some(assoc_item) = tcx.opt_associated_item(def_id) else { return false };
    let Some(trait_item_did) = (match assoc_item.container {
        ty::AssocItemContainer::TraitContainer => Some(def_id),
        ty::AssocItemContainer::ImplContainer => assoc_item.trait_item_def_id,
    }) else { return false };

    tcx.get_diagnostic_item(Symbol::intern("creusot_invariant_method"))
        .map(|inv_did| inv_did == trait_item_did)
        .unwrap_or(false)
}

pub(crate) fn opacity_witness_name(tcx: TyCtxt, def_id: DefId) -> Option<Symbol> {
    get_attr(tcx.get_attrs_unchecked(def_id), &["creusot", "clause", "open"]).and_then(|item| {
        match &item.args {
            AttrArgs::Eq(_, AttrArgsEq::Hir(l)) => Some(l.symbol),
            _ => None,
        }
    })
}

pub(crate) enum TypeInvariantAttr {
    None,
    MaybeIgnore,
    AlwaysIgnore,
}

pub(crate) fn ignore_type_invariant(tcx: TyCtxt, def_id: DefId) -> TypeInvariantAttr {
    match get_attr(tcx.get_attrs_unchecked(def_id), &["creusot", "ignore_type_invariant"]) {
        None => TypeInvariantAttr::None,
        Some(AttrItem { args: AttrArgs::Eq(_, AttrArgsEq::Hir(v)), .. })
            if v.symbol.as_str() == "maybe" =>
        {
            TypeInvariantAttr::MaybeIgnore
        }
        _ => TypeInvariantAttr::AlwaysIgnore,
    }
}

pub(crate) fn why3_attrs(tcx: TyCtxt, def_id: DefId) -> Vec<why3::declaration::Attribute> {
    let matches = get_attrs(tcx.get_attrs_unchecked(def_id), &["why3", "attr"]);
    matches
        .into_iter()
        .map(|a| declaration::Attribute::Attr(a.value_str().unwrap().as_str().into()))
        .collect()
}

pub(crate) fn param_def_id(tcx: TyCtxt, def_id: LocalDefId) -> LocalDefId {
    if is_spec(tcx, def_id.to_def_id()) && tcx.is_closure(def_id.to_def_id()) {
        tcx.parent(def_id.to_def_id()).expect_local()
    } else {
        def_id
    }
}

pub(crate) fn should_translate(tcx: TyCtxt, mut def_id: DefId) -> bool {
    loop {
        if is_no_translate(tcx, def_id) {
            return false;
        }

        if tcx.is_closure(def_id) {
            def_id = tcx.parent(def_id);
        } else {
            return true;
        }
    }
}

pub(crate) fn has_body(ctx: &mut TranslationCtx, def_id: DefId) -> bool {
    if let Some(local_id) = def_id.as_local() {
        ctx.tcx.hir().maybe_body_owned_by(local_id).is_some()
    } else {
        match item_type(ctx.tcx, def_id) {
            ItemType::Logic | ItemType::Predicate => ctx.term(def_id).is_some(),
            _ => false,
        }
    }
}

pub(crate) fn get_builtin(tcx: TyCtxt, def_id: DefId) -> Option<Symbol> {
    get_attr(tcx.get_attrs_unchecked(def_id), &["creusot", "builtins"]).and_then(|a| {
        match &a.args {
            AttrArgs::Eq(_, AttrArgsEq::Hir(l)) => Some(l.symbol),
            _ => None,
        }
    })
}

pub(crate) fn item_qname(ctx: &TranslationCtx, def_id: DefId, ns: Namespace) -> QName {
    QName { module: vec![module_name(ctx.tcx, def_id)], name: item_name(ctx.tcx, def_id, ns) }
}

pub(crate) fn item_name(tcx: TyCtxt, def_id: DefId, ns: Namespace) -> Ident {
    use rustc_hir::def::DefKind::*;

    match tcx.def_kind(def_id) {
        AssocTy => ident_of_ty(tcx.item_name(def_id)),
        Ctor(_, _) => format!("C_{}", tcx.item_name(def_id)).into(),
        Struct | Variant | Union if ns == Namespace::ValueNS => {
            format!("C_{}", tcx.item_name(def_id)).into()
        }
        Variant | Struct | Enum | Union => {
            format!("t_{}", tcx.item_name(def_id).as_str().to_ascii_lowercase()).into()
        }
        Closure => {
            let mut id = ident_path(tcx, def_id);
            if ns == Namespace::TypeNS {
                id = id.to_string().to_ascii_lowercase().into();
            } else {
                id.decapitalize();
            }
            id
        }

        _ => ident_of(tcx.item_name(def_id)),
    }
}

pub(crate) fn ident_of(sym: Symbol) -> Ident {
    let mut id = sym.to_string();

    id[..1].make_ascii_lowercase();

    if sym.as_str() == id {
        Ident::build(&id)
    } else {
        id += &"'";
        Ident::build(&id)
    }
}

pub(crate) fn ident_of_ty(sym: Symbol) -> Ident {
    let mut id = sym.to_string();

    id[..1].make_ascii_lowercase();
    Ident::build(&id)
}

pub(crate) fn module_name(tcx: TyCtxt, def_id: DefId) -> Ident {
    let kind = tcx.def_kind(def_id);
    use rustc_hir::def::DefKind::*;

    match kind {
        Ctor(_, _) | Variant => module_name(tcx, tcx.parent(def_id)),
        _ => ident_path(tcx, def_id),
    }
}

fn ident_path(tcx: TyCtxt, def_id: DefId) -> Ident {
    use heck::ToUpperCamelCase;

    let def_path = tcx.def_path(def_id);

    let mut segments = Vec::new();

    let mut crate_name = tcx.crate_name(def_id.krate).to_string().to_upper_camel_case();
    if crate_name.chars().next().unwrap().is_numeric() {
        crate_name = format!("C{}", crate_name);
    }

    segments.push(crate_name);

    for seg in def_path.data[..].iter() {
        match seg.data {
            _ => segments.push(format!("{}", seg).to_upper_camel_case()),
        }
    }

    if let Some(Namespace::TypeNS) = tcx.def_kind(def_id).ns() {
        segments.push("Type".into());
    }

    segments.join("_").into()
}

#[derive(Clone, Copy, Debug, PartialEq, Eq)]
pub enum ItemType {
    Logic,
    Predicate,
    Program,
    Closure,
    Trait,
    Impl,
    Type,
    AssocTy,
    Constant,
    Unsupported(DefKind),
}

impl ItemType {
    pub(crate) fn val(&self, sig: Signature) -> ValDecl {
        match self {
            ItemType::Logic => {
                ValDecl { sig, ghost: false, val: false, kind: Some(LetKind::Function) }
            }
            ItemType::Predicate => {
                ValDecl { sig, ghost: false, val: false, kind: Some(LetKind::Predicate) }
            }
            ItemType::Program | ItemType::Closure => {
                ValDecl { sig, ghost: false, val: true, kind: None }
            }
            ItemType::Constant => {
                ValDecl { sig, ghost: false, val: true, kind: Some(LetKind::Constant) }
            }
            _ => unreachable!(),
        }
    }

    pub(crate) fn to_str(&self) -> &str {
        match self {
            ItemType::Logic => "logic function",
            ItemType::Predicate => "predicate",
            ItemType::Program => "program function",
            ItemType::Closure => "closure",
            ItemType::Trait => "trait declaration",
            ItemType::Impl => "trait implementation",
            ItemType::Type => "type declaration",
            ItemType::AssocTy => "associated type",
            ItemType::Constant => "constant",
            ItemType::Unsupported(_) => "[OTHER]",
        }
    }
}

pub(crate) fn item_type(tcx: TyCtxt<'_>, def_id: DefId) -> ItemType {
    match tcx.def_kind(def_id) {
        DefKind::Trait => ItemType::Trait,
        DefKind::Impl { .. } => ItemType::Impl,
        DefKind::Fn | DefKind::AssocFn => {
            if is_predicate(tcx, def_id) {
                ItemType::Predicate
            } else if is_logic(tcx, def_id) {
                ItemType::Logic
            } else {
                ItemType::Program
            }
        }
        DefKind::AssocConst | DefKind::Const => ItemType::Constant,
        DefKind::Closure => ItemType::Closure,
        DefKind::Struct | DefKind::Enum | DefKind::Union => ItemType::Type,
        DefKind::AssocTy => ItemType::AssocTy,
        DefKind::AnonConst => panic!(),
        dk => ItemType::Unsupported(dk),
    }
}

pub(crate) fn inputs_and_output<'tcx>(
    tcx: TyCtxt<'tcx>,
    def_id: DefId,
) -> (impl Iterator<Item = (symbol::Ident, Ty<'tcx>)>, Ty<'tcx>) {
    let (inputs, output): (Box<dyn Iterator<Item = (rustc_span::symbol::Ident, _)>>, _) = match tcx
        .type_of(def_id)
        .subst_identity()
        .kind()
    {
        TyKind::FnDef(..) => {
            let gen_sig = tcx.fn_sig(def_id).subst_identity();
            let sig = tcx.normalize_erasing_late_bound_regions(tcx.param_env(def_id), gen_sig);
            let iter = tcx.fn_arg_names(def_id).iter().cloned().zip(sig.inputs().iter().cloned());
            (Box::new(iter), sig.output())
        }
        TyKind::Closure(_, subst) => {
            let sig = tcx.signature_unclosure(subst.as_closure().sig(), Unsafety::Normal);
            let sig = tcx.normalize_erasing_late_bound_regions(tcx.param_env(def_id), sig);
            let env_ty = tcx.closure_env_ty(def_id, subst, tcx.lifetimes.re_erased).unwrap();

            // I wish this could be called "self"
            let closure_env = (symbol::Ident::empty(), env_ty);
            let names = tcx
                .fn_arg_names(def_id)
                .iter()
                .cloned()
                .chain(iter::repeat(rustc_span::symbol::Ident::empty()));
            (
                Box::new(iter::once(closure_env).chain(names.zip(sig.inputs().iter().cloned()))),
                sig.output(),
            )
        }
        _ => (Box::new(iter::empty()), tcx.type_of(def_id).subst_identity()),
    };
    (inputs, output)
}

#[derive(TypeVisitable, TypeFoldable, Debug, Clone)]
pub struct PreSignature<'tcx> {
    pub(crate) inputs: Vec<(symbol::Symbol, Span, Ty<'tcx>)>,
    pub(crate) output: Ty<'tcx>,
    pub(crate) contract: PreContract<'tcx>,
    // trusted: bool,
    // span: Span,
    // program: bool,
}

impl<'tcx> PreSignature<'tcx> {
    pub(crate) fn normalize(mut self, tcx: TyCtxt<'tcx>, param_env: ty::ParamEnv<'tcx>) -> Self {
        self.contract = self.contract.normalize(tcx, param_env);
        self
    }
}

pub(crate) fn pre_sig_of<'tcx>(
    ctx: &mut TranslationCtx<'tcx>,
    def_id: DefId,
) -> PreSignature<'tcx> {
    let (inputs, output) = inputs_and_output(ctx.tcx, def_id);

    let mut contract = crate::specification::contract_of(ctx, def_id);
    if output.is_never() {
        contract.ensures.push(Term {
            kind: TermKind::Lit(Literal::Bool(false)),
            ty: ctx.types.bool,
            span: DUMMY_SP,
        });
    }

    if let TyKind::Closure(_, subst) = ctx.tcx.type_of(def_id).subst_identity().kind() {
        let self_ = Symbol::intern("_1'");
        let mut pre_subst = closure_capture_subst(ctx.tcx, def_id, subst, None, self_);

        let mut s = HashMap::new();
        let env_ty = ctx.closure_env_ty(def_id, subst, ctx.lifetimes.re_erased).unwrap();
        s.insert(
            self_,
            if env_ty.is_ref() { Term::var(self_, env_ty).cur() } else { Term::var(self_, env_ty) },
        );
        for pre in &mut contract.requires {
            pre_subst.visit_mut_term(pre);

            pre.subst(&s);
        }

        let mut post_subst =
            closure_capture_subst(ctx.tcx, def_id, subst, Some(subst.as_closure().kind()), self_);
        for post in &mut contract.ensures {
            post_subst.visit_mut_term(post);
        }

        assert!(contract.variant.is_none());
    }

    let mut inputs: Vec<_> = inputs
        .enumerate()
        .map(|(idx, (ident, ty))| {
            if ident.name.as_str() == "result" {
                ctx.crash_and_error(ident.span, "`result` is not allowed as a parameter name")
            }

            let name = if ident.name.as_str().is_empty() {
                anonymous_param_symbol(idx)
            } else {
                ident.name
            };
            (name, ident.span, ty)
        })
        .collect();
    if ctx.type_of(def_id).subst_identity().is_fn() && inputs.is_empty() {
        inputs.push((kw::Empty, DUMMY_SP, ctx.tcx.types.unit));
    };

    let mut pre_sig = PreSignature { inputs, output, contract };
    elaborate_type_invariants(ctx, def_id, &mut pre_sig);
    pre_sig
}

fn elaborate_type_invariants<'tcx>(
    ctx: &TranslationCtx<'tcx>,
    def_id: DefId,
    pre_sig: &mut PreSignature<'tcx>,
) {
    if is_type_invariant(ctx.tcx, def_id)
        || (is_predicate(ctx.tcx, def_id) || is_logic(ctx.tcx, def_id))
            && pre_sig.contract.ensures.is_empty()
    {
        return;
    }

    let subst = InternalSubsts::identity_for_item(ctx.tcx, def_id);
    for (name, span, ty) in pre_sig.inputs.iter() {
        if let Some(term) = pearlite::type_invariant_term(ctx, def_id, *name, *span, *ty) {
            let term = EarlyBinder(term).subst(ctx.tcx, subst);

            if ty.is_mutable_ptr() {
                let inner = ty.builtin_deref(true).unwrap().ty;
                let arg = Term { ty: *ty, span: *span, kind: TermKind::Var(*name) };
                let arg =
                    Term { ty: inner, span: *span, kind: TermKind::Fin { term: Box::new(arg) } };
                let term =
                    pearlite::type_invariant_term_with_arg(ctx, def_id, arg, *span, inner).unwrap();
                pre_sig.contract.ensures.push(term);
            }

            pre_sig.contract.requires.push(term);
        }
    }

    let ret_ty_span: Option<Span> = try { ctx.tcx.hir().get_fn_output(def_id.as_local()?)?.span() };
    if let Some(term) = pearlite::type_invariant_term(
        ctx,
        def_id,
        Symbol::intern("result"),
        ret_ty_span.unwrap_or_else(|| ctx.tcx.def_span(def_id)),
        pre_sig.output,
    ) {
        let term = EarlyBinder(term).subst(ctx.tcx, subst);
        pre_sig.contract.ensures.push(term);
    }
}

pub(crate) fn get_attr<'a>(attrs: &'a [Attribute], path: &[&str]) -> Option<&'a AttrItem> {
    for attr in attrs.iter() {
        if attr.is_doc_comment() {
            continue;
        }

        let attr = attr.get_normal_item();

        if attr.path.segments.len() != path.len() {
            continue;
        }

        let matches = attr
            .path
            .segments
            .iter()
            .zip(path.iter())
            .fold(true, |acc, (seg, s)| acc && &*seg.ident.as_str() == *s);

        if matches {
            return Some(attr);
        }
    }
    None
}

pub(crate) fn get_attr_lit<'tcx>(
    tcx: TyCtxt<'tcx>,
    def_id: DefId,
    path: &[&str],
) -> Option<&'tcx Lit> {
    match &get_attr(tcx.get_attrs_unchecked(def_id), path)?.args {
        MacArgs::Eq(_, MacArgsEq::Hir(l)) => Some(l),
        _ => unreachable!(),
    }
}

pub(crate) fn get_attrs<'a>(attrs: &'a [Attribute], path: &[&str]) -> Vec<&'a Attribute> {
    let mut matched = Vec::new();

    for attr in attrs.iter() {
        if attr.is_doc_comment() {
            continue;
        }

        let item = attr.get_normal_item();

        if item.path.segments.len() != path.len() {
            continue;
        }

        let matches = item
            .path
            .segments
            .iter()
            .zip(path.iter())
            .fold(true, |acc, (seg, s)| acc && &*seg.ident.as_str() == *s);

        if matches {
            matched.push(attr)
        }
    }
    matched
}

pub(crate) fn is_attr(attr: &Attribute, str: &str) -> bool {
    match &attr.kind {
        AttrKind::DocComment(..) => false,
        AttrKind::Normal(attr) => {
            let segments = &attr.item.path.segments;
            segments.len() >= 2
                && segments[0].ident.as_str() == "creusot"
                && segments[1].ident.as_str() == str
        }
    }
}

use rustc_span::def_id::LocalDefId;
use rustc_target::abi::FieldIdx;

// Responsible for replacing occurences of captured variables with projections from the closure environment.
// Must also account for the *kind* of capture and the *kind* of closure involved each time.
pub(crate) struct ClosureSubst<'tcx> {
    self_: Term<'tcx>,
    kind: Option<ClosureKind>,

    map: IndexMap<Symbol, (UpvarCapture, Ty<'tcx>, FieldIdx)>,
    bound: HashSet<Symbol>,
}

impl<'tcx> ClosureSubst<'tcx> {
    // TODO: Simplify this logic.
    fn var(&self, x: Symbol) -> Option<Term<'tcx>> {
        let (ck, ty, ix) = *self.map.get(&x)?;

        let self_ = match self.kind {
            None => self.self_.clone(),
            Some(ClosureKind::Fn) => self.self_.clone().cur(),
            Some(ClosureKind::FnMut) => self.self_.clone().fin(),
            Some(ClosureKind::FnOnce) => self.self_.clone(),
        };

        let proj = Term {
            ty,
            kind: TermKind::Projection { lhs: Box::new(self_), name: ix },
            span: DUMMY_SP,
        };

        match ck {
            UpvarCapture::ByValue => Some(proj),
            UpvarCapture::ByRef(BorrowKind::MutBorrow | BorrowKind::UniqueImmBorrow)
                if self.kind == Some(ClosureKind::FnOnce) =>
            {
                Some(proj.fin())
            }
            UpvarCapture::ByRef(_) => Some(proj.cur()),
        }
    }

    fn old(&self, x: Symbol) -> Option<Term<'tcx>> {
        let (ck, ty, ix) = *self.map.get(&x)?;

        let self_ = match self.kind {
            Some(ClosureKind::Fn) => self.self_.clone().cur(),
            Some(ClosureKind::FnMut) => self.self_.clone().cur(),
            Some(ClosureKind::FnOnce) => self.self_.clone(),
            None => unreachable!(),
        };

        let proj = Term {
            ty,
            kind: TermKind::Projection { lhs: Box::new(self_), name: ix },
            span: DUMMY_SP,
        };

        match ck {
            UpvarCapture::ByValue => Some(proj),
            UpvarCapture::ByRef(_) => Some(proj.cur()),
        }
    }
}

impl<'tcx> TermVisitorMut<'tcx> for ClosureSubst<'tcx> {
    fn visit_mut_term(&mut self, term: &mut Term<'tcx>) {
        match &term.kind {
            TermKind::Old { term: box Term { kind: TermKind::Var(x), .. }, .. } => {
                if !self.bound.contains(&x) {
                    if let Some(v) = self.old(*x) {
                        *term = v;
                    }
                    return;
                }
            }
            TermKind::Var(x) => {
                if !self.bound.contains(&x) {
                    if let Some(v) = self.var(*x) {
                        *term = v;
                    }
                }
            }
            TermKind::Forall { binder, .. } => {
                let mut bound = self.bound.clone();
                bound.insert(binder.0);
                std::mem::swap(&mut self.bound, &mut bound);
                super_visit_mut_term(term, self);
                std::mem::swap(&mut self.bound, &mut bound);
            }
            TermKind::Exists { binder, .. } => {
                let mut bound = self.bound.clone();
                bound.insert(binder.0);
                std::mem::swap(&mut self.bound, &mut bound);
                super_visit_mut_term(term, self);
                std::mem::swap(&mut self.bound, &mut bound);
            }
            TermKind::Match { arms, .. } => {
                let mut bound = self.bound.clone();
                arms.iter().for_each(|arm| arm.0.binds(&mut bound));
                std::mem::swap(&mut self.bound, &mut bound);
                super_visit_mut_term(term, self);
                std::mem::swap(&mut self.bound, &mut bound);
            }
            TermKind::Let { pattern, .. } => {
                let mut bound = self.bound.clone();
                pattern.binds(&mut bound);
                std::mem::swap(&mut self.bound, &mut bound);
                super_visit_mut_term(term, self);
                std::mem::swap(&mut self.bound, &mut bound);
            }
            TermKind::Closure { .. } => {
                super_visit_mut_term(term, self);
            }
            _ => super_visit_mut_term(term, self),
        }
    }
}

pub(crate) fn closure_capture_subst<'tcx>(
    tcx: TyCtxt<'tcx>,
    def_id: DefId,
    cs: SubstsRef<'tcx>,
    // What kind of substitution we should generate. The same precondition can be used in several ways
    ck: Option<ty::ClosureKind>,
    self_name: Symbol,
) -> ClosureSubst<'tcx> {
    let mut fun_def_id = def_id;
    while tcx.is_closure(fun_def_id) {
        fun_def_id = tcx.parent(fun_def_id);
    }

    let captures = tcx.closure_captures(def_id.expect_local());

    let ty = match ck {
        Some(ClosureKind::Fn) => {
            tcx.mk_imm_ref(tcx.lifetimes.re_erased, tcx.type_of(def_id).subst_identity())
        }
        Some(ClosureKind::FnMut) => {
            tcx.mk_mut_ref(tcx.lifetimes.re_erased, tcx.type_of(def_id).subst_identity())
        }
        Some(ClosureKind::FnOnce) | None => tcx.type_of(def_id).subst_identity(),
    };

    let self_ = Term::var(self_name, ty);

    let subst = izip!(captures, cs.as_closure().upvar_tys())
        .enumerate()
        .map(|(ix, (cap, ty))| (cap.to_symbol(), (cap.info.capture_kind, ty, ix.into())))
        .collect();

    ClosureSubst { self_, kind: ck, map: subst, bound: Default::default() }
}

pub(crate) struct AnonymousParamName(pub(crate) usize);

impl Display for AnonymousParamName {
    fn fmt(&self, f: &mut Formatter<'_>) -> std::fmt::Result {
        write!(f, "_{}'", self.0 + 1)
    }
}

pub(crate) fn anonymous_param_symbol(idx: usize) -> Symbol {
    let name = format!("{}", AnonymousParamName(idx)); // Allocate on stack?
    Symbol::intern(&name)
}<|MERGE_RESOLUTION|>--- conflicted
+++ resolved
@@ -5,7 +5,6 @@
         specification::PreContract,
     },
 };
-<<<<<<< HEAD
 use creusot_rustc::{
     ast::{
         ast::{MacArgs, MacArgsEq},
@@ -17,8 +16,6 @@
     resolve::Namespace,
     span::{symbol, symbol::kw, Span, Symbol, DUMMY_SP},
 };
-=======
->>>>>>> 4f512b68
 use indexmap::IndexMap;
 use itertools::izip;
 use rustc_ast::{
