--- conflicted
+++ resolved
@@ -12,7 +12,7 @@
 heck = "0.4"
 # Necessary as this introduces a version of `GraphMap` with no `Ord` bound.
 # If https://github.com/petgraph/petgraph/issues/646 is solved, go back to upstream.
-petgraph = { version = "0.6", git = "https://github.com/xldenis/petgraph", rev = "04cecb7" } 
+petgraph = { version = "0.6", git = "https://github.com/xldenis/petgraph", rev = "04cecb7" }
 indexmap = { version = "1.7.0", features = ["serde"] }
 toml = "0.5.8"
 why3 = { path = "../why3", features = ["serialize"] }
@@ -22,7 +22,7 @@
 tempdir = "0.3.7"
 serde_json = { version = "1.0" }
 lazy_static = "1.4.0"
-<<<<<<< HEAD
+pathdiff = "0.2"
 internal-iterator = "0.2.*"
 # Same as rustc
 smallvec = { version = "^1.8.1", features = [
@@ -30,9 +30,6 @@
     "union",
     "may_dangle",
 ] }
-=======
-pathdiff = "0.2"
->>>>>>> 8f1e3ec2
 
 [dev-dependencies]
 glob = "*"
