--- conflicted
+++ resolved
@@ -105,19 +105,11 @@
   <transf name="inline_goal" proved="true" >
    <goal name="vc_produces_trans&#39;0.0.0" proved="true">
    <transf name="split_all_full" proved="true" >
-<<<<<<< HEAD
     <goal name="vc_produces_trans&#39;0.0.0.0" proved="true">
-    <proof prover="2" memlimit="2000"><result status="valid" time="4.984131" steps="376668"/></proof>
+    <proof prover="2" memlimit="2000"><result status="valid" time="2.957621" steps="376668"/></proof>
     </goal>
     <goal name="vc_produces_trans&#39;0.0.0.1" proved="true">
-    <proof prover="2"><result status="valid" time="2.756428" steps="236730"/></proof>
-=======
-    <goal name="vc_produces_trans.0.0.0" proved="true">
-    <proof prover="3"><result status="valid" time="0.310500" steps="5460"/></proof>
-    </goal>
-    <goal name="vc_produces_trans.0.0.1" proved="true">
-    <proof prover="2" timelimit="5" memlimit="2000"><result status="valid" time="0.699377" steps="100077"/></proof>
->>>>>>> 34cd6190
+    <proof prover="2"><result status="valid" time="1.894296" steps="236730"/></proof>
     </goal>
    </transf>
    </goal>
@@ -148,19 +140,11 @@
   <transf name="inline_goal" proved="true" >
    <goal name="vc_produces_trans&#39;0.0.0" proved="true">
    <transf name="split_all_full" proved="true" >
-<<<<<<< HEAD
     <goal name="vc_produces_trans&#39;0.0.0.0" proved="true">
-    <proof prover="2" memlimit="2000"><result status="valid" time="4.912880" steps="376668"/></proof>
+    <proof prover="2" memlimit="2000"><result status="valid" time="3.065669" steps="376668"/></proof>
     </goal>
     <goal name="vc_produces_trans&#39;0.0.0.1" proved="true">
-    <proof prover="2"><result status="valid" time="2.792940" steps="236730"/></proof>
-=======
-    <goal name="vc_produces_trans.0.0.0" proved="true">
-    <proof prover="3"><result status="valid" time="0.474579" steps="5352"/></proof>
-    </goal>
-    <goal name="vc_produces_trans.0.0.1" proved="true">
-    <proof prover="2" timelimit="5" memlimit="2000"><result status="valid" time="0.819138" steps="100077"/></proof>
->>>>>>> 34cd6190
+    <proof prover="2"><result status="valid" time="1.842495" steps="236730"/></proof>
     </goal>
    </transf>
    </goal>
@@ -191,19 +175,11 @@
   <transf name="inline_goal" proved="true" >
    <goal name="vc_produces_trans&#39;0.0.0" proved="true">
    <transf name="split_all_full" proved="true" >
-<<<<<<< HEAD
     <goal name="vc_produces_trans&#39;0.0.0.0" proved="true">
-    <proof prover="2" memlimit="2000"><result status="valid" time="4.867525" steps="376586"/></proof>
+    <proof prover="2" memlimit="2000"><result status="valid" time="2.899964" steps="376586"/></proof>
     </goal>
     <goal name="vc_produces_trans&#39;0.0.0.1" proved="true">
-    <proof prover="2"><result status="valid" time="2.825298" steps="236035"/></proof>
-=======
-    <goal name="vc_produces_trans.0.0.0" proved="true">
-    <proof prover="3"><result status="valid" time="0.490711" steps="5456"/></proof>
-    </goal>
-    <goal name="vc_produces_trans.0.0.1" proved="true">
-    <proof prover="2" timelimit="5" memlimit="2000"><result status="valid" time="0.706807" steps="100094"/></proof>
->>>>>>> 34cd6190
+    <proof prover="2"><result status="valid" time="1.923181" steps="236035"/></proof>
     </goal>
    </transf>
    </goal>
@@ -278,13 +254,8 @@
  </goal>
 </theory>
 <theory name="M_creusot_contracts__logic__ord__qyi7305497527599188430__cmp_le_log" proved="true">
-<<<<<<< HEAD
  <goal name="vc_cmp_le_log&#39;0" proved="true">
  <proof prover="3"><result status="valid" time="0.025139" steps="35"/></proof>
-=======
- <goal name="vc_cmp_le_log" proved="true">
- <proof prover="3"><result status="valid" time="0.025139" steps="37"/></proof>
->>>>>>> 34cd6190
  </goal>
 </theory>
 <theory name="M_creusot_contracts__logic__ord__qyi4526525114627399862__cmp_le_log__refines" proved="true">
@@ -854,7 +825,7 @@
 </theory>
 <theory name="M_creusot_contracts__logic__ord__qyi18413678402769648790__cmp_gt_log" proved="true">
  <goal name="vc_cmp_gt_log&#39;0" proved="true">
- <proof prover="3"><result status="valid" time="0.024191" steps="40"/></proof>
+ <proof prover="3"><result status="valid" time="0.024191" steps="39"/></proof>
  </goal>
 </theory>
 <theory name="M_creusot_contracts__logic__ord__qyi17836724837647357586__cmp_gt_log__refines" proved="true">
@@ -1875,32 +1846,15 @@
  <proof prover="2"><result status="valid" time="0.034469" steps="4467"/></proof>
  </goal>
 </theory>
-<<<<<<< HEAD
 <theory name="M_creusot_contracts__stdqy35z1__slice__qyi8256668011736225471__produces_refl" proved="true">
  <goal name="vc_produces_refl&#39;0" proved="true">
  <transf name="use_th" proved="true" arg1="seq.FreeMonoid">
   <goal name="vc_produces_refl&#39;0.0" proved="true">
   <proof prover="1"><result status="valid" time="0.032082" steps="9819"/></proof>
-=======
-<theory name="M_creusot_contracts__stdqy35z1__deque__qyi3159098507555769709__produces_refl" proved="true">
- <goal name="vc_produces_refl" proved="true">
- <transf name="inline_goal" proved="true" >
-  <goal name="vc_produces_refl.0" proved="true">
-  <transf name="split_all_full" proved="true" >
-   <goal name="vc_produces_refl.0.0" proved="true">
-   <transf name="inline_goal" proved="true" >
-    <goal name="vc_produces_refl.0.0.0" proved="true">
-    <proof prover="2" timelimit="30" memlimit="4000"><result status="valid" time="0.097466" steps="30124"/></proof>
-    </goal>
-   </transf>
-   </goal>
-  </transf>
->>>>>>> 34cd6190
   </goal>
  </transf>
  </goal>
 </theory>
-<<<<<<< HEAD
 <theory name="M_creusot_contracts__stdqy35z1__slice__qyi8256668011736225471__produces_trans__refines" proved="true">
  <goal name="refines" proved="true">
  <proof prover="2"><result status="valid" time="0.039735" steps="4760"/></proof>
@@ -1911,25 +1865,6 @@
  <transf name="use_th" proved="true" arg1="seq.FreeMonoid">
   <goal name="vc_produces_trans&#39;0.0" proved="true">
   <proof prover="2"><result status="valid" time="0.032780" steps="7462"/></proof>
-=======
-<theory name="M_creusot_contracts__stdqy35z1__deque__qyi3159098507555769709__produces_trans" proved="true">
- <goal name="vc_produces_trans" proved="true">
- <transf name="split_vc" proved="true" >
-  <goal name="vc_produces_trans.0" proved="true">
-  <transf name="inline_goal" proved="true" >
-   <goal name="vc_produces_trans.0.0" proved="true">
-   <transf name="split_all_full" proved="true" >
-    <goal name="vc_produces_trans.0.0.0" proved="true">
-    <transf name="inline_goal" proved="true" >
-     <goal name="vc_produces_trans.0.0.0.0" proved="true">
-     <proof prover="0"><result status="valid" time="2.209251" steps="17305372"/></proof>
-     </goal>
-    </transf>
-    </goal>
-   </transf>
-   </goal>
-  </transf>
->>>>>>> 34cd6190
   </goal>
  </transf>
  </goal>
@@ -1946,18 +1881,12 @@
 </theory>
 <theory name="M_creusot_contracts__stdqy35z1__slice__qyi7128337469104663169__produces_refl" proved="true">
  <goal name="vc_produces_refl&#39;0" proved="true">
- <proof prover="3"><result status="valid" time="0.319388" steps="3945"/></proof>
- </goal>
-</theory>
-<<<<<<< HEAD
+ <proof prover="3"><result status="valid" time="0.319388" steps="3970"/></proof>
+ </goal>
+</theory>
 <theory name="M_creusot_contracts__stdqy35z1__slice__qyi7128337469104663169__produces_trans__refines" proved="true">
  <goal name="refines" proved="true">
  <proof prover="3" timelimit="5"><result status="valid" time="0.026244" steps="0"/></proof>
-=======
-<theory name="M_creusot_contracts__stdqy35z1__slice__qyi7128337469104663169__produces_refl" proved="true">
- <goal name="vc_produces_refl" proved="true">
- <proof prover="3"><result status="valid" time="0.319388" steps="3979"/></proof>
->>>>>>> 34cd6190
  </goal>
 </theory>
 <theory name="M_creusot_contracts__stdqy35z1__slice__qyi7128337469104663169__produces_trans" proved="true">
@@ -1969,13 +1898,8 @@
    <transf name="split_all_full" proved="true" >
     <goal name="vc_produces_trans&#39;0.0.0.0" proved="true">
     <transf name="inline_goal" proved="true" >
-<<<<<<< HEAD
      <goal name="vc_produces_trans&#39;0.0.0.0.0" proved="true">
-     <proof prover="0" timelimit="30" memlimit="4000"><result status="valid" time="0.965343" steps="2518723"/></proof>
-=======
-     <goal name="vc_produces_trans.0.0.0.0" proved="true">
-     <proof prover="0"><result status="valid" time="3.211483" steps="16508685"/></proof>
->>>>>>> 34cd6190
+     <proof prover="0" timelimit="30" memlimit="4000"><result status="valid" time="0.597990" steps="2518723"/></proof>
      </goal>
     </transf>
     </goal>
@@ -2046,20 +1970,14 @@
  <proof prover="3"><result status="valid" time="0.020164" steps="4"/></proof>
  </goal>
 </theory>
-<<<<<<< HEAD
 <theory name="M_creusot_contracts__stdqy35z1__iter__empty__qyi10605201058978801838__produces_trans__refines" proved="true">
  <goal name="refines" proved="true">
  <proof prover="2"><result status="valid" time="0.033459" steps="3590"/></proof>
-=======
-<theory name="M_creusot_contracts__stdqy35z1__iter__empty__qyi10605201058978801838__produces_trans" proved="true">
- <goal name="vc_produces_trans" proved="true">
- <proof prover="3"><result status="valid" time="0.143585" steps="1763"/></proof>
->>>>>>> 34cd6190
  </goal>
 </theory>
 <theory name="M_creusot_contracts__stdqy35z1__iter__empty__qyi10605201058978801838__produces_trans" proved="true">
  <goal name="vc_produces_trans&#39;0" proved="true">
- <proof prover="3"><result status="valid" time="0.143585" steps="1760"/></proof>
+ <proof prover="3"><result status="valid" time="0.143585" steps="1772"/></proof>
  </goal>
 </theory>
 <theory name="M_creusot_contracts__stdqy35z1__iter__enumerate__qyi2208779330486735413__resolve_coherence__refines" proved="true">
@@ -2084,7 +2002,7 @@
 </theory>
 <theory name="M_creusot_contracts__stdqy35z1__iter__enumerate__qyi2718914205750388896__produces_trans" proved="true">
  <goal name="vc_produces_trans&#39;0" proved="true">
- <proof prover="3"><result status="valid" time="0.120633" steps="564"/></proof>
+ <proof prover="3"><result status="valid" time="0.120633" steps="563"/></proof>
  </goal>
 </theory>
 <theory name="M_creusot_contracts__stdqy35z1__iter__filter__qyi9573749579793237160__produces_refl__refines" proved="true">
@@ -2276,13 +2194,8 @@
   <transf name="inline_goal" proved="true" >
    <goal name="vc_produces_trans&#39;0.0.0" proved="true">
    <transf name="split_all_full" proved="true" >
-<<<<<<< HEAD
     <goal name="vc_produces_trans&#39;0.0.0.0" proved="true">
-    <proof prover="3"><result status="valid" time="0.142749" steps="2147"/></proof>
-=======
-    <goal name="vc_produces_trans.0.0.0" proved="true">
-    <proof prover="3"><result status="valid" time="0.129417" steps="2857"/></proof>
->>>>>>> 34cd6190
+    <proof prover="3"><result status="valid" time="0.142749" steps="2140"/></proof>
     </goal>
     <goal name="vc_produces_trans&#39;0.0.0.1" proved="true">
     <proof prover="3"><result status="valid" time="0.033521" steps="37"/></proof>
@@ -2343,7 +2256,7 @@
     <goal name="vc_produces_trans&#39;0.0.1.0" proved="true">
     <transf name="split_vc" proved="true" >
      <goal name="vc_produces_trans&#39;0.0.1.0.0" proved="true">
-     <proof prover="3" timelimit="5"><result status="valid" time="0.282011" steps="1860"/></proof>
+     <proof prover="3" timelimit="5"><result status="valid" time="0.128957" steps="1770"/></proof>
      </goal>
      <goal name="vc_produces_trans&#39;0.0.1.0.1" proved="true">
      <proof prover="0"><result status="valid" time="0.031588" steps="138349"/></proof>
@@ -2351,7 +2264,7 @@
      <goal name="vc_produces_trans&#39;0.0.1.0.2" proved="true">
      <transf name="exists" proved="true" arg1="(s++s1)">
       <goal name="vc_produces_trans&#39;0.0.1.0.2.0" proved="true">
-      <proof prover="3" timelimit="5"><result status="valid" time="0.521593" steps="3984"/></proof>
+      <proof prover="3" timelimit="5"><result status="valid" time="0.271978" steps="3969"/></proof>
       </goal>
      </transf>
      </goal>
@@ -2408,7 +2321,7 @@
        <goal name="vc_produces_trans&#39;0.0.1.0.2.0.0" proved="true">
        <transf name="split_vc" proved="true" >
         <goal name="vc_produces_trans&#39;0.0.1.0.2.0.0.0" proved="true">
-        <proof prover="3" timelimit="5"><result status="valid" time="0.069724" steps="1133"/></proof>
+        <proof prover="3" timelimit="5"><result status="valid" time="0.069724" steps="1135"/></proof>
         </goal>
         <goal name="vc_produces_trans&#39;0.0.1.0.2.0.0.1" proved="true">
         <proof prover="3" timelimit="5"><result status="valid" time="0.017775" steps="56"/></proof>
@@ -2420,7 +2333,7 @@
         <proof prover="3" timelimit="5"><result status="valid" time="0.018146" steps="49"/></proof>
         </goal>
         <goal name="vc_produces_trans&#39;0.0.1.0.2.0.0.4" proved="true">
-        <proof prover="3" timelimit="5"><result status="valid" time="0.044450" steps="460"/></proof>
+        <proof prover="3" timelimit="5"><result status="valid" time="0.044450" steps="461"/></proof>
         </goal>
         <goal name="vc_produces_trans&#39;0.0.1.0.2.0.0.5" proved="true">
         <proof prover="0"><result status="valid" time="0.034965" steps="164121"/></proof>
@@ -2432,14 +2345,14 @@
         <proof prover="3" timelimit="5"><result status="valid" time="0.021964" steps="285"/></proof>
         </goal>
         <goal name="vc_produces_trans&#39;0.0.1.0.2.0.0.8" proved="true">
-        <proof prover="3" timelimit="5"><result status="valid" time="0.061962" steps="839"/></proof>
+        <proof prover="3" timelimit="5"><result status="valid" time="0.061962" steps="844"/></proof>
         </goal>
         <goal name="vc_produces_trans&#39;0.0.1.0.2.0.0.9" proved="true">
         <transf name="instantiate" proved="true" arg1="H5" arg2="i">
          <goal name="vc_produces_trans&#39;0.0.1.0.2.0.0.9.0" proved="true">
          <transf name="instantiate" proved="true" arg1="H15" arg2="(i-length ab)">
           <goal name="vc_produces_trans&#39;0.0.1.0.2.0.0.9.0.0" proved="true">
-          <proof prover="3" timelimit="5"><result status="valid" time="0.426258" steps="2847"/></proof>
+          <proof prover="3" timelimit="5"><result status="valid" time="0.229580" steps="2850"/></proof>
           </goal>
          </transf>
          </goal>
@@ -2450,7 +2363,7 @@
          <goal name="vc_produces_trans&#39;0.0.1.0.2.0.0.10.0" proved="true">
          <transf name="instantiate" proved="true" arg1="H15" arg2="(i-length ab)">
           <goal name="vc_produces_trans&#39;0.0.1.0.2.0.0.10.0.0" proved="true">
-          <proof prover="3" timelimit="5"><result status="valid" time="0.429343" steps="2859"/></proof>
+          <proof prover="3" timelimit="5"><result status="valid" time="0.230034" steps="2856"/></proof>
           </goal>
          </transf>
          </goal>
@@ -2534,7 +2447,7 @@
         <proof prover="2"><result status="valid" time="0.026157" steps="10486"/></proof>
         </goal>
         <goal name="vc_produces_one&#39;0.0.0.1.0.2.0.3" proved="true">
-        <proof prover="2"><result status="valid" time="1.173997" steps="112747"/></proof>
+        <proof prover="2"><result status="valid" time="0.711617" steps="112747"/></proof>
         </goal>
         <goal name="vc_produces_one&#39;0.0.0.1.0.2.0.4" proved="true">
         <proof prover="3" timelimit="5"><result status="valid" time="0.019323" steps="26"/></proof>
@@ -2602,26 +2515,15 @@
    <goal name="vc_produces_trans&#39;0.0.0" proved="true">
    <transf name="split_all_full" proved="true" >
     <goal name="vc_produces_trans&#39;0.0.0.0" proved="true">
-    <proof prover="2" memlimit="2000"><result status="valid" time="3.580112" steps="397666"/></proof>
+    <proof prover="2" memlimit="2000"><result status="valid" time="2.198979" steps="397666"/></proof>
     </goal>
     <goal name="vc_produces_trans&#39;0.0.0.1" proved="true">
     <transf name="inline_goal" proved="true" >
-<<<<<<< HEAD
      <goal name="vc_produces_trans&#39;0.0.0.1.0" proved="true">
-     <proof prover="0" timelimit="30" memlimit="4000"><result status="valid" time="4.421501" steps="7432866"/></proof>
+     <proof prover="0" timelimit="30" memlimit="4000"><result status="valid" time="2.973142" steps="7432866"/></proof>
      </goal>
     </transf>
     </goal>
-=======
-     <goal name="vc_produces_trans.0.0.0.0" proved="true">
-     <proof prover="0"><result status="valid" time="12.291121" steps="20061088"/></proof>
-     </goal>
-    </transf>
-    </goal>
-    <goal name="vc_produces_trans.0.0.1" proved="true">
-    <proof prover="2" timelimit="5" memlimit="2000"><result status="valid" time="0.781766" steps="101550"/></proof>
-    </goal>
->>>>>>> 34cd6190
    </transf>
    </goal>
   </transf>
@@ -2804,13 +2706,8 @@
  <transf name="inline_goal" proved="true" >
   <goal name="vc_produces_refl&#39;0.0" proved="true">
   <transf name="split_all_full" proved="true" >
-<<<<<<< HEAD
    <goal name="vc_produces_refl&#39;0.0.0" proved="true">
-   <proof prover="2" memlimit="2000"><result status="valid" time="1.715488" steps="207178"/></proof>
-=======
-   <goal name="vc_produces_refl.0.0" proved="true">
-   <proof prover="2" timelimit="5" memlimit="2000"><result status="valid" time="0.833077" steps="143915"/></proof>
->>>>>>> 34cd6190
+   <proof prover="2" memlimit="2000"><result status="valid" time="1.058464" steps="207178"/></proof>
    </goal>
   </transf>
   </goal>
@@ -2897,23 +2794,13 @@
  </goal>
 </theory>
 <theory name="M_creusot_contracts__ghost_ptr__qyi14556734806454041375__are_eq" proved="true">
-<<<<<<< HEAD
  <goal name="vc_are_eq&#39;0" proved="true">
- <proof prover="2" timelimit="1"><result status="valid" time="0.024736" steps="1634"/></proof>
+ <proof prover="2" timelimit="1"><result status="valid" time="0.024736" steps="1658"/></proof>
  </goal>
 </theory>
 <theory name="M_creusot_contracts__ghost_ptr__qyi14556734806454041375__ptr_as_mut" proved="true">
  <goal name="vc_ptr_as_mut&#39;0" proved="true">
- <proof prover="2" timelimit="1"><result status="valid" time="0.109846" steps="16355"/></proof>
-=======
- <goal name="vc_are_eq" proved="true">
- <proof prover="2"><result status="valid" time="0.024736" steps="2034"/></proof>
- </goal>
-</theory>
-<theory name="M_creusot_contracts__ghost_ptr__qyi14556734806454041375__ptr_as_mut" proved="true">
- <goal name="vc_ptr_as_mut" proved="true">
- <proof prover="2"><result status="valid" time="0.109846" steps="15579"/></proof>
->>>>>>> 34cd6190
+ <proof prover="2" timelimit="1"><result status="valid" time="0.109846" steps="16350"/></proof>
  </goal>
 </theory>
 <theory name="M_creusot_contracts__ghost_ptr__qyi14556734806454041375__drop" proved="true">
@@ -2938,17 +2825,17 @@
 </theory>
 <theory name="M_creusot_contracts__ghost_ptr__qyi2050065802908022022__deref__refines" proved="true">
  <goal name="refines" proved="true">
- <proof prover="1"><result status="valid" time="0.021884" steps="555"/></proof>
+ <proof prover="1"><result status="valid" time="0.021884" steps="586"/></proof>
  </goal>
 </theory>
 <theory name="M_creusot_contracts__ghost_ptr__qyi11706120906342127713__deref_mut__refines" proved="true">
  <goal name="refines" proved="true">
- <proof prover="1"><result status="valid" time="0.027717" steps="3147"/></proof>
+ <proof prover="1"><result status="valid" time="0.027717" steps="3178"/></proof>
  </goal>
 </theory>
 <theory name="M_creusot_contracts__ghost_ptr__qyi9310404846416116048__resolve_coherence__refines" proved="true">
  <goal name="refines" proved="true">
- <proof prover="2"><result status="valid" time="0.021016" steps="245"/></proof>
+ <proof prover="2"><result status="valid" time="0.021016" steps="271"/></proof>
  </goal>
 </theory>
 <theory name="M_creusot_contracts__logic__int__qyi3540547019284611154__clone__refines" proved="true">
