--- conflicted
+++ resolved
@@ -3,17 +3,7 @@
   let%span s17_impl_refinement1 = "17_impl_refinement.rs" 12 15 12 19
   let%span s17_impl_refinement2 = "17_impl_refinement.rs" 13 14 13 27
   
-<<<<<<< HEAD
-  use prelude.prelude.Borrow
-  
-  use prelude.prelude.Int128.to_int
-  
-  use prelude.prelude.Int128
-  
-  use prelude.prelude.UInt64.to_uint
-=======
   use prelude.prelude.UIntSize
->>>>>>> d2f7c922
   
   use prelude.prelude.Intrinsic
   
@@ -25,20 +15,11 @@
   
   meta "compute_max_steps" 1000000
   
-<<<<<<< HEAD
-  let rec my_function (self:()) (return'  (ret:UInt64.t))= {[%#s17_impl_refinement1] true}
-    (! bb0 [ bb0 = s0 [ s0 =  [ &_0 <- [%#s17_impl_refinement0] (20 : UInt64.t) ] s1 | s1 = return' {_0} ]  ] )
-    [ & _0 : UInt64.t = any_l () ]
-    
-    [ return' (result:UInt64.t)-> {[@expl:postcondition] [%#s17_impl_refinement2] UInt64.to_int result
-      >= Int128.to_int (15 : Int128.t)}
-=======
   let rec my_function'0 (self:()) (return'  (ret:usize))= {[@expl:my_function requires] [%#s17_impl_refinement1] true}
     (! bb0 [ bb0 = s0 [ s0 =  [ &_0 <- [%#s17_impl_refinement0] (20 : usize) ] s1 | s1 = return' {_0} ]  ] )
     [ & _0 : usize = any_l () ]
     
     [ return' (result:usize)-> {[@expl:my_function ensures] [%#s17_impl_refinement2] UIntSize.to_int result >= 15}
->>>>>>> d2f7c922
       (! return' {result}) ]
     
 end
@@ -58,11 +39,7 @@
   
   constant y  : UInt64.t
   
-<<<<<<< HEAD
-  function need_false [#"17_impl_refinement.rs" 29 4 29 25] (y : UInt64.t) : ()
-=======
   function need_false'0 [#"17_impl_refinement.rs" 29 4 29 25] (y : uint64) : ()
->>>>>>> d2f7c922
   
   goal vc_need_false'0 : true
 end
@@ -85,14 +62,8 @@
   
   use prelude.prelude.Int
   
-<<<<<<< HEAD
-  goal my_function_refn : [%#s17_impl_refinement0] forall self : () . inv'0 self
-   -> (forall result : UInt64.t . UInt64.to_int result >= Int128.to_int (15 : Int128.t)
-   -> UInt64.to_int result >= Int128.to_int (10 : Int128.t))
-=======
   goal refines : [%#s17_impl_refinement0] forall self : () . inv'0 self
    -> (forall result : usize . UIntSize.to_int result >= 15  -> UIntSize.to_int result >= 10)
->>>>>>> d2f7c922
 end
 module M_17_impl_refinement__qyi15782060473717464421__need_false__refines [#"17_impl_refinement.rs" 29 4 29 25] (* <() as ReqFalse> *)
   let%span s17_impl_refinement0 = "17_impl_refinement.rs" 29 4 29 25
@@ -107,10 +78,5 @@
   
   use prelude.prelude.Int
   
-<<<<<<< HEAD
-  goal need_false_refn : [%#s17_impl_refinement0] forall x : UInt64.t . UInt64.to_int x >= Int128.to_int (10 : Int128.t)
-   -> UInt64.to_int x >= Int128.to_int (15 : Int128.t)
-=======
   goal refines : [%#s17_impl_refinement0] forall x : uint64 . UInt64.to_int x >= 10  -> UInt64.to_int x >= 15
->>>>>>> d2f7c922
 end