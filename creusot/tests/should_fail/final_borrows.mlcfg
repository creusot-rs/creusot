--- conflicted
+++ resolved
@@ -21,11 +21,7 @@
     
   axiom inv0 : forall x : t . inv0 x = true
   predicate resolve0 (self : borrowed t) =
-<<<<<<< HEAD
-    [#"../../../../creusot-contracts/src/resolve.rs" 27 20 27 34]  ^ self =  * self
-=======
-    [#"../../../../creusot-contracts/src/resolve.rs" 26 20 26 34]  ^ self =  * self
->>>>>>> c22743fa
+    [#"../../../../creusot-contracts/src/resolve.rs" 26 20 26 34]  ^ self =  * self
   val resolve0 (self : borrowed t) : bool
     ensures { result = resolve0 self }
     
@@ -85,11 +81,7 @@
     ensures { result = resolve1 self }
     
   predicate resolve0 (self : borrowed t) =
-<<<<<<< HEAD
-    [#"../../../../creusot-contracts/src/resolve.rs" 27 20 27 34]  ^ self =  * self
-=======
-    [#"../../../../creusot-contracts/src/resolve.rs" 26 20 26 34]  ^ self =  * self
->>>>>>> c22743fa
+    [#"../../../../creusot-contracts/src/resolve.rs" 26 20 26 34]  ^ self =  * self
   val resolve0 (self : borrowed t) : bool
     ensures { result = resolve0 self }
     
@@ -153,11 +145,7 @@
   use prelude.Int
   val inner0 [#"../final_borrows.rs" 19 4 19 21] (_1 : ()) : int32
   predicate resolve0 (self : borrowed int32) =
-<<<<<<< HEAD
-    [#"../../../../creusot-contracts/src/resolve.rs" 27 20 27 34]  ^ self =  * self
-=======
-    [#"../../../../creusot-contracts/src/resolve.rs" 26 20 26 34]  ^ self =  * self
->>>>>>> c22743fa
+    [#"../../../../creusot-contracts/src/resolve.rs" 26 20 26 34]  ^ self =  * self
   val resolve0 (self : borrowed int32) : bool
     ensures { result = resolve0 self }
     
@@ -219,20 +207,12 @@
     
   axiom inv0 : forall x : t . inv0 x = true
   predicate resolve1 (self : borrowed (borrowed (t, t))) =
-<<<<<<< HEAD
-    [#"../../../../creusot-contracts/src/resolve.rs" 27 20 27 34]  ^ self =  * self
-=======
-    [#"../../../../creusot-contracts/src/resolve.rs" 26 20 26 34]  ^ self =  * self
->>>>>>> c22743fa
+    [#"../../../../creusot-contracts/src/resolve.rs" 26 20 26 34]  ^ self =  * self
   val resolve1 (self : borrowed (borrowed (t, t))) : bool
     ensures { result = resolve1 self }
     
   predicate resolve0 (self : borrowed t) =
-<<<<<<< HEAD
-    [#"../../../../creusot-contracts/src/resolve.rs" 27 20 27 34]  ^ self =  * self
-=======
-    [#"../../../../creusot-contracts/src/resolve.rs" 26 20 26 34]  ^ self =  * self
->>>>>>> c22743fa
+    [#"../../../../creusot-contracts/src/resolve.rs" 26 20 26 34]  ^ self =  * self
   val resolve0 (self : borrowed t) : bool
     ensures { result = resolve0 self }
     
@@ -365,20 +345,12 @@
    ->  ^ Seq.get (to_mut_seq0 self) i = index_logic1 ( ^ self) i) && ([#"../../../../creusot-contracts/src/std/slice.rs" 80 4 80 82] forall i : int . 0 <= i /\ i < Seq.length (to_mut_seq0 self)
    ->  * Seq.get (to_mut_seq0 self) i = index_logic1 ( * self) i) && ([#"../../../../creusot-contracts/src/std/slice.rs" 79 14 79 41] Seq.length (to_mut_seq0 self) = Seq.length (shallow_model0 self))
   predicate resolve1 (self : borrowed (slice t)) =
-<<<<<<< HEAD
-    [#"../../../../creusot-contracts/src/resolve.rs" 27 20 27 34]  ^ self =  * self
-=======
-    [#"../../../../creusot-contracts/src/resolve.rs" 26 20 26 34]  ^ self =  * self
->>>>>>> c22743fa
+    [#"../../../../creusot-contracts/src/resolve.rs" 26 20 26 34]  ^ self =  * self
   val resolve1 (self : borrowed (slice t)) : bool
     ensures { result = resolve1 self }
     
   predicate resolve0 (self : borrowed t) =
-<<<<<<< HEAD
-    [#"../../../../creusot-contracts/src/resolve.rs" 27 20 27 34]  ^ self =  * self
-=======
-    [#"../../../../creusot-contracts/src/resolve.rs" 26 20 26 34]  ^ self =  * self
->>>>>>> c22743fa
+    [#"../../../../creusot-contracts/src/resolve.rs" 26 20 26 34]  ^ self =  * self
   val resolve0 (self : borrowed t) : bool
     ensures { result = resolve0 self }
     
