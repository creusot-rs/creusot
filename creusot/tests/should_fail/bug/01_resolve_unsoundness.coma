--- conflicted
+++ resolved
@@ -5,17 +5,10 @@
   let%span s01_resolve_unsoundness3 = "01_resolve_unsoundness.rs" 14 17 14 22
   let%span s01_resolve_unsoundness4 = "01_resolve_unsoundness.rs" 15 13 15 14
   let%span s01_resolve_unsoundness5 = "01_resolve_unsoundness.rs" 8 10 8 29
-<<<<<<< HEAD
-  let%span svec6 = "../../../../creusot-contracts/src/std/vec.rs" 75 26 75 44
-  let%span svec7 = "../../../../creusot-contracts/src/std/vec.rs" 88 26 88 51
+  let%span svec6 = "../../../../creusot-contracts/src/std/vec.rs" 74 26 74 44
+  let%span svec7 = "../../../../creusot-contracts/src/std/vec.rs" 87 26 87 56
   let%span svec8 = "../../../../creusot-contracts/src/std/vec.rs" 18 14 18 41
   let%span smodel9 = "../../../../creusot-contracts/src/model.rs" 106 8 106 22
-=======
-  let%span svec6 = "../../../../creusot-contracts/src/std/vec.rs" 77 26 77 44
-  let%span svec7 = "../../../../creusot-contracts/src/std/vec.rs" 90 26 90 56
-  let%span svec8 = "../../../../creusot-contracts/src/std/vec.rs" 19 14 19 41
-  let%span smodel9 = "../../../../creusot-contracts/src/model.rs" 109 8 109 22
->>>>>>> 2c8506fb
   
   use seq.Seq
   
