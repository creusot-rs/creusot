module M_01_resolve_unsoundness__make_vec_of_size [#"01_resolve_unsoundness.rs" 9 0 9 46]
  let%span s01_resolve_unsoundness0 = "01_resolve_unsoundness.rs" 10 29 10 39
  let%span s01_resolve_unsoundness1 = "01_resolve_unsoundness.rs" 11 16 11 17
  let%span s01_resolve_unsoundness2 = "01_resolve_unsoundness.rs" 12 16 12 37
  let%span s01_resolve_unsoundness3 = "01_resolve_unsoundness.rs" 14 17 14 22
  let%span s01_resolve_unsoundness4 = "01_resolve_unsoundness.rs" 15 13 15 14
  let%span s01_resolve_unsoundness5 = "01_resolve_unsoundness.rs" 8 10 8 29
  let%span svec6 = "../../../../creusot-contracts/src/std/vec.rs" 74 26 74 44
  let%span svec7 = "../../../../creusot-contracts/src/std/vec.rs" 87 26 87 56
  let%span svec8 = "../../../../creusot-contracts/src/std/vec.rs" 18 14 18 41
<<<<<<< HEAD
  let%span sord9 = "../../../../creusot-contracts/src/logic/ord.rs" 78 39 78 89
  let%span sord10 = "../../../../creusot-contracts/src/logic/ord.rs" 83 39 83 86
  let%span sord11 = "../../../../creusot-contracts/src/logic/ord.rs" 88 39 88 86
  let%span sord12 = "../../../../creusot-contracts/src/logic/ord.rs" 93 39 93 89
  let%span sord13 = "../../../../creusot-contracts/src/logic/ord.rs" 98 39 98 70
  let%span sord14 = "../../../../creusot-contracts/src/logic/ord.rs" 103 40 103 57
  let%span sord15 = "../../../../creusot-contracts/src/logic/ord.rs" 104 40 104 57
  let%span sord16 = "../../../../creusot-contracts/src/logic/ord.rs" 105 39 105 56
  let%span sord17 = "../../../../creusot-contracts/src/logic/ord.rs" 110 40 110 70
  let%span sord18 = "../../../../creusot-contracts/src/logic/ord.rs" 111 39 111 72
  let%span sord19 = "../../../../creusot-contracts/src/logic/ord.rs" 116 40 116 73
  let%span sord20 = "../../../../creusot-contracts/src/logic/ord.rs" 117 39 117 69
  let%span sord21 = "../../../../creusot-contracts/src/logic/ord.rs" 122 39 122 84
  let%span smodel22 = "../../../../creusot-contracts/src/model.rs" 106 8 106 22
  let%span sord23 = "../../../../creusot-contracts/src/logic/ord.rs" 185 16 191 17
=======
  let%span smodel9 = "../../../../creusot-contracts/src/model.rs" 110 8 110 22
>>>>>>> 4c2c8706
  
  use prelude.prelude.Opaque
  
  type t_NonNull'0  =
    { t_NonNull__pointer'0: opaque_ptr }
  
  type t_Unique'0  =
    { t_Unique__pointer'0: t_NonNull'0; t_Unique__qy95zmarker'0: () }
  
  use prelude.prelude.Int
  
  use prelude.prelude.UInt64
  
  type t_Cap'0  =
    { t_Cap__0'0: UInt64.t }
  
  type t_RawVec'0  =
    { t_RawVec__ptr'0: t_Unique'0; t_RawVec__cap'0: t_Cap'0; t_RawVec__alloc'0: () }
  
  type t_Vec'0  =
    { t_Vec__buf'0: t_RawVec'0; t_Vec__len'0: UInt64.t }
  
  predicate inv'0 (_1 : t_Vec'0)
  
  axiom inv_axiom'0 [@rewrite] : forall x : t_Vec'0 [inv'0 x] . inv'0 x = true
  
  use seq.Seq
  
  constant v_MAX'0 : UInt64.t = (18446744073709551615 : UInt64.t)
  
  use prelude.prelude.UInt64
  
  use seq.Seq
  
  function view'0 (self : t_Vec'0) : Seq.seq bool
  
  axiom view'0_spec : forall self : t_Vec'0 . [%#svec8] Seq.length (view'0 self) <= UInt64.t'int (v_MAX'0 : UInt64.t)
  
  let rec new'0 (_1:()) (return'  (ret:t_Vec'0))= any
    [ return' (result:t_Vec'0)-> {inv'0 result} {[%#svec6] Seq.length (view'0 result) = 0} (! return' {result}) ]
    
  
  type t_Ordering'0  =
    | C_Less'0
    | C_Equal'0
    | C_Greater'0
  
  use prelude.prelude.UInt64
  
  function cmp_log'0 (self : UInt64.t) (o : UInt64.t) : t_Ordering'0 =
    [%#sord23] if UInt64.ult self o then C_Less'0 else if self = o then C_Equal'0 else C_Greater'0
  
  function eq_cmp'0 (x : UInt64.t) (y : UInt64.t) : ()
  
  axiom eq_cmp'0_spec : forall x : UInt64.t, y : UInt64.t . [%#sord21] (x = y) = (cmp_log'0 x y = C_Equal'0)
  
  function antisym2'0 (x : UInt64.t) (y : UInt64.t) : ()
  
  axiom antisym2'0_spec : forall x : UInt64.t, y : UInt64.t . ([%#sord19] cmp_log'0 x y = C_Greater'0)
   -> ([%#sord20] cmp_log'0 y x = C_Less'0)
  
  function antisym1'0 (x : UInt64.t) (y : UInt64.t) : ()
  
  axiom antisym1'0_spec : forall x : UInt64.t, y : UInt64.t . ([%#sord17] cmp_log'0 x y = C_Less'0)
   -> ([%#sord18] cmp_log'0 y x = C_Greater'0)
  
  function trans'0 (x : UInt64.t) (y : UInt64.t) (z : UInt64.t) (o : t_Ordering'0) : ()
  
  axiom trans'0_spec : forall x : UInt64.t, y : UInt64.t, z : UInt64.t, o : t_Ordering'0 . ([%#sord14] cmp_log'0 x y
  = o)  -> ([%#sord15] cmp_log'0 y z = o)  -> ([%#sord16] cmp_log'0 x z = o)
  
  function refl'0 (x : UInt64.t) : ()
  
  axiom refl'0_spec : forall x : UInt64.t . [%#sord13] cmp_log'0 x x = C_Equal'0
  
  use prelude.prelude.UInt64
  
  function cmp_gt_log'0 (x : UInt64.t) (y : UInt64.t) : ()
  
  axiom cmp_gt_log'0_spec : forall x : UInt64.t, y : UInt64.t . [%#sord12] UInt64.ugt x y
  = (cmp_log'0 x y = C_Greater'0)
  
  use prelude.prelude.UInt64
  
  function cmp_ge_log'0 (x : UInt64.t) (y : UInt64.t) : ()
  
  axiom cmp_ge_log'0_spec : forall x : UInt64.t, y : UInt64.t . [%#sord11] UInt64.uge x y = (cmp_log'0 x y <> C_Less'0)
  
  function cmp_lt_log'0 (x : UInt64.t) (y : UInt64.t) : ()
  
  axiom cmp_lt_log'0_spec : forall x : UInt64.t, y : UInt64.t . [%#sord10] UInt64.ult x y = (cmp_log'0 x y = C_Less'0)
  
  use prelude.prelude.UInt64
  
  function cmp_le_log'0 (x : UInt64.t) (y : UInt64.t) : ()
  
  axiom cmp_le_log'0_spec : forall x : UInt64.t, y : UInt64.t . [%#sord9] UInt64.ule x y
  = (cmp_log'0 x y <> C_Greater'0)
  
  use prelude.prelude.Borrow
  
  predicate inv'1 (_1 : borrowed (t_Vec'0))
  
  axiom inv_axiom'1 [@rewrite] : forall x : borrowed (t_Vec'0) [inv'1 x] . inv'1 x = true
  
  predicate inv'2 (_1 : bool)
  
  axiom inv_axiom'2 [@rewrite] : forall x : bool [inv'2 x] . inv'2 x = true
  
  function view'1 (self : borrowed (t_Vec'0)) : Seq.seq bool =
    [%#smodel22] view'0 self.current
  
  use seq.Seq
  
  let rec push'0 (self:borrowed (t_Vec'0)) (value:bool) (return'  (ret:()))= {[@expl:push 'self' type invariant] inv'1 self}
    {[@expl:push 'value' type invariant] inv'2 value}
    any [ return' (result:())-> {[%#svec7] view'0 self.final = Seq.snoc (view'1 self) value} (! return' {result}) ] 
  
  use prelude.prelude.Intrinsic
  
  meta "compute_max_steps" 1000000
  
  let rec make_vec_of_size'0 (n:UInt64.t) (return'  (ret:t_Vec'0))= (! bb0
    [ bb0 = s0
      [ s0 = new'0 {[%#s01_resolve_unsoundness0] ()} (fun (_ret':t_Vec'0) ->  [ &out <- _ret' ] s1) | s1 = bb1 ]
      
    | bb1 = s0 [ s0 =  [ &i <- [%#s01_resolve_unsoundness1] (0 : UInt64.t) ] s1 | s1 = bb2 ] 
    | bb2 = bb2
      [ bb2 = {[@expl:loop invariant] [%#s01_resolve_unsoundness2] UInt64.ule (0 : UInt64.t) i /\ UInt64.ule i n}
        (! s0) [ s0 = bb3 ] 
        [ bb3 = s0
<<<<<<< HEAD
          [ s0 = UInt64.le {i} {n} (fun (_ret':bool) ->  [ &_9 <- _ret' ] s1)
          | s1 = any [ br0 -> {_9 = false} (! bb6) | br1 -> {_9} (! bb4) ]  ]
=======
          [ s0 = UIntSize.le {i} {n} (fun (_ret':bool) ->  [ &_10 <- _ret' ] s1)
          | s1 = any [ br0 -> {_10 = false} (! bb6) | br1 -> {_10} (! bb4) ]  ]
>>>>>>> 4c2c8706
          
        | bb4 = s0
          [ s0 = Borrow.borrow_mut <t_Vec'0> {out}
              (fun (_ret':borrowed (t_Vec'0)) ->  [ &_14 <- _ret' ]  [ &out <- _ret'.final ] s1)
          | s1 = push'0 {_14} {[%#s01_resolve_unsoundness3] false} (fun (_ret':()) ->  [ &_13 <- _ret' ] s2)
          | s2 = bb5 ]
          
        | bb5 = s0
          [ s0 = UInt64.add {i} {[%#s01_resolve_unsoundness4] (1 : UInt64.t)}
              (fun (_ret':UInt64.t) ->  [ &i <- _ret' ] s1)
          | s1 = bb2 ]
           ]
         ]
      
    | bb6 = s0 [ s0 =  [ &_0 <- out ] s1 | s1 = bb7 ] 
    | bb7 = return' {_0} ]
    )
    [ & _0 : t_Vec'0 = any_l ()
    | & n : UInt64.t = n
    | & out : t_Vec'0 = any_l ()
<<<<<<< HEAD
    | & i : UInt64.t = any_l ()
    | & _9 : bool = any_l ()
    | & _12 : () = any_l ()
    | & _13 : borrowed (t_Vec'0) = any_l () ]
=======
    | & i : usize = any_l ()
    | & _10 : bool = any_l ()
    | & _13 : () = any_l ()
    | & _14 : borrowed (t_Vec'0) = any_l () ]
>>>>>>> 4c2c8706
    
    [ return' (result:t_Vec'0)-> {[@expl:make_vec_of_size ensures] [%#s01_resolve_unsoundness5] Seq.length (view'0 result)
      = UInt64.t'int n}
      (! return' {result}) ]
    
end<|MERGE_RESOLUTION|>--- conflicted
+++ resolved
@@ -8,25 +8,7 @@
   let%span svec6 = "../../../../creusot-contracts/src/std/vec.rs" 74 26 74 44
   let%span svec7 = "../../../../creusot-contracts/src/std/vec.rs" 87 26 87 56
   let%span svec8 = "../../../../creusot-contracts/src/std/vec.rs" 18 14 18 41
-<<<<<<< HEAD
-  let%span sord9 = "../../../../creusot-contracts/src/logic/ord.rs" 78 39 78 89
-  let%span sord10 = "../../../../creusot-contracts/src/logic/ord.rs" 83 39 83 86
-  let%span sord11 = "../../../../creusot-contracts/src/logic/ord.rs" 88 39 88 86
-  let%span sord12 = "../../../../creusot-contracts/src/logic/ord.rs" 93 39 93 89
-  let%span sord13 = "../../../../creusot-contracts/src/logic/ord.rs" 98 39 98 70
-  let%span sord14 = "../../../../creusot-contracts/src/logic/ord.rs" 103 40 103 57
-  let%span sord15 = "../../../../creusot-contracts/src/logic/ord.rs" 104 40 104 57
-  let%span sord16 = "../../../../creusot-contracts/src/logic/ord.rs" 105 39 105 56
-  let%span sord17 = "../../../../creusot-contracts/src/logic/ord.rs" 110 40 110 70
-  let%span sord18 = "../../../../creusot-contracts/src/logic/ord.rs" 111 39 111 72
-  let%span sord19 = "../../../../creusot-contracts/src/logic/ord.rs" 116 40 116 73
-  let%span sord20 = "../../../../creusot-contracts/src/logic/ord.rs" 117 39 117 69
-  let%span sord21 = "../../../../creusot-contracts/src/logic/ord.rs" 122 39 122 84
-  let%span smodel22 = "../../../../creusot-contracts/src/model.rs" 106 8 106 22
-  let%span sord23 = "../../../../creusot-contracts/src/logic/ord.rs" 185 16 191 17
-=======
   let%span smodel9 = "../../../../creusot-contracts/src/model.rs" 110 8 110 22
->>>>>>> 4c2c8706
   
   use prelude.prelude.Opaque
   
@@ -36,18 +18,16 @@
   type t_Unique'0  =
     { t_Unique__pointer'0: t_NonNull'0; t_Unique__qy95zmarker'0: () }
   
-  use prelude.prelude.Int
-  
-  use prelude.prelude.UInt64
+  use prelude.prelude.UIntSize
   
   type t_Cap'0  =
-    { t_Cap__0'0: UInt64.t }
+    { t_Cap__0'0: usize }
   
   type t_RawVec'0  =
     { t_RawVec__ptr'0: t_Unique'0; t_RawVec__cap'0: t_Cap'0; t_RawVec__alloc'0: () }
   
   type t_Vec'0  =
-    { t_Vec__buf'0: t_RawVec'0; t_Vec__len'0: UInt64.t }
+    { t_Vec__buf'0: t_RawVec'0; t_Vec__len'0: usize }
   
   predicate inv'0 (_1 : t_Vec'0)
   
@@ -55,76 +35,21 @@
   
   use seq.Seq
   
-  constant v_MAX'0 : UInt64.t = (18446744073709551615 : UInt64.t)
+  constant v_MAX'0 : usize = (18446744073709551615 : usize)
   
-  use prelude.prelude.UInt64
+  use prelude.prelude.UIntSize
+  
+  use prelude.prelude.Int
   
   use seq.Seq
   
   function view'0 (self : t_Vec'0) : Seq.seq bool
   
-  axiom view'0_spec : forall self : t_Vec'0 . [%#svec8] Seq.length (view'0 self) <= UInt64.t'int (v_MAX'0 : UInt64.t)
+  axiom view'0_spec : forall self : t_Vec'0 . [%#svec8] Seq.length (view'0 self) <= UIntSize.to_int (v_MAX'0 : usize)
   
   let rec new'0 (_1:()) (return'  (ret:t_Vec'0))= any
     [ return' (result:t_Vec'0)-> {inv'0 result} {[%#svec6] Seq.length (view'0 result) = 0} (! return' {result}) ]
     
-  
-  type t_Ordering'0  =
-    | C_Less'0
-    | C_Equal'0
-    | C_Greater'0
-  
-  use prelude.prelude.UInt64
-  
-  function cmp_log'0 (self : UInt64.t) (o : UInt64.t) : t_Ordering'0 =
-    [%#sord23] if UInt64.ult self o then C_Less'0 else if self = o then C_Equal'0 else C_Greater'0
-  
-  function eq_cmp'0 (x : UInt64.t) (y : UInt64.t) : ()
-  
-  axiom eq_cmp'0_spec : forall x : UInt64.t, y : UInt64.t . [%#sord21] (x = y) = (cmp_log'0 x y = C_Equal'0)
-  
-  function antisym2'0 (x : UInt64.t) (y : UInt64.t) : ()
-  
-  axiom antisym2'0_spec : forall x : UInt64.t, y : UInt64.t . ([%#sord19] cmp_log'0 x y = C_Greater'0)
-   -> ([%#sord20] cmp_log'0 y x = C_Less'0)
-  
-  function antisym1'0 (x : UInt64.t) (y : UInt64.t) : ()
-  
-  axiom antisym1'0_spec : forall x : UInt64.t, y : UInt64.t . ([%#sord17] cmp_log'0 x y = C_Less'0)
-   -> ([%#sord18] cmp_log'0 y x = C_Greater'0)
-  
-  function trans'0 (x : UInt64.t) (y : UInt64.t) (z : UInt64.t) (o : t_Ordering'0) : ()
-  
-  axiom trans'0_spec : forall x : UInt64.t, y : UInt64.t, z : UInt64.t, o : t_Ordering'0 . ([%#sord14] cmp_log'0 x y
-  = o)  -> ([%#sord15] cmp_log'0 y z = o)  -> ([%#sord16] cmp_log'0 x z = o)
-  
-  function refl'0 (x : UInt64.t) : ()
-  
-  axiom refl'0_spec : forall x : UInt64.t . [%#sord13] cmp_log'0 x x = C_Equal'0
-  
-  use prelude.prelude.UInt64
-  
-  function cmp_gt_log'0 (x : UInt64.t) (y : UInt64.t) : ()
-  
-  axiom cmp_gt_log'0_spec : forall x : UInt64.t, y : UInt64.t . [%#sord12] UInt64.ugt x y
-  = (cmp_log'0 x y = C_Greater'0)
-  
-  use prelude.prelude.UInt64
-  
-  function cmp_ge_log'0 (x : UInt64.t) (y : UInt64.t) : ()
-  
-  axiom cmp_ge_log'0_spec : forall x : UInt64.t, y : UInt64.t . [%#sord11] UInt64.uge x y = (cmp_log'0 x y <> C_Less'0)
-  
-  function cmp_lt_log'0 (x : UInt64.t) (y : UInt64.t) : ()
-  
-  axiom cmp_lt_log'0_spec : forall x : UInt64.t, y : UInt64.t . [%#sord10] UInt64.ult x y = (cmp_log'0 x y = C_Less'0)
-  
-  use prelude.prelude.UInt64
-  
-  function cmp_le_log'0 (x : UInt64.t) (y : UInt64.t) : ()
-  
-  axiom cmp_le_log'0_spec : forall x : UInt64.t, y : UInt64.t . [%#sord9] UInt64.ule x y
-  = (cmp_log'0 x y <> C_Greater'0)
   
   use prelude.prelude.Borrow
   
@@ -137,7 +62,7 @@
   axiom inv_axiom'2 [@rewrite] : forall x : bool [inv'2 x] . inv'2 x = true
   
   function view'1 (self : borrowed (t_Vec'0)) : Seq.seq bool =
-    [%#smodel22] view'0 self.current
+    [%#smodel9] view'0 self.current
   
   use seq.Seq
   
@@ -149,22 +74,17 @@
   
   meta "compute_max_steps" 1000000
   
-  let rec make_vec_of_size'0 (n:UInt64.t) (return'  (ret:t_Vec'0))= (! bb0
+  let rec make_vec_of_size'0 (n:usize) (return'  (ret:t_Vec'0))= (! bb0
     [ bb0 = s0
       [ s0 = new'0 {[%#s01_resolve_unsoundness0] ()} (fun (_ret':t_Vec'0) ->  [ &out <- _ret' ] s1) | s1 = bb1 ]
       
-    | bb1 = s0 [ s0 =  [ &i <- [%#s01_resolve_unsoundness1] (0 : UInt64.t) ] s1 | s1 = bb2 ] 
+    | bb1 = s0 [ s0 =  [ &i <- [%#s01_resolve_unsoundness1] (0 : usize) ] s1 | s1 = bb2 ] 
     | bb2 = bb2
-      [ bb2 = {[@expl:loop invariant] [%#s01_resolve_unsoundness2] UInt64.ule (0 : UInt64.t) i /\ UInt64.ule i n}
+      [ bb2 = {[@expl:loop invariant] [%#s01_resolve_unsoundness2] (0 : usize) <= i /\ i <= n}
         (! s0) [ s0 = bb3 ] 
         [ bb3 = s0
-<<<<<<< HEAD
-          [ s0 = UInt64.le {i} {n} (fun (_ret':bool) ->  [ &_9 <- _ret' ] s1)
-          | s1 = any [ br0 -> {_9 = false} (! bb6) | br1 -> {_9} (! bb4) ]  ]
-=======
           [ s0 = UIntSize.le {i} {n} (fun (_ret':bool) ->  [ &_10 <- _ret' ] s1)
           | s1 = any [ br0 -> {_10 = false} (! bb6) | br1 -> {_10} (! bb4) ]  ]
->>>>>>> 4c2c8706
           
         | bb4 = s0
           [ s0 = Borrow.borrow_mut <t_Vec'0> {out}
@@ -173,8 +93,7 @@
           | s2 = bb5 ]
           
         | bb5 = s0
-          [ s0 = UInt64.add {i} {[%#s01_resolve_unsoundness4] (1 : UInt64.t)}
-              (fun (_ret':UInt64.t) ->  [ &i <- _ret' ] s1)
+          [ s0 = UIntSize.add {i} {[%#s01_resolve_unsoundness4] (1 : usize)} (fun (_ret':usize) ->  [ &i <- _ret' ] s1)
           | s1 = bb2 ]
            ]
          ]
@@ -183,22 +102,15 @@
     | bb7 = return' {_0} ]
     )
     [ & _0 : t_Vec'0 = any_l ()
-    | & n : UInt64.t = n
+    | & n : usize = n
     | & out : t_Vec'0 = any_l ()
-<<<<<<< HEAD
-    | & i : UInt64.t = any_l ()
-    | & _9 : bool = any_l ()
-    | & _12 : () = any_l ()
-    | & _13 : borrowed (t_Vec'0) = any_l () ]
-=======
     | & i : usize = any_l ()
     | & _10 : bool = any_l ()
     | & _13 : () = any_l ()
     | & _14 : borrowed (t_Vec'0) = any_l () ]
->>>>>>> 4c2c8706
     
     [ return' (result:t_Vec'0)-> {[@expl:make_vec_of_size ensures] [%#s01_resolve_unsoundness5] Seq.length (view'0 result)
-      = UInt64.t'int n}
+      = UIntSize.to_int n}
       (! return' {result}) ]
     
 end