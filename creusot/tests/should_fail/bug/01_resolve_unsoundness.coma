--- conflicted
+++ resolved
@@ -1,81 +1,3 @@
-<<<<<<< HEAD
-module T_core__ptr__non_null__NonNull
-  use prelude.prelude.Opaque
-  
-  type t_NonNull 't =
-    | C_NonNull opaque_ptr
-  
-  let rec t_NonNull < 't > (input:t_NonNull 't) (ret  (pointer:opaque_ptr))= any
-    [ good (pointer:opaque_ptr)-> {C_NonNull pointer = input} (! ret {pointer}) ]
-    
-end
-module T_core__marker__PhantomData
-  type t_PhantomData 't =
-    | C_PhantomData
-  
-  let rec t_PhantomData < 't > (input:t_PhantomData 't) (ret  )= any [ good -> {C_PhantomData  = input} (! ret) ] 
-end
-module T_core__ptr__unique__Unique
-  use T_core__marker__PhantomData as PhantomData'0
-  
-  use T_core__ptr__non_null__NonNull as NonNull'0
-  
-  type t_Unique 't =
-    | C_Unique (NonNull'0.t_NonNull 't) (PhantomData'0.t_PhantomData 't)
-  
-  let rec t_Unique < 't > (input:t_Unique 't) (ret  (pointer:NonNull'0.t_NonNull 't) (_marker:PhantomData'0.t_PhantomData 't))= any
-    [ good (pointer:NonNull'0.t_NonNull 't) (_marker:PhantomData'0.t_PhantomData 't)-> {C_Unique pointer _marker
-      = input}
-      (! ret {pointer} {_marker}) ]
-    
-end
-module T_alloc__raw_vec__Cap
-  use prelude.prelude.UInt64
-  
-  use prelude.prelude.Int
-  
-  type t_Cap  =
-    | C_Cap UInt64.t
-  
-  let rec t_Cap (input:t_Cap) (ret  (field_0:UInt64.t))= any
-    [ good (field_0:UInt64.t)-> {C_Cap field_0 = input} (! ret {field_0}) ]
-    
-end
-module T_alloc__raw_vec__RawVec
-  use T_alloc__raw_vec__Cap as Cap'0
-  
-  use T_core__ptr__unique__Unique as Unique'0
-  
-  type t_RawVec 't 'a =
-    | C_RawVec (Unique'0.t_Unique 't) (Cap'0.t_Cap) 'a
-  
-  let rec t_RawVec < 't > < 'a > (input:t_RawVec 't 'a) (ret  (ptr:Unique'0.t_Unique 't) (cap:Cap'0.t_Cap) (alloc:'a))= any
-    [ good (ptr:Unique'0.t_Unique 't) (cap:Cap'0.t_Cap) (alloc:'a)-> {C_RawVec ptr cap alloc = input}
-      (! ret {ptr} {cap} {alloc}) ]
-    
-end
-module T_alloc__vec__Vec
-  use prelude.prelude.UInt64
-  
-  use prelude.prelude.Int
-  
-  use T_alloc__raw_vec__RawVec as RawVec'0
-  
-  type t_Vec 't 'a =
-    | C_Vec (RawVec'0.t_RawVec 't 'a) UInt64.t
-  
-  let rec t_Vec < 't > < 'a > (input:t_Vec 't 'a) (ret  (buf:RawVec'0.t_RawVec 't 'a) (len:UInt64.t))= any
-    [ good (buf:RawVec'0.t_RawVec 't 'a) (len:UInt64.t)-> {C_Vec buf len = input} (! ret {buf} {len}) ]
-    
-end
-module T_alloc__alloc__Global
-  type t_Global  =
-    | C_Global
-  
-  let rec t_Global (input:t_Global) (ret  )= any [ good -> {C_Global  = input} (! ret) ] 
-end
-=======
->>>>>>> d2f7c922
 module M_01_resolve_unsoundness__make_vec_of_size [#"01_resolve_unsoundness.rs" 9 0 9 46]
   let%span s01_resolve_unsoundness0 = "01_resolve_unsoundness.rs" 10 29 10 39
   let%span s01_resolve_unsoundness1 = "01_resolve_unsoundness.rs" 11 16 11 17
@@ -96,7 +18,7 @@
   type t_Unique'0  =
     { t_Unique__pointer'0: t_NonNull'0; t_Unique__qy95zmarker'0: () }
   
-  use prelude.prelude.UIntSize
+  use prelude.prelude.UInt64.to_uint
   
   type t_Cap'0  =
     { t_Cap__0'0: usize }
@@ -109,34 +31,21 @@
   
   predicate inv'0 (_1 : t_Vec'0)
   
-<<<<<<< HEAD
-  use prelude.prelude.UInt64.to_uint
-=======
   axiom inv_axiom'0 [@rewrite] : forall x : t_Vec'0 [inv'0 x] . inv'0 x = true
->>>>>>> d2f7c922
   
   use seq.Seq
   
   constant v_MAX'0 : usize = (18446744073709551615 : usize)
   
-  use prelude.prelude.UInt64
+  use prelude.prelude.UIntSize
   
   use prelude.prelude.Int
   
-<<<<<<< HEAD
-  constant v_MAX'0 : UInt64.t = (18446744073709551615 : UInt64.t)
-=======
   use seq.Seq
->>>>>>> d2f7c922
   
   function view'0 (self : t_Vec'0) : Seq.seq bool
   
-<<<<<<< HEAD
-  axiom view'0_spec : forall self : Vec'0.t_Vec bool (Global'0.t_Global) . [%#svec8] Seq.length (view'0 self)
-  <= UInt64.to_int (v_MAX'0 : UInt64.t)
-=======
   axiom view'0_spec : forall self : t_Vec'0 . [%#svec8] Seq.length (view'0 self) <= UIntSize.to_int (v_MAX'0 : usize)
->>>>>>> d2f7c922
   
   let rec new'0 (_1:()) (return'  (ret:t_Vec'0))= any
     [ return' (result:t_Vec'0)-> {inv'0 result} {[%#svec6] Seq.length (view'0 result) = 0} (! return' {result}) ]
@@ -161,27 +70,11 @@
     {[@expl:push 'value' type invariant] inv'2 value}
     any [ return' (result:())-> {[%#svec7] view'0 self.final = Seq.snoc (view'1 self) value} (! return' {result}) ] 
   
-<<<<<<< HEAD
-  use prelude.prelude.Int128.to_int
-  
-  use prelude.prelude.Int128
-  
-  let rec new'0 (_1:()) (return'  (ret:Vec'0.t_Vec bool (Global'0.t_Global)))= any
-    [ return' (result:Vec'0.t_Vec bool (Global'0.t_Global))-> {inv'0 result}
-      {[%#svec6] Seq.length (view'0 result) = Int128.to_int (0 : Int128.t)}
-      (! return' {result}) ]
-    
-  
-  meta "compute_max_steps" 1000000
-  
-  let rec make_vec_of_size (n:UInt64.t) (return'  (ret:Vec'0.t_Vec bool (Global'0.t_Global)))= (! bb0
-=======
   use prelude.prelude.Intrinsic
   
   meta "compute_max_steps" 1000000
   
   let rec make_vec_of_size'0 (n:usize) (return'  (ret:t_Vec'0))= (! bb0
->>>>>>> d2f7c922
     [ bb0 = s0
       [ s0 = new'0 {[%#s01_resolve_unsoundness0] ()} (fun (_ret':t_Vec'0) ->  [ &out <- _ret' ] s1) | s1 = bb1 ]
       
@@ -209,28 +102,16 @@
     | bb6 = s0 [ s0 =  [ &_0 <- out ] s1 | s1 = bb7 ] 
     | bb7 = return' {_0} ]
     )
-<<<<<<< HEAD
-    [ & _0 : Vec'0.t_Vec bool (Global'0.t_Global) = any_l ()
-    | & n : UInt64.t = n
-    | & out : Vec'0.t_Vec bool (Global'0.t_Global) = any_l ()
-    | & i : UInt64.t = any_l ()
-=======
     [ & _0 : t_Vec'0 = any_l ()
     | & n : usize = n
     | & out : t_Vec'0 = any_l ()
     | & i : usize = any_l ()
->>>>>>> d2f7c922
     | & _9 : bool = any_l ()
     | & _12 : () = any_l ()
     | & _13 : borrowed (t_Vec'0) = any_l () ]
     
-<<<<<<< HEAD
-    [ return' (result:Vec'0.t_Vec bool (Global'0.t_Global))-> {[@expl:postcondition] [%#s01_resolve_unsoundness5] Seq.length (view'0 result)
-      = UInt64.to_int n}
-=======
     [ return' (result:t_Vec'0)-> {[@expl:make_vec_of_size ensures] [%#s01_resolve_unsoundness5] Seq.length (view'0 result)
       = UIntSize.to_int n}
->>>>>>> d2f7c922
       (! return' {result}) ]
     
 end