--- conflicted
+++ resolved
@@ -100,9 +100,6 @@
     [ good -> {C_Global  = input} (! ret) | bad -> {C_Global  <> input} {false} any ]
     
 end
-module CreusotContracts_Logic_Seq2_Seq_Type
-  type t_seq 't
-end
 module C01ResolveUnsoundness_MakeVecOfSize
   let%span s01_resolve_unsoundness0 = "../01_resolve_unsoundness.rs" 10 29 10 39
   
@@ -120,48 +117,34 @@
   
   let%span span7 = "" 0 0 0 0
   
-  let%span span8 = "../../../../../creusot-contracts/src/logic/seq2.rs" 68 14 68 25
-  
-  let%span span9 = "../../../../../creusot-contracts/src/std/vec.rs" 19 21 19 25
-  
-  let%span span10 = "../../../../../creusot-contracts/src/std/vec.rs" 18 14 18 41
+  let%span span8 = "../../../../../creusot-contracts/src/std/vec.rs" 19 21 19 25
+  
+  let%span span9 = "../../../../../creusot-contracts/src/std/vec.rs" 18 14 18 41
+  
+  let%span span10 = "../../../../../creusot-contracts/src/std/vec.rs" 19 4 19 36
   
   let%span span11 = "../../../../../creusot-contracts/src/std/vec.rs" 60 20 60 41
   
-  let%span span12 = "../../../../../creusot-contracts/src/logic/seq2.rs" 16 14 16 36
-  
-  let%span span13 = "../../../../../creusot-contracts/src/logic/seq2.rs" 104 14 104 54
-  
-  let%span span14 = "../../../../../creusot-contracts/src/logic/seq2.rs" 105 4 106 62
-  
-  let%span span15 = "../../../../../creusot-contracts/src/logic/seq2.rs" 54 21 54 22
-  
-  let%span span16 = "../../../../../creusot-contracts/src/logic/seq2.rs" 52 14 52 31
-  
-  let%span span17 = "../../../../../creusot-contracts/src/logic/seq2.rs" 53 14 53 28
-  
-  let%span span18 = "../../../../../creusot-contracts/src/logic/seq2.rs" 98 8 98 39
-  
-  let%span span19 = "../../../../../creusot-contracts/src/model.rs" 108 8 108 31
-  
-  let%span span20 = "" 0 0 0 0
-  
-  let%span span21 = "" 0 0 0 0
-  
-  let%span span22 = "../../../../../creusot-contracts/src/std/vec.rs" 82 26 82 51
-  
-  let%span span23 = "../../../../../creusot-contracts/src/std/vec.rs" 69 26 69 44
-  
-  let%span span24 = "" 0 0 0 0
-  
-  use CreusotContracts_Logic_Seq2_Seq_Type as Seq'0
-  
-  predicate invariant'3 (self : Seq'0.t_seq bool) =
+  let%span span12 = "../../../../../creusot-contracts/src/model.rs" 108 8 108 31
+  
+  let%span span13 = "" 0 0 0 0
+  
+  let%span span14 = "" 0 0 0 0
+  
+  let%span span15 = "../../../../../creusot-contracts/src/std/vec.rs" 82 26 82 51
+  
+  let%span span16 = "../../../../../creusot-contracts/src/std/vec.rs" 69 26 69 44
+  
+  let%span span17 = "" 0 0 0 0
+  
+  use seq.Seq
+  
+  predicate invariant'3 (self : Seq.seq bool) =
     [%#span6] true
   
-  predicate inv'3 (_x : Seq'0.t_seq bool)
-  
-  axiom inv'3 : forall x : Seq'0.t_seq bool . inv'3 x = true
+  predicate inv'3 (_x : Seq.seq bool)
+  
+  axiom inv'3 : forall x : Seq.seq bool . inv'3 x = true
   
   predicate invariant'2 (self : bool) =
     [%#span6] true
@@ -191,70 +174,38 @@
   
   constant max'0 : usize = [%#span7] (18446744073709551615 : usize)
   
-  function len'0 (self : Seq'0.t_seq bool) : int
-  
-  axiom len'0_spec : forall self : Seq'0.t_seq bool . [%#span8] len'0 self >= 0
+  use seq.Seq
   
   predicate inv'0 (_x : Vec'0.t_vec bool (Global'0.t_global))
   
-  function shallow_model'0 (self : Vec'0.t_vec bool (Global'0.t_global)) : Seq'0.t_seq bool
-  
-  axiom shallow_model'0_spec : forall self : Vec'0.t_vec bool (Global'0.t_global) . ([%#span9] inv'0 self)
-   -> ([%#span10] len'0 (shallow_model'0 self) <= UIntSize.to_int (max'0 : usize))
+  function shallow_model'0 (self : Vec'0.t_vec bool (Global'0.t_global)) : Seq.seq bool
+  
+  axiom shallow_model'0_spec : forall self : Vec'0.t_vec bool (Global'0.t_global) . ([%#span8] inv'0 self)
+   -> ([%#span10] inv'3 (shallow_model'0 self))
+  && ([%#span9] Seq.length (shallow_model'0 self) <= UIntSize.to_int (max'0 : usize))
   
   predicate invariant'0 (self : Vec'0.t_vec bool (Global'0.t_global)) =
     [%#span11] inv'3 (shallow_model'0 self)
   
   axiom inv'0 : forall x : Vec'0.t_vec bool (Global'0.t_global) . inv'0 x = true
   
-  constant empty'0 : Seq'0.t_seq bool
-  
-  function empty_len'0 (_1 : ()) : ()
-  
-  axiom empty_len'0_spec : forall _1 : () . [%#span12] len'0 (empty'0 : Seq'0.t_seq bool) = 0
-  
   use prelude.prelude.Intrinsic
   
-  function index_logic'0 (self : Seq'0.t_seq bool) (_2 : int) : bool
-  
-  function concat'0 (self : Seq'0.t_seq bool) (other : Seq'0.t_seq bool) : Seq'0.t_seq bool
-  
-  axiom concat'0_spec : forall self : Seq'0.t_seq bool, other : Seq'0.t_seq bool . ([%#span14] forall i : int . 0 <= i
-  /\ i < len'0 (concat'0 self other)
-   -> index_logic'0 (concat'0 self other) i
-  = (if i < len'0 self then index_logic'0 self i else index_logic'0 other (i - len'0 self)))
-  && ([%#span13] len'0 (concat'0 self other) = len'0 self + len'0 other)
-  
-  function singleton'0 (v : bool) : Seq'0.t_seq bool
-  
-  axiom singleton'0_spec : forall v : bool . ([%#span15] inv'2 v)
-   -> ([%#span17] index_logic'0 (singleton'0 v) 0 = v) && ([%#span16] len'0 (singleton'0 v) = 1)
-  
-  function push'1 [@inline:trivial] (self : Seq'0.t_seq bool) (v : bool) : Seq'0.t_seq bool =
-    [%#span18] concat'0 self (singleton'0 v)
-  
-<<<<<<< HEAD
-  function shallow_model'1 (self : borrowed (Vec'0.t_vec bool (Global'0.t_global))) : Seq'0.t_seq bool =
-    [%#span19] shallow_model'0 ( * self)
-=======
+  use seq.Seq
+  
   function shallow_model'1 (self : borrowed (Vec'0.t_vec bool (Global'0.t_global))) : Seq.seq bool =
     [%#span12] shallow_model'0 self.current
->>>>>>> 7087246d
-  
-  let rec push'0 (self:borrowed (Vec'0.t_vec bool (Global'0.t_global))) (value:bool) (return'  (ret:()))= {[@expl:precondition] [%#span21] inv'2 value}
-    {[@expl:precondition] [%#span20] inv'1 self}
+  
+  let rec push'0 (self:borrowed (Vec'0.t_vec bool (Global'0.t_global))) (value:bool) (return'  (ret:()))= {[@expl:precondition] [%#span14] inv'2 value}
+    {[@expl:precondition] [%#span13] inv'1 self}
     any
-<<<<<<< HEAD
-    [ return' (result:())-> {[%#span22] shallow_model'0 ( ^ self) = push'1 (shallow_model'1 self) value}
-=======
     [ return' (result:())-> {[%#span15] shallow_model'0 self.final = Seq.snoc (shallow_model'1 self) value}
->>>>>>> 7087246d
       (! return' {result}) ]
     
   
   let rec new'0 (_1:()) (return'  (ret:Vec'0.t_vec bool (Global'0.t_global)))= any
-    [ return' (result:Vec'0.t_vec bool (Global'0.t_global))-> {[%#span24] inv'0 result}
-      {[%#span23] len'0 (shallow_model'0 result) = 0}
+    [ return' (result:Vec'0.t_vec bool (Global'0.t_global))-> {[%#span17] inv'0 result}
+      {[%#span16] Seq.length (shallow_model'0 result) = 0}
       (! return' {result}) ]
     
   
@@ -301,7 +252,7 @@
     | & _12 : () = any_l ()
     | & _13 : borrowed (Vec'0.t_vec bool (Global'0.t_global)) = any_l () ]
     
-    [ return' (result:Vec'0.t_vec bool (Global'0.t_global))-> {[@expl:postcondition] [%#s01_resolve_unsoundness5] len'0 (shallow_model'0 result)
+    [ return' (result:Vec'0.t_vec bool (Global'0.t_global))-> {[@expl:postcondition] [%#s01_resolve_unsoundness5] Seq.length (shallow_model'0 result)
       = UIntSize.to_int n}
       (! return' {result}) ]
     
