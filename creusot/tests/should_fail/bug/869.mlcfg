--- conflicted
+++ resolved
@@ -2,21 +2,12 @@
 module C869_Unsound
   use prelude.Snapshot
   use prelude.Borrow
-<<<<<<< HEAD
-  use prelude.Ghost
-  use prelude.Ghost
-  use prelude.Ghost
-  predicate resolve0 (self : borrowed (Ghost.ghost_ty bool)) =
-    [#"../../../../../creusot-contracts/src/resolve.rs" 27 20 27 34]  ^ self =  * self
-  val resolve0 (self : borrowed (Ghost.ghost_ty bool)) : bool
-=======
   use prelude.Snapshot
   use prelude.Snapshot
   use prelude.Snapshot
   predicate resolve0 (self : borrowed (Snapshot.snap_ty bool)) =
     [#"../../../../../creusot-contracts/src/resolve.rs" 25 20 25 34]  ^ self =  * self
   val resolve0 (self : borrowed (Snapshot.snap_ty bool)) : bool
->>>>>>> f5731f73
     ensures { result = resolve0 self }
     
   use prelude.Snapshot
