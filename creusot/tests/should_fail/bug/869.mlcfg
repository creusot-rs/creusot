
module C869_Unsound
  use prelude.Snapshot
  use prelude.Borrow
  use prelude.Snapshot
  use prelude.Snapshot
  use prelude.Snapshot
  predicate resolve0 (self : borrowed (Snapshot.snap_ty bool)) =
<<<<<<< HEAD
    [#"../../../../../creusot-contracts/src/resolve.rs" 27 20 27 34]  ^ self =  * self
=======
    [#"../../../../../creusot-contracts/src/resolve.rs" 26 20 26 34]  ^ self =  * self
>>>>>>> c22743fa
  val resolve0 (self : borrowed (Snapshot.snap_ty bool)) : bool
    ensures { result = resolve0 self }
    
  use prelude.Snapshot
  let rec cfg unsound [#"../869.rs" 4 0 4 16] [@cfg:stackify] [@cfg:subregion_analysis] (_1 : ()) : ()
   = [@vc:do_not_keep_trace] [@vc:sp]
  var _0 : ();
  var x : Snapshot.snap_ty bool;
  var xm : borrowed (Snapshot.snap_ty bool);
  var _4 : borrowed (Snapshot.snap_ty bool);
  var b : borrowed (Snapshot.snap_ty bool);
  var _6 : borrowed (Snapshot.snap_ty bool);
  var bg : Snapshot.snap_ty (borrowed (Snapshot.snap_ty bool));
  var evil : borrowed (Snapshot.snap_ty bool);
  var _12 : borrowed (Snapshot.snap_ty bool);
  var _15 : Snapshot.snap_ty bool;
  {
    goto BB0
  }
  BB0 {
    [#"../869.rs" 5 32 5 50] x <- ([#"../869.rs" 5 32 5 50] Snapshot.new true);
    goto BB1
  }
  BB1 {
    [#"../869.rs" 7 34 7 40] _4 <- Borrow.borrow_mut x;
    [#"../869.rs" 7 34 7 40] x <-  ^ _4;
    [#"../869.rs" 7 34 7 40] xm <- Borrow.borrow_final ( * _4) (Borrow.get_id _4);
    [#"../869.rs" 7 34 7 40] _4 <- { _4 with current = ( ^ xm) ; };
    assume { resolve0 _4 };
    [#"../869.rs" 9 33 9 41] _6 <- Borrow.borrow_mut ( * xm);
    [#"../869.rs" 9 33 9 41] xm <- { xm with current = ( ^ _6) ; };
    [#"../869.rs" 9 33 9 41] b <- Borrow.borrow_final ( * _6) (Borrow.get_id _6);
    [#"../869.rs" 9 33 9 41] _6 <- { _6 with current = ( ^ b) ; };
    assume { resolve0 b };
    assume { resolve0 _6 };
    [#"../869.rs" 10 44 10 59] bg <- ([#"../869.rs" 10 44 10 59] Snapshot.new b);
    goto BB2
  }
  BB2 {
    assert { [@expl:assertion] [#"../869.rs" 11 20 11 50] Snapshot.inner ( * Snapshot.inner bg) = true /\ Snapshot.inner ( ^ Snapshot.inner bg) = true };
    [#"../869.rs" 13 36 13 44] _12 <- Borrow.borrow_final ( * xm) (Borrow.get_id xm);
    [#"../869.rs" 13 36 13 44] xm <- { xm with current = ( ^ _12) ; };
    [#"../869.rs" 13 36 13 44] evil <- Borrow.borrow_final ( * _12) (Borrow.get_id _12);
    [#"../869.rs" 13 36 13 44] _12 <- { _12 with current = ( ^ evil) ; };
    assume { resolve0 _12 };
    assert { [@expl:assertion] [#"../869.rs" 17 20 17 53] (evil = Snapshot.inner bg) = (Snapshot.inner ( ^ evil) = true) };
    [#"../869.rs" 18 12 18 64] _15 <- ([#"../869.rs" 18 12 18 64] Snapshot.new (if evil = Snapshot.inner bg then
      false
    else
      true
    ));
    goto BB3
  }
  BB3 {
    [#"../869.rs" 18 4 18 64] evil <- { evil with current = _15 ; };
    _15 <- any Snapshot.snap_ty bool;
    assume { resolve0 evil };
    assume { resolve0 xm };
    assert { [@expl:assertion] [#"../869.rs" 19 20 19 37] Snapshot.inner ( * evil) = (not Snapshot.inner ( ^ evil)) };
    assert { [@expl:assertion] [#"../869.rs" 20 20 20 37] Snapshot.inner ( * evil) = (not Snapshot.inner ( * evil)) };
    [#"../869.rs" 4 17 21 1] _0 <- ([#"../869.rs" 4 17 21 1] ());
    return _0
  }
  
end<|MERGE_RESOLUTION|>--- conflicted
+++ resolved
@@ -6,11 +6,7 @@
   use prelude.Snapshot
   use prelude.Snapshot
   predicate resolve0 (self : borrowed (Snapshot.snap_ty bool)) =
-<<<<<<< HEAD
-    [#"../../../../../creusot-contracts/src/resolve.rs" 27 20 27 34]  ^ self =  * self
-=======
     [#"../../../../../creusot-contracts/src/resolve.rs" 26 20 26 34]  ^ self =  * self
->>>>>>> c22743fa
   val resolve0 (self : borrowed (Snapshot.snap_ty bool)) : bool
     ensures { result = resolve0 self }
     
