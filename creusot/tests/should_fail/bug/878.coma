--- conflicted
+++ resolved
@@ -16,16 +16,6 @@
   
   predicate inv'0 (_1 : slice int32)
   
-  use seq.Seq
-  
-  use prelude.prelude.UIntSize
-  
-  constant v_MAX'0 : usize = (18446744073709551615 : usize)
-  
-  use prelude.prelude.UIntSize
-  
-  use prelude.prelude.Int
-  
   use prelude.prelude.Opaque
   
   type t_NonNull'0  =
@@ -34,6 +24,8 @@
   type t_Unique'0  =
     { t_Unique__pointer'0: t_NonNull'0; t_Unique__qy95zmarker'0: () }
   
+  use prelude.prelude.UIntSize
+  
   type t_Cap'0  =
     { t_Cap__0'0: usize }
   
@@ -42,6 +34,16 @@
   
   type t_Vec'0  =
     { t_Vec__buf'0: t_RawVec'0; t_Vec__len'0: usize }
+  
+  predicate inv'1 (_1 : t_Vec'0)
+  
+  use seq.Seq
+  
+  constant v_MAX'0 : usize = (18446744073709551615 : usize)
+  
+  use prelude.prelude.UIntSize
+  
+  use prelude.prelude.Int
   
   use seq.Seq
   
@@ -60,27 +62,16 @@
   function view'1 (self : slice int32) : Seq.seq int32 =
     [%#sboxed7] view'2 self
   
-  predicate inv'1 (_1 : t_Vec'0)
-  
   axiom inv_axiom'0 [@rewrite] : forall x : slice int32 [inv'0 x] . inv'0 x = true
   
-<<<<<<< HEAD
   axiom inv_axiom'1 [@rewrite] : forall x : t_Vec'0 [inv'1 x] . inv'1 x = true
   
-  let rec into_vec'0 (self:slice int32) (return'  (ret:t_Vec'0))= {[@expl:precondition] inv'0 self}
+  let rec into_vec'0 (self:slice int32) (return'  (ret:t_Vec'0))= {[@expl:into_vec 'self' type invariant] inv'0 self}
     any [ return' (result:t_Vec'0)-> {inv'1 result} {[%#sslice5] view'0 result = view'1 self} (! return' {result}) ] 
   
   use prelude.prelude.Borrow
   
   use prelude.prelude.Intrinsic
-=======
-  let rec into_vec'0 (self:slice int32) (return'  (ret:Vec'0.t_Vec int32 (Global'0.t_Global)))= {[@expl:into_vec 'self' type invariant] inv'0 self}
-    any
-    [ return' (result:Vec'0.t_Vec int32 (Global'0.t_Global))-> {inv'1 result}
-      {[%#sslice5] view'0 result = view'1 self}
-      (! return' {result}) ]
-    
->>>>>>> 34cd6190
   
   meta "compute_max_steps" 1000000
   
@@ -133,16 +124,6 @@
   
   predicate inv'0 (_1 : slice (t_S'0))
   
-  use seq.Seq
-  
-  use prelude.prelude.UIntSize
-  
-  constant v_MAX'0 : usize = (18446744073709551615 : usize)
-  
-  use prelude.prelude.UIntSize
-  
-  use prelude.prelude.Int
-  
   use prelude.prelude.Opaque
   
   type t_NonNull'0  =
@@ -151,6 +132,8 @@
   type t_Unique'0  =
     { t_Unique__pointer'0: t_NonNull'0; t_Unique__qy95zmarker'0: () }
   
+  use prelude.prelude.UIntSize
+  
   type t_Cap'0  =
     { t_Cap__0'0: usize }
   
@@ -160,6 +143,16 @@
   type t_Vec'0  =
     { t_Vec__buf'0: t_RawVec'0; t_Vec__len'0: usize }
   
+  predicate inv'1 (_1 : t_Vec'0)
+  
+  use seq.Seq
+  
+  constant v_MAX'0 : usize = (18446744073709551615 : usize)
+  
+  use prelude.prelude.UIntSize
+  
+  use prelude.prelude.Int
+  
   use seq.Seq
   
   function view'0 (self : t_Vec'0) : Seq.seq (t_S'0)
@@ -170,21 +163,14 @@
   
   function view'2 (self : slice (t_S'0)) : Seq.seq (t_S'0)
   
-  axiom view'2_spec : forall self : slice (t_S'0) . ([%#sslice6] view'2 self = Slice.id self)
-  && ([%#sslice5] Seq.length (view'2 self) <= UIntSize.to_int (v_MAX'0 : usize))
+  axiom view'2_spec : forall self : slice (t_S'0) . ([%#sslice5] Seq.length (view'2 self)
+  <= UIntSize.to_int (v_MAX'0 : usize))
+  && ([%#sslice6] view'2 self = Slice.id self)
   
   function view'1 (self : slice (t_S'0)) : Seq.seq (t_S'0) =
     [%#sboxed4] view'2 self
   
-  predicate inv'1 (_1 : t_Vec'0)
-  
-<<<<<<< HEAD
   predicate inv'2 (_1 : slice (t_S'0))
-=======
-  axiom view'2_spec : forall self : slice (S'0.t_S) . ([%#sslice5] Seq.length (view'2 self)
-  <= UIntSize.to_int (v_MAX'0 : usize))
-  && ([%#sslice6] view'2 self = Slice.id self)
->>>>>>> 34cd6190
   
   predicate invariant'0 (self : slice (t_S'0)) =
     [%#sboxed7] inv'2 self
@@ -222,25 +208,16 @@
   predicate invariant'5 [#"878.rs" 14 4 14 30] (self : t_S'0) =
     [%#s87811] self.t_S__0'0 = (0 : uint32)
   
-<<<<<<< HEAD
   axiom inv_axiom'5 [@rewrite] : forall x : t_S'0 [inv'5 x] . inv'5 x
   = (invariant'5 x
   /\ match x with
     | {t_S__0'0 = a_0} -> true
     end)
   
-  let rec into_vec'0 (self:slice (t_S'0)) (return'  (ret:t_Vec'0))= {[@expl:precondition] inv'0 self}
+  let rec into_vec'0 (self:slice (t_S'0)) (return'  (ret:t_Vec'0))= {[@expl:into_vec 'self' type invariant] inv'0 self}
     any [ return' (result:t_Vec'0)-> {inv'1 result} {[%#sslice2] view'0 result = view'1 self} (! return' {result}) ] 
   
   use prelude.prelude.Intrinsic
-=======
-  let rec into_vec'0 (self:slice (S'0.t_S)) (return'  (ret:Vec'0.t_Vec (S'0.t_S) (Global'0.t_Global)))= {[@expl:into_vec 'self' type invariant] inv'0 self}
-    any
-    [ return' (result:Vec'0.t_Vec (S'0.t_S) (Global'0.t_Global))-> {inv'1 result}
-      {[%#sslice2] view'0 result = view'1 self}
-      (! return' {result}) ]
-    
->>>>>>> 34cd6190
   
   meta "compute_max_steps" 1000000
   
@@ -289,16 +266,6 @@
   
   predicate inv'0 (_1 : slice (t_S'0))
   
-  use seq.Seq
-  
-  use prelude.prelude.UIntSize
-  
-  constant v_MAX'0 : usize = (18446744073709551615 : usize)
-  
-  use prelude.prelude.UIntSize
-  
-  use prelude.prelude.Int
-  
   use prelude.prelude.Opaque
   
   type t_NonNull'0  =
@@ -307,6 +274,8 @@
   type t_Unique'0  =
     { t_Unique__pointer'0: t_NonNull'0; t_Unique__qy95zmarker'0: () }
   
+  use prelude.prelude.UIntSize
+  
   type t_Cap'0  =
     { t_Cap__0'0: usize }
   
@@ -316,6 +285,16 @@
   type t_Vec'0  =
     { t_Vec__buf'0: t_RawVec'0; t_Vec__len'0: usize }
   
+  predicate inv'1 (_1 : t_Vec'0)
+  
+  use seq.Seq
+  
+  constant v_MAX'0 : usize = (18446744073709551615 : usize)
+  
+  use prelude.prelude.UIntSize
+  
+  use prelude.prelude.Int
+  
   use seq.Seq
   
   function view'0 (self : t_Vec'0) : Seq.seq (t_S'0)
@@ -326,21 +305,14 @@
   
   function view'2 (self : slice (t_S'0)) : Seq.seq (t_S'0)
   
-  axiom view'2_spec : forall self : slice (t_S'0) . ([%#sslice6] view'2 self = Slice.id self)
-  && ([%#sslice5] Seq.length (view'2 self) <= UIntSize.to_int (v_MAX'0 : usize))
+  axiom view'2_spec : forall self : slice (t_S'0) . ([%#sslice5] Seq.length (view'2 self)
+  <= UIntSize.to_int (v_MAX'0 : usize))
+  && ([%#sslice6] view'2 self = Slice.id self)
   
   function view'1 (self : slice (t_S'0)) : Seq.seq (t_S'0) =
     [%#sboxed4] view'2 self
   
-  predicate inv'1 (_1 : t_Vec'0)
-  
-<<<<<<< HEAD
   predicate inv'2 (_1 : slice (t_S'0))
-=======
-  axiom view'2_spec : forall self : slice (S'0.t_S) . ([%#sslice5] Seq.length (view'2 self)
-  <= UIntSize.to_int (v_MAX'0 : usize))
-  && ([%#sslice6] view'2 self = Slice.id self)
->>>>>>> 34cd6190
   
   predicate invariant'0 (self : slice (t_S'0)) =
     [%#sboxed7] inv'2 self
@@ -384,21 +356,12 @@
     | {t_S__0'0 = a_0} -> true
     end)
   
-<<<<<<< HEAD
-  let rec into_vec'0 (self:slice (t_S'0)) (return'  (ret:t_Vec'0))= {[@expl:precondition] inv'0 self}
+  let rec into_vec'0 (self:slice (t_S'0)) (return'  (ret:t_Vec'0))= {[@expl:into_vec 'self' type invariant] inv'0 self}
     any [ return' (result:t_Vec'0)-> {inv'1 result} {[%#sslice2] view'0 result = view'1 self} (! return' {result}) ] 
   
   use seq.Seq
   
   use prelude.prelude.Intrinsic
-=======
-  let rec into_vec'0 (self:slice (S'0.t_S)) (return'  (ret:Vec'0.t_Vec (S'0.t_S) (Global'0.t_Global)))= {[@expl:into_vec 'self' type invariant] inv'0 self}
-    any
-    [ return' (result:Vec'0.t_Vec (S'0.t_S) (Global'0.t_Global))-> {inv'1 result}
-      {[%#sslice2] view'0 result = view'1 self}
-      (! return' {result}) ]
-    
->>>>>>> 34cd6190
   
   meta "compute_max_steps" 1000000
   
