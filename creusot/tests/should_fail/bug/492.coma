--- conflicted
+++ resolved
@@ -14,16 +14,10 @@
   
   use prelude.prelude.UInt32
   
-<<<<<<< HEAD
-  predicate inv'2 (_1 : (borrowed t, UInt32.t))
-  
-  axiom inv_axiom'1 [@rewrite] : forall x : (borrowed t, UInt32.t) [inv'2 x] . inv'2 x = (let (a, b) = x in inv'1 a)
-=======
   predicate invariant'0 (self : borrowed t_T'0) =
     [%#sinvariant5] inv'0 self.current /\ inv'0 self.final
   
   predicate inv'1 (_1 : borrowed t_T'0)
->>>>>>> d2f7c922
   
   axiom inv_axiom'0 [@rewrite] : forall x : borrowed t_T'0 [inv'1 x] . inv'1 x = invariant'0 x
   
@@ -42,11 +36,7 @@
   
   meta "compute_max_steps" 1000000
   
-<<<<<<< HEAD
-  let rec reborrow_tuple (x:borrowed t) (return'  (ret:(borrowed t, UInt32.t)))= {[%#s4921] inv'1 x}
-=======
   let rec reborrow_tuple'0 (x:borrowed t_T'0) (return'  (ret:(borrowed t_T'0, uint32)))= {[@expl:reborrow_tuple 'x' type invariant] [%#s4921] inv'1 x}
->>>>>>> d2f7c922
     (! bb0
     [ bb0 = s0
       [ s0 = {inv'0 x.current}
@@ -61,15 +51,9 @@
       | s3 = -{resolve'0 x}- s4
       | s4 = return' {_0} ]
        ]
-<<<<<<< HEAD
-    ) [ & _0 : (borrowed t, UInt32.t) = any_l () | & x : borrowed t = x | & _3 : borrowed t = any_l () ] 
-    [ return' (result:(borrowed t, UInt32.t))-> {[@expl:postcondition] [%#s4923] inv'2 result}
-      {[@expl:postcondition] [%#s4922] (let (a, _) = result in a).current = x.current}
-=======
     ) [ & _0 : (borrowed t_T'0, uint32) = any_l () | & x : borrowed t_T'0 = x | & _3 : borrowed t_T'0 = any_l () ] 
     [ return' (result:(borrowed t_T'0, uint32))-> {[@expl:reborrow_tuple result type invariant] [%#s4922] inv'2 result}
       {[@expl:reborrow_tuple ensures] [%#s4923] (let (a, _) = result in a).current = x.current}
->>>>>>> d2f7c922
       (! return' {result}) ]
     
 end
@@ -87,15 +71,7 @@
   
   use prelude.prelude.Borrow
   
-<<<<<<< HEAD
-  predicate inv'1 (_1 : (borrowed Int32.t, UInt32.t))
-  
-  axiom inv_axiom'1 [@rewrite] : forall x : (borrowed Int32.t, UInt32.t) [inv'1 x] . inv'1 x = true
-  
-  predicate inv'0 (_1 : borrowed Int32.t)
-=======
   predicate inv'0 (_1 : borrowed int32)
->>>>>>> d2f7c922
   
   axiom inv_axiom'0 [@rewrite] : forall x : borrowed Int32.t [inv'0 x] . inv'0 x = true
   
@@ -118,65 +94,33 @@
   predicate resolve'0 (_1 : borrowed Int32.t) =
     resolve'1 _1
   
-<<<<<<< HEAD
-  let rec reborrow_tuple'0 (x:borrowed Int32.t) (return'  (ret:(borrowed Int32.t, UInt32.t)))= {[@expl:precondition] [%#s4924] inv'0 x}
-    any
-    [ return' (result:(borrowed Int32.t, UInt32.t))-> {[%#s4926] inv'1 result}
-      {[%#s4925] (let (a, _) = result in a).current = x.current}
-      (! return' {result}) ]
-    
-=======
   use prelude.prelude.Intrinsic
->>>>>>> d2f7c922
   
   meta "compute_max_steps" 1000000
   
   let rec test'0 (_1:()) (return'  (ret:()))= (! bb0
     [ bb0 = s0
-<<<<<<< HEAD
-      [ s0 =  [ &x <- [%#s4920] (5 : Int32.t) ] s1
-      | s1 = Borrow.borrow_mut <Int32.t> {x}
-          (fun (_ret':borrowed Int32.t) ->  [ &_6 <- _ret' ]  [ &x <- _ret'.final ] s2)
-      | s2 = Borrow.borrow_final <Int32.t> {_6.current} {Borrow.get_id _6}
-          (fun (_ret':borrowed Int32.t) ->  [ &_5 <- _ret' ]  [ &_6 <- { _6 with current = _ret'.final ; } ] s3)
-      | s3 = reborrow_tuple'0 {_5} (fun (_ret':(borrowed Int32.t, UInt32.t)) ->  [ &_4 <- _ret' ] s4)
-=======
       [ s0 =  [ &x <- [%#s4920] (5 : int32) ] s1
       | s1 = Borrow.borrow_mut <int32> {x} (fun (_ret':borrowed int32) ->  [ &_6 <- _ret' ]  [ &x <- _ret'.final ] s2)
       | s2 = Borrow.borrow_final <int32> {_6.current} {Borrow.get_id _6}
           (fun (_ret':borrowed int32) ->  [ &_5 <- _ret' ]  [ &_6 <- { _6 with current = _ret'.final } ] s3)
       | s3 = reborrow_tuple'0 {_5} (fun (_ret':(borrowed int32, uint32)) ->  [ &_4 <- _ret' ] s4)
->>>>>>> d2f7c922
       | s4 = bb1 ]
       
     | bb1 = s0
       [ s0 =  [ &res <- let (r'0, _) = _4 in r'0 ] s1
       | s1 = -{resolve'0 _6}- s2
-<<<<<<< HEAD
-      | s2 = {[@expl:assertion] [%#s4921] res.final = (5 : Int32.t)} s3
-      | s3 =  [ &res <- { res with current = ([%#s4922] (10 : Int32.t)) ; } ] s4
-=======
       | s2 = {[@expl:assertion] [%#s4921] res.final = (5 : int32)} s3
       | s3 =  [ &res <- { res with current = ([%#s4922] (10 : int32)) } ] s4
->>>>>>> d2f7c922
       | s4 = -{resolve'0 res}- s5
       | s5 = return' {_0} ]
        ]
     )
     [ & _0 : () = any_l ()
-<<<<<<< HEAD
-    | & x : Int32.t = any_l ()
-    | & res : borrowed Int32.t = any_l ()
-    | & _4 : (borrowed Int32.t, UInt32.t) = any_l ()
-    | & _5 : borrowed Int32.t = any_l ()
-    | & _6 : borrowed Int32.t = any_l () ]
-     [ return' (result:())-> {[@expl:postcondition] [%#s4923] false} (! return' {result}) ] 
-=======
     | & x : int32 = any_l ()
     | & res : borrowed int32 = any_l ()
     | & _4 : (borrowed int32, uint32) = any_l ()
     | & _5 : borrowed int32 = any_l ()
     | & _6 : borrowed int32 = any_l () ]
      [ return' (result:())-> {[@expl:test ensures] [%#s4923] false} (! return' {result}) ] 
->>>>>>> d2f7c922
 end