
module C222_A_IsTrue_Impl
  type self
  use prelude.Int
  function mktrue0 [#"../222.rs" 7 4 7 22] (_1 : ()) : int
  val mktrue0 [#"../222.rs" 7 4 7 22] (_1 : ()) : int
    ensures { result = mktrue0 _1 }
    
  constant _1  : ()
  function is_true [#"../222.rs" 14 4 14 16] (_1 : ()) : ()
  goal vc_is_true : [#"../222.rs" 13 14 13 34] mktrue0 () <= 10
end
module Core_Option_Option_Type
  type t_option 't =
    | C_None
    | C_Some 't
    
end
module C222_Once_Type
  use Core_Option_Option_Type as Core_Option_Option_Type
  type t_once 't =
    | C_Once (Core_Option_Option_Type.t_option 't)
    
  let function once_0 (self : t_once 't) : Core_Option_Option_Type.t_option 't = [@vc:do_not_keep_trace] [@vc:sp]
    match self with
      | C_Once a -> a
      end
end
module C222_UsesInvariant
  type t
  use Core_Option_Option_Type as Core_Option_Option_Type
  use prelude.Borrow
  predicate invariant3 (self : borrowed (Core_Option_Option_Type.t_option t))
  val invariant3 (self : borrowed (Core_Option_Option_Type.t_option t)) : bool
    ensures { result = invariant3 self }
    
  predicate inv2 (_x : borrowed (Core_Option_Option_Type.t_option t))
  val inv2 (_x : borrowed (Core_Option_Option_Type.t_option t)) : bool
    ensures { result = inv2 _x }
    
  axiom inv2 : forall x : borrowed (Core_Option_Option_Type.t_option t) . inv2 x = true
  use C222_Once_Type as C222_Once_Type
  predicate invariant2 (self : borrowed (C222_Once_Type.t_once t))
  val invariant2 (self : borrowed (C222_Once_Type.t_once t)) : bool
    ensures { result = invariant2 self }
    
  predicate inv1 (_x : borrowed (C222_Once_Type.t_once t))
  val inv1 (_x : borrowed (C222_Once_Type.t_once t)) : bool
    ensures { result = inv1 _x }
    
  axiom inv1 : forall x : borrowed (C222_Once_Type.t_once t) . inv1 x = true
  predicate invariant1 (self : Core_Option_Option_Type.t_option t)
  val invariant1 (self : Core_Option_Option_Type.t_option t) : bool
    ensures { result = invariant1 self }
    
  predicate inv0 (_x : Core_Option_Option_Type.t_option t)
  val inv0 (_x : Core_Option_Option_Type.t_option t) : bool
    ensures { result = inv0 _x }
    
  axiom inv0 : forall x : Core_Option_Option_Type.t_option t . inv0 x = true
  predicate invariant0 [#"../222.rs" 29 4 29 30] (self : C222_Once_Type.t_once t) =
    [#"../222.rs" 30 8 30 12] true
  val invariant0 [#"../222.rs" 29 4 29 30] (self : C222_Once_Type.t_once t) : bool
    ensures { result = invariant0 self }
    
  predicate resolve1 (self : borrowed (C222_Once_Type.t_once t)) =
<<<<<<< HEAD
    [#"../../../../../creusot-contracts/src/resolve.rs" 27 20 27 34]  ^ self =  * self
=======
    [#"../../../../../creusot-contracts/src/resolve.rs" 26 20 26 34]  ^ self =  * self
>>>>>>> c22743fa
  val resolve1 (self : borrowed (C222_Once_Type.t_once t)) : bool
    ensures { result = resolve1 self }
    
  predicate resolve0 (self : Core_Option_Option_Type.t_option t)
  val resolve0 (self : Core_Option_Option_Type.t_option t) : bool
    ensures { result = resolve0 self }
    
  val take0 (self : borrowed (Core_Option_Option_Type.t_option t)) : Core_Option_Option_Type.t_option t
    requires {inv2 self}
    ensures { [#"../../../../../creusot-contracts/src/std/option.rs" 29 0 126 1] result =  * self /\  ^ self = Core_Option_Option_Type.C_None }
    ensures { inv0 result }
    
  let rec cfg uses_invariant [#"../222.rs" 40 0 40 41] [@cfg:stackify] [@cfg:subregion_analysis] (x : borrowed (C222_Once_Type.t_once t)) : ()
    requires {[#"../222.rs" 38 11 38 24] invariant0 ( * x)}
    requires {[#"../222.rs" 40 25 40 26] inv1 x}
    ensures { [#"../222.rs" 39 10 39 26] invariant0 ( ^ x) }
    
   = [@vc:do_not_keep_trace] [@vc:sp]
  var _0 : ();
  var x : borrowed (C222_Once_Type.t_once t) = x;
  var _4 : Core_Option_Option_Type.t_option t;
  var _5 : borrowed (Core_Option_Option_Type.t_option t);
  {
    goto BB0
  }
  BB0 {
    [#"../222.rs" 41 4 41 7] _5 <- Borrow.borrow_final (C222_Once_Type.once_0 ( * x)) (Borrow.inherit_id (Borrow.get_id x) 1);
    [#"../222.rs" 41 4 41 7] x <- { x with current = (let C222_Once_Type.C_Once x0 =  * x in C222_Once_Type.C_Once ( ^ _5)) ; };
    assume { inv0 ( ^ _5) };
    [#"../222.rs" 41 4 41 14] _4 <- ([#"../222.rs" 41 4 41 14] take0 _5);
    _5 <- any borrowed (Core_Option_Option_Type.t_option t);
    goto BB1
  }
  BB1 {
    assert { [@expl:type invariant] inv0 _4 };
    assume { resolve0 _4 };
    assert { [@expl:type invariant] inv1 x };
    assume { resolve1 x };
    goto BB2
  }
  BB2 {
    [#"../222.rs" 40 42 42 1] _0 <- ([#"../222.rs" 40 42 42 1] ());
    return _0
  }
  
end
module C222_Impl0
  
end
module C222_Impl1
  type t
end<|MERGE_RESOLUTION|>--- conflicted
+++ resolved
@@ -64,11 +64,7 @@
     ensures { result = invariant0 self }
     
   predicate resolve1 (self : borrowed (C222_Once_Type.t_once t)) =
-<<<<<<< HEAD
-    [#"../../../../../creusot-contracts/src/resolve.rs" 27 20 27 34]  ^ self =  * self
-=======
     [#"../../../../../creusot-contracts/src/resolve.rs" 26 20 26 34]  ^ self =  * self
->>>>>>> c22743fa
   val resolve1 (self : borrowed (C222_Once_Type.t_once t)) : bool
     ensures { result = resolve1 self }
     
