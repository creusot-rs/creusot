
module M_692__incorrect
  type c
  
  type b
  
  let%span s6920 = "../692.rs" 5 0 6 87
  
  let%span s6921 = "../692.rs" 8 57 8 61
  
  let%span s6922 = "../692.rs" 8 66 8 72
  
  let%span s6923 = "../692.rs" 7 10 7 15
  
  let%span span4 = "../../../../../creusot-contracts/src/std/ops.rs" 122 14 122 135
  
  let%span span5 = "../../../../../creusot-contracts/src/std/ops.rs" 114 15 114 29
  
  let%span span6 = "../../../../../creusot-contracts/src/std/ops.rs" 115 15 115 26
  
  let%span span7 = "../../../../../creusot-contracts/src/std/ops.rs" 116 14 116 28
  
  let%span span8 = "../../../../../creusot-contracts/src/std/ops.rs" 109 14 109 31
  
  let%span span9 = "../../../../../creusot-contracts/src/std/ops.rs" 103 15 103 48
  
  let%span span10 = "../../../../../creusot-contracts/src/std/ops.rs" 104 14 104 35
  
  let%span span11 = "../../../../../creusot-contracts/src/std/ops.rs" 144 14 144 101
  
  let%span span12 = "../../../../../creusot-contracts/src/resolve.rs" 26 20 26 34
  
  let%span span13 = "../../../../../creusot-contracts/src/std/ops.rs" 138 14 138 100
  
  predicate resolve'1 (self : c)
  
  use prelude.prelude.Borrow
  
  predicate postcondition_mut'0 (self : borrowed c) (_2 : ()) (_3 : bool)
  
  predicate postcondition_once'0 (self : c) (_2 : ()) (_3 : bool)
  
  function fn_mut_once'0 (self : c) (args : ()) (res : bool) : ()
  
  axiom fn_mut_once'0_spec : forall self : c, args : (), res : bool . [%#span4] postcondition_once'0 self args res
  = (exists s : borrowed c . s.current = self /\ postcondition_mut'0 s args res /\ resolve'1 s.final)
  
  predicate unnest'0 (self : c) (_2 : c)
  
  function unnest_trans'0 (self : c) (b : c) (c : c) : ()
  
  axiom unnest_trans'0_spec : forall self : c, b : c, c : c . ([%#span5] unnest'0 self b)
   -> ([%#span6] unnest'0 b c)  -> ([%#span7] unnest'0 self c)
  
  function unnest_refl'0 (self : c) : ()
  
  axiom unnest_refl'0_spec : forall self : c . [%#span8] unnest'0 self self
  
  function postcondition_mut_unnest'0 (self : borrowed c) (args : ()) (res : bool) : ()
  
  axiom postcondition_mut_unnest'0_spec : forall self : borrowed c, args : (), res : bool . ([%#span9] postcondition_mut'0 self args res)
   -> ([%#span10] unnest'0 self.current self.final)
  
  predicate postcondition'0 (self : c) (_2 : ()) (_3 : bool)
  
  function fn_once'0 (self : c) (args : ()) (res : bool) : ()
  
  axiom fn_once'0_spec : forall self : c, args : (), res : bool . [%#span11] postcondition_once'0 self args res
  = (resolve'1 self /\ postcondition'0 self args res)
  
  predicate resolve'2 (self : borrowed c) =
    [%#span12] self.final = self.current
  
  function fn_mut'0 (self : borrowed c) (args : ()) (res : bool) : ()
  
  axiom fn_mut'0_spec : forall self : borrowed c, args : (), res : bool . [%#span13] postcondition_mut'0 self args res
  = (resolve'2 self /\ postcondition'0 self.current args res)
  
  predicate invariant'1 (self : c)
  
  predicate inv'1 (_1 : c)
  
  axiom inv'1 [@rewrite] : forall x : c . inv'1 x = true
  
  predicate invariant'0 (self : b)
  
  predicate inv'0 (_1 : b)
  
  axiom inv'0 [@rewrite] : forall x : b . inv'0 x = true
  
  predicate precondition'1 (self : b) (_2 : bool)
  
  predicate precondition'0 (self : c) (_2 : ())
  
  use prelude.prelude.Intrinsic
  
  predicate resolve'0 (self : b)
  
  let rec incorrect (cond:c) (branch:b) (return'  (ret:()))= {[%#s6922] inv'0 branch}
    {[%#s6921] inv'1 cond}
    {[%#s6920] precondition'0 cond ()
    /\ (forall b : bool . precondition'1 branch (b)
    /\ (exists b : bool . forall b0 : bool . postcondition'0 cond () b0  -> b0 = b))}
    (! bb0
    [ bb0 = s0
      [ s0 = {[@expl:type invariant] inv'0 branch} s1
      | s1 = -{resolve'0 branch}- s2
      | s2 = {[@expl:type invariant] inv'1 cond} s3
      | s3 = -{resolve'1 cond}- s4
      | s4 = bb1 ]
      
    | bb1 = bb2
    | bb2 = bb3
    | bb3 = return' {_0} ]
    ) [ & _0 : () = any_l () | & cond : c = cond | & branch : b = branch ] 
    [ return' (result:())-> {[@expl:postcondition] [%#s6923] false} (! return' {result}) ]
    
end
module M_692__valid_normal__qy123zclosureqy35z1qy125z_Type
  use prelude.prelude.Int8
  
  use prelude.prelude.UInt32
  
  use prelude.prelude.Int
  
  use prelude.prelude.Borrow
  
  type m_692__valid_normal__qy123zclosureqy35z1qy125z  =
    | M_692__valid_normal__qy123zclosureqy35z1qy125z uint32
  
  let rec m_692__valid_normal__qy123zclosureqy35z1qy125z (input:m_692__valid_normal__qy123zclosureqy35z1qy125z) (ret  (n:uint32))= any
    [ good (n:uint32)-> {M_692__valid_normal__qy123zclosureqy35z1qy125z n = input} (! ret {n})
    | bad (n:uint32)-> {M_692__valid_normal__qy123zclosureqy35z1qy125z n <> input} {false} any ]
    
end
module M_692__valid_normal__qy123zclosureqy35z1qy125z
  let%span s6920 = "../692.rs" 14 11 14 15
  
  let%span s6921 = "../692.rs" 13 25 13 45
  
  use prelude.prelude.Int8
  
  use prelude.prelude.Int
  
  use prelude.prelude.Borrow
  
  use prelude.prelude.UInt32
  
  use M_692__valid_normal__qy123zclosureqy35z1qy125z_Type as Closure'0
  
  function field_0'0 [#"../692.rs" 13 15 13 47] (self : Closure'0.m_692__valid_normal__qy123zclosureqy35z1qy125z) : uint32
    
   =
    let Closure'0.M_692__valid_normal__qy123zclosureqy35z1qy125z a = self in a
  
  use prelude.prelude.Intrinsic
  
  let rec m_692__valid_normal__qy123zclosureqy35z1qy125z (_1:Closure'0.m_692__valid_normal__qy123zclosureqy35z1qy125z) (return'  (ret:bool))= (! bb0
    [ bb0 = s0
      [ s0 = Closure'0.m_692__valid_normal__qy123zclosureqy35z1qy125z {_1}
          (fun (r'0:uint32) -> UInt32.gt {r'0} {[%#s6920] (7 : uint32)} (fun (_ret':bool) ->  [ &res <- _ret' ] s1))
      | s1 =  [ &_0 <- res ] s2
      | s2 = return' {_0} ]
       ]
    )
    [ & _0 : bool = any_l ()
    | & _1 : Closure'0.m_692__valid_normal__qy123zclosureqy35z1qy125z = _1
    | & res : bool = any_l () ]
    
    [ return' (result:bool)-> {[@expl:postcondition] [%#s6921] result = (field_0'0 _1 > (7 : uint32))}
      (! return' {result}) ]
    
end
module M_692__valid_normal__qy123zclosureqy35z2qy125z_Type
  use prelude.prelude.Int16
  
  use prelude.prelude.UInt32
  
  use prelude.prelude.Int
  
  use prelude.prelude.Borrow
  
  type m_692__valid_normal__qy123zclosureqy35z2qy125z  =
    | M_692__valid_normal__qy123zclosureqy35z2qy125z (borrowed uint32)
  
  let rec m_692__valid_normal__qy123zclosureqy35z2qy125z (input:m_692__valid_normal__qy123zclosureqy35z2qy125z) (ret  (r:borrowed uint32))= any
    [ good (r:borrowed uint32)-> {M_692__valid_normal__qy123zclosureqy35z2qy125z r = input} (! ret {r})
    | bad (r:borrowed uint32)-> {M_692__valid_normal__qy123zclosureqy35z2qy125z r <> input} {false} any ]
    
end
module M_692__valid_normal__qy123zclosureqy35z2qy125z
  let%span s6920 = "../692.rs" 16 25 16 26
  
  let%span s6921 = "../692.rs" 16 36 16 37
  
  let%span s6922 = "../692.rs" 15 27 15 62
  
  let%span span3 = "../../../../../creusot-contracts/src/resolve.rs" 26 20 26 34
  
  use prelude.prelude.Int16
  
  use prelude.prelude.Int
  
  use prelude.prelude.UInt32
  
  use prelude.prelude.Borrow
  
  use M_692__valid_normal__qy123zclosureqy35z2qy125z_Type as Closure'0
  
  function field_0'0 [#"../692.rs" 15 17 15 64] (self : Closure'0.m_692__valid_normal__qy123zclosureqy35z2qy125z) : borrowed uint32
    
   =
    let Closure'0.M_692__valid_normal__qy123zclosureqy35z2qy125z a = self in a
  
  predicate unnest'0 [#"../692.rs" 15 17 15 64] (self : Closure'0.m_692__valid_normal__qy123zclosureqy35z2qy125z) (_2 : Closure'0.m_692__valid_normal__qy123zclosureqy35z2qy125z)
    
   =
    (field_0'0 _2).final = (field_0'0 self).final
  
  use prelude.prelude.Intrinsic
  
  predicate resolve'0 (self : borrowed Closure'0.m_692__valid_normal__qy123zclosureqy35z2qy125z) =
    [%#span3] self.final = self.current
  
  let rec m_692__valid_normal__qy123zclosureqy35z2qy125z (_1:borrowed Closure'0.m_692__valid_normal__qy123zclosureqy35z2qy125z) (b:bool) (return'  (ret:()))= (! bb0
    [ bb0 = any [ br0 -> {b = false} (! bb2) | br1 -> {b} (! bb1) ] 
    | bb1 = s0 [ s0 =  [ &_4 <- [%#s6920] (2 : uint32) ] s1 | s1 = bb3 ] 
    | bb2 = s0 [ s0 =  [ &_4 <- [%#s6921] (1 : uint32) ] s1 | s1 = bb3 ] 
    | bb3 = s0
      [ s0 = Closure'0.m_692__valid_normal__qy123zclosureqy35z2qy125z {_1.current}
          (fun (l'0:borrowed uint32) ->
            
            [ &_1 <- { _1 with current = Closure'0.M_692__valid_normal__qy123zclosureqy35z2qy125z ({ l'0 with current = _4 ; }) ; } ]
            
            s1)
      | s1 = -{resolve'0 _1}- s2
      | s2 = return' {_0} ]
       ]
    )
    [ & _0 : () = any_l ()
    | & _1 : borrowed Closure'0.m_692__valid_normal__qy123zclosureqy35z2qy125z = _1
    | & b : bool = b
    | & _4 : uint32 = any_l () ]
    
    [ return' (result:())-> {[@expl:postcondition] unnest'0 _1.current _1.final}
      {[@expl:postcondition] [%#s6922] b /\ (field_0'0 _1.final).current = (2 : uint32)
      \/ not b /\ (field_0'0 _1.final).current = (1 : uint32)}
      (! return' {result}) ]
    
end
module M_692__valid_normal
  let%span s6920 = "../692.rs" 12 16 12 20
  
  let%span s6921 = "../692.rs" 10 10 10 15
  
  let%span span2 = "../../../../../creusot-contracts/src/invariant.rs" 8 8 8 12
  
  let%span span3 = "../692.rs" 13 25 13 45
  
  let%span span4 = "../692.rs" 5 0 6 87
  
  let%span span5 = "../692.rs" 8 57 8 61
  
  let%span span6 = "../692.rs" 8 66 8 72
  
  let%span span7 = "../692.rs" 7 10 7 15
  
  use prelude.prelude.UInt32
  
  use prelude.prelude.Borrow
  
  use prelude.prelude.Int16
  
  use M_692__valid_normal__qy123zclosureqy35z2qy125z_Type as Closure'1
  
  predicate invariant'1 (self : Closure'1.m_692__valid_normal__qy123zclosureqy35z2qy125z) =
    [%#span2] true
  
  predicate inv'1 (_1 : Closure'1.m_692__valid_normal__qy123zclosureqy35z2qy125z)
  
<<<<<<< HEAD
  axiom inv'1 [@rewrite] : forall x : Closure'1.c692_validnormal_closure2 . inv'1 x = true
=======
  axiom inv'1 : forall x : Closure'1.m_692__valid_normal__qy123zclosureqy35z2qy125z . inv'1 x = true
>>>>>>> c3369865
  
  use prelude.prelude.Int8
  
  use M_692__valid_normal__qy123zclosureqy35z1qy125z_Type as Closure'0
  
  predicate invariant'0 (self : Closure'0.m_692__valid_normal__qy123zclosureqy35z1qy125z) =
    [%#span2] true
  
  predicate inv'0 (_1 : Closure'0.m_692__valid_normal__qy123zclosureqy35z1qy125z)
  
<<<<<<< HEAD
  axiom inv'0 [@rewrite] : forall x : Closure'0.c692_validnormal_closure1 . inv'0 x = true
=======
  axiom inv'0 : forall x : Closure'0.m_692__valid_normal__qy123zclosureqy35z1qy125z . inv'0 x = true
>>>>>>> c3369865
  
  use prelude.prelude.Intrinsic
  
  use prelude.prelude.Int
  
  function field_0'0 [#"../692.rs" 13 15 13 47] (self : Closure'0.m_692__valid_normal__qy123zclosureqy35z1qy125z) : uint32
    
   =
    let Closure'0.M_692__valid_normal__qy123zclosureqy35z1qy125z a = self in a
  
  predicate postcondition'0 [#"../692.rs" 13 15 13 47] (self : Closure'0.m_692__valid_normal__qy123zclosureqy35z1qy125z) (_ : ()) (result : bool)
    
   =
    [%#span3] result = (field_0'0 self > (7 : uint32))
  
  predicate precondition'1 [#"../692.rs" 15 17 15 64] (self : Closure'1.m_692__valid_normal__qy123zclosureqy35z2qy125z) (args : bool)
    
   =
    let (b) = args in true
  
  predicate precondition'0 [#"../692.rs" 13 15 13 47] (self : Closure'0.m_692__valid_normal__qy123zclosureqy35z1qy125z) (_ : ())
    
   =
    true
  
  let rec incorrect'0 (cond:Closure'0.m_692__valid_normal__qy123zclosureqy35z1qy125z) (branch:Closure'1.m_692__valid_normal__qy123zclosureqy35z2qy125z) (return'  (ret:()))= {[@expl:precondition] [%#span6] inv'1 branch}
    {[@expl:precondition] [%#span5] inv'0 cond}
    {[@expl:precondition] [%#span4] precondition'0 cond ()
    /\ (forall b : bool . precondition'1 branch (b)
    /\ (exists b : bool . forall b0 : bool . postcondition'0 cond () b0  -> b0 = b))}
    any [ return' (result:())-> {[%#span7] false} (! return' {result}) ] 
  
  let rec valid_normal (n:uint32) (return'  (ret:uint32))= (! bb0
    [ bb0 = s0
      [ s0 =  [ &r <- [%#s6920] (0 : uint32) ] s1
      | s1 =  [ &cond <- Closure'0.M_692__valid_normal__qy123zclosureqy35z1qy125z n ] s2
      | s2 = Borrow.borrow_mut <uint32> {r} (fun (_ret':borrowed uint32) ->  [ &_7 <- _ret' ]  [ &r <- _7.final ] s3)
      | s3 =  [ &branch <- Closure'1.M_692__valid_normal__qy123zclosureqy35z2qy125z _7 ] s4
      | s4 = incorrect'0 {cond} {branch} (fun (_ret':()) ->  [ &_8 <- _ret' ] s5)
      | s5 = bb1 ]
      
    | bb1 = s0 [ s0 =  [ &_0 <- r ] s1 | s1 = return' {_0} ]  ]
    )
    [ & _0 : uint32 = any_l ()
    | & n : uint32 = n
    | & r : uint32 = any_l ()
    | & cond : Closure'0.m_692__valid_normal__qy123zclosureqy35z1qy125z = any_l ()
    | & branch : Closure'1.m_692__valid_normal__qy123zclosureqy35z2qy125z = any_l ()
    | & _7 : borrowed uint32 = any_l ()
    | & _8 : () = any_l () ]
     [ return' (result:uint32)-> {[@expl:postcondition] [%#s6921] false} (! return' {result}) ] 
end<|MERGE_RESOLUTION|>--- conflicted
+++ resolved
@@ -278,11 +278,7 @@
   
   predicate inv'1 (_1 : Closure'1.m_692__valid_normal__qy123zclosureqy35z2qy125z)
   
-<<<<<<< HEAD
-  axiom inv'1 [@rewrite] : forall x : Closure'1.c692_validnormal_closure2 . inv'1 x = true
-=======
-  axiom inv'1 : forall x : Closure'1.m_692__valid_normal__qy123zclosureqy35z2qy125z . inv'1 x = true
->>>>>>> c3369865
+  axiom inv'1 [@rewrite] : forall x : Closure'1.m_692__valid_normal__qy123zclosureqy35z2qy125z . inv'1 x = true
   
   use prelude.prelude.Int8
   
@@ -293,11 +289,7 @@
   
   predicate inv'0 (_1 : Closure'0.m_692__valid_normal__qy123zclosureqy35z1qy125z)
   
-<<<<<<< HEAD
-  axiom inv'0 [@rewrite] : forall x : Closure'0.c692_validnormal_closure1 . inv'0 x = true
-=======
-  axiom inv'0 : forall x : Closure'0.m_692__valid_normal__qy123zclosureqy35z1qy125z . inv'0 x = true
->>>>>>> c3369865
+  axiom inv'0 [@rewrite] : forall x : Closure'0.m_692__valid_normal__qy123zclosureqy35z1qy125z . inv'0 x = true
   
   use prelude.prelude.Intrinsic
   
