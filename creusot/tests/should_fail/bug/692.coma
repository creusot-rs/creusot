--- conflicted
+++ resolved
@@ -3,16 +3,16 @@
   let%span s6921 = "692.rs" 8 57 8 61
   let%span s6922 = "692.rs" 8 66 8 72
   let%span s6923 = "692.rs" 7 10 7 15
-  let%span sops4 = "../../../../creusot-contracts/src/std/ops.rs" 141 14 141 100
-  let%span sops5 = "../../../../creusot-contracts/src/std/ops.rs" 147 14 147 101
+  let%span sops4 = "../../../../creusot-contracts/src/std/ops.rs" 136 14 136 100
+  let%span sops5 = "../../../../creusot-contracts/src/std/ops.rs" 142 14 142 101
   let%span sresolve6 = "../../../../creusot-contracts/src/resolve.rs" 41 20 41 34
-  let%span sops7 = "../../../../creusot-contracts/src/std/ops.rs" 104 15 104 48
-  let%span sops8 = "../../../../creusot-contracts/src/std/ops.rs" 105 14 105 35
-  let%span sops9 = "../../../../creusot-contracts/src/std/ops.rs" 111 14 111 31
-  let%span sops10 = "../../../../creusot-contracts/src/std/ops.rs" 117 15 117 29
-  let%span sops11 = "../../../../creusot-contracts/src/std/ops.rs" 118 15 118 26
-  let%span sops12 = "../../../../creusot-contracts/src/std/ops.rs" 119 14 119 28
-  let%span sops13 = "../../../../creusot-contracts/src/std/ops.rs" 125 14 125 133
+  let%span sops7 = "../../../../creusot-contracts/src/std/ops.rs" 100 15 100 48
+  let%span sops8 = "../../../../creusot-contracts/src/std/ops.rs" 101 14 101 35
+  let%span sops9 = "../../../../creusot-contracts/src/std/ops.rs" 107 14 107 31
+  let%span sops10 = "../../../../creusot-contracts/src/std/ops.rs" 113 15 113 29
+  let%span sops11 = "../../../../creusot-contracts/src/std/ops.rs" 114 15 114 26
+  let%span sops12 = "../../../../creusot-contracts/src/std/ops.rs" 115 14 115 28
+  let%span sops13 = "../../../../creusot-contracts/src/std/ops.rs" 121 14 121 133
   
   type t_B'0
   
@@ -96,7 +96,6 @@
     [ return' (result:())-> {[@expl:postcondition] [%#s6923] false} (! return' {result}) ]
     
 end
-<<<<<<< HEAD
 module M_692__valid_normal [#"692.rs" 11 0 11 34]
   let%span s6920 = "692.rs" 12 16 12 20
   let%span s6921 = "692.rs" 10 10 10 15
@@ -111,234 +110,76 @@
   let%span s69210 = "692.rs" 7 10 7 15
   let%span sresolve11 = "../../../../creusot-contracts/src/resolve.rs" 41 20 41 34
   
-=======
-module T_692__valid_normal__qyClosure1 [#"692.rs" 13 15 13 47]
->>>>>>> dfce2a3a
   use prelude.prelude.UInt32
   
   use prelude.prelude.Intrinsic
   
   use prelude.prelude.Borrow
   
-<<<<<<< HEAD
-  type m_692__valid_normal__qy123zclosureqy35z1qy125z'0  =
+  type closure1'1  =
     { field_0'0: uint32 }
-=======
-  type m_692__valid_normal__qyClosure1  =
-    | M_692__valid_normal__qyClosure1 uint32
-  
-  let rec m_692__valid_normal__qyClosure1 (input:m_692__valid_normal__qyClosure1) (ret  (n:uint32))= any
-    [ good (n:uint32)-> {M_692__valid_normal__qyClosure1 n = input} (! ret {n}) ]
-    
-end
-module M_692__valid_normal__qyClosure1 [#"692.rs" 13 15 13 47]
-  let%span s6920 = "692.rs" 14 11 14 15
-  let%span s6921 = "692.rs" 13 25 13 45
-  
-  use prelude.prelude.UInt32
->>>>>>> dfce2a3a
   
   use prelude.prelude.Int
   
-  predicate inv'0 (_1 : m_692__valid_normal__qy123zclosureqy35z1qy125z'0)
-  
-<<<<<<< HEAD
-  axiom inv_axiom'0 [@rewrite] : forall x : m_692__valid_normal__qy123zclosureqy35z1qy125z'0 [inv'0 x] . inv'0 x = true
-  
-  type m_692__valid_normal__qy123zclosureqy35z2qy125z'0  =
+  predicate inv'0 (_1 : closure1'1)
+  
+  axiom inv_axiom'0 [@rewrite] : forall x : closure1'1 [inv'0 x] . inv'0 x = true
+  
+  type closure2'1  =
     { field_0'1: borrowed uint32 }
-=======
-  use T_692__valid_normal__qyClosure1 as Closure'0
-  
-  function field_0'0 [#"692.rs" 13 15 13 47] (self : Closure'0.m_692__valid_normal__qyClosure1) : uint32 =
-    let Closure'0.M_692__valid_normal__qyClosure1 a = self in a
->>>>>>> dfce2a3a
-  
-  predicate inv'1 (_1 : m_692__valid_normal__qy123zclosureqy35z2qy125z'0)
-  
-  axiom inv_axiom'1 [@rewrite] : forall x : m_692__valid_normal__qy123zclosureqy35z2qy125z'0 [inv'1 x] . inv'1 x = true
-  
-<<<<<<< HEAD
-  let rec closure1'0 (_1:m_692__valid_normal__qy123zclosureqy35z1qy125z'0) (return'  (ret:bool))= (! bb0
+  
+  predicate inv'1 (_1 : closure2'1)
+  
+  axiom inv_axiom'1 [@rewrite] : forall x : closure2'1 [inv'1 x] . inv'1 x = true
+  
+  let rec closure1'0 (_1:closure1'1) (return'  (ret:bool))= (! bb0
     [ bb0 = s0
       [ s0 = UInt32.gt {_1.field_0'0} {[%#s6922] (7 : uint32)} (fun (_ret':bool) ->  [ &res <- _ret' ] s1)
       | s1 =  [ &_0 <- res ] s2
       | s2 = return' {_0} ]
        ]
-    )
-    [ & _0 : bool = any_l () | & _1 : m_692__valid_normal__qy123zclosureqy35z1qy125z'0 = _1 | & res : bool = any_l () ]
-    
+    ) [ & _0 : bool = any_l () | & _1 : closure1'1 = _1 | & res : bool = any_l () ] 
     [ return' (result:bool)-> {[@expl:postcondition] [%#s6923] result = (_1.field_0'0 > (7 : uint32))}
       (! return' {result}) ]
     
-=======
-  let rec m_692__valid_normal__qyClosure1 (_1:Closure'0.m_692__valid_normal__qyClosure1) (return'  (ret:bool))= (! bb0
-    [ bb0 = s0
-      [ s0 = Closure'0.m_692__valid_normal__qyClosure1 {_1}
-          (fun (r'0:uint32) -> UInt32.gt {r'0} {[%#s6920] (7 : uint32)} (fun (_ret':bool) ->  [ &res <- _ret' ] s1))
-      | s1 =  [ &_0 <- res ] s2
-      | s2 = return' {_0} ]
-       ]
-    ) [ & _0 : bool = any_l () | & _1 : Closure'0.m_692__valid_normal__qyClosure1 = _1 | & res : bool = any_l () ] 
-    [ return' (result:bool)-> {[@expl:postcondition] [%#s6921] result = (field_0'0 _1 > (7 : uint32))}
-      (! return' {result}) ]
-    
-end
-module T_692__valid_normal__qyClosure2 [#"692.rs" 15 17 15 64]
-  use prelude.prelude.UInt32
-  
-  use prelude.prelude.Int
-  
-  use prelude.prelude.Borrow
-  
-  type m_692__valid_normal__qyClosure2  =
-    | M_692__valid_normal__qyClosure2 (borrowed uint32)
-  
-  let rec m_692__valid_normal__qyClosure2 (input:m_692__valid_normal__qyClosure2) (ret  (r:borrowed uint32))= any
-    [ good (r:borrowed uint32)-> {M_692__valid_normal__qyClosure2 r = input} (! ret {r}) ]
-    
-end
-module M_692__valid_normal__qyClosure2 [#"692.rs" 15 17 15 64]
-  let%span s6920 = "692.rs" 16 25 16 26
-  let%span s6921 = "692.rs" 16 36 16 37
-  let%span s6922 = "692.rs" 15 27 15 62
-  let%span sresolve3 = "../../../../creusot-contracts/src/resolve.rs" 41 20 41 34
->>>>>>> dfce2a3a
-  
-  predicate resolve'1 (self : borrowed m_692__valid_normal__qy123zclosureqy35z2qy125z'0) =
+  
+  predicate resolve'1 (self : borrowed closure2'1) =
     [%#sresolve11] self.final = self.current
   
-<<<<<<< HEAD
-  predicate resolve'0 (_1 : borrowed m_692__valid_normal__qy123zclosureqy35z2qy125z'0) =
+  predicate resolve'0 (_1 : borrowed closure2'1) =
     resolve'1 _1
   
-  predicate unnest'0 [#"692.rs" 15 17 15 64] (self : m_692__valid_normal__qy123zclosureqy35z2qy125z'0) (_2 : m_692__valid_normal__qy123zclosureqy35z2qy125z'0)
-=======
-  use prelude.prelude.Int
-  
-  use prelude.prelude.Borrow
-  
-  use T_692__valid_normal__qyClosure2 as Closure'0
-  
-  function field_0'0 [#"692.rs" 15 17 15 64] (self : Closure'0.m_692__valid_normal__qyClosure2) : borrowed uint32 =
-    let Closure'0.M_692__valid_normal__qyClosure2 a = self in a
-  
-  predicate unnest'0 [#"692.rs" 15 17 15 64] (self : Closure'0.m_692__valid_normal__qyClosure2) (_2 : Closure'0.m_692__valid_normal__qyClosure2)
->>>>>>> dfce2a3a
-    
-   =
+  predicate unnest'0 [#"692.rs" 15 17 15 64] (self : closure2'1) (_2 : closure2'1) =
     (_2.field_0'1).final = (self.field_0'1).final
   
-<<<<<<< HEAD
-  let rec closure2'0 (_1:borrowed m_692__valid_normal__qy123zclosureqy35z2qy125z'0) (b:bool) (return'  (ret:()))= (! bb0
-=======
-  predicate resolve'1 (self : borrowed Closure'0.m_692__valid_normal__qyClosure2) =
-    [%#sresolve3] self.final = self.current
-  
-  predicate resolve'0 (_1 : borrowed Closure'0.m_692__valid_normal__qyClosure2) =
-    resolve'1 _1
-  
-  meta "compute_max_steps" 1000000
-  
-  let rec m_692__valid_normal__qyClosure2 (_1:borrowed Closure'0.m_692__valid_normal__qyClosure2) (b:bool) (return'  (ret:()))= (! bb0
->>>>>>> dfce2a3a
+  let rec closure2'0 (_1:borrowed closure2'1) (b:bool) (return'  (ret:()))= (! bb0
     [ bb0 = any [ br0 -> {b = false} (! bb2) | br1 -> {b} (! bb1) ] 
     | bb1 = s0 [ s0 =  [ &_4 <- [%#s6924] (2 : uint32) ] s1 | s1 = bb3 ] 
     | bb2 = s0 [ s0 =  [ &_4 <- [%#s6925] (1 : uint32) ] s1 | s1 = bb3 ] 
     | bb3 = s0
-<<<<<<< HEAD
       [ s0 =  [ &_1 <- { _1 with current = { field_0'1 = { (_1.current).field_0'1 with current = _4 } } } ] s1
-=======
-      [ s0 = Closure'0.m_692__valid_normal__qyClosure2 {_1.current}
-          (fun (r'0:borrowed uint32) ->
-             [ &_1 <- { _1 with current = Closure'0.M_692__valid_normal__qyClosure2 ({ r'0 with current = _4 ; }) ; } ] 
-            s1)
->>>>>>> dfce2a3a
       | s1 = -{resolve'0 _1}- s2
       | s2 = return' {_0} ]
        ]
-    )
-    [ & _0 : () = any_l ()
-<<<<<<< HEAD
-    | & _1 : borrowed m_692__valid_normal__qy123zclosureqy35z2qy125z'0 = _1
-=======
-    | & _1 : borrowed Closure'0.m_692__valid_normal__qyClosure2 = _1
->>>>>>> dfce2a3a
-    | & b : bool = b
-    | & _4 : uint32 = any_l () ]
-    
+    ) [ & _0 : () = any_l () | & _1 : borrowed closure2'1 = _1 | & b : bool = b | & _4 : uint32 = any_l () ] 
     [ return' (result:())-> {[@expl:postcondition] unnest'0 _1.current _1.final}
       {[@expl:postcondition] [%#s6926] b /\ ((_1.final).field_0'1).current = (2 : uint32)
       \/ not b /\ ((_1.final).field_0'1).current = (1 : uint32)}
       (! return' {result}) ]
     
-<<<<<<< HEAD
-  
-  predicate precondition'0 [#"692.rs" 13 15 13 47] (self : m_692__valid_normal__qy123zclosureqy35z1qy125z'0) (_ : ()) =
+  
+  predicate precondition'0 [#"692.rs" 13 15 13 47] (self : closure1'1) (_ : ()) =
     true
   
-  predicate precondition'1 [#"692.rs" 15 17 15 64] (self : m_692__valid_normal__qy123zclosureqy35z2qy125z'0) (args : bool)
-    
-   =
+  predicate precondition'1 [#"692.rs" 15 17 15 64] (self : closure2'1) (args : bool) =
     let (b) = args in true
   
-  predicate postcondition'0 [#"692.rs" 13 15 13 47] (self : m_692__valid_normal__qy123zclosureqy35z1qy125z'0) (_ : ()) (result : bool)
-    
-   =
+  predicate postcondition'0 [#"692.rs" 13 15 13 47] (self : closure1'1) (_ : ()) (result : bool) =
     [%#s6923] result = (self.field_0'0 > (7 : uint32))
   
-  let rec incorrect'0 (cond:m_692__valid_normal__qy123zclosureqy35z1qy125z'0) (branch:m_692__valid_normal__qy123zclosureqy35z2qy125z'0) (return'  (ret:()))= {[@expl:precondition] [%#s6929] inv'1 branch}
+  let rec incorrect'0 (cond:closure1'1) (branch:closure2'1) (return'  (ret:()))= {[@expl:precondition] [%#s6929] inv'1 branch}
     {[@expl:precondition] [%#s6928] inv'0 cond}
     {[@expl:precondition] [%#s6927] precondition'0 cond ()
-=======
-end
-module M_692__valid_normal [#"692.rs" 11 0 11 34]
-  let%span s6920 = "692.rs" 12 16 12 20
-  let%span s6921 = "692.rs" 10 10 10 15
-  let%span s6922 = "692.rs" 5 0 6 87
-  let%span s6923 = "692.rs" 8 57 8 61
-  let%span s6924 = "692.rs" 8 66 8 72
-  let%span s6925 = "692.rs" 7 10 7 15
-  let%span s6926 = "692.rs" 13 25 13 45
-  
-  use T_692__valid_normal__qyClosure2 as Closure'1
-  
-  predicate inv'1 (_1 : Closure'1.m_692__valid_normal__qyClosure2)
-  
-  axiom inv_axiom'1 [@rewrite] : forall x : Closure'1.m_692__valid_normal__qyClosure2 [inv'1 x] . inv'1 x = true
-  
-  use T_692__valid_normal__qyClosure1 as Closure'0
-  
-  predicate inv'0 (_1 : Closure'0.m_692__valid_normal__qyClosure1)
-  
-  axiom inv_axiom'0 [@rewrite] : forall x : Closure'0.m_692__valid_normal__qyClosure1 [inv'0 x] . inv'0 x = true
-  
-  use prelude.prelude.Intrinsic
-  
-  use prelude.prelude.UInt32
-  
-  use prelude.prelude.Int
-  
-  use prelude.prelude.Borrow
-  
-  function field_0'0 [#"692.rs" 13 15 13 47] (self : Closure'0.m_692__valid_normal__qyClosure1) : uint32 =
-    let Closure'0.M_692__valid_normal__qyClosure1 a = self in a
-  
-  predicate postcondition'0 [#"692.rs" 13 15 13 47] (self : Closure'0.m_692__valid_normal__qyClosure1) (_ : ()) (result : bool)
-    
-   =
-    [%#s6926] result = (field_0'0 self > (7 : uint32))
-  
-  predicate precondition'1 [#"692.rs" 15 17 15 64] (self : Closure'1.m_692__valid_normal__qyClosure2) (args : bool) =
-    let (b) = args in true
-  
-  predicate precondition'0 [#"692.rs" 13 15 13 47] (self : Closure'0.m_692__valid_normal__qyClosure1) (_ : ()) =
-    true
-  
-  let rec incorrect'0 (cond:Closure'0.m_692__valid_normal__qyClosure1) (branch:Closure'1.m_692__valid_normal__qyClosure2) (return'  (ret:()))= {[@expl:precondition] [%#s6924] inv'1 branch}
-    {[@expl:precondition] [%#s6923] inv'0 cond}
-    {[@expl:precondition] [%#s6922] precondition'0 cond ()
->>>>>>> dfce2a3a
     /\ (forall b : bool . precondition'1 branch (b)
     /\ (exists b : bool . forall b0 : bool . postcondition'0 cond () b0  -> b0 = b))}
     any [ return' (result:())-> {[%#s69210] false} (! return' {result}) ] 
@@ -348,15 +189,9 @@
   let rec valid_normal'0 (n:uint32) (return'  (ret:uint32))= (! bb0
     [ bb0 = s0
       [ s0 =  [ &r <- [%#s6920] (0 : uint32) ] s1
-<<<<<<< HEAD
       | s1 =  [ &cond <- { field_0'0 = n } ] s2
       | s2 = Borrow.borrow_mut <uint32> {r} (fun (_ret':borrowed uint32) ->  [ &_7 <- _ret' ]  [ &r <- _ret'.final ] s3)
       | s3 =  [ &branch <- { field_0'1 = _7 } ] s4
-=======
-      | s1 =  [ &cond <- Closure'0.M_692__valid_normal__qyClosure1 n ] s2
-      | s2 = Borrow.borrow_mut <uint32> {r} (fun (_ret':borrowed uint32) ->  [ &_7 <- _ret' ]  [ &r <- _ret'.final ] s3)
-      | s3 =  [ &branch <- Closure'1.M_692__valid_normal__qyClosure2 _7 ] s4
->>>>>>> dfce2a3a
       | s4 = incorrect'0 {cond} {branch} (fun (_ret':()) ->  [ &_8 <- _ret' ] s5)
       | s5 = bb1 ]
       
@@ -365,13 +200,8 @@
     [ & _0 : uint32 = any_l ()
     | & n : uint32 = n
     | & r : uint32 = any_l ()
-<<<<<<< HEAD
-    | & cond : m_692__valid_normal__qy123zclosureqy35z1qy125z'0 = any_l ()
-    | & branch : m_692__valid_normal__qy123zclosureqy35z2qy125z'0 = any_l ()
-=======
-    | & cond : Closure'0.m_692__valid_normal__qyClosure1 = any_l ()
-    | & branch : Closure'1.m_692__valid_normal__qyClosure2 = any_l ()
->>>>>>> dfce2a3a
+    | & cond : closure1'1 = any_l ()
+    | & branch : closure2'1 = any_l ()
     | & _7 : borrowed uint32 = any_l ()
     | & _8 : () = any_l () ]
      [ return' (result:uint32)-> {[@expl:postcondition] [%#s6921] false} (! return' {result}) ] 
