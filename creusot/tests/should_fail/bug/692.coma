module M_692__incorrect [#"692.rs" 8 0 8 76]
  let%span s6920 = "692.rs" 8 57 8 61
  let%span s6921 = "692.rs" 8 66 8 72
  let%span s6922 = "692.rs" 5 11 6 84
  let%span s6923 = "692.rs" 7 10 7 15
  let%span sops4 = "../../../../creusot-contracts/src/std/ops.rs" 139 14 139 114
  let%span sops5 = "../../../../creusot-contracts/src/std/ops.rs" 144 14 144 101
  let%span sops6 = "../../../../creusot-contracts/src/std/ops.rs" 105 15 105 59
  let%span sops7 = "../../../../creusot-contracts/src/std/ops.rs" 106 14 106 36
  let%span sops8 = "../../../../creusot-contracts/src/std/ops.rs" 111 14 111 31
  let%span sops9 = "../../../../creusot-contracts/src/std/ops.rs" 116 15 116 29
  let%span sops10 = "../../../../creusot-contracts/src/std/ops.rs" 117 15 117 26
  let%span sops11 = "../../../../creusot-contracts/src/std/ops.rs" 118 14 118 28
  let%span sops12 = "../../../../creusot-contracts/src/std/ops.rs" 123 14 124 105
  
  type t_B'0
  
  predicate inv'0 (_1 : t_B'0)
  
  use prelude.prelude.Borrow
  
  predicate resolve'0 (_1 : t_B'0)
  
  type t_C'0
  
  predicate inv'1 (_1 : t_C'0)
  
  predicate resolve'1 (_1 : t_C'0)
  
  use prelude.prelude.Intrinsic
  
  predicate precondition'0 (self : t_C'0) (args : ())
  
  predicate precondition'1 (self : t_B'0) (args : bool)
  
  predicate postcondition_once'0 (self : t_C'0) (args : ()) (result : bool)
  
  predicate postcondition_mut'0 (self : t_C'0) (args : ()) (result_state : t_C'0) (result : bool)
  
  function fn_mut_once'0 (self : t_C'0) (args : ()) (res : bool) : ()
  
  axiom fn_mut_once'0_spec : forall self : t_C'0, args : (), res : bool . [%#sops12] postcondition_once'0 self args res
  = (exists res_state : t_C'0 . postcondition_mut'0 self args res_state res /\ resolve'1 res_state)
  
  predicate unnest'0 (self : t_C'0) (_2 : t_C'0)
  
  function unnest_trans'0 (self : t_C'0) (b : t_C'0) (c : t_C'0) : ()
  
  axiom unnest_trans'0_spec : forall self : t_C'0, b : t_C'0, c : t_C'0 . ([%#sops9] unnest'0 self b)
   -> ([%#sops10] unnest'0 b c)  -> ([%#sops11] unnest'0 self c)
  
  function unnest_refl'0 (self : t_C'0) : ()
  
  axiom unnest_refl'0_spec : forall self : t_C'0 . [%#sops8] unnest'0 self self
  
  function postcondition_mut_unnest'0 (self : t_C'0) (args : ()) (res_state : t_C'0) (res : bool) : ()
  
  axiom postcondition_mut_unnest'0_spec : forall self : t_C'0, args : (), res_state : t_C'0, res : bool . ([%#sops6] postcondition_mut'0 self args res_state res)
   -> ([%#sops7] unnest'0 self res_state)
  
  predicate postcondition'0 (self : t_C'0) (args : ()) (result : bool)
  
  function fn_once'0 (self : t_C'0) (args : ()) (res : bool) : ()
  
  axiom fn_once'0_spec : forall self : t_C'0, args : (), res : bool . [%#sops5] postcondition_once'0 self args res
  = (resolve'1 self /\ postcondition'0 self args res)
  
  function fn_mut'0 (self : t_C'0) (args : ()) (res_state : t_C'0) (res : bool) : ()
  
  axiom fn_mut'0_spec : forall self : t_C'0, args : (), res_state : t_C'0, res : bool . [%#sops4] postcondition_mut'0 self args res_state res
  = (self = res_state /\ postcondition'0 self args res)
  
  meta "compute_max_steps" 1000000
  
  let rec incorrect'0 (cond:t_C'0) (branch:t_B'0) (return'  (ret:()))= {[@expl:incorrect 'cond' type invariant] [%#s6920] inv'1 cond}
    {[@expl:incorrect 'branch' type invariant] [%#s6921] inv'0 branch}
    {[@expl:incorrect requires] [%#s6922] precondition'0 cond ()
    /\ (forall b : bool . precondition'1 branch (b)
    /\ (exists b : bool . forall b0 : bool . postcondition'0 cond () b0  -> b0 = b))}
    (! bb0
    [ bb0 = s0
      [ s0 = {[@expl:type invariant] inv'0 branch} s1
      | s1 = -{resolve'0 branch}- s2
      | s2 = {[@expl:type invariant] inv'1 cond} s3
      | s3 = -{resolve'1 cond}- s4
      | s4 = bb1 ]
      
    | bb1 = bb2
    | bb2 = bb3
    | bb3 = return' {_0} ]
    ) [ & _0 : () = any_l () | & cond : t_C'0 = cond | & branch : t_B'0 = branch ] 
    [ return' (result:())-> {[@expl:incorrect ensures] [%#s6923] false} (! return' {result}) ]
    
end
<<<<<<< HEAD
module T_692__valid_normal__qyClosure1 [#"692.rs" 13 15 13 47]
  use prelude.prelude.UInt32
  
  use prelude.prelude.Int
  
  use prelude.prelude.Borrow
  
  type m_692__valid_normal__qyClosure1  =
    | M_692__valid_normal__qyClosure1 UInt32.t
  
  let rec m_692__valid_normal__qyClosure1 (input:m_692__valid_normal__qyClosure1) (ret  (n:UInt32.t))= any
    [ good (n:UInt32.t)-> {M_692__valid_normal__qyClosure1 n = input} (! ret {n}) ]
    
end
module M_692__valid_normal__qyClosure1 [#"692.rs" 13 15 13 47]
  let%span s6920 = "692.rs" 14 11 14 15
  let%span s6921 = "692.rs" 13 25 13 45
=======
module M_692__valid_normal [#"692.rs" 11 0 11 34]
  let%span s6920 = "692.rs" 12 16 12 20
  let%span s6921 = "692.rs" 10 10 10 15
  let%span s6922 = "692.rs" 14 11 14 15
  let%span s6923 = "692.rs" 13 25 13 45
  let%span s6924 = "692.rs" 16 25 16 26
  let%span s6925 = "692.rs" 16 36 16 37
  let%span s6926 = "692.rs" 15 27 15 62
  let%span s6927 = "692.rs" 8 57 8 61
  let%span s6928 = "692.rs" 8 66 8 72
  let%span s6929 = "692.rs" 5 11 6 84
  let%span s69210 = "692.rs" 7 10 7 15
  let%span sresolve11 = "../../../../creusot-contracts/src/resolve.rs" 54 20 54 34
  let%span sops12 = "../../../../creusot-contracts/src/std/ops.rs" 105 15 105 59
  let%span sops13 = "../../../../creusot-contracts/src/std/ops.rs" 106 14 106 36
  let%span sops14 = "../../../../creusot-contracts/src/std/ops.rs" 111 14 111 31
  let%span sops15 = "../../../../creusot-contracts/src/std/ops.rs" 116 15 116 29
  let%span sops16 = "../../../../creusot-contracts/src/std/ops.rs" 117 15 117 26
  let%span sops17 = "../../../../creusot-contracts/src/std/ops.rs" 118 14 118 28
  let%span sops18 = "../../../../creusot-contracts/src/std/ops.rs" 123 14 124 105
  let%span sops19 = "../../../../creusot-contracts/src/std/ops.rs" 139 14 139 114
  let%span sops20 = "../../../../creusot-contracts/src/std/ops.rs" 144 14 144 101
>>>>>>> d2f7c922
  
  use prelude.prelude.UInt32
  
  use prelude.prelude.Intrinsic
  
  use prelude.prelude.Borrow
  
<<<<<<< HEAD
  use T_692__valid_normal__qyClosure1 as Closure'0
  
  function field_0'0 [#"692.rs" 13 15 13 47] (self : Closure'0.m_692__valid_normal__qyClosure1) : UInt32.t =
    let Closure'0.M_692__valid_normal__qyClosure1 a = self in a
=======
  type closure1'1  =
    { field_0'0: uint32 }
>>>>>>> d2f7c922
  
  use prelude.prelude.Int
  
  let rec closure1'0 (_1:closure1'1) (return'  (ret:bool))= (! bb0
    [ bb0 = s0
<<<<<<< HEAD
      [ s0 = Closure'0.m_692__valid_normal__qyClosure1 {_1}
          (fun (r'0:UInt32.t) -> UInt32.gt {r'0} {[%#s6920] (7 : UInt32.t)} (fun (_ret':bool) ->  [ &res <- _ret' ] s1))
      | s1 =  [ &_0 <- res ] s2
      | s2 = return' {_0} ]
       ]
    ) [ & _0 : bool = any_l () | & _1 : Closure'0.m_692__valid_normal__qyClosure1 = _1 | & res : bool = any_l () ] 
    [ return' (result:bool)-> {[@expl:postcondition] [%#s6921] result = (field_0'0 _1 > (7 : UInt32.t))}
=======
      [ s0 = UInt32.gt {_1.field_0'0} {[%#s6922] (7 : uint32)} (fun (_ret':bool) ->  [ &res <- _ret' ] s1)
      | s1 =  [ &_0 <- res ] s2
      | s2 = return' {_0} ]
       ]
    ) [ & _0 : bool = any_l () | & _1 : closure1'1 = _1 | & res : bool = any_l () ] 
    [ return' (result:bool)-> {[@expl:closure ensures] [%#s6923] result = (_1.field_0'0 > (7 : uint32))}
>>>>>>> d2f7c922
      (! return' {result}) ]
    
  
  type closure2'1  =
    { field_0'1: borrowed uint32 }
  
  predicate resolve'1 (self : borrowed closure2'1) =
    [%#sresolve11] self.final = self.current
  
<<<<<<< HEAD
  type m_692__valid_normal__qyClosure2  =
    | M_692__valid_normal__qyClosure2 (borrowed UInt32.t)
  
  let rec m_692__valid_normal__qyClosure2 (input:m_692__valid_normal__qyClosure2) (ret  (r:borrowed UInt32.t))= any
    [ good (r:borrowed UInt32.t)-> {M_692__valid_normal__qyClosure2 r = input} (! ret {r}) ]
    
end
module M_692__valid_normal__qyClosure2 [#"692.rs" 15 17 15 64]
  let%span s6920 = "692.rs" 16 25 16 26
  let%span s6921 = "692.rs" 16 36 16 37
  let%span s6922 = "692.rs" 15 27 15 62
  let%span sresolve3 = "../../../../creusot-contracts/src/resolve.rs" 41 20 41 34
=======
  predicate resolve'0 (_1 : borrowed closure2'1) =
    resolve'1 _1
  
  predicate postcondition_once'0 (self : closure2'1) (args : bool) (result : ()) =
    [%#s6926] let (b) = args in b /\ (self.field_0'1).final = (2 : uint32)
    \/ not b /\ (self.field_0'1).final = (1 : uint32)
>>>>>>> d2f7c922
  
  predicate resolve'5 (self : borrowed uint32) =
    [%#sresolve11] self.final = self.current
  
  predicate resolve'4 (_1 : borrowed uint32) =
    resolve'5 _1
  
  predicate resolve'2 (_1 : closure2'1) =
    resolve'4 _1.field_0'1
  
  predicate unnest'0 (self : closure2'1) (_2 : closure2'1) =
    (_2.field_0'1).final = (self.field_0'1).final
  
<<<<<<< HEAD
  function field_0'0 [#"692.rs" 15 17 15 64] (self : Closure'0.m_692__valid_normal__qyClosure2) : borrowed UInt32.t =
    let Closure'0.M_692__valid_normal__qyClosure2 a = self in a
=======
  predicate postcondition_mut'0 (self : closure2'1) (args : bool) (result_state : closure2'1) (result : ()) =
    (let (b) = args in b /\ (result_state.field_0'1).current = (2 : uint32)
    \/ not b /\ (result_state.field_0'1).current = (1 : uint32))
    /\ unnest'0 self result_state
>>>>>>> d2f7c922
  
  function fn_mut_once'0 (self : closure2'1) (args : bool) (res : ()) : ()
  
  axiom fn_mut_once'0_spec : forall self : closure2'1, args : bool, res : () . [%#sops18] postcondition_once'0 self args res
  = (exists res_state : closure2'1 . postcondition_mut'0 self args res_state res /\ resolve'2 res_state)
  
  function unnest_trans'0 (self : closure2'1) (b : closure2'1) (c : closure2'1) : ()
  
  axiom unnest_trans'0_spec : forall self : closure2'1, b : closure2'1, c : closure2'1 . ([%#sops15] unnest'0 self b)
   -> ([%#sops16] unnest'0 b c)  -> ([%#sops17] unnest'0 self c)
  
  function unnest_refl'0 (self : closure2'1) : ()
  
  axiom unnest_refl'0_spec : forall self : closure2'1 . [%#sops14] unnest'0 self self
  
  function postcondition_mut_unnest'0 (self : closure2'1) (args : bool) (res_state : closure2'1) (res : ()) : ()
  
  axiom postcondition_mut_unnest'0_spec : forall self : closure2'1, args : bool, res_state : closure2'1, res : () . ([%#sops12] postcondition_mut'0 self args res_state res)
   -> ([%#sops13] unnest'0 self res_state)
  
  let rec closure2'0 (_1:borrowed closure2'1) (b:bool) (return'  (ret:()))= (! bb0
    [ bb0 = any [ br0 -> {b = false} (! bb2) | br1 -> {b} (! bb1) ] 
<<<<<<< HEAD
    | bb1 = s0 [ s0 =  [ &_4 <- [%#s6920] (2 : UInt32.t) ] s1 | s1 = bb3 ] 
    | bb2 = s0 [ s0 =  [ &_4 <- [%#s6921] (1 : UInt32.t) ] s1 | s1 = bb3 ] 
    | bb3 = s0
      [ s0 = Closure'0.m_692__valid_normal__qyClosure2 {_1.current}
          (fun (r'0:borrowed UInt32.t) ->
             [ &_1 <- { _1 with current = Closure'0.M_692__valid_normal__qyClosure2 ({ r'0 with current = _4 ; }) ; } ] 
            s1)
      | s1 = -{resolve'0 _1}- s2
      | s2 = return' {_0} ]
       ]
    )
    [ & _0 : () = any_l ()
    | & _1 : borrowed Closure'0.m_692__valid_normal__qyClosure2 = _1
    | & b : bool = b
    | & _4 : UInt32.t = any_l () ]
    
    [ return' (result:())-> {[@expl:postcondition] unnest'0 _1.current _1.final}
      {[@expl:postcondition] [%#s6922] b /\ (field_0'0 _1.final).current = (2 : UInt32.t)
      \/ not b /\ (field_0'0 _1.final).current = (1 : UInt32.t)}
=======
    | bb1 = s0 [ s0 =  [ &_4 <- [%#s6924] (2 : uint32) ] s1 | s1 = bb3 ] 
    | bb2 = s0 [ s0 =  [ &_4 <- [%#s6925] (1 : uint32) ] s1 | s1 = bb3 ] 
    | bb3 = s0
      [ s0 =  [ &_1 <- { _1 with current = { field_0'1 = { (_1.current).field_0'1 with current = _4 } } } ] s1
      | s1 = -{resolve'0 _1}- s2
      | s2 = return' {_0} ]
       ]
    ) [ & _0 : () = any_l () | & _1 : borrowed closure2'1 = _1 | & b : bool = b | & _4 : uint32 = any_l () ] 
    [ return' (result:())-> {[@expl:closure ensures] [%#s6926] b /\ ((_1.final).field_0'1).current = (2 : uint32)
      \/ not b /\ ((_1.final).field_0'1).current = (1 : uint32)}
      {[@expl:closure unnest] unnest'0 _1.current _1.final}
>>>>>>> d2f7c922
      (! return' {result}) ]
    
  
  predicate inv'0 (_1 : closure1'1)
  
  axiom inv_axiom'0 [@rewrite] : forall x : closure1'1 [inv'0 x] . inv'0 x = true
  
  predicate inv'1 (_1 : closure2'1)
  
  axiom inv_axiom'1 [@rewrite] : forall x : closure2'1 [inv'1 x] . inv'1 x = true
  
  predicate precondition'0 (self : closure1'1) (args : ()) =
    let () = args in true
  
  predicate precondition'1 (self : closure2'1) (args : bool) =
    let (b) = args in true
  
  predicate postcondition_once'1 (self : closure1'1) (args : ()) (result : bool) =
    [%#s6923] let () = args in result = (self.field_0'0 > (7 : uint32))
  
  predicate resolve'3 (_1 : closure1'1) =
    true
  
  predicate unnest'1 (self : closure1'1) (_2 : closure1'1) =
    _2.field_0'0 = self.field_0'0
  
  predicate postcondition_mut'1 (self : closure1'1) (args : ()) (result_state : closure1'1) (result : bool) =
    (let () = args in result = (result_state.field_0'0 > (7 : uint32))) /\ unnest'1 self result_state
  
<<<<<<< HEAD
  function field_0'0 [#"692.rs" 13 15 13 47] (self : Closure'0.m_692__valid_normal__qyClosure1) : UInt32.t =
    let Closure'0.M_692__valid_normal__qyClosure1 a = self in a
  
  predicate postcondition'0 [#"692.rs" 13 15 13 47] (self : Closure'0.m_692__valid_normal__qyClosure1) (_ : ()) (result : bool)
    
   =
    [%#s6926] result = (field_0'0 self > (7 : UInt32.t))
=======
  function fn_mut_once'1 (self : closure1'1) (args : ()) (res : bool) : ()
  
  axiom fn_mut_once'1_spec : forall self : closure1'1, args : (), res : bool . [%#sops18] postcondition_once'1 self args res
  = (exists res_state : closure1'1 . postcondition_mut'1 self args res_state res /\ resolve'3 res_state)
>>>>>>> d2f7c922
  
  function unnest_trans'1 (self : closure1'1) (b : closure1'1) (c : closure1'1) : ()
  
  axiom unnest_trans'1_spec : forall self : closure1'1, b : closure1'1, c : closure1'1 . ([%#sops15] unnest'1 self b)
   -> ([%#sops16] unnest'1 b c)  -> ([%#sops17] unnest'1 self c)
  
  function unnest_refl'1 (self : closure1'1) : ()
  
  axiom unnest_refl'1_spec : forall self : closure1'1 . [%#sops14] unnest'1 self self
  
  function postcondition_mut_unnest'1 (self : closure1'1) (args : ()) (res_state : closure1'1) (res : bool) : ()
  
  axiom postcondition_mut_unnest'1_spec : forall self : closure1'1, args : (), res_state : closure1'1, res : bool . ([%#sops12] postcondition_mut'1 self args res_state res)
   -> ([%#sops13] unnest'1 self res_state)
  
  predicate postcondition'0 (self : closure1'1) (args : ()) (result : bool) =
    [%#s6923] let () = args in result = (self.field_0'0 > (7 : uint32))
  
  function fn_once'0 (self : closure1'1) (args : ()) (res : bool) : ()
  
  axiom fn_once'0_spec : forall self : closure1'1, args : (), res : bool . [%#sops20] postcondition_once'1 self args res
  = (resolve'3 self /\ postcondition'0 self args res)
  
  function fn_mut'0 (self : closure1'1) (args : ()) (res_state : closure1'1) (res : bool) : ()
  
  axiom fn_mut'0_spec : forall self : closure1'1, args : (), res_state : closure1'1, res : bool . [%#sops19] postcondition_mut'1 self args res_state res
  = (self = res_state /\ postcondition'0 self args res)
  
  let rec incorrect'0 (cond:closure1'1) (branch:closure2'1) (return'  (ret:()))= {[@expl:incorrect 'cond' type invariant] [%#s6927] inv'0 cond}
    {[@expl:incorrect 'branch' type invariant] [%#s6928] inv'1 branch}
    {[@expl:incorrect requires] [%#s6929] precondition'0 cond ()
    /\ (forall b : bool . precondition'1 branch (b)
    /\ (exists b : bool . forall b0 : bool . postcondition'0 cond () b0  -> b0 = b))}
    any [ return' (result:())-> {[%#s69210] false} (! return' {result}) ] 
  
  meta "compute_max_steps" 1000000
  
<<<<<<< HEAD
  let rec valid_normal (n:UInt32.t) (return'  (ret:UInt32.t))= (! bb0
    [ bb0 = s0
      [ s0 =  [ &r <- [%#s6920] (0 : UInt32.t) ] s1
      | s1 =  [ &cond <- Closure'0.M_692__valid_normal__qyClosure1 n ] s2
      | s2 = Borrow.borrow_mut <UInt32.t> {r}
          (fun (_ret':borrowed UInt32.t) ->  [ &_7 <- _ret' ]  [ &r <- _ret'.final ] s3)
      | s3 =  [ &branch <- Closure'1.M_692__valid_normal__qyClosure2 _7 ] s4
=======
  let rec valid_normal'0 (n:uint32) (return'  (ret:uint32))= (! bb0
    [ bb0 = s0
      [ s0 =  [ &r <- [%#s6920] (0 : uint32) ] s1
      | s1 =  [ &cond <- { field_0'0 = n } ] s2
      | s2 = Borrow.borrow_mut <uint32> {r} (fun (_ret':borrowed uint32) ->  [ &_7 <- _ret' ]  [ &r <- _ret'.final ] s3)
      | s3 =  [ &branch <- { field_0'1 = _7 } ] s4
>>>>>>> d2f7c922
      | s4 = incorrect'0 {cond} {branch} (fun (_ret':()) ->  [ &_8 <- _ret' ] s5)
      | s5 = bb1 ]
      
    | bb1 = s0 [ s0 =  [ &_0 <- r ] s1 | s1 = return' {_0} ]  ]
    )
<<<<<<< HEAD
    [ & _0 : UInt32.t = any_l ()
    | & n : UInt32.t = n
    | & r : UInt32.t = any_l ()
    | & cond : Closure'0.m_692__valid_normal__qyClosure1 = any_l ()
    | & branch : Closure'1.m_692__valid_normal__qyClosure2 = any_l ()
    | & _7 : borrowed UInt32.t = any_l ()
    | & _8 : () = any_l () ]
     [ return' (result:UInt32.t)-> {[@expl:postcondition] [%#s6921] false} (! return' {result}) ] 
=======
    [ & _0 : uint32 = any_l ()
    | & n : uint32 = n
    | & r : uint32 = any_l ()
    | & cond : closure1'1 = any_l ()
    | & branch : closure2'1 = any_l ()
    | & _7 : borrowed uint32 = any_l ()
    | & _8 : () = any_l () ]
     [ return' (result:uint32)-> {[@expl:valid_normal ensures] [%#s6921] false} (! return' {result}) ] 
>>>>>>> d2f7c922
end<|MERGE_RESOLUTION|>--- conflicted
+++ resolved
@@ -92,25 +92,6 @@
     [ return' (result:())-> {[@expl:incorrect ensures] [%#s6923] false} (! return' {result}) ]
     
 end
-<<<<<<< HEAD
-module T_692__valid_normal__qyClosure1 [#"692.rs" 13 15 13 47]
-  use prelude.prelude.UInt32
-  
-  use prelude.prelude.Int
-  
-  use prelude.prelude.Borrow
-  
-  type m_692__valid_normal__qyClosure1  =
-    | M_692__valid_normal__qyClosure1 UInt32.t
-  
-  let rec m_692__valid_normal__qyClosure1 (input:m_692__valid_normal__qyClosure1) (ret  (n:UInt32.t))= any
-    [ good (n:UInt32.t)-> {M_692__valid_normal__qyClosure1 n = input} (! ret {n}) ]
-    
-end
-module M_692__valid_normal__qyClosure1 [#"692.rs" 13 15 13 47]
-  let%span s6920 = "692.rs" 14 11 14 15
-  let%span s6921 = "692.rs" 13 25 13 45
-=======
 module M_692__valid_normal [#"692.rs" 11 0 11 34]
   let%span s6920 = "692.rs" 12 16 12 20
   let%span s6921 = "692.rs" 10 10 10 15
@@ -133,7 +114,6 @@
   let%span sops18 = "../../../../creusot-contracts/src/std/ops.rs" 123 14 124 105
   let%span sops19 = "../../../../creusot-contracts/src/std/ops.rs" 139 14 139 114
   let%span sops20 = "../../../../creusot-contracts/src/std/ops.rs" 144 14 144 101
->>>>>>> d2f7c922
   
   use prelude.prelude.UInt32
   
@@ -141,36 +121,19 @@
   
   use prelude.prelude.Borrow
   
-<<<<<<< HEAD
-  use T_692__valid_normal__qyClosure1 as Closure'0
-  
-  function field_0'0 [#"692.rs" 13 15 13 47] (self : Closure'0.m_692__valid_normal__qyClosure1) : UInt32.t =
-    let Closure'0.M_692__valid_normal__qyClosure1 a = self in a
-=======
   type closure1'1  =
     { field_0'0: uint32 }
->>>>>>> d2f7c922
   
   use prelude.prelude.Int
   
   let rec closure1'0 (_1:closure1'1) (return'  (ret:bool))= (! bb0
     [ bb0 = s0
-<<<<<<< HEAD
-      [ s0 = Closure'0.m_692__valid_normal__qyClosure1 {_1}
-          (fun (r'0:UInt32.t) -> UInt32.gt {r'0} {[%#s6920] (7 : UInt32.t)} (fun (_ret':bool) ->  [ &res <- _ret' ] s1))
-      | s1 =  [ &_0 <- res ] s2
-      | s2 = return' {_0} ]
-       ]
-    ) [ & _0 : bool = any_l () | & _1 : Closure'0.m_692__valid_normal__qyClosure1 = _1 | & res : bool = any_l () ] 
-    [ return' (result:bool)-> {[@expl:postcondition] [%#s6921] result = (field_0'0 _1 > (7 : UInt32.t))}
-=======
       [ s0 = UInt32.gt {_1.field_0'0} {[%#s6922] (7 : uint32)} (fun (_ret':bool) ->  [ &res <- _ret' ] s1)
       | s1 =  [ &_0 <- res ] s2
       | s2 = return' {_0} ]
        ]
     ) [ & _0 : bool = any_l () | & _1 : closure1'1 = _1 | & res : bool = any_l () ] 
     [ return' (result:bool)-> {[@expl:closure ensures] [%#s6923] result = (_1.field_0'0 > (7 : uint32))}
->>>>>>> d2f7c922
       (! return' {result}) ]
     
   
@@ -180,27 +143,12 @@
   predicate resolve'1 (self : borrowed closure2'1) =
     [%#sresolve11] self.final = self.current
   
-<<<<<<< HEAD
-  type m_692__valid_normal__qyClosure2  =
-    | M_692__valid_normal__qyClosure2 (borrowed UInt32.t)
-  
-  let rec m_692__valid_normal__qyClosure2 (input:m_692__valid_normal__qyClosure2) (ret  (r:borrowed UInt32.t))= any
-    [ good (r:borrowed UInt32.t)-> {M_692__valid_normal__qyClosure2 r = input} (! ret {r}) ]
-    
-end
-module M_692__valid_normal__qyClosure2 [#"692.rs" 15 17 15 64]
-  let%span s6920 = "692.rs" 16 25 16 26
-  let%span s6921 = "692.rs" 16 36 16 37
-  let%span s6922 = "692.rs" 15 27 15 62
-  let%span sresolve3 = "../../../../creusot-contracts/src/resolve.rs" 41 20 41 34
-=======
   predicate resolve'0 (_1 : borrowed closure2'1) =
     resolve'1 _1
   
   predicate postcondition_once'0 (self : closure2'1) (args : bool) (result : ()) =
     [%#s6926] let (b) = args in b /\ (self.field_0'1).final = (2 : uint32)
     \/ not b /\ (self.field_0'1).final = (1 : uint32)
->>>>>>> d2f7c922
   
   predicate resolve'5 (self : borrowed uint32) =
     [%#sresolve11] self.final = self.current
@@ -214,15 +162,10 @@
   predicate unnest'0 (self : closure2'1) (_2 : closure2'1) =
     (_2.field_0'1).final = (self.field_0'1).final
   
-<<<<<<< HEAD
-  function field_0'0 [#"692.rs" 15 17 15 64] (self : Closure'0.m_692__valid_normal__qyClosure2) : borrowed UInt32.t =
-    let Closure'0.M_692__valid_normal__qyClosure2 a = self in a
-=======
   predicate postcondition_mut'0 (self : closure2'1) (args : bool) (result_state : closure2'1) (result : ()) =
     (let (b) = args in b /\ (result_state.field_0'1).current = (2 : uint32)
     \/ not b /\ (result_state.field_0'1).current = (1 : uint32))
     /\ unnest'0 self result_state
->>>>>>> d2f7c922
   
   function fn_mut_once'0 (self : closure2'1) (args : bool) (res : ()) : ()
   
@@ -245,27 +188,6 @@
   
   let rec closure2'0 (_1:borrowed closure2'1) (b:bool) (return'  (ret:()))= (! bb0
     [ bb0 = any [ br0 -> {b = false} (! bb2) | br1 -> {b} (! bb1) ] 
-<<<<<<< HEAD
-    | bb1 = s0 [ s0 =  [ &_4 <- [%#s6920] (2 : UInt32.t) ] s1 | s1 = bb3 ] 
-    | bb2 = s0 [ s0 =  [ &_4 <- [%#s6921] (1 : UInt32.t) ] s1 | s1 = bb3 ] 
-    | bb3 = s0
-      [ s0 = Closure'0.m_692__valid_normal__qyClosure2 {_1.current}
-          (fun (r'0:borrowed UInt32.t) ->
-             [ &_1 <- { _1 with current = Closure'0.M_692__valid_normal__qyClosure2 ({ r'0 with current = _4 ; }) ; } ] 
-            s1)
-      | s1 = -{resolve'0 _1}- s2
-      | s2 = return' {_0} ]
-       ]
-    )
-    [ & _0 : () = any_l ()
-    | & _1 : borrowed Closure'0.m_692__valid_normal__qyClosure2 = _1
-    | & b : bool = b
-    | & _4 : UInt32.t = any_l () ]
-    
-    [ return' (result:())-> {[@expl:postcondition] unnest'0 _1.current _1.final}
-      {[@expl:postcondition] [%#s6922] b /\ (field_0'0 _1.final).current = (2 : UInt32.t)
-      \/ not b /\ (field_0'0 _1.final).current = (1 : UInt32.t)}
-=======
     | bb1 = s0 [ s0 =  [ &_4 <- [%#s6924] (2 : uint32) ] s1 | s1 = bb3 ] 
     | bb2 = s0 [ s0 =  [ &_4 <- [%#s6925] (1 : uint32) ] s1 | s1 = bb3 ] 
     | bb3 = s0
@@ -277,7 +199,6 @@
     [ return' (result:())-> {[@expl:closure ensures] [%#s6926] b /\ ((_1.final).field_0'1).current = (2 : uint32)
       \/ not b /\ ((_1.final).field_0'1).current = (1 : uint32)}
       {[@expl:closure unnest] unnest'0 _1.current _1.final}
->>>>>>> d2f7c922
       (! return' {result}) ]
     
   
@@ -307,20 +228,10 @@
   predicate postcondition_mut'1 (self : closure1'1) (args : ()) (result_state : closure1'1) (result : bool) =
     (let () = args in result = (result_state.field_0'0 > (7 : uint32))) /\ unnest'1 self result_state
   
-<<<<<<< HEAD
-  function field_0'0 [#"692.rs" 13 15 13 47] (self : Closure'0.m_692__valid_normal__qyClosure1) : UInt32.t =
-    let Closure'0.M_692__valid_normal__qyClosure1 a = self in a
-  
-  predicate postcondition'0 [#"692.rs" 13 15 13 47] (self : Closure'0.m_692__valid_normal__qyClosure1) (_ : ()) (result : bool)
-    
-   =
-    [%#s6926] result = (field_0'0 self > (7 : UInt32.t))
-=======
   function fn_mut_once'1 (self : closure1'1) (args : ()) (res : bool) : ()
   
   axiom fn_mut_once'1_spec : forall self : closure1'1, args : (), res : bool . [%#sops18] postcondition_once'1 self args res
   = (exists res_state : closure1'1 . postcondition_mut'1 self args res_state res /\ resolve'3 res_state)
->>>>>>> d2f7c922
   
   function unnest_trans'1 (self : closure1'1) (b : closure1'1) (c : closure1'1) : ()
   
@@ -358,37 +269,17 @@
   
   meta "compute_max_steps" 1000000
   
-<<<<<<< HEAD
-  let rec valid_normal (n:UInt32.t) (return'  (ret:UInt32.t))= (! bb0
-    [ bb0 = s0
-      [ s0 =  [ &r <- [%#s6920] (0 : UInt32.t) ] s1
-      | s1 =  [ &cond <- Closure'0.M_692__valid_normal__qyClosure1 n ] s2
-      | s2 = Borrow.borrow_mut <UInt32.t> {r}
-          (fun (_ret':borrowed UInt32.t) ->  [ &_7 <- _ret' ]  [ &r <- _ret'.final ] s3)
-      | s3 =  [ &branch <- Closure'1.M_692__valid_normal__qyClosure2 _7 ] s4
-=======
   let rec valid_normal'0 (n:uint32) (return'  (ret:uint32))= (! bb0
     [ bb0 = s0
       [ s0 =  [ &r <- [%#s6920] (0 : uint32) ] s1
       | s1 =  [ &cond <- { field_0'0 = n } ] s2
       | s2 = Borrow.borrow_mut <uint32> {r} (fun (_ret':borrowed uint32) ->  [ &_7 <- _ret' ]  [ &r <- _ret'.final ] s3)
       | s3 =  [ &branch <- { field_0'1 = _7 } ] s4
->>>>>>> d2f7c922
       | s4 = incorrect'0 {cond} {branch} (fun (_ret':()) ->  [ &_8 <- _ret' ] s5)
       | s5 = bb1 ]
       
     | bb1 = s0 [ s0 =  [ &_0 <- r ] s1 | s1 = return' {_0} ]  ]
     )
-<<<<<<< HEAD
-    [ & _0 : UInt32.t = any_l ()
-    | & n : UInt32.t = n
-    | & r : UInt32.t = any_l ()
-    | & cond : Closure'0.m_692__valid_normal__qyClosure1 = any_l ()
-    | & branch : Closure'1.m_692__valid_normal__qyClosure2 = any_l ()
-    | & _7 : borrowed UInt32.t = any_l ()
-    | & _8 : () = any_l () ]
-     [ return' (result:UInt32.t)-> {[@expl:postcondition] [%#s6921] false} (! return' {result}) ] 
-=======
     [ & _0 : uint32 = any_l ()
     | & n : uint32 = n
     | & r : uint32 = any_l ()
@@ -397,5 +288,4 @@
     | & _7 : borrowed uint32 = any_l ()
     | & _8 : () = any_l () ]
      [ return' (result:uint32)-> {[@expl:valid_normal ensures] [%#s6921] false} (! return' {result}) ] 
->>>>>>> d2f7c922
 end