
module C492_ReborrowTuple
  type t
  use prelude.UInt32
  use prelude.Borrow
  predicate invariant2 (self : (borrowed t, uint32))
  val invariant2 (self : (borrowed t, uint32)) : bool
    ensures { result = invariant2 self }
    
  predicate inv2 (_x : (borrowed t, uint32))
  val inv2 (_x : (borrowed t, uint32)) : bool
    ensures { result = inv2 _x }
    
  axiom inv2 : forall x : (borrowed t, uint32) . inv2 x = true
  predicate invariant1 (self : borrowed t)
  val invariant1 (self : borrowed t) : bool
    ensures { result = invariant1 self }
    
  predicate inv1 (_x : borrowed t)
  val inv1 (_x : borrowed t) : bool
    ensures { result = inv1 _x }
    
  axiom inv1 : forall x : borrowed t . inv1 x = true
  predicate invariant0 (self : t)
  val invariant0 (self : t) : bool
    ensures { result = invariant0 self }
    
  predicate inv0 (_x : t)
  val inv0 (_x : t) : bool
    ensures { result = inv0 _x }
    
  axiom inv0 : forall x : t . inv0 x = true
  predicate resolve0 (self : borrowed t) =
<<<<<<< HEAD
    [#"../../../../../creusot-contracts/src/resolve.rs" 27 20 27 34]  ^ self =  * self
=======
    [#"../../../../../creusot-contracts/src/resolve.rs" 26 20 26 34]  ^ self =  * self
>>>>>>> c22743fa
  val resolve0 (self : borrowed t) : bool
    ensures { result = resolve0 self }
    
  use prelude.Int
  let rec cfg reborrow_tuple [#"../492.rs" 5 0 5 52] [@cfg:stackify] [@cfg:subregion_analysis] (x : borrowed t) : (borrowed t, uint32)
    requires {[#"../492.rs" 5 25 5 26] inv1 x}
    ensures { [#"../492.rs" 4 10 4 27]  * (let (a, _) = result in a) =  * x }
    ensures { [#"../492.rs" 5 39 5 52] inv2 result }
    
   = [@vc:do_not_keep_trace] [@vc:sp]
  var _0 : (borrowed t, uint32);
  var x : borrowed t = x;
  var _3 : borrowed t;
  {
    goto BB0
  }
  BB0 {
    [#"../492.rs" 6 5 6 6] _3 <- Borrow.borrow_final ( * x) (Borrow.get_id x);
    [#"../492.rs" 6 5 6 6] x <- { x with current = ( ^ _3) ; };
    assume { inv0 ( ^ _3) };
    [#"../492.rs" 6 4 6 11] _0 <- (_3, ([#"../492.rs" 6 8 6 10] (32 : uint32)));
    _3 <- any borrowed t;
    assert { [@expl:type invariant] inv1 x };
    assume { resolve0 x };
    return _0
  }
  
end
module C492_Test
  use prelude.UInt32
  use prelude.Int32
  use prelude.Borrow
  predicate invariant1 (self : (borrowed int32, uint32)) =
    [#"../../../../../creusot-contracts/src/invariant.rs" 8 8 8 12] true
  val invariant1 (self : (borrowed int32, uint32)) : bool
    ensures { result = invariant1 self }
    
  predicate inv1 (_x : (borrowed int32, uint32))
  val inv1 (_x : (borrowed int32, uint32)) : bool
    ensures { result = inv1 _x }
    
  axiom inv1 : forall x : (borrowed int32, uint32) . inv1 x = true
  predicate invariant0 (self : borrowed int32) =
    [#"../../../../../creusot-contracts/src/invariant.rs" 8 8 8 12] true
  val invariant0 (self : borrowed int32) : bool
    ensures { result = invariant0 self }
    
  predicate inv0 (_x : borrowed int32)
  val inv0 (_x : borrowed int32) : bool
    ensures { result = inv0 _x }
    
  axiom inv0 : forall x : borrowed int32 . inv0 x = true
  predicate resolve1 (self : borrowed int32) =
<<<<<<< HEAD
    [#"../../../../../creusot-contracts/src/resolve.rs" 27 20 27 34]  ^ self =  * self
=======
    [#"../../../../../creusot-contracts/src/resolve.rs" 26 20 26 34]  ^ self =  * self
>>>>>>> c22743fa
  val resolve1 (self : borrowed int32) : bool
    ensures { result = resolve1 self }
    
  predicate resolve2 (self : uint32) =
<<<<<<< HEAD
    [#"../../../../../creusot-contracts/src/resolve.rs" 47 8 47 12] true
=======
    [#"../../../../../creusot-contracts/src/resolve.rs" 46 8 46 12] true
>>>>>>> c22743fa
  val resolve2 (self : uint32) : bool
    ensures { result = resolve2 self }
    
  predicate resolve0 (self : (borrowed int32, uint32)) =
<<<<<<< HEAD
    [#"../../../../../creusot-contracts/src/resolve.rs" 18 8 18 60] resolve1 (let (a, _) = self in a) /\ resolve2 (let (_, a) = self in a)
=======
    [#"../../../../../creusot-contracts/src/resolve.rs" 17 8 17 60] resolve1 (let (a, _) = self in a) /\ resolve2 (let (_, a) = self in a)
>>>>>>> c22743fa
  val resolve0 (self : (borrowed int32, uint32)) : bool
    ensures { result = resolve0 self }
    
  use prelude.Int
  val reborrow_tuple0 [#"../492.rs" 5 0 5 52] (x : borrowed int32) : (borrowed int32, uint32)
    requires {[#"../492.rs" 5 25 5 26] inv0 x}
    ensures { [#"../492.rs" 4 10 4 27]  * (let (a, _) = result in a) =  * x }
    ensures { [#"../492.rs" 5 39 5 52] inv1 result }
    
  let rec cfg test [#"../492.rs" 10 0 10 13] [@cfg:stackify] [@cfg:subregion_analysis] (_1 : ()) : ()
    ensures { [#"../492.rs" 9 10 9 15] false }
    
   = [@vc:do_not_keep_trace] [@vc:sp]
  var _0 : ();
  var x : int32;
  var res : borrowed int32;
  var _4 : (borrowed int32, uint32);
  var _5 : borrowed int32;
  var _6 : borrowed int32;
  {
    goto BB0
  }
  BB0 {
    [#"../492.rs" 11 16 11 17] x <- ([#"../492.rs" 11 16 11 17] (5 : int32));
    [#"../492.rs" 12 34 12 40] _6 <- Borrow.borrow_mut x;
    [#"../492.rs" 12 34 12 40] x <-  ^ _6;
    [#"../492.rs" 12 34 12 40] _5 <- Borrow.borrow_final ( * _6) (Borrow.get_id _6);
    [#"../492.rs" 12 34 12 40] _6 <- { _6 with current = ( ^ _5) ; };
    [#"../492.rs" 12 19 12 41] _4 <- ([#"../492.rs" 12 19 12 41] reborrow_tuple0 _5);
    _5 <- any borrowed int32;
    goto BB1
  }
  BB1 {
    [#"../492.rs" 12 9 12 12] res <- (let (a, _) = _4 in a);
    _4 <- (let (x0, x1) = _4 in (any borrowed int32, x1));
    assume { resolve0 _4 };
    assume { resolve1 _6 };
    assert { [@expl:assertion] [#"../492.rs" 13 18 13 30]  ^ res = (5 : int32) };
    [#"../492.rs" 14 4 14 13] res <- { res with current = ([#"../492.rs" 14 11 14 13] (10 : int32)) ; };
    assume { resolve1 res };
    [#"../492.rs" 10 14 15 1] _0 <- ([#"../492.rs" 10 14 15 1] ());
    return _0
  }
  
end<|MERGE_RESOLUTION|>--- conflicted
+++ resolved
@@ -31,11 +31,7 @@
     
   axiom inv0 : forall x : t . inv0 x = true
   predicate resolve0 (self : borrowed t) =
-<<<<<<< HEAD
-    [#"../../../../../creusot-contracts/src/resolve.rs" 27 20 27 34]  ^ self =  * self
-=======
     [#"../../../../../creusot-contracts/src/resolve.rs" 26 20 26 34]  ^ self =  * self
->>>>>>> c22743fa
   val resolve0 (self : borrowed t) : bool
     ensures { result = resolve0 self }
     
@@ -89,29 +85,17 @@
     
   axiom inv0 : forall x : borrowed int32 . inv0 x = true
   predicate resolve1 (self : borrowed int32) =
-<<<<<<< HEAD
-    [#"../../../../../creusot-contracts/src/resolve.rs" 27 20 27 34]  ^ self =  * self
-=======
     [#"../../../../../creusot-contracts/src/resolve.rs" 26 20 26 34]  ^ self =  * self
->>>>>>> c22743fa
   val resolve1 (self : borrowed int32) : bool
     ensures { result = resolve1 self }
     
   predicate resolve2 (self : uint32) =
-<<<<<<< HEAD
-    [#"../../../../../creusot-contracts/src/resolve.rs" 47 8 47 12] true
-=======
     [#"../../../../../creusot-contracts/src/resolve.rs" 46 8 46 12] true
->>>>>>> c22743fa
   val resolve2 (self : uint32) : bool
     ensures { result = resolve2 self }
     
   predicate resolve0 (self : (borrowed int32, uint32)) =
-<<<<<<< HEAD
-    [#"../../../../../creusot-contracts/src/resolve.rs" 18 8 18 60] resolve1 (let (a, _) = self in a) /\ resolve2 (let (_, a) = self in a)
-=======
     [#"../../../../../creusot-contracts/src/resolve.rs" 17 8 17 60] resolve1 (let (a, _) = self in a) /\ resolve2 (let (_, a) = self in a)
->>>>>>> c22743fa
   val resolve0 (self : (borrowed int32, uint32)) : bool
     ensures { result = resolve0 self }
     
