
module C692_Incorrect
  type c
  type b
  predicate resolve1 (self : c)
  val resolve1 (self : c) : bool
    ensures { result = resolve1 self }
    
  use prelude.Borrow
  predicate postcondition_mut0 (self : borrowed c) (_2 : ()) (_3 : bool)
  val postcondition_mut0 (self : borrowed c) (_2 : ()) (_3 : bool) : bool
    ensures { result = postcondition_mut0 self _2 _3 }
    
  predicate inv2 (_x : borrowed c)
  val inv2 (_x : borrowed c) : bool
    ensures { result = inv2 _x }
    
  predicate postcondition_once0 (self : c) (_2 : ()) (_3 : bool)
  val postcondition_once0 (self : c) (_2 : ()) (_3 : bool) : bool
    ensures { result = postcondition_once0 self _2 _3 }
    
  predicate inv4 (_x : bool)
  val inv4 (_x : bool) : bool
    ensures { result = inv4 _x }
    
  predicate inv3 (_x : ())
  val inv3 (_x : ()) : bool
    ensures { result = inv3 _x }
    
  predicate inv1 (_x : c)
  val inv1 (_x : c) : bool
    ensures { result = inv1 _x }
    
  function fn_mut_once0 (self : c) (args : ()) (res : bool) : ()
  val fn_mut_once0 (self : c) (args : ()) (res : bool) : ()
    requires {[#"../../../../../creusot-contracts/src/std/ops.rs" 123 19 123 23] inv1 self}
    requires {[#"../../../../../creusot-contracts/src/std/ops.rs" 123 25 123 29] inv3 args}
    requires {[#"../../../../../creusot-contracts/src/std/ops.rs" 123 37 123 40] inv4 res}
    ensures { result = fn_mut_once0 self args res }
    
  axiom fn_mut_once0_spec : forall self : c, args : (), res : bool . ([#"../../../../../creusot-contracts/src/std/ops.rs" 123 19 123 23] inv1 self)
   -> ([#"../../../../../creusot-contracts/src/std/ops.rs" 123 25 123 29] inv3 args)
   -> ([#"../../../../../creusot-contracts/src/std/ops.rs" 123 37 123 40] inv4 res)
   -> ([#"../../../../../creusot-contracts/src/std/ops.rs" 122 14 122 135] postcondition_once0 self args res = (exists s : borrowed c . inv2 s /\  * s = self /\ postcondition_mut0 s args res /\ resolve1 ( ^ s)))
  predicate unnest0 (self : c) (_2 : c)
  val unnest0 (self : c) (_2 : c) : bool
    ensures { result = unnest0 self _2 }
    
  function unnest_trans0 (self : c) (b : c) (c : c) : ()
  val unnest_trans0 (self : c) (b : c) (c : c) : ()
    requires {[#"../../../../../creusot-contracts/src/std/ops.rs" 114 15 114 29] unnest0 self b}
    requires {[#"../../../../../creusot-contracts/src/std/ops.rs" 115 15 115 26] unnest0 b c}
    requires {[#"../../../../../creusot-contracts/src/std/ops.rs" 117 20 117 24] inv1 self}
    requires {[#"../../../../../creusot-contracts/src/std/ops.rs" 117 26 117 27] inv1 b}
    requires {[#"../../../../../creusot-contracts/src/std/ops.rs" 117 35 117 36] inv1 c}
    ensures { result = unnest_trans0 self b c }
    
  axiom unnest_trans0_spec : forall self : c, b : c, c : c . ([#"../../../../../creusot-contracts/src/std/ops.rs" 114 15 114 29] unnest0 self b)
   -> ([#"../../../../../creusot-contracts/src/std/ops.rs" 115 15 115 26] unnest0 b c)
   -> ([#"../../../../../creusot-contracts/src/std/ops.rs" 117 20 117 24] inv1 self)
   -> ([#"../../../../../creusot-contracts/src/std/ops.rs" 117 26 117 27] inv1 b)
   -> ([#"../../../../../creusot-contracts/src/std/ops.rs" 117 35 117 36] inv1 c)
   -> ([#"../../../../../creusot-contracts/src/std/ops.rs" 116 14 116 28] unnest0 self c)
  function unnest_refl0 (self : c) : ()
  val unnest_refl0 (self : c) : ()
    requires {[#"../../../../../creusot-contracts/src/std/ops.rs" 110 19 110 23] inv1 self}
    ensures { result = unnest_refl0 self }
    
  axiom unnest_refl0_spec : forall self : c . ([#"../../../../../creusot-contracts/src/std/ops.rs" 110 19 110 23] inv1 self)
   -> ([#"../../../../../creusot-contracts/src/std/ops.rs" 109 14 109 31] unnest0 self self)
  function postcondition_mut_unnest0 (self : borrowed c) (args : ()) (res : bool) : ()
  val postcondition_mut_unnest0 (self : borrowed c) (args : ()) (res : bool) : ()
    requires {[#"../../../../../creusot-contracts/src/std/ops.rs" 103 15 103 48] postcondition_mut0 self args res}
    requires {[#"../../../../../creusot-contracts/src/std/ops.rs" 105 37 105 41] inv2 self}
    requires {[#"../../../../../creusot-contracts/src/std/ops.rs" 105 43 105 47] inv3 args}
    requires {[#"../../../../../creusot-contracts/src/std/ops.rs" 105 55 105 58] inv4 res}
    ensures { result = postcondition_mut_unnest0 self args res }
    
  axiom postcondition_mut_unnest0_spec : forall self : borrowed c, args : (), res : bool . ([#"../../../../../creusot-contracts/src/std/ops.rs" 103 15 103 48] postcondition_mut0 self args res)
   -> ([#"../../../../../creusot-contracts/src/std/ops.rs" 105 37 105 41] inv2 self)
   -> ([#"../../../../../creusot-contracts/src/std/ops.rs" 105 43 105 47] inv3 args)
   -> ([#"../../../../../creusot-contracts/src/std/ops.rs" 105 55 105 58] inv4 res)
   -> ([#"../../../../../creusot-contracts/src/std/ops.rs" 104 14 104 35] unnest0 ( * self) ( ^ self))
  predicate invariant4 (self : bool) =
    [#"../../../../../creusot-contracts/src/invariant.rs" 8 8 8 12] true
  val invariant4 (self : bool) : bool
    ensures { result = invariant4 self }
    
  axiom inv4 : forall x : bool . inv4 x = true
  predicate invariant3 (self : ()) =
    [#"../../../../../creusot-contracts/src/invariant.rs" 8 8 8 12] true
  val invariant3 (self : ()) : bool
    ensures { result = invariant3 self }
    
  axiom inv3 : forall x : () . inv3 x = true
  predicate invariant2 (self : borrowed c)
  val invariant2 (self : borrowed c) : bool
    ensures { result = invariant2 self }
    
  axiom inv2 : forall x : borrowed c . inv2 x = true
  predicate postcondition0 (self : c) (_2 : ()) (_3 : bool)
  val postcondition0 (self : c) (_2 : ()) (_3 : bool) : bool
    ensures { result = postcondition0 self _2 _3 }
    
  function fn_once0 (self : c) (args : ()) (res : bool) : ()
  val fn_once0 (self : c) (args : ()) (res : bool) : ()
    requires {[#"../../../../../creusot-contracts/src/std/ops.rs" 145 15 145 19] inv1 self}
    requires {[#"../../../../../creusot-contracts/src/std/ops.rs" 145 21 145 25] inv3 args}
    requires {[#"../../../../../creusot-contracts/src/std/ops.rs" 145 33 145 36] inv4 res}
    ensures { result = fn_once0 self args res }
    
  axiom fn_once0_spec : forall self : c, args : (), res : bool . ([#"../../../../../creusot-contracts/src/std/ops.rs" 145 15 145 19] inv1 self)
   -> ([#"../../../../../creusot-contracts/src/std/ops.rs" 145 21 145 25] inv3 args)
   -> ([#"../../../../../creusot-contracts/src/std/ops.rs" 145 33 145 36] inv4 res)
   -> ([#"../../../../../creusot-contracts/src/std/ops.rs" 144 14 144 101] postcondition_once0 self args res = (resolve1 self /\ postcondition0 self args res))
  predicate resolve2 (self : borrowed c) =
<<<<<<< HEAD
    [#"../../../../../creusot-contracts/src/resolve.rs" 27 20 27 34]  ^ self =  * self
=======
    [#"../../../../../creusot-contracts/src/resolve.rs" 26 20 26 34]  ^ self =  * self
>>>>>>> c22743fa
  val resolve2 (self : borrowed c) : bool
    ensures { result = resolve2 self }
    
  function fn_mut0 (self : borrowed c) (args : ()) (res : bool) : ()
  val fn_mut0 (self : borrowed c) (args : ()) (res : bool) : ()
    requires {[#"../../../../../creusot-contracts/src/std/ops.rs" 139 19 139 23] inv2 self}
    requires {[#"../../../../../creusot-contracts/src/std/ops.rs" 139 25 139 29] inv3 args}
    requires {[#"../../../../../creusot-contracts/src/std/ops.rs" 139 37 139 40] inv4 res}
    ensures { result = fn_mut0 self args res }
    
  axiom fn_mut0_spec : forall self : borrowed c, args : (), res : bool . ([#"../../../../../creusot-contracts/src/std/ops.rs" 139 19 139 23] inv2 self)
   -> ([#"../../../../../creusot-contracts/src/std/ops.rs" 139 25 139 29] inv3 args)
   -> ([#"../../../../../creusot-contracts/src/std/ops.rs" 139 37 139 40] inv4 res)
   -> ([#"../../../../../creusot-contracts/src/std/ops.rs" 138 14 138 100] postcondition_mut0 self args res = (resolve2 self /\ postcondition0 ( * self) args res))
  predicate invariant1 (self : c)
  val invariant1 (self : c) : bool
    ensures { result = invariant1 self }
    
  axiom inv1 : forall x : c . inv1 x = true
  predicate invariant0 (self : b)
  val invariant0 (self : b) : bool
    ensures { result = invariant0 self }
    
  predicate inv0 (_x : b)
  val inv0 (_x : b) : bool
    ensures { result = inv0 _x }
    
  axiom inv0 : forall x : b . inv0 x = true
  predicate precondition1 (self : b) (_2 : bool)
  val precondition1 (self : b) (_2 : bool) : bool
    ensures { result = precondition1 self _2 }
    
  predicate precondition0 (self : c) (_2 : ())
  val precondition0 (self : c) (_2 : ()) : bool
    ensures { result = precondition0 self _2 }
    
  predicate resolve0 (self : b)
  val resolve0 (self : b) : bool
    ensures { result = resolve0 self }
    
  let rec cfg incorrect [#"../692.rs" 8 0 8 76] [@cfg:stackify] [@cfg:subregion_analysis] (cond : c) (branch : b) : ()
    requires {[#"../692.rs" 5 0 6 87] precondition0 cond () /\ (forall b : bool . precondition1 branch (b) /\ (exists b : bool . forall b0 : bool . postcondition0 cond () b0
     -> b0 = b))}
    requires {[#"../692.rs" 8 57 8 61] inv1 cond}
    requires {[#"../692.rs" 8 66 8 72] inv0 branch}
    ensures { [#"../692.rs" 7 10 7 15] false }
    
   = [@vc:do_not_keep_trace] [@vc:sp]
  var _0 : ();
  var cond : c = cond;
  var branch : b = branch;
  {
    goto BB0
  }
  BB0 {
    assert { [@expl:type invariant] inv0 branch };
    assume { resolve0 branch };
    assert { [@expl:type invariant] inv1 cond };
    assume { resolve1 cond };
    goto BB1
  }
  BB1 {
    [#"../692.rs" 8 77 8 79] _0 <- ([#"../692.rs" 8 77 8 79] ());
    goto BB2
  }
  BB2 {
    goto BB3
  }
  BB3 {
    return _0
  }
  
end
module C692_ValidNormal_Closure2_Type
  use prelude.Int16
  use prelude.UInt32
  use prelude.Int
  use prelude.Borrow
  type c692_validnormal_closure2  =
    | C692_ValidNormal_Closure2 (borrowed uint32)
    
end
module C692_ValidNormal_Closure2
  use prelude.Int16
  use prelude.Int
  use prelude.UInt32
  use prelude.Borrow
  use C692_ValidNormal_Closure2_Type as C692_ValidNormal_Closure2
  function field_00 [#"../692.rs" 15 17 15 64] (self : C692_ValidNormal_Closure2.c692_validnormal_closure2) : borrowed uint32
    
   =
    let C692_ValidNormal_Closure2.C692_ValidNormal_Closure2 a = self in a
  val field_00 [#"../692.rs" 15 17 15 64] (self : C692_ValidNormal_Closure2.c692_validnormal_closure2) : borrowed uint32
    ensures { result = field_00 self }
    
  predicate unnest0 [#"../692.rs" 15 17 15 64] (self : C692_ValidNormal_Closure2.c692_validnormal_closure2) (_2 : C692_ValidNormal_Closure2.c692_validnormal_closure2)
    
   =
     ^ field_00 _2 =  ^ field_00 self
  predicate resolve0 (self : borrowed C692_ValidNormal_Closure2.c692_validnormal_closure2) =
<<<<<<< HEAD
    [#"../../../../../creusot-contracts/src/resolve.rs" 27 20 27 34]  ^ self =  * self
=======
    [#"../../../../../creusot-contracts/src/resolve.rs" 26 20 26 34]  ^ self =  * self
>>>>>>> c22743fa
  val resolve0 (self : borrowed C692_ValidNormal_Closure2.c692_validnormal_closure2) : bool
    ensures { result = resolve0 self }
    
  let rec cfg c692_ValidNormal_Closure2 [#"../692.rs" 15 17 15 64] [@cfg:stackify] [@cfg:subregion_analysis] (_1 : borrowed C692_ValidNormal_Closure2.c692_validnormal_closure2) (b : bool) : ()
    ensures { [#"../692.rs" 15 27 15 62] b /\  * field_00 ( ^ _1) = (2 : uint32) \/ not b /\  * field_00 ( ^ _1) = (1 : uint32) }
    ensures { unnest0 ( * _1) ( ^ _1) }
    
   = [@vc:do_not_keep_trace] [@vc:sp]
  var _0 : ();
  var _1 : borrowed C692_ValidNormal_Closure2.c692_validnormal_closure2 = _1;
  var b : bool = b;
  var res : ();
  var _4 : uint32;
  {
    goto BB0
  }
  BB0 {
    switch (b)
      | False -> goto BB2
      | True -> goto BB1
      end
  }
  BB1 {
    [#"../692.rs" 16 25 16 26] _4 <- ([#"../692.rs" 16 25 16 26] (2 : uint32));
    goto BB3
  }
  BB2 {
    [#"../692.rs" 16 36 16 37] _4 <- ([#"../692.rs" 16 36 16 37] (1 : uint32));
    goto BB3
  }
  BB3 {
    [#"../692.rs" 16 14 16 39] _1 <- { _1 with current = (let C692_ValidNormal_Closure2.C692_ValidNormal_Closure2 x0 =  * _1 in C692_ValidNormal_Closure2.C692_ValidNormal_Closure2 ({ (field_00 ( * _1)) with current = _4 ; })) ; };
    _4 <- any uint32;
    assume { resolve0 _1 };
    [#"../692.rs" 16 14 16 39] res <- ([#"../692.rs" 16 14 16 39] ());
    [#"../692.rs" 15 17 15 64] _0 <- res;
    return _0
  }
  
end
module C692_ValidNormal_Closure1_Type
  use prelude.Int8
  use prelude.UInt32
  use prelude.Int
  use prelude.Borrow
  type c692_validnormal_closure1  =
    | C692_ValidNormal_Closure1 uint32
    
end
module C692_ValidNormal_Closure1
  use prelude.Int8
  use prelude.UInt32
  use C692_ValidNormal_Closure1_Type as C692_ValidNormal_Closure1
  use prelude.Borrow
  use prelude.Int
  function field_00 [#"../692.rs" 13 15 13 47] (self : C692_ValidNormal_Closure1.c692_validnormal_closure1) : uint32 =
    let C692_ValidNormal_Closure1.C692_ValidNormal_Closure1 a = self in a
  val field_00 [#"../692.rs" 13 15 13 47] (self : C692_ValidNormal_Closure1.c692_validnormal_closure1) : uint32
    ensures { result = field_00 self }
    
  let rec cfg c692_ValidNormal_Closure1 [#"../692.rs" 13 15 13 47] [@cfg:stackify] [@cfg:subregion_analysis] (_1 : C692_ValidNormal_Closure1.c692_validnormal_closure1) : bool
    ensures { [#"../692.rs" 13 25 13 45] result = (field_00 _1 > (7 : uint32)) }
    
   = [@vc:do_not_keep_trace] [@vc:sp]
  var _0 : bool;
  var _1 : C692_ValidNormal_Closure1.c692_validnormal_closure1 = _1;
  var res : bool;
  {
    goto BB0
  }
  BB0 {
    [#"../692.rs" 14 7 14 15] res <- field_00 _1 > ([#"../692.rs" 14 11 14 15] (7 : uint32));
    [#"../692.rs" 13 15 13 47] _0 <- res;
    return _0
  }
  
end
module C692_ValidNormal
  use prelude.UInt32
  use prelude.Borrow
  use prelude.Int16
  use C692_ValidNormal_Closure2_Type as C692_ValidNormal_Closure2
  predicate invariant1 (self : C692_ValidNormal_Closure2.c692_validnormal_closure2) =
    [#"../../../../../creusot-contracts/src/invariant.rs" 8 8 8 12] true
  val invariant1 (self : C692_ValidNormal_Closure2.c692_validnormal_closure2) : bool
    ensures { result = invariant1 self }
    
  predicate inv1 (_x : C692_ValidNormal_Closure2.c692_validnormal_closure2)
  val inv1 (_x : C692_ValidNormal_Closure2.c692_validnormal_closure2) : bool
    ensures { result = inv1 _x }
    
  axiom inv1 : forall x : C692_ValidNormal_Closure2.c692_validnormal_closure2 . inv1 x = true
  use prelude.Int8
  use C692_ValidNormal_Closure1_Type as C692_ValidNormal_Closure1
  predicate invariant0 (self : C692_ValidNormal_Closure1.c692_validnormal_closure1) =
    [#"../../../../../creusot-contracts/src/invariant.rs" 8 8 8 12] true
  val invariant0 (self : C692_ValidNormal_Closure1.c692_validnormal_closure1) : bool
    ensures { result = invariant0 self }
    
  predicate inv0 (_x : C692_ValidNormal_Closure1.c692_validnormal_closure1)
  val inv0 (_x : C692_ValidNormal_Closure1.c692_validnormal_closure1) : bool
    ensures { result = inv0 _x }
    
  axiom inv0 : forall x : C692_ValidNormal_Closure1.c692_validnormal_closure1 . inv0 x = true
  use prelude.Int
  function field_00 [#"../692.rs" 13 15 13 47] (self : C692_ValidNormal_Closure1.c692_validnormal_closure1) : uint32 =
    let C692_ValidNormal_Closure1.C692_ValidNormal_Closure1 a = self in a
  val field_00 [#"../692.rs" 13 15 13 47] (self : C692_ValidNormal_Closure1.c692_validnormal_closure1) : uint32
    ensures { result = field_00 self }
    
  predicate postcondition0 [#"../692.rs" 13 15 13 47] (self : C692_ValidNormal_Closure1.c692_validnormal_closure1) (_ : ()) (result : bool)
    
   =
    [#"../692.rs" 13 25 13 45] result = (field_00 self > (7 : uint32))
  predicate precondition1 [#"../692.rs" 15 17 15 64] (self : C692_ValidNormal_Closure2.c692_validnormal_closure2) (args : bool)
    
   =
    let (b) = args in true
  predicate precondition0 [#"../692.rs" 13 15 13 47] (self : C692_ValidNormal_Closure1.c692_validnormal_closure1) (_ : ())
    
   =
    true
  val incorrect0 [#"../692.rs" 8 0 8 76] (cond : C692_ValidNormal_Closure1.c692_validnormal_closure1) (branch : C692_ValidNormal_Closure2.c692_validnormal_closure2) : ()
    requires {[#"../692.rs" 5 0 6 87] precondition0 cond () /\ (forall b : bool . precondition1 branch (b) /\ (exists b : bool . forall b0 : bool . postcondition0 cond () b0
     -> b0 = b))}
    requires {[#"../692.rs" 8 57 8 61] inv0 cond}
    requires {[#"../692.rs" 8 66 8 72] inv1 branch}
    ensures { [#"../692.rs" 7 10 7 15] false }
    
  predicate resolve0 [#"../692.rs" 13 15 13 47] (_1 : C692_ValidNormal_Closure1.c692_validnormal_closure1) =
    true
  let rec cfg valid_normal [#"../692.rs" 11 0 11 34] [@cfg:stackify] [@cfg:subregion_analysis] (n : uint32) : uint32
    ensures { [#"../692.rs" 10 10 10 15] false }
    
   = [@vc:do_not_keep_trace] [@vc:sp]
  var _0 : uint32;
  var n : uint32 = n;
  var r : uint32;
  var cond : C692_ValidNormal_Closure1.c692_validnormal_closure1;
  var branch : C692_ValidNormal_Closure2.c692_validnormal_closure2;
  var _7 : borrowed uint32;
  var _8 : ();
  {
    goto BB0
  }
  BB0 {
    [#"../692.rs" 12 16 12 20] r <- ([#"../692.rs" 12 16 12 20] (0 : uint32));
    [#"../692.rs" 13 15 13 47] cond <- C692_ValidNormal_Closure1.C692_ValidNormal_Closure1 n;
    [#"../692.rs" 15 17 15 64] _7 <- Borrow.borrow_mut r;
    [#"../692.rs" 15 17 15 64] r <-  ^ _7;
    [#"../692.rs" 15 17 15 64] branch <- C692_ValidNormal_Closure2.C692_ValidNormal_Closure2 _7;
    _7 <- any borrowed uint32;
    assume { resolve0 cond };
    [#"../692.rs" 17 4 17 27] _8 <- ([#"../692.rs" 17 4 17 27] incorrect0 cond branch);
    branch <- any C692_ValidNormal_Closure2.c692_validnormal_closure2;
    goto BB1
  }
  BB1 {
    [#"../692.rs" 18 4 18 5] _0 <- r;
    return _0
  }
  
end<|MERGE_RESOLUTION|>--- conflicted
+++ resolved
@@ -114,11 +114,7 @@
    -> ([#"../../../../../creusot-contracts/src/std/ops.rs" 145 33 145 36] inv4 res)
    -> ([#"../../../../../creusot-contracts/src/std/ops.rs" 144 14 144 101] postcondition_once0 self args res = (resolve1 self /\ postcondition0 self args res))
   predicate resolve2 (self : borrowed c) =
-<<<<<<< HEAD
-    [#"../../../../../creusot-contracts/src/resolve.rs" 27 20 27 34]  ^ self =  * self
-=======
     [#"../../../../../creusot-contracts/src/resolve.rs" 26 20 26 34]  ^ self =  * self
->>>>>>> c22743fa
   val resolve2 (self : borrowed c) : bool
     ensures { result = resolve2 self }
     
@@ -219,11 +215,7 @@
    =
      ^ field_00 _2 =  ^ field_00 self
   predicate resolve0 (self : borrowed C692_ValidNormal_Closure2.c692_validnormal_closure2) =
-<<<<<<< HEAD
-    [#"../../../../../creusot-contracts/src/resolve.rs" 27 20 27 34]  ^ self =  * self
-=======
     [#"../../../../../creusot-contracts/src/resolve.rs" 26 20 26 34]  ^ self =  * self
->>>>>>> c22743fa
   val resolve0 (self : borrowed C692_ValidNormal_Closure2.c692_validnormal_closure2) : bool
     ensures { result = resolve0 self }
     
