module M_222__A__is_true [#"222.rs" 14 4 14 16]
  let%span s2220 = "222.rs" 13 14 13 34
  
  use prelude.prelude.Int128.to_int
  
  use prelude.prelude.Int128
  
  use prelude.prelude.Int
  
  function mktrue'0 [#"222.rs" 7 4 7 22] (_1 : ()) : int
  
  constant _1  : ()
  
<<<<<<< HEAD
  function is_true [#"222.rs" 14 4 14 16] (_1 : ()) : ()
  
  goal vc_is_true : [%#s2220] mktrue'0 () <= Int128.to_int (10 : Int128.t)
end
module T_core__option__Option
  type t_Option 't =
    | C_None
    | C_Some 't
  
  let rec v_None < 't > (input:t_Option 't) (ret  )= any
    [ good -> {C_None  = input} (! ret) | bad -> {C_None  <> input} (! {false} any) ]
    
  
  let rec v_Some < 't > (input:t_Option 't) (ret  (field_0:'t))= any
    [ good (field_0:'t)-> {C_Some field_0 = input} (! ret {field_0})
    | bad -> {forall field_0 : 't [C_Some field_0 : t_Option 't] . C_Some field_0 <> input} (! {false} any) ]
    
end
module T_222__Once [#"222.rs" 34 0 34 18]
  use T_core__option__Option as Option'0
=======
  function is_true'0 [#"222.rs" 14 4 14 16] (_1 : ()) : ()
>>>>>>> d2f7c922
  
  goal vc_is_true'0 : [%#s2220] mktrue'0 () <= 10
end
module M_222__uses_invariant [#"222.rs" 40 0 40 41]
  let%span s2220 = "222.rs" 40 25 40 26
  let%span s2221 = "222.rs" 38 11 38 24
  let%span s2222 = "222.rs" 39 10 39 26
  let%span soption3 = "../../../../creusot-contracts/src/std/option.rs" 31 0 423 1
  let%span s2224 = "222.rs" 30 8 30 12
  let%span sresolve5 = "../../../../creusot-contracts/src/resolve.rs" 82 8 85 9
  let%span sresolve6 = "../../../../creusot-contracts/src/resolve.rs" 54 20 54 34
  let%span sinvariant7 = "../../../../creusot-contracts/src/invariant.rs" 34 20 34 44
  
  use prelude.prelude.Borrow
  
  type t_T'0
  
  type t_Option'0  =
    | C_None'0
    | C_Some'0 t_T'0
  
  predicate inv'3 (_1 : t_T'0)
  
  predicate inv'0 (_1 : t_Option'0)
  
  axiom inv_axiom'0 [@rewrite] : forall x : t_Option'0 [inv'0 x] . inv'0 x
  = match x with
    | C_None'0 -> true
    | C_Some'0 a_0 -> inv'3 a_0
    end
  
  type t_Once'0  =
    { t_Once__0'0: t_Option'0 }
  
  predicate invariant'2 (self : borrowed (t_Option'0)) =
    [%#sinvariant7] inv'0 self.current /\ inv'0 self.final
  
  predicate inv'2 (_1 : borrowed (t_Option'0))
  
  axiom inv_axiom'2 [@rewrite] : forall x : borrowed (t_Option'0) [inv'2 x] . inv'2 x = invariant'2 x
  
  let rec take'0 (self:borrowed (t_Option'0)) (return'  (ret:t_Option'0))= {[@expl:take 'self' type invariant] inv'2 self}
    any
    [ return' (result:t_Option'0)-> {inv'0 result}
      {[%#soption3] result = self.current /\ self.final = C_None'0}
      (! return' {result}) ]
    
  
  predicate resolve'4 (_1 : t_T'0)
  
  predicate resolve'2 (self : t_Option'0) =
    [%#sresolve5] match self with
      | C_Some'0 x -> resolve'4 x
      | C_None'0 -> true
      end
  
  predicate resolve'0 (_1 : t_Option'0) =
    resolve'2 _1
  
  predicate inv'4 (_1 : t_Once'0)
  
  axiom inv_axiom'3 [@rewrite] : forall x : t_Once'0 [inv'4 x] . inv'4 x
  = match x with
    | {t_Once__0'0 = a_0} -> inv'0 a_0
    end
  
  predicate invariant'1 (self : borrowed (t_Once'0)) =
    [%#sinvariant7] inv'4 self.current /\ inv'4 self.final
  
  predicate inv'1 (_1 : borrowed (t_Once'0))
  
  axiom inv_axiom'1 [@rewrite] : forall x : borrowed (t_Once'0) [inv'1 x] . inv'1 x = invariant'1 x
  
  predicate resolve'3 (self : borrowed (t_Once'0)) =
    [%#sresolve6] self.final = self.current
  
  predicate resolve'1 (_1 : borrowed (t_Once'0)) =
    resolve'3 _1
  
  use prelude.prelude.Intrinsic
  
  predicate invariant'0 [#"222.rs" 29 4 29 30] (self : t_Once'0) =
    [%#s2224] true
  
  meta "compute_max_steps" 1000000
  
  let rec uses_invariant'0 (x:borrowed (t_Once'0)) (return'  (ret:()))= {[@expl:uses_invariant 'x' type invariant] [%#s2220] inv'1 x}
    {[@expl:uses_invariant requires] [%#s2221] invariant'0 x.current}
    (! bb0
    [ bb0 = s0
      [ s0 = {inv'0 (x.current).t_Once__0'0}
        Borrow.borrow_final <t_Option'0> {(x.current).t_Once__0'0} {Borrow.inherit_id (Borrow.get_id x) 1}
          (fun (_ret':borrowed (t_Option'0)) ->
             [ &_5 <- _ret' ] 
            -{inv'0 _ret'.final}-
             [ &x <- { x with current = { t_Once__0'0 = _ret'.final } } ] 
            s1)
      | s1 = take'0 {_5} (fun (_ret':t_Option'0) ->  [ &_4 <- _ret' ] s2)
      | s2 = {[@expl:type invariant] inv'0 _4} s3
      | s3 = -{resolve'0 _4}- s4
      | s4 = bb1 ]
      
    | bb1 = s0 [ s0 = {[@expl:type invariant] inv'1 x} s1 | s1 = -{resolve'1 x}- s2 | s2 = bb2 ] 
    | bb2 = return' {_0} ]
    )
    [ & _0 : () = any_l ()
    | & x : borrowed (t_Once'0) = x
    | & _4 : t_Option'0 = any_l ()
    | & _5 : borrowed (t_Option'0) = any_l () ]
     [ return' (result:())-> {[@expl:uses_invariant ensures] [%#s2222] invariant'0 x.final} (! return' {result}) ] 
end<|MERGE_RESOLUTION|>--- conflicted
+++ resolved
@@ -11,30 +11,7 @@
   
   constant _1  : ()
   
-<<<<<<< HEAD
-  function is_true [#"222.rs" 14 4 14 16] (_1 : ()) : ()
-  
-  goal vc_is_true : [%#s2220] mktrue'0 () <= Int128.to_int (10 : Int128.t)
-end
-module T_core__option__Option
-  type t_Option 't =
-    | C_None
-    | C_Some 't
-  
-  let rec v_None < 't > (input:t_Option 't) (ret  )= any
-    [ good -> {C_None  = input} (! ret) | bad -> {C_None  <> input} (! {false} any) ]
-    
-  
-  let rec v_Some < 't > (input:t_Option 't) (ret  (field_0:'t))= any
-    [ good (field_0:'t)-> {C_Some field_0 = input} (! ret {field_0})
-    | bad -> {forall field_0 : 't [C_Some field_0 : t_Option 't] . C_Some field_0 <> input} (! {false} any) ]
-    
-end
-module T_222__Once [#"222.rs" 34 0 34 18]
-  use T_core__option__Option as Option'0
-=======
   function is_true'0 [#"222.rs" 14 4 14 16] (_1 : ()) : ()
->>>>>>> d2f7c922
   
   goal vc_is_true'0 : [%#s2220] mktrue'0 () <= 10
 end
