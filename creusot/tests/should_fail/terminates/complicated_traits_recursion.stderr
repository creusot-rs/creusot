error: Mutually recursive functions: when calling `<i32 as Foo>::foo`...
  --> complicated_traits_recursion.rs:12:5
   |
12 |     fn foo() {
   |     ^^^^^^^^
   |
<<<<<<< HEAD
note: then `<i32 as Foo>::foo` calls `bar`...
=======
note: then `<i32 as Foo>::foo` might call `<i32 as Foo>::foo` via the call to `bar`.
>>>>>>> 716d5822
  --> complicated_traits_recursion.rs:13:9
   |
13 |         bar::<std::iter::Once<i32>>(std::iter::once(1i32));
   |         ^^^^^^^^^^^^^^^^^^^^^^^^^^^^^^^^^^^^^^^^^^^^^^^^^^
note: finally `bar` calls `<i32 as Foo>::foo`.
  --> complicated_traits_recursion.rs:23:5
   |
23 |     I::Item::foo()
   |     ^^^^^^^^^^^^^^

error: aborting due to 1 previous error
<|MERGE_RESOLUTION|>--- conflicted
+++ resolved
@@ -4,19 +4,10 @@
 12 |     fn foo() {
    |     ^^^^^^^^
    |
-<<<<<<< HEAD
-note: then `<i32 as Foo>::foo` calls `bar`...
-=======
 note: then `<i32 as Foo>::foo` might call `<i32 as Foo>::foo` via the call to `bar`.
->>>>>>> 716d5822
   --> complicated_traits_recursion.rs:13:9
    |
 13 |         bar::<std::iter::Once<i32>>(std::iter::once(1i32));
    |         ^^^^^^^^^^^^^^^^^^^^^^^^^^^^^^^^^^^^^^^^^^^^^^^^^^
-note: finally `bar` calls `<i32 as Foo>::foo`.
-  --> complicated_traits_recursion.rs:23:5
-   |
-23 |     I::Item::foo()
-   |     ^^^^^^^^^^^^^^
 
 error: aborting due to 1 previous error
