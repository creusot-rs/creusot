--- conflicted
+++ resolved
@@ -1,37 +1,25 @@
 
-module CreusotContracts_Logic_Seq2_Seq_Type
-  type t_seq 't
-end
 module FilterPositive_NumOfPos_Impl
   let%span sfilter_positive0 = "../filter_positive.rs" 36 10 36 13
   
   use prelude.prelude.Int32
   
+  use seq.Seq
+  
+  use prelude.prelude.Int32
+  
+  use seq.Seq
+  
   use prelude.prelude.Int
   
-  use prelude.prelude.Int32
-  
-  use CreusotContracts_Logic_Seq2_Seq_Type as Seq'0
-  
-  function index_logic'0 (self : Seq'0.t_seq int32) (_2 : int) : int32
-  
   constant i  : int
   
   constant j  : int
   
-  constant t  : Seq'0.t_seq int32
-  
-  function num_of_pos [#"../filter_positive.rs" 37 0 37 49] (i : int) (j : int) (t : Seq'0.t_seq int32) : int
-  
-<<<<<<< HEAD
-  goal vc_num_of_pos : match i >= j with
-    | True -> true
-    | False -> match Int32.to_int (index_logic'0 t (j - 1)) > 0 with
-      | True -> 0 <= ([%#sfilter_positive0] j - i) /\ ([%#sfilter_positive0] j - 1 - i) < ([%#sfilter_positive0] j - i)
-      | False -> 0 <= ([%#sfilter_positive0] j - i) /\ ([%#sfilter_positive0] j - 1 - i) < ([%#sfilter_positive0] j - i)
-      end
-    end
-=======
+  constant t  : Seq.seq int32
+  
+  function num_of_pos [#"../filter_positive.rs" 37 0 37 49] (i : int) (j : int) (t : Seq.seq int32) : int
+  
   goal vc_num_of_pos : if i >= j then
     true
   else
@@ -41,7 +29,6 @@
       0 <= ([%#sfilter_positive0] j - i) /\ ([%#sfilter_positive0] j - 1 - i) < ([%#sfilter_positive0] j - i)
     
   
->>>>>>> 7087246d
 end
 module FilterPositive_LemmaNumOfPosIncreasing_Impl
   let%span sfilter_positive0 = "../filter_positive.rs" 62 11 62 17
@@ -56,21 +43,21 @@
   
   use prelude.prelude.Int32
   
-  use CreusotContracts_Logic_Seq2_Seq_Type as Seq'0
-  
-  use prelude.prelude.Int32
+  use seq.Seq
+  
+  use prelude.prelude.Int32
+  
+  use seq.Seq
   
   use prelude.prelude.Int
   
-  function index_logic'0 (self : Seq'0.t_seq int32) (_2 : int) : int32
-  
-  function num_of_pos'0 [#"../filter_positive.rs" 37 0 37 49] (i : int) (j : int) (t : Seq'0.t_seq int32) : int
-  
-  axiom num_of_pos'0_def : forall i : int, j : int, t : Seq'0.t_seq int32 . num_of_pos'0 i j t
+  function num_of_pos'0 [#"../filter_positive.rs" 37 0 37 49] (i : int) (j : int) (t : Seq.seq int32) : int
+  
+  axiom num_of_pos'0_def : forall i : int, j : int, t : Seq.seq int32 . num_of_pos'0 i j t
   = ([%#span4] if i >= j then
     0
   else
-    if Int32.to_int (index_logic'0 t (j - 1)) > 0 then num_of_pos'0 i (j - 1) t + 1 else num_of_pos'0 i (j - 1) t
+    if Int32.to_int (Seq.get t (j - 1)) > 0 then num_of_pos'0 i (j - 1) t + 1 else num_of_pos'0 i (j - 1) t
   )
   
   constant i  : int
@@ -79,9 +66,9 @@
   
   constant k  : int
   
-  constant t  : Seq'0.t_seq int32
-  
-  function lemma_num_of_pos_increasing [#"../filter_positive.rs" 65 0 65 67] (i : int) (j : int) (k : int) (t : Seq'0.t_seq int32) : ()
+  constant t  : Seq.seq int32
+  
+  function lemma_num_of_pos_increasing [#"../filter_positive.rs" 65 0 65 67] (i : int) (j : int) (k : int) (t : Seq.seq int32) : ()
     
   
   goal vc_lemma_num_of_pos_increasing : ([%#sfilter_positive0] j <= k)
@@ -101,52 +88,39 @@
   
   let%span sfilter_positive2 = "../filter_positive.rs" 78 10 78 49
   
-  let%span span3 = "../../../../creusot-contracts/src/logic/seq2.rs" 68 14 68 25
-  
-  let%span span4 = "../../../../creusot-contracts/src/logic/seq2.rs" 16 14 16 36
-  
-  let%span span5 = "../filter_positive.rs" 36 10 36 13
-  
-  let%span span6 = "../filter_positive.rs" 38 4 46 5
+  let%span span3 = "../filter_positive.rs" 36 10 36 13
+  
+  let%span span4 = "../filter_positive.rs" 38 4 46 5
+  
+  use prelude.prelude.Int32
+  
+  use seq.Seq
+  
+  use prelude.prelude.Int32
+  
+  use seq.Seq
   
   use prelude.prelude.Int
   
-  use prelude.prelude.Int32
-  
-  use CreusotContracts_Logic_Seq2_Seq_Type as Seq'0
-  
-  function len'0 (self : Seq'0.t_seq int32) : int
-  
-  axiom len'0_spec : forall self : Seq'0.t_seq int32 . [%#span3] len'0 self >= 0
-  
-  constant empty'0 : Seq'0.t_seq int32
-  
-  function empty_len'0 (_1 : ()) : ()
-  
-  axiom empty_len'0_spec : forall _1 : () . [%#span4] len'0 (empty'0 : Seq'0.t_seq int32) = 0
-  
-  use prelude.prelude.Int32
-  
-  function index_logic'0 (self : Seq'0.t_seq int32) (_2 : int) : int32
-  
-  function num_of_pos'0 [#"../filter_positive.rs" 37 0 37 49] (i : int) (j : int) (t : Seq'0.t_seq int32) : int
-  
-  axiom num_of_pos'0_def : forall i : int, j : int, t : Seq'0.t_seq int32 . num_of_pos'0 i j t
-  = ([%#span6] if i >= j then
+  function num_of_pos'0 [#"../filter_positive.rs" 37 0 37 49] (i : int) (j : int) (t : Seq.seq int32) : int
+  
+  axiom num_of_pos'0_def : forall i : int, j : int, t : Seq.seq int32 . num_of_pos'0 i j t
+  = ([%#span4] if i >= j then
     0
   else
-    if Int32.to_int (index_logic'0 t (j - 1)) > 0 then num_of_pos'0 i (j - 1) t + 1 else num_of_pos'0 i (j - 1) t
+    if Int32.to_int (Seq.get t (j - 1)) > 0 then num_of_pos'0 i (j - 1) t + 1 else num_of_pos'0 i (j - 1) t
   )
   
+  use seq.Seq
+  
   constant i  : int
   
-  constant t  : Seq'0.t_seq int32
-  
-  function lemma_num_of_pos_strictly_increasing [#"../filter_positive.rs" 79 0 79 60] (i : int) (t : Seq'0.t_seq int32) : ()
-    
-  
-  goal vc_lemma_num_of_pos_strictly_increasing : ([%#sfilter_positive1] Int32.to_int (index_logic'0 t i) > 0)
-   -> ([%#sfilter_positive0] 0 <= i /\ i < len'0 t)
+  constant t  : Seq.seq int32
+  
+  function lemma_num_of_pos_strictly_increasing [#"../filter_positive.rs" 79 0 79 60] (i : int) (t : Seq.seq int32) : ()
+  
+  goal vc_lemma_num_of_pos_strictly_increasing : ([%#sfilter_positive1] Int32.to_int (Seq.get t i) > 0)
+   -> ([%#sfilter_positive0] 0 <= i /\ i < Seq.length t)
    -> ([%#sfilter_positive2] num_of_pos'0 0 i t < num_of_pos'0 0 (i + 1) t)
 end
 module Core_Ptr_NonNull_NonNull_Type
@@ -291,122 +265,118 @@
   
   let%span span19 = "" 0 0 0 0
   
-  let%span span20 = "../../../../creusot-contracts/src/logic/seq2.rs" 68 14 68 25
-  
-  let%span span21 = "../../../../creusot-contracts/src/std/vec.rs" 19 21 19 25
-  
-  let%span span22 = "../../../../creusot-contracts/src/std/vec.rs" 18 14 18 41
+  let%span span20 = "../../../../creusot-contracts/src/std/vec.rs" 19 21 19 25
+  
+  let%span span21 = "../../../../creusot-contracts/src/std/vec.rs" 18 14 18 41
+  
+  let%span span22 = "../../../../creusot-contracts/src/std/vec.rs" 19 4 19 36
   
   let%span span23 = "../../../../creusot-contracts/src/std/vec.rs" 60 20 60 41
   
-  let%span span24 = "../../../../creusot-contracts/src/logic/seq2.rs" 16 14 16 36
-  
-  let%span span25 = "../../../../creusot-contracts/src/resolve.rs" 46 8 46 12
-  
-  let%span span26 = "../../../../creusot-contracts/src/logic/ops.rs" 20 8 20 31
-  
-  let%span span27 = "../../../../creusot-contracts/src/std/vec.rs" 51 8 51 85
-  
-  let%span span28 = "../../../../creusot-contracts/src/resolve.rs" 26 20 26 34
-  
-  let%span span29 = "../../../../creusot-contracts/src/std/slice.rs" 114 8 114 96
-  
-  let%span span30 = "../../../../creusot-contracts/src/std/slice.rs" 107 20 107 37
-  
-  let%span span31 = "../../../../creusot-contracts/src/std/slice.rs" 100 20 100 37
-  
-  let%span span32 = "../../../../creusot-contracts/src/model.rs" 108 8 108 31
-  
-  let%span span33 = "../../../../creusot-contracts/src/std/vec.rs" 146 27 146 46
+  let%span span24 = "../../../../creusot-contracts/src/resolve.rs" 46 8 46 12
+  
+  let%span span25 = "../../../../creusot-contracts/src/logic/ops.rs" 20 8 20 31
+  
+  let%span span26 = "../../../../creusot-contracts/src/std/vec.rs" 51 8 51 85
+  
+  let%span span27 = "../../../../creusot-contracts/src/resolve.rs" 26 20 26 34
+  
+  let%span span28 = "../../../../creusot-contracts/src/std/slice.rs" 129 8 129 96
+  
+  let%span span29 = "../../../../creusot-contracts/src/std/slice.rs" 122 20 122 37
+  
+  let%span span30 = "../../../../creusot-contracts/src/std/slice.rs" 115 20 115 37
+  
+  let%span span31 = "../../../../creusot-contracts/src/model.rs" 108 8 108 31
+  
+  let%span span32 = "../../../../creusot-contracts/src/std/vec.rs" 146 27 146 46
+  
+  let%span span33 = "" 0 0 0 0
   
   let%span span34 = "" 0 0 0 0
   
-  let%span span35 = "" 0 0 0 0
-  
-  let%span span36 = "../../../../creusot-contracts/src/std/vec.rs" 147 26 147 54
-  
-  let%span span37 = "../../../../creusot-contracts/src/std/vec.rs" 148 26 148 57
-  
-  let%span span38 = "../../../../creusot-contracts/src/std/vec.rs" 149 26 149 62
-  
-  let%span span39 = "../../../../creusot-contracts/src/std/vec.rs" 150 26 150 55
-  
-  let%span span40 = "" 0 0 0 0
-  
-  let%span span41 = "../filter_positive.rs" 36 10 36 13
-  
-  let%span span42 = "../filter_positive.rs" 38 4 46 5
-  
-  let%span span43 = "../filter_positive.rs" 62 11 62 17
-  
-  let%span span44 = "../filter_positive.rs" 63 10 63 48
-  
-  let%span span45 = "../filter_positive.rs" 64 10 64 13
-  
-  let%span span46 = "../filter_positive.rs" 67 8 69 9
-  
-  let%span span47 = "../filter_positive.rs" 76 11 76 32
-  
-  let%span span48 = "../filter_positive.rs" 77 11 77 20
-  
-  let%span span49 = "../filter_positive.rs" 78 10 78 49
-  
-  let%span span50 = "../filter_positive.rs" 75 0 75 8
-  
-  let%span span51 = "" 0 0 0 0
-  
-  let%span span52 = "../../../../creusot-contracts/src/std/vec.rs" 174 22 174 41
-  
-  let%span span53 = "../../../../creusot-contracts/src/std/vec.rs" 175 12 175 78
-  
-  let%span span54 = "" 0 0 0 0
-  
-  let%span span55 = "../../../../creusot-contracts/src/model.rs" 90 8 90 31
-  
-  let%span span56 = "../../../../creusot-contracts/src/std/vec.rs" 156 27 156 46
+  let%span span35 = "../../../../creusot-contracts/src/std/vec.rs" 147 26 147 54
+  
+  let%span span36 = "../../../../creusot-contracts/src/std/vec.rs" 148 26 148 57
+  
+  let%span span37 = "../../../../creusot-contracts/src/std/vec.rs" 149 26 149 62
+  
+  let%span span38 = "../../../../creusot-contracts/src/std/vec.rs" 150 26 150 55
+  
+  let%span span39 = "" 0 0 0 0
+  
+  let%span span40 = "../filter_positive.rs" 36 10 36 13
+  
+  let%span span41 = "../filter_positive.rs" 38 4 46 5
+  
+  let%span span42 = "../filter_positive.rs" 62 11 62 17
+  
+  let%span span43 = "../filter_positive.rs" 63 10 63 48
+  
+  let%span span44 = "../filter_positive.rs" 64 10 64 13
+  
+  let%span span45 = "../filter_positive.rs" 67 8 69 9
+  
+  let%span span46 = "../filter_positive.rs" 76 11 76 32
+  
+  let%span span47 = "../filter_positive.rs" 77 11 77 20
+  
+  let%span span48 = "../filter_positive.rs" 78 10 78 49
+  
+  let%span span49 = "../filter_positive.rs" 75 0 75 8
+  
+  let%span span50 = "" 0 0 0 0
+  
+  let%span span51 = "../../../../creusot-contracts/src/std/vec.rs" 174 22 174 41
+  
+  let%span span52 = "../../../../creusot-contracts/src/std/vec.rs" 175 12 175 78
+  
+  let%span span53 = "" 0 0 0 0
+  
+  let%span span54 = "../../../../creusot-contracts/src/model.rs" 90 8 90 31
+  
+  let%span span55 = "../../../../creusot-contracts/src/std/vec.rs" 156 27 156 46
+  
+  let%span span56 = "" 0 0 0 0
   
   let%span span57 = "" 0 0 0 0
   
-  let%span span58 = "" 0 0 0 0
-  
-  let%span span59 = "../../../../creusot-contracts/src/std/vec.rs" 157 26 157 54
+  let%span span58 = "../../../../creusot-contracts/src/std/vec.rs" 157 26 157 54
+  
+  let%span span59 = "" 0 0 0 0
   
   let%span span60 = "" 0 0 0 0
   
-  let%span span61 = "" 0 0 0 0
-  
-  let%span span62 = "../../../../creusot-contracts/src/std/vec.rs" 78 26 78 48
-  
-  use prelude.prelude.Int32
-  
-  use CreusotContracts_Logic_Seq2_Seq_Type as Seq'0
-  
-  predicate invariant'7 (self : Seq'0.t_seq int32) =
+  let%span span61 = "../../../../creusot-contracts/src/std/vec.rs" 78 26 78 48
+  
+  use prelude.prelude.Int32
+  
+  use prelude.prelude.Borrow
+  
+  predicate invariant'7 (self : borrowed int32) =
     [%#span18] true
   
-  predicate inv'7 (_x : Seq'0.t_seq int32)
-  
-  axiom inv'7 : forall x : Seq'0.t_seq int32 . inv'7 x = true
-  
-  use prelude.prelude.Borrow
-  
-  predicate invariant'6 (self : borrowed int32) =
+  predicate inv'7 (_x : borrowed int32)
+  
+  axiom inv'7 : forall x : borrowed int32 . inv'7 x = true
+  
+  use Alloc_Alloc_Global_Type as Global'0
+  
+  use Alloc_Vec_Vec_Type as Vec'0
+  
+  predicate invariant'6 (self : borrowed (Vec'0.t_vec int32 (Global'0.t_global))) =
     [%#span18] true
   
-  predicate inv'6 (_x : borrowed int32)
-  
-  axiom inv'6 : forall x : borrowed int32 . inv'6 x = true
-  
-  use Alloc_Alloc_Global_Type as Global'0
-  
-  use Alloc_Vec_Vec_Type as Vec'0
-  
-  predicate invariant'5 (self : borrowed (Vec'0.t_vec int32 (Global'0.t_global))) =
+  predicate inv'6 (_x : borrowed (Vec'0.t_vec int32 (Global'0.t_global)))
+  
+  axiom inv'6 : forall x : borrowed (Vec'0.t_vec int32 (Global'0.t_global)) . inv'6 x = true
+  
+  predicate invariant'5 (self : int32) =
     [%#span18] true
   
-  predicate inv'5 (_x : borrowed (Vec'0.t_vec int32 (Global'0.t_global)))
-  
-  axiom inv'5 : forall x : borrowed (Vec'0.t_vec int32 (Global'0.t_global)) . inv'5 x = true
+  predicate inv'5 (_x : int32)
+  
+  axiom inv'5 : forall x : int32 . inv'5 x = true
   
   predicate invariant'4 (self : int32) =
     [%#span18] true
@@ -415,169 +385,148 @@
   
   axiom inv'4 : forall x : int32 . inv'4 x = true
   
-  predicate invariant'3 (self : int32) =
+  use prelude.prelude.UIntSize
+  
+  predicate invariant'3 (self : usize) =
     [%#span18] true
   
-  predicate inv'3 (_x : int32)
-  
-  axiom inv'3 : forall x : int32 . inv'3 x = true
+  predicate inv'3 (_x : usize)
+  
+  axiom inv'3 : forall x : usize . inv'3 x = true
+  
+  predicate invariant'2 (self : Vec'0.t_vec int32 (Global'0.t_global)) =
+    [%#span18] true
+  
+  predicate inv'2 (_x : Vec'0.t_vec int32 (Global'0.t_global))
+  
+  axiom inv'2 : forall x : Vec'0.t_vec int32 (Global'0.t_global) . inv'2 x = true
+  
+  use seq.Seq
+  
+  predicate invariant'1 (self : Seq.seq int32) =
+    [%#span18] true
+  
+  predicate inv'1 (_x : Seq.seq int32)
+  
+  axiom inv'1 : forall x : Seq.seq int32 . inv'1 x = true
   
   use prelude.prelude.UIntSize
   
-  predicate invariant'2 (self : usize) =
-    [%#span18] true
-  
-  predicate inv'2 (_x : usize)
-  
-  axiom inv'2 : forall x : usize . inv'2 x = true
-  
-  predicate invariant'1 (self : Vec'0.t_vec int32 (Global'0.t_global)) =
-    [%#span18] true
-  
-  predicate inv'1 (_x : Vec'0.t_vec int32 (Global'0.t_global))
-  
-  axiom inv'1 : forall x : Vec'0.t_vec int32 (Global'0.t_global) . inv'1 x = true
-  
-  use prelude.prelude.UIntSize
-  
   use prelude.prelude.Int
   
   constant max'0 : usize = [%#span19] (18446744073709551615 : usize)
   
-  function len'0 (self : Seq'0.t_seq int32) : int
-  
-  axiom len'0_spec : forall self : Seq'0.t_seq int32 . [%#span20] len'0 self >= 0
+  use seq.Seq
   
   predicate inv'0 (_x : Vec'0.t_vec int32 (Global'0.t_global))
   
-  function shallow_model'0 (self : Vec'0.t_vec int32 (Global'0.t_global)) : Seq'0.t_seq int32
-  
-  axiom shallow_model'0_spec : forall self : Vec'0.t_vec int32 (Global'0.t_global) . ([%#span21] inv'0 self)
-   -> ([%#span22] len'0 (shallow_model'0 self) <= UIntSize.to_int (max'0 : usize))
+  function shallow_model'0 (self : Vec'0.t_vec int32 (Global'0.t_global)) : Seq.seq int32
+  
+  axiom shallow_model'0_spec : forall self : Vec'0.t_vec int32 (Global'0.t_global) . ([%#span20] inv'0 self)
+   -> ([%#span22] inv'1 (shallow_model'0 self))
+  && ([%#span21] Seq.length (shallow_model'0 self) <= UIntSize.to_int (max'0 : usize))
   
   predicate invariant'0 (self : Vec'0.t_vec int32 (Global'0.t_global)) =
-    [%#span23] inv'7 (shallow_model'0 self)
+    [%#span23] inv'1 (shallow_model'0 self)
   
   axiom inv'0 : forall x : Vec'0.t_vec int32 (Global'0.t_global) . inv'0 x = true
   
-  constant empty'0 : Seq'0.t_seq int32
-  
-  function empty_len'0 (_1 : ()) : ()
-  
-  axiom empty_len'0_spec : forall _1 : () . [%#span24] len'0 (empty'0 : Seq'0.t_seq int32) = 0
-  
   use prelude.prelude.Intrinsic
   
   predicate resolve'2 (self : int32) =
-    [%#span25] true
-  
-  function index_logic'0 (self : Seq'0.t_seq int32) (_2 : int) : int32
-  
-  function index_logic'1 [@inline:trivial] (self : Vec'0.t_vec int32 (Global'0.t_global)) (ix : int) : int32 =
-    [%#span26] index_logic'0 (shallow_model'0 self) ix
+    [%#span24] true
+  
+  use seq.Seq
+  
+  function index_logic'0 [@inline:trivial] (self : Vec'0.t_vec int32 (Global'0.t_global)) (ix : int) : int32 =
+    [%#span25] Seq.get (shallow_model'0 self) ix
   
   predicate resolve'1 (self : Vec'0.t_vec int32 (Global'0.t_global)) =
-    [%#span27] forall i : int . 0 <= i /\ i < len'0 (shallow_model'0 self)  -> resolve'2 (index_logic'1 self i)
+    [%#span26] forall i : int . 0 <= i /\ i < Seq.length (shallow_model'0 self)  -> resolve'2 (index_logic'0 self i)
   
   predicate resolve'0 (self : borrowed int32) =
-<<<<<<< HEAD
-    [%#span28]  ^ self =  * self
-=======
     [%#span27] self.final = self.current
->>>>>>> 7087246d
   
   use prelude.prelude.Slice
   
-  predicate resolve_elswhere'0 [@inline:trivial] (self : usize) (old' : Seq'0.t_seq int32) (fin : Seq'0.t_seq int32) =
-    [%#span29] forall i : int . 0 <= i /\ i <> UIntSize.to_int self /\ i < len'0 old'
-     -> index_logic'0 old' i = index_logic'0 fin i
-  
-  predicate has_value'0 [@inline:trivial] (self : usize) (seq : Seq'0.t_seq int32) (out : int32) =
-    [%#span30] index_logic'0 seq (UIntSize.to_int self) = out
-  
-  predicate in_bounds'0 [@inline:trivial] (self : usize) (seq : Seq'0.t_seq int32) =
-    [%#span31] UIntSize.to_int self < len'0 seq
-  
-<<<<<<< HEAD
-  function shallow_model'2 (self : borrowed (Vec'0.t_vec int32 (Global'0.t_global))) : Seq'0.t_seq int32 =
-    [%#span32] shallow_model'0 ( * self)
-=======
+  predicate resolve_elswhere'0 [@inline:trivial] (self : usize) (old' : Seq.seq int32) (fin : Seq.seq int32) =
+    [%#span28] forall i : int . 0 <= i /\ i <> UIntSize.to_int self /\ i < Seq.length old'
+     -> Seq.get old' i = Seq.get fin i
+  
+  predicate has_value'0 [@inline:trivial] (self : usize) (seq : Seq.seq int32) (out : int32) =
+    [%#span29] Seq.get seq (UIntSize.to_int self) = out
+  
+  predicate in_bounds'0 [@inline:trivial] (self : usize) (seq : Seq.seq int32) =
+    [%#span30] UIntSize.to_int self < Seq.length seq
+  
   function shallow_model'2 (self : borrowed (Vec'0.t_vec int32 (Global'0.t_global))) : Seq.seq int32 =
     [%#span31] shallow_model'0 self.current
->>>>>>> 7087246d
-  
-  let rec index_mut'0 (self:borrowed (Vec'0.t_vec int32 (Global'0.t_global))) (index:usize) (return'  (ret:borrowed int32))= {[@expl:precondition] [%#span35] inv'2 index}
-    {[@expl:precondition] [%#span34] inv'5 self}
-    {[@expl:precondition] [%#span33] in_bounds'0 index (shallow_model'2 self)}
+  
+  let rec index_mut'0 (self:borrowed (Vec'0.t_vec int32 (Global'0.t_global))) (index:usize) (return'  (ret:borrowed int32))= {[@expl:precondition] [%#span34] inv'3 index}
+    {[@expl:precondition] [%#span33] inv'6 self}
+    {[@expl:precondition] [%#span32] in_bounds'0 index (shallow_model'2 self)}
     any
-<<<<<<< HEAD
-    [ return' (result:borrowed int32)-> {[%#span40] inv'6 result}
-      {[%#span39] len'0 (shallow_model'0 ( ^ self)) = len'0 (shallow_model'2 self)}
-      {[%#span38] resolve_elswhere'0 index (shallow_model'2 self) (shallow_model'0 ( ^ self))}
-      {[%#span37] has_value'0 index (shallow_model'0 ( ^ self)) ( ^ result)}
-      {[%#span36] has_value'0 index (shallow_model'2 self) ( * result)}
-=======
     [ return' (result:borrowed int32)-> {[%#span39] inv'7 result}
       {[%#span38] Seq.length (shallow_model'0 self.final) = Seq.length (shallow_model'2 self)}
       {[%#span37] resolve_elswhere'0 index (shallow_model'2 self) (shallow_model'0 self.final)}
       {[%#span36] has_value'0 index (shallow_model'0 self.final) result.final}
       {[%#span35] has_value'0 index (shallow_model'2 self) result.current}
->>>>>>> 7087246d
       (! return' {result}) ]
     
   
   use prelude.prelude.Int32
   
-  function num_of_pos'0 [#"../filter_positive.rs" 37 0 37 49] (i : int) (j : int) (t : Seq'0.t_seq int32) : int
-  
-  axiom num_of_pos'0_def : forall i : int, j : int, t : Seq'0.t_seq int32 . num_of_pos'0 i j t
-  = ([%#span42] if i >= j then
+  function num_of_pos'0 [#"../filter_positive.rs" 37 0 37 49] (i : int) (j : int) (t : Seq.seq int32) : int
+  
+  axiom num_of_pos'0_def : forall i : int, j : int, t : Seq.seq int32 . num_of_pos'0 i j t
+  = ([%#span41] if i >= j then
     0
   else
-    if Int32.to_int (index_logic'0 t (j - 1)) > 0 then num_of_pos'0 i (j - 1) t + 1 else num_of_pos'0 i (j - 1) t
+    if Int32.to_int (Seq.get t (j - 1)) > 0 then num_of_pos'0 i (j - 1) t + 1 else num_of_pos'0 i (j - 1) t
   )
   
-  function lemma_num_of_pos_increasing'0 [#"../filter_positive.rs" 65 0 65 67] (i : int) (j : int) (k : int) (t : Seq'0.t_seq int32) : ()
-    
-  
-  axiom lemma_num_of_pos_increasing'0_def : forall i : int, j : int, k : int, t : Seq'0.t_seq int32 . lemma_num_of_pos_increasing'0 i j k t
-  = ([%#span46] if j < k then lemma_num_of_pos_increasing'0 i (j + 1) k t else ())
-  
-  axiom lemma_num_of_pos_increasing'0_spec : forall i : int, j : int, k : int, t : Seq'0.t_seq int32 . ([%#span43] j
-  <= k)  -> ([%#span44] num_of_pos'0 i j t <= num_of_pos'0 i k t)
-  
-  function lemma_num_of_pos_strictly_increasing'0 [#"../filter_positive.rs" 79 0 79 60] (i : int) (t : Seq'0.t_seq int32) : ()
+  function lemma_num_of_pos_increasing'0 [#"../filter_positive.rs" 65 0 65 67] (i : int) (j : int) (k : int) (t : Seq.seq int32) : ()
+    
+  
+  axiom lemma_num_of_pos_increasing'0_def : forall i : int, j : int, k : int, t : Seq.seq int32 . lemma_num_of_pos_increasing'0 i j k t
+  = ([%#span45] if j < k then lemma_num_of_pos_increasing'0 i (j + 1) k t else ())
+  
+  axiom lemma_num_of_pos_increasing'0_spec : forall i : int, j : int, k : int, t : Seq.seq int32 . ([%#span42] j <= k)
+   -> ([%#span43] num_of_pos'0 i j t <= num_of_pos'0 i k t)
+  
+  function lemma_num_of_pos_strictly_increasing'0 [#"../filter_positive.rs" 79 0 79 60] (i : int) (t : Seq.seq int32) : ()
     
    =
-    [%#span50] ()
-  
-  axiom lemma_num_of_pos_strictly_increasing'0_spec : forall i : int, t : Seq'0.t_seq int32 . ([%#span47] 0 <= i
-  /\ i < len'0 t)
-   -> ([%#span48] Int32.to_int (index_logic'0 t i) > 0)  -> ([%#span49] num_of_pos'0 0 i t < num_of_pos'0 0 (i + 1) t)
-  
-  let rec from_elem'0 (elem:int32) (n:usize) (return'  (ret:Vec'0.t_vec int32 (Global'0.t_global)))= {[@expl:precondition] [%#span51] inv'4 elem}
+    [%#span49] ()
+  
+  axiom lemma_num_of_pos_strictly_increasing'0_spec : forall i : int, t : Seq.seq int32 . ([%#span46] 0 <= i
+  /\ i < Seq.length t)
+   -> ([%#span47] Int32.to_int (Seq.get t i) > 0)  -> ([%#span48] num_of_pos'0 0 i t < num_of_pos'0 0 (i + 1) t)
+  
+  let rec from_elem'0 (elem:int32) (n:usize) (return'  (ret:Vec'0.t_vec int32 (Global'0.t_global)))= {[@expl:precondition] [%#span50] inv'5 elem}
     any
-    [ return' (result:Vec'0.t_vec int32 (Global'0.t_global))-> {[%#span54] inv'0 result}
-      {[%#span53] forall i : int . 0 <= i /\ i < UIntSize.to_int n  -> index_logic'1 result i = elem}
-      {[%#span52] len'0 (shallow_model'0 result) = UIntSize.to_int n}
+    [ return' (result:Vec'0.t_vec int32 (Global'0.t_global))-> {[%#span53] inv'0 result}
+      {[%#span52] forall i : int . 0 <= i /\ i < UIntSize.to_int n  -> index_logic'0 result i = elem}
+      {[%#span51] Seq.length (shallow_model'0 result) = UIntSize.to_int n}
       (! return' {result}) ]
     
   
-  function shallow_model'1 (self : Vec'0.t_vec int32 (Global'0.t_global)) : Seq'0.t_seq int32 =
-    [%#span55] shallow_model'0 self
-  
-  let rec index'0 (self:Vec'0.t_vec int32 (Global'0.t_global)) (index:usize) (return'  (ret:int32))= {[@expl:precondition] [%#span58] inv'2 index}
-    {[@expl:precondition] [%#span57] inv'1 self}
-    {[@expl:precondition] [%#span56] in_bounds'0 index (shallow_model'1 self)}
+  function shallow_model'1 (self : Vec'0.t_vec int32 (Global'0.t_global)) : Seq.seq int32 =
+    [%#span54] shallow_model'0 self
+  
+  let rec index'0 (self:Vec'0.t_vec int32 (Global'0.t_global)) (index:usize) (return'  (ret:int32))= {[@expl:precondition] [%#span57] inv'3 index}
+    {[@expl:precondition] [%#span56] inv'2 self}
+    {[@expl:precondition] [%#span55] in_bounds'0 index (shallow_model'1 self)}
     any
-    [ return' (result:int32)-> {[%#span60] inv'3 result}
-      {[%#span59] has_value'0 index (shallow_model'1 self) result}
+    [ return' (result:int32)-> {[%#span59] inv'4 result}
+      {[%#span58] has_value'0 index (shallow_model'1 self) result}
       (! return' {result}) ]
     
   
-  let rec len'1 (self:Vec'0.t_vec int32 (Global'0.t_global)) (return'  (ret:usize))= {[@expl:precondition] [%#span61] inv'1 self}
+  let rec len'0 (self:Vec'0.t_vec int32 (Global'0.t_global)) (return'  (ret:usize))= {[@expl:precondition] [%#span60] inv'2 self}
     any
-    [ return' (result:usize)-> {[%#span62] UIntSize.to_int result = len'0 (shallow_model'1 self)} (! return' {result}) ]
+    [ return' (result:usize)-> {[%#span61] UIntSize.to_int result = Seq.length (shallow_model'1 self)}
+      (! return' {result}) ]
     
   
   let rec m (t:Vec'0.t_vec int32 (Global'0.t_global)) (return'  (ret:Vec'0.t_vec int32 (Global'0.t_global)))= (! bb0
@@ -592,9 +541,9 @@
       [ bb3 = {[@expl:loop invariant] [%#sfilter_positive4] UIntSize.to_int count
         = num_of_pos'0 0 (UIntSize.to_int i) (shallow_model'0 t)}
         {[@expl:loop invariant] [%#sfilter_positive3] UIntSize.to_int count <= UIntSize.to_int i}
-        {[@expl:loop invariant] [%#sfilter_positive2] UIntSize.to_int i <= len'0 (shallow_model'0 t)}
+        {[@expl:loop invariant] [%#sfilter_positive2] UIntSize.to_int i <= Seq.length (shallow_model'0 t)}
         (! s0) [ s0 = bb4 ] 
-        [ bb4 = s0 [ s0 = len'1 {t} (fun (_ret':usize) ->  [ &_12 <- _ret' ] s1) | s1 = bb5 ] 
+        [ bb4 = s0 [ s0 = len'0 {t} (fun (_ret':usize) ->  [ &_12 <- _ret' ] s1) | s1 = bb5 ] 
         | bb5 = s0
           [ s0 = UIntSize.lt {i} {_12}
               (fun (_ret':bool) ->  [ &_10 <- _ret' ] (any [ any_ (_any:usize)-> (!  [ &_12 <- _any ] s1) ] ))
@@ -629,12 +578,12 @@
     | bb13 = bb14
     | bb14 = bb15
     | bb15 = bb15
-      [ bb15 = {[@expl:loop invariant] [%#sfilter_positive12] len'0 (shallow_model'0 u)
-        = num_of_pos'0 0 (len'0 (shallow_model'0 t)) (shallow_model'0 t)}
+      [ bb15 = {[@expl:loop invariant] [%#sfilter_positive12] Seq.length (shallow_model'0 u)
+        = num_of_pos'0 0 (Seq.length (shallow_model'0 t)) (shallow_model'0 t)}
         {[@expl:loop invariant] [%#sfilter_positive11] UIntSize.to_int count
         = num_of_pos'0 0 (UIntSize.to_int i) (shallow_model'0 t)}
         (! s0) [ s0 = bb16 ] 
-        [ bb16 = s0 [ s0 = len'1 {t} (fun (_ret':usize) ->  [ &_30 <- _ret' ] s1) | s1 = bb17 ] 
+        [ bb16 = s0 [ s0 = len'0 {t} (fun (_ret':usize) ->  [ &_30 <- _ret' ] s1) | s1 = bb17 ] 
         | bb17 = s0
           [ s0 = UIntSize.lt {i} {_30}
               (fun (_ret':bool) ->  [ &_28 <- _ret' ] (any [ any_ (_any:usize)-> (!  [ &_30 <- _any ] s1) ] ))
@@ -653,7 +602,8 @@
           
         | bb21 = s0
           [ s0 = {[@expl:assertion] [%#sfilter_positive15] let _ = lemma_num_of_pos_increasing'0 0 (UIntSize.to_int i
-            + 1) (len'0 (shallow_model'0 t)) (shallow_model'0 t) in UIntSize.to_int count < len'0 (shallow_model'0 u)}
+            + 1) (Seq.length (shallow_model'0 t)) (shallow_model'0 t) in UIntSize.to_int count
+            < Seq.length (shallow_model'0 u)}
             s1
           | s1 = bb22 ]
           
