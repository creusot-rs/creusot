--- conflicted
+++ resolved
@@ -383,11 +383,7 @@
     ensures { [#"../mutex.rs" 133 5 133 36] inv7 result }
     
   predicate resolve0 (self : borrowed (Mutex_Mutex_Type.t_mutex uint32 (Mutex_Even_Type.t_even))) =
-<<<<<<< HEAD
-    [#"../../../../creusot-contracts/src/resolve.rs" 27 20 27 34]  ^ self =  * self
-=======
     [#"../../../../creusot-contracts/src/resolve.rs" 26 20 26 34]  ^ self =  * self
->>>>>>> c22743fa
   val resolve0 (self : borrowed (Mutex_Mutex_Type.t_mutex uint32 (Mutex_Even_Type.t_even))) : bool
     ensures { result = resolve0 self }
     
