--- conflicted
+++ resolved
@@ -15,9 +15,6 @@
     [ good (field_0:'e)-> {C_Err field_0 = input} (! ret {field_0})
     | bad (field_0:'e)-> {C_Err field_0 <> input} {false} any ]
     
-end
-module CreusotContracts_Logic_Seq2_Seq_Type
-  type t_seq 't
 end
 module Core_Cmp_Ordering_Type
   type t_ordering  =
@@ -50,15 +47,15 @@
   
   let%span span4 = "../../../../../creusot-contracts/src/invariant.rs" 8 8 8 12
   
-  let%span span5 = "../../../../../creusot-contracts/src/logic/seq2.rs" 68 14 68 25
-  
-  let%span span6 = "../../../../../creusot-contracts/src/logic/seq2.rs" 16 14 16 36
-  
-  let%span span7 = "" 0 0 0 0
-  
-  let%span span8 = "../../../../../creusot-contracts/src/std/slice.rs" 18 21 18 25
-  
-  let%span span9 = "../../../../../creusot-contracts/src/std/slice.rs" 17 14 17 41
+  let%span span5 = "" 0 0 0 0
+  
+  let%span span6 = "../../../../../creusot-contracts/src/std/slice.rs" 19 21 19 25
+  
+  let%span span7 = "../../../../../creusot-contracts/src/std/slice.rs" 17 14 17 41
+  
+  let%span span8 = "../../../../../creusot-contracts/src/std/slice.rs" 18 14 18 42
+  
+  let%span span9 = "../../../../../creusot-contracts/src/std/slice.rs" 19 4 19 50
   
   let%span span10 = "../../../../../creusot-contracts/src/logic/ops.rs" 43 8 43 31
   
@@ -76,32 +73,52 @@
   
   let%span span17 = "../../../../../creusot-contracts/src/model.rs" 81 8 81 28
   
-  let%span span18 = "../../../../../creusot-contracts/src/std/slice.rs" 31 18 31 22
-  
-  let%span span19 = "../../../../../creusot-contracts/src/std/slice.rs" 29 14 29 44
-  
-  let%span span20 = "../../../../../creusot-contracts/src/std/slice.rs" 30 4 30 98
-  
-  let%span span21 = "../../../../../creusot-contracts/src/logic/seq2.rs" 157 8 159 9
-  
-  let%span span22 = "../../../../../creusot-contracts/src/logic/seq2.rs" 168 8 168 40
-  
-  let%span span23 = "../../../../../creusot-contracts/src/std/slice.rs" 223 0 332 1
-  
-  let%span span24 = "" 0 0 0 0
+  let%span span18 = "../../../../../creusot-contracts/src/std/slice.rs" 32 18 32 22
+  
+  let%span span19 = "../../../../../creusot-contracts/src/std/slice.rs" 30 14 30 44
+  
+  let%span span20 = "../../../../../creusot-contracts/src/std/slice.rs" 31 4 31 98
+  
+  let%span span21 = "../../../../../creusot-contracts/src/std/slice.rs" 32 4 32 44
+  
+  let%span span22 = "../../../../../creusot-contracts/src/logic/seq.rs" 138 8 140 9
+  
+  let%span span23 = "../../../../../creusot-contracts/src/logic/seq.rs" 149 8 149 40
+  
+  let%span span24 = "../../../../../creusot-contracts/src/std/slice.rs" 238 0 347 1
   
   let%span span25 = "" 0 0 0 0
   
-  let%span span26 = "../../../../../creusot-contracts/src/std/slice.rs" 299 8 299 118
-  
-  let%span span27 = "../../../../../creusot-contracts/src/std/slice.rs" 300 8 301 96
-  
-  let%span span28 = "../../../../../creusot-contracts/src/std/slice.rs" 302 8 303 78
-  
-  let%span span29 = "../../../../../creusot-contracts/src/std/slice.rs" 304 8 305 99
+  let%span span26 = "" 0 0 0 0
+  
+  let%span span27 = "../../../../../creusot-contracts/src/std/slice.rs" 314 8 314 118
+  
+  let%span span28 = "../../../../../creusot-contracts/src/std/slice.rs" 315 8 316 96
+  
+  let%span span29 = "../../../../../creusot-contracts/src/std/slice.rs" 317 8 318 78
+  
+  let%span span30 = "../../../../../creusot-contracts/src/std/slice.rs" 319 8 320 99
   
   use prelude.prelude.UInt32
   
+  use seq.Seq
+  
+  predicate invariant'6 (self : Seq.seq uint32) =
+    [%#span4] true
+  
+  predicate inv'6 (_x : Seq.seq uint32)
+  
+  axiom inv'6 : forall x : Seq.seq uint32 . inv'6 x = true
+  
+  use prelude.prelude.Int
+  
+  predicate invariant'5 (self : Seq.seq int) =
+    [%#span4] true
+  
+  predicate inv'5 (_x : Seq.seq int)
+  
+  axiom inv'5 : forall x : Seq.seq int . inv'5 x = true
+  
   use prelude.prelude.Slice
   
   predicate invariant'4 (self : slice uint32) =
@@ -143,51 +160,33 @@
   
   axiom inv'0 : forall x : slice uint32 . inv'0 x = true
   
+  use prelude.prelude.UInt32
+  
+  use seq.Seq
+  
+  use prelude.prelude.Slice
+  
+  use prelude.prelude.UIntSize
+  
   use prelude.prelude.Int
   
-  use prelude.prelude.Int
-  
-  use CreusotContracts_Logic_Seq2_Seq_Type as Seq'0
-  
-  function len'1 (self : Seq'0.t_seq int) : int
-  
-  axiom len'1_spec : forall self : Seq'0.t_seq int . [%#span5] len'1 self >= 0
-  
-  constant empty'1 : Seq'0.t_seq int
-  
-  function empty_len'1 (_1 : ()) : ()
-  
-  axiom empty_len'1_spec : forall _1 : () . [%#span6] len'1 (empty'1 : Seq'0.t_seq int) = 0
-  
-  function len'0 (self : Seq'0.t_seq uint32) : int
-  
-  axiom len'0_spec : forall self : Seq'0.t_seq uint32 . [%#span5] len'0 self >= 0
-  
-  constant empty'0 : Seq'0.t_seq uint32
-  
-  function empty_len'0 (_1 : ()) : ()
-  
-  axiom empty_len'0_spec : forall _1 : () . [%#span6] len'0 (empty'0 : Seq'0.t_seq uint32) = 0
-  
-  use prelude.prelude.UInt32
-  
-  function index_logic'2 (self : Seq'0.t_seq uint32) (_2 : int) : uint32
-  
-  use prelude.prelude.UIntSize
-  
-  constant max'0 : usize = [%#span7] (18446744073709551615 : usize)
-  
-  function shallow_model'1 (self : slice uint32) : Seq'0.t_seq uint32
-  
-  axiom shallow_model'1_spec : forall self : slice uint32 . ([%#span8] inv'4 self)
-   -> ([%#span9] len'0 (shallow_model'1 self) <= UIntSize.to_int (max'0 : usize))
+  constant max'0 : usize = [%#span5] (18446744073709551615 : usize)
+  
+  use seq.Seq
+  
+  function shallow_model'1 (self : slice uint32) : Seq.seq uint32
+  
+  axiom shallow_model'1_spec : forall self : slice uint32 . ([%#span6] inv'4 self)
+   -> ([%#span9] inv'6 (shallow_model'1 self))
+  && ([%#span8] shallow_model'1 self = Slice.id self)
+  && ([%#span7] Seq.length (shallow_model'1 self) <= UIntSize.to_int (max'0 : usize))
   
   function index_logic'0 [@inline:trivial] (self : slice uint32) (ix : int) : uint32 =
-    [%#span10] index_logic'2 (shallow_model'1 self) ix
+    [%#span10] Seq.get (shallow_model'1 self) ix
   
   use prelude.prelude.Borrow
   
-  function shallow_model'0 (self : slice uint32) : Seq'0.t_seq uint32 =
+  function shallow_model'0 (self : slice uint32) : Seq.seq uint32 =
     [%#span11] shallow_model'1 self
   
   use prelude.prelude.Intrinsic
@@ -206,48 +205,45 @@
   function deep_model'2 (self : uint32) : int =
     [%#span17] deep_model'3 self
   
-  function index_logic'1 (self : Seq'0.t_seq int) (_2 : int) : int
-  
-  function deep_model'1 (self : slice uint32) : Seq'0.t_seq int
+  use seq.Seq
+  
+  use seq.Seq
+  
+  function deep_model'1 (self : slice uint32) : Seq.seq int
   
   axiom deep_model'1_spec : forall self : slice uint32 . ([%#span18] inv'4 self)
-   -> ([%#span20] forall i : int . 0 <= i /\ i < len'1 (deep_model'1 self)
-   -> index_logic'1 (deep_model'1 self) i = deep_model'3 (index_logic'0 self i))
-  && ([%#span19] len'0 (shallow_model'0 self) = len'1 (deep_model'1 self))
+   -> ([%#span21] inv'5 (deep_model'1 self))
+  && ([%#span20] forall i : int . 0 <= i /\ i < Seq.length (deep_model'1 self)
+   -> Seq.get (deep_model'1 self) i = deep_model'3 (index_logic'0 self i))
+  && ([%#span19] Seq.length (shallow_model'0 self) = Seq.length (deep_model'1 self))
   
   use int.Int
   
-<<<<<<< HEAD
-  predicate sorted_range'0 (self : Seq'0.t_seq int) (l : int) (u : int) =
-    [%#span21] forall j : int . forall i : int . l <= i /\ i <= j /\ j < u
-     -> index_logic'1 self i <= index_logic'1 self j
-=======
   predicate sorted_range'0 (self : Seq.seq int) (l : int) (u : int) =
     [%#span22] forall i : int, j : int . l <= i /\ i <= j /\ j < u  -> Seq.get self i <= Seq.get self j
->>>>>>> 9a4c896b
-  
-  predicate sorted'0 (self : Seq'0.t_seq int) =
-    [%#span22] sorted_range'0 self 0 (len'1 self)
-  
-  function deep_model'0 (self : slice uint32) : Seq'0.t_seq int =
+  
+  predicate sorted'0 (self : Seq.seq int) =
+    [%#span23] sorted_range'0 self 0 (Seq.length self)
+  
+  function deep_model'0 (self : slice uint32) : Seq.seq int =
     [%#span17] deep_model'1 self
   
-  let rec binary_search'0 (self:slice uint32) (x:uint32) (return'  (ret:Result'0.t_result usize usize))= {[@expl:precondition] [%#span25] inv'1 x}
-    {[@expl:precondition] [%#span24] inv'0 self}
-    {[@expl:precondition] [%#span23] sorted'0 (deep_model'0 self)}
+  let rec binary_search'0 (self:slice uint32) (x:uint32) (return'  (ret:Result'0.t_result usize usize))= {[@expl:precondition] [%#span26] inv'1 x}
+    {[@expl:precondition] [%#span25] inv'0 self}
+    {[@expl:precondition] [%#span24] sorted'0 (deep_model'0 self)}
     any
-    [ return' (result:Result'0.t_result usize usize)-> {[%#span29] forall i : usize . result = Result'0.C_Err i
-       -> (forall j : usize . i <= j /\ UIntSize.to_int j < len'0 (shallow_model'0 self)
-       -> deep_model'2 x < index_logic'1 (deep_model'0 self) (UIntSize.to_int j))}
+    [ return' (result:Result'0.t_result usize usize)-> {[%#span30] forall i : usize . result = Result'0.C_Err i
+       -> (forall j : usize . i <= j /\ UIntSize.to_int j < Seq.length (shallow_model'0 self)
+       -> deep_model'2 x < Seq.get (deep_model'0 self) (UIntSize.to_int j))}
+      {[%#span29] forall i : usize . result = Result'0.C_Err i
+       -> (forall j : usize . j < i  -> Seq.get (deep_model'0 self) (UIntSize.to_int j) < deep_model'2 x)}
       {[%#span28] forall i : usize . result = Result'0.C_Err i
-       -> (forall j : usize . j < i  -> index_logic'1 (deep_model'0 self) (UIntSize.to_int j) < deep_model'2 x)}
-      {[%#span27] forall i : usize . result = Result'0.C_Err i
-       -> UIntSize.to_int i <= len'0 (shallow_model'0 self)
-      /\ (forall j : int . 0 <= j /\ j < len'0 (shallow_model'0 self)
-       -> index_logic'1 (deep_model'0 self) j <> deep_model'2 x)}
-      {[%#span26] forall i : usize . result = Result'0.C_Ok i
-       -> UIntSize.to_int i < len'0 (shallow_model'0 self)
-      /\ index_logic'1 (deep_model'1 self) (UIntSize.to_int i) = deep_model'2 x}
+       -> UIntSize.to_int i <= Seq.length (shallow_model'0 self)
+      /\ (forall j : int . 0 <= j /\ j < Seq.length (shallow_model'0 self)
+       -> Seq.get (deep_model'0 self) j <> deep_model'2 x)}
+      {[%#span27] forall i : usize . result = Result'0.C_Ok i
+       -> UIntSize.to_int i < Seq.length (shallow_model'0 self)
+      /\ Seq.get (deep_model'1 self) (UIntSize.to_int i) = deep_model'2 x}
       (! return' {result}) ]
     
   
@@ -255,8 +251,9 @@
     [ bb0 = s0 [ s0 =  [ &_0 <- [%#s02_std3] (2 : uint32) ] s1 | s1 = return' {_0} ]  ]
      [ & _0 : uint32 = any_l () ]  [ return' (result:uint32)-> return' {result} ] 
   
-  let rec binary_search (s:slice uint32) (return'  (ret:usize))= {[%#s02_std2] len'0 (shallow_model'0 s) = 5}
-    {[%#s02_std1] forall i : int . 0 <= i /\ i < len'0 (shallow_model'0 s)  -> UInt32.to_int (index_logic'0 s i) = i}
+  let rec binary_search (s:slice uint32) (return'  (ret:usize))= {[%#s02_std2] Seq.length (shallow_model'0 s) = 5}
+    {[%#s02_std1] forall i : int . 0 <= i /\ i < Seq.length (shallow_model'0 s)
+     -> UInt32.to_int (index_logic'0 s i) = i}
     (! bb0
     [ bb0 = s0
       [ s0 = promoted0 (fun (pr0:uint32) ->  [ &_12 <- pr0 ] s1)
