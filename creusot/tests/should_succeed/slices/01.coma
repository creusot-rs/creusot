--- conflicted
+++ resolved
@@ -1,7 +1,4 @@
 
-module CreusotContracts_Logic_Seq2_Seq_Type
-  type t_seq 't
-end
 module C01_IndexSlice
   let%span s010 = "../01.rs" 7 6 7 8
   
@@ -11,19 +8,28 @@
   
   let%span span3 = "../../../../../creusot-contracts/src/invariant.rs" 8 8 8 12
   
-  let%span span4 = "../../../../../creusot-contracts/src/logic/seq2.rs" 68 14 68 25
-  
-  let%span span5 = "../../../../../creusot-contracts/src/logic/seq2.rs" 16 14 16 36
-  
-  let%span span6 = "" 0 0 0 0
-  
-  let%span span7 = "../../../../../creusot-contracts/src/std/slice.rs" 18 21 18 25
-  
-  let%span span8 = "../../../../../creusot-contracts/src/std/slice.rs" 17 14 17 41
+  let%span span4 = "" 0 0 0 0
+  
+  let%span span5 = "../../../../../creusot-contracts/src/std/slice.rs" 19 21 19 25
+  
+  let%span span6 = "../../../../../creusot-contracts/src/std/slice.rs" 17 14 17 41
+  
+  let%span span7 = "../../../../../creusot-contracts/src/std/slice.rs" 18 14 18 42
+  
+  let%span span8 = "../../../../../creusot-contracts/src/std/slice.rs" 19 4 19 50
   
   let%span span9 = "../../../../../creusot-contracts/src/model.rs" 90 8 90 31
   
   use prelude.prelude.UInt32
+  
+  use seq.Seq
+  
+  predicate invariant'1 (self : Seq.seq uint32) =
+    [%#span3] true
+  
+  predicate inv'1 (_x : Seq.seq uint32)
+  
+  axiom inv'1 : forall x : Seq.seq uint32 . inv'1 x = true
   
   use prelude.prelude.Slice
   
@@ -34,39 +40,33 @@
   
   axiom inv'0 : forall x : slice uint32 . inv'0 x = true
   
+  use seq.Seq
+  
+  use prelude.prelude.Slice
+  
+  use prelude.prelude.UIntSize
+  
+  use prelude.prelude.UIntSize
+  
   use prelude.prelude.Int
   
-  use CreusotContracts_Logic_Seq2_Seq_Type as Seq'0
-  
-  function len'0 (self : Seq'0.t_seq uint32) : int
-  
-  axiom len'0_spec : forall self : Seq'0.t_seq uint32 . [%#span4] len'0 self >= 0
-  
-  constant empty'0 : Seq'0.t_seq uint32
-  
-  function empty_len'0 (_1 : ()) : ()
-  
-  axiom empty_len'0_spec : forall _1 : () . [%#span5] len'0 (empty'0 : Seq'0.t_seq uint32) = 0
-  
-  use prelude.prelude.UIntSize
-  
-  use prelude.prelude.UIntSize
-  
-  constant max'0 : usize = [%#span6] (18446744073709551615 : usize)
-  
-  function shallow_model'1 (self : slice uint32) : Seq'0.t_seq uint32
-  
-  axiom shallow_model'1_spec : forall self : slice uint32 . ([%#span7] inv'0 self)
-   -> ([%#span8] len'0 (shallow_model'1 self) <= UIntSize.to_int (max'0 : usize))
+  constant max'0 : usize = [%#span4] (18446744073709551615 : usize)
+  
+  function shallow_model'1 (self : slice uint32) : Seq.seq uint32
+  
+  axiom shallow_model'1_spec : forall self : slice uint32 . ([%#span5] inv'0 self)
+   -> ([%#span8] inv'1 (shallow_model'1 self))
+  && ([%#span7] shallow_model'1 self = Slice.id self)
+  && ([%#span6] Seq.length (shallow_model'1 self) <= UIntSize.to_int (max'0 : usize))
   
   use prelude.prelude.Borrow
   
-  function shallow_model'0 (self : slice uint32) : Seq'0.t_seq uint32 =
+  function shallow_model'0 (self : slice uint32) : Seq.seq uint32 =
     [%#span9] shallow_model'1 self
   
   use prelude.prelude.Intrinsic
   
-  let rec index_slice (a:slice uint32) (return'  (ret:uint32))= {[%#s012] 10 < len'0 (shallow_model'0 a)}
+  let rec index_slice (a:slice uint32) (return'  (ret:uint32))= {[%#s012] 10 < Seq.length (shallow_model'0 a)}
     (! bb0
     [ bb0 = s0
       [ s0 =  [ &_3 <- [%#s010] (10 : usize) ] s1
@@ -97,15 +97,15 @@
   
   let%span span5 = "../../../../../creusot-contracts/src/invariant.rs" 8 8 8 12
   
-  let%span span6 = "../../../../../creusot-contracts/src/logic/seq2.rs" 68 14 68 25
-  
-  let%span span7 = "../../../../../creusot-contracts/src/logic/seq2.rs" 16 14 16 36
-  
-  let%span span8 = "" 0 0 0 0
-  
-  let%span span9 = "../../../../../creusot-contracts/src/std/slice.rs" 18 21 18 25
-  
-  let%span span10 = "../../../../../creusot-contracts/src/std/slice.rs" 17 14 17 41
+  let%span span6 = "" 0 0 0 0
+  
+  let%span span7 = "../../../../../creusot-contracts/src/std/slice.rs" 19 21 19 25
+  
+  let%span span8 = "../../../../../creusot-contracts/src/std/slice.rs" 17 14 17 41
+  
+  let%span span9 = "../../../../../creusot-contracts/src/std/slice.rs" 18 14 18 42
+  
+  let%span span10 = "../../../../../creusot-contracts/src/std/slice.rs" 19 4 19 50
   
   let%span span11 = "../../../../../creusot-contracts/src/logic/ops.rs" 43 8 43 31
   
@@ -114,6 +114,15 @@
   let%span span13 = "../../../../../creusot-contracts/src/resolve.rs" 26 20 26 34
   
   use prelude.prelude.UInt32
+  
+  use seq.Seq
+  
+  predicate invariant'1 (self : Seq.seq uint32) =
+    [%#span5] true
+  
+  predicate inv'1 (_x : Seq.seq uint32)
+  
+  axiom inv'1 : forall x : Seq.seq uint32 . inv'1 x = true
   
   use prelude.prelude.Slice
   
@@ -124,54 +133,43 @@
   
   axiom inv'0 : forall x : slice uint32 . inv'0 x = true
   
+  use prelude.prelude.UInt32
+  
+  use seq.Seq
+  
+  use prelude.prelude.Slice
+  
+  use prelude.prelude.UIntSize
+  
+  use prelude.prelude.UIntSize
+  
   use prelude.prelude.Int
   
-  use CreusotContracts_Logic_Seq2_Seq_Type as Seq'0
-  
-  function len'0 (self : Seq'0.t_seq uint32) : int
-  
-  axiom len'0_spec : forall self : Seq'0.t_seq uint32 . [%#span6] len'0 self >= 0
-  
-  constant empty'0 : Seq'0.t_seq uint32
-  
-  function empty_len'0 (_1 : ()) : ()
-  
-  axiom empty_len'0_spec : forall _1 : () . [%#span7] len'0 (empty'0 : Seq'0.t_seq uint32) = 0
-  
-  use prelude.prelude.UInt32
-  
-  function index_logic'1 (self : Seq'0.t_seq uint32) (_2 : int) : uint32
-  
-  use prelude.prelude.UIntSize
-  
-  use prelude.prelude.UIntSize
-  
-  constant max'0 : usize = [%#span8] (18446744073709551615 : usize)
-  
-  function shallow_model'1 (self : slice uint32) : Seq'0.t_seq uint32
-  
-  axiom shallow_model'1_spec : forall self : slice uint32 . ([%#span9] inv'0 self)
-   -> ([%#span10] len'0 (shallow_model'1 self) <= UIntSize.to_int (max'0 : usize))
+  constant max'0 : usize = [%#span6] (18446744073709551615 : usize)
+  
+  use seq.Seq
+  
+  function shallow_model'1 (self : slice uint32) : Seq.seq uint32
+  
+  axiom shallow_model'1_spec : forall self : slice uint32 . ([%#span7] inv'0 self)
+   -> ([%#span10] inv'1 (shallow_model'1 self))
+  && ([%#span9] shallow_model'1 self = Slice.id self)
+  && ([%#span8] Seq.length (shallow_model'1 self) <= UIntSize.to_int (max'0 : usize))
   
   function index_logic'0 [@inline:trivial] (self : slice uint32) (ix : int) : uint32 =
-    [%#span11] index_logic'1 (shallow_model'1 self) ix
+    [%#span11] Seq.get (shallow_model'1 self) ix
   
   use prelude.prelude.Borrow
   
-<<<<<<< HEAD
-  function shallow_model'0 (self : borrowed (slice uint32)) : Seq'0.t_seq uint32 =
-    [%#span12] shallow_model'1 ( * self)
-=======
   function shallow_model'0 (self : borrowed (slice uint32)) : Seq.seq uint32 =
     [%#span12] shallow_model'1 self.current
->>>>>>> 7087246d
   
   use prelude.prelude.Intrinsic
   
   predicate resolve'0 (self : borrowed (slice uint32)) =
     [%#span13] self.final = self.current
   
-  let rec index_mut_slice (a:borrowed (slice uint32)) (return'  (ret:()))= {[%#s013] len'0 (shallow_model'0 a) = 5}
+  let rec index_mut_slice (a:borrowed (slice uint32)) (return'  (ret:()))= {[%#s013] Seq.length (shallow_model'0 a) = 5}
     (! bb0
     [ bb0 = s0
       [ s0 =  [ &_4 <- [%#s010] (2 : usize) ] s1
@@ -230,17 +228,6 @@
   
   let%span s015 = "../01.rs" 20 34 20 44
   
-<<<<<<< HEAD
-  let%span span6 = "../../../../../creusot-contracts/src/logic/seq2.rs" 68 14 68 25
-  
-  let%span span7 = "../../../../../creusot-contracts/src/logic/seq2.rs" 16 14 16 36
-  
-  let%span span8 = "" 0 0 0 0
-  
-  let%span span9 = "../../../../../creusot-contracts/src/std/slice.rs" 18 21 18 25
-  
-  let%span span10 = "../../../../../creusot-contracts/src/std/slice.rs" 17 14 17 41
-=======
   let%span span6 = "../../../../../creusot-contracts/src/invariant.rs" 8 8 8 12
   
   let%span span7 = "" 0 0 0 0
@@ -250,7 +237,6 @@
   let%span span9 = "../../../../../creusot-contracts/src/std/slice.rs" 17 14 17 41
   
   let%span span10 = "../../../../../creusot-contracts/src/std/slice.rs" 18 14 18 42
->>>>>>> 7087246d
   
   let%span span11 = "../../../../../creusot-contracts/src/std/slice.rs" 19 4 19 50
   
@@ -258,9 +244,6 @@
   
   let%span span13 = "../../../../../creusot-contracts/src/logic/ops.rs" 43 8 43 31
   
-<<<<<<< HEAD
-  let%span span14 = "../../../../../creusot-contracts/src/std/slice.rs" 223 0 332 1
-=======
   let%span span14 = "../../../../../creusot-contracts/src/resolve.rs" 46 8 46 12
   
   let%span span15 = "" 0 0 0 0
@@ -275,7 +258,6 @@
   predicate inv'4 (_x : Seq.seq t)
   
   axiom inv'4 : forall x : Seq.seq t . inv'4 x = true
->>>>>>> 7087246d
   
   use prelude.prelude.Slice
   
@@ -295,20 +277,6 @@
   
   axiom inv'2 : forall x : Option'0.t_option t . inv'2 x = true
   
-  use prelude.prelude.Int
-  
-  use CreusotContracts_Logic_Seq2_Seq_Type as Seq'0
-  
-  function len'1 (self : Seq'0.t_seq t) : int
-  
-  axiom len'1_spec : forall self : Seq'0.t_seq t . [%#span6] len'1 self >= 0
-  
-  constant empty'0 : Seq'0.t_seq t
-  
-  function empty_len'0 (_1 : ()) : ()
-  
-  axiom empty_len'0_spec : forall _1 : () . [%#span7] len'1 (empty'0 : Seq'0.t_seq t) = 0
-  
   predicate invariant'1 (self : t)
   
   predicate inv'1 (_x : t)
@@ -322,23 +290,16 @@
   
   axiom inv'0 : forall x : slice t . inv'0 x = true
   
-  use prelude.prelude.UIntSize
-  
-  use prelude.prelude.UIntSize
-  
-  constant max'0 : usize = [%#span8] (18446744073709551615 : usize)
-  
-<<<<<<< HEAD
-  function shallow_model'1 (self : slice t) : Seq'0.t_seq t
-  
-  axiom shallow_model'1_spec : forall self : slice t . ([%#span9] inv'3 self)
-   -> ([%#span10] len'1 (shallow_model'1 self) <= UIntSize.to_int (max'0 : usize))
-  
-  use prelude.prelude.Borrow
-  
-  function shallow_model'0 (self : slice t) : Seq'0.t_seq t =
-    [%#span11] shallow_model'1 self
-=======
+  use seq.Seq
+  
+  use prelude.prelude.Slice
+  
+  use prelude.prelude.UIntSize
+  
+  use prelude.prelude.UIntSize
+  
+  use prelude.prelude.Int
+  
   constant max'0 : usize = [%#span7] (18446744073709551615 : usize)
   
   function shallow_model'1 (self : slice t) : Seq.seq t
@@ -352,16 +313,11 @@
   
   function shallow_model'0 (self : slice t) : Seq.seq t =
     [%#span12] shallow_model'1 self
->>>>>>> 7087246d
-  
-  function index_logic'1 (self : Seq'0.t_seq t) (_2 : int) : t
+  
+  use seq.Seq
   
   function index_logic'0 [@inline:trivial] (self : slice t) (ix : int) : t =
-<<<<<<< HEAD
-    [%#span12] index_logic'1 (shallow_model'1 self) ix
-=======
     [%#span13] Seq.get (shallow_model'1 self) ix
->>>>>>> 7087246d
   
   use prelude.prelude.Intrinsic
   
@@ -372,12 +328,8 @@
   
   let rec len'0 (self:slice t) (return'  (ret:usize))= {[@expl:precondition] [%#span15] inv'0 self}
     any
-<<<<<<< HEAD
-    [ return' (result:usize)-> {[%#span14] len'1 (shallow_model'0 self) = UIntSize.to_int result} (! return' {result}) ]
-=======
     [ return' (result:usize)-> {[%#span16] Seq.length (shallow_model'0 self) = UIntSize.to_int result}
       (! return' {result}) ]
->>>>>>> 7087246d
     
   
   let rec slice_first (a:slice t) (return'  (ret:Option'0.t_option t))= {[%#s013] inv'0 a}
@@ -424,7 +376,7 @@
     [ return' (result:Option'0.t_option t)-> {[@expl:postcondition] [%#s015] inv'2 result}
       {[@expl:postcondition] [%#s014] match result with
         | Option'0.C_Some v -> v = index_logic'0 a 0
-        | Option'0.C_None -> len'1 (shallow_model'0 a) = 0
+        | Option'0.C_None -> Seq.length (shallow_model'0 a) = 0
         end}
       (! return' {result}) ]
     
