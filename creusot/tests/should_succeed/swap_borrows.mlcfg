--- conflicted
+++ resolved
@@ -15,11 +15,7 @@
     ensures { result = resolve1 self }
     
   predicate resolve0 (self : (t, t)) =
-<<<<<<< HEAD
-    [#"../../../../creusot-contracts/src/resolve.rs" 18 8 18 60] resolve1 (let (a, _) = self in a) /\ resolve1 (let (_, a) = self in a)
-=======
     [#"../../../../creusot-contracts/src/resolve.rs" 17 8 17 60] resolve1 (let (a, _) = self in a) /\ resolve1 (let (_, a) = self in a)
->>>>>>> c22743fa
   val resolve0 (self : (t, t)) : bool
     ensures { result = resolve0 self }
     
@@ -70,20 +66,12 @@
     
   axiom inv0 : forall x : (borrowed uint32, borrowed uint32) . inv0 x = true
   predicate resolve1 (self : borrowed uint32) =
-<<<<<<< HEAD
-    [#"../../../../creusot-contracts/src/resolve.rs" 27 20 27 34]  ^ self =  * self
-=======
     [#"../../../../creusot-contracts/src/resolve.rs" 26 20 26 34]  ^ self =  * self
->>>>>>> c22743fa
   val resolve1 (self : borrowed uint32) : bool
     ensures { result = resolve1 self }
     
   predicate resolve2 (self : (borrowed uint32, borrowed uint32)) =
-<<<<<<< HEAD
-    [#"../../../../creusot-contracts/src/resolve.rs" 18 8 18 60] resolve1 (let (a, _) = self in a) /\ resolve1 (let (_, a) = self in a)
-=======
     [#"../../../../creusot-contracts/src/resolve.rs" 17 8 17 60] resolve1 (let (a, _) = self in a) /\ resolve1 (let (_, a) = self in a)
->>>>>>> c22743fa
   val resolve2 (self : (borrowed uint32, borrowed uint32)) : bool
     ensures { result = resolve2 self }
     
@@ -93,20 +81,12 @@
     ensures { [#"../swap_borrows.rs" 5 25 5 31] inv0 result }
     
   predicate resolve3 (self : uint32) =
-<<<<<<< HEAD
-    [#"../../../../creusot-contracts/src/resolve.rs" 47 8 47 12] true
-=======
     [#"../../../../creusot-contracts/src/resolve.rs" 46 8 46 12] true
->>>>>>> c22743fa
   val resolve3 (self : uint32) : bool
     ensures { result = resolve3 self }
     
   predicate resolve0 (self : (uint32, uint32)) =
-<<<<<<< HEAD
-    [#"../../../../creusot-contracts/src/resolve.rs" 18 8 18 60] resolve3 (let (a, _) = self in a) /\ resolve3 (let (_, a) = self in a)
-=======
     [#"../../../../creusot-contracts/src/resolve.rs" 17 8 17 60] resolve3 (let (a, _) = self in a) /\ resolve3 (let (_, a) = self in a)
->>>>>>> c22743fa
   val resolve0 (self : (uint32, uint32)) : bool
     ensures { result = resolve0 self }
     
