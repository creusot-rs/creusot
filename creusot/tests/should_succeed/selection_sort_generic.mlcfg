
module Core_Cmp_Ordering_Type
  type t_ordering  =
    | C_Less
    | C_Equal
    | C_Greater
    
end
module Core_Ops_Range_Range_Type
  type t_range 'idx =
    | C_Range 'idx 'idx
    
  let function range_end (self : t_range 'idx) : 'idx = [@vc:do_not_keep_trace] [@vc:sp]
    match self with
      | C_Range _ a -> a
      end
  let function range_start (self : t_range 'idx) : 'idx = [@vc:do_not_keep_trace] [@vc:sp]
    match self with
      | C_Range a _ -> a
      end
end
module Core_Option_Option_Type
  type t_option 't =
    | C_None
    | C_Some 't
    
  let function some_0 (self : t_option 't) : 't = [@vc:do_not_keep_trace] [@vc:sp]
    match self with
      | C_None -> any 't
      | C_Some a -> a
      end
end
module Core_Ptr_NonNull_NonNull_Type
  use prelude.Opaque
  type t_nonnull 't =
    | C_NonNull opaque_ptr
    
end
module Core_Marker_PhantomData_Type
  type t_phantomdata 't =
    | C_PhantomData
    
end
module Core_Ptr_Unique_Unique_Type
  use Core_Marker_PhantomData_Type as Core_Marker_PhantomData_Type
  use Core_Ptr_NonNull_NonNull_Type as Core_Ptr_NonNull_NonNull_Type
  type t_unique 't =
    | C_Unique (Core_Ptr_NonNull_NonNull_Type.t_nonnull 't) (Core_Marker_PhantomData_Type.t_phantomdata 't)
    
end
module Alloc_RawVec_Cap_Type
  use prelude.UIntSize
  use prelude.Int
  type t_cap  =
    | C_Cap usize
    
end
module Alloc_RawVec_RawVec_Type
  use Alloc_RawVec_Cap_Type as Alloc_RawVec_Cap_Type
  use Core_Ptr_Unique_Unique_Type as Core_Ptr_Unique_Unique_Type
  type t_rawvec 't 'a =
    | C_RawVec (Core_Ptr_Unique_Unique_Type.t_unique 't) (Alloc_RawVec_Cap_Type.t_cap) 'a
    
end
module Alloc_Vec_Vec_Type
  use prelude.UIntSize
  use prelude.Int
  use Alloc_RawVec_RawVec_Type as Alloc_RawVec_RawVec_Type
  type t_vec 't 'a =
    | C_Vec (Alloc_RawVec_RawVec_Type.t_rawvec 't 'a) usize
    
end
module Alloc_Alloc_Global_Type
  type t_global  =
    | C_Global
    
end
module SelectionSortGeneric_SelectionSort
  type t
  type deep_model_ty0
  predicate invariant14 (self : deep_model_ty0)
  val invariant14 (self : deep_model_ty0) : bool
    ensures { result = invariant14 self }
    
  predicate inv14 (_x : deep_model_ty0)
  val inv14 (_x : deep_model_ty0) : bool
    ensures { result = inv14 _x }
    
  axiom inv14 : forall x : deep_model_ty0 . inv14 x = true
  use prelude.UIntSize
  use seq.Seq
  predicate invariant13 (self : Seq.seq usize) =
    [#"../../../../creusot-contracts/src/invariant.rs" 8 8 8 12] true
  val invariant13 (self : Seq.seq usize) : bool
    ensures { result = invariant13 self }
    
  predicate inv13 (_x : Seq.seq usize)
  val inv13 (_x : Seq.seq usize) : bool
    ensures { result = inv13 _x }
    
  axiom inv13 : forall x : Seq.seq usize . inv13 x = true
  predicate invariant12 (self : Seq.seq t)
  val invariant12 (self : Seq.seq t) : bool
    ensures { result = invariant12 self }
    
  predicate inv12 (_x : Seq.seq t)
  val inv12 (_x : Seq.seq t) : bool
    ensures { result = inv12 _x }
    
  axiom inv12 : forall x : Seq.seq t . inv12 x = true
  predicate invariant11 (self : Seq.seq deep_model_ty0)
  val invariant11 (self : Seq.seq deep_model_ty0) : bool
    ensures { result = invariant11 self }
    
  predicate inv11 (_x : Seq.seq deep_model_ty0)
  val inv11 (_x : Seq.seq deep_model_ty0) : bool
    ensures { result = inv11 _x }
    
  axiom inv11 : forall x : Seq.seq deep_model_ty0 . inv11 x = true
  predicate invariant10 (self : usize) =
    [#"../../../../creusot-contracts/src/invariant.rs" 8 8 8 12] true
  val invariant10 (self : usize) : bool
    ensures { result = invariant10 self }
    
  predicate inv10 (_x : usize)
  val inv10 (_x : usize) : bool
    ensures { result = inv10 _x }
    
  axiom inv10 : forall x : usize . inv10 x = true
  use Core_Option_Option_Type as Core_Option_Option_Type
  predicate invariant9 (self : Core_Option_Option_Type.t_option usize) =
    [#"../../../../creusot-contracts/src/invariant.rs" 8 8 8 12] true
  val invariant9 (self : Core_Option_Option_Type.t_option usize) : bool
    ensures { result = invariant9 self }
    
  predicate inv9 (_x : Core_Option_Option_Type.t_option usize)
  val inv9 (_x : Core_Option_Option_Type.t_option usize) : bool
    ensures { result = inv9 _x }
    
  axiom inv9 : forall x : Core_Option_Option_Type.t_option usize . inv9 x = true
  use Core_Ops_Range_Range_Type as Core_Ops_Range_Range_Type
  use prelude.Borrow
  predicate invariant8 (self : borrowed (Core_Ops_Range_Range_Type.t_range usize)) =
    [#"../../../../creusot-contracts/src/invariant.rs" 8 8 8 12] true
  val invariant8 (self : borrowed (Core_Ops_Range_Range_Type.t_range usize)) : bool
    ensures { result = invariant8 self }
    
  predicate inv8 (_x : borrowed (Core_Ops_Range_Range_Type.t_range usize))
  val inv8 (_x : borrowed (Core_Ops_Range_Range_Type.t_range usize)) : bool
    ensures { result = inv8 _x }
    
  axiom inv8 : forall x : borrowed (Core_Ops_Range_Range_Type.t_range usize) . inv8 x = true
  use Alloc_Alloc_Global_Type as Alloc_Alloc_Global_Type
  use Alloc_Vec_Vec_Type as Alloc_Vec_Vec_Type
  predicate invariant7 (self : Alloc_Vec_Vec_Type.t_vec t (Alloc_Alloc_Global_Type.t_global))
  val invariant7 (self : Alloc_Vec_Vec_Type.t_vec t (Alloc_Alloc_Global_Type.t_global)) : bool
    ensures { result = invariant7 self }
    
  predicate inv7 (_x : Alloc_Vec_Vec_Type.t_vec t (Alloc_Alloc_Global_Type.t_global))
  val inv7 (_x : Alloc_Vec_Vec_Type.t_vec t (Alloc_Alloc_Global_Type.t_global)) : bool
    ensures { result = inv7 _x }
    
  axiom inv7 : forall x : Alloc_Vec_Vec_Type.t_vec t (Alloc_Alloc_Global_Type.t_global) . inv7 x = true
  predicate invariant6 (self : borrowed (Alloc_Vec_Vec_Type.t_vec t (Alloc_Alloc_Global_Type.t_global)))
  val invariant6 (self : borrowed (Alloc_Vec_Vec_Type.t_vec t (Alloc_Alloc_Global_Type.t_global))) : bool
    ensures { result = invariant6 self }
    
  predicate inv6 (_x : borrowed (Alloc_Vec_Vec_Type.t_vec t (Alloc_Alloc_Global_Type.t_global)))
  val inv6 (_x : borrowed (Alloc_Vec_Vec_Type.t_vec t (Alloc_Alloc_Global_Type.t_global))) : bool
    ensures { result = inv6 _x }
    
  axiom inv6 : forall x : borrowed (Alloc_Vec_Vec_Type.t_vec t (Alloc_Alloc_Global_Type.t_global)) . inv6 x = true
  use prelude.Slice
  predicate invariant5 (self : borrowed (slice t))
  val invariant5 (self : borrowed (slice t)) : bool
    ensures { result = invariant5 self }
    
  predicate inv5 (_x : borrowed (slice t))
  val inv5 (_x : borrowed (slice t)) : bool
    ensures { result = inv5 _x }
    
  axiom inv5 : forall x : borrowed (slice t) . inv5 x = true
  predicate invariant4 (self : slice t)
  val invariant4 (self : slice t) : bool
    ensures { result = invariant4 self }
    
  predicate inv4 (_x : slice t)
  val inv4 (_x : slice t) : bool
    ensures { result = inv4 _x }
    
  axiom inv4 : forall x : slice t . inv4 x = true
  use prelude.Int
  use prelude.UIntSize
  let constant max0  : usize = [@vc:do_not_keep_trace] [@vc:sp]
    (18446744073709551615 : usize)
  use seq.Seq
  predicate inv3 (_x : Alloc_Vec_Vec_Type.t_vec t (Alloc_Alloc_Global_Type.t_global))
  val inv3 (_x : Alloc_Vec_Vec_Type.t_vec t (Alloc_Alloc_Global_Type.t_global)) : bool
    ensures { result = inv3 _x }
    
  function shallow_model2 (self : Alloc_Vec_Vec_Type.t_vec t (Alloc_Alloc_Global_Type.t_global)) : Seq.seq t
  val shallow_model2 (self : Alloc_Vec_Vec_Type.t_vec t (Alloc_Alloc_Global_Type.t_global)) : Seq.seq t
    requires {[#"../../../../creusot-contracts/src/std/vec.rs" 19 21 19 25] inv3 self}
    ensures { result = shallow_model2 self }
    
  axiom shallow_model2_spec : forall self : Alloc_Vec_Vec_Type.t_vec t (Alloc_Alloc_Global_Type.t_global) . ([#"../../../../creusot-contracts/src/std/vec.rs" 19 21 19 25] inv3 self)
   -> ([#"../../../../creusot-contracts/src/std/vec.rs" 19 4 19 36] inv12 (shallow_model2 self))
  && ([#"../../../../creusot-contracts/src/std/vec.rs" 18 14 18 41] Seq.length (shallow_model2 self)
  <= UIntSize.to_int max0)
  predicate invariant3 (self : Alloc_Vec_Vec_Type.t_vec t (Alloc_Alloc_Global_Type.t_global)) =
    [#"../../../../creusot-contracts/src/std/vec.rs" 60 20 60 41] inv12 (shallow_model2 self)
  val invariant3 (self : Alloc_Vec_Vec_Type.t_vec t (Alloc_Alloc_Global_Type.t_global)) : bool
    ensures { result = invariant3 self }
    
  axiom inv3 : forall x : Alloc_Vec_Vec_Type.t_vec t (Alloc_Alloc_Global_Type.t_global) . inv3 x = true
  predicate invariant2 (self : t)
  val invariant2 (self : t) : bool
    ensures { result = invariant2 self }
    
  predicate inv2 (_x : t)
  val inv2 (_x : t) : bool
    ensures { result = inv2 _x }
    
  axiom inv2 : forall x : t . inv2 x = true
  use Core_Cmp_Ordering_Type as Core_Cmp_Ordering_Type
  function cmp_log0 (self : deep_model_ty0) (_2 : deep_model_ty0) : Core_Cmp_Ordering_Type.t_ordering
  val cmp_log0 (self : deep_model_ty0) (_2 : deep_model_ty0) : Core_Cmp_Ordering_Type.t_ordering
    ensures { result = cmp_log0 self _2 }
    
  function eq_cmp0 (x : deep_model_ty0) (y : deep_model_ty0) : ()
  val eq_cmp0 (x : deep_model_ty0) (y : deep_model_ty0) : ()
    requires {[#"../../../../creusot-contracts/src/logic/ord.rs" 70 14 70 15] inv14 x}
    requires {[#"../../../../creusot-contracts/src/logic/ord.rs" 70 23 70 24] inv14 y}
    ensures { result = eq_cmp0 x y }
    
  axiom eq_cmp0_spec : forall x : deep_model_ty0, y : deep_model_ty0 . ([#"../../../../creusot-contracts/src/logic/ord.rs" 70 14 70 15] inv14 x)
   -> ([#"../../../../creusot-contracts/src/logic/ord.rs" 70 23 70 24] inv14 y)
   -> ([#"../../../../creusot-contracts/src/logic/ord.rs" 69 14 69 59] (x = y)
  = (cmp_log0 x y = Core_Cmp_Ordering_Type.C_Equal))
  function antisym20 (x : deep_model_ty0) (y : deep_model_ty0) : ()
  val antisym20 (x : deep_model_ty0) (y : deep_model_ty0) : ()
    requires {[#"../../../../creusot-contracts/src/logic/ord.rs" 64 15 64 48] cmp_log0 x y
    = Core_Cmp_Ordering_Type.C_Greater}
    requires {[#"../../../../creusot-contracts/src/logic/ord.rs" 66 16 66 17] inv14 x}
    requires {[#"../../../../creusot-contracts/src/logic/ord.rs" 66 25 66 26] inv14 y}
    ensures { result = antisym20 x y }
    
  axiom antisym20_spec : forall x : deep_model_ty0, y : deep_model_ty0 . ([#"../../../../creusot-contracts/src/logic/ord.rs" 64 15 64 48] cmp_log0 x y
  = Core_Cmp_Ordering_Type.C_Greater)
   -> ([#"../../../../creusot-contracts/src/logic/ord.rs" 66 16 66 17] inv14 x)
   -> ([#"../../../../creusot-contracts/src/logic/ord.rs" 66 25 66 26] inv14 y)
   -> ([#"../../../../creusot-contracts/src/logic/ord.rs" 65 14 65 44] cmp_log0 y x = Core_Cmp_Ordering_Type.C_Less)
  function antisym10 (x : deep_model_ty0) (y : deep_model_ty0) : ()
  val antisym10 (x : deep_model_ty0) (y : deep_model_ty0) : ()
    requires {[#"../../../../creusot-contracts/src/logic/ord.rs" 59 15 59 45] cmp_log0 x y
    = Core_Cmp_Ordering_Type.C_Less}
    requires {[#"../../../../creusot-contracts/src/logic/ord.rs" 61 16 61 17] inv14 x}
    requires {[#"../../../../creusot-contracts/src/logic/ord.rs" 61 25 61 26] inv14 y}
    ensures { result = antisym10 x y }
    
  axiom antisym10_spec : forall x : deep_model_ty0, y : deep_model_ty0 . ([#"../../../../creusot-contracts/src/logic/ord.rs" 59 15 59 45] cmp_log0 x y
  = Core_Cmp_Ordering_Type.C_Less)
   -> ([#"../../../../creusot-contracts/src/logic/ord.rs" 61 16 61 17] inv14 x)
   -> ([#"../../../../creusot-contracts/src/logic/ord.rs" 61 25 61 26] inv14 y)
   -> ([#"../../../../creusot-contracts/src/logic/ord.rs" 60 14 60 47] cmp_log0 y x = Core_Cmp_Ordering_Type.C_Greater)
  function trans0 (x : deep_model_ty0) (y : deep_model_ty0) (z : deep_model_ty0) (o : Core_Cmp_Ordering_Type.t_ordering) : ()
    
  val trans0 (x : deep_model_ty0) (y : deep_model_ty0) (z : deep_model_ty0) (o : Core_Cmp_Ordering_Type.t_ordering) : ()
    requires {[#"../../../../creusot-contracts/src/logic/ord.rs" 53 15 53 32] cmp_log0 x y = o}
    requires {[#"../../../../creusot-contracts/src/logic/ord.rs" 54 15 54 32] cmp_log0 y z = o}
    requires {[#"../../../../creusot-contracts/src/logic/ord.rs" 56 13 56 14] inv14 x}
    requires {[#"../../../../creusot-contracts/src/logic/ord.rs" 56 22 56 23] inv14 y}
    requires {[#"../../../../creusot-contracts/src/logic/ord.rs" 56 31 56 32] inv14 z}
    ensures { result = trans0 x y z o }
    
  axiom trans0_spec : forall x : deep_model_ty0, y : deep_model_ty0, z : deep_model_ty0, o : Core_Cmp_Ordering_Type.t_ordering . ([#"../../../../creusot-contracts/src/logic/ord.rs" 53 15 53 32] cmp_log0 x y
  = o)
   -> ([#"../../../../creusot-contracts/src/logic/ord.rs" 54 15 54 32] cmp_log0 y z = o)
   -> ([#"../../../../creusot-contracts/src/logic/ord.rs" 56 13 56 14] inv14 x)
   -> ([#"../../../../creusot-contracts/src/logic/ord.rs" 56 22 56 23] inv14 y)
   -> ([#"../../../../creusot-contracts/src/logic/ord.rs" 56 31 56 32] inv14 z)
   -> ([#"../../../../creusot-contracts/src/logic/ord.rs" 55 14 55 31] cmp_log0 x z = o)
  function refl0 (x : deep_model_ty0) : ()
  val refl0 (x : deep_model_ty0) : ()
    requires {[#"../../../../creusot-contracts/src/logic/ord.rs" 50 12 50 13] inv14 x}
    ensures { result = refl0 x }
    
  axiom refl0_spec : forall x : deep_model_ty0 . ([#"../../../../creusot-contracts/src/logic/ord.rs" 50 12 50 13] inv14 x)
   -> ([#"../../../../creusot-contracts/src/logic/ord.rs" 49 14 49 45] cmp_log0 x x = Core_Cmp_Ordering_Type.C_Equal)
  function gt_log0 (self : deep_model_ty0) (o : deep_model_ty0) : bool
  val gt_log0 (self : deep_model_ty0) (o : deep_model_ty0) : bool
    ensures { result = gt_log0 self o }
    
  function cmp_gt_log0 (x : deep_model_ty0) (y : deep_model_ty0) : ()
  val cmp_gt_log0 (x : deep_model_ty0) (y : deep_model_ty0) : ()
    requires {[#"../../../../creusot-contracts/src/logic/ord.rs" 46 18 46 19] inv14 x}
    requires {[#"../../../../creusot-contracts/src/logic/ord.rs" 46 27 46 28] inv14 y}
    ensures { result = cmp_gt_log0 x y }
    
  axiom cmp_gt_log0_spec : forall x : deep_model_ty0, y : deep_model_ty0 . ([#"../../../../creusot-contracts/src/logic/ord.rs" 46 18 46 19] inv14 x)
   -> ([#"../../../../creusot-contracts/src/logic/ord.rs" 46 27 46 28] inv14 y)
   -> ([#"../../../../creusot-contracts/src/logic/ord.rs" 45 14 45 64] gt_log0 x y
  = (cmp_log0 x y = Core_Cmp_Ordering_Type.C_Greater))
  function ge_log0 (self : deep_model_ty0) (o : deep_model_ty0) : bool
  val ge_log0 (self : deep_model_ty0) (o : deep_model_ty0) : bool
    ensures { result = ge_log0 self o }
    
  function cmp_ge_log0 (x : deep_model_ty0) (y : deep_model_ty0) : ()
  val cmp_ge_log0 (x : deep_model_ty0) (y : deep_model_ty0) : ()
    requires {[#"../../../../creusot-contracts/src/logic/ord.rs" 36 18 36 19] inv14 x}
    requires {[#"../../../../creusot-contracts/src/logic/ord.rs" 36 27 36 28] inv14 y}
    ensures { result = cmp_ge_log0 x y }
    
  axiom cmp_ge_log0_spec : forall x : deep_model_ty0, y : deep_model_ty0 . ([#"../../../../creusot-contracts/src/logic/ord.rs" 36 18 36 19] inv14 x)
   -> ([#"../../../../creusot-contracts/src/logic/ord.rs" 36 27 36 28] inv14 y)
   -> ([#"../../../../creusot-contracts/src/logic/ord.rs" 35 14 35 61] ge_log0 x y
  = (cmp_log0 x y <> Core_Cmp_Ordering_Type.C_Less))
  function lt_log0 (self : deep_model_ty0) (o : deep_model_ty0) : bool
  val lt_log0 (self : deep_model_ty0) (o : deep_model_ty0) : bool
    ensures { result = lt_log0 self o }
    
  function cmp_lt_log0 (x : deep_model_ty0) (y : deep_model_ty0) : ()
  val cmp_lt_log0 (x : deep_model_ty0) (y : deep_model_ty0) : ()
    requires {[#"../../../../creusot-contracts/src/logic/ord.rs" 26 18 26 19] inv14 x}
    requires {[#"../../../../creusot-contracts/src/logic/ord.rs" 26 27 26 28] inv14 y}
    ensures { result = cmp_lt_log0 x y }
    
  axiom cmp_lt_log0_spec : forall x : deep_model_ty0, y : deep_model_ty0 . ([#"../../../../creusot-contracts/src/logic/ord.rs" 26 18 26 19] inv14 x)
   -> ([#"../../../../creusot-contracts/src/logic/ord.rs" 26 27 26 28] inv14 y)
   -> ([#"../../../../creusot-contracts/src/logic/ord.rs" 25 14 25 61] lt_log0 x y
  = (cmp_log0 x y = Core_Cmp_Ordering_Type.C_Less))
  function le_log0 (self : deep_model_ty0) (o : deep_model_ty0) : bool
  val le_log0 (self : deep_model_ty0) (o : deep_model_ty0) : bool
    ensures { result = le_log0 self o }
    
  function cmp_le_log0 (x : deep_model_ty0) (y : deep_model_ty0) : ()
  val cmp_le_log0 (x : deep_model_ty0) (y : deep_model_ty0) : ()
    requires {[#"../../../../creusot-contracts/src/logic/ord.rs" 16 18 16 19] inv14 x}
    requires {[#"../../../../creusot-contracts/src/logic/ord.rs" 16 27 16 28] inv14 y}
    ensures { result = cmp_le_log0 x y }
    
  axiom cmp_le_log0_spec : forall x : deep_model_ty0, y : deep_model_ty0 . ([#"../../../../creusot-contracts/src/logic/ord.rs" 16 18 16 19] inv14 x)
   -> ([#"../../../../creusot-contracts/src/logic/ord.rs" 16 27 16 28] inv14 y)
   -> ([#"../../../../creusot-contracts/src/logic/ord.rs" 15 14 15 64] le_log0 x y
  = (cmp_log0 x y <> Core_Cmp_Ordering_Type.C_Greater))
  use seq.Seq
  predicate inv1 (_x : Core_Ops_Range_Range_Type.t_range usize)
  val inv1 (_x : Core_Ops_Range_Range_Type.t_range usize) : bool
    ensures { result = inv1 _x }
    
  use prelude.Int
  use seq.Seq
  use seq.Seq
  function deep_model2 (self : usize) : int =
    [#"../../../../creusot-contracts/src/std/num.rs" 22 16 22 35] UIntSize.to_int self
  val deep_model2 (self : usize) : int
    ensures { result = deep_model2 self }
    
  predicate produces0 (self : Core_Ops_Range_Range_Type.t_range usize) (visited : Seq.seq usize) (o : Core_Ops_Range_Range_Type.t_range usize)
    
   =
    [#"../../../../creusot-contracts/src/std/iter/range.rs" 21 8 27 9] Core_Ops_Range_Range_Type.range_end self
    = Core_Ops_Range_Range_Type.range_end o
    /\ deep_model2 (Core_Ops_Range_Range_Type.range_start self) <= deep_model2 (Core_Ops_Range_Range_Type.range_start o)
    /\ (Seq.length visited > 0
     -> deep_model2 (Core_Ops_Range_Range_Type.range_start o) <= deep_model2 (Core_Ops_Range_Range_Type.range_end o))
    /\ Seq.length visited
    = deep_model2 (Core_Ops_Range_Range_Type.range_start o) - deep_model2 (Core_Ops_Range_Range_Type.range_start self)
    /\ (forall i : int . 0 <= i /\ i < Seq.length visited
     -> deep_model2 (Seq.get visited i) = deep_model2 (Core_Ops_Range_Range_Type.range_start self) + i)
  val produces0 (self : Core_Ops_Range_Range_Type.t_range usize) (visited : Seq.seq usize) (o : Core_Ops_Range_Range_Type.t_range usize) : bool
    ensures { result = produces0 self visited o }
    
  function produces_trans0 (a : Core_Ops_Range_Range_Type.t_range usize) (ab : Seq.seq usize) (b : Core_Ops_Range_Range_Type.t_range usize) (bc : Seq.seq usize) (c : Core_Ops_Range_Range_Type.t_range usize) : ()
    
  val produces_trans0 (a : Core_Ops_Range_Range_Type.t_range usize) (ab : Seq.seq usize) (b : Core_Ops_Range_Range_Type.t_range usize) (bc : Seq.seq usize) (c : Core_Ops_Range_Range_Type.t_range usize) : ()
    requires {[#"../../../../creusot-contracts/src/std/iter/range.rs" 37 15 37 32] produces0 a ab b}
    requires {[#"../../../../creusot-contracts/src/std/iter/range.rs" 38 15 38 32] produces0 b bc c}
    requires {[#"../../../../creusot-contracts/src/std/iter/range.rs" 40 22 40 23] inv1 a}
    requires {[#"../../../../creusot-contracts/src/std/iter/range.rs" 40 31 40 33] inv13 ab}
    requires {[#"../../../../creusot-contracts/src/std/iter/range.rs" 40 52 40 53] inv1 b}
    requires {[#"../../../../creusot-contracts/src/std/iter/range.rs" 40 61 40 63] inv13 bc}
    requires {[#"../../../../creusot-contracts/src/std/iter/range.rs" 40 82 40 83] inv1 c}
    ensures { result = produces_trans0 a ab b bc c }
    
  axiom produces_trans0_spec : forall a : Core_Ops_Range_Range_Type.t_range usize, ab : Seq.seq usize, b : Core_Ops_Range_Range_Type.t_range usize, bc : Seq.seq usize, c : Core_Ops_Range_Range_Type.t_range usize . ([#"../../../../creusot-contracts/src/std/iter/range.rs" 37 15 37 32] produces0 a ab b)
   -> ([#"../../../../creusot-contracts/src/std/iter/range.rs" 38 15 38 32] produces0 b bc c)
   -> ([#"../../../../creusot-contracts/src/std/iter/range.rs" 40 22 40 23] inv1 a)
   -> ([#"../../../../creusot-contracts/src/std/iter/range.rs" 40 31 40 33] inv13 ab)
   -> ([#"../../../../creusot-contracts/src/std/iter/range.rs" 40 52 40 53] inv1 b)
   -> ([#"../../../../creusot-contracts/src/std/iter/range.rs" 40 61 40 63] inv13 bc)
   -> ([#"../../../../creusot-contracts/src/std/iter/range.rs" 40 82 40 83] inv1 c)
   -> ([#"../../../../creusot-contracts/src/std/iter/range.rs" 39 14 39 42] produces0 a (Seq.(++) ab bc) c)
  use seq.Seq
  function produces_refl0 (self : Core_Ops_Range_Range_Type.t_range usize) : ()
  val produces_refl0 (self : Core_Ops_Range_Range_Type.t_range usize) : ()
    requires {[#"../../../../creusot-contracts/src/std/iter/range.rs" 33 21 33 25] inv1 self}
    ensures { result = produces_refl0 self }
    
  axiom produces_refl0_spec : forall self : Core_Ops_Range_Range_Type.t_range usize . ([#"../../../../creusot-contracts/src/std/iter/range.rs" 33 21 33 25] inv1 self)
   -> ([#"../../../../creusot-contracts/src/std/iter/range.rs" 32 14 32 45] produces0 self (Seq.empty ) self)
  predicate invariant1 (self : Core_Ops_Range_Range_Type.t_range usize) =
    [#"../../../../creusot-contracts/src/invariant.rs" 8 8 8 12] true
  val invariant1 (self : Core_Ops_Range_Range_Type.t_range usize) : bool
    ensures { result = invariant1 self }
    
  axiom inv1 : forall x : Core_Ops_Range_Range_Type.t_range usize . inv1 x = true
  use prelude.Snapshot
  predicate invariant0 (self : Snapshot.snap_ty (borrowed (Alloc_Vec_Vec_Type.t_vec t (Alloc_Alloc_Global_Type.t_global))))
    
  val invariant0 (self : Snapshot.snap_ty (borrowed (Alloc_Vec_Vec_Type.t_vec t (Alloc_Alloc_Global_Type.t_global)))) : bool
    ensures { result = invariant0 self }
    
  predicate inv0 (_x : Snapshot.snap_ty (borrowed (Alloc_Vec_Vec_Type.t_vec t (Alloc_Alloc_Global_Type.t_global))))
  val inv0 (_x : Snapshot.snap_ty (borrowed (Alloc_Vec_Vec_Type.t_vec t (Alloc_Alloc_Global_Type.t_global)))) : bool
    ensures { result = inv0 _x }
    
  axiom inv0 : forall x : Snapshot.snap_ty (borrowed (Alloc_Vec_Vec_Type.t_vec t (Alloc_Alloc_Global_Type.t_global))) . inv0 x
  = true
  use seq.Seq
  predicate sorted_range0 [#"../selection_sort_generic.rs" 10 0 10 63] (s : Seq.seq deep_model_ty0) (l : int) (u : int)
   =
    [#"../selection_sort_generic.rs" 11 4 13 5] forall j : int . forall i : int . l <= i /\ i < j /\ j < u
     -> le_log0 (Seq.get s i) (Seq.get s j)
  val sorted_range0 [#"../selection_sort_generic.rs" 10 0 10 63] (s : Seq.seq deep_model_ty0) (l : int) (u : int) : bool
    ensures { result = sorted_range0 s l u }
    
  use seq.Seq
  predicate sorted0 [#"../selection_sort_generic.rs" 17 0 17 41] (s : Seq.seq deep_model_ty0) =
    [#"../selection_sort_generic.rs" 19 8 19 35] sorted_range0 s 0 (Seq.length s)
  val sorted0 [#"../selection_sort_generic.rs" 17 0 17 41] (s : Seq.seq deep_model_ty0) : bool
    ensures { result = sorted0 s }
    
  function deep_model4 (self : t) : deep_model_ty0
  val deep_model4 (self : t) : deep_model_ty0
    ensures { result = deep_model4 self }
    
  use seq.Seq
  function index_logic0 [@inline:trivial] (self : Alloc_Vec_Vec_Type.t_vec t (Alloc_Alloc_Global_Type.t_global)) (ix : int) : t
    
   =
    [#"../../../../creusot-contracts/src/logic/ops.rs" 20 8 20 31] Seq.get (shallow_model2 self) ix
  val index_logic0 [@inline:trivial] (self : Alloc_Vec_Vec_Type.t_vec t (Alloc_Alloc_Global_Type.t_global)) (ix : int) : t
    ensures { result = index_logic0 self ix }
    
  function deep_model1 (self : Alloc_Vec_Vec_Type.t_vec t (Alloc_Alloc_Global_Type.t_global)) : Seq.seq deep_model_ty0
  val deep_model1 (self : Alloc_Vec_Vec_Type.t_vec t (Alloc_Alloc_Global_Type.t_global)) : Seq.seq deep_model_ty0
    requires {[#"../../../../creusot-contracts/src/std/vec.rs" 33 18 33 22] inv3 self}
    ensures { result = deep_model1 self }
    
  axiom deep_model1_spec : forall self : Alloc_Vec_Vec_Type.t_vec t (Alloc_Alloc_Global_Type.t_global) . ([#"../../../../creusot-contracts/src/std/vec.rs" 33 18 33 22] inv3 self)
   -> ([#"../../../../creusot-contracts/src/std/vec.rs" 33 4 33 44] inv11 (deep_model1 self))
  && ([#"../../../../creusot-contracts/src/std/vec.rs" 31 4 32 53] forall i : int . 0 <= i
  /\ i < Seq.length (shallow_model2 self)  -> Seq.get (deep_model1 self) i = deep_model4 (index_logic0 self i))
  && ([#"../../../../creusot-contracts/src/std/vec.rs" 30 14 30 56] Seq.length (shallow_model2 self)
  = Seq.length (deep_model1 self))
  predicate resolve4 (self : borrowed (Alloc_Vec_Vec_Type.t_vec t (Alloc_Alloc_Global_Type.t_global))) =
    [#"../../../../creusot-contracts/src/resolve.rs" 26 20 26 34]  ^ self =  * self
  val resolve4 (self : borrowed (Alloc_Vec_Vec_Type.t_vec t (Alloc_Alloc_Global_Type.t_global))) : bool
    ensures { result = resolve4 self }
    
  predicate resolve3 (self : borrowed (slice t)) =
    [#"../../../../creusot-contracts/src/resolve.rs" 26 20 26 34]  ^ self =  * self
  val resolve3 (self : borrowed (slice t)) : bool
    ensures { result = resolve3 self }
    
  use seq.Permut
  use prelude.Slice
  function shallow_model6 (self : slice t) : Seq.seq t
  val shallow_model6 (self : slice t) : Seq.seq t
    requires {[#"../../../../creusot-contracts/src/std/slice.rs" 19 21 19 25] inv4 self}
    ensures { result = shallow_model6 self }
    
  axiom shallow_model6_spec : forall self : slice t . ([#"../../../../creusot-contracts/src/std/slice.rs" 19 21 19 25] inv4 self)
   -> ([#"../../../../creusot-contracts/src/std/slice.rs" 19 4 19 50] inv12 (shallow_model6 self))
  && ([#"../../../../creusot-contracts/src/std/slice.rs" 18 14 18 42] shallow_model6 self = Slice.id self)
  && ([#"../../../../creusot-contracts/src/std/slice.rs" 17 14 17 41] Seq.length (shallow_model6 self)
  <= UIntSize.to_int max0)
  function shallow_model5 (self : borrowed (slice t)) : Seq.seq t =
    [#"../../../../creusot-contracts/src/model.rs" 108 8 108 31] shallow_model6 ( * self)
  val shallow_model5 (self : borrowed (slice t)) : Seq.seq t
    ensures { result = shallow_model5 self }
    
  val swap0 (self : borrowed (slice t)) (a : usize) (b : usize) : ()
    requires {[#"../../../../creusot-contracts/src/std/slice.rs" 247 19 247 35] UIntSize.to_int a
    < Seq.length (shallow_model5 self)}
    requires {[#"../../../../creusot-contracts/src/std/slice.rs" 248 19 248 35] UIntSize.to_int b
    < Seq.length (shallow_model5 self)}
    requires {inv5 self}
    ensures { [#"../../../../creusot-contracts/src/std/slice.rs" 249 8 249 52] Permut.exchange (shallow_model6 ( ^ self)) (shallow_model5 self) (UIntSize.to_int a) (UIntSize.to_int b) }
    
  function shallow_model0 (self : borrowed (Alloc_Vec_Vec_Type.t_vec t (Alloc_Alloc_Global_Type.t_global))) : Seq.seq t
   =
    [#"../../../../creusot-contracts/src/model.rs" 108 8 108 31] shallow_model2 ( * self)
  val shallow_model0 (self : borrowed (Alloc_Vec_Vec_Type.t_vec t (Alloc_Alloc_Global_Type.t_global))) : Seq.seq t
    ensures { result = shallow_model0 self }
    
  val deref_mut0 (self : borrowed (Alloc_Vec_Vec_Type.t_vec t (Alloc_Alloc_Global_Type.t_global))) : borrowed (slice t)
    requires {inv6 self}
    ensures { [#"../../../../creusot-contracts/src/std/vec.rs" 152 26 152 42] shallow_model5 result
    = shallow_model0 self }
    ensures { [#"../../../../creusot-contracts/src/std/vec.rs" 153 26 153 48] shallow_model6 ( ^ result)
    = shallow_model2 ( ^ self) }
    ensures { inv5 result }
    
  function deep_model3 (self : t) : deep_model_ty0 =
    [#"../../../../creusot-contracts/src/model.rs" 81 8 81 28] deep_model4 self
  val deep_model3 (self : t) : deep_model_ty0
    ensures { result = deep_model3 self }
    
  val lt0 (self : t) (other : t) : bool
    requires {inv2 self}
    requires {inv2 other}
    ensures { [#"../../../../creusot-contracts/src/std/cmp.rs" 33 26 33 76] result
    = lt_log0 (deep_model3 self) (deep_model3 other) }
    
  predicate resolve2 (self : t)
  val resolve2 (self : t) : bool
    ensures { result = resolve2 self }
    
  predicate has_value0 [@inline:trivial] (self : usize) (seq : Seq.seq t) (out : t) =
    [#"../../../../creusot-contracts/src/std/slice.rs" 122 20 122 37] Seq.get seq (UIntSize.to_int self) = out
  val has_value0 [@inline:trivial] (self : usize) (seq : Seq.seq t) (out : t) : bool
    ensures { result = has_value0 self seq out }
    
  predicate in_bounds0 [@inline:trivial] (self : usize) (seq : Seq.seq t) =
    [#"../../../../creusot-contracts/src/std/slice.rs" 115 20 115 37] UIntSize.to_int self < Seq.length seq
  val in_bounds0 [@inline:trivial] (self : usize) (seq : Seq.seq t) : bool
    ensures { result = in_bounds0 self seq }
    
  function shallow_model3 (self : Alloc_Vec_Vec_Type.t_vec t (Alloc_Alloc_Global_Type.t_global)) : Seq.seq t =
    [#"../../../../creusot-contracts/src/model.rs" 90 8 90 31] shallow_model2 self
  val shallow_model3 (self : Alloc_Vec_Vec_Type.t_vec t (Alloc_Alloc_Global_Type.t_global)) : Seq.seq t
    ensures { result = shallow_model3 self }
    
  val index0 (self : Alloc_Vec_Vec_Type.t_vec t (Alloc_Alloc_Global_Type.t_global)) (index : usize) : t
    requires {[#"../../../../creusot-contracts/src/std/vec.rs" 141 27 141 46] in_bounds0 index (shallow_model3 self)}
    requires {inv7 self}
    requires {inv10 index}
    ensures { [#"../../../../creusot-contracts/src/std/vec.rs" 142 26 142 54] has_value0 index (shallow_model3 self) result }
    ensures { inv2 result }
    
  use seq.Seq
  predicate resolve1 (self : borrowed (Core_Ops_Range_Range_Type.t_range usize)) =
    [#"../../../../creusot-contracts/src/resolve.rs" 26 20 26 34]  ^ self =  * self
  val resolve1 (self : borrowed (Core_Ops_Range_Range_Type.t_range usize)) : bool
    ensures { result = resolve1 self }
    
  predicate completed0 (self : borrowed (Core_Ops_Range_Range_Type.t_range usize)) =
    [#"../../../../creusot-contracts/src/std/iter/range.rs" 14 12 14 78] resolve1 self
    /\ deep_model2 (Core_Ops_Range_Range_Type.range_start ( * self))
    >= deep_model2 (Core_Ops_Range_Range_Type.range_end ( * self))
  val completed0 (self : borrowed (Core_Ops_Range_Range_Type.t_range usize)) : bool
    ensures { result = completed0 self }
    
  val next0 (self : borrowed (Core_Ops_Range_Range_Type.t_range usize)) : Core_Option_Option_Type.t_option usize
    requires {inv8 self}
    ensures { [#"../../../../creusot-contracts/src/std/iter.rs" 95 26 98 17] match result with
      | Core_Option_Option_Type.C_None -> completed0 self
      | Core_Option_Option_Type.C_Some v -> produces0 ( * self) (Seq.singleton v) ( ^ self)
      end }
    ensures { inv9 result }
    
  predicate partition0 [#"../selection_sort_generic.rs" 24 0 24 52] (v : Seq.seq deep_model_ty0) (i : int) =
    [#"../selection_sort_generic.rs" 25 4 25 106] forall k2 : int . forall k1 : int . 0 <= k1
    /\ k1 < i /\ i <= k2 /\ k2 < Seq.length v  -> le_log0 (Seq.get v k1) (Seq.get v k2)
  val partition0 [#"../selection_sort_generic.rs" 24 0 24 52] (v : Seq.seq deep_model_ty0) (i : int) : bool
    ensures { result = partition0 v i }
    
  use prelude.Snapshot
  function deep_model0 (self : borrowed (Alloc_Vec_Vec_Type.t_vec t (Alloc_Alloc_Global_Type.t_global))) : Seq.seq deep_model_ty0
    
   =
    [#"../../../../creusot-contracts/src/model.rs" 99 8 99 28] deep_model1 ( * self)
  val deep_model0 (self : borrowed (Alloc_Vec_Vec_Type.t_vec t (Alloc_Alloc_Global_Type.t_global))) : Seq.seq deep_model_ty0
    ensures { result = deep_model0 self }
    
  use seq.Permut
  predicate permutation_of0 (self : Seq.seq t) (o : Seq.seq t) =
    [#"../../../../creusot-contracts/src/logic/seq.rs" 107 8 107 37] Permut.permut self o 0 (Seq.length self)
  val permutation_of0 (self : Seq.seq t) (o : Seq.seq t) : bool
    ensures { result = permutation_of0 self o }
    
  function shallow_model4 (self : borrowed (Alloc_Vec_Vec_Type.t_vec t (Alloc_Alloc_Global_Type.t_global))) : Seq.seq t
   =
    [#"../../../../creusot-contracts/src/model.rs" 90 8 90 31] shallow_model0 self
  val shallow_model4 (self : borrowed (Alloc_Vec_Vec_Type.t_vec t (Alloc_Alloc_Global_Type.t_global))) : Seq.seq t
    ensures { result = shallow_model4 self }
    
  use prelude.Snapshot
  function shallow_model1 (self : Snapshot.snap_ty (borrowed (Alloc_Vec_Vec_Type.t_vec t (Alloc_Alloc_Global_Type.t_global)))) : Seq.seq t
    
   =
    [#"../../../../creusot-contracts/src/snapshot.rs" 27 20 27 48] shallow_model4 (Snapshot.inner self)
  val shallow_model1 (self : Snapshot.snap_ty (borrowed (Alloc_Vec_Vec_Type.t_vec t (Alloc_Alloc_Global_Type.t_global)))) : Seq.seq t
    ensures { result = shallow_model1 self }
    
  use prelude.Snapshot
  use prelude.Snapshot
  use prelude.Snapshot
  use prelude.Snapshot
  predicate into_iter_post0 (self : Core_Ops_Range_Range_Type.t_range usize) (res : Core_Ops_Range_Range_Type.t_range usize)
    
   =
    [#"../../../../creusot-contracts/src/std/iter.rs" 80 8 80 19] self = res
  val into_iter_post0 (self : Core_Ops_Range_Range_Type.t_range usize) (res : Core_Ops_Range_Range_Type.t_range usize) : bool
    ensures { result = into_iter_post0 self res }
    
  predicate into_iter_pre0 (self : Core_Ops_Range_Range_Type.t_range usize) =
    [#"../../../../creusot-contracts/src/std/iter.rs" 74 20 74 24] true
  val into_iter_pre0 (self : Core_Ops_Range_Range_Type.t_range usize) : bool
    ensures { result = into_iter_pre0 self }
    
  val into_iter0 (self : Core_Ops_Range_Range_Type.t_range usize) : Core_Ops_Range_Range_Type.t_range usize
    requires {[#"../../../../creusot-contracts/src/std/iter.rs" 89 0 166 1] into_iter_pre0 self}
    requires {inv1 self}
    ensures { [#"../../../../creusot-contracts/src/std/iter.rs" 89 0 166 1] into_iter_post0 self result }
    ensures { inv1 result }
    
  val len0 (self : Alloc_Vec_Vec_Type.t_vec t (Alloc_Alloc_Global_Type.t_global)) : usize
    requires {inv7 self}
    ensures { [#"../../../../creusot-contracts/src/std/vec.rs" 75 26 75 48] UIntSize.to_int result
    = Seq.length (shallow_model3 self) }
    
  predicate resolve0 (self : Snapshot.snap_ty (borrowed (Alloc_Vec_Vec_Type.t_vec t (Alloc_Alloc_Global_Type.t_global))))
    
  val resolve0 (self : Snapshot.snap_ty (borrowed (Alloc_Vec_Vec_Type.t_vec t (Alloc_Alloc_Global_Type.t_global)))) : bool
    ensures { result = resolve0 self }
    
  use prelude.Snapshot
  let rec cfg selection_sort [#"../selection_sort_generic.rs" 30 0 32 29] [@cfg:stackify] [@cfg:subregion_analysis] (v : borrowed (Alloc_Vec_Vec_Type.t_vec t (Alloc_Alloc_Global_Type.t_global))) : ()
    requires {[#"../selection_sort_generic.rs" 30 42 30 43] inv6 v}
    ensures { [#"../selection_sort_generic.rs" 28 10 28 35] sorted0 (deep_model1 ( ^ v)) }
    ensures { [#"../selection_sort_generic.rs" 29 0 29 36] permutation_of0 (shallow_model2 ( ^ v)) (shallow_model0 v) }
    
   = [@vc:do_not_keep_trace] [@vc:sp]
  var _0 : ();
  var v : borrowed (Alloc_Vec_Vec_Type.t_vec t (Alloc_Alloc_Global_Type.t_global)) = v;
  var old_v : Snapshot.snap_ty (borrowed (Alloc_Vec_Vec_Type.t_vec t (Alloc_Alloc_Global_Type.t_global)));
  var iter : Core_Ops_Range_Range_Type.t_range usize;
  var _7 : Core_Ops_Range_Range_Type.t_range usize;
  var _8 : usize;
  var iter_old : Snapshot.snap_ty (Core_Ops_Range_Range_Type.t_range usize);
  var produced : Snapshot.snap_ty (Seq.seq usize);
  var _19 : ();
  var _20 : Core_Option_Option_Type.t_option usize;
  var _21 : borrowed (Core_Ops_Range_Range_Type.t_range usize);
  var _22 : borrowed (Core_Ops_Range_Range_Type.t_range usize);
  var __creusot_proc_iter_elem : usize;
  var _25 : Snapshot.snap_ty (Seq.seq usize);
  var i : usize;
  var min : usize;
  var iter1 : Core_Ops_Range_Range_Type.t_range usize;
  var _31 : Core_Ops_Range_Range_Type.t_range usize;
  var _32 : usize;
  var _34 : usize;
  var iter_old1 : Snapshot.snap_ty (Core_Ops_Range_Range_Type.t_range usize);
  var produced1 : Snapshot.snap_ty (Seq.seq usize);
  var _44 : Core_Option_Option_Type.t_option usize;
  var _45 : borrowed (Core_Ops_Range_Range_Type.t_range usize);
  var _46 : borrowed (Core_Ops_Range_Range_Type.t_range usize);
  var __creusot_proc_iter_elem1 : usize;
  var _49 : Snapshot.snap_ty (Seq.seq usize);
  var j : usize;
  var _52 : bool;
  var _54 : t;
  var _58 : t;
  var _63 : ();
  var _64 : borrowed (slice t);
  var _65 : borrowed (slice t);
  var _66 : borrowed (Alloc_Vec_Vec_Type.t_vec t (Alloc_Alloc_Global_Type.t_global));
  {
    goto BB0
  }
  BB0 {
    [#"../selection_sort_generic.rs" 34 16 34 31] old_v <- ([#"../selection_sort_generic.rs" 34 16 34 31] Snapshot.new v);
    goto BB1
  }
  BB1 {
    assert { [@expl:type invariant] inv0 old_v };
    assume { resolve0 old_v };
    [#"../selection_sort_generic.rs" 38 16 38 23] _8 <- ([#"../selection_sort_generic.rs" 38 16 38 23] len0 ( * v));
    goto BB2
  }
  BB2 {
    [#"../selection_sort_generic.rs" 38 13 38 23] _7 <- Core_Ops_Range_Range_Type.C_Range ([#"../selection_sort_generic.rs" 38 13 38 14] (0 : usize)) _8;
    _8 <- any usize;
    [#"../selection_sort_generic.rs" 35 4 35 43] iter <- ([#"../selection_sort_generic.rs" 35 4 35 43] into_iter0 _7);
    _7 <- any Core_Ops_Range_Range_Type.t_range usize;
    goto BB3
  }
  BB3 {
    [#"../selection_sort_generic.rs" 35 4 35 43] iter_old <- ([#"../selection_sort_generic.rs" 35 4 35 43] Snapshot.new iter);
    goto BB4
  }
  BB4 {
    [#"../selection_sort_generic.rs" 35 4 35 43] produced <- ([#"../selection_sort_generic.rs" 35 4 35 43] Snapshot.new (Seq.empty ));
    goto BB5
  }
  BB5 {
    goto BB6
  }
  BB6 {
    invariant { [#"../selection_sort_generic.rs" 35 4 35 43] inv1 iter };
    invariant { [#"../selection_sort_generic.rs" 35 4 35 43] produces0 (Snapshot.inner iter_old) (Snapshot.inner produced) iter };
    invariant { [#"../selection_sort_generic.rs" 35 4 35 43] permutation_of0 (shallow_model0 v) (shallow_model1 old_v) };
    invariant { [#"../selection_sort_generic.rs" 36 16 36 63] sorted_range0 (deep_model0 v) 0 (Seq.length (Snapshot.inner produced)) };
    invariant { [#"../selection_sort_generic.rs" 37 16 37 57] partition0 (deep_model0 v) (Seq.length (Snapshot.inner produced)) };
    goto BB7
  }
  BB7 {
    [#"../selection_sort_generic.rs" 35 4 35 43] _22 <- Borrow.borrow_mut iter;
    [#"../selection_sort_generic.rs" 35 4 35 43] iter <-  ^ _22;
    [#"../selection_sort_generic.rs" 35 4 35 43] _21 <- Borrow.borrow_final ( * _22) (Borrow.get_id _22);
    [#"../selection_sort_generic.rs" 35 4 35 43] _22 <- { _22 with current = ( ^ _21) ; };
    [#"../selection_sort_generic.rs" 35 4 35 43] _20 <- ([#"../selection_sort_generic.rs" 35 4 35 43] next0 _21);
    _21 <- any borrowed (Core_Ops_Range_Range_Type.t_range usize);
    goto BB8
  }
  BB8 {
    assume { resolve1 _22 };
    switch (_20)
      | Core_Option_Option_Type.C_None -> goto BB11
      | Core_Option_Option_Type.C_Some _ -> goto BB10
      end
  }
  BB9 {
    assert { [@expl:type invariant] inv6 v };
    assume { resolve4 v };
    assert { [#"../selection_sort_generic.rs" 35 4 35 43] false };
    absurd
  }
  BB10 {
    goto BB12
  }
  BB11 {
    assert { [@expl:type invariant] inv6 v };
    assume { resolve4 v };
    [#"../selection_sort_generic.rs" 35 4 35 43] _0 <- ([#"../selection_sort_generic.rs" 35 4 35 43] ());
    return _0
  }
  BB12 {
<<<<<<< HEAD
    [#"../../../../creusot-contracts-proc/src/lib.rs" 664 0 664 51] __creusot_proc_iter_elem <- Core_Option_Option_Type.some_0 _20;
=======
    [#"../../../../creusot-contracts-proc/src/lib.rs" 643 0 643 51] __creusot_proc_iter_elem <- Core_Option_Option_Type.some_0 _20;
>>>>>>> 8f1e3ec2
    [#"../selection_sort_generic.rs" 35 4 35 43] _25 <- ([#"../selection_sort_generic.rs" 35 4 35 43] Snapshot.new (Seq.(++) (Snapshot.inner produced) (Seq.singleton __creusot_proc_iter_elem)));
    goto BB13
  }
  BB13 {
    [#"../selection_sort_generic.rs" 35 4 35 43] produced <- _25;
    _25 <- any Snapshot.snap_ty (Seq.seq usize);
<<<<<<< HEAD
    [#"../../../../creusot-contracts-proc/src/lib.rs" 664 0 664 51] i <- __creusot_proc_iter_elem;
=======
    [#"../../../../creusot-contracts-proc/src/lib.rs" 643 0 643 51] i <- __creusot_proc_iter_elem;
>>>>>>> 8f1e3ec2
    [#"../selection_sort_generic.rs" 39 22 39 23] min <- i;
    [#"../selection_sort_generic.rs" 43 17 43 24] _32 <- i
    + ([#"../selection_sort_generic.rs" 43 22 43 23] (1 : usize));
    [#"../selection_sort_generic.rs" 43 26 43 33] _34 <- ([#"../selection_sort_generic.rs" 43 26 43 33] len0 ( * v));
    goto BB14
  }
  BB14 {
    [#"../selection_sort_generic.rs" 43 17 43 33] _31 <- Core_Ops_Range_Range_Type.C_Range _32 _34;
    _32 <- any usize;
    _34 <- any usize;
    [#"../selection_sort_generic.rs" 41 8 41 121] iter1 <- ([#"../selection_sort_generic.rs" 41 8 41 121] into_iter0 _31);
    _31 <- any Core_Ops_Range_Range_Type.t_range usize;
    goto BB15
  }
  BB15 {
    [#"../selection_sort_generic.rs" 41 8 41 121] iter_old1 <- ([#"../selection_sort_generic.rs" 41 8 41 121] Snapshot.new iter1);
    goto BB16
  }
  BB16 {
    [#"../selection_sort_generic.rs" 41 8 41 121] produced1 <- ([#"../selection_sort_generic.rs" 41 8 41 121] Snapshot.new (Seq.empty ));
    goto BB17
  }
  BB17 {
    goto BB18
  }
  BB18 {
    invariant { [#"../selection_sort_generic.rs" 41 8 41 121] inv1 iter1 };
    invariant { [#"../selection_sort_generic.rs" 41 8 41 121] produces0 (Snapshot.inner iter_old1) (Snapshot.inner produced1) iter1 };
    invariant { [#"../selection_sort_generic.rs" 41 8 41 121] forall k : int . UIntSize.to_int i <= k
    /\ k < Seq.length (Snapshot.inner produced1) + UIntSize.to_int i + 1
     -> le_log0 (Seq.get (deep_model0 v) (UIntSize.to_int min)) (Seq.get (deep_model0 v) k) };
    invariant { [#"../selection_sort_generic.rs" 42 20 42 64] UIntSize.to_int i <= UIntSize.to_int min
    /\ UIntSize.to_int min < Seq.length (Snapshot.inner produced1) + UIntSize.to_int i + 1 };
    goto BB19
  }
  BB19 {
    [#"../selection_sort_generic.rs" 41 8 41 121] _46 <- Borrow.borrow_mut iter1;
    [#"../selection_sort_generic.rs" 41 8 41 121] iter1 <-  ^ _46;
    [#"../selection_sort_generic.rs" 41 8 41 121] _45 <- Borrow.borrow_final ( * _46) (Borrow.get_id _46);
    [#"../selection_sort_generic.rs" 41 8 41 121] _46 <- { _46 with current = ( ^ _45) ; };
    [#"../selection_sort_generic.rs" 41 8 41 121] _44 <- ([#"../selection_sort_generic.rs" 41 8 41 121] next0 _45);
    _45 <- any borrowed (Core_Ops_Range_Range_Type.t_range usize);
    goto BB20
  }
  BB20 {
    assume { resolve1 _46 };
    switch (_44)
      | Core_Option_Option_Type.C_None -> goto BB23
      | Core_Option_Option_Type.C_Some _ -> goto BB22
      end
  }
  BB21 {
    assert { [@expl:type invariant] inv6 v };
    assume { resolve4 v };
    assert { [#"../selection_sort_generic.rs" 41 8 41 121] false };
    absurd
  }
  BB22 {
    goto BB24
  }
  BB23 {
    [#"../selection_sort_generic.rs" 48 8 48 9] _66 <- Borrow.borrow_mut ( * v);
    [#"../selection_sort_generic.rs" 48 8 48 9] v <- { v with current = ( ^ _66) ; };
    assume { inv3 ( ^ _66) };
    [#"../selection_sort_generic.rs" 48 8 48 22] _65 <- ([#"../selection_sort_generic.rs" 48 8 48 22] deref_mut0 _66);
    _66 <- any borrowed (Alloc_Vec_Vec_Type.t_vec t (Alloc_Alloc_Global_Type.t_global));
    goto BB32
  }
  BB24 {
<<<<<<< HEAD
    [#"../../../../creusot-contracts-proc/src/lib.rs" 664 0 664 51] __creusot_proc_iter_elem1 <- Core_Option_Option_Type.some_0 _44;
=======
    [#"../../../../creusot-contracts-proc/src/lib.rs" 643 0 643 51] __creusot_proc_iter_elem1 <- Core_Option_Option_Type.some_0 _44;
>>>>>>> 8f1e3ec2
    [#"../selection_sort_generic.rs" 41 8 41 121] _49 <- ([#"../selection_sort_generic.rs" 41 8 41 121] Snapshot.new (Seq.(++) (Snapshot.inner produced1) (Seq.singleton __creusot_proc_iter_elem1)));
    goto BB25
  }
  BB25 {
    [#"../selection_sort_generic.rs" 41 8 41 121] produced1 <- _49;
    _49 <- any Snapshot.snap_ty (Seq.seq usize);
<<<<<<< HEAD
    [#"../../../../creusot-contracts-proc/src/lib.rs" 664 0 664 51] j <- __creusot_proc_iter_elem1;
=======
    [#"../../../../creusot-contracts-proc/src/lib.rs" 643 0 643 51] j <- __creusot_proc_iter_elem1;
>>>>>>> 8f1e3ec2
    [#"../selection_sort_generic.rs" 44 16 44 19] _54 <- ([#"../selection_sort_generic.rs" 44 16 44 19] index0 ( * v) j);
    goto BB26
  }
  BB26 {
    assert { [@expl:type invariant] inv2 _54 };
    assume { resolve2 _54 };
    [#"../selection_sort_generic.rs" 44 23 44 28] _58 <- ([#"../selection_sort_generic.rs" 44 23 44 28] index0 ( * v) min);
    goto BB27
  }
  BB27 {
    assert { [@expl:type invariant] inv2 _58 };
    assume { resolve2 _58 };
    [#"../selection_sort_generic.rs" 44 15 44 28] _52 <- ([#"../selection_sort_generic.rs" 44 15 44 28] lt0 _54 _58);
    goto BB28
  }
  BB28 {
    switch (_52)
      | False -> goto BB30
      | True -> goto BB29
      end
  }
  BB29 {
    [#"../selection_sort_generic.rs" 45 16 45 23] min <- j;
    [#"../selection_sort_generic.rs" 44 29 46 13] _19 <- ([#"../selection_sort_generic.rs" 44 29 46 13] ());
    goto BB31
  }
  BB30 {
    [#"../selection_sort_generic.rs" 46 13 46 13] _19 <- ([#"../selection_sort_generic.rs" 46 13 46 13] ());
    goto BB31
  }
  BB31 {
    goto BB18
  }
  BB32 {
    [#"../selection_sort_generic.rs" 48 8 48 9] _64 <- Borrow.borrow_final ( * _65) (Borrow.get_id _65);
    [#"../selection_sort_generic.rs" 48 8 48 9] _65 <- { _65 with current = ( ^ _64) ; };
    assume { inv4 ( ^ _64) };
    [#"../selection_sort_generic.rs" 48 8 48 22] _63 <- ([#"../selection_sort_generic.rs" 48 8 48 22] swap0 _64 i min);
    _64 <- any borrowed (slice t);
    goto BB33
  }
  BB33 {
    assert { [@expl:type invariant] inv5 _65 };
    assume { resolve3 _65 };
    assert { [@expl:assertion] [#"../selection_sort_generic.rs" 49 8 50 63] let i = Seq.length (Snapshot.inner produced) in forall k2 : int . forall k1 : int . 0
    <= k1
    /\ k1 < i /\ i <= k2 /\ k2 < Seq.length (deep_model0 v)
     -> le_log0 (Seq.get (deep_model0 v) k1) (Seq.get (deep_model0 v) k2) };
    [#"../selection_sort_generic.rs" 38 24 51 5] _19 <- ([#"../selection_sort_generic.rs" 38 24 51 5] ());
    goto BB6
  }
  
end<|MERGE_RESOLUTION|>--- conflicted
+++ resolved
@@ -740,22 +740,14 @@
     return _0
   }
   BB12 {
-<<<<<<< HEAD
-    [#"../../../../creusot-contracts-proc/src/lib.rs" 664 0 664 51] __creusot_proc_iter_elem <- Core_Option_Option_Type.some_0 _20;
-=======
     [#"../../../../creusot-contracts-proc/src/lib.rs" 643 0 643 51] __creusot_proc_iter_elem <- Core_Option_Option_Type.some_0 _20;
->>>>>>> 8f1e3ec2
     [#"../selection_sort_generic.rs" 35 4 35 43] _25 <- ([#"../selection_sort_generic.rs" 35 4 35 43] Snapshot.new (Seq.(++) (Snapshot.inner produced) (Seq.singleton __creusot_proc_iter_elem)));
     goto BB13
   }
   BB13 {
     [#"../selection_sort_generic.rs" 35 4 35 43] produced <- _25;
     _25 <- any Snapshot.snap_ty (Seq.seq usize);
-<<<<<<< HEAD
-    [#"../../../../creusot-contracts-proc/src/lib.rs" 664 0 664 51] i <- __creusot_proc_iter_elem;
-=======
     [#"../../../../creusot-contracts-proc/src/lib.rs" 643 0 643 51] i <- __creusot_proc_iter_elem;
->>>>>>> 8f1e3ec2
     [#"../selection_sort_generic.rs" 39 22 39 23] min <- i;
     [#"../selection_sort_generic.rs" 43 17 43 24] _32 <- i
     + ([#"../selection_sort_generic.rs" 43 22 43 23] (1 : usize));
@@ -825,22 +817,14 @@
     goto BB32
   }
   BB24 {
-<<<<<<< HEAD
-    [#"../../../../creusot-contracts-proc/src/lib.rs" 664 0 664 51] __creusot_proc_iter_elem1 <- Core_Option_Option_Type.some_0 _44;
-=======
     [#"../../../../creusot-contracts-proc/src/lib.rs" 643 0 643 51] __creusot_proc_iter_elem1 <- Core_Option_Option_Type.some_0 _44;
->>>>>>> 8f1e3ec2
     [#"../selection_sort_generic.rs" 41 8 41 121] _49 <- ([#"../selection_sort_generic.rs" 41 8 41 121] Snapshot.new (Seq.(++) (Snapshot.inner produced1) (Seq.singleton __creusot_proc_iter_elem1)));
     goto BB25
   }
   BB25 {
     [#"../selection_sort_generic.rs" 41 8 41 121] produced1 <- _49;
     _49 <- any Snapshot.snap_ty (Seq.seq usize);
-<<<<<<< HEAD
-    [#"../../../../creusot-contracts-proc/src/lib.rs" 664 0 664 51] j <- __creusot_proc_iter_elem1;
-=======
     [#"../../../../creusot-contracts-proc/src/lib.rs" 643 0 643 51] j <- __creusot_proc_iter_elem1;
->>>>>>> 8f1e3ec2
     [#"../selection_sort_generic.rs" 44 16 44 19] _54 <- ([#"../selection_sort_generic.rs" 44 16 44 19] index0 ( * v) j);
     goto BB26
   }
