module M_invariant_moves__test_invariant_move [#"invariant_moves.rs" 5 0 5 43]
  let%span sinvariant_moves0 = "invariant_moves.rs" 6 16 6 22
  let%span svec1 = "../../../creusot-contracts/src/std/vec.rs" 91 26 96 17
  let%span svec2 = "../../../creusot-contracts/src/std/vec.rs" 18 14 18 41
  let%span smodel3 = "../../../creusot-contracts/src/model.rs" 106 8 106 22
  let%span sresolve4 = "../../../creusot-contracts/src/resolve.rs" 41 20 41 34
  
  use prelude.prelude.Borrow
  
  use prelude.prelude.Opaque
  
  type t_NonNull'0  =
    { t_NonNull__pointer'0: opaque_ptr }
  
  type t_Unique'0  =
    { t_Unique__pointer'0: t_NonNull'0; t_Unique__qy95zmarker'0: () }
  
  use prelude.prelude.UIntSize
  
  type t_Cap'0  =
    { t_Cap__0'0: usize }
  
  type t_RawVec'0  =
    { t_RawVec__ptr'0: t_Unique'0; t_RawVec__cap'0: t_Cap'0; t_RawVec__alloc'0: () }
  
  type t_Vec'0  =
    { t_Vec__buf'0: t_RawVec'0; t_Vec__len'0: usize }
  
  predicate inv'0 (_1 : borrowed (t_Vec'0))
  
  use prelude.prelude.UInt32
  
  type t_Option'0  =
    | C_None'0
    | C_Some'0 uint32
  
  use seq.Seq
  
  constant v_MAX'0 : usize = (18446744073709551615 : usize)
  
  use prelude.prelude.UIntSize
  
  use prelude.prelude.Int
  
  use seq.Seq
  
  function view'0 (self : t_Vec'0) : Seq.seq uint32
  
  axiom view'0_spec : forall self : t_Vec'0 . [%#svec2] Seq.length (view'0 self) <= UIntSize.to_int (v_MAX'0 : usize)
  
  function view'1 (self : borrowed (t_Vec'0)) : Seq.seq uint32 =
    [%#smodel3] view'0 self.current
  
  use seq.Seq
  
  use seq.Seq
  
  predicate inv'1 (_1 : t_Option'0)
  
  axiom inv_axiom'0 [@rewrite] : forall x : borrowed (t_Vec'0) [inv'0 x] . inv'0 x = true
  
  axiom inv_axiom'1 [@rewrite] : forall x : t_Option'0 [inv'1 x] . inv'1 x = true
  
<<<<<<< HEAD
  let rec pop'0 (self:borrowed (t_Vec'0)) (return'  (ret:t_Option'0))= {[@expl:precondition] inv'0 self}
=======
  let rec pop'0 (self:borrowed (Vec'0.t_Vec uint32 (Global'0.t_Global))) (return'  (ret:Option'0.t_Option uint32))= {[@expl:pop 'self' type invariant] inv'0 self}
>>>>>>> 34cd6190
    any
    [ return' (result:t_Option'0)-> {inv'1 result}
      {[%#svec1] match result with
        | C_Some'0 t -> view'0 self.final = Seq.([..]) (view'1 self) 0 (Seq.length (view'1 self) - 1)
        /\ view'1 self = Seq.snoc (view'0 self.final) t
        | C_None'0 -> self.current = self.final /\ Seq.length (view'1 self) = 0
        end}
      (! return' {result}) ]
    
  
  predicate resolve'1 (self : borrowed (t_Vec'0)) =
    [%#sresolve4] self.final = self.current
  
  predicate resolve'0 (_1 : borrowed (t_Vec'0)) =
    resolve'1 _1
  
  use prelude.prelude.Intrinsic
  
  meta "compute_max_steps" 1000000
  
  let rec test_invariant_move'0 (x:t_Vec'0) (return'  (ret:()))= (! bb0
    [ bb0 = bb1
    | bb1 = bb2
    | bb2 = bb2
      [ bb2 = {[@expl:loop invariant] [%#sinvariant_moves0] x = x}
        (! s0) [ s0 = bb3 ] 
        [ bb3 = s0
          [ s0 = Borrow.borrow_mut <t_Vec'0> {x}
              (fun (_ret':borrowed (t_Vec'0)) ->  [ &_6 <- _ret' ]  [ &x <- _ret'.final ] s1)
          | s1 = Borrow.borrow_final <t_Vec'0> {_6.current} {Borrow.get_id _6}
              (fun (_ret':borrowed (t_Vec'0)) ->  [ &_5 <- _ret' ]  [ &_6 <- { _6 with current = _ret'.final } ] s2)
          | s2 = pop'0 {_5} (fun (_ret':t_Option'0) ->  [ &_4 <- _ret' ] s3)
          | s3 = bb4 ]
          
        | bb4 = s0
          [ s0 = -{resolve'0 _6}- s1
          | s1 = any [ br0 -> {_4 = C_None'0 } (! bb7) | br1 (x0:uint32)-> {_4 = C_Some'0 x0} (! bb5) ]  ]
          
        | bb5 = bb6
        | bb6 = bb2 ]
         ]
      
    | bb7 = bb8
    | bb8 = return' {_0} ]
    )
    [ & _0 : () = any_l ()
    | & x : t_Vec'0 = x
    | & _4 : t_Option'0 = any_l ()
    | & _5 : borrowed (t_Vec'0) = any_l ()
    | & _6 : borrowed (t_Vec'0) = any_l () ]
     [ return' (result:())-> (! return' {result}) ] 
end<|MERGE_RESOLUTION|>--- conflicted
+++ resolved
@@ -34,6 +34,8 @@
     | C_None'0
     | C_Some'0 uint32
   
+  predicate inv'1 (_1 : t_Option'0)
+  
   use seq.Seq
   
   constant v_MAX'0 : usize = (18446744073709551615 : usize)
@@ -55,17 +57,11 @@
   
   use seq.Seq
   
-  predicate inv'1 (_1 : t_Option'0)
-  
   axiom inv_axiom'0 [@rewrite] : forall x : borrowed (t_Vec'0) [inv'0 x] . inv'0 x = true
   
   axiom inv_axiom'1 [@rewrite] : forall x : t_Option'0 [inv'1 x] . inv'1 x = true
   
-<<<<<<< HEAD
-  let rec pop'0 (self:borrowed (t_Vec'0)) (return'  (ret:t_Option'0))= {[@expl:precondition] inv'0 self}
-=======
-  let rec pop'0 (self:borrowed (Vec'0.t_Vec uint32 (Global'0.t_Global))) (return'  (ret:Option'0.t_Option uint32))= {[@expl:pop 'self' type invariant] inv'0 self}
->>>>>>> 34cd6190
+  let rec pop'0 (self:borrowed (t_Vec'0)) (return'  (ret:t_Option'0))= {[@expl:pop 'self' type invariant] inv'0 self}
     any
     [ return' (result:t_Option'0)-> {inv'1 result}
       {[%#svec1] match result with
