--- conflicted
+++ resolved
@@ -15,18 +15,16 @@
   type t_Unique'0  =
     { t_Unique__pointer'0: t_NonNull'0; t_Unique__qy95zmarker'0: () }
   
-  use prelude.prelude.Int
-  
-  use prelude.prelude.UInt64
+  use prelude.prelude.UIntSize
   
   type t_Cap'0  =
-    { t_Cap__0'0: UInt64.t }
+    { t_Cap__0'0: usize }
   
   type t_RawVec'0  =
     { t_RawVec__ptr'0: t_Unique'0; t_RawVec__cap'0: t_Cap'0; t_RawVec__alloc'0: () }
   
   type t_Vec'0  =
-    { t_Vec__buf'0: t_RawVec'0; t_Vec__len'0: UInt64.t }
+    { t_Vec__buf'0: t_RawVec'0; t_Vec__len'0: usize }
   
   predicate inv'0 (_1 : borrowed (t_Vec'0))
   
@@ -36,7 +34,7 @@
   
   type t_Option'0  =
     | C_None'0
-    | C_Some'0 UInt32.t
+    | C_Some'0 uint32
   
   predicate inv'1 (_1 : t_Option'0)
   
@@ -44,17 +42,19 @@
   
   use seq.Seq
   
-  constant v_MAX'0 : UInt64.t = (18446744073709551615 : UInt64.t)
+  constant v_MAX'0 : usize = (18446744073709551615 : usize)
   
-  use prelude.prelude.UInt64
+  use prelude.prelude.UIntSize
+  
+  use prelude.prelude.Int
   
   use seq.Seq
   
-  function view'0 (self : t_Vec'0) : Seq.seq UInt32.t
+  function view'0 (self : t_Vec'0) : Seq.seq uint32
   
-  axiom view'0_spec : forall self : t_Vec'0 . [%#svec2] Seq.length (view'0 self) <= UInt64.t'int (v_MAX'0 : UInt64.t)
+  axiom view'0_spec : forall self : t_Vec'0 . [%#svec2] Seq.length (view'0 self) <= UIntSize.to_int (v_MAX'0 : usize)
   
-  function view'1 (self : borrowed (t_Vec'0)) : Seq.seq UInt32.t =
+  function view'1 (self : borrowed (t_Vec'0)) : Seq.seq uint32 =
     [%#smodel3] view'0 self.current
   
   use seq.Seq
@@ -97,13 +97,8 @@
           | s3 = bb4 ]
           
         | bb4 = s0
-<<<<<<< HEAD
-          [ s0 = -{resolve'0 _6}- s1
-          | s1 = any [ br0 -> {_4 = C_None'0 } (! bb7) | br1 (x0:UInt32.t)-> {_4 = C_Some'0 x0} (! bb5) ]  ]
-=======
           [ s0 = -{resolve'0 _7}- s1
           | s1 = any [ br0 -> {_5 = C_None'0 } (! bb7) | br1 (x0:uint32)-> {_5 = C_Some'0 x0} (! bb5) ]  ]
->>>>>>> 4c2c8706
           
         | bb5 = bb6
         | bb6 = bb1 ]
