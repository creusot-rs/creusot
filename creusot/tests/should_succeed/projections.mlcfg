--- conflicted
+++ resolved
@@ -37,11 +37,7 @@
   use prelude.Borrow
   use prelude.UInt32
   predicate resolve0 (self : borrowed uint32) =
-<<<<<<< HEAD
-    [#"../../../../creusot-contracts/src/resolve.rs" 27 20 27 34]  ^ self =  * self
-=======
     [#"../../../../creusot-contracts/src/resolve.rs" 26 20 26 34]  ^ self =  * self
->>>>>>> c22743fa
   val resolve0 (self : borrowed uint32) : bool
     ensures { result = resolve0 self }
     
@@ -105,20 +101,12 @@
   use prelude.UInt32
   use Core_Option_Option_Type as Core_Option_Option_Type
   predicate resolve1 (self : borrowed (Core_Option_Option_Type.t_option uint32)) =
-<<<<<<< HEAD
-    [#"../../../../creusot-contracts/src/resolve.rs" 27 20 27 34]  ^ self =  * self
-=======
     [#"../../../../creusot-contracts/src/resolve.rs" 26 20 26 34]  ^ self =  * self
->>>>>>> c22743fa
   val resolve1 (self : borrowed (Core_Option_Option_Type.t_option uint32)) : bool
     ensures { result = resolve1 self }
     
   predicate resolve0 (self : borrowed uint32) =
-<<<<<<< HEAD
-    [#"../../../../creusot-contracts/src/resolve.rs" 27 20 27 34]  ^ self =  * self
-=======
     [#"../../../../creusot-contracts/src/resolve.rs" 26 20 26 34]  ^ self =  * self
->>>>>>> c22743fa
   val resolve0 (self : borrowed uint32) : bool
     ensures { result = resolve0 self }
     
