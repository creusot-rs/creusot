--- conflicted
+++ resolved
@@ -14,11 +14,7 @@
     goto BB0
   }
   BB0 {
-<<<<<<< HEAD
-    [#"../trusted.rs" 19 4 19 9] _0 <- ([#"../trusted.rs" 19 4 19 9] Lie0.lie ());
-=======
     _0 <- ([#"../trusted.rs" 19 4 19 9] lie0 ());
->>>>>>> 62b454c8
     goto BB1
   }
   BB1 {
