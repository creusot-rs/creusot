--- conflicted
+++ resolved
@@ -1,12 +1,5 @@
-<<<<<<< HEAD
-
 module M_model__test_arc [#"model.rs" 41 0 41 41]
   let%span smodel0 = "model.rs" 40 11 40 19
-=======
-module T_model__Seven [#"model.rs" 4 0 4 16]
-  type t_Seven  =
-    | C_Seven
->>>>>>> dfce2a3a
   
   use prelude.prelude.Intrinsic
   
