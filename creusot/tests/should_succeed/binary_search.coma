--- conflicted
+++ resolved
@@ -67,7 +67,7 @@
   
   axiom inv_axiom'0 [@rewrite] : forall x : t_List'0 [inv'0 x] . inv'0 x = invariant'0 x
   
-  use prelude.prelude.UInt64
+  use prelude.prelude.UIntSize
   
   use prelude.prelude.Int
   
@@ -97,7 +97,7 @@
       any) ]
     
   
-  use prelude.prelude.UInt64
+  use prelude.prelude.UIntSize
   
   use prelude.prelude.Intrinsic
   
@@ -110,13 +110,14 @@
   
   meta "compute_max_steps" 1000000
   
-  let rec index'0 (self:t_List'0) (ix:UInt64.t) (return'  (ret:t_T'0))= {[@expl:index 'self' type invariant] [%#sbinary_search5] inv'0 self}
-    {[@expl:index requires] [%#sbinary_search6] UInt64.t'int ix < len_logic'0 self}
+  let rec index'0 (self:t_List'0) (ix:usize) (return'  (ret:t_T'0))= {[@expl:index 'self' type invariant] [%#sbinary_search5] inv'0 self}
+    {[@expl:index requires] [%#sbinary_search6] UIntSize.to_int ix < len_logic'0 self}
     (! bb0
     [ bb0 = s0 [ s0 =  [ &orig_ix <- ix ] s1 | s1 =  [ &l <- self ] s2 | s2 = bb1 ] 
     | bb1 = bb1
-      [ bb1 = {[@expl:loop invariant #0] [%#sbinary_search2] UInt64.t'int ix < len_logic'0 l}
-        {[@expl:loop invariant #1] [%#sbinary_search1] get'0 self (UInt64.t'int orig_ix) = get'0 l (UInt64.t'int ix)}
+      [ bb1 = {[@expl:loop invariant #0] [%#sbinary_search2] UIntSize.to_int ix < len_logic'0 l}
+        {[@expl:loop invariant #1] [%#sbinary_search1] get'0 self (UIntSize.to_int orig_ix)
+        = get'0 l (UIntSize.to_int ix)}
         {[@expl:loop invariant #2] [%#sbinary_search0] inv'0 l}
         (! s0) [ s0 = bb2 ] 
         [ bb2 = any [ br0 (x0:t_T'0) (x1:t_List'0)-> {l = C_Cons'0 x0 x1} (! bb3) | br1 -> {l = C_Nil'0 } (! bb7) ] 
@@ -124,15 +125,6 @@
         | bb4 = s0
           [ s0 = v_Cons'0 {l} (fun (r0'0:t_T'0) (r1'0:t_List'0) ->  [ &t <- r0'0 ] s1)
           | s1 = v_Cons'0 {l} (fun (r0'1:t_T'0) (r1'1:t_List'0) ->  [ &ls <- r1'1 ] s2)
-<<<<<<< HEAD
-          | s2 = UInt64.gt {ix} {[%#sbinary_search3] (0 : UInt64.t)} (fun (_ret':bool) ->  [ &_15 <- _ret' ] s3)
-          | s3 = any [ br0 -> {_15 = false} (! bb6) | br1 -> {_15} (! bb5) ]  ]
-          
-        | bb5 = s0
-          [ s0 =  [ &_18 <- ls ] s1
-          | s1 =  [ &l <- _18 ] s2
-          | s2 = UInt64.sub {ix} {[%#sbinary_search4] (1 : UInt64.t)} (fun (_ret':UInt64.t) ->  [ &ix <- _ret' ] s3)
-=======
           | s2 = UIntSize.gt {ix} {[%#sbinary_search3] (0 : usize)} (fun (_ret':bool) ->  [ &_16 <- _ret' ] s3)
           | s3 = any [ br0 -> {_16 = false} (! bb6) | br1 -> {_16} (! bb5) ]  ]
           
@@ -140,7 +132,6 @@
           [ s0 =  [ &_19 <- ls ] s1
           | s1 =  [ &l <- _19 ] s2
           | s2 = UIntSize.sub {ix} {[%#sbinary_search4] (1 : usize)} (fun (_ret':usize) ->  [ &ix <- _ret' ] s3)
->>>>>>> 4c2c8706
           | s3 = bb1 ]
            ]
          ]
@@ -150,8 +141,8 @@
     )
     [ & _0 : t_T'0 = any_l ()
     | & self : t_List'0 = self
-    | & ix : UInt64.t = ix
-    | & orig_ix : UInt64.t = any_l ()
+    | & ix : usize = ix
+    | & orig_ix : usize = any_l ()
     | & l : t_List'0 = any_l ()
     | & t : t_T'0 = any_l ()
     | & ls : t_List'0 = any_l ()
@@ -159,7 +150,7 @@
     | & _19 : t_List'0 = any_l () ]
     
     [ return' (result:t_T'0)-> {[@expl:index result type invariant] [%#sbinary_search7] inv'1 result}
-      {[@expl:index ensures] [%#sbinary_search8] C_Some'0 result = get'0 self (UInt64.t'int ix)}
+      {[@expl:index ensures] [%#sbinary_search8] C_Some'0 result = get'0 self (UIntSize.to_int ix)}
       (! return' {result}) ]
     
 end
@@ -174,26 +165,10 @@
   let%span sbinary_search7 = "binary_search.rs" 66 14 66 41
   let%span sbinary_search8 = "binary_search.rs" 21 14 21 25
   let%span sbinary_search9 = "binary_search.rs" 23 8 26 9
-  let%span sord10 = "../../../creusot-contracts/src/logic/ord.rs" 78 39 78 89
-  let%span sord11 = "../../../creusot-contracts/src/logic/ord.rs" 83 39 83 86
-  let%span sord12 = "../../../creusot-contracts/src/logic/ord.rs" 88 39 88 86
-  let%span sord13 = "../../../creusot-contracts/src/logic/ord.rs" 93 39 93 89
-  let%span sord14 = "../../../creusot-contracts/src/logic/ord.rs" 98 39 98 70
-  let%span sord15 = "../../../creusot-contracts/src/logic/ord.rs" 103 40 103 57
-  let%span sord16 = "../../../creusot-contracts/src/logic/ord.rs" 104 40 104 57
-  let%span sord17 = "../../../creusot-contracts/src/logic/ord.rs" 105 39 105 56
-  let%span sord18 = "../../../creusot-contracts/src/logic/ord.rs" 110 40 110 70
-  let%span sord19 = "../../../creusot-contracts/src/logic/ord.rs" 111 39 111 72
-  let%span sord20 = "../../../creusot-contracts/src/logic/ord.rs" 116 40 116 73
-  let%span sord21 = "../../../creusot-contracts/src/logic/ord.rs" 117 39 117 69
-  let%span sord22 = "../../../creusot-contracts/src/logic/ord.rs" 122 39 122 84
-  let%span sinvariant23 = "../../../creusot-contracts/src/invariant.rs" 24 8 24 18
-  let%span sord24 = "../../../creusot-contracts/src/logic/ord.rs" 185 16 191 17
-  let%span sboxed25 = "../../../creusot-contracts/src/std/boxed.rs" 28 8 28 18
-  
-  use prelude.prelude.Int
-  
-  use prelude.prelude.UInt64
+  let%span sinvariant10 = "../../../creusot-contracts/src/invariant.rs" 24 8 24 18
+  let%span sboxed11 = "../../../creusot-contracts/src/std/boxed.rs" 28 8 28 18
+  
+  use prelude.prelude.UIntSize
   
   use prelude.prelude.Borrow
   
@@ -208,7 +183,7 @@
   predicate inv'1 (_1 : t_List'0)
   
   predicate invariant'1 (self : t_List'0) =
-    [%#sboxed25] inv'1 self
+    [%#sboxed11] inv'1 self
   
   predicate inv'3 (_1 : t_List'0)
   
@@ -221,13 +196,15 @@
     end
   
   predicate invariant'0 (self : t_List'0) =
-    [%#sinvariant23] inv'1 self
+    [%#sinvariant10] inv'1 self
   
   predicate inv'0 (_1 : t_List'0)
   
   axiom inv_axiom'0 [@rewrite] : forall x : t_List'0 [inv'0 x] . inv'0 x = invariant'0 x
   
-  use prelude.prelude.UInt64
+  use prelude.prelude.UIntSize
+  
+  use prelude.prelude.Int
   
   function len_logic'0 [#"binary_search.rs" 22 4 22 29] (self : t_List'0) : int =
     [%#sbinary_search9] match self with
@@ -247,78 +224,21 @@
   
   use prelude.prelude.Intrinsic
   
-  type t_Ordering'0  =
-    | C_Less'0
-    | C_Equal'0
-    | C_Greater'0
-  
-  use prelude.prelude.UInt64
-  
-  function cmp_log'0 (self : UInt64.t) (o : UInt64.t) : t_Ordering'0 =
-    [%#sord24] if UInt64.ult self o then C_Less'0 else if self = o then C_Equal'0 else C_Greater'0
-  
-  function eq_cmp'0 (x : UInt64.t) (y : UInt64.t) : ()
-  
-  axiom eq_cmp'0_spec : forall x : UInt64.t, y : UInt64.t . [%#sord22] (x = y) = (cmp_log'0 x y = C_Equal'0)
-  
-  function antisym2'0 (x : UInt64.t) (y : UInt64.t) : ()
-  
-  axiom antisym2'0_spec : forall x : UInt64.t, y : UInt64.t . ([%#sord20] cmp_log'0 x y = C_Greater'0)
-   -> ([%#sord21] cmp_log'0 y x = C_Less'0)
-  
-  function antisym1'0 (x : UInt64.t) (y : UInt64.t) : ()
-  
-  axiom antisym1'0_spec : forall x : UInt64.t, y : UInt64.t . ([%#sord18] cmp_log'0 x y = C_Less'0)
-   -> ([%#sord19] cmp_log'0 y x = C_Greater'0)
-  
-  function trans'0 (x : UInt64.t) (y : UInt64.t) (z : UInt64.t) (o : t_Ordering'0) : ()
-  
-  axiom trans'0_spec : forall x : UInt64.t, y : UInt64.t, z : UInt64.t, o : t_Ordering'0 . ([%#sord15] cmp_log'0 x y
-  = o)  -> ([%#sord16] cmp_log'0 y z = o)  -> ([%#sord17] cmp_log'0 x z = o)
-  
-  function refl'0 (x : UInt64.t) : ()
-  
-  axiom refl'0_spec : forall x : UInt64.t . [%#sord14] cmp_log'0 x x = C_Equal'0
-  
-  use prelude.prelude.UInt64
-  
-  function cmp_gt_log'0 (x : UInt64.t) (y : UInt64.t) : ()
-  
-  axiom cmp_gt_log'0_spec : forall x : UInt64.t, y : UInt64.t . [%#sord13] UInt64.ugt x y
-  = (cmp_log'0 x y = C_Greater'0)
-  
-  use prelude.prelude.UInt64
-  
-  function cmp_ge_log'0 (x : UInt64.t) (y : UInt64.t) : ()
-  
-  axiom cmp_ge_log'0_spec : forall x : UInt64.t, y : UInt64.t . [%#sord12] UInt64.uge x y = (cmp_log'0 x y <> C_Less'0)
-  
-  function cmp_lt_log'0 (x : UInt64.t) (y : UInt64.t) : ()
-  
-  axiom cmp_lt_log'0_spec : forall x : UInt64.t, y : UInt64.t . [%#sord11] UInt64.ult x y = (cmp_log'0 x y = C_Less'0)
-  
-  use prelude.prelude.UInt64
-  
-  function cmp_le_log'0 (x : UInt64.t) (y : UInt64.t) : ()
-  
-  axiom cmp_le_log'0_spec : forall x : UInt64.t, y : UInt64.t . [%#sord10] UInt64.ule x y
-  = (cmp_log'0 x y <> C_Greater'0)
-  
   meta "compute_max_steps" 1000000
   
-  let rec len'0 (self:t_List'0) (return'  (ret:UInt64.t))= {[@expl:len 'self' type invariant] [%#sbinary_search4] inv'0 self}
+  let rec len'0 (self:t_List'0) (return'  (ret:usize))= {[@expl:len 'self' type invariant] [%#sbinary_search4] inv'0 self}
     {[@expl:len requires] [%#sbinary_search5] len_logic'0 self <= 1000000}
     (! bb0
-    [ bb0 = s0 [ s0 =  [ &len <- [%#sbinary_search0] (0 : UInt64.t) ] s1 | s1 =  [ &l <- self ] s2 | s2 = bb1 ] 
+    [ bb0 = s0 [ s0 =  [ &len <- [%#sbinary_search0] (0 : usize) ] s1 | s1 =  [ &l <- self ] s2 | s2 = bb1 ] 
     | bb1 = bb1
-      [ bb1 = {[@expl:loop invariant #0] [%#sbinary_search2] UInt64.t'int len + len_logic'0 l = len_logic'0 self}
+      [ bb1 = {[@expl:loop invariant #0] [%#sbinary_search2] UIntSize.to_int len + len_logic'0 l = len_logic'0 self}
         {[@expl:loop invariant #1] [%#sbinary_search1] inv'0 l}
         (! s0) [ s0 = bb2 ] 
         [ bb2 = any [ br0 (x0:t_T'0) (x1:t_List'0)-> {l = C_Cons'0 x0 x1} (! bb3) | br1 -> {l = C_Nil'0 } (! bb5) ] 
         | bb3 = bb4
         | bb4 = s0
           [ s0 = v_Cons'0 {l} (fun (r0'0:t_T'0) (r1'0:t_List'0) ->  [ &ls <- r1'0 ] s1)
-          | s1 = UInt64.add {len} {[%#sbinary_search3] (1 : UInt64.t)} (fun (_ret':UInt64.t) ->  [ &len <- _ret' ] s2)
+          | s1 = UIntSize.add {len} {[%#sbinary_search3] (1 : usize)} (fun (_ret':usize) ->  [ &len <- _ret' ] s2)
           | s2 =  [ &l <- ls ] s3
           | s3 = bb1 ]
            ]
@@ -326,14 +246,14 @@
       
     | bb5 = s0 [ s0 =  [ &_0 <- len ] s1 | s1 = return' {_0} ]  ]
     )
-    [ & _0 : UInt64.t = any_l ()
+    [ & _0 : usize = any_l ()
     | & self : t_List'0 = self
-    | & len : UInt64.t = any_l ()
+    | & len : usize = any_l ()
     | & l : t_List'0 = any_l ()
     | & ls : t_List'0 = any_l () ]
     
-    [ return' (result:UInt64.t)-> {[@expl:len ensures #0] [%#sbinary_search6] UInt64.uge result (0 : UInt64.t)}
-      {[@expl:len ensures #1] [%#sbinary_search7] UInt64.t'int result = len_logic'0 self}
+    [ return' (result:usize)-> {[@expl:len ensures #0] [%#sbinary_search6] result >= (0 : usize)}
+      {[@expl:len ensures #1] [%#sbinary_search7] UIntSize.to_int result = len_logic'0 self}
       (! return' {result}) ]
     
 end
@@ -345,8 +265,8 @@
   let%span sbinary_search4 = "binary_search.rs" 119 16 119 82
   let%span sbinary_search5 = "binary_search.rs" 118 16 118 63
   let%span sbinary_search6 = "binary_search.rs" 121 17 121 18
-  let%span sbinary_search7 = "binary_search.rs" 122 19 122 27
-  let%span sbinary_search8 = "binary_search.rs" 122 26 122 27
+  let%span sbinary_search7 = "binary_search.rs" 122 26 122 27
+  let%span sbinary_search8 = "binary_search.rs" 122 19 122 27
   let%span sbinary_search9 = "binary_search.rs" 133 19 133 20
   let%span sbinary_search10 = "binary_search.rs" 104 11 104 39
   let%span sbinary_search11 = "binary_search.rs" 105 11 105 26
@@ -366,48 +286,20 @@
   let%span sbinary_search25 = "binary_search.rs" 44 14 44 44
   let%span sbinary_search26 = "binary_search.rs" 93 16 98 17
   let%span sbinary_search27 = "binary_search.rs" 31 8 40 9
-  let%span sord28 = "../../../creusot-contracts/src/logic/ord.rs" 78 39 78 89
-  let%span sord29 = "../../../creusot-contracts/src/logic/ord.rs" 83 39 83 86
-  let%span sord30 = "../../../creusot-contracts/src/logic/ord.rs" 88 39 88 86
-  let%span sord31 = "../../../creusot-contracts/src/logic/ord.rs" 93 39 93 89
-  let%span sord32 = "../../../creusot-contracts/src/logic/ord.rs" 98 39 98 70
-  let%span sord33 = "../../../creusot-contracts/src/logic/ord.rs" 103 40 103 57
-  let%span sord34 = "../../../creusot-contracts/src/logic/ord.rs" 104 40 104 57
-  let%span sord35 = "../../../creusot-contracts/src/logic/ord.rs" 105 39 105 56
-  let%span sord36 = "../../../creusot-contracts/src/logic/ord.rs" 110 40 110 70
-  let%span sord37 = "../../../creusot-contracts/src/logic/ord.rs" 111 39 111 72
-  let%span sord38 = "../../../creusot-contracts/src/logic/ord.rs" 116 40 116 73
-  let%span sord39 = "../../../creusot-contracts/src/logic/ord.rs" 117 39 117 69
-  let%span sord40 = "../../../creusot-contracts/src/logic/ord.rs" 122 39 122 84
-  let%span sord41 = "../../../creusot-contracts/src/logic/ord.rs" 78 39 78 89
-  let%span sord42 = "../../../creusot-contracts/src/logic/ord.rs" 83 39 83 86
-  let%span sord43 = "../../../creusot-contracts/src/logic/ord.rs" 88 39 88 86
-  let%span sord44 = "../../../creusot-contracts/src/logic/ord.rs" 93 39 93 89
-  let%span sord45 = "../../../creusot-contracts/src/logic/ord.rs" 98 39 98 70
-  let%span sord46 = "../../../creusot-contracts/src/logic/ord.rs" 103 40 103 57
-  let%span sord47 = "../../../creusot-contracts/src/logic/ord.rs" 104 40 104 57
-  let%span sord48 = "../../../creusot-contracts/src/logic/ord.rs" 105 39 105 56
-  let%span sord49 = "../../../creusot-contracts/src/logic/ord.rs" 110 40 110 70
-  let%span sord50 = "../../../creusot-contracts/src/logic/ord.rs" 111 39 111 72
-  let%span sord51 = "../../../creusot-contracts/src/logic/ord.rs" 116 40 116 73
-  let%span sord52 = "../../../creusot-contracts/src/logic/ord.rs" 117 39 117 69
-  let%span sord53 = "../../../creusot-contracts/src/logic/ord.rs" 122 39 122 84
-  let%span sord54 = "../../../creusot-contracts/src/logic/ord.rs" 185 16 191 17
-  let%span sord55 = "../../../creusot-contracts/src/logic/ord.rs" 185 16 191 17
   
   use prelude.prelude.Borrow
   
+  use prelude.prelude.UInt32
+  
+  type t_List'0  =
+    | C_Cons'0 uint32 (t_List'0)
+    | C_Nil'0
+  
+  predicate inv'0 (_1 : t_List'0)
+  
+  axiom inv_axiom'0 [@rewrite] : forall x : t_List'0 [inv'0 x] . inv'0 x = true
+  
   use prelude.prelude.Int
-  
-  use prelude.prelude.UInt32
-  
-  type t_List'0  =
-    | C_Cons'0 UInt32.t (t_List'0)
-    | C_Nil'0
-  
-  predicate inv'0 (_1 : t_List'0)
-  
-  axiom inv_axiom'0 [@rewrite] : forall x : t_List'0 [inv'0 x] . inv'0 x = true
   
   function len_logic'0 [#"binary_search.rs" 22 4 22 29] (self : t_List'0) : int =
     [%#sbinary_search20] match self with
@@ -417,82 +309,25 @@
   
   axiom len_logic'0_spec : forall self : t_List'0 . [%#sbinary_search19] len_logic'0 self >= 0
   
-  use prelude.prelude.UInt64
-  
-  type t_Ordering'0  =
-    | C_Less'0
-    | C_Equal'0
-    | C_Greater'0
-  
-  use prelude.prelude.UInt64
-  
-  function cmp_log'1 (self : UInt64.t) (o : UInt64.t) : t_Ordering'0 =
-    [%#sord55] if UInt64.ult self o then C_Less'0 else if self = o then C_Equal'0 else C_Greater'0
-  
-  function eq_cmp'1 (x : UInt64.t) (y : UInt64.t) : ()
-  
-  axiom eq_cmp'1_spec : forall x : UInt64.t, y : UInt64.t . [%#sord53] (x = y) = (cmp_log'1 x y = C_Equal'0)
-  
-  function antisym2'1 (x : UInt64.t) (y : UInt64.t) : ()
-  
-  axiom antisym2'1_spec : forall x : UInt64.t, y : UInt64.t . ([%#sord51] cmp_log'1 x y = C_Greater'0)
-   -> ([%#sord52] cmp_log'1 y x = C_Less'0)
-  
-  function antisym1'1 (x : UInt64.t) (y : UInt64.t) : ()
-  
-  axiom antisym1'1_spec : forall x : UInt64.t, y : UInt64.t . ([%#sord49] cmp_log'1 x y = C_Less'0)
-   -> ([%#sord50] cmp_log'1 y x = C_Greater'0)
-  
-  function trans'1 (x : UInt64.t) (y : UInt64.t) (z : UInt64.t) (o : t_Ordering'0) : ()
-  
-  axiom trans'1_spec : forall x : UInt64.t, y : UInt64.t, z : UInt64.t, o : t_Ordering'0 . ([%#sord46] cmp_log'1 x y
-  = o)  -> ([%#sord47] cmp_log'1 y z = o)  -> ([%#sord48] cmp_log'1 x z = o)
-  
-  function refl'1 (x : UInt64.t) : ()
-  
-  axiom refl'1_spec : forall x : UInt64.t . [%#sord45] cmp_log'1 x x = C_Equal'0
-  
-  use prelude.prelude.UInt64
-  
-  function cmp_gt_log'1 (x : UInt64.t) (y : UInt64.t) : ()
-  
-  axiom cmp_gt_log'1_spec : forall x : UInt64.t, y : UInt64.t . [%#sord44] UInt64.ugt x y
-  = (cmp_log'1 x y = C_Greater'0)
-  
-  use prelude.prelude.UInt64
-  
-  function cmp_ge_log'1 (x : UInt64.t) (y : UInt64.t) : ()
-  
-  axiom cmp_ge_log'1_spec : forall x : UInt64.t, y : UInt64.t . [%#sord43] UInt64.uge x y = (cmp_log'1 x y <> C_Less'0)
-  
-  function cmp_lt_log'1 (x : UInt64.t) (y : UInt64.t) : ()
-  
-  axiom cmp_lt_log'1_spec : forall x : UInt64.t, y : UInt64.t . [%#sord42] UInt64.ult x y = (cmp_log'1 x y = C_Less'0)
-  
-  use prelude.prelude.UInt64
-  
-  function cmp_le_log'1 (x : UInt64.t) (y : UInt64.t) : ()
-  
-  axiom cmp_le_log'1_spec : forall x : UInt64.t, y : UInt64.t . [%#sord41] UInt64.ule x y
-  = (cmp_log'1 x y <> C_Greater'0)
-  
-  use prelude.prelude.UInt64
-  
-  let rec len'0 (self:t_List'0) (return'  (ret:UInt64.t))= {[@expl:len 'self' type invariant] [%#sbinary_search15] inv'0 self}
+  use prelude.prelude.UIntSize
+  
+  use prelude.prelude.UIntSize
+  
+  let rec len'0 (self:t_List'0) (return'  (ret:usize))= {[@expl:len 'self' type invariant] [%#sbinary_search15] inv'0 self}
     {[@expl:len requires] [%#sbinary_search16] len_logic'0 self <= 1000000}
     any
-    [ return' (result:UInt64.t)-> {[%#sbinary_search17] UInt64.uge result (0 : UInt64.t)}
-      {[%#sbinary_search18] UInt64.t'int result = len_logic'0 self}
+    [ return' (result:usize)-> {[%#sbinary_search17] result >= (0 : usize)}
+      {[%#sbinary_search18] UIntSize.to_int result = len_logic'0 self}
       (! return' {result}) ]
     
   
   type t_Result'0  =
-    | C_Ok'0 UInt64.t
-    | C_Err'0 UInt64.t
+    | C_Ok'0 usize
+    | C_Err'0 usize
   
   type t_Option'0  =
     | C_None'0
-    | C_Some'0 UInt32.t
+    | C_Some'0 uint32
   
   function get'0 [#"binary_search.rs" 30 4 30 38] (self : t_List'0) (ix : int) : t_Option'0 =
     [%#sbinary_search27] match self with
@@ -500,73 +335,21 @@
       | C_Nil'0 -> C_None'0
       end
   
-  function get_default'0 [#"binary_search.rs" 80 4 80 46] (self : t_List'0) (ix : int) (def : UInt32.t) : UInt32.t =
+  function get_default'0 [#"binary_search.rs" 80 4 80 46] (self : t_List'0) (ix : int) (def : uint32) : uint32 =
     [%#sbinary_search21] match get'0 self ix with
       | C_Some'0 v -> v
       | C_None'0 -> def
       end
   
-  use prelude.prelude.UInt32
-  
-  function cmp_log'0 (self : UInt32.t) (o : UInt32.t) : t_Ordering'0 =
-    [%#sord54] if UInt32.ult self o then C_Less'0 else if self = o then C_Equal'0 else C_Greater'0
-  
-  function eq_cmp'0 (x : UInt32.t) (y : UInt32.t) : ()
-  
-  axiom eq_cmp'0_spec : forall x : UInt32.t, y : UInt32.t . [%#sord40] (x = y) = (cmp_log'0 x y = C_Equal'0)
-  
-  function antisym2'0 (x : UInt32.t) (y : UInt32.t) : ()
-  
-  axiom antisym2'0_spec : forall x : UInt32.t, y : UInt32.t . ([%#sord38] cmp_log'0 x y = C_Greater'0)
-   -> ([%#sord39] cmp_log'0 y x = C_Less'0)
-  
-  function antisym1'0 (x : UInt32.t) (y : UInt32.t) : ()
-  
-  axiom antisym1'0_spec : forall x : UInt32.t, y : UInt32.t . ([%#sord36] cmp_log'0 x y = C_Less'0)
-   -> ([%#sord37] cmp_log'0 y x = C_Greater'0)
-  
-  function trans'0 (x : UInt32.t) (y : UInt32.t) (z : UInt32.t) (o : t_Ordering'0) : ()
-  
-  axiom trans'0_spec : forall x : UInt32.t, y : UInt32.t, z : UInt32.t, o : t_Ordering'0 . ([%#sord33] cmp_log'0 x y
-  = o)  -> ([%#sord34] cmp_log'0 y z = o)  -> ([%#sord35] cmp_log'0 x z = o)
-  
-  function refl'0 (x : UInt32.t) : ()
-  
-  axiom refl'0_spec : forall x : UInt32.t . [%#sord32] cmp_log'0 x x = C_Equal'0
-  
-  use prelude.prelude.UInt32
-  
-  function cmp_gt_log'0 (x : UInt32.t) (y : UInt32.t) : ()
-  
-  axiom cmp_gt_log'0_spec : forall x : UInt32.t, y : UInt32.t . [%#sord31] UInt32.ugt x y
-  = (cmp_log'0 x y = C_Greater'0)
-  
-  use prelude.prelude.UInt32
-  
-  function cmp_ge_log'0 (x : UInt32.t) (y : UInt32.t) : ()
-  
-  axiom cmp_ge_log'0_spec : forall x : UInt32.t, y : UInt32.t . [%#sord30] UInt32.uge x y = (cmp_log'0 x y <> C_Less'0)
-  
-  function cmp_lt_log'0 (x : UInt32.t) (y : UInt32.t) : ()
-  
-  axiom cmp_lt_log'0_spec : forall x : UInt32.t, y : UInt32.t . [%#sord29] UInt32.ult x y = (cmp_log'0 x y = C_Less'0)
-  
-  use prelude.prelude.UInt32
-  
-  function cmp_le_log'0 (x : UInt32.t) (y : UInt32.t) : ()
-  
-  axiom cmp_le_log'0_spec : forall x : UInt32.t, y : UInt32.t . [%#sord28] UInt32.ule x y
-  = (cmp_log'0 x y <> C_Greater'0)
-  
-  predicate inv'1 (_1 : UInt32.t)
-  
-  axiom inv_axiom'1 [@rewrite] : forall x : UInt32.t [inv'1 x] . inv'1 x = true
-  
-  let rec index'0 (self:t_List'0) (ix:UInt64.t) (return'  (ret:UInt32.t))= {[@expl:index 'self' type invariant] [%#sbinary_search22] inv'0 self}
-    {[@expl:index requires] [%#sbinary_search23] UInt64.t'int ix < len_logic'0 self}
+  predicate inv'1 (_1 : uint32)
+  
+  axiom inv_axiom'1 [@rewrite] : forall x : uint32 [inv'1 x] . inv'1 x = true
+  
+  let rec index'0 (self:t_List'0) (ix:usize) (return'  (ret:uint32))= {[@expl:index 'self' type invariant] [%#sbinary_search22] inv'0 self}
+    {[@expl:index requires] [%#sbinary_search23] UIntSize.to_int ix < len_logic'0 self}
     any
-    [ return' (result:UInt32.t)-> {[%#sbinary_search24] inv'1 result}
-      {[%#sbinary_search25] C_Some'0 result = get'0 self (UInt64.t'int ix)}
+    [ return' (result:uint32)-> {[%#sbinary_search24] inv'1 result}
+      {[%#sbinary_search25] C_Some'0 result = get'0 self (UIntSize.to_int ix)}
       (! return' {result}) ]
     
   
@@ -575,50 +358,35 @@
   predicate is_sorted'0 [#"binary_search.rs" 90 4 90 30] (self : t_List'0) =
     [%#sbinary_search26] forall x1 : int, x2 : int . x1 <= x2
      -> match (get'0 self x1, get'0 self x2) with
-      | (C_Some'0 v1, C_Some'0 v2) -> UInt32.ule v1 v2
+      | (C_Some'0 v1, C_Some'0 v2) -> v1 <= v2
       | (C_None'0, C_None'0) -> true
       | _ -> false
       end
   
   meta "compute_max_steps" 1000000
   
-  let rec binary_search'0 (arr:t_List'0) (elem:UInt32.t) (return'  (ret:t_Result'0))= {[@expl:binary_search requires #0] [%#sbinary_search10] len_logic'0 arr
+  let rec binary_search'0 (arr:t_List'0) (elem:uint32) (return'  (ret:t_Result'0))= {[@expl:binary_search requires #0] [%#sbinary_search10] len_logic'0 arr
     <= 1000000}
     {[@expl:binary_search requires #1] [%#sbinary_search11] is_sorted'0 arr}
     (! bb0
-    [ bb0 = s0 [ s0 = len'0 {arr} (fun (_ret':UInt64.t) ->  [ &_10 <- _ret' ] s1) | s1 = bb1 ] 
+    [ bb0 = s0 [ s0 = len'0 {arr} (fun (_ret':usize) ->  [ &_10 <- _ret' ] s1) | s1 = bb1 ] 
     | bb1 = s0
-      [ s0 = UInt64.eq {_10} {[%#sbinary_search0] (0 : UInt64.t)} (fun (_ret':bool) ->  [ &_9 <- _ret' ] s1)
+      [ s0 = UIntSize.eq {_10} {[%#sbinary_search0] (0 : usize)} (fun (_ret':bool) ->  [ &_9 <- _ret' ] s1)
       | s1 = any [ br0 -> {_9 = false} (! bb3) | br1 -> {_9} (! bb2) ]  ]
       
-    | bb2 = s0 [ s0 =  [ &_0 <- C_Err'0 ([%#sbinary_search1] (0 : UInt64.t)) ] s1 | s1 = bb21 ] 
-    | bb3 = s0 [ s0 = len'0 {arr} (fun (_ret':UInt64.t) ->  [ &size <- _ret' ] s1) | s1 = bb4 ] 
-    | bb4 = s0 [ s0 =  [ &base <- [%#sbinary_search2] (0 : UInt64.t) ] s1 | s1 = bb5 ] 
+    | bb2 = s0 [ s0 =  [ &_0 <- C_Err'0 ([%#sbinary_search1] (0 : usize)) ] s1 | s1 = bb21 ] 
+    | bb3 = s0 [ s0 = len'0 {arr} (fun (_ret':usize) ->  [ &size <- _ret' ] s1) | s1 = bb4 ] 
+    | bb4 = s0 [ s0 =  [ &base <- [%#sbinary_search2] (0 : usize) ] s1 | s1 = bb5 ] 
     | bb5 = bb5
-      [ bb5 = {[@expl:loop invariant #0] [%#sbinary_search5] 0 < UInt64.t'int size
-        /\ UInt64.t'int size + UInt64.t'int base <= len_logic'0 arr}
-        {[@expl:loop invariant #1] [%#sbinary_search4] forall i : UInt64.t . UInt64.ult i base
-         -> UInt32.ule (get_default'0 arr (UInt64.t'int i) (0 : UInt32.t)) elem}
-        {[@expl:loop invariant #2] [%#sbinary_search3] forall i : UInt64.t . UInt64.t'int base + UInt64.t'int size
-        < UInt64.t'int i
-        /\ UInt64.t'int i < len_logic'0 arr  -> UInt32.ult elem (get_default'0 arr (UInt64.t'int i) (0 : UInt32.t))}
+      [ bb5 = {[@expl:loop invariant #0] [%#sbinary_search5] 0 < UIntSize.to_int size
+        /\ UIntSize.to_int size + UIntSize.to_int base <= len_logic'0 arr}
+        {[@expl:loop invariant #1] [%#sbinary_search4] forall i : usize . i < base
+         -> get_default'0 arr (UIntSize.to_int i) (0 : uint32) <= elem}
+        {[@expl:loop invariant #2] [%#sbinary_search3] forall i : usize . UIntSize.to_int base + UIntSize.to_int size
+        < UIntSize.to_int i
+        /\ UIntSize.to_int i < len_logic'0 arr  -> elem < get_default'0 arr (UIntSize.to_int i) (0 : uint32)}
         (! s0) [ s0 = bb6 ] 
         [ bb6 = s0
-<<<<<<< HEAD
-          [ s0 = UInt64.gt {size} {[%#sbinary_search6] (1 : UInt64.t)} (fun (_ret':bool) ->  [ &_21 <- _ret' ] s1)
-          | s1 = any [ br0 -> {_21 = false} (! bb13) | br1 -> {_21} (! bb7) ]  ]
-          
-        | bb7 = s0
-          [ s0 = UInt64.eq {[%#sbinary_search8] (2 : UInt64.t)} {[%#sbinary_search7] (0 : UInt64.t)}
-              (fun (_ret':bool) ->  [ &_25 <- _ret' ] s1)
-          | s1 = {[@expl:division by zero] [%#sbinary_search7] not _25} s2
-          | s2 = bb8 ]
-          
-        | bb8 = s0
-          [ s0 = UInt64.div {size} {[%#sbinary_search8] (2 : UInt64.t)} (fun (_ret':UInt64.t) ->  [ &half <- _ret' ] s1)
-          | s1 = UInt64.add {base} {half} (fun (_ret':UInt64.t) ->  [ &mid <- _ret' ] s2)
-          | s2 = index'0 {arr} {mid} (fun (_ret':UInt32.t) ->  [ &_32 <- _ret' ] s3)
-=======
           [ s0 = UIntSize.gt {size} {[%#sbinary_search6] (1 : usize)} (fun (_ret':bool) ->  [ &_22 <- _ret' ] s1)
           | s1 = any [ br0 -> {_22 = false} (! bb13) | br1 -> {_22} (! bb7) ]  ]
           
@@ -632,7 +400,6 @@
           [ s0 = UIntSize.div {size} {[%#sbinary_search7] (2 : usize)} (fun (_ret':usize) ->  [ &half <- _ret' ] s1)
           | s1 = UIntSize.add {base} {half} (fun (_ret':usize) ->  [ &mid <- _ret' ] s2)
           | s2 = index'0 {arr} {mid} (fun (_ret':uint32) ->  [ &_33 <- _ret' ] s3)
->>>>>>> 4c2c8706
           | s3 = bb9 ]
           
         | bb9 = s0
@@ -642,22 +409,13 @@
         | bb10 = s0 [ s0 =  [ &_30 <- base ] s1 | s1 = bb12 ] 
         | bb11 = s0 [ s0 =  [ &_30 <- mid ] s1 | s1 = bb12 ] 
         | bb12 = s0
-<<<<<<< HEAD
-          [ s0 =  [ &base <- _29 ] s1
-          | s1 = UInt64.sub {size} {half} (fun (_ret':UInt64.t) ->  [ &size <- _ret' ] s2)
-=======
           [ s0 =  [ &base <- _30 ] s1
           | s1 = UIntSize.sub {size} {half} (fun (_ret':usize) ->  [ &size <- _ret' ] s2)
->>>>>>> 4c2c8706
           | s2 = bb5 ]
            ]
          ]
       
-<<<<<<< HEAD
-    | bb13 = s0 [ s0 = index'0 {arr} {base} (fun (_ret':UInt32.t) ->  [ &_41 <- _ret' ] s1) | s1 = bb14 ] 
-=======
     | bb13 = s0 [ s0 = index'0 {arr} {base} (fun (_ret':uint32) ->  [ &_40 <- _ret' ] s1) | s1 = bb14 ] 
->>>>>>> 4c2c8706
     | bb14 = s0
       [ s0 =  [ &cmp <- _40 ] s1
       | s1 = UInt32.eq {cmp} {elem} (fun (_ret':bool) ->  [ &_43 <- _ret' ] s2)
@@ -669,13 +427,8 @@
       | s1 = any [ br0 -> {_47 = false} (! bb18) | br1 -> {_47} (! bb17) ]  ]
       
     | bb17 = s0
-<<<<<<< HEAD
-      [ s0 = UInt64.add {base} {[%#sbinary_search9] (1 : UInt64.t)} (fun (_ret':UInt64.t) ->  [ &_51 <- _ret' ] s1)
-      | s1 =  [ &_0 <- C_Err'0 _51 ] s2
-=======
       [ s0 = UIntSize.add {base} {[%#sbinary_search9] (1 : usize)} (fun (_ret':usize) ->  [ &_50 <- _ret' ] s1)
       | s1 =  [ &_0 <- C_Err'0 _50 ] s2
->>>>>>> 4c2c8706
       | s2 = bb19 ]
       
     | bb18 = s0 [ s0 =  [ &_0 <- C_Err'0 base ] s1 | s1 = bb19 ] 
@@ -685,25 +438,8 @@
     )
     [ & _0 : t_Result'0 = any_l ()
     | & arr : t_List'0 = arr
-    | & elem : UInt32.t = elem
+    | & elem : uint32 = elem
     | & _9 : bool = any_l ()
-<<<<<<< HEAD
-    | & _10 : UInt64.t = any_l ()
-    | & size : UInt64.t = any_l ()
-    | & base : UInt64.t = any_l ()
-    | & _21 : bool = any_l ()
-    | & half : UInt64.t = any_l ()
-    | & _25 : bool = any_l ()
-    | & mid : UInt64.t = any_l ()
-    | & _29 : UInt64.t = any_l ()
-    | & _30 : bool = any_l ()
-    | & _32 : UInt32.t = any_l ()
-    | & cmp : UInt32.t = any_l ()
-    | & _41 : UInt32.t = any_l ()
-    | & _44 : bool = any_l ()
-    | & _48 : bool = any_l ()
-    | & _51 : UInt64.t = any_l () ]
-=======
     | & _10 : usize = any_l ()
     | & size : usize = any_l ()
     | & base : usize = any_l ()
@@ -719,16 +455,15 @@
     | & _43 : bool = any_l ()
     | & _47 : bool = any_l ()
     | & _50 : usize = any_l () ]
->>>>>>> 4c2c8706
-    
-    [ return' (result:t_Result'0)-> {[@expl:binary_search ensures #0] [%#sbinary_search12] forall x : UInt64.t . result
-      = C_Ok'0 x  -> get'0 arr (UInt64.t'int x) = C_Some'0 elem}
-      {[@expl:binary_search ensures #1] [%#sbinary_search13] forall x : UInt64.t . result = C_Err'0 x
-       -> (forall i : UInt64.t . 0 <= UInt64.t'int i /\ UInt64.t'int i < UInt64.t'int x
-       -> UInt32.ule (get_default'0 arr (UInt64.t'int i) (0 : UInt32.t)) elem)}
-      {[@expl:binary_search ensures #2] [%#sbinary_search14] forall x : UInt64.t . result = C_Err'0 x
-       -> (forall i : UInt64.t . UInt64.t'int x < UInt64.t'int i /\ UInt64.t'int i < len_logic'0 arr
-       -> UInt32.ult elem (get_default'0 arr (UInt64.t'int i) (0 : UInt32.t)))}
+    
+    [ return' (result:t_Result'0)-> {[@expl:binary_search ensures #0] [%#sbinary_search12] forall x : usize . result
+      = C_Ok'0 x  -> get'0 arr (UIntSize.to_int x) = C_Some'0 elem}
+      {[@expl:binary_search ensures #1] [%#sbinary_search13] forall x : usize . result = C_Err'0 x
+       -> (forall i : usize . 0 <= UIntSize.to_int i /\ UIntSize.to_int i < UIntSize.to_int x
+       -> get_default'0 arr (UIntSize.to_int i) (0 : uint32) <= elem)}
+      {[@expl:binary_search ensures #2] [%#sbinary_search14] forall x : usize . result = C_Err'0 x
+       -> (forall i : usize . UIntSize.to_int x < UIntSize.to_int i /\ UIntSize.to_int i < len_logic'0 arr
+       -> elem < get_default'0 arr (UIntSize.to_int i) (0 : uint32))}
       (! return' {result}) ]
     
 end