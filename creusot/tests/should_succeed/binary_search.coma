--- conflicted
+++ resolved
@@ -2,15 +2,6 @@
   let%span sbinary_search0 = "binary_search.rs" 21 14 21 25
   let%span sbinary_search1 = "binary_search.rs" 23 8 26 9
   
-<<<<<<< HEAD
-  use T_binary_search__List as List'0
-  
-  use prelude.prelude.Int128.to_int
-  
-  use prelude.prelude.Int128
-  
-=======
->>>>>>> d2f7c922
   use prelude.prelude.Int
   
   type t_T'0
@@ -19,20 +10,7 @@
     | C_Cons'0 t_T'0 (t_List'0)
     | C_Nil'0
   
-<<<<<<< HEAD
-  goal vc_len_logic : match self with
-    | List'0.C_Cons _ ls -> ([%#sbinary_search0] len_logic ls >= Int128.to_int (0 : Int128.t))
-     -> ([%#sbinary_search0] Int128.to_int (1 : Int128.t) + len_logic ls >= Int128.to_int (0 : Int128.t))
-    | List'0.C_Nil -> [%#sbinary_search0] Int128.to_int (0 : Int128.t) >= Int128.to_int (0 : Int128.t)
-    end
-end
-module T_core__option__Option
-  type t_Option 't =
-    | C_None
-    | C_Some 't
-=======
   constant self  : t_List'0
->>>>>>> d2f7c922
   
   function len_logic'0 [#"binary_search.rs" 22 4 22 29] (self : t_List'0) : int
   
@@ -89,34 +67,10 @@
   
   axiom inv_axiom'0 [@rewrite] : forall x : t_List'0 [inv'0 x] . inv'0 x = invariant'0 x
   
-  use prelude.prelude.UInt64
-  
-  use prelude.prelude.Int128.to_int
-  
-  use prelude.prelude.Int128
+  use prelude.prelude.UIntSize
   
   use prelude.prelude.Int
   
-<<<<<<< HEAD
-  function get'0 [#"binary_search.rs" 30 4 30 38] (self : List'0.t_List t) (ix : int) : Option'0.t_Option t =
-    [%#sbinary_search11] match self with
-      | List'0.C_Cons t ls -> if ix = Int128.to_int (0 : Int128.t) then
-        Option'0.C_Some t
-      else
-        get'0 ls (ix - Int128.to_int (1 : Int128.t))
-      
-      | List'0.C_Nil -> Option'0.C_None
-      end
-  
-  function len_logic'0 [#"binary_search.rs" 22 4 22 29] (self : List'0.t_List t) : int =
-    [%#sbinary_search10] match self with
-      | List'0.C_Cons _ ls -> Int128.to_int (1 : Int128.t) + len_logic'0 ls
-      | List'0.C_Nil -> Int128.to_int (0 : Int128.t)
-      end
-  
-  axiom len_logic'0_spec : forall self : List'0.t_List t . [%#sbinary_search9] len_logic'0 self
-  >= Int128.to_int (0 : Int128.t)
-=======
   type t_Option'0  =
     | C_None'0
     | C_Some'0 t_T'0
@@ -142,9 +96,8 @@
       (! {false}
       any) ]
     
->>>>>>> d2f7c922
-  
-  use prelude.prelude.UInt64.to_uint
+  
+  use prelude.prelude.UIntSize
   
   use prelude.prelude.Intrinsic
   
@@ -157,16 +110,6 @@
   
   meta "compute_max_steps" 1000000
   
-<<<<<<< HEAD
-  let rec index (self:List'0.t_List t) (ix:UInt64.t) (return'  (ret:t))= {[%#sbinary_search6] inv'0 self}
-    {[%#sbinary_search5] UInt64.to_int ix < len_logic'0 self}
-    (! bb0
-    [ bb0 = s0 [ s0 =  [ &orig_ix <- ix ] s1 | s1 =  [ &l <- self ] s2 | s2 = bb1 ] 
-    | bb1 = bb1
-      [ bb1 = {[@expl:loop invariant] [%#sbinary_search2] inv'0 l}
-        {[@expl:loop invariant] [%#sbinary_search1] get'0 self (UInt64.to_int orig_ix) = get'0 l (UInt64.to_int ix)}
-        {[@expl:loop invariant] [%#sbinary_search0] UInt64.to_int ix < len_logic'0 l}
-=======
   let rec index'0 (self:t_List'0) (ix:usize) (return'  (ret:t_T'0))= {[@expl:index 'self' type invariant] [%#sbinary_search5] inv'0 self}
     {[@expl:index requires] [%#sbinary_search6] UIntSize.to_int ix < len_logic'0 self}
     (! bb0
@@ -176,20 +119,13 @@
         {[@expl:loop invariant #1] [%#sbinary_search1] get'0 self (UIntSize.to_int orig_ix)
         = get'0 l (UIntSize.to_int ix)}
         {[@expl:loop invariant #2] [%#sbinary_search0] inv'0 l}
->>>>>>> d2f7c922
         (! s0) [ s0 = bb2 ] 
         [ bb2 = any [ br0 (x0:t_T'0) (x1:t_List'0)-> {l = C_Cons'0 x0 x1} (! bb3) | br1 -> {l = C_Nil'0 } (! bb7) ] 
         | bb3 = bb4
         | bb4 = s0
-<<<<<<< HEAD
-          [ s0 = List'0.v_Cons <t> {l} (fun (r0'0:t) (r1'0:List'0.t_List t) ->  [ &t <- r0'0 ] s1)
-          | s1 = List'0.v_Cons <t> {l} (fun (r0'1:t) (r1'1:List'0.t_List t) ->  [ &ls <- r1'1 ] s2)
-          | s2 = UInt64.gt {ix} {[%#sbinary_search3] (0 : UInt64.t)} (fun (_ret':bool) ->  [ &_15 <- _ret' ] s3)
-=======
           [ s0 = v_Cons'0 {l} (fun (r0'0:t_T'0) (r1'0:t_List'0) ->  [ &t <- r0'0 ] s1)
           | s1 = v_Cons'0 {l} (fun (r0'1:t_T'0) (r1'1:t_List'0) ->  [ &ls <- r1'1 ] s2)
           | s2 = UIntSize.gt {ix} {[%#sbinary_search3] (0 : usize)} (fun (_ret':bool) ->  [ &_15 <- _ret' ] s3)
->>>>>>> d2f7c922
           | s3 = any [ br0 -> {_15 = false} (! bb6) | br1 -> {_15} (! bb5) ]  ]
           
         | bb5 = s0
@@ -203,15 +139,6 @@
     | bb7 = {false} any
     | bb6 = s0 [ s0 =  [ &_0 <- t ] s1 | s1 = return' {_0} ]  ]
     )
-<<<<<<< HEAD
-    [ & _0 : t = any_l ()
-    | & self : List'0.t_List t = self
-    | & ix : UInt64.t = ix
-    | & orig_ix : UInt64.t = any_l ()
-    | & l : List'0.t_List t = any_l ()
-    | & t : t = any_l ()
-    | & ls : List'0.t_List t = any_l ()
-=======
     [ & _0 : t_T'0 = any_l ()
     | & self : t_List'0 = self
     | & ix : usize = ix
@@ -219,17 +146,11 @@
     | & l : t_List'0 = any_l ()
     | & t : t_T'0 = any_l ()
     | & ls : t_List'0 = any_l ()
->>>>>>> d2f7c922
     | & _15 : bool = any_l ()
     | & _18 : t_List'0 = any_l () ]
     
-<<<<<<< HEAD
-    [ return' (result:t)-> {[@expl:postcondition] [%#sbinary_search8] inv'1 result}
-      {[@expl:postcondition] [%#sbinary_search7] Option'0.C_Some result = get'0 self (UInt64.to_int ix)}
-=======
     [ return' (result:t_T'0)-> {[@expl:index result type invariant] [%#sbinary_search7] inv'1 result}
       {[@expl:index ensures] [%#sbinary_search8] C_Some'0 result = get'0 self (UIntSize.to_int ix)}
->>>>>>> d2f7c922
       (! return' {result}) ]
     
 end
@@ -281,37 +202,12 @@
   
   axiom inv_axiom'0 [@rewrite] : forall x : t_List'0 [inv'0 x] . inv'0 x = invariant'0 x
   
-<<<<<<< HEAD
-  use prelude.prelude.Int128.to_int
-  
-  use prelude.prelude.Int128
-  
-  use prelude.prelude.Intrinsic
-=======
-  use prelude.prelude.UIntSize
->>>>>>> d2f7c922
+  use prelude.prelude.UIntSize
   
   use prelude.prelude.Int
   
   function len_logic'0 [#"binary_search.rs" 22 4 22 29] (self : t_List'0) : int =
     [%#sbinary_search9] match self with
-<<<<<<< HEAD
-      | List'0.C_Cons _ ls -> Int128.to_int (1 : Int128.t) + len_logic'0 ls
-      | List'0.C_Nil -> Int128.to_int (0 : Int128.t)
-      end
-  
-  axiom len_logic'0_spec : forall self : List'0.t_List t . [%#sbinary_search8] len_logic'0 self
-  >= Int128.to_int (0 : Int128.t)
-  
-  use prelude.prelude.UInt64.to_uint
-  
-  use prelude.prelude.UInt64
-  
-  meta "compute_max_steps" 1000000
-  
-  let rec len (self:List'0.t_List t) (return'  (ret:UInt64.t))= {[%#sbinary_search5] inv'0 self}
-    {[%#sbinary_search4] len_logic'0 self <= Int128.to_int (1000000 : Int128.t)}
-=======
       | C_Cons'0 _ ls -> 1 + len_logic'0 ls
       | C_Nil'0 -> 0
       end
@@ -332,28 +228,17 @@
   
   let rec len'0 (self:t_List'0) (return'  (ret:usize))= {[@expl:len 'self' type invariant] [%#sbinary_search4] inv'0 self}
     {[@expl:len requires] [%#sbinary_search5] len_logic'0 self <= 1000000}
->>>>>>> d2f7c922
     (! bb0
     [ bb0 = s0 [ s0 =  [ &len <- [%#sbinary_search0] (0 : UInt64.t) ] s1 | s1 =  [ &l <- self ] s2 | s2 = bb1 ] 
     | bb1 = bb1
-<<<<<<< HEAD
-      [ bb1 = {[@expl:loop invariant] [%#sbinary_search2] inv'0 l}
-        {[@expl:loop invariant] [%#sbinary_search1] UInt64.to_int len + len_logic'0 l = len_logic'0 self}
-=======
       [ bb1 = {[@expl:loop invariant #0] [%#sbinary_search2] UIntSize.to_int len + len_logic'0 l = len_logic'0 self}
         {[@expl:loop invariant #1] [%#sbinary_search1] inv'0 l}
->>>>>>> d2f7c922
         (! s0) [ s0 = bb2 ] 
         [ bb2 = any [ br0 (x0:t_T'0) (x1:t_List'0)-> {l = C_Cons'0 x0 x1} (! bb3) | br1 -> {l = C_Nil'0 } (! bb5) ] 
         | bb3 = bb4
         | bb4 = s0
-<<<<<<< HEAD
-          [ s0 = List'0.v_Cons <t> {l} (fun (r0'0:t) (r1'0:List'0.t_List t) ->  [ &ls <- r1'0 ] s1)
-          | s1 = UInt64.add {len} {[%#sbinary_search3] (1 : UInt64.t)} (fun (_ret':UInt64.t) ->  [ &len <- _ret' ] s2)
-=======
           [ s0 = v_Cons'0 {l} (fun (r0'0:t_T'0) (r1'0:t_List'0) ->  [ &ls <- r1'0 ] s1)
           | s1 = UIntSize.add {len} {[%#sbinary_search3] (1 : usize)} (fun (_ret':usize) ->  [ &len <- _ret' ] s2)
->>>>>>> d2f7c922
           | s2 =  [ &l <- ls ] s3
           | s3 = bb1 ]
            ]
@@ -361,16 +246,6 @@
       
     | bb5 = s0 [ s0 =  [ &_0 <- len ] s1 | s1 = return' {_0} ]  ]
     )
-<<<<<<< HEAD
-    [ & _0 : UInt64.t = any_l ()
-    | & self : List'0.t_List t = self
-    | & len : UInt64.t = any_l ()
-    | & l : List'0.t_List t = any_l ()
-    | & ls : List'0.t_List t = any_l () ]
-    
-    [ return' (result:UInt64.t)-> {[@expl:postcondition] [%#sbinary_search7] UInt64.to_int result = len_logic'0 self}
-      {[@expl:postcondition] [%#sbinary_search6] result >= (0 : UInt64.t)}
-=======
     [ & _0 : usize = any_l ()
     | & self : t_List'0 = self
     | & len : usize = any_l ()
@@ -379,7 +254,6 @@
     
     [ return' (result:usize)-> {[@expl:len ensures #0] [%#sbinary_search6] result >= (0 : usize)}
       {[@expl:len ensures #1] [%#sbinary_search7] UIntSize.to_int result = len_logic'0 self}
->>>>>>> d2f7c922
       (! return' {result}) ]
     
 end
@@ -387,20 +261,6 @@
   let%span sbinary_search0 = "binary_search.rs" 112 20 112 21
   let%span sbinary_search1 = "binary_search.rs" 113 19 113 20
   let%span sbinary_search2 = "binary_search.rs" 116 19 116 20
-<<<<<<< HEAD
-  let%span sbinary_search3 = "binary_search.rs" 118 16 118 63
-  let%span sbinary_search4 = "binary_search.rs" 118 4 118 65
-  let%span sbinary_search5 = "binary_search.rs" 121 17 121 18
-  let%span sbinary_search6 = "binary_search.rs" 122 19 122 27
-  let%span sbinary_search7 = "binary_search.rs" 122 26 122 27
-  let%span sbinary_search8 = "binary_search.rs" 133 19 133 20
-  let%span sbinary_search9 = "binary_search.rs" 104 11 104 39
-  let%span sbinary_search10 = "binary_search.rs" 105 11 105 26
-  let%span sbinary_search11 = "binary_search.rs" 106 0 106 73
-  let%span sbinary_search12 = "binary_search.rs" 107 0 108 78
-  let%span sbinary_search13 = "binary_search.rs" 109 0 110 90
-  let%span sbinary_search14 = "binary_search.rs" 64 15 64 44
-=======
   let%span sbinary_search3 = "binary_search.rs" 120 16 120 117
   let%span sbinary_search4 = "binary_search.rs" 119 16 119 82
   let%span sbinary_search5 = "binary_search.rs" 118 16 118 63
@@ -413,7 +273,6 @@
   let%span sbinary_search12 = "binary_search.rs" 106 10 106 71
   let%span sbinary_search13 = "binary_search.rs" 107 10 108 76
   let%span sbinary_search14 = "binary_search.rs" 109 10 110 88
->>>>>>> d2f7c922
   let%span sbinary_search15 = "binary_search.rs" 67 12 67 16
   let%span sbinary_search16 = "binary_search.rs" 64 15 64 44
   let%span sbinary_search17 = "binary_search.rs" 65 14 65 30
@@ -430,17 +289,6 @@
   
   use prelude.prelude.Borrow
   
-<<<<<<< HEAD
-  predicate inv'1 (_1 : UInt32.t)
-  
-  axiom inv_axiom'1 [@rewrite] : forall x : UInt32.t [inv'1 x] . inv'1 x = true
-  
-  use T_binary_search__List as List'0
-  
-  predicate inv'0 (_1 : List'0.t_List UInt32.t)
-  
-  axiom inv_axiom'0 [@rewrite] : forall x : List'0.t_List UInt32.t [inv'0 x] . inv'0 x = true
-=======
   use prelude.prelude.UInt32
   
   type t_List'0  =
@@ -448,74 +296,21 @@
     | C_Nil'0
   
   predicate inv'0 (_1 : t_List'0)
->>>>>>> d2f7c922
   
   axiom inv_axiom'0 [@rewrite] : forall x : t_List'0 [inv'0 x] . inv'0 x = true
   
-<<<<<<< HEAD
-  use prelude.prelude.Int128.to_int
-  
-  use prelude.prelude.Int128
-  
-  function get'0 [#"binary_search.rs" 30 4 30 38] (self : List'0.t_List UInt32.t) (ix : int) : Option'0.t_Option UInt32.t
-    
-   =
-    [%#sbinary_search26] match self with
-      | List'0.C_Cons t ls -> if ix = Int128.to_int (0 : Int128.t) then
-        Option'0.C_Some t
-      else
-        get'0 ls (ix - Int128.to_int (1 : Int128.t))
-      
-      | List'0.C_Nil -> Option'0.C_None
-      end
-  
-  predicate is_sorted'0 [#"binary_search.rs" 90 4 90 30] (self : List'0.t_List UInt32.t) =
-    [%#sbinary_search25] forall x1 : int, x2 : int . x1 <= x2
-     -> match (get'0 self x1, get'0 self x2) with
-      | (Option'0.C_Some v1, Option'0.C_Some v2) -> v1 <= v2
-      | (Option'0.C_None, Option'0.C_None) -> true
-      | _ -> false
-=======
   use prelude.prelude.Int
   
   function len_logic'0 [#"binary_search.rs" 22 4 22 29] (self : t_List'0) : int =
     [%#sbinary_search20] match self with
       | C_Cons'0 _ ls -> 1 + len_logic'0 ls
       | C_Nil'0 -> 0
->>>>>>> d2f7c922
       end
   
   axiom len_logic'0_spec : forall self : t_List'0 . [%#sbinary_search19] len_logic'0 self >= 0
   
-  use prelude.prelude.UInt64
-  
-<<<<<<< HEAD
-  function len_logic'0 [#"binary_search.rs" 22 4 22 29] (self : List'0.t_List UInt32.t) : int =
-    [%#sbinary_search19] match self with
-      | List'0.C_Cons _ ls -> Int128.to_int (1 : Int128.t) + len_logic'0 ls
-      | List'0.C_Nil -> Int128.to_int (0 : Int128.t)
-      end
-  
-  axiom len_logic'0_spec : forall self : List'0.t_List UInt32.t . [%#sbinary_search18] len_logic'0 self
-  >= Int128.to_int (0 : Int128.t)
-  
-  use prelude.prelude.UInt64.to_uint
-  
-  let rec index'0 (self:List'0.t_List UInt32.t) (ix:UInt64.t) (return'  (ret:UInt32.t))= {[@expl:precondition] [%#sbinary_search22] inv'0 self}
-    {[@expl:precondition] [%#sbinary_search21] UInt64.to_int ix < len_logic'0 self}
-    any
-    [ return' (result:UInt32.t)-> {[%#sbinary_search24] inv'1 result}
-      {[%#sbinary_search23] Option'0.C_Some result = get'0 self (UInt64.to_int ix)}
-      (! return' {result}) ]
-    
-  
-  function get_default'0 [#"binary_search.rs" 80 4 80 46] (self : List'0.t_List UInt32.t) (ix : int) (def : UInt32.t) : UInt32.t
-    
-   =
-    [%#sbinary_search20] match get'0 self ix with
-      | Option'0.C_Some v -> v
-      | Option'0.C_None -> def
-=======
+  use prelude.prelude.UIntSize
+  
   use prelude.prelude.UIntSize
   
   let rec len'0 (self:t_List'0) (return'  (ret:usize))= {[@expl:len 'self' type invariant] [%#sbinary_search15] inv'0 self}
@@ -538,7 +333,6 @@
     [%#sbinary_search27] match self with
       | C_Cons'0 t ls -> if ix = 0 then C_Some'0 t else get'0 ls (ix - 1)
       | C_Nil'0 -> C_None'0
->>>>>>> d2f7c922
       end
   
   function get_default'0 [#"binary_search.rs" 80 4 80 46] (self : t_List'0) (ix : int) (def : uint32) : uint32 =
@@ -547,23 +341,15 @@
       | C_None'0 -> def
       end
   
-  predicate inv'1 (_1 : uint32)
-  
-<<<<<<< HEAD
-  let rec len'0 (self:List'0.t_List UInt32.t) (return'  (ret:UInt64.t))= {[@expl:precondition] [%#sbinary_search15] inv'0 self}
-    {[@expl:precondition] [%#sbinary_search14] len_logic'0 self <= Int128.to_int (1000000 : Int128.t)}
-    any
-    [ return' (result:UInt64.t)-> {[%#sbinary_search17] UInt64.to_int result = len_logic'0 self}
-      {[%#sbinary_search16] result >= (0 : UInt64.t)}
-=======
-  axiom inv_axiom'1 [@rewrite] : forall x : uint32 [inv'1 x] . inv'1 x = true
+  predicate inv'1 (_1 : UInt32.t)
+  
+  axiom inv_axiom'1 [@rewrite] : forall x : UInt32.t [inv'1 x] . inv'1 x = true
   
   let rec index'0 (self:t_List'0) (ix:usize) (return'  (ret:uint32))= {[@expl:index 'self' type invariant] [%#sbinary_search22] inv'0 self}
     {[@expl:index requires] [%#sbinary_search23] UIntSize.to_int ix < len_logic'0 self}
     any
     [ return' (result:uint32)-> {[%#sbinary_search24] inv'1 result}
       {[%#sbinary_search25] C_Some'0 result = get'0 self (UIntSize.to_int ix)}
->>>>>>> d2f7c922
       (! return' {result}) ]
     
   
@@ -579,48 +365,15 @@
   
   meta "compute_max_steps" 1000000
   
-<<<<<<< HEAD
-  let rec binary_search (arr:List'0.t_List UInt32.t) (elem:UInt32.t) (return'  (ret:Result'0.t_Result UInt64.t UInt64.t))= {[%#sbinary_search10] is_sorted'0 arr}
-    {[%#sbinary_search9] len_logic'0 arr <= Int128.to_int (1000000 : Int128.t)}
-=======
   let rec binary_search'0 (arr:t_List'0) (elem:uint32) (return'  (ret:t_Result'0))= {[@expl:binary_search requires #0] [%#sbinary_search10] len_logic'0 arr
     <= 1000000}
     {[@expl:binary_search requires #1] [%#sbinary_search11] is_sorted'0 arr}
->>>>>>> d2f7c922
     (! bb0
     [ bb0 = s0 [ s0 = len'0 {arr} (fun (_ret':UInt64.t) ->  [ &_10 <- _ret' ] s1) | s1 = bb1 ] 
     | bb1 = s0
       [ s0 = UInt64.eq {_10} {[%#sbinary_search0] (0 : UInt64.t)} (fun (_ret':bool) ->  [ &_9 <- _ret' ] s1)
       | s1 = any [ br0 -> {_9 = false} (! bb3) | br1 -> {_9} (! bb2) ]  ]
       
-<<<<<<< HEAD
-    | bb2 = s0 [ s0 =  [ &_0 <- Result'0.C_Err ([%#sbinary_search1] (0 : UInt64.t)) ] s1 | s1 = bb21 ] 
-    | bb3 = s0 [ s0 = len'0 {arr} (fun (_ret':UInt64.t) ->  [ &size <- _ret' ] s1) | s1 = bb4 ] 
-    | bb4 = s0 [ s0 =  [ &base <- [%#sbinary_search2] (0 : UInt64.t) ] s1 | s1 = bb5 ] 
-    | bb5 = bb5
-      [ bb5 = {[@expl:loop invariant] [%#sbinary_search4] forall i : UInt64.t . UInt64.to_int base + UInt64.to_int size
-        < UInt64.to_int i
-        /\ UInt64.to_int i < len_logic'0 arr  -> elem < get_default'0 arr (UInt64.to_int i) (0 : UInt32.t)}
-        {[@expl:loop invariant] [%#sbinary_search4] forall i : UInt64.t . i < base
-         -> get_default'0 arr (UInt64.to_int i) (0 : UInt32.t) <= elem}
-        {[@expl:loop invariant] [%#sbinary_search3] Int128.to_int (0 : Int128.t) < UInt64.to_int size
-        /\ UInt64.to_int size + UInt64.to_int base <= len_logic'0 arr}
-        (! s0) [ s0 = bb6 ] 
-        [ bb6 = s0
-          [ s0 = UInt64.gt {size} {[%#sbinary_search5] (1 : UInt64.t)} (fun (_ret':bool) ->  [ &_21 <- _ret' ] s1)
-          | s1 = any [ br0 -> {_21 = false} (! bb13) | br1 -> {_21} (! bb7) ]  ]
-          
-        | bb7 = s0
-          [ s0 = UInt64.eq {[%#sbinary_search7] (2 : UInt64.t)} {[%#sbinary_search6] (0 : UInt64.t)}
-              (fun (_ret':bool) ->  [ &_25 <- _ret' ] s1)
-          | s1 = {[@expl:division by zero] [%#sbinary_search6] not _25} s2
-          | s2 = bb8 ]
-          
-        | bb8 = s0
-          [ s0 = UInt64.div {size} {[%#sbinary_search7] (2 : UInt64.t)} (fun (_ret':UInt64.t) ->  [ &half <- _ret' ] s1)
-          | s1 = UInt64.add {base} {half} (fun (_ret':UInt64.t) ->  [ &mid <- _ret' ] s2)
-          | s2 = index'0 {arr} {mid} (fun (_ret':UInt32.t) ->  [ &_32 <- _ret' ] s3)
-=======
     | bb2 = s0 [ s0 =  [ &_0 <- C_Err'0 ([%#sbinary_search1] (0 : usize)) ] s1 | s1 = bb21 ] 
     | bb3 = s0 [ s0 = len'0 {arr} (fun (_ret':usize) ->  [ &size <- _ret' ] s1) | s1 = bb4 ] 
     | bb4 = s0 [ s0 =  [ &base <- [%#sbinary_search2] (0 : usize) ] s1 | s1 = bb5 ] 
@@ -647,7 +400,6 @@
           [ s0 = UIntSize.div {size} {[%#sbinary_search7] (2 : usize)} (fun (_ret':usize) ->  [ &half <- _ret' ] s1)
           | s1 = UIntSize.add {base} {half} (fun (_ret':usize) ->  [ &mid <- _ret' ] s2)
           | s2 = index'0 {arr} {mid} (fun (_ret':uint32) ->  [ &_32 <- _ret' ] s3)
->>>>>>> d2f7c922
           | s3 = bb9 ]
           
         | bb9 = s0
@@ -675,13 +427,8 @@
       | s1 = any [ br0 -> {_48 = false} (! bb18) | br1 -> {_48} (! bb17) ]  ]
       
     | bb17 = s0
-<<<<<<< HEAD
-      [ s0 = UInt64.add {base} {[%#sbinary_search8] (1 : UInt64.t)} (fun (_ret':UInt64.t) ->  [ &_51 <- _ret' ] s1)
-      | s1 =  [ &_0 <- Result'0.C_Err _51 ] s2
-=======
       [ s0 = UIntSize.add {base} {[%#sbinary_search9] (1 : usize)} (fun (_ret':usize) ->  [ &_51 <- _ret' ] s1)
       | s1 =  [ &_0 <- C_Err'0 _51 ] s2
->>>>>>> d2f7c922
       | s2 = bb19 ]
       
     | bb18 = s0 [ s0 =  [ &_0 <- C_Err'0 base ] s1 | s1 = bb19 ] 
@@ -689,15 +436,9 @@
     | bb20 = bb21
     | bb21 = return' {_0} ]
     )
-<<<<<<< HEAD
-    [ & _0 : Result'0.t_Result UInt64.t UInt64.t = any_l ()
-    | & arr : List'0.t_List UInt32.t = arr
-    | & elem : UInt32.t = elem
-=======
     [ & _0 : t_Result'0 = any_l ()
     | & arr : t_List'0 = arr
     | & elem : uint32 = elem
->>>>>>> d2f7c922
     | & _9 : bool = any_l ()
     | & _10 : UInt64.t = any_l ()
     | & size : UInt64.t = any_l ()
@@ -715,17 +456,6 @@
     | & _48 : bool = any_l ()
     | & _51 : UInt64.t = any_l () ]
     
-<<<<<<< HEAD
-    [ return' (result:Result'0.t_Result UInt64.t UInt64.t)-> {[@expl:postcondition] [%#sbinary_search13] forall x : UInt64.t . result
-      = Result'0.C_Err x
-       -> (forall i : UInt64.t . UInt64.to_int x < UInt64.to_int i /\ UInt64.to_int i < len_logic'0 arr
-       -> elem < get_default'0 arr (UInt64.to_int i) (0 : UInt32.t))}
-      {[@expl:postcondition] [%#sbinary_search12] forall x : UInt64.t . result = Result'0.C_Err x
-       -> (forall i : UInt64.t . Int128.to_int (0 : Int128.t) <= UInt64.to_int i /\ UInt64.to_int i < UInt64.to_int x
-       -> get_default'0 arr (UInt64.to_int i) (0 : UInt32.t) <= elem)}
-      {[@expl:postcondition] [%#sbinary_search11] forall x : UInt64.t . result = Result'0.C_Ok x
-       -> get'0 arr (UInt64.to_int x) = Option'0.C_Some elem}
-=======
     [ return' (result:t_Result'0)-> {[@expl:binary_search ensures #0] [%#sbinary_search12] forall x : usize . result
       = C_Ok'0 x  -> get'0 arr (UIntSize.to_int x) = C_Some'0 elem}
       {[@expl:binary_search ensures #1] [%#sbinary_search13] forall x : usize . result = C_Err'0 x
@@ -734,7 +464,6 @@
       {[@expl:binary_search ensures #2] [%#sbinary_search14] forall x : usize . result = C_Err'0 x
        -> (forall i : usize . UIntSize.to_int x < UIntSize.to_int i /\ UIntSize.to_int i < len_logic'0 arr
        -> elem < get_default'0 arr (UIntSize.to_int i) (0 : uint32))}
->>>>>>> d2f7c922
       (! return' {result}) ]
     
 end