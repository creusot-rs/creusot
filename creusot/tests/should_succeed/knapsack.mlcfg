
module Knapsack_Max
  use int.MinMax
  use prelude.UIntSize
  use prelude.UIntSize
  use prelude.Int
  let rec cfg max [#"../knapsack.rs" 15 0 15 35] [@cfg:stackify] [@cfg:subregion_analysis] (a : usize) (b : usize) : usize
    requires {[#"../knapsack.rs" 13 11 13 15] true}
    ensures { [#"../knapsack.rs" 14 10 14 31] UIntSize.to_int result = MinMax.max (UIntSize.to_int a) (UIntSize.to_int b) }
    
   = [@vc:do_not_keep_trace] [@vc:sp]
  var _0 : usize;
  var a : usize = a;
  var b : usize = b;
  {
    goto BB0
  }
  BB0 {
    switch ([#"../knapsack.rs" 16 7 16 12] ([#"../knapsack.rs" 16 7 16 8] a) < ([#"../knapsack.rs" 16 11 16 12] b))
      | False -> goto BB2
      | True -> goto BB1
      end
  }
  BB1 {
    [#"../knapsack.rs" 17 8 17 9] _0 <- ([#"../knapsack.rs" 17 8 17 9] b);
    goto BB3
  }
  BB2 {
    [#"../knapsack.rs" 19 8 19 9] _0 <- ([#"../knapsack.rs" 19 8 19 9] a);
    goto BB3
  }
  BB3 {
    return _0
  }
  
end
module Knapsack_Item_Type
  use prelude.UIntSize
  use prelude.Int
  type t_item 'name =
    | C_Item 'name usize usize
    
  let function item_weight (self : t_item 'name) : usize = [@vc:do_not_keep_trace] [@vc:sp]
    match self with
      | C_Item _ a _ -> a
      end
  let function item_value (self : t_item 'name) : usize = [@vc:do_not_keep_trace] [@vc:sp]
    match self with
      | C_Item _ _ a -> a
      end
end
module Knapsack_M_Impl
  type name
  use Knapsack_Item_Type as Knapsack_Item_Type
  use seq.Seq
  predicate invariant0 (self : Seq.seq (Knapsack_Item_Type.t_item name))
  val invariant0 (self : Seq.seq (Knapsack_Item_Type.t_item name)) : bool
    ensures { result = invariant0 self }
    
  predicate inv0 (_x : Seq.seq (Knapsack_Item_Type.t_item name))
  val inv0 (_x : Seq.seq (Knapsack_Item_Type.t_item name)) : bool
    ensures { result = inv0 _x }
    
  axiom inv0 : forall x : Seq.seq (Knapsack_Item_Type.t_item name) . inv0 x = true
  use int.MinMax
  use prelude.UIntSize
  use seq.Seq
  use seq.Seq
  use prelude.Int
  let rec ghost function m [#"../knapsack.rs" 34 0 34 57] (items : Seq.seq (Knapsack_Item_Type.t_item name)) (i : int) (w : int) : int
    requires {[#"../knapsack.rs" 31 11 31 37] 0 <= i /\ i <= Seq.length items}
    requires {[#"../knapsack.rs" 32 11 32 17] 0 <= w}
    requires {[#"../knapsack.rs" 34 11 34 16] inv0 items}
    ensures { [#"../knapsack.rs" 33 10 33 21] result >= 0 }
    variant {[#"../knapsack.rs" 30 10 30 11] i}
    
   = [@vc:do_not_keep_trace] [@vc:sp]
    [#"../knapsack.rs" 35 4 42 5] if pure {i = 0} then
      0
    else
      if pure {UIntSize.to_int (Knapsack_Item_Type.item_weight (Seq.get items (i - 1))) > w} then
        m items (i - 1) w
      else
        let a' = m items (i - 1) w in let b' = m items (i - 1) (w - UIntSize.to_int (Knapsack_Item_Type.item_weight (Seq.get items (i - 1)))) + UIntSize.to_int (Knapsack_Item_Type.item_value (Seq.get items (i - 1))) in MinMax.max a' b'
      
    
end
module Core_Ptr_NonNull_NonNull_Type
  use prelude.Opaque
  type t_nonnull 't =
    | C_NonNull opaque_ptr
    
end
module Core_Marker_PhantomData_Type
  type t_phantomdata 't =
    | C_PhantomData
    
end
module Core_Ptr_Unique_Unique_Type
  use Core_Marker_PhantomData_Type as Core_Marker_PhantomData_Type
  use Core_Ptr_NonNull_NonNull_Type as Core_Ptr_NonNull_NonNull_Type
  type t_unique 't =
    | C_Unique (Core_Ptr_NonNull_NonNull_Type.t_nonnull 't) (Core_Marker_PhantomData_Type.t_phantomdata 't)
    
end
module Alloc_RawVec_RawVec_Type
  use prelude.UIntSize
  use prelude.Int
  use Core_Ptr_Unique_Unique_Type as Core_Ptr_Unique_Unique_Type
  type t_rawvec 't 'a =
    | C_RawVec (Core_Ptr_Unique_Unique_Type.t_unique 't) usize 'a
    
end
module Alloc_Vec_Vec_Type
  use prelude.UIntSize
  use prelude.Int
  use Alloc_RawVec_RawVec_Type as Alloc_RawVec_RawVec_Type
  type t_vec 't 'a =
    | C_Vec (Alloc_RawVec_RawVec_Type.t_rawvec 't 'a) usize
    
end
module Alloc_Alloc_Global_Type
  type t_global  =
    | C_Global
    
end
module Knapsack_Knapsack01Dyn
  type name
  use Knapsack_Item_Type as Knapsack_Item_Type
  use seq.Seq
  predicate invariant17 (self : Seq.seq (Knapsack_Item_Type.t_item name))
  val invariant17 (self : Seq.seq (Knapsack_Item_Type.t_item name)) : bool
    ensures { result = invariant17 self }
    
  predicate inv17 (_x : Seq.seq (Knapsack_Item_Type.t_item name))
  val inv17 (_x : Seq.seq (Knapsack_Item_Type.t_item name)) : bool
    ensures { result = inv17 _x }
    
  axiom inv17 : forall x : Seq.seq (Knapsack_Item_Type.t_item name) . inv17 x = true
  predicate inv8 (_x : Seq.seq (Knapsack_Item_Type.t_item name))
  val inv8 (_x : Seq.seq (Knapsack_Item_Type.t_item name)) : bool
    ensures { result = inv8 _x }
    
  use prelude.UIntSize
  use Alloc_Alloc_Global_Type as Alloc_Alloc_Global_Type
  use Alloc_Vec_Vec_Type as Alloc_Vec_Vec_Type
  use prelude.Int
  use prelude.UIntSize
  let constant max1  : usize = [@vc:do_not_keep_trace] [@vc:sp]
    (18446744073709551615 : usize)
  use seq.Seq
  predicate inv16 (_x : Alloc_Vec_Vec_Type.t_vec (Knapsack_Item_Type.t_item name) (Alloc_Alloc_Global_Type.t_global))
  val inv16 (_x : Alloc_Vec_Vec_Type.t_vec (Knapsack_Item_Type.t_item name) (Alloc_Alloc_Global_Type.t_global)) : bool
    ensures { result = inv16 _x }
    
  function shallow_model4 (self : Alloc_Vec_Vec_Type.t_vec (Knapsack_Item_Type.t_item name) (Alloc_Alloc_Global_Type.t_global)) : Seq.seq (Knapsack_Item_Type.t_item name)
    
  val shallow_model4 (self : Alloc_Vec_Vec_Type.t_vec (Knapsack_Item_Type.t_item name) (Alloc_Alloc_Global_Type.t_global)) : Seq.seq (Knapsack_Item_Type.t_item name)
    requires {[#"../../../../creusot-contracts/src/std/vec.rs" 19 21 19 25] inv16 self}
    ensures { result = shallow_model4 self }
    
  axiom shallow_model4_spec : forall self : Alloc_Vec_Vec_Type.t_vec (Knapsack_Item_Type.t_item name) (Alloc_Alloc_Global_Type.t_global) . ([#"../../../../creusot-contracts/src/std/vec.rs" 19 21 19 25] inv16 self) -> ([#"../../../../creusot-contracts/src/std/vec.rs" 19 4 19 36] inv8 (shallow_model4 self)) && ([#"../../../../creusot-contracts/src/std/vec.rs" 18 14 18 41] Seq.length (shallow_model4 self) <= UIntSize.to_int max1)
  predicate invariant16 (self : Alloc_Vec_Vec_Type.t_vec (Knapsack_Item_Type.t_item name) (Alloc_Alloc_Global_Type.t_global))
    
   =
    [#"../../../../creusot-contracts/src/std/vec.rs" 60 20 60 41] inv8 (shallow_model4 self)
  val invariant16 (self : Alloc_Vec_Vec_Type.t_vec (Knapsack_Item_Type.t_item name) (Alloc_Alloc_Global_Type.t_global)) : bool
    ensures { result = invariant16 self }
    
  axiom inv16 : forall x : Alloc_Vec_Vec_Type.t_vec (Knapsack_Item_Type.t_item name) (Alloc_Alloc_Global_Type.t_global) . inv16 x = true
  use prelude.Borrow
  predicate invariant15 (self : borrowed usize) =
    [#"../../../../creusot-contracts/src/invariant.rs" 8 8 8 12] true
  val invariant15 (self : borrowed usize) : bool
    ensures { result = invariant15 self }
    
  predicate inv15 (_x : borrowed usize)
  val inv15 (_x : borrowed usize) : bool
    ensures { result = inv15 _x }
    
  axiom inv15 : forall x : borrowed usize . inv15 x = true
  predicate invariant14 (self : borrowed (Alloc_Vec_Vec_Type.t_vec usize (Alloc_Alloc_Global_Type.t_global))) =
    [#"../../../../creusot-contracts/src/invariant.rs" 8 8 8 12] true
  val invariant14 (self : borrowed (Alloc_Vec_Vec_Type.t_vec usize (Alloc_Alloc_Global_Type.t_global))) : bool
    ensures { result = invariant14 self }
    
  predicate inv14 (_x : borrowed (Alloc_Vec_Vec_Type.t_vec usize (Alloc_Alloc_Global_Type.t_global)))
  val inv14 (_x : borrowed (Alloc_Vec_Vec_Type.t_vec usize (Alloc_Alloc_Global_Type.t_global))) : bool
    ensures { result = inv14 _x }
    
  axiom inv14 : forall x : borrowed (Alloc_Vec_Vec_Type.t_vec usize (Alloc_Alloc_Global_Type.t_global)) . inv14 x = true
  predicate invariant13 (self : borrowed (Alloc_Vec_Vec_Type.t_vec (Alloc_Vec_Vec_Type.t_vec usize (Alloc_Alloc_Global_Type.t_global)) (Alloc_Alloc_Global_Type.t_global)))
    
   =
    [#"../../../../creusot-contracts/src/invariant.rs" 8 8 8 12] true
  val invariant13 (self : borrowed (Alloc_Vec_Vec_Type.t_vec (Alloc_Vec_Vec_Type.t_vec usize (Alloc_Alloc_Global_Type.t_global)) (Alloc_Alloc_Global_Type.t_global))) : bool
    ensures { result = invariant13 self }
    
  predicate inv13 (_x : borrowed (Alloc_Vec_Vec_Type.t_vec (Alloc_Vec_Vec_Type.t_vec usize (Alloc_Alloc_Global_Type.t_global)) (Alloc_Alloc_Global_Type.t_global)))
    
  val inv13 (_x : borrowed (Alloc_Vec_Vec_Type.t_vec (Alloc_Vec_Vec_Type.t_vec usize (Alloc_Alloc_Global_Type.t_global)) (Alloc_Alloc_Global_Type.t_global))) : bool
    ensures { result = inv13 _x }
    
  axiom inv13 : forall x : borrowed (Alloc_Vec_Vec_Type.t_vec (Alloc_Vec_Vec_Type.t_vec usize (Alloc_Alloc_Global_Type.t_global)) (Alloc_Alloc_Global_Type.t_global)) . inv13 x = true
  predicate invariant12 (self : borrowed (Alloc_Vec_Vec_Type.t_vec (Knapsack_Item_Type.t_item name) (Alloc_Alloc_Global_Type.t_global)))
    
  val invariant12 (self : borrowed (Alloc_Vec_Vec_Type.t_vec (Knapsack_Item_Type.t_item name) (Alloc_Alloc_Global_Type.t_global))) : bool
    ensures { result = invariant12 self }
    
  predicate inv12 (_x : borrowed (Alloc_Vec_Vec_Type.t_vec (Knapsack_Item_Type.t_item name) (Alloc_Alloc_Global_Type.t_global)))
    
  val inv12 (_x : borrowed (Alloc_Vec_Vec_Type.t_vec (Knapsack_Item_Type.t_item name) (Alloc_Alloc_Global_Type.t_global))) : bool
    ensures { result = inv12 _x }
    
  axiom inv12 : forall x : borrowed (Alloc_Vec_Vec_Type.t_vec (Knapsack_Item_Type.t_item name) (Alloc_Alloc_Global_Type.t_global)) . inv12 x = true
  predicate invariant11 (self : usize) =
    [#"../../../../creusot-contracts/src/invariant.rs" 8 8 8 12] true
  val invariant11 (self : usize) : bool
    ensures { result = invariant11 self }
    
  predicate inv11 (_x : usize)
  val inv11 (_x : usize) : bool
    ensures { result = inv11 _x }
    
  axiom inv11 : forall x : usize . inv11 x = true
  predicate invariant10 (self : Alloc_Vec_Vec_Type.t_vec usize (Alloc_Alloc_Global_Type.t_global)) =
    [#"../../../../creusot-contracts/src/invariant.rs" 8 8 8 12] true
  val invariant10 (self : Alloc_Vec_Vec_Type.t_vec usize (Alloc_Alloc_Global_Type.t_global)) : bool
    ensures { result = invariant10 self }
    
  predicate inv10 (_x : Alloc_Vec_Vec_Type.t_vec usize (Alloc_Alloc_Global_Type.t_global))
  val inv10 (_x : Alloc_Vec_Vec_Type.t_vec usize (Alloc_Alloc_Global_Type.t_global)) : bool
    ensures { result = inv10 _x }
    
  axiom inv10 : forall x : Alloc_Vec_Vec_Type.t_vec usize (Alloc_Alloc_Global_Type.t_global) . inv10 x = true
  predicate invariant9 (self : Alloc_Vec_Vec_Type.t_vec (Alloc_Vec_Vec_Type.t_vec usize (Alloc_Alloc_Global_Type.t_global)) (Alloc_Alloc_Global_Type.t_global))
    
   =
    [#"../../../../creusot-contracts/src/invariant.rs" 8 8 8 12] true
  val invariant9 (self : Alloc_Vec_Vec_Type.t_vec (Alloc_Vec_Vec_Type.t_vec usize (Alloc_Alloc_Global_Type.t_global)) (Alloc_Alloc_Global_Type.t_global)) : bool
    ensures { result = invariant9 self }
    
  predicate inv9 (_x : Alloc_Vec_Vec_Type.t_vec (Alloc_Vec_Vec_Type.t_vec usize (Alloc_Alloc_Global_Type.t_global)) (Alloc_Alloc_Global_Type.t_global))
    
  val inv9 (_x : Alloc_Vec_Vec_Type.t_vec (Alloc_Vec_Vec_Type.t_vec usize (Alloc_Alloc_Global_Type.t_global)) (Alloc_Alloc_Global_Type.t_global)) : bool
    ensures { result = inv9 _x }
    
  axiom inv9 : forall x : Alloc_Vec_Vec_Type.t_vec (Alloc_Vec_Vec_Type.t_vec usize (Alloc_Alloc_Global_Type.t_global)) (Alloc_Alloc_Global_Type.t_global) . inv9 x = true
  predicate invariant8 (self : Seq.seq (Knapsack_Item_Type.t_item name))
  val invariant8 (self : Seq.seq (Knapsack_Item_Type.t_item name)) : bool
    ensures { result = invariant8 self }
    
  axiom inv8 : forall x : Seq.seq (Knapsack_Item_Type.t_item name) . inv8 x = true
  predicate invariant7 (self : Seq.seq usize) =
    [#"../../../../creusot-contracts/src/invariant.rs" 8 8 8 12] true
  val invariant7 (self : Seq.seq usize) : bool
    ensures { result = invariant7 self }
    
  predicate inv7 (_x : Seq.seq usize)
  val inv7 (_x : Seq.seq usize) : bool
    ensures { result = inv7 _x }
    
  axiom inv7 : forall x : Seq.seq usize . inv7 x = true
  predicate invariant6 (self : Seq.seq (Alloc_Vec_Vec_Type.t_vec usize (Alloc_Alloc_Global_Type.t_global))) =
    [#"../../../../creusot-contracts/src/invariant.rs" 8 8 8 12] true
  val invariant6 (self : Seq.seq (Alloc_Vec_Vec_Type.t_vec usize (Alloc_Alloc_Global_Type.t_global))) : bool
    ensures { result = invariant6 self }
    
  predicate inv6 (_x : Seq.seq (Alloc_Vec_Vec_Type.t_vec usize (Alloc_Alloc_Global_Type.t_global)))
  val inv6 (_x : Seq.seq (Alloc_Vec_Vec_Type.t_vec usize (Alloc_Alloc_Global_Type.t_global))) : bool
    ensures { result = inv6 _x }
    
  axiom inv6 : forall x : Seq.seq (Alloc_Vec_Vec_Type.t_vec usize (Alloc_Alloc_Global_Type.t_global)) . inv6 x = true
  use seq.Seq
  predicate inv5 (_x : Alloc_Vec_Vec_Type.t_vec (Alloc_Vec_Vec_Type.t_vec usize (Alloc_Alloc_Global_Type.t_global)) (Alloc_Alloc_Global_Type.t_global))
    
  val inv5 (_x : Alloc_Vec_Vec_Type.t_vec (Alloc_Vec_Vec_Type.t_vec usize (Alloc_Alloc_Global_Type.t_global)) (Alloc_Alloc_Global_Type.t_global)) : bool
    ensures { result = inv5 _x }
    
  function shallow_model1 (self : Alloc_Vec_Vec_Type.t_vec (Alloc_Vec_Vec_Type.t_vec usize (Alloc_Alloc_Global_Type.t_global)) (Alloc_Alloc_Global_Type.t_global)) : Seq.seq (Alloc_Vec_Vec_Type.t_vec usize (Alloc_Alloc_Global_Type.t_global))
    
  val shallow_model1 (self : Alloc_Vec_Vec_Type.t_vec (Alloc_Vec_Vec_Type.t_vec usize (Alloc_Alloc_Global_Type.t_global)) (Alloc_Alloc_Global_Type.t_global)) : Seq.seq (Alloc_Vec_Vec_Type.t_vec usize (Alloc_Alloc_Global_Type.t_global))
    requires {[#"../../../../creusot-contracts/src/std/vec.rs" 19 21 19 25] inv5 self}
    ensures { result = shallow_model1 self }
    
  axiom shallow_model1_spec : forall self : Alloc_Vec_Vec_Type.t_vec (Alloc_Vec_Vec_Type.t_vec usize (Alloc_Alloc_Global_Type.t_global)) (Alloc_Alloc_Global_Type.t_global) . ([#"../../../../creusot-contracts/src/std/vec.rs" 19 21 19 25] inv5 self) -> ([#"../../../../creusot-contracts/src/std/vec.rs" 19 4 19 36] inv6 (shallow_model1 self)) && ([#"../../../../creusot-contracts/src/std/vec.rs" 18 14 18 41] Seq.length (shallow_model1 self) <= UIntSize.to_int max1)
  predicate invariant5 (self : Alloc_Vec_Vec_Type.t_vec (Alloc_Vec_Vec_Type.t_vec usize (Alloc_Alloc_Global_Type.t_global)) (Alloc_Alloc_Global_Type.t_global))
    
   =
    [#"../../../../creusot-contracts/src/std/vec.rs" 60 20 60 41] inv6 (shallow_model1 self)
  val invariant5 (self : Alloc_Vec_Vec_Type.t_vec (Alloc_Vec_Vec_Type.t_vec usize (Alloc_Alloc_Global_Type.t_global)) (Alloc_Alloc_Global_Type.t_global)) : bool
    ensures { result = invariant5 self }
    
  axiom inv5 : forall x : Alloc_Vec_Vec_Type.t_vec (Alloc_Vec_Vec_Type.t_vec usize (Alloc_Alloc_Global_Type.t_global)) (Alloc_Alloc_Global_Type.t_global) . inv5 x = true
  use seq.Seq
  predicate inv4 (_x : Alloc_Vec_Vec_Type.t_vec usize (Alloc_Alloc_Global_Type.t_global))
  val inv4 (_x : Alloc_Vec_Vec_Type.t_vec usize (Alloc_Alloc_Global_Type.t_global)) : bool
    ensures { result = inv4 _x }
    
  function shallow_model3 (self : Alloc_Vec_Vec_Type.t_vec usize (Alloc_Alloc_Global_Type.t_global)) : Seq.seq usize
  val shallow_model3 (self : Alloc_Vec_Vec_Type.t_vec usize (Alloc_Alloc_Global_Type.t_global)) : Seq.seq usize
    requires {[#"../../../../creusot-contracts/src/std/vec.rs" 19 21 19 25] inv4 self}
    ensures { result = shallow_model3 self }
    
  axiom shallow_model3_spec : forall self : Alloc_Vec_Vec_Type.t_vec usize (Alloc_Alloc_Global_Type.t_global) . ([#"../../../../creusot-contracts/src/std/vec.rs" 19 21 19 25] inv4 self) -> ([#"../../../../creusot-contracts/src/std/vec.rs" 19 4 19 36] inv7 (shallow_model3 self)) && ([#"../../../../creusot-contracts/src/std/vec.rs" 18 14 18 41] Seq.length (shallow_model3 self) <= UIntSize.to_int max1)
  predicate invariant4 (self : Alloc_Vec_Vec_Type.t_vec usize (Alloc_Alloc_Global_Type.t_global)) =
    [#"../../../../creusot-contracts/src/std/vec.rs" 60 20 60 41] inv7 (shallow_model3 self)
  val invariant4 (self : Alloc_Vec_Vec_Type.t_vec usize (Alloc_Alloc_Global_Type.t_global)) : bool
    ensures { result = invariant4 self }
    
  axiom inv4 : forall x : Alloc_Vec_Vec_Type.t_vec usize (Alloc_Alloc_Global_Type.t_global) . inv4 x = true
  predicate invariant3 (self : usize) =
    [#"../../../../creusot-contracts/src/invariant.rs" 8 8 8 12] true
  val invariant3 (self : usize) : bool
    ensures { result = invariant3 self }
    
  predicate inv3 (_x : usize)
  val inv3 (_x : usize) : bool
    ensures { result = inv3 _x }
    
  axiom inv3 : forall x : usize . inv3 x = true
  use seq.Seq
  predicate inv2 (_x : Alloc_Vec_Vec_Type.t_vec (Knapsack_Item_Type.t_item name) (Alloc_Alloc_Global_Type.t_global))
  val inv2 (_x : Alloc_Vec_Vec_Type.t_vec (Knapsack_Item_Type.t_item name) (Alloc_Alloc_Global_Type.t_global)) : bool
    ensures { result = inv2 _x }
    
  function shallow_model5 (self : Alloc_Vec_Vec_Type.t_vec (Knapsack_Item_Type.t_item name) (Alloc_Alloc_Global_Type.t_global)) : Seq.seq (Knapsack_Item_Type.t_item name)
    
  val shallow_model5 (self : Alloc_Vec_Vec_Type.t_vec (Knapsack_Item_Type.t_item name) (Alloc_Alloc_Global_Type.t_global)) : Seq.seq (Knapsack_Item_Type.t_item name)
    requires {[#"../../../../creusot-contracts/src/std/vec.rs" 19 21 19 25] inv2 self}
    ensures { result = shallow_model5 self }
    
  axiom shallow_model5_spec : forall self : Alloc_Vec_Vec_Type.t_vec (Knapsack_Item_Type.t_item name) (Alloc_Alloc_Global_Type.t_global) . ([#"../../../../creusot-contracts/src/std/vec.rs" 19 21 19 25] inv2 self) -> ([#"../../../../creusot-contracts/src/std/vec.rs" 19 4 19 36] inv17 (shallow_model5 self)) && ([#"../../../../creusot-contracts/src/std/vec.rs" 18 14 18 41] Seq.length (shallow_model5 self) <= UIntSize.to_int max1)
  predicate invariant2 (self : Alloc_Vec_Vec_Type.t_vec (Knapsack_Item_Type.t_item name) (Alloc_Alloc_Global_Type.t_global))
    
   =
    [#"../../../../creusot-contracts/src/std/vec.rs" 60 20 60 41] inv17 (shallow_model5 self)
  val invariant2 (self : Alloc_Vec_Vec_Type.t_vec (Knapsack_Item_Type.t_item name) (Alloc_Alloc_Global_Type.t_global)) : bool
    ensures { result = invariant2 self }
    
  axiom inv2 : forall x : Alloc_Vec_Vec_Type.t_vec (Knapsack_Item_Type.t_item name) (Alloc_Alloc_Global_Type.t_global) . inv2 x = true
  predicate invariant1 (self : Knapsack_Item_Type.t_item name)
  val invariant1 (self : Knapsack_Item_Type.t_item name) : bool
    ensures { result = invariant1 self }
    
  predicate inv1 (_x : Knapsack_Item_Type.t_item name)
  val inv1 (_x : Knapsack_Item_Type.t_item name) : bool
    ensures { result = inv1 _x }
    
  axiom inv1 : forall x : Knapsack_Item_Type.t_item name . inv1 x = true
  predicate invariant0 (self : Alloc_Vec_Vec_Type.t_vec (Knapsack_Item_Type.t_item name) (Alloc_Alloc_Global_Type.t_global))
    
  val invariant0 (self : Alloc_Vec_Vec_Type.t_vec (Knapsack_Item_Type.t_item name) (Alloc_Alloc_Global_Type.t_global)) : bool
    ensures { result = invariant0 self }
    
  predicate inv0 (_x : Alloc_Vec_Vec_Type.t_vec (Knapsack_Item_Type.t_item name) (Alloc_Alloc_Global_Type.t_global))
  val inv0 (_x : Alloc_Vec_Vec_Type.t_vec (Knapsack_Item_Type.t_item name) (Alloc_Alloc_Global_Type.t_global)) : bool
    ensures { result = inv0 _x }
    
  axiom inv0 : forall x : Alloc_Vec_Vec_Type.t_vec (Knapsack_Item_Type.t_item name) (Alloc_Alloc_Global_Type.t_global) . inv0 x = true
  use seq.Seq
  function index_logic2 [@inline:trivial] (self : Alloc_Vec_Vec_Type.t_vec (Knapsack_Item_Type.t_item name) (Alloc_Alloc_Global_Type.t_global)) (ix : int) : Knapsack_Item_Type.t_item name
    
   =
    [#"../../../../creusot-contracts/src/logic/ops.rs" 20 8 20 31] Seq.get (shallow_model4 self) ix
  val index_logic2 [@inline:trivial] (self : Alloc_Vec_Vec_Type.t_vec (Knapsack_Item_Type.t_item name) (Alloc_Alloc_Global_Type.t_global)) (ix : int) : Knapsack_Item_Type.t_item name
    ensures { result = index_logic2 self ix }
    
  predicate resolve4 (self : borrowed (Alloc_Vec_Vec_Type.t_vec usize (Alloc_Alloc_Global_Type.t_global))) =
    [#"../../../../creusot-contracts/src/resolve.rs" 25 20 25 34]  ^ self =  * self
  val resolve4 (self : borrowed (Alloc_Vec_Vec_Type.t_vec usize (Alloc_Alloc_Global_Type.t_global))) : bool
    ensures { result = resolve4 self }
    
  predicate resolve3 (self : borrowed usize) =
    [#"../../../../creusot-contracts/src/resolve.rs" 25 20 25 34]  ^ self =  * self
  val resolve3 (self : borrowed usize) : bool
    ensures { result = resolve3 self }
    
  use prelude.Slice
  use seq.Seq
  predicate resolve_elswhere1 [@inline:trivial] (self : usize) (old' : Seq.seq usize) (fin : Seq.seq usize) =
    [#"../../../../creusot-contracts/src/std/slice.rs" 129 8 129 96] forall i : int . 0 <= i /\ i <> UIntSize.to_int self /\ i < Seq.length old' -> Seq.get old' i = Seq.get fin i
  val resolve_elswhere1 [@inline:trivial] (self : usize) (old' : Seq.seq usize) (fin : Seq.seq usize) : bool
    ensures { result = resolve_elswhere1 self old' fin }
    
  predicate has_value2 [@inline:trivial] (self : usize) (seq : Seq.seq usize) (out : usize) =
    [#"../../../../creusot-contracts/src/std/slice.rs" 122 20 122 37] Seq.get seq (UIntSize.to_int self) = out
  val has_value2 [@inline:trivial] (self : usize) (seq : Seq.seq usize) (out : usize) : bool
    ensures { result = has_value2 self seq out }
    
  predicate in_bounds2 [@inline:trivial] (self : usize) (seq : Seq.seq usize) =
    [#"../../../../creusot-contracts/src/std/slice.rs" 115 20 115 37] UIntSize.to_int self < Seq.length seq
  val in_bounds2 [@inline:trivial] (self : usize) (seq : Seq.seq usize) : bool
    ensures { result = in_bounds2 self seq }
    
  function shallow_model10 (self : borrowed (Alloc_Vec_Vec_Type.t_vec usize (Alloc_Alloc_Global_Type.t_global))) : Seq.seq usize
    
   =
    [#"../../../../creusot-contracts/src/model.rs" 101 8 101 31] shallow_model3 ( * self)
  val shallow_model10 (self : borrowed (Alloc_Vec_Vec_Type.t_vec usize (Alloc_Alloc_Global_Type.t_global))) : Seq.seq usize
    ensures { result = shallow_model10 self }
    
  val index_mut1 (self : borrowed (Alloc_Vec_Vec_Type.t_vec usize (Alloc_Alloc_Global_Type.t_global))) (index : usize) : borrowed usize
    requires {[#"../../../../creusot-contracts/src/std/vec.rs" 132 27 132 46] in_bounds2 index (shallow_model10 self)}
    requires {inv14 self}
    requires {inv3 index}
    ensures { [#"../../../../creusot-contracts/src/std/vec.rs" 133 26 133 54] has_value2 index (shallow_model10 self) ( * result) }
    ensures { [#"../../../../creusot-contracts/src/std/vec.rs" 134 26 134 57] has_value2 index (shallow_model3 ( ^ self)) ( ^ result) }
    ensures { [#"../../../../creusot-contracts/src/std/vec.rs" 135 26 135 62] resolve_elswhere1 index (shallow_model10 self) (shallow_model3 ( ^ self)) }
    ensures { [#"../../../../creusot-contracts/src/std/vec.rs" 136 26 136 55] Seq.length (shallow_model3 ( ^ self)) = Seq.length (shallow_model10 self) }
    ensures { inv15 result }
    
  use seq.Seq
  predicate resolve_elswhere0 [@inline:trivial] (self : usize) (old' : Seq.seq (Alloc_Vec_Vec_Type.t_vec usize (Alloc_Alloc_Global_Type.t_global))) (fin : Seq.seq (Alloc_Vec_Vec_Type.t_vec usize (Alloc_Alloc_Global_Type.t_global)))
    
   =
    [#"../../../../creusot-contracts/src/std/slice.rs" 129 8 129 96] forall i : int . 0 <= i /\ i <> UIntSize.to_int self /\ i < Seq.length old' -> Seq.get old' i = Seq.get fin i
  val resolve_elswhere0 [@inline:trivial] (self : usize) (old' : Seq.seq (Alloc_Vec_Vec_Type.t_vec usize (Alloc_Alloc_Global_Type.t_global))) (fin : Seq.seq (Alloc_Vec_Vec_Type.t_vec usize (Alloc_Alloc_Global_Type.t_global))) : bool
    ensures { result = resolve_elswhere0 self old' fin }
    
  predicate has_value1 [@inline:trivial] (self : usize) (seq : Seq.seq (Alloc_Vec_Vec_Type.t_vec usize (Alloc_Alloc_Global_Type.t_global))) (out : Alloc_Vec_Vec_Type.t_vec usize (Alloc_Alloc_Global_Type.t_global))
    
   =
    [#"../../../../creusot-contracts/src/std/slice.rs" 122 20 122 37] Seq.get seq (UIntSize.to_int self) = out
  val has_value1 [@inline:trivial] (self : usize) (seq : Seq.seq (Alloc_Vec_Vec_Type.t_vec usize (Alloc_Alloc_Global_Type.t_global))) (out : Alloc_Vec_Vec_Type.t_vec usize (Alloc_Alloc_Global_Type.t_global)) : bool
    ensures { result = has_value1 self seq out }
    
  predicate in_bounds1 [@inline:trivial] (self : usize) (seq : Seq.seq (Alloc_Vec_Vec_Type.t_vec usize (Alloc_Alloc_Global_Type.t_global)))
    
   =
    [#"../../../../creusot-contracts/src/std/slice.rs" 115 20 115 37] UIntSize.to_int self < Seq.length seq
  val in_bounds1 [@inline:trivial] (self : usize) (seq : Seq.seq (Alloc_Vec_Vec_Type.t_vec usize (Alloc_Alloc_Global_Type.t_global))) : bool
    ensures { result = in_bounds1 self seq }
    
  function shallow_model9 (self : borrowed (Alloc_Vec_Vec_Type.t_vec (Alloc_Vec_Vec_Type.t_vec usize (Alloc_Alloc_Global_Type.t_global)) (Alloc_Alloc_Global_Type.t_global))) : Seq.seq (Alloc_Vec_Vec_Type.t_vec usize (Alloc_Alloc_Global_Type.t_global))
    
   =
    [#"../../../../creusot-contracts/src/model.rs" 101 8 101 31] shallow_model1 ( * self)
  val shallow_model9 (self : borrowed (Alloc_Vec_Vec_Type.t_vec (Alloc_Vec_Vec_Type.t_vec usize (Alloc_Alloc_Global_Type.t_global)) (Alloc_Alloc_Global_Type.t_global))) : Seq.seq (Alloc_Vec_Vec_Type.t_vec usize (Alloc_Alloc_Global_Type.t_global))
    ensures { result = shallow_model9 self }
    
  val index_mut0 (self : borrowed (Alloc_Vec_Vec_Type.t_vec (Alloc_Vec_Vec_Type.t_vec usize (Alloc_Alloc_Global_Type.t_global)) (Alloc_Alloc_Global_Type.t_global))) (index : usize) : borrowed (Alloc_Vec_Vec_Type.t_vec usize (Alloc_Alloc_Global_Type.t_global))
    requires {[#"../../../../creusot-contracts/src/std/vec.rs" 132 27 132 46] in_bounds1 index (shallow_model9 self)}
    requires {inv13 self}
    requires {inv3 index}
    ensures { [#"../../../../creusot-contracts/src/std/vec.rs" 133 26 133 54] has_value1 index (shallow_model9 self) ( * result) }
    ensures { [#"../../../../creusot-contracts/src/std/vec.rs" 134 26 134 57] has_value1 index (shallow_model1 ( ^ self)) ( ^ result) }
    ensures { [#"../../../../creusot-contracts/src/std/vec.rs" 135 26 135 62] resolve_elswhere0 index (shallow_model9 self) (shallow_model1 ( ^ self)) }
    ensures { [#"../../../../creusot-contracts/src/std/vec.rs" 136 26 136 55] Seq.length (shallow_model1 ( ^ self)) = Seq.length (shallow_model9 self) }
    ensures { inv14 result }
    
  use int.MinMax
  val max0 [#"../knapsack.rs" 15 0 15 35] (a : usize) (b : usize) : usize
    requires {[#"../knapsack.rs" 13 11 13 15] true}
    ensures { [#"../knapsack.rs" 14 10 14 31] UIntSize.to_int result = MinMax.max (UIntSize.to_int a) (UIntSize.to_int b) }
    
  use seq.Seq
  function shallow_model8 (self : borrowed (Alloc_Vec_Vec_Type.t_vec (Knapsack_Item_Type.t_item name) (Alloc_Alloc_Global_Type.t_global))) : Seq.seq (Knapsack_Item_Type.t_item name)
    
   =
    [#"../../../../creusot-contracts/src/model.rs" 101 8 101 31] shallow_model5 ( * self)
  val shallow_model8 (self : borrowed (Alloc_Vec_Vec_Type.t_vec (Knapsack_Item_Type.t_item name) (Alloc_Alloc_Global_Type.t_global))) : Seq.seq (Knapsack_Item_Type.t_item name)
    ensures { result = shallow_model8 self }
    
  val push0 (self : borrowed (Alloc_Vec_Vec_Type.t_vec (Knapsack_Item_Type.t_item name) (Alloc_Alloc_Global_Type.t_global))) (value : Knapsack_Item_Type.t_item name) : ()
    requires {inv12 self}
    requires {inv1 value}
    ensures { [#"../../../../creusot-contracts/src/std/vec.rs" 78 26 78 51] shallow_model5 ( ^ self) = Seq.snoc (shallow_model8 self) value }
    
  function shallow_model7 (self : Alloc_Vec_Vec_Type.t_vec usize (Alloc_Alloc_Global_Type.t_global)) : Seq.seq usize =
    [#"../../../../creusot-contracts/src/model.rs" 83 8 83 31] shallow_model3 self
  val shallow_model7 (self : Alloc_Vec_Vec_Type.t_vec usize (Alloc_Alloc_Global_Type.t_global)) : Seq.seq usize
    ensures { result = shallow_model7 self }
    
  val index2 (self : Alloc_Vec_Vec_Type.t_vec usize (Alloc_Alloc_Global_Type.t_global)) (index : usize) : usize
    requires {[#"../../../../creusot-contracts/src/std/vec.rs" 141 27 141 46] in_bounds2 index (shallow_model7 self)}
    requires {inv10 self}
    requires {inv3 index}
    ensures { [#"../../../../creusot-contracts/src/std/vec.rs" 142 26 142 54] has_value2 index (shallow_model7 self) result }
    ensures { inv11 result }
    
  function shallow_model6 (self : Alloc_Vec_Vec_Type.t_vec (Alloc_Vec_Vec_Type.t_vec usize (Alloc_Alloc_Global_Type.t_global)) (Alloc_Alloc_Global_Type.t_global)) : Seq.seq (Alloc_Vec_Vec_Type.t_vec usize (Alloc_Alloc_Global_Type.t_global))
    
   =
    [#"../../../../creusot-contracts/src/model.rs" 83 8 83 31] shallow_model1 self
  val shallow_model6 (self : Alloc_Vec_Vec_Type.t_vec (Alloc_Vec_Vec_Type.t_vec usize (Alloc_Alloc_Global_Type.t_global)) (Alloc_Alloc_Global_Type.t_global)) : Seq.seq (Alloc_Vec_Vec_Type.t_vec usize (Alloc_Alloc_Global_Type.t_global))
    ensures { result = shallow_model6 self }
    
  val index1 (self : Alloc_Vec_Vec_Type.t_vec (Alloc_Vec_Vec_Type.t_vec usize (Alloc_Alloc_Global_Type.t_global)) (Alloc_Alloc_Global_Type.t_global)) (index : usize) : Alloc_Vec_Vec_Type.t_vec usize (Alloc_Alloc_Global_Type.t_global)
    requires {[#"../../../../creusot-contracts/src/std/vec.rs" 141 27 141 46] in_bounds1 index (shallow_model6 self)}
    requires {inv9 self}
    requires {inv3 index}
    ensures { [#"../../../../creusot-contracts/src/std/vec.rs" 142 26 142 54] has_value1 index (shallow_model6 self) result }
    ensures { inv10 result }
    
  predicate resolve2 (self : Knapsack_Item_Type.t_item name)
  val resolve2 (self : Knapsack_Item_Type.t_item name) : bool
    ensures { result = resolve2 self }
    
  predicate has_value0 [@inline:trivial] (self : usize) (seq : Seq.seq (Knapsack_Item_Type.t_item name)) (out : Knapsack_Item_Type.t_item name)
    
   =
    [#"../../../../creusot-contracts/src/std/slice.rs" 122 20 122 37] Seq.get seq (UIntSize.to_int self) = out
  val has_value0 [@inline:trivial] (self : usize) (seq : Seq.seq (Knapsack_Item_Type.t_item name)) (out : Knapsack_Item_Type.t_item name) : bool
    ensures { result = has_value0 self seq out }
    
  predicate in_bounds0 [@inline:trivial] (self : usize) (seq : Seq.seq (Knapsack_Item_Type.t_item name)) =
    [#"../../../../creusot-contracts/src/std/slice.rs" 115 20 115 37] UIntSize.to_int self < Seq.length seq
  val in_bounds0 [@inline:trivial] (self : usize) (seq : Seq.seq (Knapsack_Item_Type.t_item name)) : bool
    ensures { result = in_bounds0 self seq }
    
  function shallow_model0 (self : Alloc_Vec_Vec_Type.t_vec (Knapsack_Item_Type.t_item name) (Alloc_Alloc_Global_Type.t_global)) : Seq.seq (Knapsack_Item_Type.t_item name)
    
   =
    [#"../../../../creusot-contracts/src/model.rs" 83 8 83 31] shallow_model4 self
  val shallow_model0 (self : Alloc_Vec_Vec_Type.t_vec (Knapsack_Item_Type.t_item name) (Alloc_Alloc_Global_Type.t_global)) : Seq.seq (Knapsack_Item_Type.t_item name)
    ensures { result = shallow_model0 self }
    
  val index0 (self : Alloc_Vec_Vec_Type.t_vec (Knapsack_Item_Type.t_item name) (Alloc_Alloc_Global_Type.t_global)) (index : usize) : Knapsack_Item_Type.t_item name
    requires {[#"../../../../creusot-contracts/src/std/vec.rs" 141 27 141 46] in_bounds0 index (shallow_model0 self)}
    requires {inv0 self}
    requires {inv3 index}
    ensures { [#"../../../../creusot-contracts/src/std/vec.rs" 142 26 142 54] has_value0 index (shallow_model0 self) result }
    ensures { inv1 result }
    
  predicate resolve1 (self : Alloc_Vec_Vec_Type.t_vec (Knapsack_Item_Type.t_item name) (Alloc_Alloc_Global_Type.t_global))
    
  val resolve1 (self : Alloc_Vec_Vec_Type.t_vec (Knapsack_Item_Type.t_item name) (Alloc_Alloc_Global_Type.t_global)) : bool
    ensures { result = resolve1 self }
    
  predicate resolve6 (self : usize) =
    [#"../../../../creusot-contracts/src/resolve.rs" 45 8 45 12] true
  val resolve6 (self : usize) : bool
    ensures { result = resolve6 self }
    
  function index_logic3 [@inline:trivial] (self : Alloc_Vec_Vec_Type.t_vec usize (Alloc_Alloc_Global_Type.t_global)) (ix : int) : usize
    
   =
    [#"../../../../creusot-contracts/src/logic/ops.rs" 20 8 20 31] Seq.get (shallow_model3 self) ix
  val index_logic3 [@inline:trivial] (self : Alloc_Vec_Vec_Type.t_vec usize (Alloc_Alloc_Global_Type.t_global)) (ix : int) : usize
    ensures { result = index_logic3 self ix }
    
  predicate resolve5 (self : Alloc_Vec_Vec_Type.t_vec usize (Alloc_Alloc_Global_Type.t_global)) =
    [#"../../../../creusot-contracts/src/std/vec.rs" 51 8 51 85] forall i : int . 0 <= i /\ i < Seq.length (shallow_model3 self) -> resolve6 (index_logic3 self i)
  val resolve5 (self : Alloc_Vec_Vec_Type.t_vec usize (Alloc_Alloc_Global_Type.t_global)) : bool
    ensures { result = resolve5 self }
    
  function index_logic0 [@inline:trivial] (self : Alloc_Vec_Vec_Type.t_vec (Alloc_Vec_Vec_Type.t_vec usize (Alloc_Alloc_Global_Type.t_global)) (Alloc_Alloc_Global_Type.t_global)) (ix : int) : Alloc_Vec_Vec_Type.t_vec usize (Alloc_Alloc_Global_Type.t_global)
    
   =
    [#"../../../../creusot-contracts/src/logic/ops.rs" 20 8 20 31] Seq.get (shallow_model1 self) ix
  val index_logic0 [@inline:trivial] (self : Alloc_Vec_Vec_Type.t_vec (Alloc_Vec_Vec_Type.t_vec usize (Alloc_Alloc_Global_Type.t_global)) (Alloc_Alloc_Global_Type.t_global)) (ix : int) : Alloc_Vec_Vec_Type.t_vec usize (Alloc_Alloc_Global_Type.t_global)
    ensures { result = index_logic0 self ix }
    
  predicate resolve0 (self : Alloc_Vec_Vec_Type.t_vec (Alloc_Vec_Vec_Type.t_vec usize (Alloc_Alloc_Global_Type.t_global)) (Alloc_Alloc_Global_Type.t_global))
    
   =
    [#"../../../../creusot-contracts/src/std/vec.rs" 51 8 51 85] forall i : int . 0 <= i /\ i < Seq.length (shallow_model1 self) -> resolve5 (index_logic0 self i)
  val resolve0 (self : Alloc_Vec_Vec_Type.t_vec (Alloc_Vec_Vec_Type.t_vec usize (Alloc_Alloc_Global_Type.t_global)) (Alloc_Alloc_Global_Type.t_global)) : bool
    ensures { result = resolve0 self }
    
  val with_capacity0 (capacity : usize) : Alloc_Vec_Vec_Type.t_vec (Knapsack_Item_Type.t_item name) (Alloc_Alloc_Global_Type.t_global)
    ensures { [#"../../../../creusot-contracts/src/std/vec.rs" 71 26 71 44] Seq.length (shallow_model5 result) = 0 }
    ensures { inv2 result }
    
  function m0 [#"../knapsack.rs" 34 0 34 57] (items : Seq.seq (Knapsack_Item_Type.t_item name)) (i : int) (w : int) : int
    
  axiom m0_def : forall items : Seq.seq (Knapsack_Item_Type.t_item name), i : int, w : int . m0 items i w = ([#"../knapsack.rs" 35 4 42 5] if i = 0 then
    0
  else
    if UIntSize.to_int (Knapsack_Item_Type.item_weight (Seq.get items (i - 1))) > w then
      m0 items (i - 1) w
    else
      MinMax.max (m0 items (i - 1) w) (m0 items (i - 1) (w - UIntSize.to_int (Knapsack_Item_Type.item_weight (Seq.get items (i - 1)))) + UIntSize.to_int (Knapsack_Item_Type.item_value (Seq.get items (i - 1))))
    
  )
  val m0 [#"../knapsack.rs" 34 0 34 57] (items : Seq.seq (Knapsack_Item_Type.t_item name)) (i : int) (w : int) : int
    requires {[#"../knapsack.rs" 31 11 31 37] 0 <= i /\ i <= Seq.length items}
    requires {[#"../knapsack.rs" 32 11 32 17] 0 <= w}
    requires {[#"../knapsack.rs" 34 11 34 16] inv8 items}
    ensures { result = m0 items i w }
    
  axiom m0_spec : forall items : Seq.seq (Knapsack_Item_Type.t_item name), i : int, w : int . ([#"../knapsack.rs" 31 11 31 37] 0 <= i /\ i <= Seq.length items) -> ([#"../knapsack.rs" 32 11 32 17] 0 <= w) -> ([#"../knapsack.rs" 34 11 34 16] inv8 items) -> ([#"../knapsack.rs" 33 10 33 21] m0 items i w >= 0)
  val from_elem1 (elem : Alloc_Vec_Vec_Type.t_vec usize (Alloc_Alloc_Global_Type.t_global)) (n : usize) : Alloc_Vec_Vec_Type.t_vec (Alloc_Vec_Vec_Type.t_vec usize (Alloc_Alloc_Global_Type.t_global)) (Alloc_Alloc_Global_Type.t_global)
    requires {inv4 elem}
    ensures { [#"../../../../creusot-contracts/src/std/vec.rs" 157 22 157 41] Seq.length (shallow_model1 result) = UIntSize.to_int n }
    ensures { [#"../../../../creusot-contracts/src/std/vec.rs" 158 12 158 78] forall i : int . 0 <= i /\ i < UIntSize.to_int n -> index_logic0 result i = elem }
    ensures { inv5 result }
    
  val len0 (self : Alloc_Vec_Vec_Type.t_vec (Knapsack_Item_Type.t_item name) (Alloc_Alloc_Global_Type.t_global)) : usize
    requires {inv0 self}
    ensures { [#"../../../../creusot-contracts/src/std/vec.rs" 75 26 75 48] UIntSize.to_int result = Seq.length (shallow_model0 self) }
    
  val from_elem0 (elem : usize) (n : usize) : Alloc_Vec_Vec_Type.t_vec usize (Alloc_Alloc_Global_Type.t_global)
    requires {inv3 elem}
    ensures { [#"../../../../creusot-contracts/src/std/vec.rs" 157 22 157 41] Seq.length (shallow_model3 result) = UIntSize.to_int n }
    ensures { [#"../../../../creusot-contracts/src/std/vec.rs" 158 12 158 78] forall i : int . 0 <= i /\ i < UIntSize.to_int n -> index_logic3 result i = elem }
    ensures { inv4 result }
    
  let rec cfg knapsack01_dyn [#"../knapsack.rs" 48 0 48 91] [@cfg:stackify] [@cfg:subregion_analysis] (items : Alloc_Vec_Vec_Type.t_vec (Knapsack_Item_Type.t_item name) (Alloc_Alloc_Global_Type.t_global)) (max_weight : usize) : Alloc_Vec_Vec_Type.t_vec (Knapsack_Item_Type.t_item name) (Alloc_Alloc_Global_Type.t_global)
    requires {[#"../knapsack.rs" 45 11 45 34] Seq.length (shallow_model0 items) < 10000000}
    requires {[#"../knapsack.rs" 46 11 46 33] UIntSize.to_int max_weight < 10000000}
    requires {[#"../knapsack.rs" 47 0 47 86] forall i : int . 0 <= i /\ i < Seq.length (shallow_model0 items) -> UIntSize.to_int (Knapsack_Item_Type.item_value (index_logic2 items i)) <= 10000000}
    requires {[#"../knapsack.rs" 48 28 48 33] inv0 items}
    ensures { [#"../knapsack.rs" 48 75 48 91] inv2 result }
    
   = [@vc:do_not_keep_trace] [@vc:sp]
  var _0 : Alloc_Vec_Vec_Type.t_vec (Knapsack_Item_Type.t_item name) (Alloc_Alloc_Global_Type.t_global);
  var items : Alloc_Vec_Vec_Type.t_vec (Knapsack_Item_Type.t_item name) (Alloc_Alloc_Global_Type.t_global) = items;
  var max_weight : usize = max_weight;
  var best_value : Alloc_Vec_Vec_Type.t_vec (Alloc_Vec_Vec_Type.t_vec usize (Alloc_Alloc_Global_Type.t_global)) (Alloc_Alloc_Global_Type.t_global);
  var _7 : Alloc_Vec_Vec_Type.t_vec usize (Alloc_Alloc_Global_Type.t_global);
  var _11 : usize;
  var i : usize;
  var _19 : ();
  var _22 : usize;
  var it : Knapsack_Item_Type.t_item name;
  var _25 : Knapsack_Item_Type.t_item name;
  var w : usize;
  var _38 : usize;
  var _42 : usize;
  var _44 : Alloc_Vec_Vec_Type.t_vec usize (Alloc_Alloc_Global_Type.t_global);
  var _49 : usize;
  var _51 : Alloc_Vec_Vec_Type.t_vec usize (Alloc_Alloc_Global_Type.t_global);
  var _57 : usize;
  var _59 : Alloc_Vec_Vec_Type.t_vec usize (Alloc_Alloc_Global_Type.t_global);
  var _66 : borrowed usize;
  var _67 : borrowed (Alloc_Vec_Vec_Type.t_vec usize (Alloc_Alloc_Global_Type.t_global));
  var _68 : borrowed (Alloc_Vec_Vec_Type.t_vec usize (Alloc_Alloc_Global_Type.t_global));
  var _69 : borrowed (Alloc_Vec_Vec_Type.t_vec (Alloc_Vec_Vec_Type.t_vec usize (Alloc_Alloc_Global_Type.t_global)) (Alloc_Alloc_Global_Type.t_global));
  var result : Alloc_Vec_Vec_Type.t_vec (Knapsack_Item_Type.t_item name) (Alloc_Alloc_Global_Type.t_global);
  var _80 : usize;
  var left_weight : usize;
  var j : usize;
  var it1 : Knapsack_Item_Type.t_item name;
  var _91 : Knapsack_Item_Type.t_item name;
  var _96 : usize;
  var _98 : Alloc_Vec_Vec_Type.t_vec usize (Alloc_Alloc_Global_Type.t_global);
  var _104 : usize;
  var _106 : Alloc_Vec_Vec_Type.t_vec usize (Alloc_Alloc_Global_Type.t_global);
  var _110 : ();
  var _111 : borrowed (Alloc_Vec_Vec_Type.t_vec (Knapsack_Item_Type.t_item name) (Alloc_Alloc_Global_Type.t_global));
  {
    goto BB0
  }
  BB0 {
    [#"../../../../creusot-contracts/src/lib.rs" 250 8 250 40] _7 <- ([#"../knapsack.rs" 49 30 49 53] from_elem0 ([#"../knapsack.rs" 49 35 49 36] [#"../knapsack.rs" 49 35 49 36] (0 : usize)) ([#"../knapsack.rs" 49 38 49 52] ([#"../knapsack.rs" 49 38 49 48] max_weight) + ([#"../knapsack.rs" 49 51 49 52] [#"../knapsack.rs" 49 51 49 52] (1 : usize))));
    goto BB1
  }
  BB1 {
    [#"../knapsack.rs" 49 55 49 66] _11 <- ([#"../knapsack.rs" 49 55 49 66] len0 ([#"../knapsack.rs" 49 55 49 66] items));
    goto BB2
  }
  BB2 {
    [#"../../../../creusot-contracts/src/lib.rs" 250 8 250 40] best_value <- ([#"../knapsack.rs" 49 25 49 71] from_elem1 _7 ([#"../knapsack.rs" 49 55 49 70] _11 + ([#"../knapsack.rs" 49 69 49 70] [#"../knapsack.rs" 49 69 49 70] (1 : usize))));
    _7 <- any Alloc_Vec_Vec_Type.t_vec usize (Alloc_Alloc_Global_Type.t_global);
    _11 <- any usize;
    goto BB3
  }
  BB3 {
    [#"../knapsack.rs" 50 16 50 17] i <- ([#"../knapsack.rs" 50 16 50 17] [#"../knapsack.rs" 50 16 50 17] (0 : usize));
    goto BB4
  }
  BB4 {
    goto BB5
  }
  BB5 {
    goto BB6
  }
  BB6 {
    goto BB7
  }
  BB7 {
    goto BB8
  }
  BB8 {
    invariant { [#"../knapsack.rs" 52 16 52 53] Seq.length (shallow_model0 items) + 1 = Seq.length (shallow_model1 best_value) };
    invariant { [#"../knapsack.rs" 52 4 52 55] forall i : int . 0 <= i /\ i < Seq.length (shallow_model1 best_value) -> UIntSize.to_int max_weight + 1 = Seq.length (shallow_model3 (index_logic0 best_value i)) };
    invariant { [#"../knapsack.rs" 52 4 52 55] forall ww : int . forall ii : int . 0 <= ii /\ ii <= UIntSize.to_int i /\ 0 <= ww /\ ww <= UIntSize.to_int max_weight -> UIntSize.to_int (Seq.get (shallow_model3 (index_logic0 best_value ii)) ww) = m0 (shallow_model0 items) ii ww };
    invariant { [#"../knapsack.rs" 52 4 52 55] forall ww : int . forall ii : int . 0 <= ii /\ ii <= Seq.length (shallow_model0 items) /\ 0 <= ww /\ ww <= UIntSize.to_int max_weight -> UIntSize.to_int (Seq.get (shallow_model3 (index_logic0 best_value ii)) ww) <= 10000000 * ii };
    goto BB9
  }
  BB9 {
    [#"../knapsack.rs" 59 14 59 25] _22 <- ([#"../knapsack.rs" 59 14 59 25] len0 ([#"../knapsack.rs" 59 14 59 25] items));
    goto BB10
  }
  BB10 {
    switch ([#"../knapsack.rs" 59 10 59 25] ([#"../knapsack.rs" 59 10 59 11] i) < _22)
      | False -> goto BB34
      | True -> goto BB11
      end
  }
  BB11 {
    [#"../knapsack.rs" 60 18 60 26] _25 <- ([#"../knapsack.rs" 60 18 60 26] index0 ([#"../knapsack.rs" 60 18 60 23] items) ([#"../knapsack.rs" 60 24 60 25] i));
    goto BB12
  }
  BB12 {
    [#"../knapsack.rs" 60 17 60 26] it <- ([#"../knapsack.rs" 60 17 60 26] _25);
    assert { [@expl:type invariant] inv1 _25 };
    assume { resolve2 _25 };
    [#"../knapsack.rs" 64 20 64 21] w <- ([#"../knapsack.rs" 64 20 64 21] [#"../knapsack.rs" 64 20 64 21] (0 : usize));
    goto BB13
  }
  BB13 {
    goto BB14
  }
  BB14 {
    goto BB15
  }
  BB15 {
    goto BB16
  }
  BB16 {
    goto BB17
  }
  BB17 {
    goto BB18
  }
  BB18 {
    invariant { [#"../knapsack.rs" 66 20 66 57] Seq.length (shallow_model0 items) + 1 = Seq.length (shallow_model1 best_value) };
    invariant { [#"../knapsack.rs" 66 8 66 59] forall i : int . 0 <= i /\ i < Seq.length (shallow_model1 best_value) -> UIntSize.to_int max_weight + 1 = Seq.length (shallow_model3 (index_logic0 best_value i)) };
    invariant { [#"../knapsack.rs" 66 8 66 59] forall ww : int . forall ii : int . 0 <= ii /\ ii <= UIntSize.to_int i /\ 0 <= ww /\ ww <= UIntSize.to_int max_weight -> UIntSize.to_int (Seq.get (shallow_model3 (index_logic0 best_value ii)) ww) = m0 (shallow_model0 items) ii ww };
    invariant { [#"../knapsack.rs" 66 8 66 59] forall ww : int . 0 <= ww /\ ww <= UIntSize.to_int w - 1 -> UIntSize.to_int (Seq.get (shallow_model3 (index_logic0 best_value (UIntSize.to_int i + 1))) ww) = m0 (shallow_model0 items) (UIntSize.to_int i + 1) ww };
    invariant { [#"../knapsack.rs" 66 8 66 59] forall ww : int . forall ii : int . 0 <= ii /\ ii <= Seq.length (shallow_model0 items) /\ 0 <= ww /\ ww <= UIntSize.to_int max_weight -> UIntSize.to_int (Seq.get (shallow_model3 (index_logic0 best_value ii)) ww) <= 10000000 * ii };
    goto BB19
  }
  BB19 {
    switch ([#"../knapsack.rs" 76 14 76 29] ([#"../knapsack.rs" 76 14 76 15] w) <= ([#"../knapsack.rs" 76 19 76 29] max_weight))
      | False -> goto BB33
      | True -> goto BB20
      end
  }
  BB20 {
    switch ([#"../knapsack.rs" 77 38 77 51] ([#"../knapsack.rs" 77 38 77 47] Knapsack_Item_Type.item_weight it) > ([#"../knapsack.rs" 77 50 77 51] w))
      | False -> goto BB24
      | True -> goto BB21
      end
  }
  BB21 {
    [#"../knapsack.rs" 78 16 78 29] _44 <- ([#"../knapsack.rs" 78 16 78 29] index1 ([#"../knapsack.rs" 78 16 78 26] best_value) ([#"../knapsack.rs" 78 27 78 28] i));
    goto BB22
  }
  BB22 {
    [#"../knapsack.rs" 78 16 78 32] _42 <- ([#"../knapsack.rs" 78 16 78 32] index2 ([#"../knapsack.rs" 78 16 78 29] _44) ([#"../knapsack.rs" 78 30 78 31] w));
    goto BB23
  }
  BB23 {
    [#"../knapsack.rs" 78 16 78 32] _38 <- ([#"../knapsack.rs" 78 16 78 32] _42);
    goto BB30
  }
  BB24 {
    [#"../knapsack.rs" 80 20 80 33] _51 <- ([#"../knapsack.rs" 80 20 80 33] index1 ([#"../knapsack.rs" 80 20 80 30] best_value) ([#"../knapsack.rs" 80 31 80 32] i));
    goto BB25
  }
  BB25 {
    [#"../knapsack.rs" 80 20 80 36] _49 <- ([#"../knapsack.rs" 80 20 80 36] index2 ([#"../knapsack.rs" 80 20 80 33] _51) ([#"../knapsack.rs" 80 34 80 35] w));
    goto BB26
  }
  BB26 {
    [#"../knapsack.rs" 80 38 80 51] _59 <- ([#"../knapsack.rs" 80 38 80 51] index1 ([#"../knapsack.rs" 80 38 80 48] best_value) ([#"../knapsack.rs" 80 49 80 50] i));
    goto BB27
  }
  BB27 {
    [#"../knapsack.rs" 80 38 80 66] _57 <- ([#"../knapsack.rs" 80 38 80 66] index2 ([#"../knapsack.rs" 80 38 80 51] _59) ([#"../knapsack.rs" 80 52 80 65] ([#"../knapsack.rs" 80 52 80 53] w) - ([#"../knapsack.rs" 80 56 80 65] Knapsack_Item_Type.item_weight it)));
    goto BB28
  }
  BB28 {
    [#"../knapsack.rs" 80 16 80 78] _38 <- ([#"../knapsack.rs" 80 16 80 78] max0 ([#"../knapsack.rs" 80 20 80 36] _49) ([#"../knapsack.rs" 80 38 80 77] ([#"../knapsack.rs" 80 38 80 66] _57) + ([#"../knapsack.rs" 80 69 80 77] Knapsack_Item_Type.item_value it)));
    goto BB29
  }
  BB29 {
    goto BB30
  }
  BB30 {
    [#"../knapsack.rs" 77 12 77 22] _69 <- Borrow.borrow_mut best_value;
    [#"../knapsack.rs" 77 12 77 22] best_value <-  ^ _69;
    [#"../knapsack.rs" 77 12 77 29] _68 <- ([#"../knapsack.rs" 77 12 77 29] index_mut0 _69 ([#"../knapsack.rs" 77 23 77 28] ([#"../knapsack.rs" 77 23 77 24] i) + ([#"../knapsack.rs" 77 27 77 28] [#"../knapsack.rs" 77 27 77 28] (1 : usize))));
    _69 <- any borrowed (Alloc_Vec_Vec_Type.t_vec (Alloc_Vec_Vec_Type.t_vec usize (Alloc_Alloc_Global_Type.t_global)) (Alloc_Alloc_Global_Type.t_global));
    goto BB31
  }
  BB31 {
<<<<<<< HEAD
    [#"../knapsack.rs" 77 12 77 29] _67 <- Borrow.borrow_mut ( * _68);
    [#"../knapsack.rs" 77 12 77 29] _68 <- { _68 with current = ( ^ _67) };
    [#"../knapsack.rs" 77 12 77 32] _66 <- ([#"../knapsack.rs" 77 12 77 32] index_mut1 _67 ([#"../knapsack.rs" 77 30 77 31] w));
=======
    _67 <- Borrow.borrow_mut ( * _68);
    _68 <- { _68 with current =  ^ _67 };
    _66 <- ([#"../knapsack.rs" 77 12 77 32] index_mut1 _67 w);
>>>>>>> aa6c5257
    _67 <- any borrowed (Alloc_Vec_Vec_Type.t_vec usize (Alloc_Alloc_Global_Type.t_global));
    goto BB32
  }
  BB32 {
    [#"../knapsack.rs" 77 12 81 13] _66 <- { _66 with current = ([#"../knapsack.rs" 77 12 81 13] _38) };
    [#"../knapsack.rs" 77 12 81 13] _38 <- any usize;
    assume { resolve3 _66 };
    assume { resolve4 _68 };
    [#"../knapsack.rs" 82 12 82 18] w <- ([#"../knapsack.rs" 82 12 82 18] w + ([#"../knapsack.rs" 82 17 82 18] [#"../knapsack.rs" 82 17 82 18] (1 : usize)));
    [#"../knapsack.rs" 82 12 82 18] _19 <- ([#"../knapsack.rs" 82 12 82 18] ());
    goto BB18
  }
  BB33 {
    assert { [@expl:type invariant] inv1 it };
    assume { resolve2 it };
    [#"../knapsack.rs" 84 8 84 14] i <- ([#"../knapsack.rs" 84 8 84 14] i + ([#"../knapsack.rs" 84 13 84 14] [#"../knapsack.rs" 84 13 84 14] (1 : usize)));
    [#"../knapsack.rs" 84 8 84 14] _19 <- ([#"../knapsack.rs" 84 8 84 14] ());
    goto BB8
  }
  BB34 {
    [#"../knapsack.rs" 87 40 87 51] _80 <- ([#"../knapsack.rs" 87 40 87 51] len0 ([#"../knapsack.rs" 87 40 87 51] items));
    goto BB35
  }
  BB35 {
    [#"../knapsack.rs" 87 21 87 52] result <- ([#"../knapsack.rs" 87 21 87 52] with_capacity0 _80);
    _80 <- any usize;
    goto BB36
  }
  BB36 {
    [#"../knapsack.rs" 88 26 88 36] left_weight <- ([#"../knapsack.rs" 88 26 88 36] max_weight);
    [#"../knapsack.rs" 90 16 90 27] j <- ([#"../knapsack.rs" 90 16 90 27] len0 ([#"../knapsack.rs" 90 16 90 27] items));
    goto BB37
  }
  BB37 {
    goto BB38
  }
  BB38 {
    invariant { [#"../knapsack.rs" 91 16 91 34] UIntSize.to_int j <= Seq.length (shallow_model0 items) };
    invariant { [#"../knapsack.rs" 92 16 92 43] UIntSize.to_int left_weight <= UIntSize.to_int max_weight };
    goto BB39
  }
  BB39 {
    switch ([#"../knapsack.rs" 93 10 93 15] ([#"../knapsack.rs" 93 10 93 11] [#"../knapsack.rs" 93 10 93 11] (0 : usize)) < ([#"../knapsack.rs" 93 14 93 15] j))
      | False -> goto BB50
      | True -> goto BB40
      end
  }
  BB40 {
    [#"../knapsack.rs" 94 8 94 14] j <- ([#"../knapsack.rs" 94 8 94 14] j - ([#"../knapsack.rs" 94 13 94 14] [#"../knapsack.rs" 94 13 94 14] (1 : usize)));
    [#"../knapsack.rs" 95 18 95 26] _91 <- ([#"../knapsack.rs" 95 18 95 26] index0 ([#"../knapsack.rs" 95 18 95 23] items) ([#"../knapsack.rs" 95 24 95 25] j));
    goto BB41
  }
  BB41 {
    [#"../knapsack.rs" 95 17 95 26] it1 <- ([#"../knapsack.rs" 95 17 95 26] _91);
    assert { [@expl:type invariant] inv1 _91 };
    assume { resolve2 _91 };
    [#"../knapsack.rs" 96 11 96 28] _98 <- ([#"../knapsack.rs" 96 11 96 28] index1 ([#"../knapsack.rs" 96 11 96 21] best_value) ([#"../knapsack.rs" 96 22 96 27] ([#"../knapsack.rs" 96 22 96 23] j) + ([#"../knapsack.rs" 96 26 96 27] [#"../knapsack.rs" 96 26 96 27] (1 : usize))));
    goto BB42
  }
  BB42 {
    [#"../knapsack.rs" 96 11 96 41] _96 <- ([#"../knapsack.rs" 96 11 96 41] index2 ([#"../knapsack.rs" 96 11 96 28] _98) ([#"../knapsack.rs" 96 29 96 40] left_weight));
    goto BB43
  }
  BB43 {
    [#"../knapsack.rs" 96 45 96 58] _106 <- ([#"../knapsack.rs" 96 45 96 58] index1 ([#"../knapsack.rs" 96 45 96 55] best_value) ([#"../knapsack.rs" 96 56 96 57] j));
    goto BB44
  }
  BB44 {
    [#"../knapsack.rs" 96 45 96 71] _104 <- ([#"../knapsack.rs" 96 45 96 71] index2 ([#"../knapsack.rs" 96 45 96 58] _106) ([#"../knapsack.rs" 96 59 96 70] left_weight));
    goto BB45
  }
  BB45 {
    switch ([#"../knapsack.rs" 96 11 96 71] ([#"../knapsack.rs" 96 11 96 41] _96) <> ([#"../knapsack.rs" 96 45 96 71] _104))
      | False -> goto BB48
      | True -> goto BB46
      end
  }
  BB46 {
    [#"../knapsack.rs" 97 12 97 27] _111 <- Borrow.borrow_mut result;
    [#"../knapsack.rs" 97 12 97 27] result <-  ^ _111;
    assume { inv2 ( ^ _111) };
    [#"../knapsack.rs" 97 12 97 27] _110 <- ([#"../knapsack.rs" 97 12 97 27] push0 _111 ([#"../knapsack.rs" 97 24 97 26] it1));
    _111 <- any borrowed (Alloc_Vec_Vec_Type.t_vec (Knapsack_Item_Type.t_item name) (Alloc_Alloc_Global_Type.t_global));
    goto BB47
  }
  BB47 {
    assert { [@expl:type invariant] inv1 it1 };
    assume { resolve2 it1 };
    [#"../knapsack.rs" 98 12 98 36] left_weight <- ([#"../knapsack.rs" 98 12 98 36] left_weight - ([#"../knapsack.rs" 98 27 98 36] Knapsack_Item_Type.item_weight it1));
    [#"../knapsack.rs" 96 72 99 9] _19 <- ([#"../knapsack.rs" 96 72 99 9] ());
    goto BB49
  }
  BB48 {
    assert { [@expl:type invariant] inv1 it1 };
    assume { resolve2 it1 };
    [#"../knapsack.rs" 99 9 99 9] _19 <- ([#"../knapsack.rs" 99 9 99 9] ());
    goto BB49
  }
  BB49 {
    goto BB38
  }
  BB50 {
    assume { resolve0 best_value };
    assert { [@expl:type invariant] inv0 items };
    assume { resolve1 items };
    [#"../knapsack.rs" 102 4 102 10] _0 <- ([#"../knapsack.rs" 102 4 102 10] result);
    [#"../knapsack.rs" 102 4 102 10] result <- any Alloc_Vec_Vec_Type.t_vec (Knapsack_Item_Type.t_item name) (Alloc_Alloc_Global_Type.t_global);
    goto BB51
  }
  BB51 {
    goto BB52
  }
  BB52 {
    return _0
  }
  
end<|MERGE_RESOLUTION|>--- conflicted
+++ resolved
@@ -16,17 +16,17 @@
     goto BB0
   }
   BB0 {
-    switch ([#"../knapsack.rs" 16 7 16 12] ([#"../knapsack.rs" 16 7 16 8] a) < ([#"../knapsack.rs" 16 11 16 12] b))
+    switch ([#"../knapsack.rs" 16 7 16 12] a < b)
       | False -> goto BB2
       | True -> goto BB1
       end
   }
   BB1 {
-    [#"../knapsack.rs" 17 8 17 9] _0 <- ([#"../knapsack.rs" 17 8 17 9] b);
+    _0 <- b;
     goto BB3
   }
   BB2 {
-    [#"../knapsack.rs" 19 8 19 9] _0 <- ([#"../knapsack.rs" 19 8 19 9] a);
+    _0 <- a;
     goto BB3
   }
   BB3 {
@@ -61,7 +61,7 @@
   val inv0 (_x : Seq.seq (Knapsack_Item_Type.t_item name)) : bool
     ensures { result = inv0 _x }
     
-  axiom inv0 : forall x : Seq.seq (Knapsack_Item_Type.t_item name) . inv0 x = true
+  axiom inv0 : [#"../knapsack.rs" 1 0 1 0] forall x : Seq.seq (Knapsack_Item_Type.t_item name) . inv0 x = true
   use int.MinMax
   use prelude.UIntSize
   use seq.Seq
@@ -136,7 +136,7 @@
   val inv17 (_x : Seq.seq (Knapsack_Item_Type.t_item name)) : bool
     ensures { result = inv17 _x }
     
-  axiom inv17 : forall x : Seq.seq (Knapsack_Item_Type.t_item name) . inv17 x = true
+  axiom inv17 : [#"../knapsack.rs" 1 0 1 0] forall x : Seq.seq (Knapsack_Item_Type.t_item name) . inv17 x = true
   predicate inv8 (_x : Seq.seq (Knapsack_Item_Type.t_item name))
   val inv8 (_x : Seq.seq (Knapsack_Item_Type.t_item name)) : bool
     ensures { result = inv8 _x }
@@ -167,7 +167,7 @@
   val invariant16 (self : Alloc_Vec_Vec_Type.t_vec (Knapsack_Item_Type.t_item name) (Alloc_Alloc_Global_Type.t_global)) : bool
     ensures { result = invariant16 self }
     
-  axiom inv16 : forall x : Alloc_Vec_Vec_Type.t_vec (Knapsack_Item_Type.t_item name) (Alloc_Alloc_Global_Type.t_global) . inv16 x = true
+  axiom inv16 : [#"../knapsack.rs" 1 0 1 0] forall x : Alloc_Vec_Vec_Type.t_vec (Knapsack_Item_Type.t_item name) (Alloc_Alloc_Global_Type.t_global) . inv16 x = true
   use prelude.Borrow
   predicate invariant15 (self : borrowed usize) =
     [#"../../../../creusot-contracts/src/invariant.rs" 8 8 8 12] true
@@ -178,7 +178,7 @@
   val inv15 (_x : borrowed usize) : bool
     ensures { result = inv15 _x }
     
-  axiom inv15 : forall x : borrowed usize . inv15 x = true
+  axiom inv15 : [#"../knapsack.rs" 1 0 1 0] forall x : borrowed usize . inv15 x = true
   predicate invariant14 (self : borrowed (Alloc_Vec_Vec_Type.t_vec usize (Alloc_Alloc_Global_Type.t_global))) =
     [#"../../../../creusot-contracts/src/invariant.rs" 8 8 8 12] true
   val invariant14 (self : borrowed (Alloc_Vec_Vec_Type.t_vec usize (Alloc_Alloc_Global_Type.t_global))) : bool
@@ -188,7 +188,7 @@
   val inv14 (_x : borrowed (Alloc_Vec_Vec_Type.t_vec usize (Alloc_Alloc_Global_Type.t_global))) : bool
     ensures { result = inv14 _x }
     
-  axiom inv14 : forall x : borrowed (Alloc_Vec_Vec_Type.t_vec usize (Alloc_Alloc_Global_Type.t_global)) . inv14 x = true
+  axiom inv14 : [#"../knapsack.rs" 1 0 1 0] forall x : borrowed (Alloc_Vec_Vec_Type.t_vec usize (Alloc_Alloc_Global_Type.t_global)) . inv14 x = true
   predicate invariant13 (self : borrowed (Alloc_Vec_Vec_Type.t_vec (Alloc_Vec_Vec_Type.t_vec usize (Alloc_Alloc_Global_Type.t_global)) (Alloc_Alloc_Global_Type.t_global)))
     
    =
@@ -201,7 +201,7 @@
   val inv13 (_x : borrowed (Alloc_Vec_Vec_Type.t_vec (Alloc_Vec_Vec_Type.t_vec usize (Alloc_Alloc_Global_Type.t_global)) (Alloc_Alloc_Global_Type.t_global))) : bool
     ensures { result = inv13 _x }
     
-  axiom inv13 : forall x : borrowed (Alloc_Vec_Vec_Type.t_vec (Alloc_Vec_Vec_Type.t_vec usize (Alloc_Alloc_Global_Type.t_global)) (Alloc_Alloc_Global_Type.t_global)) . inv13 x = true
+  axiom inv13 : [#"../knapsack.rs" 1 0 1 0] forall x : borrowed (Alloc_Vec_Vec_Type.t_vec (Alloc_Vec_Vec_Type.t_vec usize (Alloc_Alloc_Global_Type.t_global)) (Alloc_Alloc_Global_Type.t_global)) . inv13 x = true
   predicate invariant12 (self : borrowed (Alloc_Vec_Vec_Type.t_vec (Knapsack_Item_Type.t_item name) (Alloc_Alloc_Global_Type.t_global)))
     
   val invariant12 (self : borrowed (Alloc_Vec_Vec_Type.t_vec (Knapsack_Item_Type.t_item name) (Alloc_Alloc_Global_Type.t_global))) : bool
@@ -212,7 +212,7 @@
   val inv12 (_x : borrowed (Alloc_Vec_Vec_Type.t_vec (Knapsack_Item_Type.t_item name) (Alloc_Alloc_Global_Type.t_global))) : bool
     ensures { result = inv12 _x }
     
-  axiom inv12 : forall x : borrowed (Alloc_Vec_Vec_Type.t_vec (Knapsack_Item_Type.t_item name) (Alloc_Alloc_Global_Type.t_global)) . inv12 x = true
+  axiom inv12 : [#"../knapsack.rs" 1 0 1 0] forall x : borrowed (Alloc_Vec_Vec_Type.t_vec (Knapsack_Item_Type.t_item name) (Alloc_Alloc_Global_Type.t_global)) . inv12 x = true
   predicate invariant11 (self : usize) =
     [#"../../../../creusot-contracts/src/invariant.rs" 8 8 8 12] true
   val invariant11 (self : usize) : bool
@@ -222,7 +222,7 @@
   val inv11 (_x : usize) : bool
     ensures { result = inv11 _x }
     
-  axiom inv11 : forall x : usize . inv11 x = true
+  axiom inv11 : [#"../knapsack.rs" 1 0 1 0] forall x : usize . inv11 x = true
   predicate invariant10 (self : Alloc_Vec_Vec_Type.t_vec usize (Alloc_Alloc_Global_Type.t_global)) =
     [#"../../../../creusot-contracts/src/invariant.rs" 8 8 8 12] true
   val invariant10 (self : Alloc_Vec_Vec_Type.t_vec usize (Alloc_Alloc_Global_Type.t_global)) : bool
@@ -232,7 +232,7 @@
   val inv10 (_x : Alloc_Vec_Vec_Type.t_vec usize (Alloc_Alloc_Global_Type.t_global)) : bool
     ensures { result = inv10 _x }
     
-  axiom inv10 : forall x : Alloc_Vec_Vec_Type.t_vec usize (Alloc_Alloc_Global_Type.t_global) . inv10 x = true
+  axiom inv10 : [#"../knapsack.rs" 1 0 1 0] forall x : Alloc_Vec_Vec_Type.t_vec usize (Alloc_Alloc_Global_Type.t_global) . inv10 x = true
   predicate invariant9 (self : Alloc_Vec_Vec_Type.t_vec (Alloc_Vec_Vec_Type.t_vec usize (Alloc_Alloc_Global_Type.t_global)) (Alloc_Alloc_Global_Type.t_global))
     
    =
@@ -245,12 +245,12 @@
   val inv9 (_x : Alloc_Vec_Vec_Type.t_vec (Alloc_Vec_Vec_Type.t_vec usize (Alloc_Alloc_Global_Type.t_global)) (Alloc_Alloc_Global_Type.t_global)) : bool
     ensures { result = inv9 _x }
     
-  axiom inv9 : forall x : Alloc_Vec_Vec_Type.t_vec (Alloc_Vec_Vec_Type.t_vec usize (Alloc_Alloc_Global_Type.t_global)) (Alloc_Alloc_Global_Type.t_global) . inv9 x = true
+  axiom inv9 : [#"../knapsack.rs" 1 0 1 0] forall x : Alloc_Vec_Vec_Type.t_vec (Alloc_Vec_Vec_Type.t_vec usize (Alloc_Alloc_Global_Type.t_global)) (Alloc_Alloc_Global_Type.t_global) . inv9 x = true
   predicate invariant8 (self : Seq.seq (Knapsack_Item_Type.t_item name))
   val invariant8 (self : Seq.seq (Knapsack_Item_Type.t_item name)) : bool
     ensures { result = invariant8 self }
     
-  axiom inv8 : forall x : Seq.seq (Knapsack_Item_Type.t_item name) . inv8 x = true
+  axiom inv8 : [#"../knapsack.rs" 1 0 1 0] forall x : Seq.seq (Knapsack_Item_Type.t_item name) . inv8 x = true
   predicate invariant7 (self : Seq.seq usize) =
     [#"../../../../creusot-contracts/src/invariant.rs" 8 8 8 12] true
   val invariant7 (self : Seq.seq usize) : bool
@@ -260,7 +260,7 @@
   val inv7 (_x : Seq.seq usize) : bool
     ensures { result = inv7 _x }
     
-  axiom inv7 : forall x : Seq.seq usize . inv7 x = true
+  axiom inv7 : [#"../knapsack.rs" 1 0 1 0] forall x : Seq.seq usize . inv7 x = true
   predicate invariant6 (self : Seq.seq (Alloc_Vec_Vec_Type.t_vec usize (Alloc_Alloc_Global_Type.t_global))) =
     [#"../../../../creusot-contracts/src/invariant.rs" 8 8 8 12] true
   val invariant6 (self : Seq.seq (Alloc_Vec_Vec_Type.t_vec usize (Alloc_Alloc_Global_Type.t_global))) : bool
@@ -270,7 +270,7 @@
   val inv6 (_x : Seq.seq (Alloc_Vec_Vec_Type.t_vec usize (Alloc_Alloc_Global_Type.t_global))) : bool
     ensures { result = inv6 _x }
     
-  axiom inv6 : forall x : Seq.seq (Alloc_Vec_Vec_Type.t_vec usize (Alloc_Alloc_Global_Type.t_global)) . inv6 x = true
+  axiom inv6 : [#"../knapsack.rs" 1 0 1 0] forall x : Seq.seq (Alloc_Vec_Vec_Type.t_vec usize (Alloc_Alloc_Global_Type.t_global)) . inv6 x = true
   use seq.Seq
   predicate inv5 (_x : Alloc_Vec_Vec_Type.t_vec (Alloc_Vec_Vec_Type.t_vec usize (Alloc_Alloc_Global_Type.t_global)) (Alloc_Alloc_Global_Type.t_global))
     
@@ -291,7 +291,7 @@
   val invariant5 (self : Alloc_Vec_Vec_Type.t_vec (Alloc_Vec_Vec_Type.t_vec usize (Alloc_Alloc_Global_Type.t_global)) (Alloc_Alloc_Global_Type.t_global)) : bool
     ensures { result = invariant5 self }
     
-  axiom inv5 : forall x : Alloc_Vec_Vec_Type.t_vec (Alloc_Vec_Vec_Type.t_vec usize (Alloc_Alloc_Global_Type.t_global)) (Alloc_Alloc_Global_Type.t_global) . inv5 x = true
+  axiom inv5 : [#"../knapsack.rs" 1 0 1 0] forall x : Alloc_Vec_Vec_Type.t_vec (Alloc_Vec_Vec_Type.t_vec usize (Alloc_Alloc_Global_Type.t_global)) (Alloc_Alloc_Global_Type.t_global) . inv5 x = true
   use seq.Seq
   predicate inv4 (_x : Alloc_Vec_Vec_Type.t_vec usize (Alloc_Alloc_Global_Type.t_global))
   val inv4 (_x : Alloc_Vec_Vec_Type.t_vec usize (Alloc_Alloc_Global_Type.t_global)) : bool
@@ -308,7 +308,7 @@
   val invariant4 (self : Alloc_Vec_Vec_Type.t_vec usize (Alloc_Alloc_Global_Type.t_global)) : bool
     ensures { result = invariant4 self }
     
-  axiom inv4 : forall x : Alloc_Vec_Vec_Type.t_vec usize (Alloc_Alloc_Global_Type.t_global) . inv4 x = true
+  axiom inv4 : [#"../knapsack.rs" 1 0 1 0] forall x : Alloc_Vec_Vec_Type.t_vec usize (Alloc_Alloc_Global_Type.t_global) . inv4 x = true
   predicate invariant3 (self : usize) =
     [#"../../../../creusot-contracts/src/invariant.rs" 8 8 8 12] true
   val invariant3 (self : usize) : bool
@@ -318,7 +318,7 @@
   val inv3 (_x : usize) : bool
     ensures { result = inv3 _x }
     
-  axiom inv3 : forall x : usize . inv3 x = true
+  axiom inv3 : [#"../knapsack.rs" 1 0 1 0] forall x : usize . inv3 x = true
   use seq.Seq
   predicate inv2 (_x : Alloc_Vec_Vec_Type.t_vec (Knapsack_Item_Type.t_item name) (Alloc_Alloc_Global_Type.t_global))
   val inv2 (_x : Alloc_Vec_Vec_Type.t_vec (Knapsack_Item_Type.t_item name) (Alloc_Alloc_Global_Type.t_global)) : bool
@@ -338,7 +338,7 @@
   val invariant2 (self : Alloc_Vec_Vec_Type.t_vec (Knapsack_Item_Type.t_item name) (Alloc_Alloc_Global_Type.t_global)) : bool
     ensures { result = invariant2 self }
     
-  axiom inv2 : forall x : Alloc_Vec_Vec_Type.t_vec (Knapsack_Item_Type.t_item name) (Alloc_Alloc_Global_Type.t_global) . inv2 x = true
+  axiom inv2 : [#"../knapsack.rs" 1 0 1 0] forall x : Alloc_Vec_Vec_Type.t_vec (Knapsack_Item_Type.t_item name) (Alloc_Alloc_Global_Type.t_global) . inv2 x = true
   predicate invariant1 (self : Knapsack_Item_Type.t_item name)
   val invariant1 (self : Knapsack_Item_Type.t_item name) : bool
     ensures { result = invariant1 self }
@@ -347,7 +347,7 @@
   val inv1 (_x : Knapsack_Item_Type.t_item name) : bool
     ensures { result = inv1 _x }
     
-  axiom inv1 : forall x : Knapsack_Item_Type.t_item name . inv1 x = true
+  axiom inv1 : [#"../knapsack.rs" 1 0 1 0] forall x : Knapsack_Item_Type.t_item name . inv1 x = true
   predicate invariant0 (self : Alloc_Vec_Vec_Type.t_vec (Knapsack_Item_Type.t_item name) (Alloc_Alloc_Global_Type.t_global))
     
   val invariant0 (self : Alloc_Vec_Vec_Type.t_vec (Knapsack_Item_Type.t_item name) (Alloc_Alloc_Global_Type.t_global)) : bool
@@ -357,7 +357,7 @@
   val inv0 (_x : Alloc_Vec_Vec_Type.t_vec (Knapsack_Item_Type.t_item name) (Alloc_Alloc_Global_Type.t_global)) : bool
     ensures { result = inv0 _x }
     
-  axiom inv0 : forall x : Alloc_Vec_Vec_Type.t_vec (Knapsack_Item_Type.t_item name) (Alloc_Alloc_Global_Type.t_global) . inv0 x = true
+  axiom inv0 : [#"../knapsack.rs" 1 0 1 0] forall x : Alloc_Vec_Vec_Type.t_vec (Knapsack_Item_Type.t_item name) (Alloc_Alloc_Global_Type.t_global) . inv0 x = true
   use seq.Seq
   function index_logic2 [@inline:trivial] (self : Alloc_Vec_Vec_Type.t_vec (Knapsack_Item_Type.t_item name) (Alloc_Alloc_Global_Type.t_global)) (ix : int) : Knapsack_Item_Type.t_item name
     
@@ -644,21 +644,21 @@
     goto BB0
   }
   BB0 {
-    [#"../../../../creusot-contracts/src/lib.rs" 250 8 250 40] _7 <- ([#"../knapsack.rs" 49 30 49 53] from_elem0 ([#"../knapsack.rs" 49 35 49 36] [#"../knapsack.rs" 49 35 49 36] (0 : usize)) ([#"../knapsack.rs" 49 38 49 52] ([#"../knapsack.rs" 49 38 49 48] max_weight) + ([#"../knapsack.rs" 49 51 49 52] [#"../knapsack.rs" 49 51 49 52] (1 : usize))));
+    _7 <- ([#"../knapsack.rs" 49 30 49 53] from_elem0 ([#"../knapsack.rs" 49 35 49 36] [#"../knapsack.rs" 49 35 49 36] (0 : usize)) ([#"../knapsack.rs" 49 38 49 52] max_weight + ([#"../knapsack.rs" 49 51 49 52] [#"../knapsack.rs" 49 51 49 52] (1 : usize))));
     goto BB1
   }
   BB1 {
-    [#"../knapsack.rs" 49 55 49 66] _11 <- ([#"../knapsack.rs" 49 55 49 66] len0 ([#"../knapsack.rs" 49 55 49 66] items));
+    _11 <- ([#"../knapsack.rs" 49 55 49 66] len0 ([#"../knapsack.rs" 49 55 49 66] items));
     goto BB2
   }
   BB2 {
-    [#"../../../../creusot-contracts/src/lib.rs" 250 8 250 40] best_value <- ([#"../knapsack.rs" 49 25 49 71] from_elem1 _7 ([#"../knapsack.rs" 49 55 49 70] _11 + ([#"../knapsack.rs" 49 69 49 70] [#"../knapsack.rs" 49 69 49 70] (1 : usize))));
+    best_value <- ([#"../knapsack.rs" 49 25 49 71] from_elem1 _7 ([#"../knapsack.rs" 49 55 49 70] _11 + ([#"../knapsack.rs" 49 69 49 70] [#"../knapsack.rs" 49 69 49 70] (1 : usize))));
     _7 <- any Alloc_Vec_Vec_Type.t_vec usize (Alloc_Alloc_Global_Type.t_global);
     _11 <- any usize;
     goto BB3
   }
   BB3 {
-    [#"../knapsack.rs" 50 16 50 17] i <- ([#"../knapsack.rs" 50 16 50 17] [#"../knapsack.rs" 50 16 50 17] (0 : usize));
+    i <- ([#"../knapsack.rs" 50 16 50 17] [#"../knapsack.rs" 50 16 50 17] (0 : usize));
     goto BB4
   }
   BB4 {
@@ -681,24 +681,24 @@
     goto BB9
   }
   BB9 {
-    [#"../knapsack.rs" 59 14 59 25] _22 <- ([#"../knapsack.rs" 59 14 59 25] len0 ([#"../knapsack.rs" 59 14 59 25] items));
+    _22 <- ([#"../knapsack.rs" 59 14 59 25] len0 ([#"../knapsack.rs" 59 14 59 25] items));
     goto BB10
   }
   BB10 {
-    switch ([#"../knapsack.rs" 59 10 59 25] ([#"../knapsack.rs" 59 10 59 11] i) < _22)
+    switch ([#"../knapsack.rs" 59 10 59 25] i < _22)
       | False -> goto BB34
       | True -> goto BB11
       end
   }
   BB11 {
-    [#"../knapsack.rs" 60 18 60 26] _25 <- ([#"../knapsack.rs" 60 18 60 26] index0 ([#"../knapsack.rs" 60 18 60 23] items) ([#"../knapsack.rs" 60 24 60 25] i));
+    _25 <- ([#"../knapsack.rs" 60 18 60 26] index0 ([#"../knapsack.rs" 60 18 60 23] items) i);
     goto BB12
   }
   BB12 {
-    [#"../knapsack.rs" 60 17 60 26] it <- ([#"../knapsack.rs" 60 17 60 26] _25);
+    it <- ([#"../knapsack.rs" 60 17 60 26] _25);
     assert { [@expl:type invariant] inv1 _25 };
     assume { resolve2 _25 };
-    [#"../knapsack.rs" 64 20 64 21] w <- ([#"../knapsack.rs" 64 20 64 21] [#"../knapsack.rs" 64 20 64 21] (0 : usize));
+    w <- ([#"../knapsack.rs" 64 20 64 21] [#"../knapsack.rs" 64 20 64 21] (0 : usize));
     goto BB13
   }
   BB13 {
@@ -725,100 +725,94 @@
     goto BB19
   }
   BB19 {
-    switch ([#"../knapsack.rs" 76 14 76 29] ([#"../knapsack.rs" 76 14 76 15] w) <= ([#"../knapsack.rs" 76 19 76 29] max_weight))
+    switch ([#"../knapsack.rs" 76 14 76 29] w <= max_weight)
       | False -> goto BB33
       | True -> goto BB20
       end
   }
   BB20 {
-    switch ([#"../knapsack.rs" 77 38 77 51] ([#"../knapsack.rs" 77 38 77 47] Knapsack_Item_Type.item_weight it) > ([#"../knapsack.rs" 77 50 77 51] w))
+    switch ([#"../knapsack.rs" 77 38 77 51] Knapsack_Item_Type.item_weight it > w)
       | False -> goto BB24
       | True -> goto BB21
       end
   }
   BB21 {
-    [#"../knapsack.rs" 78 16 78 29] _44 <- ([#"../knapsack.rs" 78 16 78 29] index1 ([#"../knapsack.rs" 78 16 78 26] best_value) ([#"../knapsack.rs" 78 27 78 28] i));
+    _44 <- ([#"../knapsack.rs" 78 16 78 29] index1 ([#"../knapsack.rs" 78 16 78 26] best_value) i);
     goto BB22
   }
   BB22 {
-    [#"../knapsack.rs" 78 16 78 32] _42 <- ([#"../knapsack.rs" 78 16 78 32] index2 ([#"../knapsack.rs" 78 16 78 29] _44) ([#"../knapsack.rs" 78 30 78 31] w));
+    _42 <- ([#"../knapsack.rs" 78 16 78 32] index2 ([#"../knapsack.rs" 78 16 78 29] _44) w);
     goto BB23
   }
   BB23 {
-    [#"../knapsack.rs" 78 16 78 32] _38 <- ([#"../knapsack.rs" 78 16 78 32] _42);
+    _38 <- _42;
     goto BB30
   }
   BB24 {
-    [#"../knapsack.rs" 80 20 80 33] _51 <- ([#"../knapsack.rs" 80 20 80 33] index1 ([#"../knapsack.rs" 80 20 80 30] best_value) ([#"../knapsack.rs" 80 31 80 32] i));
+    _51 <- ([#"../knapsack.rs" 80 20 80 33] index1 ([#"../knapsack.rs" 80 20 80 30] best_value) i);
     goto BB25
   }
   BB25 {
-    [#"../knapsack.rs" 80 20 80 36] _49 <- ([#"../knapsack.rs" 80 20 80 36] index2 ([#"../knapsack.rs" 80 20 80 33] _51) ([#"../knapsack.rs" 80 34 80 35] w));
+    _49 <- ([#"../knapsack.rs" 80 20 80 36] index2 ([#"../knapsack.rs" 80 20 80 33] _51) w);
     goto BB26
   }
   BB26 {
-    [#"../knapsack.rs" 80 38 80 51] _59 <- ([#"../knapsack.rs" 80 38 80 51] index1 ([#"../knapsack.rs" 80 38 80 48] best_value) ([#"../knapsack.rs" 80 49 80 50] i));
+    _59 <- ([#"../knapsack.rs" 80 38 80 51] index1 ([#"../knapsack.rs" 80 38 80 48] best_value) i);
     goto BB27
   }
   BB27 {
-    [#"../knapsack.rs" 80 38 80 66] _57 <- ([#"../knapsack.rs" 80 38 80 66] index2 ([#"../knapsack.rs" 80 38 80 51] _59) ([#"../knapsack.rs" 80 52 80 65] ([#"../knapsack.rs" 80 52 80 53] w) - ([#"../knapsack.rs" 80 56 80 65] Knapsack_Item_Type.item_weight it)));
+    _57 <- ([#"../knapsack.rs" 80 38 80 66] index2 ([#"../knapsack.rs" 80 38 80 51] _59) ([#"../knapsack.rs" 80 52 80 65] w - Knapsack_Item_Type.item_weight it));
     goto BB28
   }
   BB28 {
-    [#"../knapsack.rs" 80 16 80 78] _38 <- ([#"../knapsack.rs" 80 16 80 78] max0 ([#"../knapsack.rs" 80 20 80 36] _49) ([#"../knapsack.rs" 80 38 80 77] ([#"../knapsack.rs" 80 38 80 66] _57) + ([#"../knapsack.rs" 80 69 80 77] Knapsack_Item_Type.item_value it)));
+    _38 <- ([#"../knapsack.rs" 80 16 80 78] max0 _49 ([#"../knapsack.rs" 80 38 80 77] _57 + Knapsack_Item_Type.item_value it));
     goto BB29
   }
   BB29 {
     goto BB30
   }
   BB30 {
-    [#"../knapsack.rs" 77 12 77 22] _69 <- Borrow.borrow_mut best_value;
-    [#"../knapsack.rs" 77 12 77 22] best_value <-  ^ _69;
-    [#"../knapsack.rs" 77 12 77 29] _68 <- ([#"../knapsack.rs" 77 12 77 29] index_mut0 _69 ([#"../knapsack.rs" 77 23 77 28] ([#"../knapsack.rs" 77 23 77 24] i) + ([#"../knapsack.rs" 77 27 77 28] [#"../knapsack.rs" 77 27 77 28] (1 : usize))));
+    _69 <- Borrow.borrow_mut best_value;
+    best_value <-  ^ _69;
+    _68 <- ([#"../knapsack.rs" 77 12 77 29] index_mut0 _69 ([#"../knapsack.rs" 77 23 77 28] i + ([#"../knapsack.rs" 77 27 77 28] [#"../knapsack.rs" 77 27 77 28] (1 : usize))));
     _69 <- any borrowed (Alloc_Vec_Vec_Type.t_vec (Alloc_Vec_Vec_Type.t_vec usize (Alloc_Alloc_Global_Type.t_global)) (Alloc_Alloc_Global_Type.t_global));
     goto BB31
   }
   BB31 {
-<<<<<<< HEAD
-    [#"../knapsack.rs" 77 12 77 29] _67 <- Borrow.borrow_mut ( * _68);
-    [#"../knapsack.rs" 77 12 77 29] _68 <- { _68 with current = ( ^ _67) };
-    [#"../knapsack.rs" 77 12 77 32] _66 <- ([#"../knapsack.rs" 77 12 77 32] index_mut1 _67 ([#"../knapsack.rs" 77 30 77 31] w));
-=======
     _67 <- Borrow.borrow_mut ( * _68);
     _68 <- { _68 with current =  ^ _67 };
     _66 <- ([#"../knapsack.rs" 77 12 77 32] index_mut1 _67 w);
->>>>>>> aa6c5257
     _67 <- any borrowed (Alloc_Vec_Vec_Type.t_vec usize (Alloc_Alloc_Global_Type.t_global));
     goto BB32
   }
   BB32 {
-    [#"../knapsack.rs" 77 12 81 13] _66 <- { _66 with current = ([#"../knapsack.rs" 77 12 81 13] _38) };
-    [#"../knapsack.rs" 77 12 81 13] _38 <- any usize;
+    _66 <- { _66 with current = _38 };
+    _38 <- any usize;
     assume { resolve3 _66 };
     assume { resolve4 _68 };
-    [#"../knapsack.rs" 82 12 82 18] w <- ([#"../knapsack.rs" 82 12 82 18] w + ([#"../knapsack.rs" 82 17 82 18] [#"../knapsack.rs" 82 17 82 18] (1 : usize)));
-    [#"../knapsack.rs" 82 12 82 18] _19 <- ([#"../knapsack.rs" 82 12 82 18] ());
+    w <- ([#"../knapsack.rs" 82 12 82 18] w + ([#"../knapsack.rs" 82 17 82 18] [#"../knapsack.rs" 82 17 82 18] (1 : usize)));
+    _19 <- ([#"../knapsack.rs" 82 12 82 18] ());
     goto BB18
   }
   BB33 {
     assert { [@expl:type invariant] inv1 it };
     assume { resolve2 it };
-    [#"../knapsack.rs" 84 8 84 14] i <- ([#"../knapsack.rs" 84 8 84 14] i + ([#"../knapsack.rs" 84 13 84 14] [#"../knapsack.rs" 84 13 84 14] (1 : usize)));
-    [#"../knapsack.rs" 84 8 84 14] _19 <- ([#"../knapsack.rs" 84 8 84 14] ());
+    i <- ([#"../knapsack.rs" 84 8 84 14] i + ([#"../knapsack.rs" 84 13 84 14] [#"../knapsack.rs" 84 13 84 14] (1 : usize)));
+    _19 <- ([#"../knapsack.rs" 84 8 84 14] ());
     goto BB8
   }
   BB34 {
-    [#"../knapsack.rs" 87 40 87 51] _80 <- ([#"../knapsack.rs" 87 40 87 51] len0 ([#"../knapsack.rs" 87 40 87 51] items));
+    _80 <- ([#"../knapsack.rs" 87 40 87 51] len0 ([#"../knapsack.rs" 87 40 87 51] items));
     goto BB35
   }
   BB35 {
-    [#"../knapsack.rs" 87 21 87 52] result <- ([#"../knapsack.rs" 87 21 87 52] with_capacity0 _80);
+    result <- ([#"../knapsack.rs" 87 21 87 52] with_capacity0 _80);
     _80 <- any usize;
     goto BB36
   }
   BB36 {
-    [#"../knapsack.rs" 88 26 88 36] left_weight <- ([#"../knapsack.rs" 88 26 88 36] max_weight);
-    [#"../knapsack.rs" 90 16 90 27] j <- ([#"../knapsack.rs" 90 16 90 27] len0 ([#"../knapsack.rs" 90 16 90 27] items));
+    left_weight <- max_weight;
+    j <- ([#"../knapsack.rs" 90 16 90 27] len0 ([#"../knapsack.rs" 90 16 90 27] items));
     goto BB37
   }
   BB37 {
@@ -830,60 +824,60 @@
     goto BB39
   }
   BB39 {
-    switch ([#"../knapsack.rs" 93 10 93 15] ([#"../knapsack.rs" 93 10 93 11] [#"../knapsack.rs" 93 10 93 11] (0 : usize)) < ([#"../knapsack.rs" 93 14 93 15] j))
+    switch ([#"../knapsack.rs" 93 10 93 15] ([#"../knapsack.rs" 93 10 93 11] [#"../knapsack.rs" 93 10 93 11] (0 : usize)) < j)
       | False -> goto BB50
       | True -> goto BB40
       end
   }
   BB40 {
-    [#"../knapsack.rs" 94 8 94 14] j <- ([#"../knapsack.rs" 94 8 94 14] j - ([#"../knapsack.rs" 94 13 94 14] [#"../knapsack.rs" 94 13 94 14] (1 : usize)));
-    [#"../knapsack.rs" 95 18 95 26] _91 <- ([#"../knapsack.rs" 95 18 95 26] index0 ([#"../knapsack.rs" 95 18 95 23] items) ([#"../knapsack.rs" 95 24 95 25] j));
+    j <- ([#"../knapsack.rs" 94 8 94 14] j - ([#"../knapsack.rs" 94 13 94 14] [#"../knapsack.rs" 94 13 94 14] (1 : usize)));
+    _91 <- ([#"../knapsack.rs" 95 18 95 26] index0 ([#"../knapsack.rs" 95 18 95 23] items) j);
     goto BB41
   }
   BB41 {
-    [#"../knapsack.rs" 95 17 95 26] it1 <- ([#"../knapsack.rs" 95 17 95 26] _91);
+    it1 <- ([#"../knapsack.rs" 95 17 95 26] _91);
     assert { [@expl:type invariant] inv1 _91 };
     assume { resolve2 _91 };
-    [#"../knapsack.rs" 96 11 96 28] _98 <- ([#"../knapsack.rs" 96 11 96 28] index1 ([#"../knapsack.rs" 96 11 96 21] best_value) ([#"../knapsack.rs" 96 22 96 27] ([#"../knapsack.rs" 96 22 96 23] j) + ([#"../knapsack.rs" 96 26 96 27] [#"../knapsack.rs" 96 26 96 27] (1 : usize))));
+    _98 <- ([#"../knapsack.rs" 96 11 96 28] index1 ([#"../knapsack.rs" 96 11 96 21] best_value) ([#"../knapsack.rs" 96 22 96 27] j + ([#"../knapsack.rs" 96 26 96 27] [#"../knapsack.rs" 96 26 96 27] (1 : usize))));
     goto BB42
   }
   BB42 {
-    [#"../knapsack.rs" 96 11 96 41] _96 <- ([#"../knapsack.rs" 96 11 96 41] index2 ([#"../knapsack.rs" 96 11 96 28] _98) ([#"../knapsack.rs" 96 29 96 40] left_weight));
+    _96 <- ([#"../knapsack.rs" 96 11 96 41] index2 ([#"../knapsack.rs" 96 11 96 28] _98) left_weight);
     goto BB43
   }
   BB43 {
-    [#"../knapsack.rs" 96 45 96 58] _106 <- ([#"../knapsack.rs" 96 45 96 58] index1 ([#"../knapsack.rs" 96 45 96 55] best_value) ([#"../knapsack.rs" 96 56 96 57] j));
+    _106 <- ([#"../knapsack.rs" 96 45 96 58] index1 ([#"../knapsack.rs" 96 45 96 55] best_value) j);
     goto BB44
   }
   BB44 {
-    [#"../knapsack.rs" 96 45 96 71] _104 <- ([#"../knapsack.rs" 96 45 96 71] index2 ([#"../knapsack.rs" 96 45 96 58] _106) ([#"../knapsack.rs" 96 59 96 70] left_weight));
+    _104 <- ([#"../knapsack.rs" 96 45 96 71] index2 ([#"../knapsack.rs" 96 45 96 58] _106) left_weight);
     goto BB45
   }
   BB45 {
-    switch ([#"../knapsack.rs" 96 11 96 71] ([#"../knapsack.rs" 96 11 96 41] _96) <> ([#"../knapsack.rs" 96 45 96 71] _104))
+    switch ([#"../knapsack.rs" 96 11 96 71] _96 <> _104)
       | False -> goto BB48
       | True -> goto BB46
       end
   }
   BB46 {
-    [#"../knapsack.rs" 97 12 97 27] _111 <- Borrow.borrow_mut result;
-    [#"../knapsack.rs" 97 12 97 27] result <-  ^ _111;
+    _111 <- Borrow.borrow_mut result;
+    result <-  ^ _111;
     assume { inv2 ( ^ _111) };
-    [#"../knapsack.rs" 97 12 97 27] _110 <- ([#"../knapsack.rs" 97 12 97 27] push0 _111 ([#"../knapsack.rs" 97 24 97 26] it1));
+    _110 <- ([#"../knapsack.rs" 97 12 97 27] push0 _111 it1);
     _111 <- any borrowed (Alloc_Vec_Vec_Type.t_vec (Knapsack_Item_Type.t_item name) (Alloc_Alloc_Global_Type.t_global));
     goto BB47
   }
   BB47 {
     assert { [@expl:type invariant] inv1 it1 };
     assume { resolve2 it1 };
-    [#"../knapsack.rs" 98 12 98 36] left_weight <- ([#"../knapsack.rs" 98 12 98 36] left_weight - ([#"../knapsack.rs" 98 27 98 36] Knapsack_Item_Type.item_weight it1));
-    [#"../knapsack.rs" 96 72 99 9] _19 <- ([#"../knapsack.rs" 96 72 99 9] ());
+    left_weight <- ([#"../knapsack.rs" 98 12 98 36] left_weight - Knapsack_Item_Type.item_weight it1);
+    _19 <- ([#"../knapsack.rs" 96 72 99 9] ());
     goto BB49
   }
   BB48 {
     assert { [@expl:type invariant] inv1 it1 };
     assume { resolve2 it1 };
-    [#"../knapsack.rs" 99 9 99 9] _19 <- ([#"../knapsack.rs" 99 9 99 9] ());
+    _19 <- ([#"../knapsack.rs" 99 9 99 9] ());
     goto BB49
   }
   BB49 {
@@ -893,8 +887,8 @@
     assume { resolve0 best_value };
     assert { [@expl:type invariant] inv0 items };
     assume { resolve1 items };
-    [#"../knapsack.rs" 102 4 102 10] _0 <- ([#"../knapsack.rs" 102 4 102 10] result);
-    [#"../knapsack.rs" 102 4 102 10] result <- any Alloc_Vec_Vec_Type.t_vec (Knapsack_Item_Type.t_item name) (Alloc_Alloc_Global_Type.t_global);
+    _0 <- result;
+    result <- any Alloc_Vec_Vec_Type.t_vec (Knapsack_Item_Type.t_item name) (Alloc_Alloc_Global_Type.t_global);
     goto BB51
   }
   BB51 {
