--- conflicted
+++ resolved
@@ -728,7 +728,7 @@
   function shallow_model10 (self : borrowed (Alloc_Vec_Vec_Type.t_vec (KnapsackFull_Item_Type.t_item name) (Alloc_Alloc_Global_Type.t_global))) : Seq.seq (KnapsackFull_Item_Type.t_item name)
     
    =
-    [#"../../../../creusot-contracts/src/model.rs" 97 8 97 31] shallow_model4 ( * self)
+    [#"../../../../creusot-contracts/src/model.rs" 101 8 101 31] shallow_model4 ( * self)
   val shallow_model10 (self : borrowed (Alloc_Vec_Vec_Type.t_vec (KnapsackFull_Item_Type.t_item name) (Alloc_Alloc_Global_Type.t_global))) : Seq.seq (KnapsackFull_Item_Type.t_item name)
     ensures { result = shallow_model10 self }
     
@@ -737,46 +737,6 @@
     requires {inv1 value}
     ensures { [#"../../../../creusot-contracts/src/std/vec.rs" 78 26 78 51] shallow_model4 ( ^ self) = Seq.snoc (shallow_model10 self) value }
     
-<<<<<<< HEAD
-  predicate resolve6 (self : Alloc_Vec_Vec_Type.t_vec (KnapsackFull_Item_Type.t_item name) (Alloc_Alloc_Global_Type.t_global))
-    
-  val resolve6 (self : Alloc_Vec_Vec_Type.t_vec (KnapsackFull_Item_Type.t_item name) (Alloc_Alloc_Global_Type.t_global)) : bool
-    ensures { result = resolve6 self }
-    
-  predicate resolve8 (self : usize) =
-    [#"../../../../creusot-contracts/src/resolve.rs" 47 8 47 12] true
-  val resolve8 (self : usize) : bool
-    ensures { result = resolve8 self }
-    
-  function index_logic5 [@inline:trivial] (self : Alloc_Vec_Vec_Type.t_vec usize (Alloc_Alloc_Global_Type.t_global)) (ix : int) : usize
-    
-   =
-    [#"../../../../creusot-contracts/src/logic/ops.rs" 20 8 20 31] Seq.get (shallow_model3 self) ix
-  val index_logic5 [@inline:trivial] (self : Alloc_Vec_Vec_Type.t_vec usize (Alloc_Alloc_Global_Type.t_global)) (ix : int) : usize
-    ensures { result = index_logic5 self ix }
-    
-  predicate resolve7 (self : Alloc_Vec_Vec_Type.t_vec usize (Alloc_Alloc_Global_Type.t_global)) =
-    [#"../../../../creusot-contracts/src/std/vec.rs" 51 8 51 85] forall i : int . 0 <= i /\ i < Seq.length (shallow_model3 self) -> resolve8 (index_logic5 self i)
-  val resolve7 (self : Alloc_Vec_Vec_Type.t_vec usize (Alloc_Alloc_Global_Type.t_global)) : bool
-    ensures { result = resolve7 self }
-    
-  use seq.Seq
-  function index_logic0 [@inline:trivial] (self : Alloc_Vec_Vec_Type.t_vec (Alloc_Vec_Vec_Type.t_vec usize (Alloc_Alloc_Global_Type.t_global)) (Alloc_Alloc_Global_Type.t_global)) (ix : int) : Alloc_Vec_Vec_Type.t_vec usize (Alloc_Alloc_Global_Type.t_global)
-    
-   =
-    [#"../../../../creusot-contracts/src/logic/ops.rs" 20 8 20 31] Seq.get (shallow_model1 self) ix
-  val index_logic0 [@inline:trivial] (self : Alloc_Vec_Vec_Type.t_vec (Alloc_Vec_Vec_Type.t_vec usize (Alloc_Alloc_Global_Type.t_global)) (Alloc_Alloc_Global_Type.t_global)) (ix : int) : Alloc_Vec_Vec_Type.t_vec usize (Alloc_Alloc_Global_Type.t_global)
-    ensures { result = index_logic0 self ix }
-    
-  predicate resolve5 (self : Alloc_Vec_Vec_Type.t_vec (Alloc_Vec_Vec_Type.t_vec usize (Alloc_Alloc_Global_Type.t_global)) (Alloc_Alloc_Global_Type.t_global))
-    
-   =
-    [#"../../../../creusot-contracts/src/std/vec.rs" 51 8 51 85] forall i : int . 0 <= i /\ i < Seq.length (shallow_model1 self) -> resolve7 (index_logic0 self i)
-  val resolve5 (self : Alloc_Vec_Vec_Type.t_vec (Alloc_Vec_Vec_Type.t_vec usize (Alloc_Alloc_Global_Type.t_global)) (Alloc_Alloc_Global_Type.t_global)) : bool
-    ensures { result = resolve5 self }
-    
-=======
->>>>>>> f5731f73
   use seq.Seq
   predicate subseq_rev0 [#"../knapsack_full.rs" 48 0 48 67] (s1 : Seq.seq (KnapsackFull_Item_Type.t_item name)) (i1 : int) (s2 : Seq.seq (KnapsackFull_Item_Type.t_item name)) (i2 : int)
     
@@ -866,12 +826,12 @@
     ensures { result = resolve5 self }
     
   predicate resolve4 (self : borrowed (Alloc_Vec_Vec_Type.t_vec usize (Alloc_Alloc_Global_Type.t_global))) =
-    [#"../../../../creusot-contracts/src/resolve.rs" 27 20 27 34]  ^ self =  * self
+    [#"../../../../creusot-contracts/src/resolve.rs" 25 20 25 34]  ^ self =  * self
   val resolve4 (self : borrowed (Alloc_Vec_Vec_Type.t_vec usize (Alloc_Alloc_Global_Type.t_global))) : bool
     ensures { result = resolve4 self }
     
   predicate resolve3 (self : borrowed usize) =
-    [#"../../../../creusot-contracts/src/resolve.rs" 27 20 27 34]  ^ self =  * self
+    [#"../../../../creusot-contracts/src/resolve.rs" 25 20 25 34]  ^ self =  * self
   val resolve3 (self : borrowed usize) : bool
     ensures { result = resolve3 self }
     
@@ -895,7 +855,7 @@
   function shallow_model9 (self : borrowed (Alloc_Vec_Vec_Type.t_vec usize (Alloc_Alloc_Global_Type.t_global))) : Seq.seq usize
     
    =
-    [#"../../../../creusot-contracts/src/model.rs" 97 8 97 31] shallow_model3 ( * self)
+    [#"../../../../creusot-contracts/src/model.rs" 101 8 101 31] shallow_model3 ( * self)
   val shallow_model9 (self : borrowed (Alloc_Vec_Vec_Type.t_vec usize (Alloc_Alloc_Global_Type.t_global))) : Seq.seq usize
     ensures { result = shallow_model9 self }
     
@@ -934,7 +894,7 @@
   function shallow_model8 (self : borrowed (Alloc_Vec_Vec_Type.t_vec (Alloc_Vec_Vec_Type.t_vec usize (Alloc_Alloc_Global_Type.t_global)) (Alloc_Alloc_Global_Type.t_global))) : Seq.seq (Alloc_Vec_Vec_Type.t_vec usize (Alloc_Alloc_Global_Type.t_global))
     
    =
-    [#"../../../../creusot-contracts/src/model.rs" 97 8 97 31] shallow_model1 ( * self)
+    [#"../../../../creusot-contracts/src/model.rs" 101 8 101 31] shallow_model1 ( * self)
   val shallow_model8 (self : borrowed (Alloc_Vec_Vec_Type.t_vec (Alloc_Vec_Vec_Type.t_vec usize (Alloc_Alloc_Global_Type.t_global)) (Alloc_Alloc_Global_Type.t_global))) : Seq.seq (Alloc_Vec_Vec_Type.t_vec usize (Alloc_Alloc_Global_Type.t_global))
     ensures { result = shallow_model8 self }
     
@@ -953,7 +913,7 @@
     ensures { [#"../knapsack_full.rs" 14 10 14 31] UIntSize.to_int result = MinMax.max (UIntSize.to_int a) (UIntSize.to_int b) }
     
   function shallow_model7 (self : Alloc_Vec_Vec_Type.t_vec usize (Alloc_Alloc_Global_Type.t_global)) : Seq.seq usize =
-    [#"../../../../creusot-contracts/src/model.rs" 79 8 79 31] shallow_model3 self
+    [#"../../../../creusot-contracts/src/model.rs" 83 8 83 31] shallow_model3 self
   val shallow_model7 (self : Alloc_Vec_Vec_Type.t_vec usize (Alloc_Alloc_Global_Type.t_global)) : Seq.seq usize
     ensures { result = shallow_model7 self }
     
@@ -967,7 +927,7 @@
   function shallow_model6 (self : Alloc_Vec_Vec_Type.t_vec (Alloc_Vec_Vec_Type.t_vec usize (Alloc_Alloc_Global_Type.t_global)) (Alloc_Alloc_Global_Type.t_global)) : Seq.seq (Alloc_Vec_Vec_Type.t_vec usize (Alloc_Alloc_Global_Type.t_global))
     
    =
-    [#"../../../../creusot-contracts/src/model.rs" 79 8 79 31] shallow_model1 self
+    [#"../../../../creusot-contracts/src/model.rs" 83 8 83 31] shallow_model1 self
   val shallow_model6 (self : Alloc_Vec_Vec_Type.t_vec (Alloc_Vec_Vec_Type.t_vec usize (Alloc_Alloc_Global_Type.t_global)) (Alloc_Alloc_Global_Type.t_global)) : Seq.seq (Alloc_Vec_Vec_Type.t_vec usize (Alloc_Alloc_Global_Type.t_global))
     ensures { result = shallow_model6 self }
     
@@ -979,7 +939,7 @@
     ensures { inv16 result }
     
   predicate resolve2 (self : borrowed (Core_Ops_Range_RangeInclusive_Type.t_rangeinclusive usize)) =
-    [#"../../../../creusot-contracts/src/resolve.rs" 27 20 27 34]  ^ self =  * self
+    [#"../../../../creusot-contracts/src/resolve.rs" 25 20 25 34]  ^ self =  * self
   val resolve2 (self : borrowed (Core_Ops_Range_RangeInclusive_Type.t_rangeinclusive usize)) : bool
     ensures { result = resolve2 self }
     
@@ -1045,7 +1005,7 @@
   function shallow_model0 (self : Alloc_Vec_Vec_Type.t_vec (KnapsackFull_Item_Type.t_item name) (Alloc_Alloc_Global_Type.t_global)) : Seq.seq (KnapsackFull_Item_Type.t_item name)
     
    =
-    [#"../../../../creusot-contracts/src/model.rs" 79 8 79 31] shallow_model5 self
+    [#"../../../../creusot-contracts/src/model.rs" 83 8 83 31] shallow_model5 self
   val shallow_model0 (self : Alloc_Vec_Vec_Type.t_vec (KnapsackFull_Item_Type.t_item name) (Alloc_Alloc_Global_Type.t_global)) : Seq.seq (KnapsackFull_Item_Type.t_item name)
     ensures { result = shallow_model0 self }
     
@@ -1057,7 +1017,7 @@
     ensures { inv1 result }
     
   predicate resolve0 (self : borrowed (Core_Ops_Range_Range_Type.t_range usize)) =
-    [#"../../../../creusot-contracts/src/resolve.rs" 27 20 27 34]  ^ self =  * self
+    [#"../../../../creusot-contracts/src/resolve.rs" 25 20 25 34]  ^ self =  * self
   val resolve0 (self : borrowed (Core_Ops_Range_Range_Type.t_range usize)) : bool
     ensures { result = resolve0 self }
     
@@ -1218,13 +1178,9 @@
     goto BB0
   }
   BB0 {
-<<<<<<< HEAD
-    [#"../../../../creusot-contracts/src/lib.rs" 196 8 196 40] _10 <- ([#"../knapsack_full.rs" 86 30 86 53] from_elem0 ([#"../knapsack_full.rs" 86 35 86 36] [#"../knapsack_full.rs" 86 35 86 36] (0 : usize)) ([#"../knapsack_full.rs" 86 38 86 52] ([#"../knapsack_full.rs" 86 38 86 48] max_weight) + ([#"../knapsack_full.rs" 86 51 86 52] [#"../knapsack_full.rs" 86 51 86 52] (1 : usize))));
-=======
     [#"../knapsack_full.rs" 86 38 86 52] _11 <- max_weight + ([#"../knapsack_full.rs" 86 51 86 52] (1 : usize));
     [#"../knapsack_full.rs" 86 30 86 53] _10 <- ([#"../knapsack_full.rs" 86 30 86 53] from_elem0 ([#"../knapsack_full.rs" 86 35 86 36] (0 : usize)) _11);
     _11 <- any usize;
->>>>>>> f5731f73
     goto BB1
   }
   BB1 {
@@ -1232,12 +1188,7 @@
     goto BB2
   }
   BB2 {
-<<<<<<< HEAD
-    [#"../../../../creusot-contracts/src/lib.rs" 196 8 196 40] best_value <- ([#"../knapsack_full.rs" 86 25 86 71] from_elem1 _10 ([#"../knapsack_full.rs" 86 55 86 70] _14 + ([#"../knapsack_full.rs" 86 69 86 70] [#"../knapsack_full.rs" 86 69 86 70] (1 : usize))));
-    _10 <- any Alloc_Vec_Vec_Type.t_vec usize (Alloc_Alloc_Global_Type.t_global);
-=======
     [#"../knapsack_full.rs" 86 55 86 70] _13 <- _14 + ([#"../knapsack_full.rs" 86 69 86 70] (1 : usize));
->>>>>>> f5731f73
     _14 <- any usize;
     [#"../knapsack_full.rs" 86 25 86 71] best_value <- ([#"../knapsack_full.rs" 86 25 86 71] from_elem1 _10 _13);
     _10 <- any Alloc_Vec_Vec_Type.t_vec usize (Alloc_Alloc_Global_Type.t_global);
@@ -1321,17 +1272,6 @@
     absurd
   }
   BB18 {
-<<<<<<< HEAD
-    [#"../../../../creusot-contracts-proc/src/lib.rs" 674 0 674 51] __creusot_proc_iter_elem <- ([#"../../../../creusot-contracts-proc/src/lib.rs" 674 0 674 51] Core_Option_Option_Type.some_0 _32);
-    [#"../knapsack_full.rs" 88 4 88 55] _37 <- ([#"../knapsack_full.rs" 88 4 88 55] Ghost.new (Seq.(++) (Ghost.inner produced) (Seq.singleton __creusot_proc_iter_elem)));
-    goto BB19
-  }
-  BB19 {
-    [#"../knapsack_full.rs" 88 4 88 55] produced <- ([#"../knapsack_full.rs" 88 4 88 55] _37);
-    [#"../knapsack_full.rs" 88 4 88 55] _37 <- any Ghost.ghost_ty (Seq.seq usize);
-    [#"../../../../creusot-contracts-proc/src/lib.rs" 674 0 674 51] i <- ([#"../../../../creusot-contracts-proc/src/lib.rs" 674 0 674 51] __creusot_proc_iter_elem);
-    [#"../knapsack_full.rs" 96 23 96 26] _41 <- ([#"../knapsack_full.rs" 96 23 96 26] index0 ([#"../knapsack_full.rs" 96 18 96 23] items) ([#"../knapsack_full.rs" 96 24 96 25] i));
-=======
     [#"../../../../creusot-contracts-proc/src/lib.rs" 654 0 654 51] __creusot_proc_iter_elem <- Core_Option_Option_Type.some_0 _32;
     [#"../knapsack_full.rs" 88 4 88 55] _37 <- ([#"../knapsack_full.rs" 88 4 88 55] Snapshot.new (Seq.(++) (Snapshot.inner produced) (Seq.singleton __creusot_proc_iter_elem)));
     goto BB19
@@ -1341,7 +1281,6 @@
     _37 <- any Snapshot.snap_ty (Seq.seq usize);
     [#"../../../../creusot-contracts-proc/src/lib.rs" 654 0 654 51] i <- __creusot_proc_iter_elem;
     [#"../knapsack_full.rs" 96 23 96 26] _41 <- ([#"../knapsack_full.rs" 96 23 96 26] index0 items i);
->>>>>>> f5731f73
     goto BB20
   }
   BB20 {
@@ -1422,20 +1361,6 @@
     goto BB36
   }
   BB35 {
-<<<<<<< HEAD
-    [#"../../../../creusot-contracts-proc/src/lib.rs" 674 0 674 51] __creusot_proc_iter_elem1 <- ([#"../../../../creusot-contracts-proc/src/lib.rs" 674 0 674 51] Core_Option_Option_Type.some_0 _58);
-    [#"../knapsack_full.rs" 98 8 98 59] _63 <- ([#"../knapsack_full.rs" 98 8 98 59] Ghost.new (Seq.(++) (Ghost.inner produced1) (Seq.singleton __creusot_proc_iter_elem1)));
-    goto BB36
-  }
-  BB36 {
-    [#"../knapsack_full.rs" 98 8 98 59] produced1 <- ([#"../knapsack_full.rs" 98 8 98 59] _63);
-    [#"../knapsack_full.rs" 98 8 98 59] _63 <- any Ghost.ghost_ty (Seq.seq usize);
-    [#"../../../../creusot-contracts-proc/src/lib.rs" 674 0 674 51] w <- ([#"../../../../creusot-contracts-proc/src/lib.rs" 674 0 674 51] __creusot_proc_iter_elem1);
-    switch ([#"../knapsack_full.rs" 111 38 111 51] ([#"../knapsack_full.rs" 111 38 111 47] KnapsackFull_Item_Type.item_weight it) > ([#"../knapsack_full.rs" 111 50 111 51] w))
-      | False -> goto BB40
-      | True -> goto BB37
-      end
-=======
     assert { [@expl:type invariant] inv1 it };
     assume { resolve1 it };
     assume { resolve5 best_value };
@@ -1448,7 +1373,6 @@
     [#"../../../../creusot-contracts-proc/src/lib.rs" 654 0 654 51] __creusot_proc_iter_elem1 <- Core_Option_Option_Type.some_0 _58;
     [#"../knapsack_full.rs" 98 8 98 59] _63 <- ([#"../knapsack_full.rs" 98 8 98 59] Snapshot.new (Seq.(++) (Snapshot.inner produced1) (Seq.singleton __creusot_proc_iter_elem1)));
     goto BB37
->>>>>>> f5731f73
   }
   BB37 {
     [#"../knapsack_full.rs" 98 8 98 59] produced1 <- _63;
