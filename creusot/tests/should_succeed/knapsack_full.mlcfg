
module KnapsackFull_Max
  use int.MinMax
  use prelude.UIntSize
  use prelude.UIntSize
  use prelude.Int
  let rec cfg max [#"../knapsack_full.rs" 15 0 15 35] [@cfg:stackify] [@cfg:subregion_analysis] (a : usize) (b : usize) : usize
    ensures { [#"../knapsack_full.rs" 14 10 14 31] UIntSize.to_int result = MinMax.max (UIntSize.to_int a) (UIntSize.to_int b) }
    
   = [@vc:do_not_keep_trace] [@vc:sp]
  var _0 : usize;
  var a : usize = a;
  var b : usize = b;
  {
    goto BB0
  }
  BB0 {
    switch ([#"../knapsack_full.rs" 16 7 16 12] ([#"../knapsack_full.rs" 16 7 16 8] a) < ([#"../knapsack_full.rs" 16 11 16 12] b))
      | False -> goto BB2
      | True -> goto BB1
      end
  }
  BB1 {
    [#"../knapsack_full.rs" 17 8 17 9] _0 <- ([#"../knapsack_full.rs" 17 8 17 9] b);
    goto BB3
  }
  BB2 {
    [#"../knapsack_full.rs" 19 8 19 9] _0 <- ([#"../knapsack_full.rs" 19 8 19 9] a);
    goto BB3
  }
  BB3 {
    return _0
  }
  
end
module KnapsackFull_Item_Type
  use prelude.UIntSize
  use prelude.Int
  type t_item 'name =
    | C_Item 'name usize usize
    
  let function item_weight (self : t_item 'name) : usize = [@vc:do_not_keep_trace] [@vc:sp]
    match self with
      | C_Item _ a _ -> a
      end
  let function item_value (self : t_item 'name) : usize = [@vc:do_not_keep_trace] [@vc:sp]
    match self with
      | C_Item _ _ a -> a
      end
end
module KnapsackFull_SumWeights_Impl
  type name
  use KnapsackFull_Item_Type as KnapsackFull_Item_Type
  use seq.Seq
  predicate invariant0 (self : Seq.seq (KnapsackFull_Item_Type.t_item name))
  val invariant0 (self : Seq.seq (KnapsackFull_Item_Type.t_item name)) : bool
    ensures { result = invariant0 self }
    
  predicate inv0 (_x : Seq.seq (KnapsackFull_Item_Type.t_item name))
  val inv0 (_x : Seq.seq (KnapsackFull_Item_Type.t_item name)) : bool
    ensures { result = inv0 _x }
    
  axiom inv0 : forall x : Seq.seq (KnapsackFull_Item_Type.t_item name) . inv0 x = true
  use prelude.UIntSize
  use seq.Seq
  use prelude.Borrow
  use seq.Seq
  use prelude.Int
  let rec ghost function sum_weights [#"../knapsack_full.rs" 27 0 27 56] (s : Seq.seq (KnapsackFull_Item_Type.t_item name)) (i : int) : int
    requires {[#"../knapsack_full.rs" 25 11 25 33] 0 <= i /\ i <= Seq.length s}
    requires {[#"../knapsack_full.rs" 27 21 27 22] inv0 s}
    ensures { [#"../knapsack_full.rs" 26 10 26 21] result >= 0 }
    variant {[#"../knapsack_full.rs" 24 10 24 19] Seq.length s - i}
    
   = [@vc:do_not_keep_trace] [@vc:sp]
    [#"../knapsack_full.rs" 28 4 31 5] if pure {i = Seq.length s} then
      0
    else
      UIntSize.to_int (KnapsackFull_Item_Type.item_weight (Seq.get s i)) + sum_weights s (i + 1)
    
end
module KnapsackFull_SumValues_Impl
  type name
  use prelude.UIntSize
  use seq.Seq
  use KnapsackFull_Item_Type as KnapsackFull_Item_Type
  use prelude.Borrow
  use seq.Seq
  use seq.Seq
  use prelude.Int
  let rec ghost function sum_values [#"../knapsack_full.rs" 37 0 37 55] (s : Seq.seq (KnapsackFull_Item_Type.t_item name)) (i : int) : int
    requires {[#"../knapsack_full.rs" 36 11 36 33] i >= 0 /\ i <= Seq.length s}
    variant {[#"../knapsack_full.rs" 35 10 35 19] Seq.length s - i}
    
   = [@vc:do_not_keep_trace] [@vc:sp]
    [#"../knapsack_full.rs" 38 4 41 5] if pure {i = Seq.length s} then
      0
    else
      UIntSize.to_int (KnapsackFull_Item_Type.item_value (Seq.get s i)) + sum_values s (i + 1)
    
end
module KnapsackFull_SubseqRev_Impl
  type t
  use seq.Seq
  use seq.Seq
  use seq.Seq
  use prelude.Borrow
  use seq.Seq
  use seq.Seq
  use prelude.Int
  let rec ghost predicate subseq_rev [#"../knapsack_full.rs" 48 0 48 67] (s1 : Seq.seq t) (i1 : int) (s2 : Seq.seq t) (i2 : int)
    requires {[#"../knapsack_full.rs" 46 11 46 36] 0 <= i1 /\ i1 <= Seq.length s1}
    requires {[#"../knapsack_full.rs" 47 11 47 36] 0 <= i2 /\ i2 <= Seq.length s2}
    variant {[#"../knapsack_full.rs" 45 10 45 12] i2}
    
   = [@vc:do_not_keep_trace] [@vc:sp]
    [#"../knapsack_full.rs" 49 4 55 5] if pure {i2 = 0} then
      pure {i1 = Seq.length s1}
    else
      pure {i1 < Seq.length s1} && pure {Seq.get s1 i1 = Seq.get s2 (i2 - 1)} && subseq_rev s1 (i1 + 1) s2 (i2 - 1) || subseq_rev s1 i1 s2 (i2 - 1)
    
end
module KnapsackFull_M_Impl
  type name
  use KnapsackFull_Item_Type as KnapsackFull_Item_Type
  use seq.Seq
  predicate invariant1 (self : Seq.seq (KnapsackFull_Item_Type.t_item name))
  val invariant1 (self : Seq.seq (KnapsackFull_Item_Type.t_item name)) : bool
    ensures { result = invariant1 self }
    
  predicate inv1 (_x : Seq.seq (KnapsackFull_Item_Type.t_item name))
  val inv1 (_x : Seq.seq (KnapsackFull_Item_Type.t_item name)) : bool
    ensures { result = inv1 _x }
    
  axiom inv1 : forall x : Seq.seq (KnapsackFull_Item_Type.t_item name) . inv1 x = true
  predicate invariant0 (self : Seq.seq (KnapsackFull_Item_Type.t_item name))
  val invariant0 (self : Seq.seq (KnapsackFull_Item_Type.t_item name)) : bool
    ensures { result = invariant0 self }
    
  predicate inv0 (_x : Seq.seq (KnapsackFull_Item_Type.t_item name))
  val inv0 (_x : Seq.seq (KnapsackFull_Item_Type.t_item name)) : bool
    ensures { result = inv0 _x }
    
  axiom inv0 : forall x : Seq.seq (KnapsackFull_Item_Type.t_item name) . inv0 x = true
  use int.MinMax
  use prelude.UIntSize
  use seq.Seq
  use seq.Seq
  use prelude.Borrow
  use seq.Seq
  use prelude.Int
  function sum_values0 [#"../knapsack_full.rs" 37 0 37 55] (s : Seq.seq (KnapsackFull_Item_Type.t_item name)) (i : int) : int
    
  axiom sum_values0_def : forall s : Seq.seq (KnapsackFull_Item_Type.t_item name), i : int . sum_values0 s i = ([#"../knapsack_full.rs" 38 4 41 5] if i = Seq.length s then
    0
  else
    UIntSize.to_int (KnapsackFull_Item_Type.item_value (Seq.get s i)) + sum_values0 s (i + 1)
  )
  val sum_values0 [#"../knapsack_full.rs" 37 0 37 55] (s : Seq.seq (KnapsackFull_Item_Type.t_item name)) (i : int) : int
    requires {[#"../knapsack_full.rs" 36 11 36 33] i >= 0 /\ i <= Seq.length s}
    ensures { result = sum_values0 s i }
    
  function sum_weights0 [#"../knapsack_full.rs" 27 0 27 56] (s : Seq.seq (KnapsackFull_Item_Type.t_item name)) (i : int) : int
    
  axiom sum_weights0_def : forall s : Seq.seq (KnapsackFull_Item_Type.t_item name), i : int . sum_weights0 s i = ([#"../knapsack_full.rs" 28 4 31 5] if i = Seq.length s then
    0
  else
    UIntSize.to_int (KnapsackFull_Item_Type.item_weight (Seq.get s i)) + sum_weights0 s (i + 1)
  )
  val sum_weights0 [#"../knapsack_full.rs" 27 0 27 56] (s : Seq.seq (KnapsackFull_Item_Type.t_item name)) (i : int) : int
    requires {[#"../knapsack_full.rs" 25 11 25 33] 0 <= i /\ i <= Seq.length s}
    requires {[#"../knapsack_full.rs" 27 21 27 22] inv1 s}
    ensures { result = sum_weights0 s i }
    
  axiom sum_weights0_spec : forall s : Seq.seq (KnapsackFull_Item_Type.t_item name), i : int . ([#"../knapsack_full.rs" 25 11 25 33] 0 <= i /\ i <= Seq.length s) -> ([#"../knapsack_full.rs" 27 21 27 22] inv1 s) -> ([#"../knapsack_full.rs" 26 10 26 21] sum_weights0 s i >= 0)
  use seq.Seq
  predicate subseq_rev0 [#"../knapsack_full.rs" 48 0 48 67] (s1 : Seq.seq (KnapsackFull_Item_Type.t_item name)) (i1 : int) (s2 : Seq.seq (KnapsackFull_Item_Type.t_item name)) (i2 : int)
    
  axiom subseq_rev0_def : forall s1 : Seq.seq (KnapsackFull_Item_Type.t_item name), i1 : int, s2 : Seq.seq (KnapsackFull_Item_Type.t_item name), i2 : int . subseq_rev0 s1 i1 s2 i2 = ([#"../knapsack_full.rs" 49 4 55 5] if i2 = 0 then
    i1 = Seq.length s1
  else
    i1 < Seq.length s1 /\ Seq.get s1 i1 = Seq.get s2 (i2 - 1) /\ subseq_rev0 s1 (i1 + 1) s2 (i2 - 1) \/ subseq_rev0 s1 i1 s2 (i2 - 1)
  )
  val subseq_rev0 [#"../knapsack_full.rs" 48 0 48 67] (s1 : Seq.seq (KnapsackFull_Item_Type.t_item name)) (i1 : int) (s2 : Seq.seq (KnapsackFull_Item_Type.t_item name)) (i2 : int) : bool
    requires {[#"../knapsack_full.rs" 46 11 46 36] 0 <= i1 /\ i1 <= Seq.length s1}
    requires {[#"../knapsack_full.rs" 47 11 47 36] 0 <= i2 /\ i2 <= Seq.length s2}
    ensures { result = subseq_rev0 s1 i1 s2 i2 }
    
  let rec ghost function m [#"../knapsack_full.rs" 66 0 66 57] (items : Seq.seq (KnapsackFull_Item_Type.t_item name)) (i : int) (w : int) : int
    requires {[#"../knapsack_full.rs" 60 11 60 37] 0 <= i /\ i <= Seq.length items}
    requires {[#"../knapsack_full.rs" 61 11 61 17] 0 <= w}
    requires {[#"../knapsack_full.rs" 66 11 66 16] inv0 items}
    ensures { [#"../knapsack_full.rs" 62 10 62 21] result >= 0 }
    ensures { [#"../knapsack_full.rs" 63 0 65 2] forall j : int . forall s : Seq.seq (KnapsackFull_Item_Type.t_item name) . inv1 s -> 0 <= j /\ j <= Seq.length s /\ subseq_rev0 s j items i /\ sum_weights0 s j <= w -> sum_values0 s j <= result }
    variant {[#"../knapsack_full.rs" 59 10 59 11] i}
    
   = [@vc:do_not_keep_trace] [@vc:sp]
    [#"../knapsack_full.rs" 67 4 74 5] if pure {i = 0} then
      0
    else
      if pure {UIntSize.to_int (KnapsackFull_Item_Type.item_weight (Seq.get items (i - 1))) > w} then
        m items (i - 1) w
      else
        let a' = m items (i - 1) w in let b' = m items (i - 1) (w - UIntSize.to_int (KnapsackFull_Item_Type.item_weight (Seq.get items (i - 1)))) + UIntSize.to_int (KnapsackFull_Item_Type.item_value (Seq.get items (i - 1))) in MinMax.max a' b'
      
    
end
module Core_Ptr_NonNull_NonNull_Type
  use prelude.Opaque
  type t_nonnull 't =
    | C_NonNull opaque_ptr
    
end
module Core_Marker_PhantomData_Type
  type t_phantomdata 't =
    | C_PhantomData
    
end
module Core_Ptr_Unique_Unique_Type
  use Core_Marker_PhantomData_Type as Core_Marker_PhantomData_Type
  use Core_Ptr_NonNull_NonNull_Type as Core_Ptr_NonNull_NonNull_Type
  type t_unique 't =
    | C_Unique (Core_Ptr_NonNull_NonNull_Type.t_nonnull 't) (Core_Marker_PhantomData_Type.t_phantomdata 't)
    
end
module Alloc_RawVec_RawVec_Type
  use prelude.UIntSize
  use prelude.Int
  use Core_Ptr_Unique_Unique_Type as Core_Ptr_Unique_Unique_Type
  type t_rawvec 't 'a =
    | C_RawVec (Core_Ptr_Unique_Unique_Type.t_unique 't) usize 'a
    
end
module Alloc_Vec_Vec_Type
  use prelude.UIntSize
  use prelude.Int
  use Alloc_RawVec_RawVec_Type as Alloc_RawVec_RawVec_Type
  type t_vec 't 'a =
    | C_Vec (Alloc_RawVec_RawVec_Type.t_rawvec 't 'a) usize
    
end
module Alloc_Alloc_Global_Type
  type t_global  =
    | C_Global
    
end
module Core_Ops_Range_Range_Type
  type t_range 'idx =
    | C_Range 'idx 'idx
    
  let function range_end (self : t_range 'idx) : 'idx = [@vc:do_not_keep_trace] [@vc:sp]
    match self with
      | C_Range _ a -> a
      end
  let function range_start (self : t_range 'idx) : 'idx = [@vc:do_not_keep_trace] [@vc:sp]
    match self with
      | C_Range a _ -> a
      end
end
module Core_Option_Option_Type
  type t_option 't =
    | C_None
    | C_Some 't
    
  let function some_0 (self : t_option 't) : 't = [@vc:do_not_keep_trace] [@vc:sp]
    match self with
      | C_None -> any 't
      | C_Some a -> a
      end
end
module Core_Ops_Range_RangeInclusive_Type
  type t_rangeinclusive 'idx =
    | C_RangeInclusive 'idx 'idx bool
    
end
module Core_Cmp_Ordering_Type
  type t_ordering  =
    | C_Less
    | C_Equal
    | C_Greater
    
end
module KnapsackFull_Knapsack01Dyn
  type name
  use KnapsackFull_Item_Type as KnapsackFull_Item_Type
  use seq.Seq
  predicate inv11 (_x : Seq.seq (KnapsackFull_Item_Type.t_item name))
  val inv11 (_x : Seq.seq (KnapsackFull_Item_Type.t_item name)) : bool
    ensures { result = inv11 _x }
    
  use prelude.UIntSize
  use Alloc_Alloc_Global_Type as Alloc_Alloc_Global_Type
  use Alloc_Vec_Vec_Type as Alloc_Vec_Vec_Type
  use prelude.Int
  use prelude.UIntSize
  let constant max1  : usize = [@vc:do_not_keep_trace] [@vc:sp]
    (18446744073709551615 : usize)
  use seq.Seq
  predicate inv22 (_x : Alloc_Vec_Vec_Type.t_vec (KnapsackFull_Item_Type.t_item name) (Alloc_Alloc_Global_Type.t_global))
    
  val inv22 (_x : Alloc_Vec_Vec_Type.t_vec (KnapsackFull_Item_Type.t_item name) (Alloc_Alloc_Global_Type.t_global)) : bool
    ensures { result = inv22 _x }
    
  function shallow_model5 (self : Alloc_Vec_Vec_Type.t_vec (KnapsackFull_Item_Type.t_item name) (Alloc_Alloc_Global_Type.t_global)) : Seq.seq (KnapsackFull_Item_Type.t_item name)
    
  val shallow_model5 (self : Alloc_Vec_Vec_Type.t_vec (KnapsackFull_Item_Type.t_item name) (Alloc_Alloc_Global_Type.t_global)) : Seq.seq (KnapsackFull_Item_Type.t_item name)
    requires {[#"../../../../creusot-contracts/src/std/vec.rs" 19 21 19 25] inv22 self}
    ensures { result = shallow_model5 self }
    
  axiom shallow_model5_spec : forall self : Alloc_Vec_Vec_Type.t_vec (KnapsackFull_Item_Type.t_item name) (Alloc_Alloc_Global_Type.t_global) . ([#"../../../../creusot-contracts/src/std/vec.rs" 19 21 19 25] inv22 self) -> ([#"../../../../creusot-contracts/src/std/vec.rs" 19 4 19 36] inv11 (shallow_model5 self)) && ([#"../../../../creusot-contracts/src/std/vec.rs" 18 14 18 41] Seq.length (shallow_model5 self) <= UIntSize.to_int max1)
  predicate invariant22 (self : Alloc_Vec_Vec_Type.t_vec (KnapsackFull_Item_Type.t_item name) (Alloc_Alloc_Global_Type.t_global))
    
   =
    [#"../../../../creusot-contracts/src/std/vec.rs" 60 20 60 41] inv11 (shallow_model5 self)
  val invariant22 (self : Alloc_Vec_Vec_Type.t_vec (KnapsackFull_Item_Type.t_item name) (Alloc_Alloc_Global_Type.t_global)) : bool
    ensures { result = invariant22 self }
    
  axiom inv22 : forall x : Alloc_Vec_Vec_Type.t_vec (KnapsackFull_Item_Type.t_item name) (Alloc_Alloc_Global_Type.t_global) . inv22 x = true
  use prelude.Borrow
  predicate invariant21 (self : borrowed (Alloc_Vec_Vec_Type.t_vec (KnapsackFull_Item_Type.t_item name) (Alloc_Alloc_Global_Type.t_global)))
    
  val invariant21 (self : borrowed (Alloc_Vec_Vec_Type.t_vec (KnapsackFull_Item_Type.t_item name) (Alloc_Alloc_Global_Type.t_global))) : bool
    ensures { result = invariant21 self }
    
  predicate inv21 (_x : borrowed (Alloc_Vec_Vec_Type.t_vec (KnapsackFull_Item_Type.t_item name) (Alloc_Alloc_Global_Type.t_global)))
    
  val inv21 (_x : borrowed (Alloc_Vec_Vec_Type.t_vec (KnapsackFull_Item_Type.t_item name) (Alloc_Alloc_Global_Type.t_global))) : bool
    ensures { result = inv21 _x }
    
  axiom inv21 : forall x : borrowed (Alloc_Vec_Vec_Type.t_vec (KnapsackFull_Item_Type.t_item name) (Alloc_Alloc_Global_Type.t_global)) . inv21 x = true
  predicate invariant20 (self : borrowed usize) =
    [#"../../../../creusot-contracts/src/invariant.rs" 8 8 8 12] true
  val invariant20 (self : borrowed usize) : bool
    ensures { result = invariant20 self }
    
  predicate inv20 (_x : borrowed usize)
  val inv20 (_x : borrowed usize) : bool
    ensures { result = inv20 _x }
    
  axiom inv20 : forall x : borrowed usize . inv20 x = true
  predicate invariant19 (self : borrowed (Alloc_Vec_Vec_Type.t_vec usize (Alloc_Alloc_Global_Type.t_global))) =
    [#"../../../../creusot-contracts/src/invariant.rs" 8 8 8 12] true
  val invariant19 (self : borrowed (Alloc_Vec_Vec_Type.t_vec usize (Alloc_Alloc_Global_Type.t_global))) : bool
    ensures { result = invariant19 self }
    
  predicate inv19 (_x : borrowed (Alloc_Vec_Vec_Type.t_vec usize (Alloc_Alloc_Global_Type.t_global)))
  val inv19 (_x : borrowed (Alloc_Vec_Vec_Type.t_vec usize (Alloc_Alloc_Global_Type.t_global))) : bool
    ensures { result = inv19 _x }
    
  axiom inv19 : forall x : borrowed (Alloc_Vec_Vec_Type.t_vec usize (Alloc_Alloc_Global_Type.t_global)) . inv19 x = true
  predicate invariant18 (self : borrowed (Alloc_Vec_Vec_Type.t_vec (Alloc_Vec_Vec_Type.t_vec usize (Alloc_Alloc_Global_Type.t_global)) (Alloc_Alloc_Global_Type.t_global)))
    
   =
    [#"../../../../creusot-contracts/src/invariant.rs" 8 8 8 12] true
  val invariant18 (self : borrowed (Alloc_Vec_Vec_Type.t_vec (Alloc_Vec_Vec_Type.t_vec usize (Alloc_Alloc_Global_Type.t_global)) (Alloc_Alloc_Global_Type.t_global))) : bool
    ensures { result = invariant18 self }
    
  predicate inv18 (_x : borrowed (Alloc_Vec_Vec_Type.t_vec (Alloc_Vec_Vec_Type.t_vec usize (Alloc_Alloc_Global_Type.t_global)) (Alloc_Alloc_Global_Type.t_global)))
    
  val inv18 (_x : borrowed (Alloc_Vec_Vec_Type.t_vec (Alloc_Vec_Vec_Type.t_vec usize (Alloc_Alloc_Global_Type.t_global)) (Alloc_Alloc_Global_Type.t_global))) : bool
    ensures { result = inv18 _x }
    
  axiom inv18 : forall x : borrowed (Alloc_Vec_Vec_Type.t_vec (Alloc_Vec_Vec_Type.t_vec usize (Alloc_Alloc_Global_Type.t_global)) (Alloc_Alloc_Global_Type.t_global)) . inv18 x = true
  predicate invariant17 (self : usize) =
    [#"../../../../creusot-contracts/src/invariant.rs" 8 8 8 12] true
  val invariant17 (self : usize) : bool
    ensures { result = invariant17 self }
    
  predicate inv17 (_x : usize)
  val inv17 (_x : usize) : bool
    ensures { result = inv17 _x }
    
  axiom inv17 : forall x : usize . inv17 x = true
  predicate invariant16 (self : Alloc_Vec_Vec_Type.t_vec usize (Alloc_Alloc_Global_Type.t_global)) =
    [#"../../../../creusot-contracts/src/invariant.rs" 8 8 8 12] true
  val invariant16 (self : Alloc_Vec_Vec_Type.t_vec usize (Alloc_Alloc_Global_Type.t_global)) : bool
    ensures { result = invariant16 self }
    
  predicate inv16 (_x : Alloc_Vec_Vec_Type.t_vec usize (Alloc_Alloc_Global_Type.t_global))
  val inv16 (_x : Alloc_Vec_Vec_Type.t_vec usize (Alloc_Alloc_Global_Type.t_global)) : bool
    ensures { result = inv16 _x }
    
  axiom inv16 : forall x : Alloc_Vec_Vec_Type.t_vec usize (Alloc_Alloc_Global_Type.t_global) . inv16 x = true
  predicate invariant15 (self : Alloc_Vec_Vec_Type.t_vec (Alloc_Vec_Vec_Type.t_vec usize (Alloc_Alloc_Global_Type.t_global)) (Alloc_Alloc_Global_Type.t_global))
    
   =
    [#"../../../../creusot-contracts/src/invariant.rs" 8 8 8 12] true
  val invariant15 (self : Alloc_Vec_Vec_Type.t_vec (Alloc_Vec_Vec_Type.t_vec usize (Alloc_Alloc_Global_Type.t_global)) (Alloc_Alloc_Global_Type.t_global)) : bool
    ensures { result = invariant15 self }
    
  predicate inv15 (_x : Alloc_Vec_Vec_Type.t_vec (Alloc_Vec_Vec_Type.t_vec usize (Alloc_Alloc_Global_Type.t_global)) (Alloc_Alloc_Global_Type.t_global))
    
  val inv15 (_x : Alloc_Vec_Vec_Type.t_vec (Alloc_Vec_Vec_Type.t_vec usize (Alloc_Alloc_Global_Type.t_global)) (Alloc_Alloc_Global_Type.t_global)) : bool
    ensures { result = inv15 _x }
    
  axiom inv15 : forall x : Alloc_Vec_Vec_Type.t_vec (Alloc_Vec_Vec_Type.t_vec usize (Alloc_Alloc_Global_Type.t_global)) (Alloc_Alloc_Global_Type.t_global) . inv15 x = true
  use Core_Ops_Range_RangeInclusive_Type as Core_Ops_Range_RangeInclusive_Type
  predicate invariant14 (self : borrowed (Core_Ops_Range_RangeInclusive_Type.t_rangeinclusive usize)) =
    [#"../../../../creusot-contracts/src/invariant.rs" 8 8 8 12] true
  val invariant14 (self : borrowed (Core_Ops_Range_RangeInclusive_Type.t_rangeinclusive usize)) : bool
    ensures { result = invariant14 self }
    
  predicate inv14 (_x : borrowed (Core_Ops_Range_RangeInclusive_Type.t_rangeinclusive usize))
  val inv14 (_x : borrowed (Core_Ops_Range_RangeInclusive_Type.t_rangeinclusive usize)) : bool
    ensures { result = inv14 _x }
    
  axiom inv14 : forall x : borrowed (Core_Ops_Range_RangeInclusive_Type.t_rangeinclusive usize) . inv14 x = true
  use Core_Option_Option_Type as Core_Option_Option_Type
  predicate invariant13 (self : Core_Option_Option_Type.t_option usize) =
    [#"../../../../creusot-contracts/src/invariant.rs" 8 8 8 12] true
  val invariant13 (self : Core_Option_Option_Type.t_option usize) : bool
    ensures { result = invariant13 self }
    
  predicate inv13 (_x : Core_Option_Option_Type.t_option usize)
  val inv13 (_x : Core_Option_Option_Type.t_option usize) : bool
    ensures { result = inv13 _x }
    
  axiom inv13 : forall x : Core_Option_Option_Type.t_option usize . inv13 x = true
  use Core_Ops_Range_Range_Type as Core_Ops_Range_Range_Type
  predicate invariant12 (self : borrowed (Core_Ops_Range_Range_Type.t_range usize)) =
    [#"../../../../creusot-contracts/src/invariant.rs" 8 8 8 12] true
  val invariant12 (self : borrowed (Core_Ops_Range_Range_Type.t_range usize)) : bool
    ensures { result = invariant12 self }
    
  predicate inv12 (_x : borrowed (Core_Ops_Range_Range_Type.t_range usize))
  val inv12 (_x : borrowed (Core_Ops_Range_Range_Type.t_range usize)) : bool
    ensures { result = inv12 _x }
    
  axiom inv12 : forall x : borrowed (Core_Ops_Range_Range_Type.t_range usize) . inv12 x = true
  predicate invariant11 (self : Seq.seq (KnapsackFull_Item_Type.t_item name))
  val invariant11 (self : Seq.seq (KnapsackFull_Item_Type.t_item name)) : bool
    ensures { result = invariant11 self }
    
  axiom inv11 : forall x : Seq.seq (KnapsackFull_Item_Type.t_item name) . inv11 x = true
  predicate invariant10 (self : Seq.seq usize) =
    [#"../../../../creusot-contracts/src/invariant.rs" 8 8 8 12] true
  val invariant10 (self : Seq.seq usize) : bool
    ensures { result = invariant10 self }
    
  predicate inv10 (_x : Seq.seq usize)
  val inv10 (_x : Seq.seq usize) : bool
    ensures { result = inv10 _x }
    
  axiom inv10 : forall x : Seq.seq usize . inv10 x = true
  predicate invariant9 (self : Seq.seq (Alloc_Vec_Vec_Type.t_vec usize (Alloc_Alloc_Global_Type.t_global))) =
    [#"../../../../creusot-contracts/src/invariant.rs" 8 8 8 12] true
  val invariant9 (self : Seq.seq (Alloc_Vec_Vec_Type.t_vec usize (Alloc_Alloc_Global_Type.t_global))) : bool
    ensures { result = invariant9 self }
    
  predicate inv9 (_x : Seq.seq (Alloc_Vec_Vec_Type.t_vec usize (Alloc_Alloc_Global_Type.t_global)))
  val inv9 (_x : Seq.seq (Alloc_Vec_Vec_Type.t_vec usize (Alloc_Alloc_Global_Type.t_global))) : bool
    ensures { result = inv9 _x }
    
  axiom inv9 : forall x : Seq.seq (Alloc_Vec_Vec_Type.t_vec usize (Alloc_Alloc_Global_Type.t_global)) . inv9 x = true
  use seq.Seq
  predicate inv8 (_x : Alloc_Vec_Vec_Type.t_vec (Alloc_Vec_Vec_Type.t_vec usize (Alloc_Alloc_Global_Type.t_global)) (Alloc_Alloc_Global_Type.t_global))
    
  val inv8 (_x : Alloc_Vec_Vec_Type.t_vec (Alloc_Vec_Vec_Type.t_vec usize (Alloc_Alloc_Global_Type.t_global)) (Alloc_Alloc_Global_Type.t_global)) : bool
    ensures { result = inv8 _x }
    
  function shallow_model1 (self : Alloc_Vec_Vec_Type.t_vec (Alloc_Vec_Vec_Type.t_vec usize (Alloc_Alloc_Global_Type.t_global)) (Alloc_Alloc_Global_Type.t_global)) : Seq.seq (Alloc_Vec_Vec_Type.t_vec usize (Alloc_Alloc_Global_Type.t_global))
    
  val shallow_model1 (self : Alloc_Vec_Vec_Type.t_vec (Alloc_Vec_Vec_Type.t_vec usize (Alloc_Alloc_Global_Type.t_global)) (Alloc_Alloc_Global_Type.t_global)) : Seq.seq (Alloc_Vec_Vec_Type.t_vec usize (Alloc_Alloc_Global_Type.t_global))
    requires {[#"../../../../creusot-contracts/src/std/vec.rs" 19 21 19 25] inv8 self}
    ensures { result = shallow_model1 self }
    
  axiom shallow_model1_spec : forall self : Alloc_Vec_Vec_Type.t_vec (Alloc_Vec_Vec_Type.t_vec usize (Alloc_Alloc_Global_Type.t_global)) (Alloc_Alloc_Global_Type.t_global) . ([#"../../../../creusot-contracts/src/std/vec.rs" 19 21 19 25] inv8 self) -> ([#"../../../../creusot-contracts/src/std/vec.rs" 19 4 19 36] inv9 (shallow_model1 self)) && ([#"../../../../creusot-contracts/src/std/vec.rs" 18 14 18 41] Seq.length (shallow_model1 self) <= UIntSize.to_int max1)
  predicate invariant8 (self : Alloc_Vec_Vec_Type.t_vec (Alloc_Vec_Vec_Type.t_vec usize (Alloc_Alloc_Global_Type.t_global)) (Alloc_Alloc_Global_Type.t_global))
    
   =
    [#"../../../../creusot-contracts/src/std/vec.rs" 60 20 60 41] inv9 (shallow_model1 self)
  val invariant8 (self : Alloc_Vec_Vec_Type.t_vec (Alloc_Vec_Vec_Type.t_vec usize (Alloc_Alloc_Global_Type.t_global)) (Alloc_Alloc_Global_Type.t_global)) : bool
    ensures { result = invariant8 self }
    
  axiom inv8 : forall x : Alloc_Vec_Vec_Type.t_vec (Alloc_Vec_Vec_Type.t_vec usize (Alloc_Alloc_Global_Type.t_global)) (Alloc_Alloc_Global_Type.t_global) . inv8 x = true
  use seq.Seq
  predicate inv7 (_x : Alloc_Vec_Vec_Type.t_vec usize (Alloc_Alloc_Global_Type.t_global))
  val inv7 (_x : Alloc_Vec_Vec_Type.t_vec usize (Alloc_Alloc_Global_Type.t_global)) : bool
    ensures { result = inv7 _x }
    
  function shallow_model3 (self : Alloc_Vec_Vec_Type.t_vec usize (Alloc_Alloc_Global_Type.t_global)) : Seq.seq usize
  val shallow_model3 (self : Alloc_Vec_Vec_Type.t_vec usize (Alloc_Alloc_Global_Type.t_global)) : Seq.seq usize
    requires {[#"../../../../creusot-contracts/src/std/vec.rs" 19 21 19 25] inv7 self}
    ensures { result = shallow_model3 self }
    
  axiom shallow_model3_spec : forall self : Alloc_Vec_Vec_Type.t_vec usize (Alloc_Alloc_Global_Type.t_global) . ([#"../../../../creusot-contracts/src/std/vec.rs" 19 21 19 25] inv7 self) -> ([#"../../../../creusot-contracts/src/std/vec.rs" 19 4 19 36] inv10 (shallow_model3 self)) && ([#"../../../../creusot-contracts/src/std/vec.rs" 18 14 18 41] Seq.length (shallow_model3 self) <= UIntSize.to_int max1)
  predicate invariant7 (self : Alloc_Vec_Vec_Type.t_vec usize (Alloc_Alloc_Global_Type.t_global)) =
    [#"../../../../creusot-contracts/src/std/vec.rs" 60 20 60 41] inv10 (shallow_model3 self)
  val invariant7 (self : Alloc_Vec_Vec_Type.t_vec usize (Alloc_Alloc_Global_Type.t_global)) : bool
    ensures { result = invariant7 self }
    
  axiom inv7 : forall x : Alloc_Vec_Vec_Type.t_vec usize (Alloc_Alloc_Global_Type.t_global) . inv7 x = true
  predicate invariant6 (self : usize) =
    [#"../../../../creusot-contracts/src/invariant.rs" 8 8 8 12] true
  val invariant6 (self : usize) : bool
    ensures { result = invariant6 self }
    
  predicate inv6 (_x : usize)
  val inv6 (_x : usize) : bool
    ensures { result = inv6 _x }
    
  axiom inv6 : forall x : usize . inv6 x = true
  predicate inv3 (_x : Seq.seq (KnapsackFull_Item_Type.t_item name))
  val inv3 (_x : Seq.seq (KnapsackFull_Item_Type.t_item name)) : bool
    ensures { result = inv3 _x }
    
  use seq.Seq
  predicate inv5 (_x : Alloc_Vec_Vec_Type.t_vec (KnapsackFull_Item_Type.t_item name) (Alloc_Alloc_Global_Type.t_global))
  val inv5 (_x : Alloc_Vec_Vec_Type.t_vec (KnapsackFull_Item_Type.t_item name) (Alloc_Alloc_Global_Type.t_global)) : bool
    ensures { result = inv5 _x }
    
  function shallow_model4 (self : Alloc_Vec_Vec_Type.t_vec (KnapsackFull_Item_Type.t_item name) (Alloc_Alloc_Global_Type.t_global)) : Seq.seq (KnapsackFull_Item_Type.t_item name)
    
  val shallow_model4 (self : Alloc_Vec_Vec_Type.t_vec (KnapsackFull_Item_Type.t_item name) (Alloc_Alloc_Global_Type.t_global)) : Seq.seq (KnapsackFull_Item_Type.t_item name)
    requires {[#"../../../../creusot-contracts/src/std/vec.rs" 19 21 19 25] inv5 self}
    ensures { result = shallow_model4 self }
    
  axiom shallow_model4_spec : forall self : Alloc_Vec_Vec_Type.t_vec (KnapsackFull_Item_Type.t_item name) (Alloc_Alloc_Global_Type.t_global) . ([#"../../../../creusot-contracts/src/std/vec.rs" 19 21 19 25] inv5 self) -> ([#"../../../../creusot-contracts/src/std/vec.rs" 19 4 19 36] inv3 (shallow_model4 self)) && ([#"../../../../creusot-contracts/src/std/vec.rs" 18 14 18 41] Seq.length (shallow_model4 self) <= UIntSize.to_int max1)
  predicate invariant5 (self : Alloc_Vec_Vec_Type.t_vec (KnapsackFull_Item_Type.t_item name) (Alloc_Alloc_Global_Type.t_global))
    
   =
    [#"../../../../creusot-contracts/src/std/vec.rs" 60 20 60 41] inv3 (shallow_model4 self)
  val invariant5 (self : Alloc_Vec_Vec_Type.t_vec (KnapsackFull_Item_Type.t_item name) (Alloc_Alloc_Global_Type.t_global)) : bool
    ensures { result = invariant5 self }
    
  axiom inv5 : forall x : Alloc_Vec_Vec_Type.t_vec (KnapsackFull_Item_Type.t_item name) (Alloc_Alloc_Global_Type.t_global) . inv5 x = true
  predicate invariant4 (self : Alloc_Vec_Vec_Type.t_vec (KnapsackFull_Item_Type.t_item name) (Alloc_Alloc_Global_Type.t_global))
    
  val invariant4 (self : Alloc_Vec_Vec_Type.t_vec (KnapsackFull_Item_Type.t_item name) (Alloc_Alloc_Global_Type.t_global)) : bool
    ensures { result = invariant4 self }
    
  predicate inv4 (_x : Alloc_Vec_Vec_Type.t_vec (KnapsackFull_Item_Type.t_item name) (Alloc_Alloc_Global_Type.t_global))
  val inv4 (_x : Alloc_Vec_Vec_Type.t_vec (KnapsackFull_Item_Type.t_item name) (Alloc_Alloc_Global_Type.t_global)) : bool
    ensures { result = inv4 _x }
    
  axiom inv4 : forall x : Alloc_Vec_Vec_Type.t_vec (KnapsackFull_Item_Type.t_item name) (Alloc_Alloc_Global_Type.t_global) . inv4 x = true
  predicate invariant3 (self : Seq.seq (KnapsackFull_Item_Type.t_item name))
  val invariant3 (self : Seq.seq (KnapsackFull_Item_Type.t_item name)) : bool
    ensures { result = invariant3 self }
    
  axiom inv3 : forall x : Seq.seq (KnapsackFull_Item_Type.t_item name) . inv3 x = true
  use seq.Seq
  predicate inv2 (_x : Core_Ops_Range_RangeInclusive_Type.t_rangeinclusive usize)
  val inv2 (_x : Core_Ops_Range_RangeInclusive_Type.t_rangeinclusive usize) : bool
    ensures { result = inv2 _x }
    
  use prelude.Int
  function start_log0 (self : Core_Ops_Range_RangeInclusive_Type.t_rangeinclusive usize) : usize
  val start_log0 (self : Core_Ops_Range_RangeInclusive_Type.t_rangeinclusive usize) : usize
    ensures { result = start_log0 self }
    
  function deep_model0 (self : usize) : int =
    [#"../../../../creusot-contracts/src/std/num.rs" 22 16 22 35] UIntSize.to_int self
  val deep_model0 (self : usize) : int
    ensures { result = deep_model0 self }
    
  use seq.Seq
  function end_log0 (self : Core_Ops_Range_RangeInclusive_Type.t_rangeinclusive usize) : usize
  val end_log0 (self : Core_Ops_Range_RangeInclusive_Type.t_rangeinclusive usize) : usize
    ensures { result = end_log0 self }
    
  use int.Int
  function is_empty_log0 (self : Core_Ops_Range_RangeInclusive_Type.t_rangeinclusive usize) : bool
  val is_empty_log0 (self : Core_Ops_Range_RangeInclusive_Type.t_rangeinclusive usize) : bool
    requires {[#"../../../../creusot-contracts/src/std/ops.rs" 207 20 207 24] inv2 self}
    ensures { result = is_empty_log0 self }
    
  axiom is_empty_log0_spec : forall self : Core_Ops_Range_RangeInclusive_Type.t_rangeinclusive usize . ([#"../../../../creusot-contracts/src/std/ops.rs" 207 20 207 24] inv2 self) -> ([#"../../../../creusot-contracts/src/std/ops.rs" 206 4 206 88] not is_empty_log0 self -> deep_model0 (start_log0 self) <= deep_model0 (end_log0 self))
  function range_inclusive_len0 (r : Core_Ops_Range_RangeInclusive_Type.t_rangeinclusive usize) : int =
    [#"../../../../creusot-contracts/src/std/iter/range.rs" 47 4 50 5] if is_empty_log0 r then
      0
    else
      deep_model0 (end_log0 r) - deep_model0 (start_log0 r) + 1
    
  val range_inclusive_len0 (r : Core_Ops_Range_RangeInclusive_Type.t_rangeinclusive usize) : int
    requires {[#"../../../../creusot-contracts/src/std/iter/range.rs" 46 62 46 63] inv2 r}
    ensures { result = range_inclusive_len0 r }
    
  axiom range_inclusive_len0_spec : forall r : Core_Ops_Range_RangeInclusive_Type.t_rangeinclusive usize . ([#"../../../../creusot-contracts/src/std/iter/range.rs" 46 62 46 63] inv2 r) -> ([#"../../../../creusot-contracts/src/std/iter/range.rs" 45 10 45 43] is_empty_log0 r = (range_inclusive_len0 r = 0))
  predicate produces1 (self : Core_Ops_Range_RangeInclusive_Type.t_rangeinclusive usize) (visited : Seq.seq usize) (o : Core_Ops_Range_RangeInclusive_Type.t_rangeinclusive usize)
    
   =
    [#"../../../../creusot-contracts/src/std/iter/range.rs" 65 8 71 9] Seq.length visited = range_inclusive_len0 self - range_inclusive_len0 o /\ (is_empty_log0 self -> is_empty_log0 o) /\ (is_empty_log0 o \/ end_log0 self = end_log0 o) /\ (forall i : int . 0 <= i /\ i < Seq.length visited -> deep_model0 (Seq.get visited i) = deep_model0 (start_log0 self) + i)
  val produces1 (self : Core_Ops_Range_RangeInclusive_Type.t_rangeinclusive usize) (visited : Seq.seq usize) (o : Core_Ops_Range_RangeInclusive_Type.t_rangeinclusive usize) : bool
    ensures { result = produces1 self visited o }
    
  function produces_trans1 (a : Core_Ops_Range_RangeInclusive_Type.t_rangeinclusive usize) (ab : Seq.seq usize) (b : Core_Ops_Range_RangeInclusive_Type.t_rangeinclusive usize) (bc : Seq.seq usize) (c : Core_Ops_Range_RangeInclusive_Type.t_rangeinclusive usize) : ()
    
   =
    [#"../../../../creusot-contracts/src/std/iter/range.rs" 79 4 79 10] ()
  val produces_trans1 (a : Core_Ops_Range_RangeInclusive_Type.t_rangeinclusive usize) (ab : Seq.seq usize) (b : Core_Ops_Range_RangeInclusive_Type.t_rangeinclusive usize) (bc : Seq.seq usize) (c : Core_Ops_Range_RangeInclusive_Type.t_rangeinclusive usize) : ()
    requires {[#"../../../../creusot-contracts/src/std/iter/range.rs" 81 15 81 32] produces1 a ab b}
    requires {[#"../../../../creusot-contracts/src/std/iter/range.rs" 82 15 82 32] produces1 b bc c}
    requires {[#"../../../../creusot-contracts/src/std/iter/range.rs" 84 22 84 23] inv2 a}
    requires {[#"../../../../creusot-contracts/src/std/iter/range.rs" 84 31 84 33] inv10 ab}
    requires {[#"../../../../creusot-contracts/src/std/iter/range.rs" 84 52 84 53] inv2 b}
    requires {[#"../../../../creusot-contracts/src/std/iter/range.rs" 84 61 84 63] inv10 bc}
    requires {[#"../../../../creusot-contracts/src/std/iter/range.rs" 84 82 84 83] inv2 c}
    ensures { result = produces_trans1 a ab b bc c }
    
  axiom produces_trans1_spec : forall a : Core_Ops_Range_RangeInclusive_Type.t_rangeinclusive usize, ab : Seq.seq usize, b : Core_Ops_Range_RangeInclusive_Type.t_rangeinclusive usize, bc : Seq.seq usize, c : Core_Ops_Range_RangeInclusive_Type.t_rangeinclusive usize . ([#"../../../../creusot-contracts/src/std/iter/range.rs" 81 15 81 32] produces1 a ab b) -> ([#"../../../../creusot-contracts/src/std/iter/range.rs" 82 15 82 32] produces1 b bc c) -> ([#"../../../../creusot-contracts/src/std/iter/range.rs" 84 22 84 23] inv2 a) -> ([#"../../../../creusot-contracts/src/std/iter/range.rs" 84 31 84 33] inv10 ab) -> ([#"../../../../creusot-contracts/src/std/iter/range.rs" 84 52 84 53] inv2 b) -> ([#"../../../../creusot-contracts/src/std/iter/range.rs" 84 61 84 63] inv10 bc) -> ([#"../../../../creusot-contracts/src/std/iter/range.rs" 84 82 84 83] inv2 c) -> ([#"../../../../creusot-contracts/src/std/iter/range.rs" 83 14 83 42] produces1 a (Seq.(++) ab bc) c)
  use seq.Seq
  function produces_refl1 (self : Core_Ops_Range_RangeInclusive_Type.t_rangeinclusive usize) : () =
    [#"../../../../creusot-contracts/src/std/iter/range.rs" 74 4 74 10] ()
  val produces_refl1 (self : Core_Ops_Range_RangeInclusive_Type.t_rangeinclusive usize) : ()
    requires {[#"../../../../creusot-contracts/src/std/iter/range.rs" 77 21 77 25] inv2 self}
    ensures { result = produces_refl1 self }
    
  axiom produces_refl1_spec : forall self : Core_Ops_Range_RangeInclusive_Type.t_rangeinclusive usize . ([#"../../../../creusot-contracts/src/std/iter/range.rs" 77 21 77 25] inv2 self) -> ([#"../../../../creusot-contracts/src/std/iter/range.rs" 76 14 76 45] produces1 self (Seq.empty ) self)
  predicate invariant2 (self : Core_Ops_Range_RangeInclusive_Type.t_rangeinclusive usize) =
    [#"../../../../creusot-contracts/src/invariant.rs" 8 8 8 12] true
  val invariant2 (self : Core_Ops_Range_RangeInclusive_Type.t_rangeinclusive usize) : bool
    ensures { result = invariant2 self }
    
  axiom inv2 : forall x : Core_Ops_Range_RangeInclusive_Type.t_rangeinclusive usize . inv2 x = true
  predicate invariant1 (self : KnapsackFull_Item_Type.t_item name)
  val invariant1 (self : KnapsackFull_Item_Type.t_item name) : bool
    ensures { result = invariant1 self }
    
  predicate inv1 (_x : KnapsackFull_Item_Type.t_item name)
  val inv1 (_x : KnapsackFull_Item_Type.t_item name) : bool
    ensures { result = inv1 _x }
    
  axiom inv1 : forall x : KnapsackFull_Item_Type.t_item name . inv1 x = true
  predicate inv0 (_x : Core_Ops_Range_Range_Type.t_range usize)
  val inv0 (_x : Core_Ops_Range_Range_Type.t_range usize) : bool
    ensures { result = inv0 _x }
    
  predicate produces0 (self : Core_Ops_Range_Range_Type.t_range usize) (visited : Seq.seq usize) (o : Core_Ops_Range_Range_Type.t_range usize)
    
   =
    [#"../../../../creusot-contracts/src/std/iter/range.rs" 21 8 27 9] Core_Ops_Range_Range_Type.range_end self = Core_Ops_Range_Range_Type.range_end o /\ deep_model0 (Core_Ops_Range_Range_Type.range_start self) <= deep_model0 (Core_Ops_Range_Range_Type.range_start o) /\ (Seq.length visited > 0 -> deep_model0 (Core_Ops_Range_Range_Type.range_start o) <= deep_model0 (Core_Ops_Range_Range_Type.range_end o)) /\ Seq.length visited = deep_model0 (Core_Ops_Range_Range_Type.range_start o) - deep_model0 (Core_Ops_Range_Range_Type.range_start self) /\ (forall i : int . 0 <= i /\ i < Seq.length visited -> deep_model0 (Seq.get visited i) = deep_model0 (Core_Ops_Range_Range_Type.range_start self) + i)
  val produces0 (self : Core_Ops_Range_Range_Type.t_range usize) (visited : Seq.seq usize) (o : Core_Ops_Range_Range_Type.t_range usize) : bool
    ensures { result = produces0 self visited o }
    
  function produces_trans0 (a : Core_Ops_Range_Range_Type.t_range usize) (ab : Seq.seq usize) (b : Core_Ops_Range_Range_Type.t_range usize) (bc : Seq.seq usize) (c : Core_Ops_Range_Range_Type.t_range usize) : ()
    
  val produces_trans0 (a : Core_Ops_Range_Range_Type.t_range usize) (ab : Seq.seq usize) (b : Core_Ops_Range_Range_Type.t_range usize) (bc : Seq.seq usize) (c : Core_Ops_Range_Range_Type.t_range usize) : ()
    requires {[#"../../../../creusot-contracts/src/std/iter/range.rs" 37 15 37 32] produces0 a ab b}
    requires {[#"../../../../creusot-contracts/src/std/iter/range.rs" 38 15 38 32] produces0 b bc c}
    requires {[#"../../../../creusot-contracts/src/std/iter/range.rs" 40 22 40 23] inv0 a}
    requires {[#"../../../../creusot-contracts/src/std/iter/range.rs" 40 31 40 33] inv10 ab}
    requires {[#"../../../../creusot-contracts/src/std/iter/range.rs" 40 52 40 53] inv0 b}
    requires {[#"../../../../creusot-contracts/src/std/iter/range.rs" 40 61 40 63] inv10 bc}
    requires {[#"../../../../creusot-contracts/src/std/iter/range.rs" 40 82 40 83] inv0 c}
    ensures { result = produces_trans0 a ab b bc c }
    
  axiom produces_trans0_spec : forall a : Core_Ops_Range_Range_Type.t_range usize, ab : Seq.seq usize, b : Core_Ops_Range_Range_Type.t_range usize, bc : Seq.seq usize, c : Core_Ops_Range_Range_Type.t_range usize . ([#"../../../../creusot-contracts/src/std/iter/range.rs" 37 15 37 32] produces0 a ab b) -> ([#"../../../../creusot-contracts/src/std/iter/range.rs" 38 15 38 32] produces0 b bc c) -> ([#"../../../../creusot-contracts/src/std/iter/range.rs" 40 22 40 23] inv0 a) -> ([#"../../../../creusot-contracts/src/std/iter/range.rs" 40 31 40 33] inv10 ab) -> ([#"../../../../creusot-contracts/src/std/iter/range.rs" 40 52 40 53] inv0 b) -> ([#"../../../../creusot-contracts/src/std/iter/range.rs" 40 61 40 63] inv10 bc) -> ([#"../../../../creusot-contracts/src/std/iter/range.rs" 40 82 40 83] inv0 c) -> ([#"../../../../creusot-contracts/src/std/iter/range.rs" 39 14 39 42] produces0 a (Seq.(++) ab bc) c)
  function produces_refl0 (self : Core_Ops_Range_Range_Type.t_range usize) : ()
  val produces_refl0 (self : Core_Ops_Range_Range_Type.t_range usize) : ()
    requires {[#"../../../../creusot-contracts/src/std/iter/range.rs" 33 21 33 25] inv0 self}
    ensures { result = produces_refl0 self }
    
  axiom produces_refl0_spec : forall self : Core_Ops_Range_Range_Type.t_range usize . ([#"../../../../creusot-contracts/src/std/iter/range.rs" 33 21 33 25] inv0 self) -> ([#"../../../../creusot-contracts/src/std/iter/range.rs" 32 14 32 45] produces0 self (Seq.empty ) self)
  predicate invariant0 (self : Core_Ops_Range_Range_Type.t_range usize) =
    [#"../../../../creusot-contracts/src/invariant.rs" 8 8 8 12] true
  val invariant0 (self : Core_Ops_Range_Range_Type.t_range usize) : bool
    ensures { result = invariant0 self }
    
  axiom inv0 : forall x : Core_Ops_Range_Range_Type.t_range usize . inv0 x = true
  use seq.Seq
  function index_logic4 [@inline:trivial] (self : Alloc_Vec_Vec_Type.t_vec (KnapsackFull_Item_Type.t_item name) (Alloc_Alloc_Global_Type.t_global)) (ix : int) : KnapsackFull_Item_Type.t_item name
    
   =
    [#"../../../../creusot-contracts/src/logic/ops.rs" 20 8 20 31] Seq.get (shallow_model5 self) ix
  val index_logic4 [@inline:trivial] (self : Alloc_Vec_Vec_Type.t_vec (KnapsackFull_Item_Type.t_item name) (Alloc_Alloc_Global_Type.t_global)) (ix : int) : KnapsackFull_Item_Type.t_item name
    ensures { result = index_logic4 self ix }
    
  use prelude.Ghost
  use seq.Seq
  function shallow_model10 (self : borrowed (Alloc_Vec_Vec_Type.t_vec (KnapsackFull_Item_Type.t_item name) (Alloc_Alloc_Global_Type.t_global))) : Seq.seq (KnapsackFull_Item_Type.t_item name)
    
   =
    [#"../../../../creusot-contracts/src/model.rs" 97 8 97 31] shallow_model4 ( * self)
  val shallow_model10 (self : borrowed (Alloc_Vec_Vec_Type.t_vec (KnapsackFull_Item_Type.t_item name) (Alloc_Alloc_Global_Type.t_global))) : Seq.seq (KnapsackFull_Item_Type.t_item name)
    ensures { result = shallow_model10 self }
    
  val push0 (self : borrowed (Alloc_Vec_Vec_Type.t_vec (KnapsackFull_Item_Type.t_item name) (Alloc_Alloc_Global_Type.t_global))) (value : KnapsackFull_Item_Type.t_item name) : ()
    requires {inv21 self}
    requires {inv1 value}
    ensures { [#"../../../../creusot-contracts/src/std/vec.rs" 78 26 78 51] shallow_model4 ( ^ self) = Seq.snoc (shallow_model10 self) value }
    
  predicate resolve6 (self : Alloc_Vec_Vec_Type.t_vec (KnapsackFull_Item_Type.t_item name) (Alloc_Alloc_Global_Type.t_global))
    
  val resolve6 (self : Alloc_Vec_Vec_Type.t_vec (KnapsackFull_Item_Type.t_item name) (Alloc_Alloc_Global_Type.t_global)) : bool
    ensures { result = resolve6 self }
    
  predicate resolve8 (self : usize) =
    [#"../../../../creusot-contracts/src/resolve.rs" 47 8 47 12] true
  val resolve8 (self : usize) : bool
    ensures { result = resolve8 self }
    
  function index_logic5 [@inline:trivial] (self : Alloc_Vec_Vec_Type.t_vec usize (Alloc_Alloc_Global_Type.t_global)) (ix : int) : usize
    
   =
    [#"../../../../creusot-contracts/src/logic/ops.rs" 20 8 20 31] Seq.get (shallow_model3 self) ix
  val index_logic5 [@inline:trivial] (self : Alloc_Vec_Vec_Type.t_vec usize (Alloc_Alloc_Global_Type.t_global)) (ix : int) : usize
    ensures { result = index_logic5 self ix }
    
  predicate resolve7 (self : Alloc_Vec_Vec_Type.t_vec usize (Alloc_Alloc_Global_Type.t_global)) =
    [#"../../../../creusot-contracts/src/std/vec.rs" 51 8 51 85] forall i : int . 0 <= i /\ i < Seq.length (shallow_model3 self) -> resolve8 (index_logic5 self i)
  val resolve7 (self : Alloc_Vec_Vec_Type.t_vec usize (Alloc_Alloc_Global_Type.t_global)) : bool
    ensures { result = resolve7 self }
    
  use seq.Seq
  function index_logic0 [@inline:trivial] (self : Alloc_Vec_Vec_Type.t_vec (Alloc_Vec_Vec_Type.t_vec usize (Alloc_Alloc_Global_Type.t_global)) (Alloc_Alloc_Global_Type.t_global)) (ix : int) : Alloc_Vec_Vec_Type.t_vec usize (Alloc_Alloc_Global_Type.t_global)
    
   =
    [#"../../../../creusot-contracts/src/logic/ops.rs" 20 8 20 31] Seq.get (shallow_model1 self) ix
  val index_logic0 [@inline:trivial] (self : Alloc_Vec_Vec_Type.t_vec (Alloc_Vec_Vec_Type.t_vec usize (Alloc_Alloc_Global_Type.t_global)) (Alloc_Alloc_Global_Type.t_global)) (ix : int) : Alloc_Vec_Vec_Type.t_vec usize (Alloc_Alloc_Global_Type.t_global)
    ensures { result = index_logic0 self ix }
    
  predicate resolve5 (self : Alloc_Vec_Vec_Type.t_vec (Alloc_Vec_Vec_Type.t_vec usize (Alloc_Alloc_Global_Type.t_global)) (Alloc_Alloc_Global_Type.t_global))
    
   =
    [#"../../../../creusot-contracts/src/std/vec.rs" 51 8 51 85] forall i : int . 0 <= i /\ i < Seq.length (shallow_model1 self) -> resolve7 (index_logic0 self i)
  val resolve5 (self : Alloc_Vec_Vec_Type.t_vec (Alloc_Vec_Vec_Type.t_vec usize (Alloc_Alloc_Global_Type.t_global)) (Alloc_Alloc_Global_Type.t_global)) : bool
    ensures { result = resolve5 self }
    
  use seq.Seq
  predicate subseq_rev0 [#"../knapsack_full.rs" 48 0 48 67] (s1 : Seq.seq (KnapsackFull_Item_Type.t_item name)) (i1 : int) (s2 : Seq.seq (KnapsackFull_Item_Type.t_item name)) (i2 : int)
    
  axiom subseq_rev0_def : forall s1 : Seq.seq (KnapsackFull_Item_Type.t_item name), i1 : int, s2 : Seq.seq (KnapsackFull_Item_Type.t_item name), i2 : int . subseq_rev0 s1 i1 s2 i2 = ([#"../knapsack_full.rs" 49 4 55 5] if i2 = 0 then
    i1 = Seq.length s1
  else
    i1 < Seq.length s1 /\ Seq.get s1 i1 = Seq.get s2 (i2 - 1) /\ subseq_rev0 s1 (i1 + 1) s2 (i2 - 1) \/ subseq_rev0 s1 i1 s2 (i2 - 1)
  )
  val subseq_rev0 [#"../knapsack_full.rs" 48 0 48 67] (s1 : Seq.seq (KnapsackFull_Item_Type.t_item name)) (i1 : int) (s2 : Seq.seq (KnapsackFull_Item_Type.t_item name)) (i2 : int) : bool
    requires {[#"../knapsack_full.rs" 46 11 46 36] 0 <= i1 /\ i1 <= Seq.length s1}
    requires {[#"../knapsack_full.rs" 47 11 47 36] 0 <= i2 /\ i2 <= Seq.length s2}
    ensures { result = subseq_rev0 s1 i1 s2 i2 }
    
  function sum_values0 [#"../knapsack_full.rs" 37 0 37 55] (s : Seq.seq (KnapsackFull_Item_Type.t_item name)) (i : int) : int
    
  axiom sum_values0_def : forall s : Seq.seq (KnapsackFull_Item_Type.t_item name), i : int . sum_values0 s i = ([#"../knapsack_full.rs" 38 4 41 5] if i = Seq.length s then
    0
  else
    UIntSize.to_int (KnapsackFull_Item_Type.item_value (Seq.get s i)) + sum_values0 s (i + 1)
  )
  val sum_values0 [#"../knapsack_full.rs" 37 0 37 55] (s : Seq.seq (KnapsackFull_Item_Type.t_item name)) (i : int) : int
    requires {[#"../knapsack_full.rs" 36 11 36 33] i >= 0 /\ i <= Seq.length s}
    ensures { result = sum_values0 s i }
    
  function sum_weights0 [#"../knapsack_full.rs" 27 0 27 56] (s : Seq.seq (KnapsackFull_Item_Type.t_item name)) (i : int) : int
    
  axiom sum_weights0_def : forall s : Seq.seq (KnapsackFull_Item_Type.t_item name), i : int . sum_weights0 s i = ([#"../knapsack_full.rs" 28 4 31 5] if i = Seq.length s then
    0
  else
    UIntSize.to_int (KnapsackFull_Item_Type.item_weight (Seq.get s i)) + sum_weights0 s (i + 1)
  )
  val sum_weights0 [#"../knapsack_full.rs" 27 0 27 56] (s : Seq.seq (KnapsackFull_Item_Type.t_item name)) (i : int) : int
    requires {[#"../knapsack_full.rs" 25 11 25 33] 0 <= i /\ i <= Seq.length s}
    requires {[#"../knapsack_full.rs" 27 21 27 22] inv3 s}
    ensures { result = sum_weights0 s i }
    
  axiom sum_weights0_spec : forall s : Seq.seq (KnapsackFull_Item_Type.t_item name), i : int . ([#"../knapsack_full.rs" 25 11 25 33] 0 <= i /\ i <= Seq.length s) -> ([#"../knapsack_full.rs" 27 21 27 22] inv3 s) -> ([#"../knapsack_full.rs" 26 10 26 21] sum_weights0 s i >= 0)
  function index_logic2 [@inline:trivial] (self : Alloc_Vec_Vec_Type.t_vec (KnapsackFull_Item_Type.t_item name) (Alloc_Alloc_Global_Type.t_global)) (ix : int) : KnapsackFull_Item_Type.t_item name
    
   =
    [#"../../../../creusot-contracts/src/logic/ops.rs" 20 8 20 31] Seq.get (shallow_model4 self) ix
  val index_logic2 [@inline:trivial] (self : Alloc_Vec_Vec_Type.t_vec (KnapsackFull_Item_Type.t_item name) (Alloc_Alloc_Global_Type.t_global)) (ix : int) : KnapsackFull_Item_Type.t_item name
    ensures { result = index_logic2 self ix }
    
  val with_capacity0 (capacity : usize) : Alloc_Vec_Vec_Type.t_vec (KnapsackFull_Item_Type.t_item name) (Alloc_Alloc_Global_Type.t_global)
    ensures { [#"../../../../creusot-contracts/src/std/vec.rs" 71 26 71 44] Seq.length (shallow_model4 result) = 0 }
    ensures { inv5 result }
    
  predicate resolve4 (self : borrowed (Alloc_Vec_Vec_Type.t_vec usize (Alloc_Alloc_Global_Type.t_global))) =
    [#"../../../../creusot-contracts/src/resolve.rs" 27 20 27 34]  ^ self =  * self
  val resolve4 (self : borrowed (Alloc_Vec_Vec_Type.t_vec usize (Alloc_Alloc_Global_Type.t_global))) : bool
    ensures { result = resolve4 self }
    
  predicate resolve3 (self : borrowed usize) =
    [#"../../../../creusot-contracts/src/resolve.rs" 27 20 27 34]  ^ self =  * self
  val resolve3 (self : borrowed usize) : bool
    ensures { result = resolve3 self }
    
  use prelude.Slice
  predicate resolve_elswhere1 [@inline:trivial] (self : usize) (old' : Seq.seq usize) (fin : Seq.seq usize) =
    [#"../../../../creusot-contracts/src/std/slice.rs" 129 8 129 96] forall i : int . 0 <= i /\ i <> UIntSize.to_int self /\ i < Seq.length old' -> Seq.get old' i = Seq.get fin i
  val resolve_elswhere1 [@inline:trivial] (self : usize) (old' : Seq.seq usize) (fin : Seq.seq usize) : bool
    ensures { result = resolve_elswhere1 self old' fin }
    
  predicate has_value2 [@inline:trivial] (self : usize) (seq : Seq.seq usize) (out : usize) =
    [#"../../../../creusot-contracts/src/std/slice.rs" 122 20 122 37] Seq.get seq (UIntSize.to_int self) = out
  val has_value2 [@inline:trivial] (self : usize) (seq : Seq.seq usize) (out : usize) : bool
    ensures { result = has_value2 self seq out }
    
  predicate in_bounds2 [@inline:trivial] (self : usize) (seq : Seq.seq usize) =
    [#"../../../../creusot-contracts/src/std/slice.rs" 115 20 115 37] UIntSize.to_int self < Seq.length seq
  val in_bounds2 [@inline:trivial] (self : usize) (seq : Seq.seq usize) : bool
    ensures { result = in_bounds2 self seq }
    
  function shallow_model9 (self : borrowed (Alloc_Vec_Vec_Type.t_vec usize (Alloc_Alloc_Global_Type.t_global))) : Seq.seq usize
    
   =
    [#"../../../../creusot-contracts/src/model.rs" 97 8 97 31] shallow_model3 ( * self)
  val shallow_model9 (self : borrowed (Alloc_Vec_Vec_Type.t_vec usize (Alloc_Alloc_Global_Type.t_global))) : Seq.seq usize
    ensures { result = shallow_model9 self }
    
  val index_mut1 (self : borrowed (Alloc_Vec_Vec_Type.t_vec usize (Alloc_Alloc_Global_Type.t_global))) (index : usize) : borrowed usize
    requires {[#"../../../../creusot-contracts/src/std/vec.rs" 132 27 132 46] in_bounds2 index (shallow_model9 self)}
    requires {inv19 self}
    requires {inv6 index}
    ensures { [#"../../../../creusot-contracts/src/std/vec.rs" 133 26 133 54] has_value2 index (shallow_model9 self) ( * result) }
    ensures { [#"../../../../creusot-contracts/src/std/vec.rs" 134 26 134 57] has_value2 index (shallow_model3 ( ^ self)) ( ^ result) }
    ensures { [#"../../../../creusot-contracts/src/std/vec.rs" 135 26 135 62] resolve_elswhere1 index (shallow_model9 self) (shallow_model3 ( ^ self)) }
    ensures { [#"../../../../creusot-contracts/src/std/vec.rs" 136 26 136 55] Seq.length (shallow_model3 ( ^ self)) = Seq.length (shallow_model9 self) }
    ensures { inv20 result }
    
  predicate resolve_elswhere0 [@inline:trivial] (self : usize) (old' : Seq.seq (Alloc_Vec_Vec_Type.t_vec usize (Alloc_Alloc_Global_Type.t_global))) (fin : Seq.seq (Alloc_Vec_Vec_Type.t_vec usize (Alloc_Alloc_Global_Type.t_global)))
    
   =
    [#"../../../../creusot-contracts/src/std/slice.rs" 129 8 129 96] forall i : int . 0 <= i /\ i <> UIntSize.to_int self /\ i < Seq.length old' -> Seq.get old' i = Seq.get fin i
  val resolve_elswhere0 [@inline:trivial] (self : usize) (old' : Seq.seq (Alloc_Vec_Vec_Type.t_vec usize (Alloc_Alloc_Global_Type.t_global))) (fin : Seq.seq (Alloc_Vec_Vec_Type.t_vec usize (Alloc_Alloc_Global_Type.t_global))) : bool
    ensures { result = resolve_elswhere0 self old' fin }
    
  predicate has_value1 [@inline:trivial] (self : usize) (seq : Seq.seq (Alloc_Vec_Vec_Type.t_vec usize (Alloc_Alloc_Global_Type.t_global))) (out : Alloc_Vec_Vec_Type.t_vec usize (Alloc_Alloc_Global_Type.t_global))
    
   =
    [#"../../../../creusot-contracts/src/std/slice.rs" 122 20 122 37] Seq.get seq (UIntSize.to_int self) = out
  val has_value1 [@inline:trivial] (self : usize) (seq : Seq.seq (Alloc_Vec_Vec_Type.t_vec usize (Alloc_Alloc_Global_Type.t_global))) (out : Alloc_Vec_Vec_Type.t_vec usize (Alloc_Alloc_Global_Type.t_global)) : bool
    ensures { result = has_value1 self seq out }
    
  predicate in_bounds1 [@inline:trivial] (self : usize) (seq : Seq.seq (Alloc_Vec_Vec_Type.t_vec usize (Alloc_Alloc_Global_Type.t_global)))
    
   =
    [#"../../../../creusot-contracts/src/std/slice.rs" 115 20 115 37] UIntSize.to_int self < Seq.length seq
  val in_bounds1 [@inline:trivial] (self : usize) (seq : Seq.seq (Alloc_Vec_Vec_Type.t_vec usize (Alloc_Alloc_Global_Type.t_global))) : bool
    ensures { result = in_bounds1 self seq }
    
  function shallow_model8 (self : borrowed (Alloc_Vec_Vec_Type.t_vec (Alloc_Vec_Vec_Type.t_vec usize (Alloc_Alloc_Global_Type.t_global)) (Alloc_Alloc_Global_Type.t_global))) : Seq.seq (Alloc_Vec_Vec_Type.t_vec usize (Alloc_Alloc_Global_Type.t_global))
    
   =
    [#"../../../../creusot-contracts/src/model.rs" 97 8 97 31] shallow_model1 ( * self)
  val shallow_model8 (self : borrowed (Alloc_Vec_Vec_Type.t_vec (Alloc_Vec_Vec_Type.t_vec usize (Alloc_Alloc_Global_Type.t_global)) (Alloc_Alloc_Global_Type.t_global))) : Seq.seq (Alloc_Vec_Vec_Type.t_vec usize (Alloc_Alloc_Global_Type.t_global))
    ensures { result = shallow_model8 self }
    
  val index_mut0 (self : borrowed (Alloc_Vec_Vec_Type.t_vec (Alloc_Vec_Vec_Type.t_vec usize (Alloc_Alloc_Global_Type.t_global)) (Alloc_Alloc_Global_Type.t_global))) (index : usize) : borrowed (Alloc_Vec_Vec_Type.t_vec usize (Alloc_Alloc_Global_Type.t_global))
    requires {[#"../../../../creusot-contracts/src/std/vec.rs" 132 27 132 46] in_bounds1 index (shallow_model8 self)}
    requires {inv18 self}
    requires {inv6 index}
    ensures { [#"../../../../creusot-contracts/src/std/vec.rs" 133 26 133 54] has_value1 index (shallow_model8 self) ( * result) }
    ensures { [#"../../../../creusot-contracts/src/std/vec.rs" 134 26 134 57] has_value1 index (shallow_model1 ( ^ self)) ( ^ result) }
    ensures { [#"../../../../creusot-contracts/src/std/vec.rs" 135 26 135 62] resolve_elswhere0 index (shallow_model8 self) (shallow_model1 ( ^ self)) }
    ensures { [#"../../../../creusot-contracts/src/std/vec.rs" 136 26 136 55] Seq.length (shallow_model1 ( ^ self)) = Seq.length (shallow_model8 self) }
    ensures { inv19 result }
    
  use int.MinMax
  val max0 [#"../knapsack_full.rs" 15 0 15 35] (a : usize) (b : usize) : usize
    ensures { [#"../knapsack_full.rs" 14 10 14 31] UIntSize.to_int result = MinMax.max (UIntSize.to_int a) (UIntSize.to_int b) }
    
  function shallow_model7 (self : Alloc_Vec_Vec_Type.t_vec usize (Alloc_Alloc_Global_Type.t_global)) : Seq.seq usize =
    [#"../../../../creusot-contracts/src/model.rs" 79 8 79 31] shallow_model3 self
  val shallow_model7 (self : Alloc_Vec_Vec_Type.t_vec usize (Alloc_Alloc_Global_Type.t_global)) : Seq.seq usize
    ensures { result = shallow_model7 self }
    
  val index2 (self : Alloc_Vec_Vec_Type.t_vec usize (Alloc_Alloc_Global_Type.t_global)) (index : usize) : usize
    requires {[#"../../../../creusot-contracts/src/std/vec.rs" 141 27 141 46] in_bounds2 index (shallow_model7 self)}
    requires {inv16 self}
    requires {inv6 index}
    ensures { [#"../../../../creusot-contracts/src/std/vec.rs" 142 26 142 54] has_value2 index (shallow_model7 self) result }
    ensures { inv17 result }
    
  function shallow_model6 (self : Alloc_Vec_Vec_Type.t_vec (Alloc_Vec_Vec_Type.t_vec usize (Alloc_Alloc_Global_Type.t_global)) (Alloc_Alloc_Global_Type.t_global)) : Seq.seq (Alloc_Vec_Vec_Type.t_vec usize (Alloc_Alloc_Global_Type.t_global))
    
   =
    [#"../../../../creusot-contracts/src/model.rs" 79 8 79 31] shallow_model1 self
  val shallow_model6 (self : Alloc_Vec_Vec_Type.t_vec (Alloc_Vec_Vec_Type.t_vec usize (Alloc_Alloc_Global_Type.t_global)) (Alloc_Alloc_Global_Type.t_global)) : Seq.seq (Alloc_Vec_Vec_Type.t_vec usize (Alloc_Alloc_Global_Type.t_global))
    ensures { result = shallow_model6 self }
    
  val index1 (self : Alloc_Vec_Vec_Type.t_vec (Alloc_Vec_Vec_Type.t_vec usize (Alloc_Alloc_Global_Type.t_global)) (Alloc_Alloc_Global_Type.t_global)) (index : usize) : Alloc_Vec_Vec_Type.t_vec usize (Alloc_Alloc_Global_Type.t_global)
    requires {[#"../../../../creusot-contracts/src/std/vec.rs" 141 27 141 46] in_bounds1 index (shallow_model6 self)}
    requires {inv15 self}
    requires {inv6 index}
    ensures { [#"../../../../creusot-contracts/src/std/vec.rs" 142 26 142 54] has_value1 index (shallow_model6 self) result }
    ensures { inv16 result }
    
  predicate resolve2 (self : borrowed (Core_Ops_Range_RangeInclusive_Type.t_rangeinclusive usize)) =
    [#"../../../../creusot-contracts/src/resolve.rs" 27 20 27 34]  ^ self =  * self
  val resolve2 (self : borrowed (Core_Ops_Range_RangeInclusive_Type.t_rangeinclusive usize)) : bool
    ensures { result = resolve2 self }
    
  use seq.Seq
  predicate completed1 (self : borrowed (Core_Ops_Range_RangeInclusive_Type.t_rangeinclusive usize)) =
    [#"../../../../creusot-contracts/src/std/iter/range.rs" 58 12 58 57] is_empty_log0 ( * self) /\ is_empty_log0 ( ^ self)
  val completed1 (self : borrowed (Core_Ops_Range_RangeInclusive_Type.t_rangeinclusive usize)) : bool
    ensures { result = completed1 self }
    
  val next1 (self : borrowed (Core_Ops_Range_RangeInclusive_Type.t_rangeinclusive usize)) : Core_Option_Option_Type.t_option usize
    requires {inv14 self}
    ensures { [#"../../../../creusot-contracts/src/std/iter.rs" 95 26 98 17] match result with
      | Core_Option_Option_Type.C_None -> completed1 self
      | Core_Option_Option_Type.C_Some v -> produces1 ( * self) (Seq.singleton v) ( ^ self)
      end }
    ensures { inv13 result }
    
  use prelude.Ghost
  use prelude.Ghost
  predicate into_iter_post1 (self : Core_Ops_Range_RangeInclusive_Type.t_rangeinclusive usize) (res : Core_Ops_Range_RangeInclusive_Type.t_rangeinclusive usize)
    
   =
    [#"../../../../creusot-contracts/src/std/iter.rs" 80 8 80 19] self = res
  val into_iter_post1 (self : Core_Ops_Range_RangeInclusive_Type.t_rangeinclusive usize) (res : Core_Ops_Range_RangeInclusive_Type.t_rangeinclusive usize) : bool
    ensures { result = into_iter_post1 self res }
    
  predicate into_iter_pre1 (self : Core_Ops_Range_RangeInclusive_Type.t_rangeinclusive usize) =
    [#"../../../../creusot-contracts/src/std/iter.rs" 74 20 74 24] true
  val into_iter_pre1 (self : Core_Ops_Range_RangeInclusive_Type.t_rangeinclusive usize) : bool
    ensures { result = into_iter_pre1 self }
    
  val into_iter1 (self : Core_Ops_Range_RangeInclusive_Type.t_rangeinclusive usize) : Core_Ops_Range_RangeInclusive_Type.t_rangeinclusive usize
    requires {[#"../../../../creusot-contracts/src/std/iter.rs" 89 0 166 1] into_iter_pre1 self}
    requires {inv2 self}
    ensures { [#"../../../../creusot-contracts/src/std/iter.rs" 89 0 166 1] into_iter_post1 self result }
    ensures { inv2 result }
    
  val new2 (start : usize) (end' : usize) : Core_Ops_Range_RangeInclusive_Type.t_rangeinclusive usize
    requires {inv6 start}
    requires {inv6 end'}
    ensures { [#"../../../../creusot-contracts/src/std/ops.rs" 220 26 220 53] start_log0 result = start }
    ensures { [#"../../../../creusot-contracts/src/std/ops.rs" 221 26 221 49] end_log0 result = end' }
    ensures { [#"../../../../creusot-contracts/src/std/ops.rs" 222 16 222 93] deep_model0 start <= deep_model0 end' -> not is_empty_log0 result }
    ensures { inv2 result }
    
  predicate resolve1 (self : KnapsackFull_Item_Type.t_item name)
  val resolve1 (self : KnapsackFull_Item_Type.t_item name) : bool
    ensures { result = resolve1 self }
    
  predicate has_value0 [@inline:trivial] (self : usize) (seq : Seq.seq (KnapsackFull_Item_Type.t_item name)) (out : KnapsackFull_Item_Type.t_item name)
    
   =
    [#"../../../../creusot-contracts/src/std/slice.rs" 122 20 122 37] Seq.get seq (UIntSize.to_int self) = out
  val has_value0 [@inline:trivial] (self : usize) (seq : Seq.seq (KnapsackFull_Item_Type.t_item name)) (out : KnapsackFull_Item_Type.t_item name) : bool
    ensures { result = has_value0 self seq out }
    
  predicate in_bounds0 [@inline:trivial] (self : usize) (seq : Seq.seq (KnapsackFull_Item_Type.t_item name)) =
    [#"../../../../creusot-contracts/src/std/slice.rs" 115 20 115 37] UIntSize.to_int self < Seq.length seq
  val in_bounds0 [@inline:trivial] (self : usize) (seq : Seq.seq (KnapsackFull_Item_Type.t_item name)) : bool
    ensures { result = in_bounds0 self seq }
    
  function shallow_model0 (self : Alloc_Vec_Vec_Type.t_vec (KnapsackFull_Item_Type.t_item name) (Alloc_Alloc_Global_Type.t_global)) : Seq.seq (KnapsackFull_Item_Type.t_item name)
    
   =
    [#"../../../../creusot-contracts/src/model.rs" 79 8 79 31] shallow_model5 self
  val shallow_model0 (self : Alloc_Vec_Vec_Type.t_vec (KnapsackFull_Item_Type.t_item name) (Alloc_Alloc_Global_Type.t_global)) : Seq.seq (KnapsackFull_Item_Type.t_item name)
    ensures { result = shallow_model0 self }
    
  val index0 (self : Alloc_Vec_Vec_Type.t_vec (KnapsackFull_Item_Type.t_item name) (Alloc_Alloc_Global_Type.t_global)) (index : usize) : KnapsackFull_Item_Type.t_item name
    requires {[#"../../../../creusot-contracts/src/std/vec.rs" 141 27 141 46] in_bounds0 index (shallow_model0 self)}
    requires {inv4 self}
    requires {inv6 index}
    ensures { [#"../../../../creusot-contracts/src/std/vec.rs" 142 26 142 54] has_value0 index (shallow_model0 self) result }
    ensures { inv1 result }
    
  predicate resolve0 (self : borrowed (Core_Ops_Range_Range_Type.t_range usize)) =
    [#"../../../../creusot-contracts/src/resolve.rs" 27 20 27 34]  ^ self =  * self
  val resolve0 (self : borrowed (Core_Ops_Range_Range_Type.t_range usize)) : bool
    ensures { result = resolve0 self }
    
  predicate completed0 (self : borrowed (Core_Ops_Range_Range_Type.t_range usize)) =
    [#"../../../../creusot-contracts/src/std/iter/range.rs" 14 12 14 78] resolve0 self /\ deep_model0 (Core_Ops_Range_Range_Type.range_start ( * self)) >= deep_model0 (Core_Ops_Range_Range_Type.range_end ( * self))
  val completed0 (self : borrowed (Core_Ops_Range_Range_Type.t_range usize)) : bool
    ensures { result = completed0 self }
    
  val next0 (self : borrowed (Core_Ops_Range_Range_Type.t_range usize)) : Core_Option_Option_Type.t_option usize
    requires {inv12 self}
    ensures { [#"../../../../creusot-contracts/src/std/iter.rs" 95 26 98 17] match result with
      | Core_Option_Option_Type.C_None -> completed0 self
      | Core_Option_Option_Type.C_Some v -> produces0 ( * self) (Seq.singleton v) ( ^ self)
      end }
    ensures { inv13 result }
    
  function m0 [#"../knapsack_full.rs" 66 0 66 57] (items : Seq.seq (KnapsackFull_Item_Type.t_item name)) (i : int) (w : int) : int
    
  axiom m0_def : forall items : Seq.seq (KnapsackFull_Item_Type.t_item name), i : int, w : int . m0 items i w = ([#"../knapsack_full.rs" 67 4 74 5] if i = 0 then
    0
  else
    if UIntSize.to_int (KnapsackFull_Item_Type.item_weight (Seq.get items (i - 1))) > w then
      m0 items (i - 1) w
    else
      MinMax.max (m0 items (i - 1) w) (m0 items (i - 1) (w - UIntSize.to_int (KnapsackFull_Item_Type.item_weight (Seq.get items (i - 1)))) + UIntSize.to_int (KnapsackFull_Item_Type.item_value (Seq.get items (i - 1))))
    
  )
  val m0 [#"../knapsack_full.rs" 66 0 66 57] (items : Seq.seq (KnapsackFull_Item_Type.t_item name)) (i : int) (w : int) : int
    requires {[#"../knapsack_full.rs" 60 11 60 37] 0 <= i /\ i <= Seq.length items}
    requires {[#"../knapsack_full.rs" 61 11 61 17] 0 <= w}
    requires {[#"../knapsack_full.rs" 66 11 66 16] inv11 items}
    ensures { result = m0 items i w }
    
  axiom m0_spec : forall items : Seq.seq (KnapsackFull_Item_Type.t_item name), i : int, w : int . ([#"../knapsack_full.rs" 60 11 60 37] 0 <= i /\ i <= Seq.length items) -> ([#"../knapsack_full.rs" 61 11 61 17] 0 <= w) -> ([#"../knapsack_full.rs" 66 11 66 16] inv11 items) -> ([#"../knapsack_full.rs" 63 0 65 2] forall j : int . forall s : Seq.seq (KnapsackFull_Item_Type.t_item name) . inv3 s -> 0 <= j /\ j <= Seq.length s /\ subseq_rev0 s j items i /\ sum_weights0 s j <= w -> sum_values0 s j <= m0 items i w) && ([#"../knapsack_full.rs" 62 10 62 21] m0 items i w >= 0)
  use prelude.Ghost
  use prelude.Ghost
  use prelude.Ghost
  use prelude.Ghost
  use prelude.Ghost
  predicate into_iter_post0 (self : Core_Ops_Range_Range_Type.t_range usize) (res : Core_Ops_Range_Range_Type.t_range usize)
    
   =
    [#"../../../../creusot-contracts/src/std/iter.rs" 80 8 80 19] self = res
  val into_iter_post0 (self : Core_Ops_Range_Range_Type.t_range usize) (res : Core_Ops_Range_Range_Type.t_range usize) : bool
    ensures { result = into_iter_post0 self res }
    
  predicate into_iter_pre0 (self : Core_Ops_Range_Range_Type.t_range usize) =
    [#"../../../../creusot-contracts/src/std/iter.rs" 74 20 74 24] true
  val into_iter_pre0 (self : Core_Ops_Range_Range_Type.t_range usize) : bool
    ensures { result = into_iter_pre0 self }
    
  val into_iter0 (self : Core_Ops_Range_Range_Type.t_range usize) : Core_Ops_Range_Range_Type.t_range usize
    requires {[#"../../../../creusot-contracts/src/std/iter.rs" 89 0 166 1] into_iter_pre0 self}
    requires {inv0 self}
    ensures { [#"../../../../creusot-contracts/src/std/iter.rs" 89 0 166 1] into_iter_post0 self result }
    ensures { inv0 result }
    
  val from_elem1 (elem : Alloc_Vec_Vec_Type.t_vec usize (Alloc_Alloc_Global_Type.t_global)) (n : usize) : Alloc_Vec_Vec_Type.t_vec (Alloc_Vec_Vec_Type.t_vec usize (Alloc_Alloc_Global_Type.t_global)) (Alloc_Alloc_Global_Type.t_global)
    requires {inv7 elem}
    ensures { [#"../../../../creusot-contracts/src/std/vec.rs" 157 22 157 41] Seq.length (shallow_model1 result) = UIntSize.to_int n }
    ensures { [#"../../../../creusot-contracts/src/std/vec.rs" 158 12 158 78] forall i : int . 0 <= i /\ i < UIntSize.to_int n -> index_logic0 result i = elem }
    ensures { inv8 result }
    
  val len0 (self : Alloc_Vec_Vec_Type.t_vec (KnapsackFull_Item_Type.t_item name) (Alloc_Alloc_Global_Type.t_global)) : usize
    requires {inv4 self}
    ensures { [#"../../../../creusot-contracts/src/std/vec.rs" 75 26 75 48] UIntSize.to_int result = Seq.length (shallow_model0 self) }
    
  val from_elem0 (elem : usize) (n : usize) : Alloc_Vec_Vec_Type.t_vec usize (Alloc_Alloc_Global_Type.t_global)
    requires {inv6 elem}
    ensures { [#"../../../../creusot-contracts/src/std/vec.rs" 157 22 157 41] Seq.length (shallow_model3 result) = UIntSize.to_int n }
    ensures { [#"../../../../creusot-contracts/src/std/vec.rs" 158 12 158 78] forall i : int . 0 <= i /\ i < UIntSize.to_int n -> index_logic5 result i = elem }
    ensures { inv7 result }
    
  let rec cfg knapsack01_dyn [#"../knapsack_full.rs" 85 0 85 91] [@cfg:stackify] [@cfg:subregion_analysis] (items : Alloc_Vec_Vec_Type.t_vec (KnapsackFull_Item_Type.t_item name) (Alloc_Alloc_Global_Type.t_global)) (max_weight : usize) : Alloc_Vec_Vec_Type.t_vec (KnapsackFull_Item_Type.t_item name) (Alloc_Alloc_Global_Type.t_global)
    requires {[#"../knapsack_full.rs" 77 11 77 34] Seq.length (shallow_model0 items) < 10000000}
    requires {[#"../knapsack_full.rs" 78 11 78 33] UIntSize.to_int max_weight < 10000000}
    requires {[#"../knapsack_full.rs" 79 0 79 86] forall i : int . 0 <= i /\ i < Seq.length (shallow_model0 items) -> UIntSize.to_int (KnapsackFull_Item_Type.item_value (index_logic4 items i)) <= 10000000}
    requires {[#"../knapsack_full.rs" 85 28 85 33] inv4 items}
    ensures { [#"../knapsack_full.rs" 80 10 80 60] sum_weights0 (shallow_model4 result) (Seq.length (shallow_model4 result)) <= UIntSize.to_int max_weight }
    ensures { [#"../knapsack_full.rs" 81 10 81 54] subseq_rev0 (shallow_model4 result) 0 (shallow_model0 items) (Seq.length (shallow_model0 items)) }
    ensures { [#"../knapsack_full.rs" 82 0 84 2] forall s : Seq.seq (KnapsackFull_Item_Type.t_item name) . inv3 s -> subseq_rev0 s 0 (shallow_model0 items) (Seq.length (shallow_model0 items)) /\ sum_weights0 s (Seq.length s) <= UIntSize.to_int max_weight -> sum_values0 s (Seq.length s) <= sum_values0 (shallow_model4 result) (Seq.length (shallow_model4 result)) }
    ensures { [#"../knapsack_full.rs" 85 75 85 91] inv5 result }
    
   = [@vc:do_not_keep_trace] [@vc:sp]
  var _0 : Alloc_Vec_Vec_Type.t_vec (KnapsackFull_Item_Type.t_item name) (Alloc_Alloc_Global_Type.t_global);
  var items : Alloc_Vec_Vec_Type.t_vec (KnapsackFull_Item_Type.t_item name) (Alloc_Alloc_Global_Type.t_global) = items;
  var max_weight : usize = max_weight;
  var best_value : Alloc_Vec_Vec_Type.t_vec (Alloc_Vec_Vec_Type.t_vec usize (Alloc_Alloc_Global_Type.t_global)) (Alloc_Alloc_Global_Type.t_global);
  var _10 : Alloc_Vec_Vec_Type.t_vec usize (Alloc_Alloc_Global_Type.t_global);
  var _14 : usize;
  var iter : Core_Ops_Range_Range_Type.t_range usize;
  var _19 : usize;
  var iter_old : Ghost.ghost_ty (Core_Ops_Range_Range_Type.t_range usize);
  var produced : Ghost.ghost_ty (Seq.seq usize);
  var _31 : ();
  var _32 : Core_Option_Option_Type.t_option usize;
  var _33 : borrowed (Core_Ops_Range_Range_Type.t_range usize);
  var _34 : borrowed (Core_Ops_Range_Range_Type.t_range usize);
  var __creusot_proc_iter_elem : usize;
  var _37 : Ghost.ghost_ty (Seq.seq usize);
  var i : usize;
  var it : KnapsackFull_Item_Type.t_item name;
  var _41 : KnapsackFull_Item_Type.t_item name;
  var iter1 : Core_Ops_Range_RangeInclusive_Type.t_rangeinclusive usize;
  var _45 : Core_Ops_Range_RangeInclusive_Type.t_rangeinclusive usize;
  var iter_old1 : Ghost.ghost_ty (Core_Ops_Range_RangeInclusive_Type.t_rangeinclusive usize);
  var produced1 : Ghost.ghost_ty (Seq.seq usize);
  var _58 : Core_Option_Option_Type.t_option usize;
  var _59 : borrowed (Core_Ops_Range_RangeInclusive_Type.t_rangeinclusive usize);
  var _60 : borrowed (Core_Ops_Range_RangeInclusive_Type.t_rangeinclusive usize);
  var __creusot_proc_iter_elem1 : usize;
  var _63 : Ghost.ghost_ty (Seq.seq usize);
  var w : usize;
  var _66 : usize;
  var _70 : usize;
  var _72 : Alloc_Vec_Vec_Type.t_vec usize (Alloc_Alloc_Global_Type.t_global);
  var _77 : usize;
  var _79 : Alloc_Vec_Vec_Type.t_vec usize (Alloc_Alloc_Global_Type.t_global);
  var _85 : usize;
  var _87 : Alloc_Vec_Vec_Type.t_vec usize (Alloc_Alloc_Global_Type.t_global);
  var _94 : borrowed usize;
  var _95 : borrowed (Alloc_Vec_Vec_Type.t_vec usize (Alloc_Alloc_Global_Type.t_global));
  var _96 : borrowed (Alloc_Vec_Vec_Type.t_vec usize (Alloc_Alloc_Global_Type.t_global));
  var _97 : borrowed (Alloc_Vec_Vec_Type.t_vec (Alloc_Vec_Vec_Type.t_vec usize (Alloc_Alloc_Global_Type.t_global)) (Alloc_Alloc_Global_Type.t_global));
  var result : Alloc_Vec_Vec_Type.t_vec (KnapsackFull_Item_Type.t_item name) (Alloc_Alloc_Global_Type.t_global);
  var _104 : usize;
  var left_weight : usize;
  var j : usize;
  var it1 : KnapsackFull_Item_Type.t_item name;
  var _118 : KnapsackFull_Item_Type.t_item name;
  var _123 : usize;
  var _125 : Alloc_Vec_Vec_Type.t_vec usize (Alloc_Alloc_Global_Type.t_global);
  var _131 : usize;
  var _133 : Alloc_Vec_Vec_Type.t_vec usize (Alloc_Alloc_Global_Type.t_global);
  var _137 : ();
  var _138 : borrowed (Alloc_Vec_Vec_Type.t_vec (KnapsackFull_Item_Type.t_item name) (Alloc_Alloc_Global_Type.t_global));
  {
    goto BB0
  }
  BB0 {
<<<<<<< HEAD
    [#"../../../../creusot-contracts/src/lib.rs" 195 8 195 40] _10 <- ([#"../knapsack_full.rs" 86 30 86 53] from_elem0 ([#"../knapsack_full.rs" 86 35 86 36] [#"../knapsack_full.rs" 86 35 86 36] (0 : usize)) ([#"../knapsack_full.rs" 86 38 86 52] ([#"../knapsack_full.rs" 86 38 86 48] max_weight) + ([#"../knapsack_full.rs" 86 51 86 52] [#"../knapsack_full.rs" 86 51 86 52] (1 : usize))));
=======
    [#"../../../../creusot-contracts/src/lib.rs" 251 8 251 40] _10 <- ([#"../knapsack_full.rs" 86 30 86 53] from_elem0 ([#"../knapsack_full.rs" 86 35 86 36] [#"../knapsack_full.rs" 86 35 86 36] (0 : usize)) ([#"../knapsack_full.rs" 86 38 86 52] ([#"../knapsack_full.rs" 86 38 86 48] max_weight) + ([#"../knapsack_full.rs" 86 51 86 52] [#"../knapsack_full.rs" 86 51 86 52] (1 : usize))));
>>>>>>> eb3d2c05
    goto BB1
  }
  BB1 {
    [#"../knapsack_full.rs" 86 55 86 66] _14 <- ([#"../knapsack_full.rs" 86 55 86 66] len0 ([#"../knapsack_full.rs" 86 55 86 60] items));
    goto BB2
  }
  BB2 {
<<<<<<< HEAD
    [#"../../../../creusot-contracts/src/lib.rs" 195 8 195 40] best_value <- ([#"../knapsack_full.rs" 86 25 86 71] from_elem1 _10 ([#"../knapsack_full.rs" 86 55 86 70] _14 + ([#"../knapsack_full.rs" 86 69 86 70] [#"../knapsack_full.rs" 86 69 86 70] (1 : usize))));
=======
    [#"../../../../creusot-contracts/src/lib.rs" 251 8 251 40] best_value <- ([#"../knapsack_full.rs" 86 25 86 71] from_elem1 _10 ([#"../knapsack_full.rs" 86 55 86 70] _14 + ([#"../knapsack_full.rs" 86 69 86 70] [#"../knapsack_full.rs" 86 69 86 70] (1 : usize))));
>>>>>>> eb3d2c05
    _10 <- any Alloc_Vec_Vec_Type.t_vec usize (Alloc_Alloc_Global_Type.t_global);
    _14 <- any usize;
    goto BB3
  }
  BB3 {
    [#"../knapsack_full.rs" 95 16 95 27] _19 <- ([#"../knapsack_full.rs" 95 16 95 27] len0 ([#"../knapsack_full.rs" 95 16 95 21] items));
    goto BB4
  }
  BB4 {
    [#"../knapsack_full.rs" 88 4 88 55] iter <- ([#"../knapsack_full.rs" 88 4 88 55] into_iter0 ([#"../knapsack_full.rs" 95 13 95 27] Core_Ops_Range_Range_Type.C_Range ([#"../knapsack_full.rs" 95 13 95 14] [#"../knapsack_full.rs" 95 13 95 14] (0 : usize)) _19));
    _19 <- any usize;
    goto BB5
  }
  BB5 {
    [#"../knapsack_full.rs" 88 4 88 55] iter_old <- ([#"../knapsack_full.rs" 88 4 88 55] Ghost.new iter);
    goto BB6
  }
  BB6 {
    [#"../knapsack_full.rs" 88 4 88 55] produced <- ([#"../knapsack_full.rs" 88 4 88 55] Ghost.new (Seq.empty ));
    goto BB7
  }
  BB7 {
    goto BB8
  }
  BB8 {
    goto BB9
  }
  BB9 {
    goto BB10
  }
  BB10 {
    goto BB11
  }
  BB11 {
    goto BB12
  }
  BB12 {
    invariant { [#"../knapsack_full.rs" 88 4 88 55] inv0 iter };
    invariant { [#"../knapsack_full.rs" 88 4 88 55] produces0 (Ghost.inner iter_old) (Ghost.inner produced) iter };
    invariant { [#"../knapsack_full.rs" 88 16 88 53] Seq.length (shallow_model0 items) + 1 = Seq.length (shallow_model1 best_value) };
    invariant { [#"../knapsack_full.rs" 88 4 88 55] forall i : int . 0 <= i /\ i < Seq.length (shallow_model1 best_value) -> UIntSize.to_int max_weight + 1 = Seq.length (shallow_model3 (index_logic0 best_value i)) };
    invariant { [#"../knapsack_full.rs" 88 4 88 55] forall ww : int . forall ii : int . 0 <= ii /\ ii <= Seq.length (Ghost.inner produced) /\ 0 <= ww /\ ww <= UIntSize.to_int max_weight -> UIntSize.to_int (Seq.get (shallow_model3 (index_logic0 best_value ii)) ww) = m0 (shallow_model0 items) ii ww };
    invariant { [#"../knapsack_full.rs" 88 4 88 55] forall ww : int . forall ii : int . 0 <= ii /\ ii <= Seq.length (shallow_model0 items) /\ 0 <= ww /\ ww <= UIntSize.to_int max_weight -> UIntSize.to_int (Seq.get (shallow_model3 (index_logic0 best_value ii)) ww) <= 10000000 * ii };
    goto BB13
  }
  BB13 {
    [#"../knapsack_full.rs" 88 4 88 55] _34 <- Borrow.borrow_mut iter;
    [#"../knapsack_full.rs" 88 4 88 55] iter <-  ^ _34;
    [#"../knapsack_full.rs" 88 4 88 55] _33 <- Borrow.borrow_final ( * _34) (Borrow.get_id _34);
    [#"../knapsack_full.rs" 88 4 88 55] _34 <- { _34 with current = ( ^ _33) ; };
    [#"../knapsack_full.rs" 88 4 88 55] _32 <- ([#"../knapsack_full.rs" 88 4 88 55] next0 _33);
    _33 <- any borrowed (Core_Ops_Range_Range_Type.t_range usize);
    goto BB14
  }
  BB14 {
    assume { resolve0 _34 };
    switch (_32)
      | Core_Option_Option_Type.C_None -> goto BB15
      | Core_Option_Option_Type.C_Some _ -> goto BB16
      end
  }
  BB15 {
    [#"../knapsack_full.rs" 119 49 119 60] _104 <- ([#"../knapsack_full.rs" 119 49 119 60] len0 ([#"../knapsack_full.rs" 119 49 119 54] items));
    goto BB49
  }
  BB16 {
    goto BB18
  }
  BB17 {
    assert { [#"../knapsack_full.rs" 88 4 88 55] false };
    absurd
  }
  BB18 {
    [#"../../../../creusot-contracts-proc/src/lib.rs" 674 0 674 51] __creusot_proc_iter_elem <- ([#"../../../../creusot-contracts-proc/src/lib.rs" 674 0 674 51] Core_Option_Option_Type.some_0 _32);
    [#"../knapsack_full.rs" 88 4 88 55] _37 <- ([#"../knapsack_full.rs" 88 4 88 55] Ghost.new (Seq.(++) (Ghost.inner produced) (Seq.singleton __creusot_proc_iter_elem)));
    goto BB19
  }
  BB19 {
    [#"../knapsack_full.rs" 88 4 88 55] produced <- ([#"../knapsack_full.rs" 88 4 88 55] _37);
    [#"../knapsack_full.rs" 88 4 88 55] _37 <- any Ghost.ghost_ty (Seq.seq usize);
<<<<<<< HEAD
    [#"../../../../creusot-contracts-proc/src/lib.rs" 674 0 674 51] i <- ([#"../../../../creusot-contracts-proc/src/lib.rs" 674 0 674 51] __creusot_proc_iter_elem);
    [#"../knapsack_full.rs" 96 18 96 26] _41 <- ([#"../knapsack_full.rs" 96 18 96 26] index0 ([#"../knapsack_full.rs" 96 18 96 23] items) ([#"../knapsack_full.rs" 96 24 96 25] i));
=======
    [#"../../../../creusot-contracts-proc/src/lib.rs" 664 0 664 51] i <- ([#"../../../../creusot-contracts-proc/src/lib.rs" 664 0 664 51] __creusot_proc_iter_elem);
    [#"../knapsack_full.rs" 96 23 96 26] _41 <- ([#"../knapsack_full.rs" 96 23 96 26] index0 ([#"../knapsack_full.rs" 96 18 96 23] items) ([#"../knapsack_full.rs" 96 24 96 25] i));
>>>>>>> eb3d2c05
    goto BB20
  }
  BB20 {
    [#"../knapsack_full.rs" 96 17 96 26] it <- ([#"../knapsack_full.rs" 96 17 96 26] _41);
    assert { [@expl:type invariant] inv1 _41 };
    assume { resolve1 _41 };
    [#"../knapsack_full.rs" 110 17 110 31] _45 <- ([#"../knapsack_full.rs" 110 17 110 31] new2 ([#"../knapsack_full.rs" 110 17 110 18] [#"../knapsack_full.rs" 110 17 110 18] (0 : usize)) ([#"../knapsack_full.rs" 110 21 110 31] max_weight));
    goto BB21
  }
  BB21 {
    [#"../knapsack_full.rs" 98 8 98 59] iter1 <- ([#"../knapsack_full.rs" 98 8 98 59] into_iter1 _45);
    _45 <- any Core_Ops_Range_RangeInclusive_Type.t_rangeinclusive usize;
    goto BB22
  }
  BB22 {
    [#"../knapsack_full.rs" 98 8 98 59] iter_old1 <- ([#"../knapsack_full.rs" 98 8 98 59] Ghost.new iter1);
    goto BB23
  }
  BB23 {
    [#"../knapsack_full.rs" 98 8 98 59] produced1 <- ([#"../knapsack_full.rs" 98 8 98 59] Ghost.new (Seq.empty ));
    goto BB24
  }
  BB24 {
    goto BB25
  }
  BB25 {
    goto BB26
  }
  BB26 {
    goto BB27
  }
  BB27 {
    goto BB28
  }
  BB28 {
    goto BB29
  }
  BB29 {
    goto BB30
  }
  BB30 {
    invariant { [#"../knapsack_full.rs" 98 8 98 59] inv2 iter1 };
    invariant { [#"../knapsack_full.rs" 98 8 98 59] produces1 (Ghost.inner iter_old1) (Ghost.inner produced1) iter1 };
    invariant { [#"../knapsack_full.rs" 98 20 98 57] Seq.length (shallow_model0 items) + 1 = Seq.length (shallow_model1 best_value) };
    invariant { [#"../knapsack_full.rs" 98 8 98 59] forall i : int . 0 <= i /\ i < Seq.length (shallow_model1 best_value) -> UIntSize.to_int max_weight + 1 = Seq.length (shallow_model3 (index_logic0 best_value i)) };
    invariant { [#"../knapsack_full.rs" 98 8 98 59] forall ww : int . forall ii : int . 0 <= ii /\ ii <= UIntSize.to_int i /\ 0 <= ww /\ ww <= UIntSize.to_int max_weight -> UIntSize.to_int (Seq.get (shallow_model3 (index_logic0 best_value ii)) ww) = m0 (shallow_model0 items) ii ww };
    invariant { [#"../knapsack_full.rs" 98 8 98 59] forall ww : int . 0 <= ww /\ ww <= Seq.length (Ghost.inner produced1) - 1 -> UIntSize.to_int (Seq.get (shallow_model3 (index_logic0 best_value (UIntSize.to_int i + 1))) ww) = m0 (shallow_model0 items) (UIntSize.to_int i + 1) ww };
    invariant { [#"../knapsack_full.rs" 98 8 98 59] forall ww : int . forall ii : int . 0 <= ii /\ ii <= Seq.length (shallow_model0 items) /\ 0 <= ww /\ ww <= UIntSize.to_int max_weight -> UIntSize.to_int (Seq.get (shallow_model3 (index_logic0 best_value ii)) ww) <= 10000000 * ii };
    goto BB31
  }
  BB31 {
    [#"../knapsack_full.rs" 98 8 98 59] _60 <- Borrow.borrow_mut iter1;
    [#"../knapsack_full.rs" 98 8 98 59] iter1 <-  ^ _60;
    [#"../knapsack_full.rs" 98 8 98 59] _59 <- Borrow.borrow_final ( * _60) (Borrow.get_id _60);
    [#"../knapsack_full.rs" 98 8 98 59] _60 <- { _60 with current = ( ^ _59) ; };
    [#"../knapsack_full.rs" 98 8 98 59] _58 <- ([#"../knapsack_full.rs" 98 8 98 59] next1 _59);
    _59 <- any borrowed (Core_Ops_Range_RangeInclusive_Type.t_rangeinclusive usize);
    goto BB32
  }
  BB32 {
    assume { resolve2 _60 };
    switch (_58)
      | Core_Option_Option_Type.C_None -> goto BB33
      | Core_Option_Option_Type.C_Some _ -> goto BB34
      end
  }
  BB33 {
    assert { [@expl:type invariant] inv1 it };
    assume { resolve1 it };
    [#"../knapsack_full.rs" 98 8 98 59] _31 <- ([#"../knapsack_full.rs" 98 8 98 59] ());
    goto BB12
  }
  BB34 {
    goto BB35
  }
  BB35 {
    [#"../../../../creusot-contracts-proc/src/lib.rs" 674 0 674 51] __creusot_proc_iter_elem1 <- ([#"../../../../creusot-contracts-proc/src/lib.rs" 674 0 674 51] Core_Option_Option_Type.some_0 _58);
    [#"../knapsack_full.rs" 98 8 98 59] _63 <- ([#"../knapsack_full.rs" 98 8 98 59] Ghost.new (Seq.(++) (Ghost.inner produced1) (Seq.singleton __creusot_proc_iter_elem1)));
    goto BB36
  }
  BB36 {
    [#"../knapsack_full.rs" 98 8 98 59] produced1 <- ([#"../knapsack_full.rs" 98 8 98 59] _63);
    [#"../knapsack_full.rs" 98 8 98 59] _63 <- any Ghost.ghost_ty (Seq.seq usize);
    [#"../../../../creusot-contracts-proc/src/lib.rs" 674 0 674 51] w <- ([#"../../../../creusot-contracts-proc/src/lib.rs" 674 0 674 51] __creusot_proc_iter_elem1);
    switch ([#"../knapsack_full.rs" 111 38 111 51] ([#"../knapsack_full.rs" 111 38 111 47] KnapsackFull_Item_Type.item_weight it) > ([#"../knapsack_full.rs" 111 50 111 51] w))
      | False -> goto BB40
      | True -> goto BB37
      end
  }
  BB37 {
    [#"../knapsack_full.rs" 112 26 112 29] _72 <- ([#"../knapsack_full.rs" 112 26 112 29] index1 ([#"../knapsack_full.rs" 112 16 112 26] best_value) ([#"../knapsack_full.rs" 112 27 112 28] i));
    goto BB38
  }
  BB38 {
    [#"../knapsack_full.rs" 112 29 112 32] _70 <- ([#"../knapsack_full.rs" 112 29 112 32] index2 ([#"../knapsack_full.rs" 112 16 112 29] _72) ([#"../knapsack_full.rs" 112 30 112 31] w));
    goto BB39
  }
  BB39 {
    [#"../knapsack_full.rs" 112 16 112 32] _66 <- ([#"../knapsack_full.rs" 112 16 112 32] _70);
    goto BB46
  }
  BB40 {
    [#"../knapsack_full.rs" 114 30 114 33] _79 <- ([#"../knapsack_full.rs" 114 30 114 33] index1 ([#"../knapsack_full.rs" 114 20 114 30] best_value) ([#"../knapsack_full.rs" 114 31 114 32] i));
    goto BB41
  }
  BB41 {
    [#"../knapsack_full.rs" 114 33 114 36] _77 <- ([#"../knapsack_full.rs" 114 33 114 36] index2 ([#"../knapsack_full.rs" 114 20 114 33] _79) ([#"../knapsack_full.rs" 114 34 114 35] w));
    goto BB42
  }
  BB42 {
    [#"../knapsack_full.rs" 114 48 114 51] _87 <- ([#"../knapsack_full.rs" 114 48 114 51] index1 ([#"../knapsack_full.rs" 114 38 114 48] best_value) ([#"../knapsack_full.rs" 114 49 114 50] i));
    goto BB43
  }
  BB43 {
    [#"../knapsack_full.rs" 114 51 114 66] _85 <- ([#"../knapsack_full.rs" 114 51 114 66] index2 ([#"../knapsack_full.rs" 114 38 114 51] _87) ([#"../knapsack_full.rs" 114 52 114 65] ([#"../knapsack_full.rs" 114 52 114 53] w) - ([#"../knapsack_full.rs" 114 56 114 65] KnapsackFull_Item_Type.item_weight it)));
    goto BB44
  }
  BB44 {
    [#"../knapsack_full.rs" 114 16 114 78] _66 <- ([#"../knapsack_full.rs" 114 16 114 78] max0 ([#"../knapsack_full.rs" 114 20 114 36] _77) ([#"../knapsack_full.rs" 114 38 114 77] ([#"../knapsack_full.rs" 114 38 114 66] _85) + ([#"../knapsack_full.rs" 114 69 114 77] KnapsackFull_Item_Type.item_value it)));
    goto BB45
  }
  BB45 {
    goto BB46
  }
  BB46 {
    [#"../knapsack_full.rs" 111 12 111 22] _97 <- Borrow.borrow_mut best_value;
    [#"../knapsack_full.rs" 111 12 111 22] best_value <-  ^ _97;
    [#"../knapsack_full.rs" 111 22 111 29] _96 <- ([#"../knapsack_full.rs" 111 22 111 29] index_mut0 _97 ([#"../knapsack_full.rs" 111 23 111 28] ([#"../knapsack_full.rs" 111 23 111 24] i) + ([#"../knapsack_full.rs" 111 27 111 28] [#"../knapsack_full.rs" 111 27 111 28] (1 : usize))));
    _97 <- any borrowed (Alloc_Vec_Vec_Type.t_vec (Alloc_Vec_Vec_Type.t_vec usize (Alloc_Alloc_Global_Type.t_global)) (Alloc_Alloc_Global_Type.t_global));
    goto BB47
  }
  BB47 {
    [#"../knapsack_full.rs" 111 12 111 29] _95 <- Borrow.borrow_final ( * _96) (Borrow.get_id _96);
    [#"../knapsack_full.rs" 111 12 111 29] _96 <- { _96 with current = ( ^ _95) ; };
    [#"../knapsack_full.rs" 111 29 111 32] _94 <- ([#"../knapsack_full.rs" 111 29 111 32] index_mut1 _95 ([#"../knapsack_full.rs" 111 30 111 31] w));
    _95 <- any borrowed (Alloc_Vec_Vec_Type.t_vec usize (Alloc_Alloc_Global_Type.t_global));
    goto BB48
  }
  BB48 {
    [#"../knapsack_full.rs" 111 12 115 13] _94 <- { _94 with current = ([#"../knapsack_full.rs" 111 12 115 13] _66) ; };
    [#"../knapsack_full.rs" 111 12 115 13] _66 <- any usize;
    assume { resolve3 _94 };
    assume { resolve4 _96 };
    [#"../knapsack_full.rs" 110 32 116 9] _31 <- ([#"../knapsack_full.rs" 110 32 116 9] ());
    goto BB30
  }
  BB49 {
    [#"../knapsack_full.rs" 119 30 119 61] result <- ([#"../knapsack_full.rs" 119 30 119 61] with_capacity0 _104);
    _104 <- any usize;
    goto BB50
  }
  BB50 {
    [#"../knapsack_full.rs" 120 26 120 36] left_weight <- ([#"../knapsack_full.rs" 120 26 120 36] max_weight);
    [#"../knapsack_full.rs" 122 16 122 27] j <- ([#"../knapsack_full.rs" 122 16 122 27] len0 ([#"../knapsack_full.rs" 122 16 122 21] items));
    goto BB51
  }
  BB51 {
    goto BB52
  }
  BB52 {
    goto BB53
  }
  BB53 {
    goto BB54
  }
  BB54 {
    goto BB55
  }
  BB55 {
    invariant { [#"../knapsack_full.rs" 123 16 123 34] UIntSize.to_int j <= Seq.length (shallow_model0 items) };
    invariant { [#"../knapsack_full.rs" 124 16 124 43] UIntSize.to_int left_weight <= UIntSize.to_int max_weight };
    invariant { [#"../knapsack_full.rs" 123 4 123 36] forall r : Seq.seq (KnapsackFull_Item_Type.t_item name) . inv3 r -> Seq.length (shallow_model4 result) <= Seq.length r /\ (forall i : int . 0 <= i /\ i < Seq.length (shallow_model4 result) -> index_logic2 result i = Seq.get r i) /\ sum_weights0 r (Seq.length (shallow_model4 result)) <= UIntSize.to_int left_weight -> sum_weights0 r 0 <= UIntSize.to_int max_weight };
    invariant { [#"../knapsack_full.rs" 123 4 123 36] forall r : Seq.seq (KnapsackFull_Item_Type.t_item name) . inv3 r -> Seq.length (shallow_model4 result) <= Seq.length r /\ (forall i : int . 0 <= i /\ i < Seq.length (shallow_model4 result) -> index_logic2 result i = Seq.get r i) /\ sum_values0 r (Seq.length (shallow_model4 result)) = m0 (shallow_model0 items) (UIntSize.to_int j) (UIntSize.to_int left_weight) -> sum_values0 r 0 = m0 (shallow_model0 items) (Seq.length (shallow_model0 items)) (UIntSize.to_int max_weight) };
    invariant { [#"../knapsack_full.rs" 123 4 123 36] forall r : Seq.seq (KnapsackFull_Item_Type.t_item name) . inv3 r -> Seq.length (shallow_model4 result) <= Seq.length r /\ (forall i : int . 0 <= i /\ i < Seq.length (shallow_model4 result) -> index_logic2 result i = Seq.get r i) /\ subseq_rev0 r (Seq.length (shallow_model4 result)) (shallow_model0 items) (UIntSize.to_int j) -> subseq_rev0 r 0 (shallow_model0 items) (Seq.length (shallow_model0 items)) };
    goto BB56
  }
  BB56 {
    switch ([#"../knapsack_full.rs" 140 10 140 15] ([#"../knapsack_full.rs" 140 10 140 11] [#"../knapsack_full.rs" 140 10 140 11] (0 : usize)) < ([#"../knapsack_full.rs" 140 14 140 15] j))
      | False -> goto BB67
      | True -> goto BB57
      end
  }
  BB57 {
    [#"../knapsack_full.rs" 141 8 141 14] j <- ([#"../knapsack_full.rs" 141 8 141 14] j - ([#"../knapsack_full.rs" 141 13 141 14] [#"../knapsack_full.rs" 141 13 141 14] (1 : usize)));
    [#"../knapsack_full.rs" 142 23 142 26] _118 <- ([#"../knapsack_full.rs" 142 23 142 26] index0 ([#"../knapsack_full.rs" 142 18 142 23] items) ([#"../knapsack_full.rs" 142 24 142 25] j));
    goto BB58
  }
  BB58 {
    [#"../knapsack_full.rs" 142 17 142 26] it1 <- ([#"../knapsack_full.rs" 142 17 142 26] _118);
    assert { [@expl:type invariant] inv1 _118 };
    assume { resolve1 _118 };
    [#"../knapsack_full.rs" 143 21 143 28] _125 <- ([#"../knapsack_full.rs" 143 21 143 28] index1 ([#"../knapsack_full.rs" 143 11 143 21] best_value) ([#"../knapsack_full.rs" 143 22 143 27] ([#"../knapsack_full.rs" 143 22 143 23] j) + ([#"../knapsack_full.rs" 143 26 143 27] [#"../knapsack_full.rs" 143 26 143 27] (1 : usize))));
    goto BB59
  }
  BB59 {
    [#"../knapsack_full.rs" 143 28 143 41] _123 <- ([#"../knapsack_full.rs" 143 28 143 41] index2 ([#"../knapsack_full.rs" 143 11 143 28] _125) ([#"../knapsack_full.rs" 143 29 143 40] left_weight));
    goto BB60
  }
  BB60 {
    [#"../knapsack_full.rs" 143 55 143 58] _133 <- ([#"../knapsack_full.rs" 143 55 143 58] index1 ([#"../knapsack_full.rs" 143 45 143 55] best_value) ([#"../knapsack_full.rs" 143 56 143 57] j));
    goto BB61
  }
  BB61 {
    [#"../knapsack_full.rs" 143 58 143 71] _131 <- ([#"../knapsack_full.rs" 143 58 143 71] index2 ([#"../knapsack_full.rs" 143 45 143 58] _133) ([#"../knapsack_full.rs" 143 59 143 70] left_weight));
    goto BB62
  }
  BB62 {
    switch ([#"../knapsack_full.rs" 143 11 143 71] ([#"../knapsack_full.rs" 143 11 143 41] _123) <> ([#"../knapsack_full.rs" 143 45 143 71] _131))
      | False -> goto BB65
      | True -> goto BB63
      end
  }
  BB63 {
    [#"../knapsack_full.rs" 144 12 144 18] _138 <- Borrow.borrow_mut result;
    [#"../knapsack_full.rs" 144 12 144 18] result <-  ^ _138;
    assume { inv5 ( ^ _138) };
    [#"../knapsack_full.rs" 144 12 144 27] _137 <- ([#"../knapsack_full.rs" 144 12 144 27] push0 _138 ([#"../knapsack_full.rs" 144 24 144 26] it1));
    _138 <- any borrowed (Alloc_Vec_Vec_Type.t_vec (KnapsackFull_Item_Type.t_item name) (Alloc_Alloc_Global_Type.t_global));
    goto BB64
  }
  BB64 {
    assert { [@expl:type invariant] inv1 it1 };
    assume { resolve1 it1 };
    [#"../knapsack_full.rs" 145 12 145 36] left_weight <- ([#"../knapsack_full.rs" 145 12 145 36] left_weight - ([#"../knapsack_full.rs" 145 27 145 36] KnapsackFull_Item_Type.item_weight it1));
    [#"../knapsack_full.rs" 143 72 146 9] _31 <- ([#"../knapsack_full.rs" 143 72 146 9] ());
    goto BB66
  }
  BB65 {
    assert { [@expl:type invariant] inv1 it1 };
    assume { resolve1 it1 };
    [#"../knapsack_full.rs" 146 9 146 9] _31 <- ([#"../knapsack_full.rs" 146 9 146 9] ());
    goto BB66
  }
  BB66 {
    goto BB55
  }
  BB67 {
    assume { resolve5 best_value };
    assert { [@expl:type invariant] inv4 items };
    assume { resolve6 items };
    [#"../knapsack_full.rs" 149 4 149 10] _0 <- ([#"../knapsack_full.rs" 149 4 149 10] result);
    [#"../knapsack_full.rs" 149 4 149 10] result <- any Alloc_Vec_Vec_Type.t_vec (KnapsackFull_Item_Type.t_item name) (Alloc_Alloc_Global_Type.t_global);
    goto BB68
  }
  BB68 {
    goto BB69
  }
  BB69 {
    return _0
  }
  BB74 {
    assume { resolve5 best_value };
    assert { [@expl:type invariant] inv4 items };
    assume { resolve6 items };
    goto BB17
  }
  BB75 {
    assert { [@expl:type invariant] inv1 it };
    assume { resolve1 it };
    assume { resolve5 best_value };
    assert { [@expl:type invariant] inv4 items };
    assume { resolve6 items };
    goto BB17
  }
  
end<|MERGE_RESOLUTION|>--- conflicted
+++ resolved
@@ -671,7 +671,7 @@
   function shallow_model10 (self : borrowed (Alloc_Vec_Vec_Type.t_vec (KnapsackFull_Item_Type.t_item name) (Alloc_Alloc_Global_Type.t_global))) : Seq.seq (KnapsackFull_Item_Type.t_item name)
     
    =
-    [#"../../../../creusot-contracts/src/model.rs" 97 8 97 31] shallow_model4 ( * self)
+    [#"../../../../creusot-contracts/src/model.rs" 101 8 101 31] shallow_model4 ( * self)
   val shallow_model10 (self : borrowed (Alloc_Vec_Vec_Type.t_vec (KnapsackFull_Item_Type.t_item name) (Alloc_Alloc_Global_Type.t_global))) : Seq.seq (KnapsackFull_Item_Type.t_item name)
     ensures { result = shallow_model10 self }
     
@@ -686,7 +686,7 @@
     ensures { result = resolve6 self }
     
   predicate resolve8 (self : usize) =
-    [#"../../../../creusot-contracts/src/resolve.rs" 47 8 47 12] true
+    [#"../../../../creusot-contracts/src/resolve.rs" 45 8 45 12] true
   val resolve8 (self : usize) : bool
     ensures { result = resolve8 self }
     
@@ -766,12 +766,12 @@
     ensures { inv5 result }
     
   predicate resolve4 (self : borrowed (Alloc_Vec_Vec_Type.t_vec usize (Alloc_Alloc_Global_Type.t_global))) =
-    [#"../../../../creusot-contracts/src/resolve.rs" 27 20 27 34]  ^ self =  * self
+    [#"../../../../creusot-contracts/src/resolve.rs" 25 20 25 34]  ^ self =  * self
   val resolve4 (self : borrowed (Alloc_Vec_Vec_Type.t_vec usize (Alloc_Alloc_Global_Type.t_global))) : bool
     ensures { result = resolve4 self }
     
   predicate resolve3 (self : borrowed usize) =
-    [#"../../../../creusot-contracts/src/resolve.rs" 27 20 27 34]  ^ self =  * self
+    [#"../../../../creusot-contracts/src/resolve.rs" 25 20 25 34]  ^ self =  * self
   val resolve3 (self : borrowed usize) : bool
     ensures { result = resolve3 self }
     
@@ -794,7 +794,7 @@
   function shallow_model9 (self : borrowed (Alloc_Vec_Vec_Type.t_vec usize (Alloc_Alloc_Global_Type.t_global))) : Seq.seq usize
     
    =
-    [#"../../../../creusot-contracts/src/model.rs" 97 8 97 31] shallow_model3 ( * self)
+    [#"../../../../creusot-contracts/src/model.rs" 101 8 101 31] shallow_model3 ( * self)
   val shallow_model9 (self : borrowed (Alloc_Vec_Vec_Type.t_vec usize (Alloc_Alloc_Global_Type.t_global))) : Seq.seq usize
     ensures { result = shallow_model9 self }
     
@@ -832,7 +832,7 @@
   function shallow_model8 (self : borrowed (Alloc_Vec_Vec_Type.t_vec (Alloc_Vec_Vec_Type.t_vec usize (Alloc_Alloc_Global_Type.t_global)) (Alloc_Alloc_Global_Type.t_global))) : Seq.seq (Alloc_Vec_Vec_Type.t_vec usize (Alloc_Alloc_Global_Type.t_global))
     
    =
-    [#"../../../../creusot-contracts/src/model.rs" 97 8 97 31] shallow_model1 ( * self)
+    [#"../../../../creusot-contracts/src/model.rs" 101 8 101 31] shallow_model1 ( * self)
   val shallow_model8 (self : borrowed (Alloc_Vec_Vec_Type.t_vec (Alloc_Vec_Vec_Type.t_vec usize (Alloc_Alloc_Global_Type.t_global)) (Alloc_Alloc_Global_Type.t_global))) : Seq.seq (Alloc_Vec_Vec_Type.t_vec usize (Alloc_Alloc_Global_Type.t_global))
     ensures { result = shallow_model8 self }
     
@@ -851,7 +851,7 @@
     ensures { [#"../knapsack_full.rs" 14 10 14 31] UIntSize.to_int result = MinMax.max (UIntSize.to_int a) (UIntSize.to_int b) }
     
   function shallow_model7 (self : Alloc_Vec_Vec_Type.t_vec usize (Alloc_Alloc_Global_Type.t_global)) : Seq.seq usize =
-    [#"../../../../creusot-contracts/src/model.rs" 79 8 79 31] shallow_model3 self
+    [#"../../../../creusot-contracts/src/model.rs" 83 8 83 31] shallow_model3 self
   val shallow_model7 (self : Alloc_Vec_Vec_Type.t_vec usize (Alloc_Alloc_Global_Type.t_global)) : Seq.seq usize
     ensures { result = shallow_model7 self }
     
@@ -865,7 +865,7 @@
   function shallow_model6 (self : Alloc_Vec_Vec_Type.t_vec (Alloc_Vec_Vec_Type.t_vec usize (Alloc_Alloc_Global_Type.t_global)) (Alloc_Alloc_Global_Type.t_global)) : Seq.seq (Alloc_Vec_Vec_Type.t_vec usize (Alloc_Alloc_Global_Type.t_global))
     
    =
-    [#"../../../../creusot-contracts/src/model.rs" 79 8 79 31] shallow_model1 self
+    [#"../../../../creusot-contracts/src/model.rs" 83 8 83 31] shallow_model1 self
   val shallow_model6 (self : Alloc_Vec_Vec_Type.t_vec (Alloc_Vec_Vec_Type.t_vec usize (Alloc_Alloc_Global_Type.t_global)) (Alloc_Alloc_Global_Type.t_global)) : Seq.seq (Alloc_Vec_Vec_Type.t_vec usize (Alloc_Alloc_Global_Type.t_global))
     ensures { result = shallow_model6 self }
     
@@ -877,7 +877,7 @@
     ensures { inv16 result }
     
   predicate resolve2 (self : borrowed (Core_Ops_Range_RangeInclusive_Type.t_rangeinclusive usize)) =
-    [#"../../../../creusot-contracts/src/resolve.rs" 27 20 27 34]  ^ self =  * self
+    [#"../../../../creusot-contracts/src/resolve.rs" 25 20 25 34]  ^ self =  * self
   val resolve2 (self : borrowed (Core_Ops_Range_RangeInclusive_Type.t_rangeinclusive usize)) : bool
     ensures { result = resolve2 self }
     
@@ -942,7 +942,7 @@
   function shallow_model0 (self : Alloc_Vec_Vec_Type.t_vec (KnapsackFull_Item_Type.t_item name) (Alloc_Alloc_Global_Type.t_global)) : Seq.seq (KnapsackFull_Item_Type.t_item name)
     
    =
-    [#"../../../../creusot-contracts/src/model.rs" 79 8 79 31] shallow_model5 self
+    [#"../../../../creusot-contracts/src/model.rs" 83 8 83 31] shallow_model5 self
   val shallow_model0 (self : Alloc_Vec_Vec_Type.t_vec (KnapsackFull_Item_Type.t_item name) (Alloc_Alloc_Global_Type.t_global)) : Seq.seq (KnapsackFull_Item_Type.t_item name)
     ensures { result = shallow_model0 self }
     
@@ -954,7 +954,7 @@
     ensures { inv1 result }
     
   predicate resolve0 (self : borrowed (Core_Ops_Range_Range_Type.t_range usize)) =
-    [#"../../../../creusot-contracts/src/resolve.rs" 27 20 27 34]  ^ self =  * self
+    [#"../../../../creusot-contracts/src/resolve.rs" 25 20 25 34]  ^ self =  * self
   val resolve0 (self : borrowed (Core_Ops_Range_Range_Type.t_range usize)) : bool
     ensures { result = resolve0 self }
     
@@ -1095,11 +1095,7 @@
     goto BB0
   }
   BB0 {
-<<<<<<< HEAD
-    [#"../../../../creusot-contracts/src/lib.rs" 195 8 195 40] _10 <- ([#"../knapsack_full.rs" 86 30 86 53] from_elem0 ([#"../knapsack_full.rs" 86 35 86 36] [#"../knapsack_full.rs" 86 35 86 36] (0 : usize)) ([#"../knapsack_full.rs" 86 38 86 52] ([#"../knapsack_full.rs" 86 38 86 48] max_weight) + ([#"../knapsack_full.rs" 86 51 86 52] [#"../knapsack_full.rs" 86 51 86 52] (1 : usize))));
-=======
     [#"../../../../creusot-contracts/src/lib.rs" 251 8 251 40] _10 <- ([#"../knapsack_full.rs" 86 30 86 53] from_elem0 ([#"../knapsack_full.rs" 86 35 86 36] [#"../knapsack_full.rs" 86 35 86 36] (0 : usize)) ([#"../knapsack_full.rs" 86 38 86 52] ([#"../knapsack_full.rs" 86 38 86 48] max_weight) + ([#"../knapsack_full.rs" 86 51 86 52] [#"../knapsack_full.rs" 86 51 86 52] (1 : usize))));
->>>>>>> eb3d2c05
     goto BB1
   }
   BB1 {
@@ -1107,11 +1103,7 @@
     goto BB2
   }
   BB2 {
-<<<<<<< HEAD
-    [#"../../../../creusot-contracts/src/lib.rs" 195 8 195 40] best_value <- ([#"../knapsack_full.rs" 86 25 86 71] from_elem1 _10 ([#"../knapsack_full.rs" 86 55 86 70] _14 + ([#"../knapsack_full.rs" 86 69 86 70] [#"../knapsack_full.rs" 86 69 86 70] (1 : usize))));
-=======
     [#"../../../../creusot-contracts/src/lib.rs" 251 8 251 40] best_value <- ([#"../knapsack_full.rs" 86 25 86 71] from_elem1 _10 ([#"../knapsack_full.rs" 86 55 86 70] _14 + ([#"../knapsack_full.rs" 86 69 86 70] [#"../knapsack_full.rs" 86 69 86 70] (1 : usize))));
->>>>>>> eb3d2c05
     _10 <- any Alloc_Vec_Vec_Type.t_vec usize (Alloc_Alloc_Global_Type.t_global);
     _14 <- any usize;
     goto BB3
@@ -1185,20 +1177,15 @@
     absurd
   }
   BB18 {
-    [#"../../../../creusot-contracts-proc/src/lib.rs" 674 0 674 51] __creusot_proc_iter_elem <- ([#"../../../../creusot-contracts-proc/src/lib.rs" 674 0 674 51] Core_Option_Option_Type.some_0 _32);
+    [#"../../../../creusot-contracts-proc/src/lib.rs" 664 0 664 51] __creusot_proc_iter_elem <- ([#"../../../../creusot-contracts-proc/src/lib.rs" 664 0 664 51] Core_Option_Option_Type.some_0 _32);
     [#"../knapsack_full.rs" 88 4 88 55] _37 <- ([#"../knapsack_full.rs" 88 4 88 55] Ghost.new (Seq.(++) (Ghost.inner produced) (Seq.singleton __creusot_proc_iter_elem)));
     goto BB19
   }
   BB19 {
     [#"../knapsack_full.rs" 88 4 88 55] produced <- ([#"../knapsack_full.rs" 88 4 88 55] _37);
     [#"../knapsack_full.rs" 88 4 88 55] _37 <- any Ghost.ghost_ty (Seq.seq usize);
-<<<<<<< HEAD
-    [#"../../../../creusot-contracts-proc/src/lib.rs" 674 0 674 51] i <- ([#"../../../../creusot-contracts-proc/src/lib.rs" 674 0 674 51] __creusot_proc_iter_elem);
-    [#"../knapsack_full.rs" 96 18 96 26] _41 <- ([#"../knapsack_full.rs" 96 18 96 26] index0 ([#"../knapsack_full.rs" 96 18 96 23] items) ([#"../knapsack_full.rs" 96 24 96 25] i));
-=======
     [#"../../../../creusot-contracts-proc/src/lib.rs" 664 0 664 51] i <- ([#"../../../../creusot-contracts-proc/src/lib.rs" 664 0 664 51] __creusot_proc_iter_elem);
     [#"../knapsack_full.rs" 96 23 96 26] _41 <- ([#"../knapsack_full.rs" 96 23 96 26] index0 ([#"../knapsack_full.rs" 96 18 96 23] items) ([#"../knapsack_full.rs" 96 24 96 25] i));
->>>>>>> eb3d2c05
     goto BB20
   }
   BB20 {
@@ -1275,14 +1262,14 @@
     goto BB35
   }
   BB35 {
-    [#"../../../../creusot-contracts-proc/src/lib.rs" 674 0 674 51] __creusot_proc_iter_elem1 <- ([#"../../../../creusot-contracts-proc/src/lib.rs" 674 0 674 51] Core_Option_Option_Type.some_0 _58);
+    [#"../../../../creusot-contracts-proc/src/lib.rs" 664 0 664 51] __creusot_proc_iter_elem1 <- ([#"../../../../creusot-contracts-proc/src/lib.rs" 664 0 664 51] Core_Option_Option_Type.some_0 _58);
     [#"../knapsack_full.rs" 98 8 98 59] _63 <- ([#"../knapsack_full.rs" 98 8 98 59] Ghost.new (Seq.(++) (Ghost.inner produced1) (Seq.singleton __creusot_proc_iter_elem1)));
     goto BB36
   }
   BB36 {
     [#"../knapsack_full.rs" 98 8 98 59] produced1 <- ([#"../knapsack_full.rs" 98 8 98 59] _63);
     [#"../knapsack_full.rs" 98 8 98 59] _63 <- any Ghost.ghost_ty (Seq.seq usize);
-    [#"../../../../creusot-contracts-proc/src/lib.rs" 674 0 674 51] w <- ([#"../../../../creusot-contracts-proc/src/lib.rs" 674 0 674 51] __creusot_proc_iter_elem1);
+    [#"../../../../creusot-contracts-proc/src/lib.rs" 664 0 664 51] w <- ([#"../../../../creusot-contracts-proc/src/lib.rs" 664 0 664 51] __creusot_proc_iter_elem1);
     switch ([#"../knapsack_full.rs" 111 38 111 51] ([#"../knapsack_full.rs" 111 38 111 47] KnapsackFull_Item_Type.item_weight it) > ([#"../knapsack_full.rs" 111 50 111 51] w))
       | False -> goto BB40
       | True -> goto BB37
