
module Core_Option_Option_Type
  type t_option 't =
    | C_None
    | C_Some 't
    
  let function some_0 (self : t_option 't) : 't = [@vc:do_not_keep_trace] [@vc:sp]
    match self with
      | C_None -> any 't
      | C_Some a -> a
      end
end
module TakeFirstMut_TakeFirstMut
  type t
  use seq.Seq
  predicate invariant7 (self : Seq.seq t)
  val invariant7 (self : Seq.seq t) : bool
    ensures { result = invariant7 self }
    
  predicate inv7 (_x : Seq.seq t)
  val inv7 (_x : Seq.seq t) : bool
    ensures { result = inv7 _x }
    
  axiom inv7 : forall x : Seq.seq t . inv7 x = true
  use prelude.Borrow
  use Core_Option_Option_Type as Core_Option_Option_Type
  predicate invariant6 (self : Core_Option_Option_Type.t_option (borrowed t))
  val invariant6 (self : Core_Option_Option_Type.t_option (borrowed t)) : bool
    ensures { result = invariant6 self }
    
  predicate inv6 (_x : Core_Option_Option_Type.t_option (borrowed t))
  val inv6 (_x : Core_Option_Option_Type.t_option (borrowed t)) : bool
    ensures { result = inv6 _x }
    
  axiom inv6 : forall x : Core_Option_Option_Type.t_option (borrowed t) . inv6 x = true
  predicate invariant5 (self : borrowed t)
  val invariant5 (self : borrowed t) : bool
    ensures { result = invariant5 self }
    
  predicate inv5 (_x : borrowed t)
  val inv5 (_x : borrowed t) : bool
    ensures { result = inv5 _x }
    
  axiom inv5 : forall x : borrowed t . inv5 x = true
  predicate invariant4 (self : t)
  val invariant4 (self : t) : bool
    ensures { result = invariant4 self }
    
  predicate inv4 (_x : t)
  val inv4 (_x : t) : bool
    ensures { result = inv4 _x }
    
  axiom inv4 : forall x : t . inv4 x = true
  use prelude.Slice
  predicate invariant3 (self : borrowed (borrowed (slice t)))
  val invariant3 (self : borrowed (borrowed (slice t))) : bool
    ensures { result = invariant3 self }
    
  predicate inv3 (_x : borrowed (borrowed (slice t)))
  val inv3 (_x : borrowed (borrowed (slice t))) : bool
    ensures { result = inv3 _x }
    
  axiom inv3 : forall x : borrowed (borrowed (slice t)) . inv3 x = true
  predicate invariant2 (self : Core_Option_Option_Type.t_option (borrowed t, borrowed (slice t)))
  val invariant2 (self : Core_Option_Option_Type.t_option (borrowed t, borrowed (slice t))) : bool
    ensures { result = invariant2 self }
    
  predicate inv2 (_x : Core_Option_Option_Type.t_option (borrowed t, borrowed (slice t)))
  val inv2 (_x : Core_Option_Option_Type.t_option (borrowed t, borrowed (slice t))) : bool
    ensures { result = inv2 _x }
    
  axiom inv2 : forall x : Core_Option_Option_Type.t_option (borrowed t, borrowed (slice t)) . inv2 x = true
  predicate invariant1 (self : slice t)
  val invariant1 (self : slice t) : bool
    ensures { result = invariant1 self }
    
  predicate inv1 (_x : slice t)
  val inv1 (_x : slice t) : bool
    ensures { result = inv1 _x }
    
  axiom inv1 : forall x : slice t . inv1 x = true
  predicate invariant0 (self : borrowed (slice t))
  val invariant0 (self : borrowed (slice t)) : bool
    ensures { result = invariant0 self }
    
  predicate inv0 (_x : borrowed (slice t))
  val inv0 (_x : borrowed (slice t)) : bool
    ensures { result = inv0 _x }
    
  axiom inv0 : forall x : borrowed (slice t) . inv0 x = true
  use seq.Seq
  use seq_ext.SeqExt
  use seq.Seq
  function tail0 (self : Seq.seq t) : Seq.seq t =
    [#"../../../../creusot-contracts/src/logic/seq.rs" 52 8 52 39] SeqExt.subsequence self 1 (Seq.length self)
  val tail0 (self : Seq.seq t) : Seq.seq t
    ensures { result = tail0 self }
    
  use prelude.Int
  use prelude.UIntSize
  use prelude.Slice
  use prelude.UIntSize
  let constant max0  : usize = [@vc:do_not_keep_trace] [@vc:sp]
    (18446744073709551615 : usize)
  function shallow_model0 (self : slice t) : Seq.seq t
  val shallow_model0 (self : slice t) : Seq.seq t
    requires {[#"../../../../creusot-contracts/src/std/slice.rs" 19 21 19 25] inv1 self}
    ensures { result = shallow_model0 self }
    
  axiom shallow_model0_spec : forall self : slice t . ([#"../../../../creusot-contracts/src/std/slice.rs" 19 21 19 25] inv1 self)
   -> ([#"../../../../creusot-contracts/src/std/slice.rs" 19 4 19 50] inv7 (shallow_model0 self)) && ([#"../../../../creusot-contracts/src/std/slice.rs" 18 14 18 42] shallow_model0 self = Slice.id self) && ([#"../../../../creusot-contracts/src/std/slice.rs" 17 14 17 41] Seq.length (shallow_model0 self) <= UIntSize.to_int max0)
  use seq.Seq
  function index_logic0 [@inline:trivial] (self : slice t) (ix : int) : t =
    [#"../../../../creusot-contracts/src/logic/ops.rs" 43 8 43 31] Seq.get (shallow_model0 self) ix
  val index_logic0 [@inline:trivial] (self : slice t) (ix : int) : t
    ensures { result = index_logic0 self ix }
    
  predicate resolve3 (self : borrowed t) =
<<<<<<< HEAD
    [#"../../../../creusot-contracts/src/resolve.rs" 27 20 27 34]  ^ self =  * self
=======
    [#"../../../../creusot-contracts/src/resolve.rs" 26 20 26 34]  ^ self =  * self
>>>>>>> c22743fa
  val resolve3 (self : borrowed t) : bool
    ensures { result = resolve3 self }
    
  predicate resolve2 (self : borrowed (slice t)) =
<<<<<<< HEAD
    [#"../../../../creusot-contracts/src/resolve.rs" 27 20 27 34]  ^ self =  * self
=======
    [#"../../../../creusot-contracts/src/resolve.rs" 26 20 26 34]  ^ self =  * self
>>>>>>> c22743fa
  val resolve2 (self : borrowed (slice t)) : bool
    ensures { result = resolve2 self }
    
  predicate resolve1 (self : borrowed (borrowed (slice t))) =
<<<<<<< HEAD
    [#"../../../../creusot-contracts/src/resolve.rs" 27 20 27 34]  ^ self =  * self
=======
    [#"../../../../creusot-contracts/src/resolve.rs" 26 20 26 34]  ^ self =  * self
>>>>>>> c22743fa
  val resolve1 (self : borrowed (borrowed (slice t))) : bool
    ensures { result = resolve1 self }
    
  predicate resolve0 (self : Core_Option_Option_Type.t_option (borrowed t, borrowed (slice t)))
  val resolve0 (self : Core_Option_Option_Type.t_option (borrowed t, borrowed (slice t))) : bool
    ensures { result = resolve0 self }
    
  function shallow_model1 (self : borrowed (slice t)) : Seq.seq t =
    [#"../../../../creusot-contracts/src/model.rs" 97 8 97 31] shallow_model0 ( * self)
  val shallow_model1 (self : borrowed (slice t)) : Seq.seq t
    ensures { result = shallow_model1 self }
    
  val split_first_mut0 (self : borrowed (slice t)) : Core_Option_Option_Type.t_option (borrowed t, borrowed (slice t))
    requires {inv0 self}
    ensures { [#"../../../../creusot-contracts/src/std/slice.rs" 267 18 275 9] match result with
      | Core_Option_Option_Type.C_Some (first, tail) ->  * first = index_logic0 ( * self) 0 /\  ^ first = index_logic0 ( ^ self) 0 /\ Seq.length (shallow_model0 ( * self)) > 0 /\ Seq.length (shallow_model0 ( ^ self)) > 0 /\ shallow_model0 ( * tail) = tail0 (shallow_model0 ( * self)) /\ shallow_model0 ( ^ tail) = tail0 (shallow_model0 ( ^ self))
      | Core_Option_Option_Type.C_None -> Seq.length (shallow_model1 self) = 0 /\  ^ self =  * self /\ shallow_model1 self = Seq.empty 
      end }
    ensures { inv2 result }
    
  predicate is_default0 (self : borrowed (slice t)) =
    [#"../../../../creusot-contracts/src/std/slice.rs" 55 20 55 65] shallow_model1 self = Seq.empty  /\ shallow_model0 ( ^ self) = Seq.empty 
  val is_default0 (self : borrowed (slice t)) : bool
    ensures { result = is_default0 self }
    
  val take0 (dest : borrowed (borrowed (slice t))) : borrowed (slice t)
    requires {inv3 dest}
    ensures { [#"../../../../creusot-contracts/src/std/mem.rs" 15 22 15 37] result =  * dest }
    ensures { [#"../../../../creusot-contracts/src/std/mem.rs" 16 22 16 42] is_default0 ( ^ dest) }
    ensures { inv0 result }
    
  let rec cfg take_first_mut [#"../take_first_mut.rs" 14 0 14 74] [@cfg:stackify] [@cfg:subregion_analysis] (self_ : borrowed (borrowed (slice t))) : Core_Option_Option_Type.t_option (borrowed t)
    requires {[#"../take_first_mut.rs" 14 29 14 34] inv3 self_}
    ensures { [#"../take_first_mut.rs" 6 10 13 1] match result with
      | Core_Option_Option_Type.C_Some r ->  * r = index_logic0 ( *  * self_) 0 /\  ^ r = index_logic0 ( ^  * self_) 0 /\ Seq.length (shallow_model0 ( *  * self_)) > 0 /\ Seq.length (shallow_model0 ( ^  * self_)) > 0 /\ shallow_model0 ( *  ^ self_) = tail0 (shallow_model0 ( *  * self_)) /\ shallow_model0 ( ^  ^ self_) = tail0 (shallow_model0 ( ^  * self_))
      | Core_Option_Option_Type.C_None -> shallow_model0 ( *  ^ self_) = Seq.empty  /\ shallow_model0 ( ^  * self_) = Seq.empty  /\ shallow_model0 ( *  * self_) = Seq.empty  /\ shallow_model0 ( ^  ^ self_) = Seq.empty 
      end }
    ensures { [#"../take_first_mut.rs" 14 57 14 74] inv6 result }
    
   = [@vc:do_not_keep_trace] [@vc:sp]
  var _0 : Core_Option_Option_Type.t_option (borrowed t);
  var self_ : borrowed (borrowed (slice t)) = self_;
  var _3 : Core_Option_Option_Type.t_option (borrowed t, borrowed (slice t));
  var _4 : borrowed (slice t);
  var _5 : borrowed (slice t);
  var _6 : borrowed (borrowed (slice t));
  var first : borrowed t;
  var rem : borrowed (slice t);
  var _11 : borrowed (slice t);
  var _12 : borrowed t;
  {
    goto BB0
  }
  BB0 {
    [#"../take_first_mut.rs" 15 20 15 25] _6 <- Borrow.borrow_final ( * self_) (Borrow.get_id self_);
    [#"../take_first_mut.rs" 15 20 15 25] self_ <- { self_ with current = ( ^ _6) ; };
    assume { inv0 ( ^ _6) };
    [#"../take_first_mut.rs" 15 10 15 26] _5 <- ([#"../take_first_mut.rs" 15 10 15 26] take0 _6);
    _6 <- any borrowed (borrowed (slice t));
    goto BB1
  }
  BB1 {
    [#"../take_first_mut.rs" 15 10 15 26] _4 <- Borrow.borrow_final ( * _5) (Borrow.get_id _5);
    [#"../take_first_mut.rs" 15 10 15 26] _5 <- { _5 with current = ( ^ _4) ; };
    assume { inv1 ( ^ _4) };
    [#"../take_first_mut.rs" 15 10 15 44] _3 <- ([#"../take_first_mut.rs" 15 10 15 44] split_first_mut0 _4);
    _4 <- any borrowed (slice t);
    goto BB2
  }
  BB2 {
    switch (_3)
      | Core_Option_Option_Type.C_None -> goto BB3
      | Core_Option_Option_Type.C_Some _ -> goto BB4
      end
  }
  BB3 {
    goto BB6
  }
  BB4 {
    [#"../take_first_mut.rs" 17 14 17 19] first <- (let (a, _) = Core_Option_Option_Type.some_0 _3 in a);
    _3 <- (let Core_Option_Option_Type.C_Some x0 = _3 in Core_Option_Option_Type.C_Some (let (x0, x1) = Core_Option_Option_Type.some_0 _3 in (any borrowed t, x1)));
    [#"../take_first_mut.rs" 17 21 17 24] rem <- (let (_, a) = Core_Option_Option_Type.some_0 _3 in a);
    _3 <- (let Core_Option_Option_Type.C_Some x0 = _3 in Core_Option_Option_Type.C_Some (let (x0, x1) = Core_Option_Option_Type.some_0 _3 in (x0, any borrowed (slice t))));
    assert { [@expl:type invariant] inv2 _3 };
    assume { resolve0 _3 };
    [#"../take_first_mut.rs" 18 21 18 24] _11 <- Borrow.borrow_final ( * rem) (Borrow.get_id rem);
    [#"../take_first_mut.rs" 18 21 18 24] rem <- { rem with current = ( ^ _11) ; };
    assume { inv1 ( ^ _11) };
    [#"../take_first_mut.rs" 18 12 18 24] self_ <- { self_ with current = _11 ; };
    _11 <- any borrowed (slice t);
    assert { [@expl:type invariant] inv0 ( * self_) };
    assume { resolve2 ( * self_) };
    assert { [@expl:type invariant] inv3 self_ };
    assume { resolve1 self_ };
    [#"../take_first_mut.rs" 19 17 19 22] _12 <- Borrow.borrow_final ( * first) (Borrow.get_id first);
    [#"../take_first_mut.rs" 19 17 19 22] first <- { first with current = ( ^ _12) ; };
    assume { inv4 ( ^ _12) };
    [#"../take_first_mut.rs" 19 12 19 23] _0 <- Core_Option_Option_Type.C_Some _12;
    _12 <- any borrowed t;
    assert { [@expl:type invariant] inv0 rem };
    assume { resolve2 rem };
    assert { [@expl:type invariant] inv5 first };
    assume { resolve3 first };
    assert { [@expl:type invariant] inv0 _5 };
    assume { resolve2 _5 };
    goto BB7
  }
  BB5 {
    assert { [@expl:type invariant] inv3 self_ };
    assume { resolve1 self_ };
    assert { [@expl:type invariant] inv2 _3 };
    assume { resolve0 _3 };
    assert { [@expl:type invariant] inv0 _5 };
    assume { resolve2 _5 };
    assert { [#"../take_first_mut.rs" 15 10 15 44] false };
    absurd
  }
  BB6 {
    assert { [@expl:type invariant] inv2 _3 };
    assume { resolve0 _3 };
    assert { [@expl:type invariant] inv3 self_ };
    assume { resolve1 self_ };
    [#"../take_first_mut.rs" 16 23 16 27] _0 <- Core_Option_Option_Type.C_None;
    assert { [@expl:type invariant] inv0 _5 };
    assume { resolve2 _5 };
    goto BB7
  }
  BB7 {
    return _0
  }
  
end<|MERGE_RESOLUTION|>--- conflicted
+++ resolved
@@ -116,29 +116,17 @@
     ensures { result = index_logic0 self ix }
     
   predicate resolve3 (self : borrowed t) =
-<<<<<<< HEAD
-    [#"../../../../creusot-contracts/src/resolve.rs" 27 20 27 34]  ^ self =  * self
-=======
     [#"../../../../creusot-contracts/src/resolve.rs" 26 20 26 34]  ^ self =  * self
->>>>>>> c22743fa
   val resolve3 (self : borrowed t) : bool
     ensures { result = resolve3 self }
     
   predicate resolve2 (self : borrowed (slice t)) =
-<<<<<<< HEAD
-    [#"../../../../creusot-contracts/src/resolve.rs" 27 20 27 34]  ^ self =  * self
-=======
     [#"../../../../creusot-contracts/src/resolve.rs" 26 20 26 34]  ^ self =  * self
->>>>>>> c22743fa
   val resolve2 (self : borrowed (slice t)) : bool
     ensures { result = resolve2 self }
     
   predicate resolve1 (self : borrowed (borrowed (slice t))) =
-<<<<<<< HEAD
-    [#"../../../../creusot-contracts/src/resolve.rs" 27 20 27 34]  ^ self =  * self
-=======
     [#"../../../../creusot-contracts/src/resolve.rs" 26 20 26 34]  ^ self =  * self
->>>>>>> c22743fa
   val resolve1 (self : borrowed (borrowed (slice t))) : bool
     ensures { result = resolve1 self }
     
