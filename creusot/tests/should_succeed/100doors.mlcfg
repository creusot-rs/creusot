--- conflicted
+++ resolved
@@ -470,22 +470,14 @@
     goto BB21
   }
   BB12 {
-<<<<<<< HEAD
-    [#"../../../../creusot-contracts-proc/src/lib.rs" 664 0 664 51] __creusot_proc_iter_elem <- Core_Option_Option_Type.some_0 _12;
-=======
     [#"../../../../creusot-contracts-proc/src/lib.rs" 643 0 643 51] __creusot_proc_iter_elem <- Core_Option_Option_Type.some_0 _12;
->>>>>>> 8f1e3ec2
     [#"../100doors.rs" 20 4 20 41] _17 <- ([#"../100doors.rs" 20 4 20 41] Snapshot.new (Seq.(++) (Snapshot.inner produced) (Seq.singleton __creusot_proc_iter_elem)));
     goto BB13
   }
   BB13 {
     [#"../100doors.rs" 20 4 20 41] produced <- _17;
     _17 <- any Snapshot.snap_ty (Seq.seq usize);
-<<<<<<< HEAD
-    [#"../../../../creusot-contracts-proc/src/lib.rs" 664 0 664 51] pass <- __creusot_proc_iter_elem;
-=======
     [#"../../../../creusot-contracts-proc/src/lib.rs" 643 0 643 51] pass <- __creusot_proc_iter_elem;
->>>>>>> 8f1e3ec2
     [#"../100doors.rs" 22 30 22 34] door <- pass;
     goto BB14
   }
