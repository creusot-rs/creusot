--- conflicted
+++ resolved
@@ -74,7 +74,7 @@
   val inv11 (_x : Seq.seq usize) : bool
     ensures { result = inv11 _x }
     
-  axiom inv11 : forall x : Seq.seq usize . inv11 x = true
+  axiom inv11 : [#"../100doors.rs" 1 0 1 0] forall x : Seq.seq usize . inv11 x = true
   use prelude.Borrow
   predicate invariant10 (self : borrowed bool) =
     [#"../../../../creusot-contracts/src/invariant.rs" 8 8 8 12] true
@@ -85,7 +85,7 @@
   val inv10 (_x : borrowed bool) : bool
     ensures { result = inv10 _x }
     
-  axiom inv10 : forall x : borrowed bool . inv10 x = true
+  axiom inv10 : [#"../100doors.rs" 1 0 1 0] forall x : borrowed bool . inv10 x = true
   use Alloc_Alloc_Global_Type as Alloc_Alloc_Global_Type
   use Alloc_Vec_Vec_Type as Alloc_Vec_Vec_Type
   predicate invariant9 (self : borrowed (Alloc_Vec_Vec_Type.t_vec bool (Alloc_Alloc_Global_Type.t_global))) =
@@ -97,7 +97,7 @@
   val inv9 (_x : borrowed (Alloc_Vec_Vec_Type.t_vec bool (Alloc_Alloc_Global_Type.t_global))) : bool
     ensures { result = inv9 _x }
     
-  axiom inv9 : forall x : borrowed (Alloc_Vec_Vec_Type.t_vec bool (Alloc_Alloc_Global_Type.t_global)) . inv9 x = true
+  axiom inv9 : [#"../100doors.rs" 1 0 1 0] forall x : borrowed (Alloc_Vec_Vec_Type.t_vec bool (Alloc_Alloc_Global_Type.t_global)) . inv9 x = true
   predicate invariant8 (self : bool) =
     [#"../../../../creusot-contracts/src/invariant.rs" 8 8 8 12] true
   val invariant8 (self : bool) : bool
@@ -107,7 +107,7 @@
   val inv8 (_x : bool) : bool
     ensures { result = inv8 _x }
     
-  axiom inv8 : forall x : bool . inv8 x = true
+  axiom inv8 : [#"../100doors.rs" 1 0 1 0] forall x : bool . inv8 x = true
   predicate invariant7 (self : usize) =
     [#"../../../../creusot-contracts/src/invariant.rs" 8 8 8 12] true
   val invariant7 (self : usize) : bool
@@ -117,7 +117,7 @@
   val inv7 (_x : usize) : bool
     ensures { result = inv7 _x }
     
-  axiom inv7 : forall x : usize . inv7 x = true
+  axiom inv7 : [#"../100doors.rs" 1 0 1 0] forall x : usize . inv7 x = true
   predicate invariant6 (self : Alloc_Vec_Vec_Type.t_vec bool (Alloc_Alloc_Global_Type.t_global)) =
     [#"../../../../creusot-contracts/src/invariant.rs" 8 8 8 12] true
   val invariant6 (self : Alloc_Vec_Vec_Type.t_vec bool (Alloc_Alloc_Global_Type.t_global)) : bool
@@ -127,7 +127,7 @@
   val inv6 (_x : Alloc_Vec_Vec_Type.t_vec bool (Alloc_Alloc_Global_Type.t_global)) : bool
     ensures { result = inv6 _x }
     
-  axiom inv6 : forall x : Alloc_Vec_Vec_Type.t_vec bool (Alloc_Alloc_Global_Type.t_global) . inv6 x = true
+  axiom inv6 : [#"../100doors.rs" 1 0 1 0] forall x : Alloc_Vec_Vec_Type.t_vec bool (Alloc_Alloc_Global_Type.t_global) . inv6 x = true
   use Core_Option_Option_Type as Core_Option_Option_Type
   predicate invariant5 (self : Core_Option_Option_Type.t_option usize) =
     [#"../../../../creusot-contracts/src/invariant.rs" 8 8 8 12] true
@@ -138,7 +138,7 @@
   val inv5 (_x : Core_Option_Option_Type.t_option usize) : bool
     ensures { result = inv5 _x }
     
-  axiom inv5 : forall x : Core_Option_Option_Type.t_option usize . inv5 x = true
+  axiom inv5 : [#"../100doors.rs" 1 0 1 0] forall x : Core_Option_Option_Type.t_option usize . inv5 x = true
   use Core_Ops_Range_Range_Type as Core_Ops_Range_Range_Type
   predicate invariant4 (self : borrowed (Core_Ops_Range_Range_Type.t_range usize)) =
     [#"../../../../creusot-contracts/src/invariant.rs" 8 8 8 12] true
@@ -149,7 +149,7 @@
   val inv4 (_x : borrowed (Core_Ops_Range_Range_Type.t_range usize)) : bool
     ensures { result = inv4 _x }
     
-  axiom inv4 : forall x : borrowed (Core_Ops_Range_Range_Type.t_range usize) . inv4 x = true
+  axiom inv4 : [#"../100doors.rs" 1 0 1 0] forall x : borrowed (Core_Ops_Range_Range_Type.t_range usize) . inv4 x = true
   predicate invariant3 (self : Seq.seq bool) =
     [#"../../../../creusot-contracts/src/invariant.rs" 8 8 8 12] true
   val invariant3 (self : Seq.seq bool) : bool
@@ -159,7 +159,7 @@
   val inv3 (_x : Seq.seq bool) : bool
     ensures { result = inv3 _x }
     
-  axiom inv3 : forall x : Seq.seq bool . inv3 x = true
+  axiom inv3 : [#"../100doors.rs" 1 0 1 0] forall x : Seq.seq bool . inv3 x = true
   use prelude.Int
   use prelude.UIntSize
   let constant max0  : usize = [@vc:do_not_keep_trace] [@vc:sp]
@@ -180,7 +180,7 @@
   val invariant2 (self : Alloc_Vec_Vec_Type.t_vec bool (Alloc_Alloc_Global_Type.t_global)) : bool
     ensures { result = invariant2 self }
     
-  axiom inv2 : forall x : Alloc_Vec_Vec_Type.t_vec bool (Alloc_Alloc_Global_Type.t_global) . inv2 x = true
+  axiom inv2 : [#"../100doors.rs" 1 0 1 0] forall x : Alloc_Vec_Vec_Type.t_vec bool (Alloc_Alloc_Global_Type.t_global) . inv2 x = true
   predicate invariant1 (self : bool) =
     [#"../../../../creusot-contracts/src/invariant.rs" 8 8 8 12] true
   val invariant1 (self : bool) : bool
@@ -190,7 +190,7 @@
   val inv1 (_x : bool) : bool
     ensures { result = inv1 _x }
     
-  axiom inv1 : forall x : bool . inv1 x = true
+  axiom inv1 : [#"../100doors.rs" 1 0 1 0] forall x : bool . inv1 x = true
   use seq.Seq
   predicate inv0 (_x : Core_Ops_Range_Range_Type.t_range usize)
   val inv0 (_x : Core_Ops_Range_Range_Type.t_range usize) : bool
@@ -236,7 +236,7 @@
   val invariant0 (self : Core_Ops_Range_Range_Type.t_range usize) : bool
     ensures { result = invariant0 self }
     
-  axiom inv0 : forall x : Core_Ops_Range_Range_Type.t_range usize . inv0 x = true
+  axiom inv0 : [#"../100doors.rs" 1 0 1 0] forall x : Core_Ops_Range_Range_Type.t_range usize . inv0 x = true
   use prelude.Ghost
   predicate resolve3 (self : bool) =
     [#"../../../../creusot-contracts/src/resolve.rs" 45 8 45 12] true
@@ -375,19 +375,19 @@
     goto BB0
   }
   BB0 {
-    [#"../../../../creusot-contracts/src/lib.rs" 250 8 250 40] door_open <- ([#"../100doors.rs" 19 35 19 51] from_elem0 ([#"../100doors.rs" 19 40 19 45] [#"../100doors.rs" 19 40 19 45] false) ([#"../100doors.rs" 19 47 19 50] [#"../100doors.rs" 19 47 19 50] (100 : usize)));
+    door_open <- ([#"../100doors.rs" 19 35 19 51] from_elem0 ([#"../100doors.rs" 19 40 19 45] [#"../100doors.rs" 19 40 19 45] false) ([#"../100doors.rs" 19 47 19 50] [#"../100doors.rs" 19 47 19 50] (100 : usize)));
     goto BB1
   }
   BB1 {
-    [#"../100doors.rs" 20 4 20 41] iter <- ([#"../100doors.rs" 20 4 20 41] into_iter0 ([#"../100doors.rs" 21 16 21 22] Core_Ops_Range_Range_Type.C_Range ([#"../100doors.rs" 21 16 21 17] [#"../100doors.rs" 21 16 21 17] (1 : usize)) ([#"../100doors.rs" 21 19 21 22] [#"../100doors.rs" 21 19 21 22] (101 : usize))));
+    iter <- ([#"../100doors.rs" 20 4 20 41] into_iter0 ([#"../100doors.rs" 21 16 21 22] Core_Ops_Range_Range_Type.C_Range ([#"../100doors.rs" 21 16 21 17] [#"../100doors.rs" 21 16 21 17] (1 : usize)) ([#"../100doors.rs" 21 19 21 22] [#"../100doors.rs" 21 19 21 22] (101 : usize))));
     goto BB2
   }
   BB2 {
-    [#"../100doors.rs" 20 4 20 41] iter_old <- ([#"../100doors.rs" 20 4 20 41] Ghost.new iter);
+    iter_old <- ([#"../100doors.rs" 20 4 20 41] Ghost.new iter);
     goto BB3
   }
   BB3 {
-    [#"../100doors.rs" 20 4 20 41] produced <- ([#"../100doors.rs" 20 4 20 41] Ghost.new (Seq.empty ));
+    produced <- ([#"../100doors.rs" 20 4 20 41] Ghost.new (Seq.empty ));
     goto BB4
   }
   BB4 {
@@ -403,19 +403,11 @@
     goto BB7
   }
   BB7 {
-<<<<<<< HEAD
-    [#"../100doors.rs" 20 4 20 41] _14 <- Borrow.borrow_mut iter;
-    [#"../100doors.rs" 20 4 20 41] iter <-  ^ _14;
-    [#"../100doors.rs" 20 4 20 41] _13 <- Borrow.borrow_mut ( * _14);
-    [#"../100doors.rs" 20 4 20 41] _14 <- { _14 with current = ( ^ _13) };
-    [#"../100doors.rs" 20 4 20 41] _12 <- ([#"../100doors.rs" 20 4 20 41] next0 _13);
-=======
     _14 <- Borrow.borrow_mut iter;
     iter <-  ^ _14;
     _13 <- Borrow.borrow_mut ( * _14);
     _14 <- { _14 with current =  ^ _13 };
     _12 <- ([#"../100doors.rs" 20 4 20 41] next0 _13);
->>>>>>> aa6c5257
     _13 <- any borrowed (Core_Ops_Range_Range_Type.t_range usize);
     goto BB8
   }
@@ -428,7 +420,7 @@
   }
   BB9 {
     assume { resolve2 door_open };
-    [#"../100doors.rs" 20 4 20 41] _0 <- ([#"../100doors.rs" 20 4 20 41] ());
+    _0 <- ([#"../100doors.rs" 20 4 20 41] ());
     goto BB21
   }
   BB10 {
@@ -436,19 +428,18 @@
   }
   BB11 {
     assume { resolve2 door_open };
-    assert { [#"../100doors.rs" 20 4 20 41] false };
     absurd
   }
   BB12 {
-    [#"../../../../creusot-contracts-proc/src/lib.rs" 664 0 664 51] __creusot_proc_iter_elem <- ([#"../../../../creusot-contracts-proc/src/lib.rs" 664 0 664 51] Core_Option_Option_Type.some_0 _12);
-    [#"../100doors.rs" 20 4 20 41] _17 <- ([#"../100doors.rs" 20 4 20 41] Ghost.new (Seq.(++) (Ghost.inner produced) (Seq.singleton __creusot_proc_iter_elem)));
+    __creusot_proc_iter_elem <- Core_Option_Option_Type.some_0 _12;
+    _17 <- ([#"../100doors.rs" 20 4 20 41] Ghost.new (Seq.(++) (Ghost.inner produced) (Seq.singleton __creusot_proc_iter_elem)));
     goto BB13
   }
   BB13 {
-    [#"../100doors.rs" 20 4 20 41] produced <- ([#"../100doors.rs" 20 4 20 41] _17);
-    [#"../100doors.rs" 20 4 20 41] _17 <- any Ghost.ghost_ty (Seq.seq usize);
-    [#"../../../../creusot-contracts-proc/src/lib.rs" 664 0 664 51] pass <- ([#"../../../../creusot-contracts-proc/src/lib.rs" 664 0 664 51] __creusot_proc_iter_elem);
-    [#"../100doors.rs" 22 30 22 34] door <- ([#"../100doors.rs" 22 30 22 34] pass);
+    produced <- _17;
+    _17 <- any Ghost.ghost_ty (Seq.seq usize);
+    pass <- __creusot_proc_iter_elem;
+    door <- pass;
     goto BB14
   }
   BB14 {
@@ -460,31 +451,31 @@
     goto BB16
   }
   BB16 {
-    switch ([#"../100doors.rs" 25 14 25 25] ([#"../100doors.rs" 25 14 25 18] door) <= ([#"../100doors.rs" 25 22 25 25] [#"../100doors.rs" 25 22 25 25] (100 : usize)))
+    switch ([#"../100doors.rs" 25 14 25 25] door <= ([#"../100doors.rs" 25 22 25 25] [#"../100doors.rs" 25 22 25 25] (100 : usize)))
       | False -> goto BB20
       | True -> goto BB17
       end
   }
   BB17 {
-    [#"../100doors.rs" 26 35 26 54] _26 <- ([#"../100doors.rs" 26 35 26 54] index0 ([#"../100doors.rs" 26 35 26 44] door_open) ([#"../100doors.rs" 26 45 26 53] ([#"../100doors.rs" 26 45 26 49] door) - ([#"../100doors.rs" 26 52 26 53] [#"../100doors.rs" 26 52 26 53] (1 : usize))));
+    _26 <- ([#"../100doors.rs" 26 35 26 54] index0 ([#"../100doors.rs" 26 35 26 44] door_open) ([#"../100doors.rs" 26 45 26 53] door - ([#"../100doors.rs" 26 52 26 53] [#"../100doors.rs" 26 52 26 53] (1 : usize))));
     goto BB18
   }
   BB18 {
-    [#"../100doors.rs" 26 12 26 21] _31 <- Borrow.borrow_mut door_open;
-    [#"../100doors.rs" 26 12 26 21] door_open <-  ^ _31;
-    [#"../100doors.rs" 26 12 26 31] _30 <- ([#"../100doors.rs" 26 12 26 31] index_mut0 _31 ([#"../100doors.rs" 26 22 26 30] ([#"../100doors.rs" 26 22 26 26] door) - ([#"../100doors.rs" 26 29 26 30] [#"../100doors.rs" 26 29 26 30] (1 : usize))));
+    _31 <- Borrow.borrow_mut door_open;
+    door_open <-  ^ _31;
+    _30 <- ([#"../100doors.rs" 26 12 26 31] index_mut0 _31 ([#"../100doors.rs" 26 22 26 30] door - ([#"../100doors.rs" 26 29 26 30] [#"../100doors.rs" 26 29 26 30] (1 : usize))));
     _31 <- any borrowed (Alloc_Vec_Vec_Type.t_vec bool (Alloc_Alloc_Global_Type.t_global));
     goto BB19
   }
   BB19 {
-    [#"../100doors.rs" 26 12 26 54] _30 <- { _30 with current = ([#"../100doors.rs" 26 12 26 54] not ([#"../100doors.rs" 26 35 26 54] _26)) };
+    _30 <- { _30 with current = ([#"../100doors.rs" 26 12 26 54] not _26) };
     assume { resolve1 _30 };
-    [#"../100doors.rs" 27 12 27 24] door <- ([#"../100doors.rs" 27 12 27 24] door + ([#"../100doors.rs" 27 20 27 24] pass));
-    [#"../100doors.rs" 25 26 28 9] _11 <- ([#"../100doors.rs" 25 26 28 9] ());
+    door <- ([#"../100doors.rs" 27 12 27 24] door + pass);
+    _11 <- ([#"../100doors.rs" 25 26 28 9] ());
     goto BB15
   }
   BB20 {
-    [#"../100doors.rs" 25 8 28 9] _11 <- ([#"../100doors.rs" 25 8 28 9] ());
+    _11 <- ([#"../100doors.rs" 25 8 28 9] ());
     goto BB6
   }
   BB21 {
