--- conflicted
+++ resolved
@@ -239,7 +239,7 @@
   axiom inv0 : forall x : Core_Ops_Range_Range_Type.t_range usize . inv0 x = true
   use prelude.Ghost
   predicate resolve3 (self : bool) =
-    [#"../../../../creusot-contracts/src/resolve.rs" 47 8 47 12] true
+    [#"../../../../creusot-contracts/src/resolve.rs" 45 8 45 12] true
   val resolve3 (self : bool) : bool
     ensures { result = resolve3 self }
     
@@ -257,7 +257,7 @@
     ensures { result = resolve2 self }
     
   predicate resolve1 (self : borrowed bool) =
-    [#"../../../../creusot-contracts/src/resolve.rs" 27 20 27 34]  ^ self =  * self
+    [#"../../../../creusot-contracts/src/resolve.rs" 25 20 25 34]  ^ self =  * self
   val resolve1 (self : borrowed bool) : bool
     ensures { result = resolve1 self }
     
@@ -280,7 +280,7 @@
   function shallow_model3 (self : borrowed (Alloc_Vec_Vec_Type.t_vec bool (Alloc_Alloc_Global_Type.t_global))) : Seq.seq bool
     
    =
-    [#"../../../../creusot-contracts/src/model.rs" 97 8 97 31] shallow_model0 ( * self)
+    [#"../../../../creusot-contracts/src/model.rs" 101 8 101 31] shallow_model0 ( * self)
   val shallow_model3 (self : borrowed (Alloc_Vec_Vec_Type.t_vec bool (Alloc_Alloc_Global_Type.t_global))) : Seq.seq bool
     ensures { result = shallow_model3 self }
     
@@ -295,7 +295,7 @@
     ensures { inv10 result }
     
   function shallow_model2 (self : Alloc_Vec_Vec_Type.t_vec bool (Alloc_Alloc_Global_Type.t_global)) : Seq.seq bool =
-    [#"../../../../creusot-contracts/src/model.rs" 79 8 79 31] shallow_model0 self
+    [#"../../../../creusot-contracts/src/model.rs" 83 8 83 31] shallow_model0 self
   val shallow_model2 (self : Alloc_Vec_Vec_Type.t_vec bool (Alloc_Alloc_Global_Type.t_global)) : Seq.seq bool
     ensures { result = shallow_model2 self }
     
@@ -308,7 +308,7 @@
     
   use seq.Seq
   predicate resolve0 (self : borrowed (Core_Ops_Range_Range_Type.t_range usize)) =
-    [#"../../../../creusot-contracts/src/resolve.rs" 27 20 27 34]  ^ self =  * self
+    [#"../../../../creusot-contracts/src/resolve.rs" 25 20 25 34]  ^ self =  * self
   val resolve0 (self : borrowed (Core_Ops_Range_Range_Type.t_range usize)) : bool
     ensures { result = resolve0 self }
     
@@ -375,11 +375,7 @@
     goto BB0
   }
   BB0 {
-<<<<<<< HEAD
-    [#"../../../../creusot-contracts/src/lib.rs" 195 8 195 40] door_open <- ([#"../100doors.rs" 19 35 19 51] from_elem0 ([#"../100doors.rs" 19 40 19 45] [#"../100doors.rs" 19 40 19 45] false) ([#"../100doors.rs" 19 47 19 50] [#"../100doors.rs" 19 47 19 50] (100 : usize)));
-=======
     [#"../../../../creusot-contracts/src/lib.rs" 251 8 251 40] door_open <- ([#"../100doors.rs" 19 35 19 51] from_elem0 ([#"../100doors.rs" 19 40 19 45] [#"../100doors.rs" 19 40 19 45] false) ([#"../100doors.rs" 19 47 19 50] [#"../100doors.rs" 19 47 19 50] (100 : usize)));
->>>>>>> eb3d2c05
     goto BB1
   }
   BB1 {
@@ -436,14 +432,14 @@
     absurd
   }
   BB12 {
-    [#"../../../../creusot-contracts-proc/src/lib.rs" 674 0 674 51] __creusot_proc_iter_elem <- ([#"../../../../creusot-contracts-proc/src/lib.rs" 674 0 674 51] Core_Option_Option_Type.some_0 _12);
+    [#"../../../../creusot-contracts-proc/src/lib.rs" 664 0 664 51] __creusot_proc_iter_elem <- ([#"../../../../creusot-contracts-proc/src/lib.rs" 664 0 664 51] Core_Option_Option_Type.some_0 _12);
     [#"../100doors.rs" 20 4 20 41] _17 <- ([#"../100doors.rs" 20 4 20 41] Ghost.new (Seq.(++) (Ghost.inner produced) (Seq.singleton __creusot_proc_iter_elem)));
     goto BB13
   }
   BB13 {
     [#"../100doors.rs" 20 4 20 41] produced <- ([#"../100doors.rs" 20 4 20 41] _17);
     [#"../100doors.rs" 20 4 20 41] _17 <- any Ghost.ghost_ty (Seq.seq usize);
-    [#"../../../../creusot-contracts-proc/src/lib.rs" 674 0 674 51] pass <- ([#"../../../../creusot-contracts-proc/src/lib.rs" 674 0 674 51] __creusot_proc_iter_elem);
+    [#"../../../../creusot-contracts-proc/src/lib.rs" 664 0 664 51] pass <- ([#"../../../../creusot-contracts-proc/src/lib.rs" 664 0 664 51] __creusot_proc_iter_elem);
     [#"../100doors.rs" 22 30 22 34] door <- ([#"../100doors.rs" 22 30 22 34] pass);
     goto BB14
   }
