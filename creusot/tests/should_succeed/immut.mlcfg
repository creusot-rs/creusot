--- conflicted
+++ resolved
@@ -3,11 +3,7 @@
   use prelude.Borrow
   use prelude.UInt32
   predicate resolve0 (self : borrowed uint32) =
-<<<<<<< HEAD
-    [#"../../../../creusot-contracts/src/resolve.rs" 27 20 27 34]  ^ self =  * self
-=======
     [#"../../../../creusot-contracts/src/resolve.rs" 26 20 26 34]  ^ self =  * self
->>>>>>> c22743fa
   val resolve0 (self : borrowed uint32) : bool
     ensures { result = resolve0 self }
     
