<?xml version="1.0" encoding="UTF-8"?>
<!DOCTYPE why3session PUBLIC "-//Why3//proof session v5//EN"
"https://www.why3.org/why3session.dtd">
<why3session shape_version="6">
<prover id="2" name="Alt-Ergo" version="2.6.0" timelimit="1" steplimit="0" memlimit="1000"/>
<file format="coma" proved="true">
<path name=".."/><path name="filter_positive.coma"/>
<theory name="M_filter_positive__num_of_pos" proved="true">
 <goal name="vc_num_of_pos&#39;0" proved="true">
 <proof prover="2"><result status="valid" time="0.010348" steps="14"/></proof>
 </goal>
</theory>
<theory name="M_filter_positive__lemma_num_of_pos_increasing" proved="true">
 <goal name="vc_lemma_num_of_pos_increasing&#39;0" proved="true">
 <proof prover="2"><result status="valid" time="0.017439" steps="103"/></proof>
 </goal>
</theory>
<theory name="M_filter_positive__lemma_num_of_pos_strictly_increasing" proved="true">
 <goal name="vc_lemma_num_of_pos_strictly_increasing&#39;0" proved="true">
 <proof prover="2"><result status="valid" time="0.016245" steps="57"/></proof>
 </goal>
</theory>
<theory name="M_filter_positive__m" proved="true">
 <goal name="vc_m&#39;0" proved="true">
<<<<<<< HEAD
 <transf name="split_vc" proved="true" >
  <goal name="vc_m&#39;0.0" expl="loop invariant #0" proved="true">
  <proof prover="2"><result status="valid" time="0.034115" steps="32"/></proof>
  </goal>
  <goal name="vc_m&#39;0.1" expl="loop invariant #1" proved="true">
  <proof prover="2"><result status="valid" time="0.032497" steps="21"/></proof>
  </goal>
  <goal name="vc_m&#39;0.2" expl="loop invariant #2" proved="true">
  <proof prover="2"><result status="valid" time="0.035883" steps="53"/></proof>
  </goal>
  <goal name="vc_m&#39;0.3" expl="len &#39;self&#39; type invariant" proved="true">
  <proof prover="2"><result status="valid" time="0.038509" steps="62"/></proof>
  </goal>
  <goal name="vc_m&#39;0.4" expl="index &#39;self&#39; type invariant" proved="true">
  <proof prover="2"><result status="valid" time="0.040727" steps="77"/></proof>
  </goal>
  <goal name="vc_m&#39;0.5" expl="index &#39;index&#39; type invariant" proved="true">
  <proof prover="2"><result status="valid" time="0.041542" steps="79"/></proof>
  </goal>
  <goal name="vc_m&#39;0.6" expl="index requires" proved="true">
  <proof prover="2"><result status="valid" time="0.037805" steps="83"/></proof>
  </goal>
  <goal name="vc_m&#39;0.7" expl="arithmetic overflow" proved="true">
  <proof prover="2"><result status="valid" time="0.046760" steps="160"/></proof>
  </goal>
  <goal name="vc_m&#39;0.8" expl="arithmetic overflow" proved="true">
  <proof prover="2"><result status="valid" time="0.047777" steps="153"/></proof>
  </goal>
  <goal name="vc_m&#39;0.9" expl="loop invariant #0" proved="true">
  <proof prover="2"><result status="valid" time="0.064422" steps="237"/></proof>
  </goal>
  <goal name="vc_m&#39;0.10" expl="loop invariant #1" proved="true">
  <proof prover="2"><result status="valid" time="0.081109" steps="301"/></proof>
  </goal>
  <goal name="vc_m&#39;0.11" expl="loop invariant #2" proved="true">
  <proof prover="2"><result status="valid" time="0.116978" steps="517"/></proof>
  </goal>
  <goal name="vc_m&#39;0.12" expl="from_elem &#39;elem&#39; type invariant" proved="true">
  <proof prover="2"><result status="valid" time="0.045996" steps="79"/></proof>
  </goal>
  <goal name="vc_m&#39;0.13" expl="loop invariant #0" proved="true">
  <proof prover="2"><result status="valid" time="0.048699" steps="107"/></proof>
  </goal>
  <goal name="vc_m&#39;0.14" expl="loop invariant #1" proved="true">
  <proof prover="2"><result status="valid" time="0.049532" steps="153"/></proof>
  </goal>
  <goal name="vc_m&#39;0.15" expl="len &#39;self&#39; type invariant" proved="true">
  <proof prover="2"><result status="valid" time="0.046440" steps="139"/></proof>
  </goal>
  <goal name="vc_m&#39;0.16" expl="index &#39;self&#39; type invariant" proved="true">
  <proof prover="2"><result status="valid" time="0.052701" steps="159"/></proof>
  </goal>
  <goal name="vc_m&#39;0.17" expl="index &#39;index&#39; type invariant" proved="true">
  <proof prover="2"><result status="valid" time="0.053118" steps="161"/></proof>
  </goal>
  <goal name="vc_m&#39;0.18" expl="index requires" proved="true">
  <proof prover="2"><result status="valid" time="0.056401" steps="162"/></proof>
  </goal>
  <goal name="vc_m&#39;0.19" expl="assertion" proved="true">
  <proof prover="2"><result status="valid" time="0.090948" steps="404"/></proof>
  </goal>
  <goal name="vc_m&#39;0.20" expl="assertion" proved="true">
  <proof prover="2"><result status="valid" time="0.085912" steps="383"/></proof>
  </goal>
  <goal name="vc_m&#39;0.21" expl="index &#39;self&#39; type invariant" proved="true">
  <proof prover="2"><result status="valid" time="0.061011" steps="202"/></proof>
  </goal>
  <goal name="vc_m&#39;0.22" expl="index &#39;index&#39; type invariant" proved="true">
  <proof prover="2"><result status="valid" time="0.057351" steps="203"/></proof>
  </goal>
  <goal name="vc_m&#39;0.23" expl="index requires" proved="true">
  <proof prover="2"><result status="valid" time="0.051475" steps="204"/></proof>
  </goal>
  <goal name="vc_m&#39;0.24" expl="index_mut &#39;self&#39; type invariant" proved="true">
  <proof prover="2"><result status="valid" time="0.054654" steps="207"/></proof>
  </goal>
  <goal name="vc_m&#39;0.25" expl="index_mut &#39;index&#39; type invariant" proved="true">
  <proof prover="2"><result status="valid" time="0.050538" steps="208"/></proof>
  </goal>
  <goal name="vc_m&#39;0.26" expl="index_mut requires" proved="true">
  <proof prover="2"><result status="valid" time="0.063373" steps="245"/></proof>
  </goal>
  <goal name="vc_m&#39;0.27" expl="arithmetic overflow" proved="true">
  <proof prover="2"><result status="valid" time="0.070864" steps="310"/></proof>
  </goal>
  <goal name="vc_m&#39;0.28" expl="arithmetic overflow" proved="true">
  <proof prover="2"><result status="valid" time="0.075465" steps="274"/></proof>
  </goal>
  <goal name="vc_m&#39;0.29" expl="loop invariant #0" proved="true">
  <proof prover="2"><result status="valid" time="0.420720" steps="3176"/></proof>
  </goal>
  <goal name="vc_m&#39;0.30" expl="loop invariant #1" proved="true">
  <proof prover="2"><result status="valid" time="0.331782" steps="2446"/></proof>
  </goal>
 </transf>
=======
 <proof prover="0"><result status="valid" time="0.027401" steps="54425"/></proof>
>>>>>>> 4c2c8706
 </goal>
</theory>
</file>
</why3session><|MERGE_RESOLUTION|>--- conflicted
+++ resolved
@@ -2,125 +2,28 @@
 <!DOCTYPE why3session PUBLIC "-//Why3//proof session v5//EN"
 "https://www.why3.org/why3session.dtd">
 <why3session shape_version="6">
+<prover id="0" name="Z3" version="4.12.4" timelimit="1" steplimit="0" memlimit="1000"/>
 <prover id="2" name="Alt-Ergo" version="2.6.0" timelimit="1" steplimit="0" memlimit="1000"/>
 <file format="coma" proved="true">
 <path name=".."/><path name="filter_positive.coma"/>
 <theory name="M_filter_positive__num_of_pos" proved="true">
  <goal name="vc_num_of_pos&#39;0" proved="true">
- <proof prover="2"><result status="valid" time="0.010348" steps="14"/></proof>
+ <proof prover="2"><result status="valid" time="0.010348" steps="2"/></proof>
  </goal>
 </theory>
 <theory name="M_filter_positive__lemma_num_of_pos_increasing" proved="true">
  <goal name="vc_lemma_num_of_pos_increasing&#39;0" proved="true">
- <proof prover="2"><result status="valid" time="0.017439" steps="103"/></proof>
+ <proof prover="2"><result status="valid" time="0.017439" steps="81"/></proof>
  </goal>
 </theory>
 <theory name="M_filter_positive__lemma_num_of_pos_strictly_increasing" proved="true">
  <goal name="vc_lemma_num_of_pos_strictly_increasing&#39;0" proved="true">
- <proof prover="2"><result status="valid" time="0.016245" steps="57"/></proof>
+ <proof prover="2"><result status="valid" time="0.016245" steps="32"/></proof>
  </goal>
 </theory>
 <theory name="M_filter_positive__m" proved="true">
  <goal name="vc_m&#39;0" proved="true">
-<<<<<<< HEAD
- <transf name="split_vc" proved="true" >
-  <goal name="vc_m&#39;0.0" expl="loop invariant #0" proved="true">
-  <proof prover="2"><result status="valid" time="0.034115" steps="32"/></proof>
-  </goal>
-  <goal name="vc_m&#39;0.1" expl="loop invariant #1" proved="true">
-  <proof prover="2"><result status="valid" time="0.032497" steps="21"/></proof>
-  </goal>
-  <goal name="vc_m&#39;0.2" expl="loop invariant #2" proved="true">
-  <proof prover="2"><result status="valid" time="0.035883" steps="53"/></proof>
-  </goal>
-  <goal name="vc_m&#39;0.3" expl="len &#39;self&#39; type invariant" proved="true">
-  <proof prover="2"><result status="valid" time="0.038509" steps="62"/></proof>
-  </goal>
-  <goal name="vc_m&#39;0.4" expl="index &#39;self&#39; type invariant" proved="true">
-  <proof prover="2"><result status="valid" time="0.040727" steps="77"/></proof>
-  </goal>
-  <goal name="vc_m&#39;0.5" expl="index &#39;index&#39; type invariant" proved="true">
-  <proof prover="2"><result status="valid" time="0.041542" steps="79"/></proof>
-  </goal>
-  <goal name="vc_m&#39;0.6" expl="index requires" proved="true">
-  <proof prover="2"><result status="valid" time="0.037805" steps="83"/></proof>
-  </goal>
-  <goal name="vc_m&#39;0.7" expl="arithmetic overflow" proved="true">
-  <proof prover="2"><result status="valid" time="0.046760" steps="160"/></proof>
-  </goal>
-  <goal name="vc_m&#39;0.8" expl="arithmetic overflow" proved="true">
-  <proof prover="2"><result status="valid" time="0.047777" steps="153"/></proof>
-  </goal>
-  <goal name="vc_m&#39;0.9" expl="loop invariant #0" proved="true">
-  <proof prover="2"><result status="valid" time="0.064422" steps="237"/></proof>
-  </goal>
-  <goal name="vc_m&#39;0.10" expl="loop invariant #1" proved="true">
-  <proof prover="2"><result status="valid" time="0.081109" steps="301"/></proof>
-  </goal>
-  <goal name="vc_m&#39;0.11" expl="loop invariant #2" proved="true">
-  <proof prover="2"><result status="valid" time="0.116978" steps="517"/></proof>
-  </goal>
-  <goal name="vc_m&#39;0.12" expl="from_elem &#39;elem&#39; type invariant" proved="true">
-  <proof prover="2"><result status="valid" time="0.045996" steps="79"/></proof>
-  </goal>
-  <goal name="vc_m&#39;0.13" expl="loop invariant #0" proved="true">
-  <proof prover="2"><result status="valid" time="0.048699" steps="107"/></proof>
-  </goal>
-  <goal name="vc_m&#39;0.14" expl="loop invariant #1" proved="true">
-  <proof prover="2"><result status="valid" time="0.049532" steps="153"/></proof>
-  </goal>
-  <goal name="vc_m&#39;0.15" expl="len &#39;self&#39; type invariant" proved="true">
-  <proof prover="2"><result status="valid" time="0.046440" steps="139"/></proof>
-  </goal>
-  <goal name="vc_m&#39;0.16" expl="index &#39;self&#39; type invariant" proved="true">
-  <proof prover="2"><result status="valid" time="0.052701" steps="159"/></proof>
-  </goal>
-  <goal name="vc_m&#39;0.17" expl="index &#39;index&#39; type invariant" proved="true">
-  <proof prover="2"><result status="valid" time="0.053118" steps="161"/></proof>
-  </goal>
-  <goal name="vc_m&#39;0.18" expl="index requires" proved="true">
-  <proof prover="2"><result status="valid" time="0.056401" steps="162"/></proof>
-  </goal>
-  <goal name="vc_m&#39;0.19" expl="assertion" proved="true">
-  <proof prover="2"><result status="valid" time="0.090948" steps="404"/></proof>
-  </goal>
-  <goal name="vc_m&#39;0.20" expl="assertion" proved="true">
-  <proof prover="2"><result status="valid" time="0.085912" steps="383"/></proof>
-  </goal>
-  <goal name="vc_m&#39;0.21" expl="index &#39;self&#39; type invariant" proved="true">
-  <proof prover="2"><result status="valid" time="0.061011" steps="202"/></proof>
-  </goal>
-  <goal name="vc_m&#39;0.22" expl="index &#39;index&#39; type invariant" proved="true">
-  <proof prover="2"><result status="valid" time="0.057351" steps="203"/></proof>
-  </goal>
-  <goal name="vc_m&#39;0.23" expl="index requires" proved="true">
-  <proof prover="2"><result status="valid" time="0.051475" steps="204"/></proof>
-  </goal>
-  <goal name="vc_m&#39;0.24" expl="index_mut &#39;self&#39; type invariant" proved="true">
-  <proof prover="2"><result status="valid" time="0.054654" steps="207"/></proof>
-  </goal>
-  <goal name="vc_m&#39;0.25" expl="index_mut &#39;index&#39; type invariant" proved="true">
-  <proof prover="2"><result status="valid" time="0.050538" steps="208"/></proof>
-  </goal>
-  <goal name="vc_m&#39;0.26" expl="index_mut requires" proved="true">
-  <proof prover="2"><result status="valid" time="0.063373" steps="245"/></proof>
-  </goal>
-  <goal name="vc_m&#39;0.27" expl="arithmetic overflow" proved="true">
-  <proof prover="2"><result status="valid" time="0.070864" steps="310"/></proof>
-  </goal>
-  <goal name="vc_m&#39;0.28" expl="arithmetic overflow" proved="true">
-  <proof prover="2"><result status="valid" time="0.075465" steps="274"/></proof>
-  </goal>
-  <goal name="vc_m&#39;0.29" expl="loop invariant #0" proved="true">
-  <proof prover="2"><result status="valid" time="0.420720" steps="3176"/></proof>
-  </goal>
-  <goal name="vc_m&#39;0.30" expl="loop invariant #1" proved="true">
-  <proof prover="2"><result status="valid" time="0.331782" steps="2446"/></proof>
-  </goal>
- </transf>
-=======
  <proof prover="0"><result status="valid" time="0.027401" steps="54425"/></proof>
->>>>>>> 4c2c8706
  </goal>
 </theory>
 </file>
