--- conflicted
+++ resolved
@@ -582,11 +582,7 @@
     ensures { result = resolve0 self }
     
   predicate resolve1 (self : (DeriveMacros_Sum_Type.t_sum a b, DeriveMacros_Sum_Type.t_sum a b)) =
-<<<<<<< HEAD
-    [#"../../../../../creusot-contracts/src/resolve.rs" 18 8 18 60] resolve0 (let (a, _) = self in a) /\ resolve0 (let (_, a) = self in a)
-=======
     [#"../../../../../creusot-contracts/src/resolve.rs" 17 8 17 60] resolve0 (let (a, _) = self in a) /\ resolve0 (let (_, a) = self in a)
->>>>>>> c22743fa
   val resolve1 (self : (DeriveMacros_Sum_Type.t_sum a b, DeriveMacros_Sum_Type.t_sum a b)) : bool
     ensures { result = resolve1 self }
     
