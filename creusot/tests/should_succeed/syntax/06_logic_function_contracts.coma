--- conflicted
+++ resolved
@@ -1,65 +1,23 @@
 
-module CreusotContracts_Logic_Seq2_Seq_Type
-  type t_seq 't
-end
 module C06LogicFunctionContracts_Sum_Impl
   let%span s06_logic_function_contracts0 = "../06_logic_function_contracts.rs" 9 10 9 19
   
-  let%span sseq21 = "../../../../../creusot-contracts/src/logic/seq2.rs" 68 14 68 25
+  use prelude.seq_ext.SeqExt
   
-  let%span sseq22 = "../../../../../creusot-contracts/src/logic/seq2.rs" 42 15 42 50
-  
-  let%span sseq23 = "../../../../../creusot-contracts/src/logic/seq2.rs" 43 14 43 35
-  
-  let%span sseq24 = "../../../../../creusot-contracts/src/logic/seq2.rs" 44 4 44 87
-  
-  let%span span5 = "../../../../../creusot-contracts/src/logic/seq2.rs" 16 14 16 36
+  use seq.Seq
   
   use prelude.prelude.Int
   
   use prelude.prelude.Int
   
-  use CreusotContracts_Logic_Seq2_Seq_Type as Seq'0
+  use seq.Seq
   
-  function len'0 (self : Seq'0.t_seq int) : int
+  use seq.Seq
   
-  axiom len'0_spec : forall self : Seq'0.t_seq int . [%#sseq21] len'0 self >= 0
+  constant seq  : Seq.seq int
   
-  constant empty'0 : Seq'0.t_seq int
+  function sum [#"../06_logic_function_contracts.rs" 10 0 10 32] (seq : Seq.seq int) : int
   
-  function empty_len'0 (_1 : ()) : ()
-  
-  axiom empty_len'0_spec : forall _1 : () . [%#span5] len'0 (empty'0 : Seq'0.t_seq int) = 0
-  
-  function index_logic'0 (self : Seq'0.t_seq int) (_2 : int) : int
-  
-  function subsequence'0 (self : Seq'0.t_seq int) (n : int) (m : int) : Seq'0.t_seq int
-  
-  axiom subsequence'0_spec : forall self : Seq'0.t_seq int, n : int, m : int . ([%#sseq22] 0 <= n
-  /\ n <= m /\ m <= len'0 self)
-   -> ([%#sseq24] forall i : int . 0 <= i /\ i < len'0 (subsequence'0 self n m)
-   -> index_logic'0 (subsequence'0 self n m) i = index_logic'0 self (n + i))
-  && ([%#sseq23] len'0 (subsequence'0 self n m) = m - n)
-  
-  constant seq  : Seq'0.t_seq int
-  
-  function sum [#"../06_logic_function_contracts.rs" 10 0 10 32] (seq : Seq'0.t_seq int) : int
-  
-<<<<<<< HEAD
-  goal vc_sum : ([%#sseq21] len'0 seq >= 0)
-   -> match len'0 seq = 0 with
-    | True -> true
-    | False -> ([%#sseq21] len'0 seq >= 0)
-     -> ([%#sseq21] len'0 seq >= 0)
-     -> ([%#sseq22] 0 <= 0 /\ 0 <= len'0 seq - 1 /\ len'0 seq - 1 <= len'0 seq)
-    /\ (([%#sseq24] forall i : int . 0 <= i /\ i < len'0 (subsequence'0 seq 0 (len'0 seq - 1))
-     -> index_logic'0 (subsequence'0 seq 0 (len'0 seq - 1)) i = index_logic'0 seq (0 + i))
-    && ([%#sseq23] len'0 (subsequence'0 seq 0 (len'0 seq - 1)) = len'0 seq - 1 - 0)
-     -> 0 <= ([%#s06_logic_function_contracts0] len'0 seq)
-    /\ ([%#s06_logic_function_contracts0] len'0 (subsequence'0 seq 0 (len'0 seq - 1)))
-    < ([%#s06_logic_function_contracts0] len'0 seq))
-    end
-=======
   goal vc_sum : if Seq.length seq = 0 then
     true
   else
@@ -67,70 +25,26 @@
     /\ ([%#s06_logic_function_contracts0] Seq.length (SeqExt.subsequence seq 0 (Seq.length seq - 1)))
     < ([%#s06_logic_function_contracts0] Seq.length seq)
   
->>>>>>> 7087246d
 end
 module C06LogicFunctionContracts_AllZero_Impl
   let%span s06_logic_function_contracts0 = "../06_logic_function_contracts.rs" 21 10 21 19
   
-  let%span sseq21 = "../../../../../creusot-contracts/src/logic/seq2.rs" 68 14 68 25
+  use prelude.seq_ext.SeqExt
   
-  let%span sseq22 = "../../../../../creusot-contracts/src/logic/seq2.rs" 42 15 42 50
-  
-  let%span sseq23 = "../../../../../creusot-contracts/src/logic/seq2.rs" 43 14 43 35
-  
-  let%span sseq24 = "../../../../../creusot-contracts/src/logic/seq2.rs" 44 4 44 87
-  
-  let%span span5 = "../../../../../creusot-contracts/src/logic/seq2.rs" 16 14 16 36
+  use seq.Seq
   
   use prelude.prelude.Int
   
   use prelude.prelude.Int
   
-  use CreusotContracts_Logic_Seq2_Seq_Type as Seq'0
+  use seq.Seq
   
-  function len'0 (self : Seq'0.t_seq int) : int
+  use seq.Seq
   
-  axiom len'0_spec : forall self : Seq'0.t_seq int . [%#sseq21] len'0 self >= 0
+  constant seq  : Seq.seq int
   
-  constant empty'0 : Seq'0.t_seq int
+  predicate all_zero [#"../06_logic_function_contracts.rs" 22 0 22 38] (seq : Seq.seq int)
   
-  function empty_len'0 (_1 : ()) : ()
-  
-  axiom empty_len'0_spec : forall _1 : () . [%#span5] len'0 (empty'0 : Seq'0.t_seq int) = 0
-  
-  function index_logic'0 (self : Seq'0.t_seq int) (_2 : int) : int
-  
-  function subsequence'0 (self : Seq'0.t_seq int) (n : int) (m : int) : Seq'0.t_seq int
-  
-  axiom subsequence'0_spec : forall self : Seq'0.t_seq int, n : int, m : int . ([%#sseq22] 0 <= n
-  /\ n <= m /\ m <= len'0 self)
-   -> ([%#sseq24] forall i : int . 0 <= i /\ i < len'0 (subsequence'0 self n m)
-   -> index_logic'0 (subsequence'0 self n m) i = index_logic'0 self (n + i))
-  && ([%#sseq23] len'0 (subsequence'0 self n m) = m - n)
-  
-  constant seq  : Seq'0.t_seq int
-  
-  predicate all_zero [#"../06_logic_function_contracts.rs" 22 0 22 38] (seq : Seq'0.t_seq int)
-  
-<<<<<<< HEAD
-  goal vc_all_zero : ([%#sseq21] len'0 seq >= 0)
-   -> match len'0 seq = 0 with
-    | True -> true
-    | False -> ([%#sseq21] len'0 seq >= 0)
-     -> (if index_logic'0 seq (len'0 seq - 1) = 0 then
-      ([%#sseq21] len'0 seq >= 0)
-       -> ([%#sseq22] 0 <= 0 /\ 0 <= len'0 seq - 1 /\ len'0 seq - 1 <= len'0 seq)
-      /\ (([%#sseq24] forall i : int . 0 <= i /\ i < len'0 (subsequence'0 seq 0 (len'0 seq - 1))
-       -> index_logic'0 (subsequence'0 seq 0 (len'0 seq - 1)) i = index_logic'0 seq (0 + i))
-      && ([%#sseq23] len'0 (subsequence'0 seq 0 (len'0 seq - 1)) = len'0 seq - 1 - 0)
-       -> 0 <= ([%#s06_logic_function_contracts0] len'0 seq)
-      /\ ([%#s06_logic_function_contracts0] len'0 (subsequence'0 seq 0 (len'0 seq - 1)))
-      < ([%#s06_logic_function_contracts0] len'0 seq))
-    else
-      true
-    )
-    end
-=======
   goal vc_all_zero : if Seq.length seq = 0 then
     true
   else
@@ -142,7 +56,6 @@
       true
     
   
->>>>>>> 7087246d
 end
 module C06LogicFunctionContracts_Stupid_Impl
   type t
