
module C04AssocPrec_RespectPrec
  use prelude.UInt32
  use prelude.Int
  predicate resolve1 (self : uint32) =
    [#"../../../../../creusot-contracts/src/resolve.rs" 45 8 45 12] true
  val resolve1 (self : uint32) : bool
    ensures { result = resolve1 self }
    
  predicate resolve0 (self : (uint32, uint32)) =
    [#"../../../../../creusot-contracts/src/resolve.rs" 16 8 16 60] resolve1 (let (a, _) = self in a) /\ resolve1 (let (_, a) = self in a)
  val resolve0 (self : (uint32, uint32)) : bool
    ensures { result = resolve0 self }
    
  let rec cfg respect_prec [#"../04_assoc_prec.rs" 10 0 10 34] [@cfg:stackify] [@cfg:subregion_analysis] (x : (uint32, uint32)) : ()
    ensures { [#"../04_assoc_prec.rs" 7 0 7 33] 5 = 3 -> 2 + 1 = 3 }
    ensures { [#"../04_assoc_prec.rs" 8 10 8 35] div (5 * 3) 2 <> 4 * (40 + 1) }
    ensures { [#"../04_assoc_prec.rs" 9 10 9 20] (let (a, _) = x in a) = (let (_, a) = x in a) }
    
   = [@vc:do_not_keep_trace] [@vc:sp]
  var _0 : ();
  var x : (uint32, uint32) = x;
  {
    goto BB0
  }
  BB0 {
<<<<<<< HEAD
    assume { Resolve0.resolve x };
    [#"../04_assoc_prec.rs" 10 35 10 37] _0 <- ([#"../04_assoc_prec.rs" 10 35 10 37] ());
=======
    assume { resolve0 x };
    _0 <- ([#"../04_assoc_prec.rs" 10 35 10 37] ());
>>>>>>> 62b454c8
    return _0
  }
  
end
module C04AssocPrec_RespectAssoc
  use prelude.Int
  let rec cfg respect_assoc [#"../04_assoc_prec.rs" 13 0 13 22] [@cfg:stackify] [@cfg:subregion_analysis] (_1 : ()) : ()
    ensures { [#"../04_assoc_prec.rs" 12 10 12 28] 0 + 1 = 0 }
    
   = [@vc:do_not_keep_trace] [@vc:sp]
  var _0 : ();
  {
    goto BB0
  }
  BB0 {
    [#"../04_assoc_prec.rs" 13 23 13 25] _0 <- ([#"../04_assoc_prec.rs" 13 23 13 25] ());
    return _0
  }
  
end<|MERGE_RESOLUTION|>--- conflicted
+++ resolved
@@ -24,13 +24,8 @@
     goto BB0
   }
   BB0 {
-<<<<<<< HEAD
-    assume { Resolve0.resolve x };
-    [#"../04_assoc_prec.rs" 10 35 10 37] _0 <- ([#"../04_assoc_prec.rs" 10 35 10 37] ());
-=======
     assume { resolve0 x };
     _0 <- ([#"../04_assoc_prec.rs" 10 35 10 37] ());
->>>>>>> 62b454c8
     return _0
   }
   
@@ -46,7 +41,7 @@
     goto BB0
   }
   BB0 {
-    [#"../04_assoc_prec.rs" 13 23 13 25] _0 <- ([#"../04_assoc_prec.rs" 13 23 13 25] ());
+    _0 <- ([#"../04_assoc_prec.rs" 13 23 13 25] ());
     return _0
   }
   
