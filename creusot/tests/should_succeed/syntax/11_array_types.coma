--- conflicted
+++ resolved
@@ -6,28 +6,23 @@
   let%span s11_array_types4 = "11_array_types.rs" 7 11 7 53
   let%span sindex5 = "../../../../creusot-contracts/src/logic/ops/index.rs" 71 8 71 31
   
-  use prelude.prelude.Int
+  use prelude.prelude.UIntSize
   
-  use prelude.prelude.UInt64
-  
-  use prelude.prelude.Slice64
+  use prelude.prelude.Slice
   
   use prelude.prelude.Int64
   
   type t_UsesArray'0  =
-    { t_UsesArray__0'0: array Int64.t }
+    { t_UsesArray__0'0: array int64 }
   
-  use prelude.prelude.Slice64
+  use prelude.prelude.Int
+  
+  use prelude.prelude.Slice
   
   use seq.Seq
   
-<<<<<<< HEAD
-  function index_logic'0 [@inline:trivial] (self : array Int64.t) (ix : int) : Int64.t =
-    [%#sops5] Seq.get (Slice64.id self) ix
-=======
   function index_logic'0 [@inline:trivial] (self : array int64) (ix : int) : int64 =
     [%#sindex5] Seq.get (Slice.id self) ix
->>>>>>> 4c2c8706
   
   use prelude.prelude.Int64
   
@@ -35,34 +30,34 @@
   
   use seq.Seq
   
-  constant v_MAX'0 : UInt64.t = (18446744073709551615 : UInt64.t)
+  constant v_MAX'0 : usize = (18446744073709551615 : usize)
   
-  use prelude.prelude.UInt64
+  use prelude.prelude.UIntSize
   
   meta "compute_max_steps" 1000000
   
-  let rec omg'0 (x:t_UsesArray'0) (return'  (ret:()))= {[@expl:omg requires] [%#s11_array_types4] Seq.length (Slice64.id x.t_UsesArray__0'0)
+  let rec omg'0 (x:t_UsesArray'0) (return'  (ret:()))= {[@expl:omg requires] [%#s11_array_types4] Seq.length (Slice.id x.t_UsesArray__0'0)
     > 0
-    /\ Seq.length (Slice64.id x.t_UsesArray__0'0) < UInt64.t'int (v_MAX'0 : UInt64.t)}
+    /\ Seq.length (Slice.id x.t_UsesArray__0'0) < UIntSize.to_int (v_MAX'0 : usize)}
     (! bb0
     [ bb0 = s0
-      [ s0 =  [ &_3 <- [%#s11_array_types0] (0 : UInt64.t) ] s1
-      | s1 =  [ &_4 <- Slice64.length x.t_UsesArray__0'0 ] s2
-      | s2 = UInt64.lt {_3} {_4} (fun (_ret':bool) ->  [ &_5 <- _ret' ] s3)
+      [ s0 =  [ &_3 <- [%#s11_array_types0] (0 : usize) ] s1
+      | s1 =  [ &_4 <- Slice.length x.t_UsesArray__0'0 ] s2
+      | s2 = UIntSize.lt {_3} {_4} (fun (_ret':bool) ->  [ &_5 <- _ret' ] s3)
       | s3 = {[@expl:index in bounds] [%#s11_array_types1] _5} s4
       | s4 = bb1 ]
       
     | bb1 = s0
-      [ s0 = Slice64.set <Int64.t> {x.t_UsesArray__0'0} {_3} {[%#s11_array_types2] (5 : Int64.t)}
-          (fun (r'0:array Int64.t) ->  [ &x <- { t_UsesArray__0'0 = r'0 } ] s1)
+      [ s0 = Slice.set <int64> {x.t_UsesArray__0'0} {_3} {[%#s11_array_types2] (5 : int64)}
+          (fun (r'0:array int64) ->  [ &x <- { t_UsesArray__0'0 = r'0 } ] s1)
       | s1 = {[@expl:assertion] [%#s11_array_types3] Int64.to_int (index_logic'0 x.t_UsesArray__0'0 0) = 5} s2
       | s2 = return' {_0} ]
        ]
     )
     [ & _0 : () = any_l ()
     | & x : t_UsesArray'0 = x
-    | & _3 : UInt64.t = any_l ()
-    | & _4 : UInt64.t = any_l ()
+    | & _3 : usize = any_l ()
+    | & _4 : usize = any_l ()
     | & _5 : bool = any_l () ]
      [ return' (result:())-> (! return' {result}) ] 
 end
@@ -71,28 +66,28 @@
   let%span s11_array_types1 = "11_array_types.rs" 15 15 15 20
   let%span s11_array_types2 = "11_array_types.rs" 7 11 7 53
   
+  use prelude.prelude.Int64
+  
+  use prelude.prelude.UIntSize
+  
   use prelude.prelude.Int
   
-  use prelude.prelude.Int64
-  
-  use prelude.prelude.UInt64
-  
-  use prelude.prelude.Slice64
+  use prelude.prelude.Slice
   
   type t_UsesArray'0  =
-    { t_UsesArray__0'0: array Int64.t }
+    { t_UsesArray__0'0: array int64 }
   
-  use prelude.prelude.Slice64
+  use prelude.prelude.Slice
   
   use seq.Seq
   
-  constant v_MAX'0 : UInt64.t = (18446744073709551615 : UInt64.t)
+  constant v_MAX'0 : usize = (18446744073709551615 : usize)
   
-  use prelude.prelude.UInt64
+  use prelude.prelude.UIntSize
   
-  let rec omg'0 (x:t_UsesArray'0) (return'  (ret:()))= {[@expl:omg requires] [%#s11_array_types2] Seq.length (Slice64.id x.t_UsesArray__0'0)
+  let rec omg'0 (x:t_UsesArray'0) (return'  (ret:()))= {[@expl:omg requires] [%#s11_array_types2] Seq.length (Slice.id x.t_UsesArray__0'0)
     > 0
-    /\ Seq.length (Slice64.id x.t_UsesArray__0'0) < UInt64.t'int (v_MAX'0 : UInt64.t)}
+    /\ Seq.length (Slice.id x.t_UsesArray__0'0) < UIntSize.to_int (v_MAX'0 : usize)}
     any [ return' (result:())-> (! return' {result}) ] 
   
   use prelude.prelude.Intrinsic
@@ -101,17 +96,14 @@
   
   let rec call_omg'0 (_1:()) (return'  (ret:()))= (! bb0
     [ bb0 = s0
-      [ s0 = Slice64.create
-          <Int64.t>
-          {[%#s11_array_types0] (5 : UInt64.t)}
-          {fun (_ : int) -> [%#s11_array_types1] (3 : Int64.t)}
-          (fun (_res:array Int64.t) ->  [ &arr <- _res ] s1)
+      [ s0 = Slice.create <int64> {[%#s11_array_types0] (5 : usize)} {fun (_ : int) -> [%#s11_array_types1] (3 : int64)}
+          (fun (_res:array int64) ->  [ &arr <- _res ] s1)
       | s1 =  [ &_2 <- { t_UsesArray__0'0 = arr } ] s2
       | s2 = omg'0 {_2} (fun (_ret':()) ->  [ &_0 <- _ret' ] s3)
       | s3 = bb1 ]
       
     | bb1 = return' {_0} ]
-    ) [ & _0 : () = any_l () | & arr : array Int64.t = any_l () | & _2 : t_UsesArray'0 = any_l () ] 
+    ) [ & _0 : () = any_l () | & arr : array int64 = any_l () | & _2 : t_UsesArray'0 = any_l () ] 
     [ return' (result:())-> (! return' {result}) ]
     
 end