
module C09Maintains_A_Type
  type t_a  =
    | C_A
    
end
module C09Maintains_Test1
  use prelude.UInt64
  use prelude.Int
  use C09Maintains_A_Type as C09Maintains_A_Type
  predicate invariant0 [#"../09_maintains.rs" 12 4 12 47] (self : C09Maintains_A_Type.t_a) (b : bool) (c : uint64) =
    [#"../09_maintains.rs" 13 8 13 12] true
  val invariant0 [#"../09_maintains.rs" 12 4 12 47] (self : C09Maintains_A_Type.t_a) (b : bool) (c : uint64) : bool
    ensures { result = invariant0 self b c }
    
  let rec cfg test_1 [#"../09_maintains.rs" 28 0 28 36] [@cfg:stackify] [@cfg:subregion_analysis] (a : C09Maintains_A_Type.t_a) (b : bool) (c : uint64) : ()
    requires {[#"../09_maintains.rs" 27 0 27 31] invariant0 a b c}
    ensures { [#"../09_maintains.rs" 27 0 27 31] invariant0 a b c }
    
   = [@vc:do_not_keep_trace] [@vc:sp]
  var _0 : ();
  {
    goto BB0
  }
  BB0 {
    [#"../09_maintains.rs" 28 37 28 39] _0 <- ([#"../09_maintains.rs" 28 37 28 39] ());
    return _0
  }
  
end
module C09Maintains_Test2
  use prelude.UInt64
  use prelude.Int
  use C09Maintains_A_Type as C09Maintains_A_Type
  predicate invariant0 [#"../09_maintains.rs" 12 4 12 47] (self : C09Maintains_A_Type.t_a) (b : bool) (c : uint64) =
    [#"../09_maintains.rs" 13 8 13 12] true
  val invariant0 [#"../09_maintains.rs" 12 4 12 47] (self : C09Maintains_A_Type.t_a) (b : bool) (c : uint64) : bool
    ensures { result = invariant0 self b c }
    
  use prelude.Borrow
  predicate resolve0 (self : borrowed (C09Maintains_A_Type.t_a)) =
<<<<<<< HEAD
    [#"../../../../../creusot-contracts/src/resolve.rs" 27 20 27 34]  ^ self =  * self
=======
    [#"../../../../../creusot-contracts/src/resolve.rs" 26 20 26 34]  ^ self =  * self
>>>>>>> c22743fa
  val resolve0 (self : borrowed (C09Maintains_A_Type.t_a)) : bool
    ensures { result = resolve0 self }
    
  let rec cfg test_2 [#"../09_maintains.rs" 31 0 31 41] [@cfg:stackify] [@cfg:subregion_analysis] (a : borrowed (C09Maintains_A_Type.t_a)) (b : bool) (c : uint64) : ()
    requires {[#"../09_maintains.rs" 30 0 30 37] invariant0 ( * a) b c}
    ensures { [#"../09_maintains.rs" 30 0 30 37] invariant0 ( ^ a) b c }
    
   = [@vc:do_not_keep_trace] [@vc:sp]
  var _0 : ();
  var a : borrowed (C09Maintains_A_Type.t_a) = a;
  {
    goto BB0
  }
  BB0 {
    assume { resolve0 a };
    [#"../09_maintains.rs" 31 42 31 44] _0 <- ([#"../09_maintains.rs" 31 42 31 44] ());
    return _0
  }
  
end
module C09Maintains_Test3
  use prelude.UInt64
  use prelude.Int
  use C09Maintains_A_Type as C09Maintains_A_Type
  predicate invariant0 [#"../09_maintains.rs" 12 4 12 47] (self : C09Maintains_A_Type.t_a) (b : bool) (c : uint64) =
    [#"../09_maintains.rs" 13 8 13 12] true
  val invariant0 [#"../09_maintains.rs" 12 4 12 47] (self : C09Maintains_A_Type.t_a) (b : bool) (c : uint64) : bool
    ensures { result = invariant0 self b c }
    
  use prelude.Borrow
  predicate resolve1 (self : borrowed (C09Maintains_A_Type.t_a)) =
<<<<<<< HEAD
    [#"../../../../../creusot-contracts/src/resolve.rs" 27 20 27 34]  ^ self =  * self
=======
    [#"../../../../../creusot-contracts/src/resolve.rs" 26 20 26 34]  ^ self =  * self
>>>>>>> c22743fa
  val resolve1 (self : borrowed (C09Maintains_A_Type.t_a)) : bool
    ensures { result = resolve1 self }
    
  predicate resolve0 (self : borrowed bool) =
<<<<<<< HEAD
    [#"../../../../../creusot-contracts/src/resolve.rs" 27 20 27 34]  ^ self =  * self
=======
    [#"../../../../../creusot-contracts/src/resolve.rs" 26 20 26 34]  ^ self =  * self
>>>>>>> c22743fa
  val resolve0 (self : borrowed bool) : bool
    ensures { result = resolve0 self }
    
  let rec cfg test_3 [#"../09_maintains.rs" 34 0 34 46] [@cfg:stackify] [@cfg:subregion_analysis] (a : borrowed (C09Maintains_A_Type.t_a)) (b : borrowed bool) (c : uint64) : ()
    requires {[#"../09_maintains.rs" 33 0 33 41] invariant0 ( * a) ( * b) c}
    ensures { [#"../09_maintains.rs" 33 0 33 41] invariant0 ( ^ a) ( ^ b) c }
    
   = [@vc:do_not_keep_trace] [@vc:sp]
  var _0 : ();
  var a : borrowed (C09Maintains_A_Type.t_a) = a;
  var b : borrowed bool = b;
  {
    goto BB0
  }
  BB0 {
    assume { resolve0 b };
    assume { resolve1 a };
    [#"../09_maintains.rs" 34 47 34 49] _0 <- ([#"../09_maintains.rs" 34 47 34 49] ());
    return _0
  }
  
end
module C09Maintains_Test5
  use prelude.UIntSize
  use C09Maintains_A_Type as C09Maintains_A_Type
  use prelude.Int
  predicate inv20 [#"../09_maintains.rs" 17 4 17 33] (self : C09Maintains_A_Type.t_a) (b : int) =
    [#"../09_maintains.rs" 18 8 18 12] true
  val inv20 [#"../09_maintains.rs" 17 4 17 33] (self : C09Maintains_A_Type.t_a) (b : int) : bool
    ensures { result = inv20 self b }
    
  use prelude.UIntSize
  let rec cfg test_5 [#"../09_maintains.rs" 37 0 37 29] [@cfg:stackify] [@cfg:subregion_analysis] (a : C09Maintains_A_Type.t_a) (b : usize) : ()
    requires {[#"../09_maintains.rs" 36 0 36 28] inv20 a (UIntSize.to_int b + 0)}
    ensures { [#"../09_maintains.rs" 36 0 36 28] inv20 a (UIntSize.to_int b + 0) }
    
   = [@vc:do_not_keep_trace] [@vc:sp]
  var _0 : ();
  {
    goto BB0
  }
  BB0 {
    [#"../09_maintains.rs" 37 30 37 32] _0 <- ([#"../09_maintains.rs" 37 30 37 32] ());
    return _0
  }
  
end
module C09Maintains_Test6
  use C09Maintains_A_Type as C09Maintains_A_Type
  predicate other_inv0 [#"../09_maintains.rs" 23 0 23 35] (a : C09Maintains_A_Type.t_a) (b : bool) =
    [#"../09_maintains.rs" 24 4 24 8] true
  val other_inv0 [#"../09_maintains.rs" 23 0 23 35] (a : C09Maintains_A_Type.t_a) (b : bool) : bool
    ensures { result = other_inv0 a b }
    
  let rec cfg test_6 [#"../09_maintains.rs" 40 0 40 28] [@cfg:stackify] [@cfg:subregion_analysis] (a : C09Maintains_A_Type.t_a) (b : bool) : ()
    requires {[#"../09_maintains.rs" 39 0 39 29] other_inv0 a b}
    ensures { [#"../09_maintains.rs" 39 0 39 29] other_inv0 a b }
    
   = [@vc:do_not_keep_trace] [@vc:sp]
  var _0 : ();
  {
    goto BB0
  }
  BB0 {
    [#"../09_maintains.rs" 40 29 40 31] _0 <- ([#"../09_maintains.rs" 40 29 40 31] ());
    return _0
  }
  
end<|MERGE_RESOLUTION|>--- conflicted
+++ resolved
@@ -39,11 +39,7 @@
     
   use prelude.Borrow
   predicate resolve0 (self : borrowed (C09Maintains_A_Type.t_a)) =
-<<<<<<< HEAD
-    [#"../../../../../creusot-contracts/src/resolve.rs" 27 20 27 34]  ^ self =  * self
-=======
     [#"../../../../../creusot-contracts/src/resolve.rs" 26 20 26 34]  ^ self =  * self
->>>>>>> c22743fa
   val resolve0 (self : borrowed (C09Maintains_A_Type.t_a)) : bool
     ensures { result = resolve0 self }
     
@@ -75,20 +71,12 @@
     
   use prelude.Borrow
   predicate resolve1 (self : borrowed (C09Maintains_A_Type.t_a)) =
-<<<<<<< HEAD
-    [#"../../../../../creusot-contracts/src/resolve.rs" 27 20 27 34]  ^ self =  * self
-=======
     [#"../../../../../creusot-contracts/src/resolve.rs" 26 20 26 34]  ^ self =  * self
->>>>>>> c22743fa
   val resolve1 (self : borrowed (C09Maintains_A_Type.t_a)) : bool
     ensures { result = resolve1 self }
     
   predicate resolve0 (self : borrowed bool) =
-<<<<<<< HEAD
-    [#"../../../../../creusot-contracts/src/resolve.rs" 27 20 27 34]  ^ self =  * self
-=======
     [#"../../../../../creusot-contracts/src/resolve.rs" 26 20 26 34]  ^ self =  * self
->>>>>>> c22743fa
   val resolve0 (self : borrowed bool) : bool
     ensures { result = resolve0 self }
     
