
module CreusotContracts_Snapshot_Snapshot_Type
  type t_snapshot 't
end
module C12GhostCode_GhostArg
  let%span s12_ghost_code0 = "../12_ghost_code.rs" 5 28 5 44
  
  let%span span1 = "../../../../../creusot-contracts/src/invariant.rs" 8 8 8 12
  
  let%span span2 = "../../../../../creusot-contracts/src/snapshot.rs" 45 15 45 16
  
  let%span span3 = "../../../../../creusot-contracts/src/snapshot.rs" 43 14 43 28
  
  use prelude.prelude.UInt32
  
  predicate invariant'0 (self : uint32) =
    [%#span1] true
  
  predicate inv'0 (_x : uint32)
  
  axiom inv'0 : forall x : uint32 . inv'0 x = true
  
  use prelude.prelude.Int
  
  use CreusotContracts_Snapshot_Snapshot_Type as Snapshot'0
  
  use prelude.prelude.Intrinsic
  
  use prelude.prelude.Borrow
  
  function deref'0 (self : Snapshot'0.t_snapshot uint32) : uint32
  
  function new'0 (x : uint32) : Snapshot'0.t_snapshot uint32
  
  axiom new'0_spec : forall x : uint32 . ([%#span2] inv'0 x)  -> ([%#span3] deref'0 (new'0 x) = x)
  
  let rec ghost_arg (g:Snapshot'0.t_snapshot uint32) (return'  (ret:()))= (! bb0
    [ bb0 = s0 [ s0 =  [ &_x <- [%#s12_ghost_code0] new'0 (deref'0 g) ] s1 | s1 = bb1 ]  | bb1 = return' {_0} ]
    )
    [ & _0 : () = any_l () | & g : Snapshot'0.t_snapshot uint32 = g | & _x : Snapshot'0.t_snapshot uint32 = any_l () ]
     [ return' (result:())-> (! return' {result}) ] 
end
module Core_Ptr_NonNull_NonNull_Type
  use prelude.prelude.Opaque
  
  type t_nonnull 't =
    | C_NonNull opaque_ptr
  
  function any_l (_ : 'b) : 'a
  
  let rec t_nonnull < 't > (input:t_nonnull 't) (ret  (pointer:opaque_ptr))= any
    [ good (pointer:opaque_ptr)-> {C_NonNull pointer = input} (! ret {pointer})
    | bad (pointer:opaque_ptr)-> {C_NonNull pointer <> input} {false} any ]
    
end
module Core_Marker_PhantomData_Type
  type t_phantomdata 't =
    | C_PhantomData
  
  function any_l (_ : 'b) : 'a
  
  let rec t_phantomdata < 't > (input:t_phantomdata 't) (ret  )= any
    [ good -> {C_PhantomData  = input} (! ret) | bad -> {C_PhantomData  <> input} {false} any ]
    
end
module Core_Ptr_Unique_Unique_Type
  use Core_Marker_PhantomData_Type as PhantomData'0
  
  use Core_Ptr_NonNull_NonNull_Type as NonNull'0
  
  type t_unique 't =
    | C_Unique (NonNull'0.t_nonnull 't) (PhantomData'0.t_phantomdata 't)
  
  function any_l (_ : 'b) : 'a
  
  let rec t_unique < 't > (input:t_unique 't) (ret  (pointer:NonNull'0.t_nonnull 't) (_marker:PhantomData'0.t_phantomdata 't))= any
    [ good (pointer:NonNull'0.t_nonnull 't) (_marker:PhantomData'0.t_phantomdata 't)-> {C_Unique pointer _marker
      = input}
      (! ret {pointer} {_marker})
    | bad (pointer:NonNull'0.t_nonnull 't) (_marker:PhantomData'0.t_phantomdata 't)-> {C_Unique pointer _marker
      <> input}
      {false}
      any ]
    
end
module Alloc_RawVec_Cap_Type
  use prelude.prelude.UIntSize
  
  use prelude.prelude.Int
  
  type t_cap  =
    | C_Cap usize
  
  function any_l (_ : 'b) : 'a
  
  let rec t_cap (input:t_cap) (ret  (field_0:usize))= any
    [ good (field_0:usize)-> {C_Cap field_0 = input} (! ret {field_0})
    | bad (field_0:usize)-> {C_Cap field_0 <> input} {false} any ]
    
end
module Alloc_RawVec_RawVec_Type
  use Alloc_RawVec_Cap_Type as Cap'0
  
  use Core_Ptr_Unique_Unique_Type as Unique'0
  
  type t_rawvec 't 'a =
    | C_RawVec (Unique'0.t_unique 't) (Cap'0.t_cap) 'a
  
  function any_l (_ : 'b) : 'a
  
  let rec t_rawvec < 't > < 'a > (input:t_rawvec 't 'a) (ret  (ptr:Unique'0.t_unique 't) (cap:Cap'0.t_cap) (alloc:'a))= any
    [ good (ptr:Unique'0.t_unique 't) (cap:Cap'0.t_cap) (alloc:'a)-> {C_RawVec ptr cap alloc = input}
      (! ret {ptr} {cap} {alloc})
    | bad (ptr:Unique'0.t_unique 't) (cap:Cap'0.t_cap) (alloc:'a)-> {C_RawVec ptr cap alloc <> input} {false} any ]
    
end
module Alloc_Vec_Vec_Type
  use prelude.prelude.UIntSize
  
  use prelude.prelude.Int
  
  use Alloc_RawVec_RawVec_Type as RawVec'0
  
  type t_vec 't 'a =
    | C_Vec (RawVec'0.t_rawvec 't 'a) usize
  
  function any_l (_ : 'b) : 'a
  
  let rec t_vec < 't > < 'a > (input:t_vec 't 'a) (ret  (buf:RawVec'0.t_rawvec 't 'a) (len:usize))= any
    [ good (buf:RawVec'0.t_rawvec 't 'a) (len:usize)-> {C_Vec buf len = input} (! ret {buf} {len})
    | bad (buf:RawVec'0.t_rawvec 't 'a) (len:usize)-> {C_Vec buf len <> input} {false} any ]
    
end
module Alloc_Alloc_Global_Type
  type t_global  =
    | C_Global
  
  function any_l (_ : 'b) : 'a
  
  let rec t_global (input:t_global) (ret  )= any
    [ good -> {C_Global  = input} (! ret) | bad -> {C_Global  <> input} {false} any ]
    
end
module CreusotContracts_Logic_Seq2_Seq_Type
  type t_seq 't
end
module C12GhostCode_GhostVec
  let%span s12_ghost_code0 = "../12_ghost_code.rs" 9 22 9 32
  
  let%span s12_ghost_code1 = "../12_ghost_code.rs" 10 35 10 50
  
  let%span span2 = "../../../../../creusot-contracts/src/invariant.rs" 8 8 8 12
  
  let%span span3 = "" 0 0 0 0
  
  let%span span4 = "../../../../../creusot-contracts/src/logic/seq2.rs" 68 14 68 25
  
  let%span span5 = "../../../../../creusot-contracts/src/std/vec.rs" 19 21 19 25
  
  let%span span6 = "../../../../../creusot-contracts/src/std/vec.rs" 18 14 18 41
  
  let%span span7 = "../../../../../creusot-contracts/src/std/vec.rs" 60 20 60 41
  
  let%span span8 = "../../../../../creusot-contracts/src/logic/seq2.rs" 16 14 16 36
  
  let%span span9 = "../../../../../creusot-contracts/src/snapshot.rs" 45 15 45 16
  
  let%span span10 = "../../../../../creusot-contracts/src/snapshot.rs" 43 14 43 28
  
  let%span span11 = "../../../../../creusot-contracts/src/resolve.rs" 46 8 46 12
  
  let%span span12 = "../../../../../creusot-contracts/src/logic/ops.rs" 20 8 20 31
  
  let%span span13 = "../../../../../creusot-contracts/src/std/vec.rs" 51 8 51 85
  
  let%span span14 = "../../../../../creusot-contracts/src/std/vec.rs" 69 26 69 44
  
  let%span span15 = "" 0 0 0 0
  
  use prelude.prelude.UInt32
  
  use CreusotContracts_Logic_Seq2_Seq_Type as Seq'0
  
  predicate invariant'1 (self : Seq'0.t_seq uint32) =
    [%#span2] true
  
  predicate inv'1 (_x : Seq'0.t_seq uint32)
  
  axiom inv'1 : forall x : Seq'0.t_seq uint32 . inv'1 x = true
  
  use Alloc_Alloc_Global_Type as Global'0
  
  use Alloc_Vec_Vec_Type as Vec'0
  
  use prelude.prelude.UIntSize
  
  use prelude.prelude.UIntSize
  
  use prelude.prelude.Int
  
  constant max'0 : usize = [%#span3] (18446744073709551615 : usize)
  
  function len'0 (self : Seq'0.t_seq uint32) : int
  
  axiom len'0_spec : forall self : Seq'0.t_seq uint32 . [%#span4] len'0 self >= 0
  
  predicate inv'0 (_x : Vec'0.t_vec uint32 (Global'0.t_global))
  
  function shallow_model'0 (self : Vec'0.t_vec uint32 (Global'0.t_global)) : Seq'0.t_seq uint32
  
  axiom shallow_model'0_spec : forall self : Vec'0.t_vec uint32 (Global'0.t_global) . ([%#span5] inv'0 self)
   -> ([%#span6] len'0 (shallow_model'0 self) <= UIntSize.to_int (max'0 : usize))
  
  predicate invariant'0 (self : Vec'0.t_vec uint32 (Global'0.t_global)) =
    [%#span7] inv'1 (shallow_model'0 self)
  
  axiom inv'0 : forall x : Vec'0.t_vec uint32 (Global'0.t_global) . inv'0 x = true
  
  constant empty'0 : Seq'0.t_seq uint32
  
  function empty_len'0 (_1 : ()) : ()
  
  axiom empty_len'0_spec : forall _1 : () . [%#span8] len'0 (empty'0 : Seq'0.t_seq uint32) = 0
  
  use CreusotContracts_Snapshot_Snapshot_Type as Snapshot'0
  
  use prelude.prelude.Intrinsic
  
  use prelude.prelude.Borrow
  
  function deref'0 (self : Snapshot'0.t_snapshot (Vec'0.t_vec uint32 (Global'0.t_global))) : Vec'0.t_vec uint32 (Global'0.t_global)
    
  
  function new'1 (x : Vec'0.t_vec uint32 (Global'0.t_global)) : Snapshot'0.t_snapshot (Vec'0.t_vec uint32 (Global'0.t_global))
    
  
  axiom new'1_spec : forall x : Vec'0.t_vec uint32 (Global'0.t_global) . ([%#span9] inv'0 x)
   -> ([%#span10] deref'0 (new'1 x) = x)
  
  predicate resolve'1 (self : uint32) =
    [%#span11] true
  
  function index_logic'1 (self : Seq'0.t_seq uint32) (_2 : int) : uint32
  
  function index_logic'0 [@inline:trivial] (self : Vec'0.t_vec uint32 (Global'0.t_global)) (ix : int) : uint32 =
    [%#span12] index_logic'1 (shallow_model'0 self) ix
  
  predicate resolve'0 (self : Vec'0.t_vec uint32 (Global'0.t_global)) =
    [%#span13] forall i : int . 0 <= i /\ i < len'0 (shallow_model'0 self)  -> resolve'1 (index_logic'0 self i)
  
  let rec new'0 (_1:()) (return'  (ret:Vec'0.t_vec uint32 (Global'0.t_global)))= any
    [ return' (result:Vec'0.t_vec uint32 (Global'0.t_global))-> {[%#span15] inv'0 result}
      {[%#span14] len'0 (shallow_model'0 result) = 0}
      (! return' {result}) ]
    
  
  let rec ghost_vec (_1:()) (return'  (ret:()))= (! bb0
    [ bb0 = s0
      [ s0 = new'0 {[%#s12_ghost_code0] ()} (fun (_ret':Vec'0.t_vec uint32 (Global'0.t_global)) ->  [ &x <- _ret' ] s1)
      | s1 = bb1 ]
      
    | bb1 = s0 [ s0 = -{resolve'0 x}- s1 | s1 =  [ &_s <- [%#s12_ghost_code1] new'1 x ] s2 | s2 = bb2 ] 
    | bb2 = bb3
    | bb3 = return' {_0} ]
    )
    [ & _0 : () = any_l ()
    | & x : Vec'0.t_vec uint32 (Global'0.t_global) = any_l ()
    | & _s : Snapshot'0.t_snapshot (Vec'0.t_vec uint32 (Global'0.t_global)) = any_l () ]
     [ return' (result:())-> (! return' {result}) ] 
end
module C12GhostCode_GhostCopy
  let%span s12_ghost_code0 = "../12_ghost_code.rs" 18 12 18 13
  
  let%span s12_ghost_code1 = "../12_ghost_code.rs" 19 17 19 52
  
  let%span s12_ghost_code2 = "../12_ghost_code.rs" 20 9 20 33
  
  let%span span3 = "../../../../../creusot-contracts/src/invariant.rs" 8 8 8 12
  
  let%span span4 = "../../../../../creusot-contracts/src/logic/seq2.rs" 68 14 68 25
  
  let%span span5 = "../../../../../creusot-contracts/src/logic/seq2.rs" 16 14 16 36
  
  let%span span6 = "../../../../../creusot-contracts/src/snapshot.rs" 45 15 45 16
  
  let%span span7 = "../../../../../creusot-contracts/src/snapshot.rs" 43 14 43 28
  
  let%span span8 = "../../../../../creusot-contracts/src/logic/seq2.rs" 104 14 104 54
  
  let%span span9 = "../../../../../creusot-contracts/src/logic/seq2.rs" 105 4 106 62
  
  let%span span10 = "../../../../../creusot-contracts/src/logic/seq2.rs" 54 21 54 22
  
  let%span span11 = "../../../../../creusot-contracts/src/logic/seq2.rs" 52 14 52 31
  
  let%span span12 = "../../../../../creusot-contracts/src/logic/seq2.rs" 53 14 53 28
  
  let%span span13 = "../../../../../creusot-contracts/src/logic/seq2.rs" 98 8 98 39
  
  use prelude.prelude.Int32
  
  predicate invariant'1 (self : int32) =
    [%#span3] true
  
  predicate inv'1 (_x : int32)
  
  axiom inv'1 : forall x : int32 . inv'1 x = true
  
  use CreusotContracts_Logic_Seq2_Seq_Type as Seq'0
  
  predicate invariant'0 (self : Seq'0.t_seq int32) =
    [%#span3] true
  
  predicate inv'0 (_x : Seq'0.t_seq int32)
  
  axiom inv'0 : forall x : Seq'0.t_seq int32 . inv'0 x = true
  
  use prelude.prelude.Int
  
  function len'0 (self : Seq'0.t_seq int32) : int
  
  axiom len'0_spec : forall self : Seq'0.t_seq int32 . [%#span4] len'0 self >= 0
  
  constant empty'0 : Seq'0.t_seq int32
  
  function empty_len'0 (_1 : ()) : ()
  
  axiom empty_len'0_spec : forall _1 : () . [%#span5] len'0 (empty'0 : Seq'0.t_seq int32) = 0
  
  use prelude.prelude.Intrinsic
  
  use CreusotContracts_Snapshot_Snapshot_Type as Snapshot'0
  
  use prelude.prelude.Borrow
  
  function deref'0 (self : Snapshot'0.t_snapshot (Seq'0.t_seq int32)) : Seq'0.t_seq int32
  
  function new'0 (x : Seq'0.t_seq int32) : Snapshot'0.t_snapshot (Seq'0.t_seq int32)
  
  axiom new'0_spec : forall x : Seq'0.t_seq int32 . ([%#span6] inv'0 x)  -> ([%#span7] deref'0 (new'0 x) = x)
  
  function index_logic'0 (self : Seq'0.t_seq int32) (_2 : int) : int32
  
  function concat'0 (self : Seq'0.t_seq int32) (other : Seq'0.t_seq int32) : Seq'0.t_seq int32
  
  axiom concat'0_spec : forall self : Seq'0.t_seq int32, other : Seq'0.t_seq int32 . ([%#span9] forall i : int . 0 <= i
  /\ i < len'0 (concat'0 self other)
   -> index_logic'0 (concat'0 self other) i
  = (if i < len'0 self then index_logic'0 self i else index_logic'0 other (i - len'0 self)))
  && ([%#span8] len'0 (concat'0 self other) = len'0 self + len'0 other)
  
  function singleton'0 (v : int32) : Seq'0.t_seq int32
  
  axiom singleton'0_spec : forall v : int32 . ([%#span10] inv'1 v)
   -> ([%#span12] index_logic'0 (singleton'0 v) 0 = v) && ([%#span11] len'0 (singleton'0 v) = 1)
  
  function push'0 [@inline:trivial] (self : Seq'0.t_seq int32) (v : int32) : Seq'0.t_seq int32 =
    [%#span13] concat'0 self (singleton'0 v)
  
  let rec ghost_copy (_1:()) (return'  (ret:()))= (! bb0
    [ bb0 = s0
      [ s0 =  [ &a <- [%#s12_ghost_code0] (0 : int32) ] s1
      | s1 =  [ &_s <- [%#s12_ghost_code1] new'0 (push'0 (empty'0 : Seq'0.t_seq int32) (0 : int32)) ] s2
      | s2 = bb1 ]
      
    | bb1 = s0 [ s0 =  [ &_4 <- [%#s12_ghost_code2] new'0 (push'0 (deref'0 _s) a) ] s1 | s1 = bb2 ] 
    | bb2 = s0
      [ s0 =  [ &_s <- _4 ] (any [ any_ (_any:Snapshot'0.t_snapshot (Seq'0.t_seq int32))-> (!  [ &_4 <- _any ] s1) ] )
      | s1 = return' {_0} ]
       ]
    )
    [ & _0 : () = any_l ()
    | & a : int32 = any_l ()
    | & _s : Snapshot'0.t_snapshot (Seq'0.t_seq int32) = any_l ()
    | & _4 : Snapshot'0.t_snapshot (Seq'0.t_seq int32) = any_l () ]
     [ return' (result:())-> (! return' {result}) ] 
end
module C12GhostCode_GhostIsCopy
  let%span s12_ghost_code0 = "../12_ghost_code.rs" 24 16 24 17
  
  let%span s12_ghost_code1 = "../12_ghost_code.rs" 26 12 26 27
  
  let%span s12_ghost_code2 = "../12_ghost_code.rs" 29 18 29 26
  
  let%span span3 = "../../../../../creusot-contracts/src/invariant.rs" 8 8 8 12
  
  let%span span4 = "../../../../../creusot-contracts/src/snapshot.rs" 45 15 45 16
  
  let%span span5 = "../../../../../creusot-contracts/src/snapshot.rs" 43 14 43 28
  
  let%span span6 = "../../../../../creusot-contracts/src/resolve.rs" 26 20 26 34
  
  use prelude.prelude.Int32
  
  use prelude.prelude.Borrow
  
  predicate invariant'0 (self : borrowed int32) =
    [%#span3] true
  
  predicate inv'0 (_x : borrowed int32)
  
  axiom inv'0 : forall x : borrowed int32 . inv'0 x = true
  
  use CreusotContracts_Snapshot_Snapshot_Type as Snapshot'0
  
  use prelude.prelude.Intrinsic
  
  function deref'0 (self : Snapshot'0.t_snapshot (borrowed int32)) : borrowed int32
  
  function new'0 (x : borrowed int32) : Snapshot'0.t_snapshot (borrowed int32)
  
  axiom new'0_spec : forall x : borrowed int32 . ([%#span4] inv'0 x)  -> ([%#span5] deref'0 (new'0 x) = x)
  
  predicate resolve'0 (self : borrowed int32) =
<<<<<<< HEAD
    [%#span6]  ^ self =  * self
=======
    [%#span3] self.final = self.current
>>>>>>> 7087246d
  
  use prelude.prelude.Int
  
  let rec ghost_is_copy (_1:()) (return'  (ret:()))= (! bb0
    [ bb0 = s0
      [ s0 =  [ &x <- [%#s12_ghost_code0] (0 : int32) ] s1
      | s1 = Borrow.borrow_mut <int32> {x} (fun (_ret':borrowed int32) ->  [ &r <- _ret' ]  [ &x <- r.final ] s2)
      | s2 = -{resolve'0 r}- s3
      | s3 =  [ &g <- [%#s12_ghost_code1] new'0 r ] s4
      | s4 = bb1 ]
      
    | bb1 = s0
      [ s0 =  [ &g1 <- g ] s1
      | s1 =  [ &g2 <- g ] s2
      | s2 = {[@expl:assertion] [%#s12_ghost_code2] g1 = g2} s3
      | s3 = return' {_0} ]
       ]
    )
    [ & _0 : () = any_l ()
    | & x : int32 = any_l ()
    | & r : borrowed int32 = any_l ()
    | & g : Snapshot'0.t_snapshot (borrowed int32) = any_l ()
    | & g1 : Snapshot'0.t_snapshot (borrowed int32) = any_l ()
    | & g2 : Snapshot'0.t_snapshot (borrowed int32) = any_l () ]
     [ return' (result:())-> (! return' {result}) ] 
end
module C12GhostCode_GhostCheck
  let%span s12_ghost_code0 = "../12_ghost_code.rs" 36 16 36 26
  
  let%span s12_ghost_code1 = "../12_ghost_code.rs" 39 4 39 31
  
  let%span s12_ghost_code2 = "../12_ghost_code.rs" 41 11 41 12
  
  let%span s12_ghost_code3 = "../12_ghost_code.rs" 43 23 43 24
  
  let%span s12_ghost_code4 = "../12_ghost_code.rs" 43 4 43 25
  
  let%span span5 = "../../../../../creusot-contracts/src/invariant.rs" 8 8 8 12
  
  let%span span6 = "" 0 0 0 0
  
  let%span span7 = "../../../../../creusot-contracts/src/logic/seq2.rs" 68 14 68 25
  
  let%span span8 = "../../../../../creusot-contracts/src/std/vec.rs" 19 21 19 25
  
  let%span span9 = "../../../../../creusot-contracts/src/std/vec.rs" 18 14 18 41
  
  let%span span10 = "../../../../../creusot-contracts/src/std/vec.rs" 60 20 60 41
  
  let%span span11 = "../../../../../creusot-contracts/src/logic/seq2.rs" 16 14 16 36
  
  let%span span12 = "../../../../../creusot-contracts/src/resolve.rs" 46 8 46 12
  
  let%span span13 = "../../../../../creusot-contracts/src/logic/ops.rs" 20 8 20 31
  
  let%span span14 = "../../../../../creusot-contracts/src/std/vec.rs" 51 8 51 85
  
  let%span span15 = "../../../../../creusot-contracts/src/model.rs" 90 8 90 31
  
  let%span span16 = "" 0 0 0 0
  
  let%span span17 = "../../../../../creusot-contracts/src/std/vec.rs" 78 26 78 48
  
  let%span span18 = "../../../../../creusot-contracts/src/logic/seq2.rs" 104 14 104 54
  
  let%span span19 = "../../../../../creusot-contracts/src/logic/seq2.rs" 105 4 106 62
  
  let%span span20 = "../../../../../creusot-contracts/src/logic/seq2.rs" 54 21 54 22
  
  let%span span21 = "../../../../../creusot-contracts/src/logic/seq2.rs" 52 14 52 31
  
  let%span span22 = "../../../../../creusot-contracts/src/logic/seq2.rs" 53 14 53 28
  
  let%span span23 = "../../../../../creusot-contracts/src/logic/seq2.rs" 98 8 98 39
  
  let%span span24 = "../../../../../creusot-contracts/src/model.rs" 108 8 108 31
  
  let%span span25 = "" 0 0 0 0
  
  let%span span26 = "" 0 0 0 0
  
  let%span span27 = "../../../../../creusot-contracts/src/std/vec.rs" 82 26 82 51
  
  let%span span28 = "../../../../../creusot-contracts/src/snapshot.rs" 45 15 45 16
  
  let%span span29 = "../../../../../creusot-contracts/src/snapshot.rs" 43 14 43 28
  
  let%span span30 = "../12_ghost_code.rs" 32 0 32 8
  
  let%span span31 = "../../../../../creusot-contracts/src/std/vec.rs" 69 26 69 44
  
  let%span span32 = "" 0 0 0 0
  
  use prelude.prelude.Int32
  
  use CreusotContracts_Logic_Seq2_Seq_Type as Seq'0
  
  predicate invariant'5 (self : Seq'0.t_seq int32) =
    [%#span5] true
  
  predicate inv'5 (_x : Seq'0.t_seq int32)
  
  axiom inv'5 : forall x : Seq'0.t_seq int32 . inv'5 x = true
  
  use Alloc_Alloc_Global_Type as Global'0
  
  use Alloc_Vec_Vec_Type as Vec'0
  
  predicate invariant'4 (self : Vec'0.t_vec int32 (Global'0.t_global)) =
    [%#span5] true
  
  predicate inv'4 (_x : Vec'0.t_vec int32 (Global'0.t_global))
  
  axiom inv'4 : forall x : Vec'0.t_vec int32 (Global'0.t_global) . inv'4 x = true
  
  predicate invariant'3 (self : int32) =
    [%#span5] true
  
  predicate inv'3 (_x : int32)
  
  axiom inv'3 : forall x : int32 . inv'3 x = true
  
  use prelude.prelude.Borrow
  
  predicate invariant'2 (self : borrowed (Vec'0.t_vec int32 (Global'0.t_global))) =
    [%#span5] true
  
  predicate inv'2 (_x : borrowed (Vec'0.t_vec int32 (Global'0.t_global)))
  
  axiom inv'2 : forall x : borrowed (Vec'0.t_vec int32 (Global'0.t_global)) . inv'2 x = true
  
  predicate invariant'1 (self : ()) =
    [%#span5] true
  
  predicate inv'1 (_x : ())
  
  axiom inv'1 : forall x : () . inv'1 x = true
  
  use prelude.prelude.UIntSize
  
  use prelude.prelude.UIntSize
  
  use prelude.prelude.Int
  
  constant max'0 : usize = [%#span6] (18446744073709551615 : usize)
  
  function len'1 (self : Seq'0.t_seq int32) : int
  
  axiom len'1_spec : forall self : Seq'0.t_seq int32 . [%#span7] len'1 self >= 0
  
  predicate inv'0 (_x : Vec'0.t_vec int32 (Global'0.t_global))
  
  function shallow_model'0 (self : Vec'0.t_vec int32 (Global'0.t_global)) : Seq'0.t_seq int32
  
  axiom shallow_model'0_spec : forall self : Vec'0.t_vec int32 (Global'0.t_global) . ([%#span8] inv'0 self)
   -> ([%#span9] len'1 (shallow_model'0 self) <= UIntSize.to_int (max'0 : usize))
  
  predicate invariant'0 (self : Vec'0.t_vec int32 (Global'0.t_global)) =
    [%#span10] inv'5 (shallow_model'0 self)
  
  axiom inv'0 : forall x : Vec'0.t_vec int32 (Global'0.t_global) . inv'0 x = true
  
  constant empty'0 : Seq'0.t_seq int32
  
  function empty_len'0 (_1 : ()) : ()
  
  axiom empty_len'0_spec : forall _1 : () . [%#span11] len'1 (empty'0 : Seq'0.t_seq int32) = 0
  
  use CreusotContracts_Snapshot_Snapshot_Type as Snapshot'0
  
  use prelude.prelude.Intrinsic
  
  predicate resolve'1 (self : int32) =
    [%#span12] true
  
  function index_logic'1 (self : Seq'0.t_seq int32) (_2 : int) : int32
  
  function index_logic'0 [@inline:trivial] (self : Vec'0.t_vec int32 (Global'0.t_global)) (ix : int) : int32 =
    [%#span13] index_logic'1 (shallow_model'0 self) ix
  
  predicate resolve'0 (self : Vec'0.t_vec int32 (Global'0.t_global)) =
    [%#span14] forall i : int . 0 <= i /\ i < len'1 (shallow_model'0 self)  -> resolve'1 (index_logic'0 self i)
  
  function shallow_model'2 (self : Vec'0.t_vec int32 (Global'0.t_global)) : Seq'0.t_seq int32 =
    [%#span15] shallow_model'0 self
  
  let rec len'0 (self:Vec'0.t_vec int32 (Global'0.t_global)) (return'  (ret:usize))= {[@expl:precondition] [%#span16] inv'4 self}
    any
    [ return' (result:usize)-> {[%#span17] UIntSize.to_int result = len'1 (shallow_model'2 self)} (! return' {result}) ]
    
  
  function concat'0 (self : Seq'0.t_seq int32) (other : Seq'0.t_seq int32) : Seq'0.t_seq int32
  
<<<<<<< HEAD
  axiom concat'0_spec : forall self : Seq'0.t_seq int32, other : Seq'0.t_seq int32 . ([%#span19] forall i : int . 0 <= i
  /\ i < len'1 (concat'0 self other)
   -> index_logic'1 (concat'0 self other) i
  = (if i < len'1 self then index_logic'1 self i else index_logic'1 other (i - len'1 self)))
  && ([%#span18] len'1 (concat'0 self other) = len'1 self + len'1 other)
=======
  function shallow_model'1 (self : borrowed (Vec'0.t_vec int32 (Global'0.t_global))) : Seq.seq int32 =
    [%#span17] shallow_model'0 self.current
>>>>>>> 7087246d
  
  function singleton'0 (v : int32) : Seq'0.t_seq int32
  
  axiom singleton'0_spec : forall v : int32 . ([%#span20] inv'3 v)
   -> ([%#span22] index_logic'1 (singleton'0 v) 0 = v) && ([%#span21] len'1 (singleton'0 v) = 1)
  
  function push'1 [@inline:trivial] (self : Seq'0.t_seq int32) (v : int32) : Seq'0.t_seq int32 =
    [%#span23] concat'0 self (singleton'0 v)
  
  function shallow_model'1 (self : borrowed (Vec'0.t_vec int32 (Global'0.t_global))) : Seq'0.t_seq int32 =
    [%#span24] shallow_model'0 ( * self)
  
  let rec push'0 (self:borrowed (Vec'0.t_vec int32 (Global'0.t_global))) (value:int32) (return'  (ret:()))= {[@expl:precondition] [%#span26] inv'3 value}
    {[@expl:precondition] [%#span25] inv'2 self}
    any
<<<<<<< HEAD
    [ return' (result:())-> {[%#span27] shallow_model'0 ( ^ self) = push'1 (shallow_model'1 self) value}
=======
    [ return' (result:())-> {[%#span20] shallow_model'0 self.final = Seq.snoc (shallow_model'1 self) value}
>>>>>>> 7087246d
      (! return' {result}) ]
    
  
  function deref'0 (self : Snapshot'0.t_snapshot ()) : ()
  
  function new'1 (x : ()) : Snapshot'0.t_snapshot ()
  
  axiom new'1_spec : forall x : () . ([%#span28] inv'1 x)  -> ([%#span29] deref'0 (new'1 x) = x)
  
  function logi_drop'0 [#"../12_ghost_code.rs" 33 0 33 21] (_1 : Vec'0.t_vec int32 (Global'0.t_global)) : () =
    [%#span30] ()
  
  let rec new'0 (_1:()) (return'  (ret:Vec'0.t_vec int32 (Global'0.t_global)))= any
    [ return' (result:Vec'0.t_vec int32 (Global'0.t_global))-> {[%#span32] inv'0 result}
      {[%#span31] len'1 (shallow_model'0 result) = 0}
      (! return' {result}) ]
    
  
  let rec ghost_check (_1:()) (return'  (ret:()))= (! bb0
    [ bb0 = s0
      [ s0 = new'0 {[%#s12_ghost_code0] ()} (fun (_ret':Vec'0.t_vec int32 (Global'0.t_global)) ->  [ &x <- _ret' ] s1)
      | s1 = bb1 ]
      
    | bb1 = s0 [ s0 =  [ &_2 <- [%#s12_ghost_code1] new'1 (let _ = logi_drop'0 x in ()) ] s1 | s1 = bb2 ] 
    | bb2 = s0
      [ s0 = Borrow.borrow_mut <Vec'0.t_vec int32 (Global'0.t_global)> {x}
          (fun (_ret':borrowed (Vec'0.t_vec int32 (Global'0.t_global))) ->  [ &_5 <- _ret' ]  [ &x <- _5.final ] s1)
      | s1 = push'0 {_5} {[%#s12_ghost_code2] (0 : int32)} (fun (_ret':()) ->  [ &_4 <- _ret' ] s2)
      | s2 = bb3 ]
      
    | bb3 = s0 [ s0 = len'0 {x} (fun (_ret':usize) ->  [ &_8 <- _ret' ] s1) | s1 = bb4 ] 
    | bb4 = s0
      [ s0 = -{resolve'0 x}- s1
      | s1 = UIntSize.eq {_8} {[%#s12_ghost_code3] (1 : usize)}
          (fun (_ret':bool) ->  [ &_7 <- _ret' ] (any [ any_ (_any:usize)-> (!  [ &_8 <- _any ] s2) ] ))
      | s2 = any [ br0 -> {_7 = false} (! bb6) | br1 -> {_7} (! bb5) ]  ]
      
    | bb5 = bb7
    | bb7 = return' {_0}
    | bb6 = {[%#s12_ghost_code4] false} any ]
    )
    [ & _0 : () = any_l ()
    | & x : Vec'0.t_vec int32 (Global'0.t_global) = any_l ()
    | & _2 : Snapshot'0.t_snapshot () = any_l ()
    | & _4 : () = any_l ()
    | & _5 : borrowed (Vec'0.t_vec int32 (Global'0.t_global)) = any_l ()
    | & _7 : bool = any_l ()
    | & _8 : usize = any_l () ]
     [ return' (result:())-> (! return' {result}) ] 
end
module C12GhostCode_MyStruct_Type
  use prelude.prelude.UInt32
  
  use CreusotContracts_Snapshot_Snapshot_Type as Snapshot'0
  
  use prelude.prelude.Int
  
  type t_mystruct  =
    | C_MyStruct uint32 (Snapshot'0.t_snapshot uint32)
  
  function any_l (_ : 'b) : 'a
  
  let rec t_mystruct (input:t_mystruct) (ret  (f:uint32) (g:Snapshot'0.t_snapshot uint32))= any
    [ good (f:uint32) (g:Snapshot'0.t_snapshot uint32)-> {C_MyStruct f g = input} (! ret {f} {g})
    | bad (f:uint32) (g:Snapshot'0.t_snapshot uint32)-> {C_MyStruct f g <> input} {false} any ]
    
  
  function mystruct_f [@inline:trivial] (self : t_mystruct) : uint32 =
    match self with
      | C_MyStruct a _ -> a
      end
  
  function mystruct_g [@inline:trivial] (self : t_mystruct) : Snapshot'0.t_snapshot uint32 =
    match self with
      | C_MyStruct _ a -> a
      end
end
module C12GhostCode_TakesStruct
  let%span s12_ghost_code0 = "../12_ghost_code.rs" 53 10 53 27
  
  let%span s12_ghost_code1 = "../12_ghost_code.rs" 51 11 51 20
  
  let%span span2 = "../../../../../creusot-contracts/src/invariant.rs" 8 8 8 12
  
  let%span span3 = "../../../../../creusot-contracts/src/model.rs" 90 8 90 31
  
  let%span span4 = "../../../../../creusot-contracts/src/snapshot.rs" 27 20 27 48
  
  let%span span5 = "../../../../../creusot-contracts/src/snapshot.rs" 45 15 45 16
  
  let%span span6 = "../../../../../creusot-contracts/src/snapshot.rs" 43 14 43 28
  
  use prelude.prelude.UInt32
  
  predicate invariant'0 (self : uint32) =
    [%#span2] true
  
  predicate inv'0 (_x : uint32)
  
  axiom inv'0 : forall x : uint32 . inv'0 x = true
  
  use prelude.prelude.Borrow
  
  use prelude.prelude.UInt32
  
  use prelude.prelude.Int
  
  function shallow_model'1 (self : uint32) : int =
    [%#span3] UInt32.to_int self
  
  use CreusotContracts_Snapshot_Snapshot_Type as Snapshot'0
  
  function deref'0 (self : Snapshot'0.t_snapshot uint32) : uint32
  
  function shallow_model'0 (self : Snapshot'0.t_snapshot uint32) : int =
    [%#span4] shallow_model'1 (deref'0 self)
  
  use C12GhostCode_MyStruct_Type as C12GhostCode_MyStruct_Type
  
  use prelude.prelude.Intrinsic
  
  use prelude.prelude.Int
  
  use C12GhostCode_MyStruct_Type as MyStruct'0
  
  function new'0 (x : uint32) : Snapshot'0.t_snapshot uint32
  
  axiom new'0_spec : forall x : uint32 . ([%#span5] inv'0 x)  -> ([%#span6] deref'0 (new'0 x) = x)
  
  let rec takes_struct (x:MyStruct'0.t_mystruct) (return'  (ret:()))= {[%#s12_ghost_code1] shallow_model'0 (C12GhostCode_MyStruct_Type.mystruct_g x)
    = 0}
    (! bb0
    [ bb0 = s0 [ s0 =  [ &_3 <- [%#s12_ghost_code0] new'0 (C12GhostCode_MyStruct_Type.mystruct_f x) ] s1 | s1 = bb1 ] 
    | bb1 = s0
      [ s0 = MyStruct'0.t_mystruct {x}
          (fun (l_f'0:uint32) (l_g'0:Snapshot'0.t_snapshot uint32) ->
             [ &x <- MyStruct'0.C_MyStruct l_f'0 _3 ] 
            (any [ any_ (_any:Snapshot'0.t_snapshot uint32)-> (!  [ &_3 <- _any ] s1) ] ))
      | s1 = return' {_0} ]
       ]
    ) [ & _0 : () = any_l () | & x : MyStruct'0.t_mystruct = x | & _3 : Snapshot'0.t_snapshot uint32 = any_l () ] 
    [ return' (result:())-> (! return' {result}) ]
    
end<|MERGE_RESOLUTION|>--- conflicted
+++ resolved
@@ -1,44 +1,25 @@
 
-module CreusotContracts_Snapshot_Snapshot_Type
-  type t_snapshot 't
-end
 module C12GhostCode_GhostArg
   let%span s12_ghost_code0 = "../12_ghost_code.rs" 5 28 5 44
   
-  let%span span1 = "../../../../../creusot-contracts/src/invariant.rs" 8 8 8 12
-  
-  let%span span2 = "../../../../../creusot-contracts/src/snapshot.rs" 45 15 45 16
-  
-  let%span span3 = "../../../../../creusot-contracts/src/snapshot.rs" 43 14 43 28
-  
   use prelude.prelude.UInt32
   
-  predicate invariant'0 (self : uint32) =
-    [%#span1] true
-  
-  predicate inv'0 (_x : uint32)
-  
-  axiom inv'0 : forall x : uint32 . inv'0 x = true
-  
-  use prelude.prelude.Int
-  
-  use CreusotContracts_Snapshot_Snapshot_Type as Snapshot'0
+  use prelude.prelude.Int
+  
+  use prelude.prelude.Snapshot
   
   use prelude.prelude.Intrinsic
   
-  use prelude.prelude.Borrow
-  
-  function deref'0 (self : Snapshot'0.t_snapshot uint32) : uint32
-  
-  function new'0 (x : uint32) : Snapshot'0.t_snapshot uint32
-  
-  axiom new'0_spec : forall x : uint32 . ([%#span2] inv'0 x)  -> ([%#span3] deref'0 (new'0 x) = x)
-  
-  let rec ghost_arg (g:Snapshot'0.t_snapshot uint32) (return'  (ret:()))= (! bb0
-    [ bb0 = s0 [ s0 =  [ &_x <- [%#s12_ghost_code0] new'0 (deref'0 g) ] s1 | s1 = bb1 ]  | bb1 = return' {_0} ]
-    )
-    [ & _0 : () = any_l () | & g : Snapshot'0.t_snapshot uint32 = g | & _x : Snapshot'0.t_snapshot uint32 = any_l () ]
-     [ return' (result:())-> (! return' {result}) ] 
+  use prelude.prelude.Snapshot
+  
+  use prelude.prelude.Snapshot
+  
+  let rec ghost_arg (g:Snapshot.snap_ty uint32) (return'  (ret:()))= (! bb0
+    [ bb0 = s0 [ s0 =  [ &_x <- [%#s12_ghost_code0] Snapshot.new (Snapshot.inner g) ] s1 | s1 = bb1 ] 
+    | bb1 = return' {_0} ]
+    ) [ & _0 : () = any_l () | & g : Snapshot.snap_ty uint32 = g | & _x : Snapshot.snap_ty uint32 = any_l () ] 
+    [ return' (result:())-> (! return' {result}) ]
+    
 end
 module Core_Ptr_NonNull_NonNull_Type
   use prelude.prelude.Opaque
@@ -141,9 +122,6 @@
     [ good -> {C_Global  = input} (! ret) | bad -> {C_Global  <> input} {false} any ]
     
 end
-module CreusotContracts_Logic_Seq2_Seq_Type
-  type t_seq 't
-end
 module C12GhostCode_GhostVec
   let%span s12_ghost_code0 = "../12_ghost_code.rs" 9 22 9 32
   
@@ -153,40 +131,34 @@
   
   let%span span3 = "" 0 0 0 0
   
-  let%span span4 = "../../../../../creusot-contracts/src/logic/seq2.rs" 68 14 68 25
-  
-  let%span span5 = "../../../../../creusot-contracts/src/std/vec.rs" 19 21 19 25
-  
-  let%span span6 = "../../../../../creusot-contracts/src/std/vec.rs" 18 14 18 41
+  let%span span4 = "../../../../../creusot-contracts/src/std/vec.rs" 19 21 19 25
+  
+  let%span span5 = "../../../../../creusot-contracts/src/std/vec.rs" 18 14 18 41
+  
+  let%span span6 = "../../../../../creusot-contracts/src/std/vec.rs" 19 4 19 36
   
   let%span span7 = "../../../../../creusot-contracts/src/std/vec.rs" 60 20 60 41
   
-  let%span span8 = "../../../../../creusot-contracts/src/logic/seq2.rs" 16 14 16 36
-  
-  let%span span9 = "../../../../../creusot-contracts/src/snapshot.rs" 45 15 45 16
-  
-  let%span span10 = "../../../../../creusot-contracts/src/snapshot.rs" 43 14 43 28
-  
-  let%span span11 = "../../../../../creusot-contracts/src/resolve.rs" 46 8 46 12
-  
-  let%span span12 = "../../../../../creusot-contracts/src/logic/ops.rs" 20 8 20 31
-  
-  let%span span13 = "../../../../../creusot-contracts/src/std/vec.rs" 51 8 51 85
-  
-  let%span span14 = "../../../../../creusot-contracts/src/std/vec.rs" 69 26 69 44
-  
-  let%span span15 = "" 0 0 0 0
+  let%span span8 = "../../../../../creusot-contracts/src/resolve.rs" 46 8 46 12
+  
+  let%span span9 = "../../../../../creusot-contracts/src/logic/ops.rs" 20 8 20 31
+  
+  let%span span10 = "../../../../../creusot-contracts/src/std/vec.rs" 51 8 51 85
+  
+  let%span span11 = "../../../../../creusot-contracts/src/std/vec.rs" 69 26 69 44
+  
+  let%span span12 = "" 0 0 0 0
   
   use prelude.prelude.UInt32
   
-  use CreusotContracts_Logic_Seq2_Seq_Type as Seq'0
-  
-  predicate invariant'1 (self : Seq'0.t_seq uint32) =
+  use seq.Seq
+  
+  predicate invariant'1 (self : Seq.seq uint32) =
     [%#span2] true
   
-  predicate inv'1 (_x : Seq'0.t_seq uint32)
-  
-  axiom inv'1 : forall x : Seq'0.t_seq uint32 . inv'1 x = true
+  predicate inv'1 (_x : Seq.seq uint32)
+  
+  axiom inv'1 : forall x : Seq.seq uint32 . inv'1 x = true
   
   use Alloc_Alloc_Global_Type as Global'0
   
@@ -200,57 +172,41 @@
   
   constant max'0 : usize = [%#span3] (18446744073709551615 : usize)
   
-  function len'0 (self : Seq'0.t_seq uint32) : int
-  
-  axiom len'0_spec : forall self : Seq'0.t_seq uint32 . [%#span4] len'0 self >= 0
+  use seq.Seq
   
   predicate inv'0 (_x : Vec'0.t_vec uint32 (Global'0.t_global))
   
-  function shallow_model'0 (self : Vec'0.t_vec uint32 (Global'0.t_global)) : Seq'0.t_seq uint32
-  
-  axiom shallow_model'0_spec : forall self : Vec'0.t_vec uint32 (Global'0.t_global) . ([%#span5] inv'0 self)
-   -> ([%#span6] len'0 (shallow_model'0 self) <= UIntSize.to_int (max'0 : usize))
+  function shallow_model'0 (self : Vec'0.t_vec uint32 (Global'0.t_global)) : Seq.seq uint32
+  
+  axiom shallow_model'0_spec : forall self : Vec'0.t_vec uint32 (Global'0.t_global) . ([%#span4] inv'0 self)
+   -> ([%#span6] inv'1 (shallow_model'0 self))
+  && ([%#span5] Seq.length (shallow_model'0 self) <= UIntSize.to_int (max'0 : usize))
   
   predicate invariant'0 (self : Vec'0.t_vec uint32 (Global'0.t_global)) =
     [%#span7] inv'1 (shallow_model'0 self)
   
   axiom inv'0 : forall x : Vec'0.t_vec uint32 (Global'0.t_global) . inv'0 x = true
   
-  constant empty'0 : Seq'0.t_seq uint32
-  
-  function empty_len'0 (_1 : ()) : ()
-  
-  axiom empty_len'0_spec : forall _1 : () . [%#span8] len'0 (empty'0 : Seq'0.t_seq uint32) = 0
-  
-  use CreusotContracts_Snapshot_Snapshot_Type as Snapshot'0
+  use prelude.prelude.Snapshot
   
   use prelude.prelude.Intrinsic
   
-  use prelude.prelude.Borrow
-  
-  function deref'0 (self : Snapshot'0.t_snapshot (Vec'0.t_vec uint32 (Global'0.t_global))) : Vec'0.t_vec uint32 (Global'0.t_global)
-    
-  
-  function new'1 (x : Vec'0.t_vec uint32 (Global'0.t_global)) : Snapshot'0.t_snapshot (Vec'0.t_vec uint32 (Global'0.t_global))
-    
-  
-  axiom new'1_spec : forall x : Vec'0.t_vec uint32 (Global'0.t_global) . ([%#span9] inv'0 x)
-   -> ([%#span10] deref'0 (new'1 x) = x)
+  use prelude.prelude.Snapshot
   
   predicate resolve'1 (self : uint32) =
-    [%#span11] true
-  
-  function index_logic'1 (self : Seq'0.t_seq uint32) (_2 : int) : uint32
+    [%#span8] true
+  
+  use seq.Seq
   
   function index_logic'0 [@inline:trivial] (self : Vec'0.t_vec uint32 (Global'0.t_global)) (ix : int) : uint32 =
-    [%#span12] index_logic'1 (shallow_model'0 self) ix
+    [%#span9] Seq.get (shallow_model'0 self) ix
   
   predicate resolve'0 (self : Vec'0.t_vec uint32 (Global'0.t_global)) =
-    [%#span13] forall i : int . 0 <= i /\ i < len'0 (shallow_model'0 self)  -> resolve'1 (index_logic'0 self i)
+    [%#span10] forall i : int . 0 <= i /\ i < Seq.length (shallow_model'0 self)  -> resolve'1 (index_logic'0 self i)
   
   let rec new'0 (_1:()) (return'  (ret:Vec'0.t_vec uint32 (Global'0.t_global)))= any
-    [ return' (result:Vec'0.t_vec uint32 (Global'0.t_global))-> {[%#span15] inv'0 result}
-      {[%#span14] len'0 (shallow_model'0 result) = 0}
+    [ return' (result:Vec'0.t_vec uint32 (Global'0.t_global))-> {[%#span12] inv'0 result}
+      {[%#span11] Seq.length (shallow_model'0 result) = 0}
       (! return' {result}) ]
     
   
@@ -259,13 +215,13 @@
       [ s0 = new'0 {[%#s12_ghost_code0] ()} (fun (_ret':Vec'0.t_vec uint32 (Global'0.t_global)) ->  [ &x <- _ret' ] s1)
       | s1 = bb1 ]
       
-    | bb1 = s0 [ s0 = -{resolve'0 x}- s1 | s1 =  [ &_s <- [%#s12_ghost_code1] new'1 x ] s2 | s2 = bb2 ] 
+    | bb1 = s0 [ s0 = -{resolve'0 x}- s1 | s1 =  [ &_s <- [%#s12_ghost_code1] Snapshot.new x ] s2 | s2 = bb2 ] 
     | bb2 = bb3
     | bb3 = return' {_0} ]
     )
     [ & _0 : () = any_l ()
     | & x : Vec'0.t_vec uint32 (Global'0.t_global) = any_l ()
-    | & _s : Snapshot'0.t_snapshot (Vec'0.t_vec uint32 (Global'0.t_global)) = any_l () ]
+    | & _s : Snapshot.snap_ty (Vec'0.t_vec uint32 (Global'0.t_global)) = any_l () ]
      [ return' (result:())-> (! return' {result}) ] 
 end
 module C12GhostCode_GhostCopy
@@ -275,104 +231,40 @@
   
   let%span s12_ghost_code2 = "../12_ghost_code.rs" 20 9 20 33
   
-  let%span span3 = "../../../../../creusot-contracts/src/invariant.rs" 8 8 8 12
-  
-  let%span span4 = "../../../../../creusot-contracts/src/logic/seq2.rs" 68 14 68 25
-  
-  let%span span5 = "../../../../../creusot-contracts/src/logic/seq2.rs" 16 14 16 36
-  
-  let%span span6 = "../../../../../creusot-contracts/src/snapshot.rs" 45 15 45 16
-  
-  let%span span7 = "../../../../../creusot-contracts/src/snapshot.rs" 43 14 43 28
-  
-  let%span span8 = "../../../../../creusot-contracts/src/logic/seq2.rs" 104 14 104 54
-  
-  let%span span9 = "../../../../../creusot-contracts/src/logic/seq2.rs" 105 4 106 62
-  
-  let%span span10 = "../../../../../creusot-contracts/src/logic/seq2.rs" 54 21 54 22
-  
-  let%span span11 = "../../../../../creusot-contracts/src/logic/seq2.rs" 52 14 52 31
-  
-  let%span span12 = "../../../../../creusot-contracts/src/logic/seq2.rs" 53 14 53 28
-  
-  let%span span13 = "../../../../../creusot-contracts/src/logic/seq2.rs" 98 8 98 39
+  use prelude.prelude.Intrinsic
   
   use prelude.prelude.Int32
   
-  predicate invariant'1 (self : int32) =
-    [%#span3] true
-  
-  predicate inv'1 (_x : int32)
-  
-  axiom inv'1 : forall x : int32 . inv'1 x = true
-  
-  use CreusotContracts_Logic_Seq2_Seq_Type as Seq'0
-  
-  predicate invariant'0 (self : Seq'0.t_seq int32) =
-    [%#span3] true
-  
-  predicate inv'0 (_x : Seq'0.t_seq int32)
-  
-  axiom inv'0 : forall x : Seq'0.t_seq int32 . inv'0 x = true
-  
-  use prelude.prelude.Int
-  
-  function len'0 (self : Seq'0.t_seq int32) : int
-  
-  axiom len'0_spec : forall self : Seq'0.t_seq int32 . [%#span4] len'0 self >= 0
-  
-  constant empty'0 : Seq'0.t_seq int32
-  
-  function empty_len'0 (_1 : ()) : ()
-  
-  axiom empty_len'0_spec : forall _1 : () . [%#span5] len'0 (empty'0 : Seq'0.t_seq int32) = 0
-  
-  use prelude.prelude.Intrinsic
-  
-  use CreusotContracts_Snapshot_Snapshot_Type as Snapshot'0
-  
-  use prelude.prelude.Borrow
-  
-  function deref'0 (self : Snapshot'0.t_snapshot (Seq'0.t_seq int32)) : Seq'0.t_seq int32
-  
-  function new'0 (x : Seq'0.t_seq int32) : Snapshot'0.t_snapshot (Seq'0.t_seq int32)
-  
-  axiom new'0_spec : forall x : Seq'0.t_seq int32 . ([%#span6] inv'0 x)  -> ([%#span7] deref'0 (new'0 x) = x)
-  
-  function index_logic'0 (self : Seq'0.t_seq int32) (_2 : int) : int32
-  
-  function concat'0 (self : Seq'0.t_seq int32) (other : Seq'0.t_seq int32) : Seq'0.t_seq int32
-  
-  axiom concat'0_spec : forall self : Seq'0.t_seq int32, other : Seq'0.t_seq int32 . ([%#span9] forall i : int . 0 <= i
-  /\ i < len'0 (concat'0 self other)
-   -> index_logic'0 (concat'0 self other) i
-  = (if i < len'0 self then index_logic'0 self i else index_logic'0 other (i - len'0 self)))
-  && ([%#span8] len'0 (concat'0 self other) = len'0 self + len'0 other)
-  
-  function singleton'0 (v : int32) : Seq'0.t_seq int32
-  
-  axiom singleton'0_spec : forall v : int32 . ([%#span10] inv'1 v)
-   -> ([%#span12] index_logic'0 (singleton'0 v) 0 = v) && ([%#span11] len'0 (singleton'0 v) = 1)
-  
-  function push'0 [@inline:trivial] (self : Seq'0.t_seq int32) (v : int32) : Seq'0.t_seq int32 =
-    [%#span13] concat'0 self (singleton'0 v)
+  use seq.Seq
+  
+  use prelude.prelude.Snapshot
+  
+  use prelude.prelude.Snapshot
+  
+  use prelude.prelude.Snapshot
+  
+  use seq.Seq
+  
+  use seq.Seq
+  
+  use prelude.prelude.Int
   
   let rec ghost_copy (_1:()) (return'  (ret:()))= (! bb0
     [ bb0 = s0
       [ s0 =  [ &a <- [%#s12_ghost_code0] (0 : int32) ] s1
-      | s1 =  [ &_s <- [%#s12_ghost_code1] new'0 (push'0 (empty'0 : Seq'0.t_seq int32) (0 : int32)) ] s2
+      | s1 =  [ &_s <- [%#s12_ghost_code1] Snapshot.new (Seq.snoc (Seq.empty  : Seq.seq int32) (0 : int32)) ] s2
       | s2 = bb1 ]
       
-    | bb1 = s0 [ s0 =  [ &_4 <- [%#s12_ghost_code2] new'0 (push'0 (deref'0 _s) a) ] s1 | s1 = bb2 ] 
+    | bb1 = s0 [ s0 =  [ &_4 <- [%#s12_ghost_code2] Snapshot.new (Seq.snoc (Snapshot.inner _s) a) ] s1 | s1 = bb2 ] 
     | bb2 = s0
-      [ s0 =  [ &_s <- _4 ] (any [ any_ (_any:Snapshot'0.t_snapshot (Seq'0.t_seq int32))-> (!  [ &_4 <- _any ] s1) ] )
+      [ s0 =  [ &_s <- _4 ] (any [ any_ (_any:Snapshot.snap_ty (Seq.seq int32))-> (!  [ &_4 <- _any ] s1) ] )
       | s1 = return' {_0} ]
        ]
     )
     [ & _0 : () = any_l ()
     | & a : int32 = any_l ()
-    | & _s : Snapshot'0.t_snapshot (Seq'0.t_seq int32) = any_l ()
-    | & _4 : Snapshot'0.t_snapshot (Seq'0.t_seq int32) = any_l () ]
+    | & _s : Snapshot.snap_ty (Seq.seq int32) = any_l ()
+    | & _4 : Snapshot.snap_ty (Seq.seq int32) = any_l () ]
      [ return' (result:())-> (! return' {result}) ] 
 end
 module C12GhostCode_GhostIsCopy
@@ -382,41 +274,20 @@
   
   let%span s12_ghost_code2 = "../12_ghost_code.rs" 29 18 29 26
   
-  let%span span3 = "../../../../../creusot-contracts/src/invariant.rs" 8 8 8 12
-  
-  let%span span4 = "../../../../../creusot-contracts/src/snapshot.rs" 45 15 45 16
-  
-  let%span span5 = "../../../../../creusot-contracts/src/snapshot.rs" 43 14 43 28
-  
-  let%span span6 = "../../../../../creusot-contracts/src/resolve.rs" 26 20 26 34
+  let%span span3 = "../../../../../creusot-contracts/src/resolve.rs" 26 20 26 34
   
   use prelude.prelude.Int32
   
   use prelude.prelude.Borrow
   
-  predicate invariant'0 (self : borrowed int32) =
-    [%#span3] true
-  
-  predicate inv'0 (_x : borrowed int32)
-  
-  axiom inv'0 : forall x : borrowed int32 . inv'0 x = true
-  
-  use CreusotContracts_Snapshot_Snapshot_Type as Snapshot'0
+  use prelude.prelude.Snapshot
   
   use prelude.prelude.Intrinsic
   
-  function deref'0 (self : Snapshot'0.t_snapshot (borrowed int32)) : borrowed int32
-  
-  function new'0 (x : borrowed int32) : Snapshot'0.t_snapshot (borrowed int32)
-  
-  axiom new'0_spec : forall x : borrowed int32 . ([%#span4] inv'0 x)  -> ([%#span5] deref'0 (new'0 x) = x)
+  use prelude.prelude.Snapshot
   
   predicate resolve'0 (self : borrowed int32) =
-<<<<<<< HEAD
-    [%#span6]  ^ self =  * self
-=======
     [%#span3] self.final = self.current
->>>>>>> 7087246d
   
   use prelude.prelude.Int
   
@@ -425,7 +296,7 @@
       [ s0 =  [ &x <- [%#s12_ghost_code0] (0 : int32) ] s1
       | s1 = Borrow.borrow_mut <int32> {x} (fun (_ret':borrowed int32) ->  [ &r <- _ret' ]  [ &x <- r.final ] s2)
       | s2 = -{resolve'0 r}- s3
-      | s3 =  [ &g <- [%#s12_ghost_code1] new'0 r ] s4
+      | s3 =  [ &g <- [%#s12_ghost_code1] Snapshot.new r ] s4
       | s4 = bb1 ]
       
     | bb1 = s0
@@ -438,9 +309,9 @@
     [ & _0 : () = any_l ()
     | & x : int32 = any_l ()
     | & r : borrowed int32 = any_l ()
-    | & g : Snapshot'0.t_snapshot (borrowed int32) = any_l ()
-    | & g1 : Snapshot'0.t_snapshot (borrowed int32) = any_l ()
-    | & g2 : Snapshot'0.t_snapshot (borrowed int32) = any_l () ]
+    | & g : Snapshot.snap_ty (borrowed int32) = any_l ()
+    | & g1 : Snapshot.snap_ty (borrowed int32) = any_l ()
+    | & g2 : Snapshot.snap_ty (borrowed int32) = any_l () ]
      [ return' (result:())-> (! return' {result}) ] 
 end
 module C12GhostCode_GhostCheck
@@ -458,102 +329,77 @@
   
   let%span span6 = "" 0 0 0 0
   
-  let%span span7 = "../../../../../creusot-contracts/src/logic/seq2.rs" 68 14 68 25
-  
-  let%span span8 = "../../../../../creusot-contracts/src/std/vec.rs" 19 21 19 25
-  
-  let%span span9 = "../../../../../creusot-contracts/src/std/vec.rs" 18 14 18 41
+  let%span span7 = "../../../../../creusot-contracts/src/std/vec.rs" 19 21 19 25
+  
+  let%span span8 = "../../../../../creusot-contracts/src/std/vec.rs" 18 14 18 41
+  
+  let%span span9 = "../../../../../creusot-contracts/src/std/vec.rs" 19 4 19 36
   
   let%span span10 = "../../../../../creusot-contracts/src/std/vec.rs" 60 20 60 41
   
-  let%span span11 = "../../../../../creusot-contracts/src/logic/seq2.rs" 16 14 16 36
-  
-  let%span span12 = "../../../../../creusot-contracts/src/resolve.rs" 46 8 46 12
-  
-  let%span span13 = "../../../../../creusot-contracts/src/logic/ops.rs" 20 8 20 31
-  
-  let%span span14 = "../../../../../creusot-contracts/src/std/vec.rs" 51 8 51 85
-  
-  let%span span15 = "../../../../../creusot-contracts/src/model.rs" 90 8 90 31
-  
-  let%span span16 = "" 0 0 0 0
-  
-  let%span span17 = "../../../../../creusot-contracts/src/std/vec.rs" 78 26 78 48
-  
-  let%span span18 = "../../../../../creusot-contracts/src/logic/seq2.rs" 104 14 104 54
-  
-  let%span span19 = "../../../../../creusot-contracts/src/logic/seq2.rs" 105 4 106 62
-  
-  let%span span20 = "../../../../../creusot-contracts/src/logic/seq2.rs" 54 21 54 22
-  
-  let%span span21 = "../../../../../creusot-contracts/src/logic/seq2.rs" 52 14 52 31
-  
-  let%span span22 = "../../../../../creusot-contracts/src/logic/seq2.rs" 53 14 53 28
-  
-  let%span span23 = "../../../../../creusot-contracts/src/logic/seq2.rs" 98 8 98 39
-  
-  let%span span24 = "../../../../../creusot-contracts/src/model.rs" 108 8 108 31
-  
-  let%span span25 = "" 0 0 0 0
-  
-  let%span span26 = "" 0 0 0 0
-  
-  let%span span27 = "../../../../../creusot-contracts/src/std/vec.rs" 82 26 82 51
-  
-  let%span span28 = "../../../../../creusot-contracts/src/snapshot.rs" 45 15 45 16
-  
-  let%span span29 = "../../../../../creusot-contracts/src/snapshot.rs" 43 14 43 28
-  
-  let%span span30 = "../12_ghost_code.rs" 32 0 32 8
-  
-  let%span span31 = "../../../../../creusot-contracts/src/std/vec.rs" 69 26 69 44
-  
-  let%span span32 = "" 0 0 0 0
+  let%span span11 = "../../../../../creusot-contracts/src/resolve.rs" 46 8 46 12
+  
+  let%span span12 = "../../../../../creusot-contracts/src/logic/ops.rs" 20 8 20 31
+  
+  let%span span13 = "../../../../../creusot-contracts/src/std/vec.rs" 51 8 51 85
+  
+  let%span span14 = "../../../../../creusot-contracts/src/model.rs" 90 8 90 31
+  
+  let%span span15 = "" 0 0 0 0
+  
+  let%span span16 = "../../../../../creusot-contracts/src/std/vec.rs" 78 26 78 48
+  
+  let%span span17 = "../../../../../creusot-contracts/src/model.rs" 108 8 108 31
+  
+  let%span span18 = "" 0 0 0 0
+  
+  let%span span19 = "" 0 0 0 0
+  
+  let%span span20 = "../../../../../creusot-contracts/src/std/vec.rs" 82 26 82 51
+  
+  let%span span21 = "../12_ghost_code.rs" 32 0 32 8
+  
+  let%span span22 = "../../../../../creusot-contracts/src/std/vec.rs" 69 26 69 44
+  
+  let%span span23 = "" 0 0 0 0
   
   use prelude.prelude.Int32
   
-  use CreusotContracts_Logic_Seq2_Seq_Type as Seq'0
-  
-  predicate invariant'5 (self : Seq'0.t_seq int32) =
+  use seq.Seq
+  
+  predicate invariant'4 (self : Seq.seq int32) =
     [%#span5] true
   
-  predicate inv'5 (_x : Seq'0.t_seq int32)
-  
-  axiom inv'5 : forall x : Seq'0.t_seq int32 . inv'5 x = true
+  predicate inv'4 (_x : Seq.seq int32)
+  
+  axiom inv'4 : forall x : Seq.seq int32 . inv'4 x = true
   
   use Alloc_Alloc_Global_Type as Global'0
   
   use Alloc_Vec_Vec_Type as Vec'0
   
-  predicate invariant'4 (self : Vec'0.t_vec int32 (Global'0.t_global)) =
+  predicate invariant'3 (self : Vec'0.t_vec int32 (Global'0.t_global)) =
     [%#span5] true
   
-  predicate inv'4 (_x : Vec'0.t_vec int32 (Global'0.t_global))
-  
-  axiom inv'4 : forall x : Vec'0.t_vec int32 (Global'0.t_global) . inv'4 x = true
-  
-  predicate invariant'3 (self : int32) =
+  predicate inv'3 (_x : Vec'0.t_vec int32 (Global'0.t_global))
+  
+  axiom inv'3 : forall x : Vec'0.t_vec int32 (Global'0.t_global) . inv'3 x = true
+  
+  predicate invariant'2 (self : int32) =
     [%#span5] true
   
-  predicate inv'3 (_x : int32)
-  
-  axiom inv'3 : forall x : int32 . inv'3 x = true
+  predicate inv'2 (_x : int32)
+  
+  axiom inv'2 : forall x : int32 . inv'2 x = true
   
   use prelude.prelude.Borrow
   
-  predicate invariant'2 (self : borrowed (Vec'0.t_vec int32 (Global'0.t_global))) =
+  predicate invariant'1 (self : borrowed (Vec'0.t_vec int32 (Global'0.t_global))) =
     [%#span5] true
   
-  predicate inv'2 (_x : borrowed (Vec'0.t_vec int32 (Global'0.t_global)))
-  
-  axiom inv'2 : forall x : borrowed (Vec'0.t_vec int32 (Global'0.t_global)) . inv'2 x = true
-  
-  predicate invariant'1 (self : ()) =
-    [%#span5] true
-  
-  predicate inv'1 (_x : ())
-  
-  axiom inv'1 : forall x : () . inv'1 x = true
+  predicate inv'1 (_x : borrowed (Vec'0.t_vec int32 (Global'0.t_global)))
+  
+  axiom inv'1 : forall x : borrowed (Vec'0.t_vec int32 (Global'0.t_global)) . inv'1 x = true
   
   use prelude.prelude.UIntSize
   
@@ -563,98 +409,65 @@
   
   constant max'0 : usize = [%#span6] (18446744073709551615 : usize)
   
-  function len'1 (self : Seq'0.t_seq int32) : int
-  
-  axiom len'1_spec : forall self : Seq'0.t_seq int32 . [%#span7] len'1 self >= 0
+  use seq.Seq
   
   predicate inv'0 (_x : Vec'0.t_vec int32 (Global'0.t_global))
   
-  function shallow_model'0 (self : Vec'0.t_vec int32 (Global'0.t_global)) : Seq'0.t_seq int32
-  
-  axiom shallow_model'0_spec : forall self : Vec'0.t_vec int32 (Global'0.t_global) . ([%#span8] inv'0 self)
-   -> ([%#span9] len'1 (shallow_model'0 self) <= UIntSize.to_int (max'0 : usize))
+  function shallow_model'0 (self : Vec'0.t_vec int32 (Global'0.t_global)) : Seq.seq int32
+  
+  axiom shallow_model'0_spec : forall self : Vec'0.t_vec int32 (Global'0.t_global) . ([%#span7] inv'0 self)
+   -> ([%#span9] inv'4 (shallow_model'0 self))
+  && ([%#span8] Seq.length (shallow_model'0 self) <= UIntSize.to_int (max'0 : usize))
   
   predicate invariant'0 (self : Vec'0.t_vec int32 (Global'0.t_global)) =
-    [%#span10] inv'5 (shallow_model'0 self)
+    [%#span10] inv'4 (shallow_model'0 self)
   
   axiom inv'0 : forall x : Vec'0.t_vec int32 (Global'0.t_global) . inv'0 x = true
   
-  constant empty'0 : Seq'0.t_seq int32
-  
-  function empty_len'0 (_1 : ()) : ()
-  
-  axiom empty_len'0_spec : forall _1 : () . [%#span11] len'1 (empty'0 : Seq'0.t_seq int32) = 0
-  
-  use CreusotContracts_Snapshot_Snapshot_Type as Snapshot'0
+  use prelude.prelude.Snapshot
   
   use prelude.prelude.Intrinsic
   
   predicate resolve'1 (self : int32) =
-    [%#span12] true
-  
-  function index_logic'1 (self : Seq'0.t_seq int32) (_2 : int) : int32
+    [%#span11] true
+  
+  use seq.Seq
   
   function index_logic'0 [@inline:trivial] (self : Vec'0.t_vec int32 (Global'0.t_global)) (ix : int) : int32 =
-    [%#span13] index_logic'1 (shallow_model'0 self) ix
+    [%#span12] Seq.get (shallow_model'0 self) ix
   
   predicate resolve'0 (self : Vec'0.t_vec int32 (Global'0.t_global)) =
-    [%#span14] forall i : int . 0 <= i /\ i < len'1 (shallow_model'0 self)  -> resolve'1 (index_logic'0 self i)
-  
-  function shallow_model'2 (self : Vec'0.t_vec int32 (Global'0.t_global)) : Seq'0.t_seq int32 =
-    [%#span15] shallow_model'0 self
-  
-  let rec len'0 (self:Vec'0.t_vec int32 (Global'0.t_global)) (return'  (ret:usize))= {[@expl:precondition] [%#span16] inv'4 self}
+    [%#span13] forall i : int . 0 <= i /\ i < Seq.length (shallow_model'0 self)  -> resolve'1 (index_logic'0 self i)
+  
+  function shallow_model'2 (self : Vec'0.t_vec int32 (Global'0.t_global)) : Seq.seq int32 =
+    [%#span14] shallow_model'0 self
+  
+  let rec len'0 (self:Vec'0.t_vec int32 (Global'0.t_global)) (return'  (ret:usize))= {[@expl:precondition] [%#span15] inv'3 self}
     any
-    [ return' (result:usize)-> {[%#span17] UIntSize.to_int result = len'1 (shallow_model'2 self)} (! return' {result}) ]
-    
-  
-  function concat'0 (self : Seq'0.t_seq int32) (other : Seq'0.t_seq int32) : Seq'0.t_seq int32
-  
-<<<<<<< HEAD
-  axiom concat'0_spec : forall self : Seq'0.t_seq int32, other : Seq'0.t_seq int32 . ([%#span19] forall i : int . 0 <= i
-  /\ i < len'1 (concat'0 self other)
-   -> index_logic'1 (concat'0 self other) i
-  = (if i < len'1 self then index_logic'1 self i else index_logic'1 other (i - len'1 self)))
-  && ([%#span18] len'1 (concat'0 self other) = len'1 self + len'1 other)
-=======
+    [ return' (result:usize)-> {[%#span16] UIntSize.to_int result = Seq.length (shallow_model'2 self)}
+      (! return' {result}) ]
+    
+  
+  use seq.Seq
+  
   function shallow_model'1 (self : borrowed (Vec'0.t_vec int32 (Global'0.t_global))) : Seq.seq int32 =
     [%#span17] shallow_model'0 self.current
->>>>>>> 7087246d
-  
-  function singleton'0 (v : int32) : Seq'0.t_seq int32
-  
-  axiom singleton'0_spec : forall v : int32 . ([%#span20] inv'3 v)
-   -> ([%#span22] index_logic'1 (singleton'0 v) 0 = v) && ([%#span21] len'1 (singleton'0 v) = 1)
-  
-  function push'1 [@inline:trivial] (self : Seq'0.t_seq int32) (v : int32) : Seq'0.t_seq int32 =
-    [%#span23] concat'0 self (singleton'0 v)
-  
-  function shallow_model'1 (self : borrowed (Vec'0.t_vec int32 (Global'0.t_global))) : Seq'0.t_seq int32 =
-    [%#span24] shallow_model'0 ( * self)
-  
-  let rec push'0 (self:borrowed (Vec'0.t_vec int32 (Global'0.t_global))) (value:int32) (return'  (ret:()))= {[@expl:precondition] [%#span26] inv'3 value}
-    {[@expl:precondition] [%#span25] inv'2 self}
+  
+  let rec push'0 (self:borrowed (Vec'0.t_vec int32 (Global'0.t_global))) (value:int32) (return'  (ret:()))= {[@expl:precondition] [%#span19] inv'2 value}
+    {[@expl:precondition] [%#span18] inv'1 self}
     any
-<<<<<<< HEAD
-    [ return' (result:())-> {[%#span27] shallow_model'0 ( ^ self) = push'1 (shallow_model'1 self) value}
-=======
     [ return' (result:())-> {[%#span20] shallow_model'0 self.final = Seq.snoc (shallow_model'1 self) value}
->>>>>>> 7087246d
       (! return' {result}) ]
     
   
-  function deref'0 (self : Snapshot'0.t_snapshot ()) : ()
-  
-  function new'1 (x : ()) : Snapshot'0.t_snapshot ()
-  
-  axiom new'1_spec : forall x : () . ([%#span28] inv'1 x)  -> ([%#span29] deref'0 (new'1 x) = x)
+  use prelude.prelude.Snapshot
   
   function logi_drop'0 [#"../12_ghost_code.rs" 33 0 33 21] (_1 : Vec'0.t_vec int32 (Global'0.t_global)) : () =
-    [%#span30] ()
+    [%#span21] ()
   
   let rec new'0 (_1:()) (return'  (ret:Vec'0.t_vec int32 (Global'0.t_global)))= any
-    [ return' (result:Vec'0.t_vec int32 (Global'0.t_global))-> {[%#span32] inv'0 result}
-      {[%#span31] len'1 (shallow_model'0 result) = 0}
+    [ return' (result:Vec'0.t_vec int32 (Global'0.t_global))-> {[%#span23] inv'0 result}
+      {[%#span22] Seq.length (shallow_model'0 result) = 0}
       (! return' {result}) ]
     
   
@@ -663,7 +476,7 @@
       [ s0 = new'0 {[%#s12_ghost_code0] ()} (fun (_ret':Vec'0.t_vec int32 (Global'0.t_global)) ->  [ &x <- _ret' ] s1)
       | s1 = bb1 ]
       
-    | bb1 = s0 [ s0 =  [ &_2 <- [%#s12_ghost_code1] new'1 (let _ = logi_drop'0 x in ()) ] s1 | s1 = bb2 ] 
+    | bb1 = s0 [ s0 =  [ &_2 <- [%#s12_ghost_code1] Snapshot.new (let _ = logi_drop'0 x in ()) ] s1 | s1 = bb2 ] 
     | bb2 = s0
       [ s0 = Borrow.borrow_mut <Vec'0.t_vec int32 (Global'0.t_global)> {x}
           (fun (_ret':borrowed (Vec'0.t_vec int32 (Global'0.t_global))) ->  [ &_5 <- _ret' ]  [ &x <- _5.final ] s1)
@@ -683,7 +496,7 @@
     )
     [ & _0 : () = any_l ()
     | & x : Vec'0.t_vec int32 (Global'0.t_global) = any_l ()
-    | & _2 : Snapshot'0.t_snapshot () = any_l ()
+    | & _2 : Snapshot.snap_ty () = any_l ()
     | & _4 : () = any_l ()
     | & _5 : borrowed (Vec'0.t_vec int32 (Global'0.t_global)) = any_l ()
     | & _7 : bool = any_l ()
@@ -693,26 +506,26 @@
 module C12GhostCode_MyStruct_Type
   use prelude.prelude.UInt32
   
-  use CreusotContracts_Snapshot_Snapshot_Type as Snapshot'0
+  use prelude.prelude.Snapshot
   
   use prelude.prelude.Int
   
   type t_mystruct  =
-    | C_MyStruct uint32 (Snapshot'0.t_snapshot uint32)
-  
-  function any_l (_ : 'b) : 'a
-  
-  let rec t_mystruct (input:t_mystruct) (ret  (f:uint32) (g:Snapshot'0.t_snapshot uint32))= any
-    [ good (f:uint32) (g:Snapshot'0.t_snapshot uint32)-> {C_MyStruct f g = input} (! ret {f} {g})
-    | bad (f:uint32) (g:Snapshot'0.t_snapshot uint32)-> {C_MyStruct f g <> input} {false} any ]
-    
-  
-  function mystruct_f [@inline:trivial] (self : t_mystruct) : uint32 =
+    | C_MyStruct uint32 (Snapshot.snap_ty uint32)
+  
+  function any_l (_ : 'b) : 'a
+  
+  let rec t_mystruct (input:t_mystruct) (ret  (f:uint32) (g:Snapshot.snap_ty uint32))= any
+    [ good (f:uint32) (g:Snapshot.snap_ty uint32)-> {C_MyStruct f g = input} (! ret {f} {g})
+    | bad (f:uint32) (g:Snapshot.snap_ty uint32)-> {C_MyStruct f g <> input} {false} any ]
+    
+  
+  function mystruct_f (self : t_mystruct) : uint32 =
     match self with
       | C_MyStruct a _ -> a
       end
   
-  function mystruct_g [@inline:trivial] (self : t_mystruct) : Snapshot'0.t_snapshot uint32 =
+  function mystruct_g (self : t_mystruct) : Snapshot.snap_ty uint32 =
     match self with
       | C_MyStruct _ a -> a
       end
@@ -722,40 +535,27 @@
   
   let%span s12_ghost_code1 = "../12_ghost_code.rs" 51 11 51 20
   
-  let%span span2 = "../../../../../creusot-contracts/src/invariant.rs" 8 8 8 12
-  
-  let%span span3 = "../../../../../creusot-contracts/src/model.rs" 90 8 90 31
-  
-  let%span span4 = "../../../../../creusot-contracts/src/snapshot.rs" 27 20 27 48
-  
-  let%span span5 = "../../../../../creusot-contracts/src/snapshot.rs" 45 15 45 16
-  
-  let%span span6 = "../../../../../creusot-contracts/src/snapshot.rs" 43 14 43 28
+  let%span span2 = "../../../../../creusot-contracts/src/model.rs" 90 8 90 31
+  
+  let%span span3 = "../../../../../creusot-contracts/src/snapshot.rs" 28 20 28 48
+  
+  use prelude.prelude.Borrow
   
   use prelude.prelude.UInt32
   
-  predicate invariant'0 (self : uint32) =
-    [%#span2] true
-  
-  predicate inv'0 (_x : uint32)
-  
-  axiom inv'0 : forall x : uint32 . inv'0 x = true
-  
-  use prelude.prelude.Borrow
+  use prelude.prelude.Int
   
   use prelude.prelude.UInt32
   
-  use prelude.prelude.Int
-  
   function shallow_model'1 (self : uint32) : int =
-    [%#span3] UInt32.to_int self
-  
-  use CreusotContracts_Snapshot_Snapshot_Type as Snapshot'0
-  
-  function deref'0 (self : Snapshot'0.t_snapshot uint32) : uint32
-  
-  function shallow_model'0 (self : Snapshot'0.t_snapshot uint32) : int =
-    [%#span4] shallow_model'1 (deref'0 self)
+    [%#span2] UInt32.to_int self
+  
+  use prelude.prelude.Snapshot
+  
+  use prelude.prelude.Snapshot
+  
+  function shallow_model'0 (self : Snapshot.snap_ty uint32) : int =
+    [%#span3] shallow_model'1 (Snapshot.inner self)
   
   use C12GhostCode_MyStruct_Type as C12GhostCode_MyStruct_Type
   
@@ -765,22 +565,22 @@
   
   use C12GhostCode_MyStruct_Type as MyStruct'0
   
-  function new'0 (x : uint32) : Snapshot'0.t_snapshot uint32
-  
-  axiom new'0_spec : forall x : uint32 . ([%#span5] inv'0 x)  -> ([%#span6] deref'0 (new'0 x) = x)
+  use prelude.prelude.Snapshot
   
   let rec takes_struct (x:MyStruct'0.t_mystruct) (return'  (ret:()))= {[%#s12_ghost_code1] shallow_model'0 (C12GhostCode_MyStruct_Type.mystruct_g x)
     = 0}
     (! bb0
-    [ bb0 = s0 [ s0 =  [ &_3 <- [%#s12_ghost_code0] new'0 (C12GhostCode_MyStruct_Type.mystruct_f x) ] s1 | s1 = bb1 ] 
+    [ bb0 = s0
+      [ s0 =  [ &_3 <- [%#s12_ghost_code0] Snapshot.new (C12GhostCode_MyStruct_Type.mystruct_f x) ] s1 | s1 = bb1 ]
+      
     | bb1 = s0
       [ s0 = MyStruct'0.t_mystruct {x}
-          (fun (l_f'0:uint32) (l_g'0:Snapshot'0.t_snapshot uint32) ->
+          (fun (l_f'0:uint32) (l_g'0:Snapshot.snap_ty uint32) ->
              [ &x <- MyStruct'0.C_MyStruct l_f'0 _3 ] 
-            (any [ any_ (_any:Snapshot'0.t_snapshot uint32)-> (!  [ &_3 <- _any ] s1) ] ))
+            (any [ any_ (_any:Snapshot.snap_ty uint32)-> (!  [ &_3 <- _any ] s1) ] ))
       | s1 = return' {_0} ]
        ]
-    ) [ & _0 : () = any_l () | & x : MyStruct'0.t_mystruct = x | & _3 : Snapshot'0.t_snapshot uint32 = any_l () ] 
+    ) [ & _0 : () = any_l () | & x : MyStruct'0.t_mystruct = x | & _3 : Snapshot.snap_ty uint32 = any_l () ] 
     [ return' (result:())-> (! return' {result}) ]
     
 end