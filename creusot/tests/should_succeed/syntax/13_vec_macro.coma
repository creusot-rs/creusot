--- conflicted
+++ resolved
@@ -12,13 +12,8 @@
   let%span svec10 = "../../../../creusot-contracts/src/std/vec.rs" 18 14 18 41
   let%span svec11 = "../../../../creusot-contracts/src/std/vec.rs" 180 22 180 41
   let%span svec12 = "../../../../creusot-contracts/src/std/vec.rs" 181 22 181 76
-<<<<<<< HEAD
-  let%span sslice13 = "../../../../creusot-contracts/src/std/slice.rs" 350 18 350 35
-  let%span sops14 = "../../../../creusot-contracts/src/logic/ops.rs" 20 8 20 31
-=======
   let%span sslice13 = "../../../../creusot-contracts/src/std/slice.rs" 332 18 332 35
   let%span sindex14 = "../../../../creusot-contracts/src/logic/ops/index.rs" 27 8 27 31
->>>>>>> 4c2c8706
   let%span sboxed15 = "../../../../creusot-contracts/src/std/boxed.rs" 18 8 18 22
   let%span sslice16 = "../../../../creusot-contracts/src/std/slice.rs" 28 14 28 41
   let%span sslice17 = "../../../../creusot-contracts/src/std/slice.rs" 29 14 29 42
@@ -31,18 +26,16 @@
   type t_Unique'0  =
     { t_Unique__pointer'0: t_NonNull'0; t_Unique__qy95zmarker'0: () }
   
-  use prelude.prelude.Int
-  
-  use prelude.prelude.UInt64
+  use prelude.prelude.UIntSize
   
   type t_Cap'0  =
-    { t_Cap__0'0: UInt64.t }
+    { t_Cap__0'0: usize }
   
   type t_RawVec'0  =
     { t_RawVec__ptr'0: t_Unique'0; t_RawVec__cap'0: t_Cap'0; t_RawVec__alloc'0: () }
   
   type t_Vec'0  =
-    { t_Vec__buf'0: t_RawVec'0; t_Vec__len'0: UInt64.t }
+    { t_Vec__buf'0: t_RawVec'0; t_Vec__len'0: usize }
   
   predicate inv'0 (_1 : t_Vec'0)
   
@@ -50,17 +43,19 @@
   
   use seq.Seq
   
-  constant v_MAX'0 : UInt64.t = (18446744073709551615 : UInt64.t)
+  constant v_MAX'0 : usize = (18446744073709551615 : usize)
   
-  use prelude.prelude.UInt64
+  use prelude.prelude.UIntSize
+  
+  use prelude.prelude.Int
   
   use prelude.prelude.UInt32
   
   use seq.Seq
   
-  function view'0 (self : t_Vec'0) : Seq.seq UInt32.t
+  function view'0 (self : t_Vec'0) : Seq.seq uint32
   
-  axiom view'0_spec : forall self : t_Vec'0 . [%#svec10] Seq.length (view'0 self) <= UInt64.t'int (v_MAX'0 : UInt64.t)
+  axiom view'0_spec : forall self : t_Vec'0 . [%#svec10] Seq.length (view'0 self) <= UIntSize.to_int (v_MAX'0 : usize)
   
   let rec new'0 (_1:()) (return'  (ret:t_Vec'0))= any
     [ return' (result:t_Vec'0)-> {inv'0 result} {[%#svec9] Seq.length (view'0 result) = 0} (! return' {result}) ]
@@ -68,9 +63,9 @@
   
   use prelude.prelude.Int32
   
-  predicate inv'1 (_1 : Int32.t)
+  predicate inv'1 (_1 : int32)
   
-  axiom inv_axiom'1 [@rewrite] : forall x : Int32.t [inv'1 x] . inv'1 x = true
+  axiom inv_axiom'1 [@rewrite] : forall x : int32 [inv'1 x] . inv'1 x = true
   
   type t_NonNull'1  =
     { t_NonNull__pointer'1: opaque_ptr }
@@ -82,7 +77,7 @@
     { t_RawVec__ptr'1: t_Unique'1; t_RawVec__cap'1: t_Cap'0; t_RawVec__alloc'1: () }
   
   type t_Vec'1  =
-    { t_Vec__buf'1: t_RawVec'1; t_Vec__len'1: UInt64.t }
+    { t_Vec__buf'1: t_RawVec'1; t_Vec__len'1: usize }
   
   predicate inv'2 (_1 : t_Vec'1)
   
@@ -92,46 +87,41 @@
   
   use seq.Seq
   
-  function view'1 (self : t_Vec'1) : Seq.seq Int32.t
+  function view'1 (self : t_Vec'1) : Seq.seq int32
   
-  axiom view'1_spec : forall self : t_Vec'1 . [%#svec10] Seq.length (view'1 self) <= UInt64.t'int (v_MAX'0 : UInt64.t)
+  axiom view'1_spec : forall self : t_Vec'1 . [%#svec10] Seq.length (view'1 self) <= UIntSize.to_int (v_MAX'0 : usize)
   
   use seq.Seq
   
-<<<<<<< HEAD
-  function index_logic'0 [@inline:trivial] (self : t_Vec'1) (ix : int) : Int32.t =
-    [%#sops14] Seq.get (view'1 self) ix
-=======
   function index_logic'0 [@inline:trivial] (self : t_Vec'1) (ix : int) : int32 =
     [%#sindex14] Seq.get (view'1 self) ix
->>>>>>> 4c2c8706
   
-  let rec from_elem'0 (elem:Int32.t) (n:UInt64.t) (return'  (ret:t_Vec'1))= {[@expl:from_elem 'elem' type invariant] inv'1 elem}
+  let rec from_elem'0 (elem:int32) (n:usize) (return'  (ret:t_Vec'1))= {[@expl:from_elem 'elem' type invariant] inv'1 elem}
     any
     [ return' (result:t_Vec'1)-> {inv'2 result}
-      {[%#svec11] Seq.length (view'1 result) = UInt64.t'int n}
-      {[%#svec12] forall i : int . 0 <= i /\ i < UInt64.t'int n  -> index_logic'0 result i = elem}
+      {[%#svec11] Seq.length (view'1 result) = UIntSize.to_int n}
+      {[%#svec12] forall i : int . 0 <= i /\ i < UIntSize.to_int n  -> index_logic'0 result i = elem}
       (! return' {result}) ]
     
   
-  use prelude.prelude.Slice64
+  use prelude.prelude.Slice
   
-  predicate inv'3 (_1 : slice Int32.t)
+  predicate inv'3 (_1 : slice int32)
   
-  axiom inv_axiom'3 [@rewrite] : forall x : slice Int32.t [inv'3 x] . inv'3 x = true
+  axiom inv_axiom'3 [@rewrite] : forall x : slice int32 [inv'3 x] . inv'3 x = true
   
-  use prelude.prelude.Slice64
+  use prelude.prelude.Slice
   
-  function view'3 (self : slice Int32.t) : Seq.seq Int32.t
+  function view'3 (self : slice int32) : Seq.seq int32
   
-  axiom view'3_spec : forall self : slice Int32.t . ([%#sslice16] Seq.length (view'3 self)
-  <= UInt64.t'int (v_MAX'0 : UInt64.t))
-  && ([%#sslice17] view'3 self = Slice64.id self)
+  axiom view'3_spec : forall self : slice int32 . ([%#sslice16] Seq.length (view'3 self)
+  <= UIntSize.to_int (v_MAX'0 : usize))
+  && ([%#sslice17] view'3 self = Slice.id self)
   
-  function view'2 (self : slice Int32.t) : Seq.seq Int32.t =
+  function view'2 (self : slice int32) : Seq.seq int32 =
     [%#sboxed15] view'3 self
   
-  let rec into_vec'0 (self:slice Int32.t) (return'  (ret:t_Vec'1))= {[@expl:into_vec 'self' type invariant] inv'3 self}
+  let rec into_vec'0 (self:slice int32) (return'  (ret:t_Vec'1))= {[@expl:into_vec 'self' type invariant] inv'3 self}
     any [ return' (result:t_Vec'1)-> {inv'2 result} {[%#sslice13] view'1 result = view'2 self} (! return' {result}) ] 
   
   use prelude.prelude.Intrinsic
@@ -142,16 +132,16 @@
     [ bb0 = s0 [ s0 = new'0 {[%#slib0] ()} (fun (_ret':t_Vec'0) ->  [ &v0 <- _ret' ] s1) | s1 = bb1 ] 
     | bb1 = s0 [ s0 = {[@expl:assertion] [%#s13_vec_macro1] Seq.length (view'0 v0) = 0} s1 | s1 = bb2 ] 
     | bb2 = s0
-      [ s0 = from_elem'0 {[%#s13_vec_macro2] (0 : Int32.t)} {[%#s13_vec_macro3] (2 : UInt64.t)}
+      [ s0 = from_elem'0 {[%#s13_vec_macro2] (0 : int32)} {[%#s13_vec_macro3] (2 : usize)}
           (fun (_ret':t_Vec'1) ->  [ &v1 <- _ret' ] s1)
       | s1 = bb3 ]
       
     | bb3 = s0 [ s0 = {[@expl:assertion] [%#s13_vec_macro4] Seq.length (view'1 v1) = 2} s1 | s1 = bb4 ] 
     | bb4 = s0
       [ s0 = any
-        [ any_ (__arr_temp:array Int32.t)-> (! -{Seq.get __arr_temp.elts 0 = ([%#s13_vec_macro5] (1 : Int32.t))
-          /\ Seq.get __arr_temp.elts 1 = ([%#s13_vec_macro6] (2 : Int32.t))
-          /\ Seq.get __arr_temp.elts 2 = ([%#s13_vec_macro7] (3 : Int32.t)) /\ Seq.length __arr_temp.elts = 3}-
+        [ any_ (__arr_temp:array int32)-> (! -{Seq.get __arr_temp.elts 0 = ([%#s13_vec_macro5] (1 : int32))
+          /\ Seq.get __arr_temp.elts 1 = ([%#s13_vec_macro6] (2 : int32))
+          /\ Seq.get __arr_temp.elts 2 = ([%#s13_vec_macro7] (3 : int32)) /\ Seq.length __arr_temp.elts = 3}-
            [ &_10 <- __arr_temp ] 
           s1) ]
         
@@ -169,6 +159,6 @@
     | & v0 : t_Vec'0 = any_l ()
     | & v1 : t_Vec'1 = any_l ()
     | & v2 : t_Vec'1 = any_l ()
-    | & _10 : array Int32.t = any_l () ]
+    | & _10 : array int32 = any_l () ]
      [ return' (result:())-> (! return' {result}) ] 
 end