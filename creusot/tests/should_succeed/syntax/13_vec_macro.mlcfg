
module Core_Ptr_NonNull_NonNull_Type
  use prelude.Opaque
  type t_nonnull 't =
    | C_NonNull opaque_ptr
    
end
module Core_Marker_PhantomData_Type
  type t_phantomdata 't =
    | C_PhantomData
    
end
module Core_Ptr_Unique_Unique_Type
  use Core_Marker_PhantomData_Type as Core_Marker_PhantomData_Type
  use Core_Ptr_NonNull_NonNull_Type as Core_Ptr_NonNull_NonNull_Type
  type t_unique 't =
    | C_Unique (Core_Ptr_NonNull_NonNull_Type.t_nonnull 't) (Core_Marker_PhantomData_Type.t_phantomdata 't)
    
end
module Alloc_RawVec_Cap_Type
  use prelude.UIntSize
  use prelude.Int
  type t_cap  =
    | C_Cap usize
    
end
module Alloc_RawVec_RawVec_Type
  use Alloc_RawVec_Cap_Type as Alloc_RawVec_Cap_Type
  use Core_Ptr_Unique_Unique_Type as Core_Ptr_Unique_Unique_Type
  type t_rawvec 't 'a =
    | C_RawVec (Core_Ptr_Unique_Unique_Type.t_unique 't) (Alloc_RawVec_Cap_Type.t_cap) 'a
    
end
module Alloc_Vec_Vec_Type
  use prelude.UIntSize
  use prelude.Int
  use Alloc_RawVec_RawVec_Type as Alloc_RawVec_RawVec_Type
  type t_vec 't 'a =
    | C_Vec (Alloc_RawVec_RawVec_Type.t_rawvec 't 'a) usize
    
end
module Alloc_Alloc_Global_Type
  type t_global  =
    | C_Global
    
end
module Alloc_Boxed_Box_Type
  use Core_Ptr_Unique_Unique_Type as Core_Ptr_Unique_Unique_Type
  type t_box 't 'a =
    | C_Box (Core_Ptr_Unique_Unique_Type.t_unique 't) 'a
    
end
module C13VecMacro_X
  use prelude.Int32
  use prelude.Slice
  predicate invariant6 (self : slice int32) =
    [#"../../../../../creusot-contracts/src/invariant.rs" 8 8 8 12] true
  val invariant6 (self : slice int32) : bool
    ensures { result = invariant6 self }
    
  predicate inv6 (_x : slice int32)
  val inv6 (_x : slice int32) : bool
    ensures { result = inv6 _x }
    
  axiom inv6 : forall x : slice int32 . inv6 x = true
  predicate invariant5 (self : slice int32) =
    [#"../../../../../creusot-contracts/src/invariant.rs" 8 8 8 12] true
  val invariant5 (self : slice int32) : bool
    ensures { result = invariant5 self }
    
  predicate inv5 (_x : slice int32)
  val inv5 (_x : slice int32) : bool
    ensures { result = inv5 _x }
    
  use Alloc_Alloc_Global_Type as Alloc_Alloc_Global_Type
  axiom inv5 : forall x : slice int32 . inv5 x = true
  use seq.Seq
  predicate invariant4 (self : Seq.seq int32) =
    [#"../../../../../creusot-contracts/src/invariant.rs" 8 8 8 12] true
  val invariant4 (self : Seq.seq int32) : bool
    ensures { result = invariant4 self }
    
  predicate inv4 (_x : Seq.seq int32)
  val inv4 (_x : Seq.seq int32) : bool
    ensures { result = inv4 _x }
    
  axiom inv4 : forall x : Seq.seq int32 . inv4 x = true
  use prelude.UIntSize
  use Alloc_Vec_Vec_Type as Alloc_Vec_Vec_Type
  use prelude.Int
  use prelude.UIntSize
  let constant max0  : usize = [@vc:do_not_keep_trace] [@vc:sp]
    (18446744073709551615 : usize)
  use seq.Seq
  predicate inv3 (_x : Alloc_Vec_Vec_Type.t_vec int32 (Alloc_Alloc_Global_Type.t_global))
  val inv3 (_x : Alloc_Vec_Vec_Type.t_vec int32 (Alloc_Alloc_Global_Type.t_global)) : bool
    ensures { result = inv3 _x }
    
  function shallow_model1 (self : Alloc_Vec_Vec_Type.t_vec int32 (Alloc_Alloc_Global_Type.t_global)) : Seq.seq int32
  val shallow_model1 (self : Alloc_Vec_Vec_Type.t_vec int32 (Alloc_Alloc_Global_Type.t_global)) : Seq.seq int32
    requires {[#"../../../../../creusot-contracts/src/std/vec.rs" 19 21 19 25] inv3 self}
    ensures { result = shallow_model1 self }
    
  axiom shallow_model1_spec : forall self : Alloc_Vec_Vec_Type.t_vec int32 (Alloc_Alloc_Global_Type.t_global) . ([#"../../../../../creusot-contracts/src/std/vec.rs" 19 21 19 25] inv3 self)
   -> ([#"../../../../../creusot-contracts/src/std/vec.rs" 19 4 19 36] inv4 (shallow_model1 self)) && ([#"../../../../../creusot-contracts/src/std/vec.rs" 18 14 18 41] Seq.length (shallow_model1 self) <= UIntSize.to_int max0)
  predicate invariant3 (self : Alloc_Vec_Vec_Type.t_vec int32 (Alloc_Alloc_Global_Type.t_global)) =
    [#"../../../../../creusot-contracts/src/std/vec.rs" 60 20 60 41] inv4 (shallow_model1 self)
  val invariant3 (self : Alloc_Vec_Vec_Type.t_vec int32 (Alloc_Alloc_Global_Type.t_global)) : bool
    ensures { result = invariant3 self }
    
  axiom inv3 : forall x : Alloc_Vec_Vec_Type.t_vec int32 (Alloc_Alloc_Global_Type.t_global) . inv3 x = true
  predicate invariant2 (self : int32) =
    [#"../../../../../creusot-contracts/src/invariant.rs" 8 8 8 12] true
  val invariant2 (self : int32) : bool
    ensures { result = invariant2 self }
    
  predicate inv2 (_x : int32)
  val inv2 (_x : int32) : bool
    ensures { result = inv2 _x }
    
  axiom inv2 : forall x : int32 . inv2 x = true
  use prelude.UInt32
  predicate invariant1 (self : Seq.seq uint32) =
    [#"../../../../../creusot-contracts/src/invariant.rs" 8 8 8 12] true
  val invariant1 (self : Seq.seq uint32) : bool
    ensures { result = invariant1 self }
    
  predicate inv1 (_x : Seq.seq uint32)
  val inv1 (_x : Seq.seq uint32) : bool
    ensures { result = inv1 _x }
    
  axiom inv1 : forall x : Seq.seq uint32 . inv1 x = true
  use seq.Seq
  predicate inv0 (_x : Alloc_Vec_Vec_Type.t_vec uint32 (Alloc_Alloc_Global_Type.t_global))
  val inv0 (_x : Alloc_Vec_Vec_Type.t_vec uint32 (Alloc_Alloc_Global_Type.t_global)) : bool
    ensures { result = inv0 _x }
    
  function shallow_model0 (self : Alloc_Vec_Vec_Type.t_vec uint32 (Alloc_Alloc_Global_Type.t_global)) : Seq.seq uint32
  val shallow_model0 (self : Alloc_Vec_Vec_Type.t_vec uint32 (Alloc_Alloc_Global_Type.t_global)) : Seq.seq uint32
    requires {[#"../../../../../creusot-contracts/src/std/vec.rs" 19 21 19 25] inv0 self}
    ensures { result = shallow_model0 self }
    
  axiom shallow_model0_spec : forall self : Alloc_Vec_Vec_Type.t_vec uint32 (Alloc_Alloc_Global_Type.t_global) . ([#"../../../../../creusot-contracts/src/std/vec.rs" 19 21 19 25] inv0 self)
   -> ([#"../../../../../creusot-contracts/src/std/vec.rs" 19 4 19 36] inv1 (shallow_model0 self)) && ([#"../../../../../creusot-contracts/src/std/vec.rs" 18 14 18 41] Seq.length (shallow_model0 self) <= UIntSize.to_int max0)
  predicate invariant0 (self : Alloc_Vec_Vec_Type.t_vec uint32 (Alloc_Alloc_Global_Type.t_global)) =
    [#"../../../../../creusot-contracts/src/std/vec.rs" 60 20 60 41] inv1 (shallow_model0 self)
  val invariant0 (self : Alloc_Vec_Vec_Type.t_vec uint32 (Alloc_Alloc_Global_Type.t_global)) : bool
    ensures { result = invariant0 self }
    
  axiom inv0 : forall x : Alloc_Vec_Vec_Type.t_vec uint32 (Alloc_Alloc_Global_Type.t_global) . inv0 x = true
  use prelude.Slice
  function shallow_model4 (self : slice int32) : Seq.seq int32
  val shallow_model4 (self : slice int32) : Seq.seq int32
    requires {[#"../../../../../creusot-contracts/src/std/slice.rs" 19 21 19 25] inv6 self}
    ensures { result = shallow_model4 self }
    
  axiom shallow_model4_spec : forall self : slice int32 . ([#"../../../../../creusot-contracts/src/std/slice.rs" 19 21 19 25] inv6 self)
   -> ([#"../../../../../creusot-contracts/src/std/slice.rs" 19 4 19 50] inv4 (shallow_model4 self)) && ([#"../../../../../creusot-contracts/src/std/slice.rs" 18 14 18 42] shallow_model4 self = Slice.id self) && ([#"../../../../../creusot-contracts/src/std/slice.rs" 17 14 17 41] Seq.length (shallow_model4 self) <= UIntSize.to_int max0)
  function shallow_model3 (self : slice int32) : Seq.seq int32 =
    [#"../../../../../creusot-contracts/src/std/boxed.rs" 20 8 20 31] shallow_model4 self
  val shallow_model3 (self : slice int32) : Seq.seq int32
    ensures { result = shallow_model3 self }
    
  val into_vec0 (self : slice int32) : Alloc_Vec_Vec_Type.t_vec int32 (Alloc_Alloc_Global_Type.t_global)
    requires {inv5 self}
    ensures { [#"../../../../../creusot-contracts/src/std/slice.rs" 314 18 314 35] shallow_model1 result = shallow_model3 self }
    ensures { inv3 result }
    
  predicate resolve3 (self : int32) =
    [#"../../../../../creusot-contracts/src/resolve.rs" 47 8 47 12] true
  val resolve3 (self : int32) : bool
    ensures { result = resolve3 self }
    
  use seq.Seq
  function index_logic1 [@inline:trivial] (self : Alloc_Vec_Vec_Type.t_vec int32 (Alloc_Alloc_Global_Type.t_global)) (ix : int) : int32
    
   =
    [#"../../../../../creusot-contracts/src/logic/ops.rs" 20 8 20 31] Seq.get (shallow_model1 self) ix
  val index_logic1 [@inline:trivial] (self : Alloc_Vec_Vec_Type.t_vec int32 (Alloc_Alloc_Global_Type.t_global)) (ix : int) : int32
    ensures { result = index_logic1 self ix }
    
  predicate resolve1 (self : Alloc_Vec_Vec_Type.t_vec int32 (Alloc_Alloc_Global_Type.t_global)) =
    [#"../../../../../creusot-contracts/src/std/vec.rs" 51 8 51 85] forall i : int . 0 <= i /\ i < Seq.length (shallow_model1 self)
     -> resolve3 (index_logic1 self i)
  val resolve1 (self : Alloc_Vec_Vec_Type.t_vec int32 (Alloc_Alloc_Global_Type.t_global)) : bool
    ensures { result = resolve1 self }
    
  val from_elem0 (elem : int32) (n : usize) : Alloc_Vec_Vec_Type.t_vec int32 (Alloc_Alloc_Global_Type.t_global)
    requires {inv2 elem}
    ensures { [#"../../../../../creusot-contracts/src/std/vec.rs" 157 22 157 41] Seq.length (shallow_model1 result) = UIntSize.to_int n }
    ensures { [#"../../../../../creusot-contracts/src/std/vec.rs" 158 12 158 78] forall i : int . 0 <= i /\ i < UIntSize.to_int n
     -> index_logic1 result i = elem }
    ensures { inv3 result }
    
  predicate resolve2 (self : uint32) =
    [#"../../../../../creusot-contracts/src/resolve.rs" 47 8 47 12] true
  val resolve2 (self : uint32) : bool
    ensures { result = resolve2 self }
    
  use seq.Seq
  function index_logic0 [@inline:trivial] (self : Alloc_Vec_Vec_Type.t_vec uint32 (Alloc_Alloc_Global_Type.t_global)) (ix : int) : uint32
    
   =
    [#"../../../../../creusot-contracts/src/logic/ops.rs" 20 8 20 31] Seq.get (shallow_model0 self) ix
  val index_logic0 [@inline:trivial] (self : Alloc_Vec_Vec_Type.t_vec uint32 (Alloc_Alloc_Global_Type.t_global)) (ix : int) : uint32
    ensures { result = index_logic0 self ix }
    
  predicate resolve0 (self : Alloc_Vec_Vec_Type.t_vec uint32 (Alloc_Alloc_Global_Type.t_global)) =
    [#"../../../../../creusot-contracts/src/std/vec.rs" 51 8 51 85] forall i : int . 0 <= i /\ i < Seq.length (shallow_model0 self)
     -> resolve2 (index_logic0 self i)
  val resolve0 (self : Alloc_Vec_Vec_Type.t_vec uint32 (Alloc_Alloc_Global_Type.t_global)) : bool
    ensures { result = resolve0 self }
    
  val new0 (_1 : ()) : Alloc_Vec_Vec_Type.t_vec uint32 (Alloc_Alloc_Global_Type.t_global)
    ensures { [#"../../../../../creusot-contracts/src/std/vec.rs" 68 26 68 44] Seq.length (shallow_model0 result) = 0 }
    ensures { inv0 result }
    
  let rec cfg x [#"../13_vec_macro.rs" 5 0 5 10] [@cfg:stackify] [@cfg:subregion_analysis] (_1 : ()) : ()
   = [@vc:do_not_keep_trace] [@vc:sp]
  var _0 : ();
  var v0 : Alloc_Vec_Vec_Type.t_vec uint32 (Alloc_Alloc_Global_Type.t_global);
  var v1 : Alloc_Vec_Vec_Type.t_vec int32 (Alloc_Alloc_Global_Type.t_global);
  var v2 : Alloc_Vec_Vec_Type.t_vec int32 (Alloc_Alloc_Global_Type.t_global);
  var _10 : array int32;
  {
    goto BB0
  }
  BB0 {
<<<<<<< HEAD
    [#"../../../../../creusot-contracts/src/lib.rs" 193 8 193 30] v0 <- ([#"../13_vec_macro.rs" 6 23 6 29] new0 ());
=======
    [#"../13_vec_macro.rs" 6 23 6 29] v0 <- ([#"../13_vec_macro.rs" 6 23 6 29] new0 ([#"../../../../../creusot-contracts/src/lib.rs" 290 8 290 30] ()));
>>>>>>> f5731f73
    goto BB1
  }
  BB1 {
    assume { resolve0 v0 };
    assert { [@expl:assertion] [#"../13_vec_macro.rs" 7 20 7 34] Seq.length (shallow_model0 v0) = 0 };
    goto BB2
  }
  BB2 {
<<<<<<< HEAD
    [#"../../../../../creusot-contracts/src/lib.rs" 196 8 196 40] v1 <- ([#"../13_vec_macro.rs" 9 13 9 23] from_elem0 ([#"../13_vec_macro.rs" 9 18 9 19] [#"../13_vec_macro.rs" 9 18 9 19] (0 : int32)) ([#"../13_vec_macro.rs" 9 21 9 22] [#"../13_vec_macro.rs" 9 21 9 22] (2 : usize)));
=======
    [#"../13_vec_macro.rs" 9 13 9 23] v1 <- ([#"../13_vec_macro.rs" 9 13 9 23] from_elem0 ([#"../13_vec_macro.rs" 9 18 9 19] (0 : int32)) ([#"../13_vec_macro.rs" 9 21 9 22] (2 : usize)));
>>>>>>> f5731f73
    goto BB3
  }
  BB3 {
    assume { resolve1 v1 };
    assert { [@expl:assertion] [#"../13_vec_macro.rs" 10 20 10 34] Seq.length (shallow_model1 v1) = 2 };
    goto BB4
  }
  BB4 {
    [#"../../../../../creusot-contracts/src/lib.rs" 296 47 296 56] _10 <- (let __arr_temp = any array int32 in assume {Seq.get (__arr_temp.elts) 0 = ([#"../13_vec_macro.rs" 12 18 12 19] (1 : int32))}; assume {Seq.get (__arr_temp.elts) 1 = ([#"../13_vec_macro.rs" 12 21 12 22] (2 : int32))}; assume {Seq.get (__arr_temp.elts) 2 = ([#"../13_vec_macro.rs" 12 24 12 25] (3 : int32))}; assume {Slice.length __arr_temp = 3}; __arr_temp);
    goto BB5
  }
  BB5 {
    goto BB6
  }
  BB6 {
<<<<<<< HEAD
    [#"../../../../../creusot-contracts/src/lib.rs" 199 8 199 58] v2 <- ([#"../13_vec_macro.rs" 12 13 12 26] into_vec0 ([#"../../../../../creusot-contracts/src/lib.rs" 199 47 199 56] let __arr_temp = any array int32 in assume {Seq.get (__arr_temp.elts) 0 = ([#"../13_vec_macro.rs" 12 18 12 19] [#"../13_vec_macro.rs" 12 18 12 19] (1 : int32))}; assume {Seq.get (__arr_temp.elts) 1 = ([#"../13_vec_macro.rs" 12 21 12 22] [#"../13_vec_macro.rs" 12 21 12 22] (2 : int32))}; assume {Seq.get (__arr_temp.elts) 2 = ([#"../13_vec_macro.rs" 12 24 12 25] [#"../13_vec_macro.rs" 12 24 12 25] (3 : int32))}; assume {Slice.length __arr_temp = 3}; __arr_temp));
=======
    [#"../13_vec_macro.rs" 12 13 12 26] v2 <- ([#"../13_vec_macro.rs" 12 13 12 26] into_vec0 _10);
    _10 <- any array int32;
>>>>>>> f5731f73
    goto BB7
  }
  BB7 {
    assume { resolve1 v2 };
    assert { [@expl:assertion] [#"../13_vec_macro.rs" 13 20 13 34] Seq.length (shallow_model1 v2) = 3 };
    goto BB8
  }
  BB8 {
    [#"../13_vec_macro.rs" 5 11 14 1] _0 <- ([#"../13_vec_macro.rs" 5 11 14 1] ());
    goto BB9
  }
  BB9 {
    goto BB10
  }
  BB10 {
    goto BB11
  }
  BB11 {
    return _0
  }
  
end<|MERGE_RESOLUTION|>--- conflicted
+++ resolved
@@ -167,7 +167,7 @@
     ensures { inv3 result }
     
   predicate resolve3 (self : int32) =
-    [#"../../../../../creusot-contracts/src/resolve.rs" 47 8 47 12] true
+    [#"../../../../../creusot-contracts/src/resolve.rs" 45 8 45 12] true
   val resolve3 (self : int32) : bool
     ensures { result = resolve3 self }
     
@@ -193,7 +193,7 @@
     ensures { inv3 result }
     
   predicate resolve2 (self : uint32) =
-    [#"../../../../../creusot-contracts/src/resolve.rs" 47 8 47 12] true
+    [#"../../../../../creusot-contracts/src/resolve.rs" 45 8 45 12] true
   val resolve2 (self : uint32) : bool
     ensures { result = resolve2 self }
     
@@ -226,11 +226,7 @@
     goto BB0
   }
   BB0 {
-<<<<<<< HEAD
-    [#"../../../../../creusot-contracts/src/lib.rs" 193 8 193 30] v0 <- ([#"../13_vec_macro.rs" 6 23 6 29] new0 ());
-=======
     [#"../13_vec_macro.rs" 6 23 6 29] v0 <- ([#"../13_vec_macro.rs" 6 23 6 29] new0 ([#"../../../../../creusot-contracts/src/lib.rs" 290 8 290 30] ()));
->>>>>>> f5731f73
     goto BB1
   }
   BB1 {
@@ -239,11 +235,7 @@
     goto BB2
   }
   BB2 {
-<<<<<<< HEAD
-    [#"../../../../../creusot-contracts/src/lib.rs" 196 8 196 40] v1 <- ([#"../13_vec_macro.rs" 9 13 9 23] from_elem0 ([#"../13_vec_macro.rs" 9 18 9 19] [#"../13_vec_macro.rs" 9 18 9 19] (0 : int32)) ([#"../13_vec_macro.rs" 9 21 9 22] [#"../13_vec_macro.rs" 9 21 9 22] (2 : usize)));
-=======
     [#"../13_vec_macro.rs" 9 13 9 23] v1 <- ([#"../13_vec_macro.rs" 9 13 9 23] from_elem0 ([#"../13_vec_macro.rs" 9 18 9 19] (0 : int32)) ([#"../13_vec_macro.rs" 9 21 9 22] (2 : usize)));
->>>>>>> f5731f73
     goto BB3
   }
   BB3 {
@@ -259,12 +251,8 @@
     goto BB6
   }
   BB6 {
-<<<<<<< HEAD
-    [#"../../../../../creusot-contracts/src/lib.rs" 199 8 199 58] v2 <- ([#"../13_vec_macro.rs" 12 13 12 26] into_vec0 ([#"../../../../../creusot-contracts/src/lib.rs" 199 47 199 56] let __arr_temp = any array int32 in assume {Seq.get (__arr_temp.elts) 0 = ([#"../13_vec_macro.rs" 12 18 12 19] [#"../13_vec_macro.rs" 12 18 12 19] (1 : int32))}; assume {Seq.get (__arr_temp.elts) 1 = ([#"../13_vec_macro.rs" 12 21 12 22] [#"../13_vec_macro.rs" 12 21 12 22] (2 : int32))}; assume {Seq.get (__arr_temp.elts) 2 = ([#"../13_vec_macro.rs" 12 24 12 25] [#"../13_vec_macro.rs" 12 24 12 25] (3 : int32))}; assume {Slice.length __arr_temp = 3}; __arr_temp));
-=======
     [#"../13_vec_macro.rs" 12 13 12 26] v2 <- ([#"../13_vec_macro.rs" 12 13 12 26] into_vec0 _10);
     _10 <- any array int32;
->>>>>>> f5731f73
     goto BB7
   }
   BB7 {
