--- conflicted
+++ resolved
@@ -213,11 +213,7 @@
     goto BB0
   }
   BB0 {
-<<<<<<< HEAD
-    [#"../../../../../creusot-contracts/src/lib.rs" 247 8 247 30] v0 <- ([#"../13_vec_macro.rs" 6 23 6 29] New0.new ());
-=======
     v0 <- ([#"../13_vec_macro.rs" 6 23 6 29] new0 ());
->>>>>>> 62b454c8
     goto BB1
   }
   BB1 {
@@ -226,11 +222,7 @@
     goto BB2
   }
   BB2 {
-<<<<<<< HEAD
-    [#"../../../../../creusot-contracts/src/lib.rs" 250 8 250 40] v1 <- ([#"../13_vec_macro.rs" 9 13 9 23] FromElem0.from_elem ([#"../13_vec_macro.rs" 9 18 9 19] [#"../13_vec_macro.rs" 9 18 9 19] (0 : int32)) ([#"../13_vec_macro.rs" 9 21 9 22] [#"../13_vec_macro.rs" 9 21 9 22] (2 : usize)));
-=======
     v1 <- ([#"../13_vec_macro.rs" 9 13 9 23] from_elem0 ([#"../13_vec_macro.rs" 9 18 9 19] [#"../13_vec_macro.rs" 9 18 9 19] (0 : int32)) ([#"../13_vec_macro.rs" 9 21 9 22] [#"../13_vec_macro.rs" 9 21 9 22] (2 : usize)));
->>>>>>> 62b454c8
     goto BB3
   }
   BB3 {
@@ -245,11 +237,7 @@
     goto BB6
   }
   BB6 {
-<<<<<<< HEAD
-    [#"../../../../../creusot-contracts/src/lib.rs" 253 8 253 58] v2 <- ([#"../13_vec_macro.rs" 12 13 12 26] IntoVec0.into_vec ([#"../../../../../creusot-contracts/src/lib.rs" 253 47 253 56] let __arr_temp = any array int32 in assume {Seq.get (__arr_temp.elts) 0 = ([#"../13_vec_macro.rs" 12 18 12 19] [#"../13_vec_macro.rs" 12 18 12 19] (1 : int32))}; assume {Seq.get (__arr_temp.elts) 1 = ([#"../13_vec_macro.rs" 12 21 12 22] [#"../13_vec_macro.rs" 12 21 12 22] (2 : int32))}; assume {Seq.get (__arr_temp.elts) 2 = ([#"../13_vec_macro.rs" 12 24 12 25] [#"../13_vec_macro.rs" 12 24 12 25] (3 : int32))}; assume {Slice.length __arr_temp = 3}; __arr_temp));
-=======
     v2 <- ([#"../13_vec_macro.rs" 12 13 12 26] into_vec0 ([#"../../../../../creusot-contracts/src/lib.rs" 253 47 253 56] let __arr_temp = any array int32 in assume {Seq.get (__arr_temp.elts) 0 = ([#"../13_vec_macro.rs" 12 18 12 19] [#"../13_vec_macro.rs" 12 18 12 19] (1 : int32))}; assume {Seq.get (__arr_temp.elts) 1 = ([#"../13_vec_macro.rs" 12 21 12 22] [#"../13_vec_macro.rs" 12 21 12 22] (2 : int32))}; assume {Seq.get (__arr_temp.elts) 2 = ([#"../13_vec_macro.rs" 12 24 12 25] [#"../13_vec_macro.rs" 12 24 12 25] (3 : int32))}; assume {Slice.length __arr_temp = 3}; __arr_temp));
->>>>>>> 62b454c8
     goto BB7
   }
   BB7 {
@@ -258,7 +246,7 @@
     goto BB8
   }
   BB8 {
-    [#"../13_vec_macro.rs" 5 11 14 1] _0 <- ([#"../13_vec_macro.rs" 5 11 14 1] ());
+    _0 <- ([#"../13_vec_macro.rs" 5 11 14 1] ());
     goto BB9
   }
   BB9 {
