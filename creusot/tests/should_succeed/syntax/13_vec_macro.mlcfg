
module Core_Ptr_NonNull_NonNull_Type
  use prelude.Opaque
  type t_nonnull 't =
    | C_NonNull opaque_ptr
    
end
module Core_Marker_PhantomData_Type
  type t_phantomdata 't =
    | C_PhantomData
    
end
module Core_Ptr_Unique_Unique_Type
  use Core_Marker_PhantomData_Type as Core_Marker_PhantomData_Type
  use Core_Ptr_NonNull_NonNull_Type as Core_Ptr_NonNull_NonNull_Type
  type t_unique 't =
    | C_Unique (Core_Ptr_NonNull_NonNull_Type.t_nonnull 't) (Core_Marker_PhantomData_Type.t_phantomdata 't)
    
end
module Alloc_RawVec_RawVec_Type
  use prelude.UIntSize
  use prelude.Int
  use Core_Ptr_Unique_Unique_Type as Core_Ptr_Unique_Unique_Type
  type t_rawvec 't 'a =
    | C_RawVec (Core_Ptr_Unique_Unique_Type.t_unique 't) usize 'a
    
end
module Alloc_Vec_Vec_Type
  use prelude.UIntSize
  use prelude.Int
  use Alloc_RawVec_RawVec_Type as Alloc_RawVec_RawVec_Type
  type t_vec 't 'a =
    | C_Vec (Alloc_RawVec_RawVec_Type.t_rawvec 't 'a) usize
    
end
module Alloc_Alloc_Global_Type
  type t_global  =
    | C_Global
    
end
module Alloc_Boxed_Box_Type
  use Core_Ptr_Unique_Unique_Type as Core_Ptr_Unique_Unique_Type
  type t_box 't 'a =
    | C_Box (Core_Ptr_Unique_Unique_Type.t_unique 't) 'a
    
end
module C13VecMacro_X
  use prelude.Int32
  use prelude.Slice
  predicate invariant6 (self : slice int32) =
    [#"../../../../../creusot-contracts/src/invariant.rs" 8 8 8 12] true
  val invariant6 (self : slice int32) : bool
    ensures { result = invariant6 self }
    
  predicate inv6 (_x : slice int32)
  val inv6 (_x : slice int32) : bool
    ensures { result = inv6 _x }
    
  axiom inv6 : forall x : slice int32 . inv6 x = true
  predicate invariant5 (self : slice int32) =
    [#"../../../../../creusot-contracts/src/invariant.rs" 8 8 8 12] true
  val invariant5 (self : slice int32) : bool
    ensures { result = invariant5 self }
    
  predicate inv5 (_x : slice int32)
  val inv5 (_x : slice int32) : bool
    ensures { result = inv5 _x }
    
  use Alloc_Alloc_Global_Type as Alloc_Alloc_Global_Type
  axiom inv5 : forall x : slice int32 . inv5 x = true
  use seq.Seq
  predicate invariant4 (self : Seq.seq int32) =
    [#"../../../../../creusot-contracts/src/invariant.rs" 8 8 8 12] true
  val invariant4 (self : Seq.seq int32) : bool
    ensures { result = invariant4 self }
    
  predicate inv4 (_x : Seq.seq int32)
  val inv4 (_x : Seq.seq int32) : bool
    ensures { result = inv4 _x }
    
  axiom inv4 : forall x : Seq.seq int32 . inv4 x = true
  use prelude.UIntSize
  use Alloc_Vec_Vec_Type as Alloc_Vec_Vec_Type
  use prelude.Int
  use prelude.UIntSize
  let constant max0  : usize = [@vc:do_not_keep_trace] [@vc:sp]
    (18446744073709551615 : usize)
  use seq.Seq
  predicate inv3 (_x : Alloc_Vec_Vec_Type.t_vec int32 (Alloc_Alloc_Global_Type.t_global))
  val inv3 (_x : Alloc_Vec_Vec_Type.t_vec int32 (Alloc_Alloc_Global_Type.t_global)) : bool
    ensures { result = inv3 _x }
    
  function shallow_model1 (self : Alloc_Vec_Vec_Type.t_vec int32 (Alloc_Alloc_Global_Type.t_global)) : Seq.seq int32
  val shallow_model1 (self : Alloc_Vec_Vec_Type.t_vec int32 (Alloc_Alloc_Global_Type.t_global)) : Seq.seq int32
    requires {[#"../../../../../creusot-contracts/src/std/vec.rs" 19 21 19 25] inv3 self}
    ensures { result = shallow_model1 self }
    
  axiom shallow_model1_spec : forall self : Alloc_Vec_Vec_Type.t_vec int32 (Alloc_Alloc_Global_Type.t_global) . ([#"../../../../../creusot-contracts/src/std/vec.rs" 19 21 19 25] inv3 self) -> ([#"../../../../../creusot-contracts/src/std/vec.rs" 19 4 19 36] inv4 (shallow_model1 self)) && ([#"../../../../../creusot-contracts/src/std/vec.rs" 18 14 18 41] Seq.length (shallow_model1 self) <= UIntSize.to_int max0)
  predicate invariant3 (self : Alloc_Vec_Vec_Type.t_vec int32 (Alloc_Alloc_Global_Type.t_global)) =
    [#"../../../../../creusot-contracts/src/std/vec.rs" 60 20 60 41] inv4 (shallow_model1 self)
  val invariant3 (self : Alloc_Vec_Vec_Type.t_vec int32 (Alloc_Alloc_Global_Type.t_global)) : bool
    ensures { result = invariant3 self }
    
  axiom inv3 : forall x : Alloc_Vec_Vec_Type.t_vec int32 (Alloc_Alloc_Global_Type.t_global) . inv3 x = true
  predicate invariant2 (self : int32) =
    [#"../../../../../creusot-contracts/src/invariant.rs" 8 8 8 12] true
  val invariant2 (self : int32) : bool
    ensures { result = invariant2 self }
    
  predicate inv2 (_x : int32)
  val inv2 (_x : int32) : bool
    ensures { result = inv2 _x }
    
  axiom inv2 : forall x : int32 . inv2 x = true
  use prelude.UInt32
  predicate invariant1 (self : Seq.seq uint32) =
    [#"../../../../../creusot-contracts/src/invariant.rs" 8 8 8 12] true
  val invariant1 (self : Seq.seq uint32) : bool
    ensures { result = invariant1 self }
    
  predicate inv1 (_x : Seq.seq uint32)
  val inv1 (_x : Seq.seq uint32) : bool
    ensures { result = inv1 _x }
    
  axiom inv1 : forall x : Seq.seq uint32 . inv1 x = true
  use seq.Seq
  predicate inv0 (_x : Alloc_Vec_Vec_Type.t_vec uint32 (Alloc_Alloc_Global_Type.t_global))
  val inv0 (_x : Alloc_Vec_Vec_Type.t_vec uint32 (Alloc_Alloc_Global_Type.t_global)) : bool
    ensures { result = inv0 _x }
    
  function shallow_model0 (self : Alloc_Vec_Vec_Type.t_vec uint32 (Alloc_Alloc_Global_Type.t_global)) : Seq.seq uint32
  val shallow_model0 (self : Alloc_Vec_Vec_Type.t_vec uint32 (Alloc_Alloc_Global_Type.t_global)) : Seq.seq uint32
    requires {[#"../../../../../creusot-contracts/src/std/vec.rs" 19 21 19 25] inv0 self}
    ensures { result = shallow_model0 self }
    
  axiom shallow_model0_spec : forall self : Alloc_Vec_Vec_Type.t_vec uint32 (Alloc_Alloc_Global_Type.t_global) . ([#"../../../../../creusot-contracts/src/std/vec.rs" 19 21 19 25] inv0 self) -> ([#"../../../../../creusot-contracts/src/std/vec.rs" 19 4 19 36] inv1 (shallow_model0 self)) && ([#"../../../../../creusot-contracts/src/std/vec.rs" 18 14 18 41] Seq.length (shallow_model0 self) <= UIntSize.to_int max0)
  predicate invariant0 (self : Alloc_Vec_Vec_Type.t_vec uint32 (Alloc_Alloc_Global_Type.t_global)) =
    [#"../../../../../creusot-contracts/src/std/vec.rs" 60 20 60 41] inv1 (shallow_model0 self)
  val invariant0 (self : Alloc_Vec_Vec_Type.t_vec uint32 (Alloc_Alloc_Global_Type.t_global)) : bool
    ensures { result = invariant0 self }
    
  axiom inv0 : forall x : Alloc_Vec_Vec_Type.t_vec uint32 (Alloc_Alloc_Global_Type.t_global) . inv0 x = true
  use prelude.Slice
  function shallow_model4 (self : slice int32) : Seq.seq int32
  val shallow_model4 (self : slice int32) : Seq.seq int32
    requires {[#"../../../../../creusot-contracts/src/std/slice.rs" 19 21 19 25] inv6 self}
    ensures { result = shallow_model4 self }
    
  axiom shallow_model4_spec : forall self : slice int32 . ([#"../../../../../creusot-contracts/src/std/slice.rs" 19 21 19 25] inv6 self) -> ([#"../../../../../creusot-contracts/src/std/slice.rs" 19 4 19 50] inv4 (shallow_model4 self)) && ([#"../../../../../creusot-contracts/src/std/slice.rs" 18 14 18 42] shallow_model4 self = Slice.id self) && ([#"../../../../../creusot-contracts/src/std/slice.rs" 17 14 17 41] Seq.length (shallow_model4 self) <= UIntSize.to_int max0)
  function shallow_model3 (self : slice int32) : Seq.seq int32 =
    [#"../../../../../creusot-contracts/src/std/boxed.rs" 20 8 20 31] shallow_model4 self
  val shallow_model3 (self : slice int32) : Seq.seq int32
    ensures { result = shallow_model3 self }
    
  val into_vec0 (self : slice int32) : Alloc_Vec_Vec_Type.t_vec int32 (Alloc_Alloc_Global_Type.t_global)
    requires {inv5 self}
    ensures { [#"../../../../../creusot-contracts/src/std/slice.rs" 314 18 314 35] shallow_model1 result = shallow_model3 self }
    ensures { inv3 result }
    
  predicate resolve3 (self : int32) =
    [#"../../../../../creusot-contracts/src/resolve.rs" 47 8 47 12] true
  val resolve3 (self : int32) : bool
    ensures { result = resolve3 self }
    
  use seq.Seq
  function index_logic1 [@inline:trivial] (self : Alloc_Vec_Vec_Type.t_vec int32 (Alloc_Alloc_Global_Type.t_global)) (ix : int) : int32
    
   =
    [#"../../../../../creusot-contracts/src/logic/ops.rs" 20 8 20 31] Seq.get (shallow_model1 self) ix
  val index_logic1 [@inline:trivial] (self : Alloc_Vec_Vec_Type.t_vec int32 (Alloc_Alloc_Global_Type.t_global)) (ix : int) : int32
    ensures { result = index_logic1 self ix }
    
  predicate resolve1 (self : Alloc_Vec_Vec_Type.t_vec int32 (Alloc_Alloc_Global_Type.t_global)) =
    [#"../../../../../creusot-contracts/src/std/vec.rs" 51 8 51 85] forall i : int . 0 <= i /\ i < Seq.length (shallow_model1 self) -> resolve3 (index_logic1 self i)
  val resolve1 (self : Alloc_Vec_Vec_Type.t_vec int32 (Alloc_Alloc_Global_Type.t_global)) : bool
    ensures { result = resolve1 self }
    
  val from_elem0 (elem : int32) (n : usize) : Alloc_Vec_Vec_Type.t_vec int32 (Alloc_Alloc_Global_Type.t_global)
    requires {inv2 elem}
    ensures { [#"../../../../../creusot-contracts/src/std/vec.rs" 157 22 157 41] Seq.length (shallow_model1 result) = UIntSize.to_int n }
    ensures { [#"../../../../../creusot-contracts/src/std/vec.rs" 158 12 158 78] forall i : int . 0 <= i /\ i < UIntSize.to_int n -> index_logic1 result i = elem }
    ensures { inv3 result }
    
  predicate resolve2 (self : uint32) =
    [#"../../../../../creusot-contracts/src/resolve.rs" 47 8 47 12] true
  val resolve2 (self : uint32) : bool
    ensures { result = resolve2 self }
    
  use seq.Seq
  function index_logic0 [@inline:trivial] (self : Alloc_Vec_Vec_Type.t_vec uint32 (Alloc_Alloc_Global_Type.t_global)) (ix : int) : uint32
    
   =
    [#"../../../../../creusot-contracts/src/logic/ops.rs" 20 8 20 31] Seq.get (shallow_model0 self) ix
  val index_logic0 [@inline:trivial] (self : Alloc_Vec_Vec_Type.t_vec uint32 (Alloc_Alloc_Global_Type.t_global)) (ix : int) : uint32
    ensures { result = index_logic0 self ix }
    
  predicate resolve0 (self : Alloc_Vec_Vec_Type.t_vec uint32 (Alloc_Alloc_Global_Type.t_global)) =
    [#"../../../../../creusot-contracts/src/std/vec.rs" 51 8 51 85] forall i : int . 0 <= i /\ i < Seq.length (shallow_model0 self) -> resolve2 (index_logic0 self i)
  val resolve0 (self : Alloc_Vec_Vec_Type.t_vec uint32 (Alloc_Alloc_Global_Type.t_global)) : bool
    ensures { result = resolve0 self }
    
  val new0 (_1 : ()) : Alloc_Vec_Vec_Type.t_vec uint32 (Alloc_Alloc_Global_Type.t_global)
    ensures { [#"../../../../../creusot-contracts/src/std/vec.rs" 68 26 68 44] Seq.length (shallow_model0 result) = 0 }
    ensures { inv0 result }
    
  let rec cfg x [#"../13_vec_macro.rs" 5 0 5 10] [@cfg:stackify] [@cfg:subregion_analysis] (_1 : ()) : ()
   = [@vc:do_not_keep_trace] [@vc:sp]
  var _0 : ();
  var v0 : Alloc_Vec_Vec_Type.t_vec uint32 (Alloc_Alloc_Global_Type.t_global);
  var v1 : Alloc_Vec_Vec_Type.t_vec int32 (Alloc_Alloc_Global_Type.t_global);
  var v2 : Alloc_Vec_Vec_Type.t_vec int32 (Alloc_Alloc_Global_Type.t_global);
  {
    goto BB0
  }
  BB0 {
<<<<<<< HEAD
    [#"../../../../../creusot-contracts/src/lib.rs" 192 8 192 30] v0 <- ([#"../13_vec_macro.rs" 6 23 6 29] new0 ());
=======
    [#"../../../../../creusot-contracts/src/lib.rs" 248 8 248 30] v0 <- ([#"../13_vec_macro.rs" 6 23 6 29] new0 ());
>>>>>>> eb3d2c05
    goto BB1
  }
  BB1 {
    assume { resolve0 v0 };
    assert { [@expl:assertion] [#"../13_vec_macro.rs" 7 20 7 34] Seq.length (shallow_model0 v0) = 0 };
    goto BB2
  }
  BB2 {
<<<<<<< HEAD
    [#"../../../../../creusot-contracts/src/lib.rs" 195 8 195 40] v1 <- ([#"../13_vec_macro.rs" 9 13 9 23] from_elem0 ([#"../13_vec_macro.rs" 9 18 9 19] [#"../13_vec_macro.rs" 9 18 9 19] (0 : int32)) ([#"../13_vec_macro.rs" 9 21 9 22] [#"../13_vec_macro.rs" 9 21 9 22] (2 : usize)));
=======
    [#"../../../../../creusot-contracts/src/lib.rs" 251 8 251 40] v1 <- ([#"../13_vec_macro.rs" 9 13 9 23] from_elem0 ([#"../13_vec_macro.rs" 9 18 9 19] [#"../13_vec_macro.rs" 9 18 9 19] (0 : int32)) ([#"../13_vec_macro.rs" 9 21 9 22] [#"../13_vec_macro.rs" 9 21 9 22] (2 : usize)));
>>>>>>> eb3d2c05
    goto BB3
  }
  BB3 {
    assume { resolve1 v1 };
    assert { [@expl:assertion] [#"../13_vec_macro.rs" 10 20 10 34] Seq.length (shallow_model1 v1) = 2 };
    goto BB4
  }
  BB4 {
    goto BB5
  }
  BB5 {
    goto BB6
  }
  BB6 {
<<<<<<< HEAD
    [#"../../../../../creusot-contracts/src/lib.rs" 198 8 198 58] v2 <- ([#"../13_vec_macro.rs" 12 13 12 26] into_vec0 ([#"../../../../../creusot-contracts/src/lib.rs" 198 47 198 56] let __arr_temp = any array int32 in assume {Seq.get (__arr_temp.elts) 0 = ([#"../13_vec_macro.rs" 12 18 12 19] [#"../13_vec_macro.rs" 12 18 12 19] (1 : int32))}; assume {Seq.get (__arr_temp.elts) 1 = ([#"../13_vec_macro.rs" 12 21 12 22] [#"../13_vec_macro.rs" 12 21 12 22] (2 : int32))}; assume {Seq.get (__arr_temp.elts) 2 = ([#"../13_vec_macro.rs" 12 24 12 25] [#"../13_vec_macro.rs" 12 24 12 25] (3 : int32))}; assume {Slice.length __arr_temp = 3}; __arr_temp));
=======
    [#"../../../../../creusot-contracts/src/lib.rs" 254 8 254 58] v2 <- ([#"../13_vec_macro.rs" 12 13 12 26] into_vec0 ([#"../../../../../creusot-contracts/src/lib.rs" 254 47 254 56] let __arr_temp = any array int32 in assume {Seq.get (__arr_temp.elts) 0 = ([#"../13_vec_macro.rs" 12 18 12 19] [#"../13_vec_macro.rs" 12 18 12 19] (1 : int32))}; assume {Seq.get (__arr_temp.elts) 1 = ([#"../13_vec_macro.rs" 12 21 12 22] [#"../13_vec_macro.rs" 12 21 12 22] (2 : int32))}; assume {Seq.get (__arr_temp.elts) 2 = ([#"../13_vec_macro.rs" 12 24 12 25] [#"../13_vec_macro.rs" 12 24 12 25] (3 : int32))}; assume {Slice.length __arr_temp = 3}; __arr_temp));
>>>>>>> eb3d2c05
    goto BB7
  }
  BB7 {
    assume { resolve1 v2 };
    assert { [@expl:assertion] [#"../13_vec_macro.rs" 13 20 13 34] Seq.length (shallow_model1 v2) = 3 };
    goto BB8
  }
  BB8 {
    [#"../13_vec_macro.rs" 5 11 14 1] _0 <- ([#"../13_vec_macro.rs" 5 11 14 1] ());
    goto BB9
  }
  BB9 {
    goto BB10
  }
  BB10 {
    goto BB11
  }
  BB11 {
    return _0
  }
  
end<|MERGE_RESOLUTION|>--- conflicted
+++ resolved
@@ -158,7 +158,7 @@
     ensures { inv3 result }
     
   predicate resolve3 (self : int32) =
-    [#"../../../../../creusot-contracts/src/resolve.rs" 47 8 47 12] true
+    [#"../../../../../creusot-contracts/src/resolve.rs" 45 8 45 12] true
   val resolve3 (self : int32) : bool
     ensures { result = resolve3 self }
     
@@ -182,7 +182,7 @@
     ensures { inv3 result }
     
   predicate resolve2 (self : uint32) =
-    [#"../../../../../creusot-contracts/src/resolve.rs" 47 8 47 12] true
+    [#"../../../../../creusot-contracts/src/resolve.rs" 45 8 45 12] true
   val resolve2 (self : uint32) : bool
     ensures { result = resolve2 self }
     
@@ -213,11 +213,7 @@
     goto BB0
   }
   BB0 {
-<<<<<<< HEAD
-    [#"../../../../../creusot-contracts/src/lib.rs" 192 8 192 30] v0 <- ([#"../13_vec_macro.rs" 6 23 6 29] new0 ());
-=======
     [#"../../../../../creusot-contracts/src/lib.rs" 248 8 248 30] v0 <- ([#"../13_vec_macro.rs" 6 23 6 29] new0 ());
->>>>>>> eb3d2c05
     goto BB1
   }
   BB1 {
@@ -226,11 +222,7 @@
     goto BB2
   }
   BB2 {
-<<<<<<< HEAD
-    [#"../../../../../creusot-contracts/src/lib.rs" 195 8 195 40] v1 <- ([#"../13_vec_macro.rs" 9 13 9 23] from_elem0 ([#"../13_vec_macro.rs" 9 18 9 19] [#"../13_vec_macro.rs" 9 18 9 19] (0 : int32)) ([#"../13_vec_macro.rs" 9 21 9 22] [#"../13_vec_macro.rs" 9 21 9 22] (2 : usize)));
-=======
     [#"../../../../../creusot-contracts/src/lib.rs" 251 8 251 40] v1 <- ([#"../13_vec_macro.rs" 9 13 9 23] from_elem0 ([#"../13_vec_macro.rs" 9 18 9 19] [#"../13_vec_macro.rs" 9 18 9 19] (0 : int32)) ([#"../13_vec_macro.rs" 9 21 9 22] [#"../13_vec_macro.rs" 9 21 9 22] (2 : usize)));
->>>>>>> eb3d2c05
     goto BB3
   }
   BB3 {
@@ -245,11 +237,7 @@
     goto BB6
   }
   BB6 {
-<<<<<<< HEAD
-    [#"../../../../../creusot-contracts/src/lib.rs" 198 8 198 58] v2 <- ([#"../13_vec_macro.rs" 12 13 12 26] into_vec0 ([#"../../../../../creusot-contracts/src/lib.rs" 198 47 198 56] let __arr_temp = any array int32 in assume {Seq.get (__arr_temp.elts) 0 = ([#"../13_vec_macro.rs" 12 18 12 19] [#"../13_vec_macro.rs" 12 18 12 19] (1 : int32))}; assume {Seq.get (__arr_temp.elts) 1 = ([#"../13_vec_macro.rs" 12 21 12 22] [#"../13_vec_macro.rs" 12 21 12 22] (2 : int32))}; assume {Seq.get (__arr_temp.elts) 2 = ([#"../13_vec_macro.rs" 12 24 12 25] [#"../13_vec_macro.rs" 12 24 12 25] (3 : int32))}; assume {Slice.length __arr_temp = 3}; __arr_temp));
-=======
     [#"../../../../../creusot-contracts/src/lib.rs" 254 8 254 58] v2 <- ([#"../13_vec_macro.rs" 12 13 12 26] into_vec0 ([#"../../../../../creusot-contracts/src/lib.rs" 254 47 254 56] let __arr_temp = any array int32 in assume {Seq.get (__arr_temp.elts) 0 = ([#"../13_vec_macro.rs" 12 18 12 19] [#"../13_vec_macro.rs" 12 18 12 19] (1 : int32))}; assume {Seq.get (__arr_temp.elts) 1 = ([#"../13_vec_macro.rs" 12 21 12 22] [#"../13_vec_macro.rs" 12 21 12 22] (2 : int32))}; assume {Seq.get (__arr_temp.elts) 2 = ([#"../13_vec_macro.rs" 12 24 12 25] [#"../13_vec_macro.rs" 12 24 12 25] (3 : int32))}; assume {Slice.length __arr_temp = 3}; __arr_temp));
->>>>>>> eb3d2c05
     goto BB7
   }
   BB7 {
