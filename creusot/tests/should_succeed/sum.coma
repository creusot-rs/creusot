module M_sum__sum_first_n [#"sum.rs" 6 0 6 33]
  let%span ssum0 = "sum.rs" 7 18 7 19
  let%span ssum1 = "sum.rs" 9 13 9 14
  let%span ssum2 = "sum.rs" 9 4 9 7
  let%span ssum3 = "sum.rs" 9 4 9 7
  let%span ssum4 = "sum.rs" 8 16 8 65
  let%span ssum5 = "sum.rs" 9 4 9 7
  let%span ssum6 = "sum.rs" 9 4 9 7
  let%span ssum7 = "sum.rs" 4 11 4 20
  let%span ssum8 = "sum.rs" 5 10 5 38
<<<<<<< HEAD
  let%span sops9 = "../../../creusot-contracts/src/std/ops.rs" 215 26 215 53
  let%span sops10 = "../../../creusot-contracts/src/std/ops.rs" 216 26 216 49
  let%span sops11 = "../../../creusot-contracts/src/std/ops.rs" 217 26 217 91
  let%span siter12 = "../../../creusot-contracts/src/std/iter.rs" 101 0 213 1
  let%span srange13 = "../../../creusot-contracts/src/std/iter/range.rs" 71 12 75 76
  let%span siter14 = "../../../creusot-contracts/src/std/iter.rs" 107 26 110 17
  let%span snum15 = "../../../creusot-contracts/src/std/num.rs" 54 32 54 37
  let%span sops16 = "../../../creusot-contracts/src/std/ops.rs" 201 14 201 86
  let%span siter17 = "../../../creusot-contracts/src/std/iter.rs" 86 20 86 24
  let%span siter18 = "../../../creusot-contracts/src/std/iter.rs" 92 8 92 19
  let%span srange19 = "../../../creusot-contracts/src/std/iter/range.rs" 81 14 81 45
  let%span srange20 = "../../../creusot-contracts/src/std/iter/range.rs" 79 4 79 10
  let%span srange21 = "../../../creusot-contracts/src/std/iter/range.rs" 86 15 86 32
  let%span srange22 = "../../../creusot-contracts/src/std/iter/range.rs" 87 15 87 32
  let%span srange23 = "../../../creusot-contracts/src/std/iter/range.rs" 88 14 88 42
  let%span srange24 = "../../../creusot-contracts/src/std/iter/range.rs" 84 4 84 10
  let%span srange25 = "../../../creusot-contracts/src/std/iter/range.rs" 50 10 50 43
  let%span srange26 = "../../../creusot-contracts/src/std/iter/range.rs" 52 4 55 5
  let%span srange27 = "../../../creusot-contracts/src/std/iter/range.rs" 63 12 63 57
=======
  let%span sops9 = "../../../creusot-contracts/src/std/ops.rs" 219 26 219 53
  let%span sops10 = "../../../creusot-contracts/src/std/ops.rs" 220 26 220 49
  let%span sops11 = "../../../creusot-contracts/src/std/ops.rs" 221 26 221 91
  let%span siter12 = "../../../creusot-contracts/src/std/iter.rs" 97 0 205 1
  let%span srange13 = "../../../creusot-contracts/src/std/iter/range.rs" 66 12 70 76
  let%span siter14 = "../../../creusot-contracts/src/std/iter.rs" 103 26 106 17
  let%span snum15 = "../../../creusot-contracts/src/std/num.rs" 21 28 21 33
  let%span sops16 = "../../../creusot-contracts/src/std/ops.rs" 205 14 205 86
  let%span siter17 = "../../../creusot-contracts/src/std/iter.rs" 82 20 82 24
  let%span siter18 = "../../../creusot-contracts/src/std/iter.rs" 88 8 88 19
  let%span srange19 = "../../../creusot-contracts/src/std/iter/range.rs" 76 14 76 45
  let%span srange20 = "../../../creusot-contracts/src/std/iter/range.rs" 74 4 74 10
  let%span srange21 = "../../../creusot-contracts/src/std/iter/range.rs" 81 15 81 32
  let%span srange22 = "../../../creusot-contracts/src/std/iter/range.rs" 82 15 82 32
  let%span srange23 = "../../../creusot-contracts/src/std/iter/range.rs" 83 14 83 42
  let%span srange24 = "../../../creusot-contracts/src/std/iter/range.rs" 79 4 79 10
  let%span srange25 = "../../../creusot-contracts/src/std/iter/range.rs" 45 10 45 43
  let%span srange26 = "../../../creusot-contracts/src/std/iter/range.rs" 47 4 50 5
  let%span srange27 = "../../../creusot-contracts/src/std/iter/range.rs" 58 12 58 57
>>>>>>> 4c2c8706
  let%span sresolve28 = "../../../creusot-contracts/src/resolve.rs" 54 20 54 34
  
  use prelude.prelude.Int
  
  use prelude.prelude.UInt32
  
  predicate inv'2 (_1 : UInt32.t)
  
  axiom inv_axiom'2 [@rewrite] : forall x : UInt32.t [inv'2 x] . inv'2 x = true
  
  type t_RangeInclusive'0  =
    { t_RangeInclusive__start'0: UInt32.t; t_RangeInclusive__end'0: UInt32.t; t_RangeInclusive__exhausted'0: bool }
  
  predicate inv'0 (_1 : t_RangeInclusive'0)
  
  axiom inv_axiom'0 [@rewrite] : forall x : t_RangeInclusive'0 [inv'0 x] . inv'0 x = true
  
  function start_log'0 (self : t_RangeInclusive'0) : UInt32.t
  
  function end_log'0 (self : t_RangeInclusive'0) : UInt32.t
  
  use prelude.prelude.UInt32
  
  function deep_model'0 (self : UInt32.t) : int =
    [%#snum15] UInt32.t'int self
  
  function is_empty_log'0 (self : t_RangeInclusive'0) : bool
  
  axiom is_empty_log'0_spec : forall self : t_RangeInclusive'0 . [%#sops16] not is_empty_log'0 self
   -> deep_model'0 (start_log'0 self) <= deep_model'0 (end_log'0 self)
  
  let rec new'0 (start:UInt32.t) (end':UInt32.t) (return'  (ret:t_RangeInclusive'0))= {[@expl:new 'start' type invariant] inv'2 start}
    {[@expl:new 'end' type invariant] inv'2 end'}
    any
    [ return' (result:t_RangeInclusive'0)-> {inv'0 result}
      {[%#sops9] start_log'0 result = start}
      {[%#sops10] end_log'0 result = end'}
      {[%#sops11] deep_model'0 start <= deep_model'0 end'  -> not is_empty_log'0 result}
      (! return' {result}) ]
    
  
  predicate into_iter_pre'0 (self : t_RangeInclusive'0) =
    [%#siter17] true
  
  predicate into_iter_post'0 (self : t_RangeInclusive'0) (res : t_RangeInclusive'0) =
    [%#siter18] self = res
  
  let rec into_iter'0 (self:t_RangeInclusive'0) (return'  (ret:t_RangeInclusive'0))= {[@expl:into_iter 'self' type invariant] inv'0 self}
    {[@expl:into_iter requires] [%#siter12] into_iter_pre'0 self}
    any
    [ return' (result:t_RangeInclusive'0)-> {inv'0 result}
      {[%#siter12] into_iter_post'0 self result}
      (! return' {result}) ]
    
  
  use prelude.prelude.Snapshot
  
  use seq.Seq
  
  use seq.Seq
  
  use prelude.prelude.Snapshot
  
  use prelude.prelude.Snapshot
  
  use seq.Seq
  
  use prelude.prelude.Snapshot
  
  use prelude.prelude.Snapshot
  
  use seq.Seq
  
  function range_inclusive_len'0 (r : t_RangeInclusive'0) : int =
    [%#srange26] if is_empty_log'0 r then 0 else deep_model'0 (end_log'0 r) - deep_model'0 (start_log'0 r) + 1
  
  axiom range_inclusive_len'0_spec : forall r : t_RangeInclusive'0 . [%#srange25] is_empty_log'0 r
  = (range_inclusive_len'0 r = 0)
  
  use seq.Seq
  
  predicate produces'0 (self : t_RangeInclusive'0) (visited : Seq.seq UInt32.t) (o : t_RangeInclusive'0) =
    [%#srange13] Seq.length visited = range_inclusive_len'0 self - range_inclusive_len'0 o
    /\ (is_empty_log'0 self  -> is_empty_log'0 o)
    /\ (is_empty_log'0 o \/ end_log'0 self = end_log'0 o)
    /\ (forall i : int . 0 <= i /\ i < Seq.length visited
     -> deep_model'0 (Seq.get visited i) = deep_model'0 (start_log'0 self) + i)
  
  function produces_trans'0 (a : t_RangeInclusive'0) (ab : Seq.seq UInt32.t) (b : t_RangeInclusive'0) (bc : Seq.seq UInt32.t) (c : t_RangeInclusive'0) : ()
    
   =
    [%#srange24] ()
  
  axiom produces_trans'0_spec : forall a : t_RangeInclusive'0, ab : Seq.seq UInt32.t, b : t_RangeInclusive'0, bc : Seq.seq UInt32.t, c : t_RangeInclusive'0 . ([%#srange21] produces'0 a ab b)
   -> ([%#srange22] produces'0 b bc c)  -> ([%#srange23] produces'0 a (Seq.(++) ab bc) c)
  
  function produces_refl'0 (self : t_RangeInclusive'0) : () =
    [%#srange20] ()
  
  axiom produces_refl'0_spec : forall self : t_RangeInclusive'0 . [%#srange19] produces'0 self (Seq.empty  : Seq.seq UInt32.t) self
  
  predicate inv'1 (_1 : Seq.seq UInt32.t)
  
  axiom inv_axiom'1 [@rewrite] : forall x : Seq.seq UInt32.t [inv'1 x] . inv'1 x = true
  
  use prelude.prelude.Borrow
  
  predicate inv'3 (_1 : borrowed (t_RangeInclusive'0))
  
  axiom inv_axiom'3 [@rewrite] : forall x : borrowed (t_RangeInclusive'0) [inv'3 x] . inv'3 x = true
  
  type t_Option'0  =
    | C_None'0
    | C_Some'0 UInt32.t
  
  predicate inv'4 (_1 : t_Option'0)
  
  axiom inv_axiom'4 [@rewrite] : forall x : t_Option'0 [inv'4 x] . inv'4 x = true
  
  predicate completed'0 (self : borrowed (t_RangeInclusive'0)) =
    [%#srange27] is_empty_log'0 self.current /\ is_empty_log'0 self.final
  
  use seq.Seq
  
  let rec next'0 (self:borrowed (t_RangeInclusive'0)) (return'  (ret:t_Option'0))= {[@expl:next 'self' type invariant] inv'3 self}
    any
    [ return' (result:t_Option'0)-> {inv'4 result}
      {[%#siter14] match result with
        | C_None'0 -> completed'0 self
        | C_Some'0 v -> produces'0 self.current (Seq.singleton v) self.final
        end}
      (! return' {result}) ]
    
  
  predicate resolve'1 (self : borrowed (t_RangeInclusive'0)) =
    [%#sresolve28] self.final = self.current
  
  predicate resolve'0 (_1 : borrowed (t_RangeInclusive'0)) =
    resolve'1 _1
  
  let rec v_Some'0 (input:t_Option'0) (ret  (field_0:UInt32.t))= any
    [ good (field_0:UInt32.t)-> {C_Some'0 field_0 = input} (! ret {field_0})
    | bad -> {forall field_0 : UInt32.t [C_Some'0 field_0 : t_Option'0] . C_Some'0 field_0 <> input} (! {false} any) ]
    
  
  use prelude.prelude.Intrinsic
  
  use prelude.prelude.Snapshot
  
  use prelude.prelude.Snapshot
  
  meta "compute_max_steps" 1000000
  
  let rec sum_first_n'0 (n:UInt32.t) (return'  (ret:UInt32.t))= {[@expl:sum_first_n requires] [%#ssum7] UInt32.t'int n
    < 1000}
    (! bb0
    [ bb0 = s0
      [ s0 =  [ &sum <- [%#ssum0] (0 : UInt32.t) ] s1
      | s1 = new'0 {[%#ssum1] (1 : UInt32.t)} {n} (fun (_ret':t_RangeInclusive'0) ->  [ &_7 <- _ret' ] s2)
      | s2 = bb1 ]
      
    | bb1 = s0 [ s0 = into_iter'0 {_7} (fun (_ret':t_RangeInclusive'0) ->  [ &iter <- _ret' ] s1) | s1 = bb2 ] 
    | bb2 = s0 [ s0 =  [ &iter_old <- [%#ssum2] Snapshot.new iter ] s1 | s1 = bb3 ] 
    | bb3 = s0 [ s0 =  [ &produced <- [%#ssum3] Snapshot.new (Seq.empty  : Seq.seq UInt32.t) ] s1 | s1 = bb4 ] 
    | bb4 = bb5
    | bb5 = bb5
      [ bb5 = {[@expl:for invariant] [%#ssum5] inv'1 (Snapshot.inner produced)}
        {[@expl:for invariant] [%#ssum5] inv'0 iter}
        {[@expl:for invariant] [%#ssum5] produces'0 (Snapshot.inner iter_old) (Snapshot.inner produced) iter}
        {[@expl:loop invariant] [%#ssum4] UInt32.t'int sum * 2
        = Seq.length (Snapshot.inner produced) * (Seq.length (Snapshot.inner produced) + 1)}
        (! s0) [ s0 = bb6 ] 
        [ bb6 = s0
          [ s0 = Borrow.borrow_mut <t_RangeInclusive'0> {iter}
              (fun (_ret':borrowed (t_RangeInclusive'0)) ->  [ &_21 <- _ret' ]  [ &iter <- _ret'.final ] s1)
          | s1 = Borrow.borrow_final <t_RangeInclusive'0> {_21.current} {Borrow.get_id _21}
              (fun (_ret':borrowed (t_RangeInclusive'0)) ->
                 [ &_20 <- _ret' ] 
                 [ &_21 <- { _21 with current = _ret'.final } ] 
                s2)
          | s2 = next'0 {_20} (fun (_ret':t_Option'0) ->  [ &_19 <- _ret' ] s3)
          | s3 = bb7 ]
          
        | bb7 = s0
<<<<<<< HEAD
          [ s0 = -{resolve'0 _20}- s1
          | s1 = any [ br0 -> {_18 = C_None'0 } (! bb10) | br1 (x0:UInt32.t)-> {_18 = C_Some'0 x0} (! bb9) ]  ]
          
        | bb9 = bb11
        | bb11 = s0
          [ s0 = v_Some'0 {_18} (fun (r0'0:UInt32.t) ->  [ &__creusot_proc_iter_elem <- r0'0 ] s1)
=======
          [ s0 = -{resolve'0 _21}- s1
          | s1 = any [ br0 -> {_19 = C_None'0 } (! bb10) | br1 (x0:uint32)-> {_19 = C_Some'0 x0} (! bb9) ]  ]
          
        | bb9 = bb11
        | bb11 = s0
          [ s0 = v_Some'0 {_19} (fun (r0'0:uint32) ->  [ &__creusot_proc_iter_elem <- r0'0 ] s1)
>>>>>>> 4c2c8706
          | s1 = 
            [ &_24 <- [%#ssum6] Snapshot.new (Seq.(++) (Snapshot.inner produced) (Seq.singleton __creusot_proc_iter_elem)) ]
            
            s2
          | s2 = bb12 ]
          
        | bb12 = s0
          [ s0 =  [ &produced <- _24 ] s1
          | s1 =  [ &i <- __creusot_proc_iter_elem ] s2
          | s2 = UInt32.add {sum} {i} (fun (_ret':UInt32.t) ->  [ &sum <- _ret' ] s3)
          | s3 = bb5 ]
           ]
         ]
      
    | bb10 = s0 [ s0 =  [ &_0 <- sum ] s1 | s1 = return' {_0} ]  ]
    )
    [ & _0 : UInt32.t = any_l ()
    | & n : UInt32.t = n
    | & sum : UInt32.t = any_l ()
    | & iter : t_RangeInclusive'0 = any_l ()
    | & _7 : t_RangeInclusive'0 = any_l ()
    | & iter_old : Snapshot.snap_ty (t_RangeInclusive'0) = any_l ()
<<<<<<< HEAD
    | & produced : Snapshot.snap_ty (Seq.seq UInt32.t) = any_l ()
    | & _18 : t_Option'0 = any_l ()
    | & _19 : borrowed (t_RangeInclusive'0) = any_l ()
    | & _20 : borrowed (t_RangeInclusive'0) = any_l ()
    | & __creusot_proc_iter_elem : UInt32.t = any_l ()
    | & _23 : Snapshot.snap_ty (Seq.seq UInt32.t) = any_l ()
    | & i : UInt32.t = any_l () ]
=======
    | & produced : Snapshot.snap_ty (Seq.seq uint32) = any_l ()
    | & _19 : t_Option'0 = any_l ()
    | & _20 : borrowed (t_RangeInclusive'0) = any_l ()
    | & _21 : borrowed (t_RangeInclusive'0) = any_l ()
    | & __creusot_proc_iter_elem : uint32 = any_l ()
    | & _24 : Snapshot.snap_ty (Seq.seq uint32) = any_l ()
    | & i : uint32 = any_l () ]
>>>>>>> 4c2c8706
    
    [ return' (result:UInt32.t)-> {[@expl:sum_first_n ensures] [%#ssum8] UInt32.t'int result
      = div (UInt32.t'int n * (UInt32.t'int n + 1)) 2}
      (! return' {result}) ]
    
end<|MERGE_RESOLUTION|>--- conflicted
+++ resolved
@@ -8,27 +8,6 @@
   let%span ssum6 = "sum.rs" 9 4 9 7
   let%span ssum7 = "sum.rs" 4 11 4 20
   let%span ssum8 = "sum.rs" 5 10 5 38
-<<<<<<< HEAD
-  let%span sops9 = "../../../creusot-contracts/src/std/ops.rs" 215 26 215 53
-  let%span sops10 = "../../../creusot-contracts/src/std/ops.rs" 216 26 216 49
-  let%span sops11 = "../../../creusot-contracts/src/std/ops.rs" 217 26 217 91
-  let%span siter12 = "../../../creusot-contracts/src/std/iter.rs" 101 0 213 1
-  let%span srange13 = "../../../creusot-contracts/src/std/iter/range.rs" 71 12 75 76
-  let%span siter14 = "../../../creusot-contracts/src/std/iter.rs" 107 26 110 17
-  let%span snum15 = "../../../creusot-contracts/src/std/num.rs" 54 32 54 37
-  let%span sops16 = "../../../creusot-contracts/src/std/ops.rs" 201 14 201 86
-  let%span siter17 = "../../../creusot-contracts/src/std/iter.rs" 86 20 86 24
-  let%span siter18 = "../../../creusot-contracts/src/std/iter.rs" 92 8 92 19
-  let%span srange19 = "../../../creusot-contracts/src/std/iter/range.rs" 81 14 81 45
-  let%span srange20 = "../../../creusot-contracts/src/std/iter/range.rs" 79 4 79 10
-  let%span srange21 = "../../../creusot-contracts/src/std/iter/range.rs" 86 15 86 32
-  let%span srange22 = "../../../creusot-contracts/src/std/iter/range.rs" 87 15 87 32
-  let%span srange23 = "../../../creusot-contracts/src/std/iter/range.rs" 88 14 88 42
-  let%span srange24 = "../../../creusot-contracts/src/std/iter/range.rs" 84 4 84 10
-  let%span srange25 = "../../../creusot-contracts/src/std/iter/range.rs" 50 10 50 43
-  let%span srange26 = "../../../creusot-contracts/src/std/iter/range.rs" 52 4 55 5
-  let%span srange27 = "../../../creusot-contracts/src/std/iter/range.rs" 63 12 63 57
-=======
   let%span sops9 = "../../../creusot-contracts/src/std/ops.rs" 219 26 219 53
   let%span sops10 = "../../../creusot-contracts/src/std/ops.rs" 220 26 220 49
   let%span sops11 = "../../../creusot-contracts/src/std/ops.rs" 221 26 221 91
@@ -48,39 +27,38 @@
   let%span srange25 = "../../../creusot-contracts/src/std/iter/range.rs" 45 10 45 43
   let%span srange26 = "../../../creusot-contracts/src/std/iter/range.rs" 47 4 50 5
   let%span srange27 = "../../../creusot-contracts/src/std/iter/range.rs" 58 12 58 57
->>>>>>> 4c2c8706
   let%span sresolve28 = "../../../creusot-contracts/src/resolve.rs" 54 20 54 34
   
+  use prelude.prelude.UInt32
+  
+  predicate inv'2 (_1 : uint32)
+  
+  axiom inv_axiom'2 [@rewrite] : forall x : uint32 [inv'2 x] . inv'2 x = true
+  
+  type t_RangeInclusive'0  =
+    { t_RangeInclusive__start'0: uint32; t_RangeInclusive__end'0: uint32; t_RangeInclusive__exhausted'0: bool }
+  
+  predicate inv'0 (_1 : t_RangeInclusive'0)
+  
+  axiom inv_axiom'0 [@rewrite] : forall x : t_RangeInclusive'0 [inv'0 x] . inv'0 x = true
+  
+  function start_log'0 (self : t_RangeInclusive'0) : uint32
+  
+  function end_log'0 (self : t_RangeInclusive'0) : uint32
+  
   use prelude.prelude.Int
   
   use prelude.prelude.UInt32
   
-  predicate inv'2 (_1 : UInt32.t)
-  
-  axiom inv_axiom'2 [@rewrite] : forall x : UInt32.t [inv'2 x] . inv'2 x = true
-  
-  type t_RangeInclusive'0  =
-    { t_RangeInclusive__start'0: UInt32.t; t_RangeInclusive__end'0: UInt32.t; t_RangeInclusive__exhausted'0: bool }
-  
-  predicate inv'0 (_1 : t_RangeInclusive'0)
-  
-  axiom inv_axiom'0 [@rewrite] : forall x : t_RangeInclusive'0 [inv'0 x] . inv'0 x = true
-  
-  function start_log'0 (self : t_RangeInclusive'0) : UInt32.t
-  
-  function end_log'0 (self : t_RangeInclusive'0) : UInt32.t
-  
-  use prelude.prelude.UInt32
-  
-  function deep_model'0 (self : UInt32.t) : int =
-    [%#snum15] UInt32.t'int self
+  function deep_model'0 (self : uint32) : int =
+    [%#snum15] UInt32.to_int self
   
   function is_empty_log'0 (self : t_RangeInclusive'0) : bool
   
   axiom is_empty_log'0_spec : forall self : t_RangeInclusive'0 . [%#sops16] not is_empty_log'0 self
    -> deep_model'0 (start_log'0 self) <= deep_model'0 (end_log'0 self)
   
-  let rec new'0 (start:UInt32.t) (end':UInt32.t) (return'  (ret:t_RangeInclusive'0))= {[@expl:new 'start' type invariant] inv'2 start}
+  let rec new'0 (start:uint32) (end':uint32) (return'  (ret:t_RangeInclusive'0))= {[@expl:new 'start' type invariant] inv'2 start}
     {[@expl:new 'end' type invariant] inv'2 end'}
     any
     [ return' (result:t_RangeInclusive'0)-> {inv'0 result}
@@ -130,29 +108,29 @@
   
   use seq.Seq
   
-  predicate produces'0 (self : t_RangeInclusive'0) (visited : Seq.seq UInt32.t) (o : t_RangeInclusive'0) =
+  predicate produces'0 (self : t_RangeInclusive'0) (visited : Seq.seq uint32) (o : t_RangeInclusive'0) =
     [%#srange13] Seq.length visited = range_inclusive_len'0 self - range_inclusive_len'0 o
     /\ (is_empty_log'0 self  -> is_empty_log'0 o)
     /\ (is_empty_log'0 o \/ end_log'0 self = end_log'0 o)
     /\ (forall i : int . 0 <= i /\ i < Seq.length visited
      -> deep_model'0 (Seq.get visited i) = deep_model'0 (start_log'0 self) + i)
   
-  function produces_trans'0 (a : t_RangeInclusive'0) (ab : Seq.seq UInt32.t) (b : t_RangeInclusive'0) (bc : Seq.seq UInt32.t) (c : t_RangeInclusive'0) : ()
+  function produces_trans'0 (a : t_RangeInclusive'0) (ab : Seq.seq uint32) (b : t_RangeInclusive'0) (bc : Seq.seq uint32) (c : t_RangeInclusive'0) : ()
     
    =
     [%#srange24] ()
   
-  axiom produces_trans'0_spec : forall a : t_RangeInclusive'0, ab : Seq.seq UInt32.t, b : t_RangeInclusive'0, bc : Seq.seq UInt32.t, c : t_RangeInclusive'0 . ([%#srange21] produces'0 a ab b)
+  axiom produces_trans'0_spec : forall a : t_RangeInclusive'0, ab : Seq.seq uint32, b : t_RangeInclusive'0, bc : Seq.seq uint32, c : t_RangeInclusive'0 . ([%#srange21] produces'0 a ab b)
    -> ([%#srange22] produces'0 b bc c)  -> ([%#srange23] produces'0 a (Seq.(++) ab bc) c)
   
   function produces_refl'0 (self : t_RangeInclusive'0) : () =
     [%#srange20] ()
   
-  axiom produces_refl'0_spec : forall self : t_RangeInclusive'0 . [%#srange19] produces'0 self (Seq.empty  : Seq.seq UInt32.t) self
-  
-  predicate inv'1 (_1 : Seq.seq UInt32.t)
-  
-  axiom inv_axiom'1 [@rewrite] : forall x : Seq.seq UInt32.t [inv'1 x] . inv'1 x = true
+  axiom produces_refl'0_spec : forall self : t_RangeInclusive'0 . [%#srange19] produces'0 self (Seq.empty  : Seq.seq uint32) self
+  
+  predicate inv'1 (_1 : Seq.seq uint32)
+  
+  axiom inv_axiom'1 [@rewrite] : forall x : Seq.seq uint32 [inv'1 x] . inv'1 x = true
   
   use prelude.prelude.Borrow
   
@@ -162,7 +140,7 @@
   
   type t_Option'0  =
     | C_None'0
-    | C_Some'0 UInt32.t
+    | C_Some'0 uint32
   
   predicate inv'4 (_1 : t_Option'0)
   
@@ -189,9 +167,9 @@
   predicate resolve'0 (_1 : borrowed (t_RangeInclusive'0)) =
     resolve'1 _1
   
-  let rec v_Some'0 (input:t_Option'0) (ret  (field_0:UInt32.t))= any
-    [ good (field_0:UInt32.t)-> {C_Some'0 field_0 = input} (! ret {field_0})
-    | bad -> {forall field_0 : UInt32.t [C_Some'0 field_0 : t_Option'0] . C_Some'0 field_0 <> input} (! {false} any) ]
+  let rec v_Some'0 (input:t_Option'0) (ret  (field_0:uint32))= any
+    [ good (field_0:uint32)-> {C_Some'0 field_0 = input} (! ret {field_0})
+    | bad -> {forall field_0 : uint32 [C_Some'0 field_0 : t_Option'0] . C_Some'0 field_0 <> input} (! {false} any) ]
     
   
   use prelude.prelude.Intrinsic
@@ -202,23 +180,23 @@
   
   meta "compute_max_steps" 1000000
   
-  let rec sum_first_n'0 (n:UInt32.t) (return'  (ret:UInt32.t))= {[@expl:sum_first_n requires] [%#ssum7] UInt32.t'int n
+  let rec sum_first_n'0 (n:uint32) (return'  (ret:uint32))= {[@expl:sum_first_n requires] [%#ssum7] UInt32.to_int n
     < 1000}
     (! bb0
     [ bb0 = s0
-      [ s0 =  [ &sum <- [%#ssum0] (0 : UInt32.t) ] s1
-      | s1 = new'0 {[%#ssum1] (1 : UInt32.t)} {n} (fun (_ret':t_RangeInclusive'0) ->  [ &_7 <- _ret' ] s2)
+      [ s0 =  [ &sum <- [%#ssum0] (0 : uint32) ] s1
+      | s1 = new'0 {[%#ssum1] (1 : uint32)} {n} (fun (_ret':t_RangeInclusive'0) ->  [ &_7 <- _ret' ] s2)
       | s2 = bb1 ]
       
     | bb1 = s0 [ s0 = into_iter'0 {_7} (fun (_ret':t_RangeInclusive'0) ->  [ &iter <- _ret' ] s1) | s1 = bb2 ] 
     | bb2 = s0 [ s0 =  [ &iter_old <- [%#ssum2] Snapshot.new iter ] s1 | s1 = bb3 ] 
-    | bb3 = s0 [ s0 =  [ &produced <- [%#ssum3] Snapshot.new (Seq.empty  : Seq.seq UInt32.t) ] s1 | s1 = bb4 ] 
+    | bb3 = s0 [ s0 =  [ &produced <- [%#ssum3] Snapshot.new (Seq.empty  : Seq.seq uint32) ] s1 | s1 = bb4 ] 
     | bb4 = bb5
     | bb5 = bb5
       [ bb5 = {[@expl:for invariant] [%#ssum5] inv'1 (Snapshot.inner produced)}
         {[@expl:for invariant] [%#ssum5] inv'0 iter}
         {[@expl:for invariant] [%#ssum5] produces'0 (Snapshot.inner iter_old) (Snapshot.inner produced) iter}
-        {[@expl:loop invariant] [%#ssum4] UInt32.t'int sum * 2
+        {[@expl:loop invariant] [%#ssum4] UInt32.to_int sum * 2
         = Seq.length (Snapshot.inner produced) * (Seq.length (Snapshot.inner produced) + 1)}
         (! s0) [ s0 = bb6 ] 
         [ bb6 = s0
@@ -233,21 +211,12 @@
           | s3 = bb7 ]
           
         | bb7 = s0
-<<<<<<< HEAD
-          [ s0 = -{resolve'0 _20}- s1
-          | s1 = any [ br0 -> {_18 = C_None'0 } (! bb10) | br1 (x0:UInt32.t)-> {_18 = C_Some'0 x0} (! bb9) ]  ]
-          
-        | bb9 = bb11
-        | bb11 = s0
-          [ s0 = v_Some'0 {_18} (fun (r0'0:UInt32.t) ->  [ &__creusot_proc_iter_elem <- r0'0 ] s1)
-=======
           [ s0 = -{resolve'0 _21}- s1
           | s1 = any [ br0 -> {_19 = C_None'0 } (! bb10) | br1 (x0:uint32)-> {_19 = C_Some'0 x0} (! bb9) ]  ]
           
         | bb9 = bb11
         | bb11 = s0
           [ s0 = v_Some'0 {_19} (fun (r0'0:uint32) ->  [ &__creusot_proc_iter_elem <- r0'0 ] s1)
->>>>>>> 4c2c8706
           | s1 = 
             [ &_24 <- [%#ssum6] Snapshot.new (Seq.(++) (Snapshot.inner produced) (Seq.singleton __creusot_proc_iter_elem)) ]
             
@@ -257,28 +226,19 @@
         | bb12 = s0
           [ s0 =  [ &produced <- _24 ] s1
           | s1 =  [ &i <- __creusot_proc_iter_elem ] s2
-          | s2 = UInt32.add {sum} {i} (fun (_ret':UInt32.t) ->  [ &sum <- _ret' ] s3)
+          | s2 = UInt32.add {sum} {i} (fun (_ret':uint32) ->  [ &sum <- _ret' ] s3)
           | s3 = bb5 ]
            ]
          ]
       
     | bb10 = s0 [ s0 =  [ &_0 <- sum ] s1 | s1 = return' {_0} ]  ]
     )
-    [ & _0 : UInt32.t = any_l ()
-    | & n : UInt32.t = n
-    | & sum : UInt32.t = any_l ()
+    [ & _0 : uint32 = any_l ()
+    | & n : uint32 = n
+    | & sum : uint32 = any_l ()
     | & iter : t_RangeInclusive'0 = any_l ()
     | & _7 : t_RangeInclusive'0 = any_l ()
     | & iter_old : Snapshot.snap_ty (t_RangeInclusive'0) = any_l ()
-<<<<<<< HEAD
-    | & produced : Snapshot.snap_ty (Seq.seq UInt32.t) = any_l ()
-    | & _18 : t_Option'0 = any_l ()
-    | & _19 : borrowed (t_RangeInclusive'0) = any_l ()
-    | & _20 : borrowed (t_RangeInclusive'0) = any_l ()
-    | & __creusot_proc_iter_elem : UInt32.t = any_l ()
-    | & _23 : Snapshot.snap_ty (Seq.seq UInt32.t) = any_l ()
-    | & i : UInt32.t = any_l () ]
-=======
     | & produced : Snapshot.snap_ty (Seq.seq uint32) = any_l ()
     | & _19 : t_Option'0 = any_l ()
     | & _20 : borrowed (t_RangeInclusive'0) = any_l ()
@@ -286,10 +246,9 @@
     | & __creusot_proc_iter_elem : uint32 = any_l ()
     | & _24 : Snapshot.snap_ty (Seq.seq uint32) = any_l ()
     | & i : uint32 = any_l () ]
->>>>>>> 4c2c8706
-    
-    [ return' (result:UInt32.t)-> {[@expl:sum_first_n ensures] [%#ssum8] UInt32.t'int result
-      = div (UInt32.t'int n * (UInt32.t'int n + 1)) 2}
+    
+    [ return' (result:uint32)-> {[@expl:sum_first_n ensures] [%#ssum8] UInt32.to_int result
+      = div (UInt32.to_int n * (UInt32.to_int n + 1)) 2}
       (! return' {result}) ]
     
 end