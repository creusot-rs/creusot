--- conflicted
+++ resolved
@@ -1,365 +1,3 @@
-<<<<<<< HEAD
-
-=======
-module T_typing__NonCopy [#"typing.rs" 4 0 4 14]
-  use prelude.prelude.Int32
-  
-  use prelude.prelude.Int
-  
-  type t_NonCopy  =
-    | C_NonCopy int32
-  
-  let rec t_NonCopy (input:t_NonCopy) (ret  (field_0:int32))= any
-    [ good (field_0:int32)-> {C_NonCopy field_0 = input} (! ret {field_0}) ]
-    
-  
-  function t_NonCopy__0 (self : t_NonCopy) : int32 =
-    match self with
-      | C_NonCopy a -> a
-      end
-end
-module T_creusot_contracts__ghost__GhostBox [#"../../../../creusot-contracts/src/ghost.rs" 27 0 27 22]
-  type t_GhostBox 't =
-    | C_GhostBox 't
-  
-  let rec t_GhostBox < 't > (input:t_GhostBox 't) (ret  (field_0:'t))= any
-    [ good (field_0:'t)-> {C_GhostBox field_0 = input} (! ret {field_0}) ]
-    
-  
-  function t_GhostBox__0 (self : t_GhostBox 't) : 't =
-    match self with
-      | C_GhostBox a -> a
-      end
-end
-module T_typing__ghost_enter_ghost__qyClosure0 [#"typing.rs" 15 17 15 35]
-  type m_typing__ghost_enter_ghost__qyClosure0  =
-    | M_typing__ghost_enter_ghost__qyClosure0
-  
-  let rec m_typing__ghost_enter_ghost__qyClosure0 (input:m_typing__ghost_enter_ghost__qyClosure0) (ret  )= any
-    [ good -> {M_typing__ghost_enter_ghost__qyClosure0  = input} (! ret) ]
-    
-end
-module M_typing__ghost_enter_ghost__qyClosure0 [#"typing.rs" 15 17 15 35]
-  let%span styping0 = "typing.rs" 15 32 15 33
-  let%span sghost1 = "../../../../creusot-contracts/src/ghost.rs" 148 15 148 16
-  let%span sghost2 = "../../../../creusot-contracts/src/ghost.rs" 146 14 146 28
-  let%span sghost3 = "../../../../creusot-contracts/src/ghost.rs" 148 4 148 28
-  
-  use T_typing__NonCopy as NonCopy'0
-  
-  use T_creusot_contracts__ghost__GhostBox as GhostBox'0
-  
-  predicate inv'1 (_1 : GhostBox'0.t_GhostBox (NonCopy'0.t_NonCopy))
-  
-  axiom inv_axiom'1 [@rewrite] : forall x : GhostBox'0.t_GhostBox (NonCopy'0.t_NonCopy) [inv'1 x] . inv'1 x = true
-  
-  predicate inv'0 (_1 : NonCopy'0.t_NonCopy)
-  
-  axiom inv_axiom'0 [@rewrite] : forall x : NonCopy'0.t_NonCopy [inv'0 x] . inv'0 x = true
-  
-  use T_typing__ghost_enter_ghost__qyClosure0 as Closure'0
-  
-  use prelude.prelude.Intrinsic
-  
-  use T_creusot_contracts__ghost__GhostBox as T_creusot_contracts__ghost__GhostBox
-  
-  let rec new'0 (x:NonCopy'0.t_NonCopy) (return'  (ret:GhostBox'0.t_GhostBox (NonCopy'0.t_NonCopy)))= {[@expl:precondition] [%#sghost1] inv'0 x}
-    any
-    [ return' (result:GhostBox'0.t_GhostBox (NonCopy'0.t_NonCopy))-> {[%#sghost3] inv'1 result}
-      {[%#sghost2] T_creusot_contracts__ghost__GhostBox.t_GhostBox__0 result = x}
-      (! return' {result}) ]
-    
-  
-  use prelude.prelude.Int32
-  
-  use prelude.prelude.Int
-  
-  meta "compute_max_steps" 1000000
-  
-  let rec m_typing__ghost_enter_ghost__qyClosure0 (_1:Closure'0.m_typing__ghost_enter_ghost__qyClosure0) (return'  (ret:GhostBox'0.t_GhostBox (NonCopy'0.t_NonCopy)))= bb0
-    [ bb0 = s0
-      [ s0 =  [ &_2 <- NonCopy'0.C_NonCopy ([%#styping0] (1 : int32)) ] s1
-      | s1 = new'0 {_2} (fun (_ret':GhostBox'0.t_GhostBox (NonCopy'0.t_NonCopy)) ->  [ &_0 <- _ret' ] s2)
-      | s2 = bb1 ]
-      
-    | bb1 = return' {_0} ]
-     [ & _0 : GhostBox'0.t_GhostBox (NonCopy'0.t_NonCopy) = any_l () | & _2 : NonCopy'0.t_NonCopy = any_l () ] 
-    [ return' (result:GhostBox'0.t_GhostBox (NonCopy'0.t_NonCopy))-> return' {result} ]
-    
-end
-module T_typing__ghost_enter_ghost__qyClosure1 [#"typing.rs" 16 17 16 35]
-  type m_typing__ghost_enter_ghost__qyClosure1  =
-    | M_typing__ghost_enter_ghost__qyClosure1
-  
-  let rec m_typing__ghost_enter_ghost__qyClosure1 (input:m_typing__ghost_enter_ghost__qyClosure1) (ret  )= any
-    [ good -> {M_typing__ghost_enter_ghost__qyClosure1  = input} (! ret) ]
-    
-end
-module M_typing__ghost_enter_ghost__qyClosure1 [#"typing.rs" 16 17 16 35]
-  let%span styping0 = "typing.rs" 16 32 16 33
-  let%span sghost1 = "../../../../creusot-contracts/src/ghost.rs" 148 15 148 16
-  let%span sghost2 = "../../../../creusot-contracts/src/ghost.rs" 146 14 146 28
-  let%span sghost3 = "../../../../creusot-contracts/src/ghost.rs" 148 4 148 28
-  
-  use T_typing__NonCopy as NonCopy'0
-  
-  use T_creusot_contracts__ghost__GhostBox as GhostBox'0
-  
-  predicate inv'1 (_1 : GhostBox'0.t_GhostBox (NonCopy'0.t_NonCopy))
-  
-  axiom inv_axiom'1 [@rewrite] : forall x : GhostBox'0.t_GhostBox (NonCopy'0.t_NonCopy) [inv'1 x] . inv'1 x = true
-  
-  predicate inv'0 (_1 : NonCopy'0.t_NonCopy)
-  
-  axiom inv_axiom'0 [@rewrite] : forall x : NonCopy'0.t_NonCopy [inv'0 x] . inv'0 x = true
-  
-  use T_typing__ghost_enter_ghost__qyClosure1 as Closure'0
-  
-  use prelude.prelude.Intrinsic
-  
-  use T_creusot_contracts__ghost__GhostBox as T_creusot_contracts__ghost__GhostBox
-  
-  let rec new'0 (x:NonCopy'0.t_NonCopy) (return'  (ret:GhostBox'0.t_GhostBox (NonCopy'0.t_NonCopy)))= {[@expl:precondition] [%#sghost1] inv'0 x}
-    any
-    [ return' (result:GhostBox'0.t_GhostBox (NonCopy'0.t_NonCopy))-> {[%#sghost3] inv'1 result}
-      {[%#sghost2] T_creusot_contracts__ghost__GhostBox.t_GhostBox__0 result = x}
-      (! return' {result}) ]
-    
-  
-  use prelude.prelude.Int32
-  
-  use prelude.prelude.Int
-  
-  meta "compute_max_steps" 1000000
-  
-  let rec m_typing__ghost_enter_ghost__qyClosure1 (_1:Closure'0.m_typing__ghost_enter_ghost__qyClosure1) (return'  (ret:GhostBox'0.t_GhostBox (NonCopy'0.t_NonCopy)))= bb0
-    [ bb0 = s0
-      [ s0 =  [ &_2 <- NonCopy'0.C_NonCopy ([%#styping0] (2 : int32)) ] s1
-      | s1 = new'0 {_2} (fun (_ret':GhostBox'0.t_GhostBox (NonCopy'0.t_NonCopy)) ->  [ &_0 <- _ret' ] s2)
-      | s2 = bb1 ]
-      
-    | bb1 = return' {_0} ]
-     [ & _0 : GhostBox'0.t_GhostBox (NonCopy'0.t_NonCopy) = any_l () | & _2 : NonCopy'0.t_NonCopy = any_l () ] 
-    [ return' (result:GhostBox'0.t_GhostBox (NonCopy'0.t_NonCopy))-> return' {result} ]
-    
-end
-module T_typing__ghost_enter_ghost__qyClosure2 [#"typing.rs" 17 20 17 38]
-  type m_typing__ghost_enter_ghost__qyClosure2  =
-    | M_typing__ghost_enter_ghost__qyClosure2
-  
-  let rec m_typing__ghost_enter_ghost__qyClosure2 (input:m_typing__ghost_enter_ghost__qyClosure2) (ret  )= any
-    [ good -> {M_typing__ghost_enter_ghost__qyClosure2  = input} (! ret) ]
-    
-end
-module M_typing__ghost_enter_ghost__qyClosure2 [#"typing.rs" 17 20 17 38]
-  let%span styping0 = "typing.rs" 17 35 17 36
-  let%span sghost1 = "../../../../creusot-contracts/src/ghost.rs" 148 15 148 16
-  let%span sghost2 = "../../../../creusot-contracts/src/ghost.rs" 146 14 146 28
-  let%span sghost3 = "../../../../creusot-contracts/src/ghost.rs" 148 4 148 28
-  
-  use T_typing__NonCopy as NonCopy'0
-  
-  use T_creusot_contracts__ghost__GhostBox as GhostBox'0
-  
-  predicate inv'1 (_1 : GhostBox'0.t_GhostBox (NonCopy'0.t_NonCopy))
-  
-  axiom inv_axiom'1 [@rewrite] : forall x : GhostBox'0.t_GhostBox (NonCopy'0.t_NonCopy) [inv'1 x] . inv'1 x = true
-  
-  predicate inv'0 (_1 : NonCopy'0.t_NonCopy)
-  
-  axiom inv_axiom'0 [@rewrite] : forall x : NonCopy'0.t_NonCopy [inv'0 x] . inv'0 x = true
-  
-  use T_typing__ghost_enter_ghost__qyClosure2 as Closure'0
-  
-  use prelude.prelude.Intrinsic
-  
-  use T_creusot_contracts__ghost__GhostBox as T_creusot_contracts__ghost__GhostBox
-  
-  let rec new'0 (x:NonCopy'0.t_NonCopy) (return'  (ret:GhostBox'0.t_GhostBox (NonCopy'0.t_NonCopy)))= {[@expl:precondition] [%#sghost1] inv'0 x}
-    any
-    [ return' (result:GhostBox'0.t_GhostBox (NonCopy'0.t_NonCopy))-> {[%#sghost3] inv'1 result}
-      {[%#sghost2] T_creusot_contracts__ghost__GhostBox.t_GhostBox__0 result = x}
-      (! return' {result}) ]
-    
-  
-  use prelude.prelude.Int32
-  
-  use prelude.prelude.Int
-  
-  meta "compute_max_steps" 1000000
-  
-  let rec m_typing__ghost_enter_ghost__qyClosure2 (_1:Closure'0.m_typing__ghost_enter_ghost__qyClosure2) (return'  (ret:GhostBox'0.t_GhostBox (NonCopy'0.t_NonCopy)))= bb0
-    [ bb0 = s0
-      [ s0 =  [ &_2 <- NonCopy'0.C_NonCopy ([%#styping0] (3 : int32)) ] s1
-      | s1 = new'0 {_2} (fun (_ret':GhostBox'0.t_GhostBox (NonCopy'0.t_NonCopy)) ->  [ &_0 <- _ret' ] s2)
-      | s2 = bb1 ]
-      
-    | bb1 = return' {_0} ]
-     [ & _0 : GhostBox'0.t_GhostBox (NonCopy'0.t_NonCopy) = any_l () | & _2 : NonCopy'0.t_NonCopy = any_l () ] 
-    [ return' (result:GhostBox'0.t_GhostBox (NonCopy'0.t_NonCopy))-> return' {result} ]
-    
-end
-module T_typing__ghost_enter_ghost__qyClosure3 [#"typing.rs" 19 4 23 5]
-  use T_typing__NonCopy as NonCopy'0
-  
-  use T_creusot_contracts__ghost__GhostBox as GhostBox'0
-  
-  use prelude.prelude.Borrow
-  
-  type m_typing__ghost_enter_ghost__qyClosure3  =
-    | M_typing__ghost_enter_ghost__qyClosure3 (GhostBox'0.t_GhostBox (NonCopy'0.t_NonCopy)) (borrowed (GhostBox'0.t_GhostBox (NonCopy'0.t_NonCopy))) (GhostBox'0.t_GhostBox (NonCopy'0.t_NonCopy))
-  
-  let rec m_typing__ghost_enter_ghost__qyClosure3 (input:m_typing__ghost_enter_ghost__qyClosure3) (ret  (g_read:GhostBox'0.t_GhostBox (NonCopy'0.t_NonCopy)) (g_mut:borrowed (GhostBox'0.t_GhostBox (NonCopy'0.t_NonCopy))) (g_move:GhostBox'0.t_GhostBox (NonCopy'0.t_NonCopy)))= any
-    [ good (g_read:GhostBox'0.t_GhostBox (NonCopy'0.t_NonCopy)) (g_mut:borrowed (GhostBox'0.t_GhostBox (NonCopy'0.t_NonCopy))) (g_move:GhostBox'0.t_GhostBox (NonCopy'0.t_NonCopy))-> {M_typing__ghost_enter_ghost__qyClosure3 g_read g_mut g_move
-      = input}
-      (! ret {g_read} {g_mut} {g_move}) ]
-    
-end
-module M_typing__ghost_enter_ghost__qyClosure3 [#"typing.rs" 19 4 23 5]
-  let%span styping0 = "typing.rs" 22 25 22 26
-  let%span sghost1 = "../../../../creusot-contracts/src/ghost.rs" 52 14 52 18
-  let%span sghost2 = "../../../../creusot-contracts/src/ghost.rs" 51 14 51 35
-  let%span sghost3 = "../../../../creusot-contracts/src/ghost.rs" 52 4 52 36
-  let%span sghost4 = "../../../../creusot-contracts/src/ghost.rs" 68 22 68 26
-  let%span sghost5 = "../../../../creusot-contracts/src/ghost.rs" 67 14 67 36
-  let%span sghost6 = "../../../../creusot-contracts/src/ghost.rs" 68 4 68 48
-  let%span sghost7 = "../../../../creusot-contracts/src/ghost.rs" 148 15 148 16
-  let%span sghost8 = "../../../../creusot-contracts/src/ghost.rs" 146 14 146 28
-  let%span sghost9 = "../../../../creusot-contracts/src/ghost.rs" 148 4 148 28
-  let%span sresolve10 = "../../../../creusot-contracts/src/resolve.rs" 41 20 41 34
-  
-  use T_creusot_contracts__ghost__GhostBox as GhostBox'0
-  
-  predicate inv'5 (_1 : GhostBox'0.t_GhostBox ())
-  
-  axiom inv_axiom'5 [@rewrite] : forall x : GhostBox'0.t_GhostBox () [inv'5 x] . inv'5 x = true
-  
-  predicate inv'4 (_1 : ())
-  
-  axiom inv_axiom'4 [@rewrite] : forall x : () [inv'4 x] . inv'4 x = true
-  
-  use T_typing__NonCopy as NonCopy'0
-  
-  use prelude.prelude.Borrow
-  
-  predicate inv'3 (_1 : borrowed (NonCopy'0.t_NonCopy))
-  
-  axiom inv_axiom'3 [@rewrite] : forall x : borrowed (NonCopy'0.t_NonCopy) [inv'3 x] . inv'3 x = true
-  
-  use T_creusot_contracts__ghost__GhostBox as GhostBox'0
-  
-  predicate inv'2 (_1 : borrowed (GhostBox'0.t_GhostBox (NonCopy'0.t_NonCopy)))
-  
-  axiom inv_axiom'2 [@rewrite] : forall x : borrowed (GhostBox'0.t_GhostBox (NonCopy'0.t_NonCopy)) [inv'2 x] . inv'2 x
-  = true
-  
-  predicate inv'1 (_1 : NonCopy'0.t_NonCopy)
-  
-  axiom inv_axiom'1 [@rewrite] : forall x : NonCopy'0.t_NonCopy [inv'1 x] . inv'1 x = true
-  
-  predicate inv'0 (_1 : GhostBox'0.t_GhostBox (NonCopy'0.t_NonCopy))
-  
-  axiom inv_axiom'0 [@rewrite] : forall x : GhostBox'0.t_GhostBox (NonCopy'0.t_NonCopy) [inv'0 x] . inv'0 x = true
-  
-  use prelude.prelude.Intrinsic
-  
-  use T_creusot_contracts__ghost__GhostBox as T_creusot_contracts__ghost__GhostBox
-  
-  let rec new'0 (x:()) (return'  (ret:GhostBox'0.t_GhostBox ()))= {[@expl:precondition] [%#sghost7] inv'4 x}
-    any
-    [ return' (result:GhostBox'0.t_GhostBox ())-> {[%#sghost9] inv'5 result}
-      {[%#sghost8] T_creusot_contracts__ghost__GhostBox.t_GhostBox__0 result = x}
-      (! return' {result}) ]
-    
-  
-  predicate resolve'5 (self : borrowed (GhostBox'0.t_GhostBox (NonCopy'0.t_NonCopy))) =
-    [%#sresolve10] self.final = self.current
-  
-  predicate resolve'4 (_1 : borrowed (GhostBox'0.t_GhostBox (NonCopy'0.t_NonCopy))) =
-    resolve'5 _1
-  
-  use T_typing__ghost_enter_ghost__qyClosure3 as Closure'0
-  
-  function field_1'0 [#"typing.rs" 19 4 23 5] (self : Closure'0.m_typing__ghost_enter_ghost__qyClosure3) : borrowed (GhostBox'0.t_GhostBox (NonCopy'0.t_NonCopy))
-    
-   =
-    let Closure'0.M_typing__ghost_enter_ghost__qyClosure3 _ a _ = self in a
-  
-  predicate resolve'3 [#"typing.rs" 19 4 23 5] (_1 : Closure'0.m_typing__ghost_enter_ghost__qyClosure3) =
-    resolve'4 (field_1'0 _1)
-  
-  predicate resolve'1 (_1 : Closure'0.m_typing__ghost_enter_ghost__qyClosure3) =
-    resolve'3 _1
-  
-  predicate resolve'2 (self : borrowed (NonCopy'0.t_NonCopy)) =
-    [%#sresolve10] self.final = self.current
-  
-  predicate resolve'0 (_1 : borrowed (NonCopy'0.t_NonCopy)) =
-    resolve'2 _1
-  
-  use T_creusot_contracts__ghost__GhostBox as T_creusot_contracts__ghost__GhostBox
-  
-  let rec deref_mut'0 (self:borrowed (GhostBox'0.t_GhostBox (NonCopy'0.t_NonCopy))) (return'  (ret:borrowed (NonCopy'0.t_NonCopy)))= {[@expl:precondition] [%#sghost4] inv'2 self}
-    any
-    [ return' (result:borrowed (NonCopy'0.t_NonCopy))-> {[%#sghost6] inv'3 result}
-      {[%#sghost5] result
-      = Borrow.borrow_logic (T_creusot_contracts__ghost__GhostBox.t_GhostBox__0 self.current) (T_creusot_contracts__ghost__GhostBox.t_GhostBox__0 self.final) (Borrow.inherit_id (Borrow.get_id self) 1)}
-      (! return' {result}) ]
-    
-  
-  use prelude.prelude.Int32
-  
-  use prelude.prelude.Int
-  
-  let rec deref'0 (self:GhostBox'0.t_GhostBox (NonCopy'0.t_NonCopy)) (return'  (ret:NonCopy'0.t_NonCopy))= {[@expl:precondition] [%#sghost1] inv'0 self}
-    any
-    [ return' (result:NonCopy'0.t_NonCopy)-> {[%#sghost3] inv'1 result}
-      {[%#sghost2] T_creusot_contracts__ghost__GhostBox.t_GhostBox__0 self = result}
-      (! return' {result}) ]
-    
-  
-  meta "compute_max_steps" 1000000
-  
-  let rec m_typing__ghost_enter_ghost__qyClosure3 (_1:Closure'0.m_typing__ghost_enter_ghost__qyClosure3) (return'  (ret:GhostBox'0.t_GhostBox ()))= bb0
-    [ bb0 = s0
-      [ s0 = Closure'0.m_typing__ghost_enter_ghost__qyClosure3 {_1}
-          (fun (r'0:GhostBox'0.t_GhostBox (NonCopy'0.t_NonCopy)) (r'1:borrowed (GhostBox'0.t_GhostBox (NonCopy'0.t_NonCopy))) (r'2:GhostBox'0.t_GhostBox (NonCopy'0.t_NonCopy)) ->
-            deref'0 {r'0} (fun (_ret':NonCopy'0.t_NonCopy) ->  [ &_3 <- _ret' ] s1))
-      | s1 = bb1 ]
-      
-    | bb1 = s0
-      [ s0 =  [ &_5 <- NonCopy'0.C_NonCopy ([%#styping0] (4 : int32)) ] s1
-      | s1 = Closure'0.m_typing__ghost_enter_ghost__qyClosure3 {_1}
-          (fun (r'0:GhostBox'0.t_GhostBox (NonCopy'0.t_NonCopy)) (r'1:borrowed (GhostBox'0.t_GhostBox (NonCopy'0.t_NonCopy))) (r'2:GhostBox'0.t_GhostBox (NonCopy'0.t_NonCopy)) ->
-            Borrow.borrow_final <GhostBox'0.t_GhostBox (NonCopy'0.t_NonCopy)> {r'1.current} {Borrow.get_id r'1}
-              (fun (_ret':borrowed (GhostBox'0.t_GhostBox (NonCopy'0.t_NonCopy))) ->
-                 [ &_7 <- _ret' ] 
-                
-                [ &_1 <- Closure'0.M_typing__ghost_enter_ghost__qyClosure3 r'0 ({ r'1 with current = _ret'.final ; }) r'2 ]
-                
-                s2))
-      | s2 = deref_mut'0 {_7} (fun (_ret':borrowed (NonCopy'0.t_NonCopy)) ->  [ &_6 <- _ret' ] s3)
-      | s3 = bb2 ]
-      
-    | bb2 = s0
-      [ s0 =  [ &_6 <- { _6 with current = _5 ; } ] s1
-      | s1 = -{resolve'0 _6}- s2
-      | s2 = -{resolve'1 _1}- s3
-      | s3 = new'0 {_2} (fun (_ret':GhostBox'0.t_GhostBox ()) ->  [ &_0 <- _ret' ] s4)
-      | s4 = bb3 ]
-      
-    | bb3 = return' {_0} ]
-    
-    [ & _0 : GhostBox'0.t_GhostBox () = any_l ()
-    | & _1 : Closure'0.m_typing__ghost_enter_ghost__qyClosure3 = _1
-    | & _2 : () = any_l ()
-    | & _3 : NonCopy'0.t_NonCopy = any_l ()
-    | & _5 : NonCopy'0.t_NonCopy = any_l ()
-    | & _6 : borrowed (NonCopy'0.t_NonCopy) = any_l ()
-    | & _7 : borrowed (GhostBox'0.t_GhostBox (NonCopy'0.t_NonCopy)) = any_l () ]
-     [ return' (result:GhostBox'0.t_GhostBox ())-> return' {result} ] 
-end
->>>>>>> dfce2a3a
 module M_typing__ghost_enter_ghost [#"typing.rs" 14 0 14 26]
   let%span styping0 = "typing.rs" 25 18 25 30
   let%span styping1 = "typing.rs" 26 18 26 29
@@ -486,29 +124,11 @@
   predicate resolve'2 (self : borrowed (t_NonCopy'0)) =
     [%#sresolve17] self.final = self.current
   
-<<<<<<< HEAD
   predicate resolve'0 (_1 : borrowed (t_NonCopy'0)) =
     resolve'2 _1
   
-  type m_typing__ghost_enter_ghost__qy123zclosureqy35z3qy125z'0  =
+  type closure3'1  =
     { field_0'0: t_GhostBox'0; field_1'0: borrowed (t_GhostBox'0); field_2'0: t_GhostBox'0 }
-=======
-  predicate resolve'4 (_1 : borrowed (GhostBox'0.t_GhostBox (NonCopy'0.t_NonCopy))) =
-    resolve'5 _1
-  
-  use T_typing__ghost_enter_ghost__qyClosure3 as Closure'3
-  
-  function field_1'0 [#"typing.rs" 19 4 23 5] (self : Closure'3.m_typing__ghost_enter_ghost__qyClosure3) : borrowed (GhostBox'0.t_GhostBox (NonCopy'0.t_NonCopy))
-    
-   =
-    let Closure'3.M_typing__ghost_enter_ghost__qyClosure3 _ a _ = self in a
-  
-  predicate resolve'3 [#"typing.rs" 19 4 23 5] (_1 : Closure'3.m_typing__ghost_enter_ghost__qyClosure3) =
-    resolve'4 (field_1'0 _1)
-  
-  predicate resolve'1 (_1 : Closure'3.m_typing__ghost_enter_ghost__qyClosure3) =
-    resolve'3 _1
->>>>>>> dfce2a3a
   
   predicate resolve'5 (self : borrowed (t_GhostBox'0)) =
     [%#sresolve17] self.final = self.current
@@ -516,10 +136,10 @@
   predicate resolve'4 (_1 : borrowed (t_GhostBox'0)) =
     resolve'5 _1
   
-  predicate resolve'3 [#"typing.rs" 19 4 23 5] (_1 : m_typing__ghost_enter_ghost__qy123zclosureqy35z3qy125z'0) =
+  predicate resolve'3 [#"typing.rs" 19 4 23 5] (_1 : closure3'1) =
     resolve'4 _1.field_1'0
   
-  predicate resolve'1 (_1 : m_typing__ghost_enter_ghost__qy123zclosureqy35z3qy125z'0) =
+  predicate resolve'1 (_1 : closure3'1) =
     resolve'3 _1
   
   let rec new'1 (x:()) (return'  (ret:t_GhostBox'1))= {[@expl:precondition] [%#sghost7] inv'6 x}
@@ -529,8 +149,7 @@
       (! return' {result}) ]
     
   
-<<<<<<< HEAD
-  let rec closure3'0 (_1:m_typing__ghost_enter_ghost__qy123zclosureqy35z3qy125z'0) (return'  (ret:t_GhostBox'1))= bb0
+  let rec closure3'0 (_1:closure3'1) (return'  (ret:t_GhostBox'1))= bb0
     [ bb0 = s0 [ s0 = deref'0 {_1.field_0'0} (fun (_ret':t_NonCopy'0) ->  [ &_3 <- _ret' ] s1) | s1 = bb1 ] 
     | bb1 = s0
       [ s0 =  [ &_5 <- { t_NonCopy__0'0 = ([%#styping5] (4 : int32)) } ] s1
@@ -540,27 +159,6 @@
              [ &_1 <- { _1 with field_1'0 = { _1.field_1'0 with current = _ret'.final } } ] 
             s2)
       | s2 = deref_mut'0 {_7} (fun (_ret':borrowed (t_NonCopy'0)) ->  [ &_6 <- _ret' ] s3)
-=======
-  let rec closure3'0 (_1:Closure'3.m_typing__ghost_enter_ghost__qyClosure3) (return'  (ret:GhostBox'0.t_GhostBox ()))= bb0
-    [ bb0 = s0
-      [ s0 = Closure'3.m_typing__ghost_enter_ghost__qyClosure3 {_1}
-          (fun (r'0:GhostBox'0.t_GhostBox (NonCopy'0.t_NonCopy)) (r'1:borrowed (GhostBox'0.t_GhostBox (NonCopy'0.t_NonCopy))) (r'2:GhostBox'0.t_GhostBox (NonCopy'0.t_NonCopy)) ->
-            deref'0 {r'0} (fun (_ret':NonCopy'0.t_NonCopy) ->  [ &_3 <- _ret' ] s1))
-      | s1 = bb1 ]
-      
-    | bb1 = s0
-      [ s0 =  [ &_5 <- NonCopy'0.C_NonCopy ([%#styping5] (4 : int32)) ] s1
-      | s1 = Closure'3.m_typing__ghost_enter_ghost__qyClosure3 {_1}
-          (fun (r'0:GhostBox'0.t_GhostBox (NonCopy'0.t_NonCopy)) (r'1:borrowed (GhostBox'0.t_GhostBox (NonCopy'0.t_NonCopy))) (r'2:GhostBox'0.t_GhostBox (NonCopy'0.t_NonCopy)) ->
-            Borrow.borrow_final <GhostBox'0.t_GhostBox (NonCopy'0.t_NonCopy)> {r'1.current} {Borrow.get_id r'1}
-              (fun (_ret':borrowed (GhostBox'0.t_GhostBox (NonCopy'0.t_NonCopy))) ->
-                 [ &_7 <- _ret' ] 
-                
-                [ &_1 <- Closure'3.M_typing__ghost_enter_ghost__qyClosure3 r'0 ({ r'1 with current = _ret'.final ; }) r'2 ]
-                
-                s2))
-      | s2 = deref_mut'0 {_7} (fun (_ret':borrowed (NonCopy'0.t_NonCopy)) ->  [ &_6 <- _ret' ] s3)
->>>>>>> dfce2a3a
       | s3 = bb2 ]
       
     | bb2 = s0
@@ -572,9 +170,8 @@
       
     | bb3 = return' {_0} ]
     
-<<<<<<< HEAD
     [ & _0 : t_GhostBox'1 = any_l ()
-    | & _1 : m_typing__ghost_enter_ghost__qy123zclosureqy35z3qy125z'0 = _1
+    | & _1 : closure3'1 = _1
     | & _2 : () = any_l ()
     | & _3 : t_NonCopy'0 = any_l ()
     | & _5 : t_NonCopy'0 = any_l ()
@@ -594,68 +191,11 @@
   
   function view'0 (self : t_GhostBox'0) : int =
     [%#sghost6] view'1 self.t_GhostBox__0'0
-=======
-    [ & _0 : GhostBox'0.t_GhostBox () = any_l ()
-    | & _1 : Closure'3.m_typing__ghost_enter_ghost__qyClosure3 = _1
-    | & _2 : () = any_l ()
-    | & _3 : NonCopy'0.t_NonCopy = any_l ()
-    | & _5 : NonCopy'0.t_NonCopy = any_l ()
-    | & _6 : borrowed (NonCopy'0.t_NonCopy) = any_l ()
-    | & _7 : borrowed (GhostBox'0.t_GhostBox (NonCopy'0.t_NonCopy)) = any_l () ]
-     [ return' (result:GhostBox'0.t_GhostBox ())-> return' {result} ] 
-  
-  let rec new'0 (x:NonCopy'0.t_NonCopy) (return'  (ret:GhostBox'0.t_GhostBox (NonCopy'0.t_NonCopy)))= {[@expl:precondition] [%#sghost7] inv'0 x}
-    any
-    [ return' (result:GhostBox'0.t_GhostBox (NonCopy'0.t_NonCopy))-> {[%#sghost9] inv'1 result}
-      {[%#sghost8] T_creusot_contracts__ghost__GhostBox.t_GhostBox__0 result = x}
-      (! return' {result}) ]
-    
-  
-  use T_typing__ghost_enter_ghost__qyClosure2 as Closure'2
-  
-  let rec closure2'0 (_1:Closure'2.m_typing__ghost_enter_ghost__qyClosure2) (return'  (ret:GhostBox'0.t_GhostBox (NonCopy'0.t_NonCopy)))= bb0
-    [ bb0 = s0
-      [ s0 =  [ &_2 <- NonCopy'0.C_NonCopy ([%#styping4] (3 : int32)) ] s1
-      | s1 = new'0 {_2} (fun (_ret':GhostBox'0.t_GhostBox (NonCopy'0.t_NonCopy)) ->  [ &_0 <- _ret' ] s2)
-      | s2 = bb1 ]
-      
-    | bb1 = return' {_0} ]
-     [ & _0 : GhostBox'0.t_GhostBox (NonCopy'0.t_NonCopy) = any_l () | & _2 : NonCopy'0.t_NonCopy = any_l () ] 
-    [ return' (result:GhostBox'0.t_GhostBox (NonCopy'0.t_NonCopy))-> return' {result} ]
-    
-  
-  use T_typing__ghost_enter_ghost__qyClosure1 as Closure'1
-  
-  let rec closure1'0 (_1:Closure'1.m_typing__ghost_enter_ghost__qyClosure1) (return'  (ret:GhostBox'0.t_GhostBox (NonCopy'0.t_NonCopy)))= bb0
-    [ bb0 = s0
-      [ s0 =  [ &_2 <- NonCopy'0.C_NonCopy ([%#styping3] (2 : int32)) ] s1
-      | s1 = new'0 {_2} (fun (_ret':GhostBox'0.t_GhostBox (NonCopy'0.t_NonCopy)) ->  [ &_0 <- _ret' ] s2)
-      | s2 = bb1 ]
-      
-    | bb1 = return' {_0} ]
-     [ & _0 : GhostBox'0.t_GhostBox (NonCopy'0.t_NonCopy) = any_l () | & _2 : NonCopy'0.t_NonCopy = any_l () ] 
-    [ return' (result:GhostBox'0.t_GhostBox (NonCopy'0.t_NonCopy))-> return' {result} ]
-    
-  
-  use T_typing__ghost_enter_ghost__qyClosure0 as Closure'0
-  
-  let rec closure0'0 (_1:Closure'0.m_typing__ghost_enter_ghost__qyClosure0) (return'  (ret:GhostBox'0.t_GhostBox (NonCopy'0.t_NonCopy)))= bb0
-    [ bb0 = s0
-      [ s0 =  [ &_2 <- NonCopy'0.C_NonCopy ([%#styping2] (1 : int32)) ] s1
-      | s1 = new'0 {_2} (fun (_ret':GhostBox'0.t_GhostBox (NonCopy'0.t_NonCopy)) ->  [ &_0 <- _ret' ] s2)
-      | s2 = bb1 ]
-      
-    | bb1 = return' {_0} ]
-     [ & _0 : GhostBox'0.t_GhostBox (NonCopy'0.t_NonCopy) = any_l () | & _2 : NonCopy'0.t_NonCopy = any_l () ] 
-    [ return' (result:GhostBox'0.t_GhostBox (NonCopy'0.t_NonCopy))-> return' {result} ]
-    
->>>>>>> dfce2a3a
   
   meta "compute_max_steps" 1000000
   
   let rec ghost_enter_ghost'0 (_1:()) (return'  (ret:()))= (! bb0
     [ bb0 = s0
-<<<<<<< HEAD
       [ s0 =  [ &_2 <- () ] s1
       | s1 = closure0'0 {_2} (fun (_ret':t_GhostBox'0) ->  [ &g_move <- _ret' ] s2)
       | s2 = bb1 ]
@@ -673,30 +213,6 @@
           (fun (_ret':borrowed (t_GhostBox'0)) ->  [ &_13 <- _ret' ]  [ &g_mut <- _ret'.final ] s1)
       | s1 =  [ &_11 <- { field_0'0 = g_read; field_1'0 = _13; field_2'0 = g_move } ] s2
       | s2 = closure3'0 {_11} (fun (_ret':t_GhostBox'1) ->  [ &_10 <- _ret' ] s3)
-=======
-      [ s0 =  [ &_2 <- Closure'0.M_typing__ghost_enter_ghost__qyClosure0 ] s1
-      | s1 = closure0'0 {_2} (fun (_ret':GhostBox'0.t_GhostBox (NonCopy'0.t_NonCopy)) ->  [ &g_move <- _ret' ] s2)
-      | s2 = bb1 ]
-      
-    | bb1 = s0
-      [ s0 =  [ &_5 <- Closure'1.M_typing__ghost_enter_ghost__qyClosure1 ] s1
-      | s1 = closure1'0 {_5} (fun (_ret':GhostBox'0.t_GhostBox (NonCopy'0.t_NonCopy)) ->  [ &g_read <- _ret' ] s2)
-      | s2 = bb2 ]
-      
-    | bb2 = s0
-      [ s0 =  [ &_8 <- Closure'2.M_typing__ghost_enter_ghost__qyClosure2 ] s1
-      | s1 = closure2'0 {_8} (fun (_ret':GhostBox'0.t_GhostBox (NonCopy'0.t_NonCopy)) ->  [ &g_mut <- _ret' ] s2)
-      | s2 = bb3 ]
-      
-    | bb3 = s0
-      [ s0 = Borrow.borrow_mut <GhostBox'0.t_GhostBox (NonCopy'0.t_NonCopy)> {g_mut}
-          (fun (_ret':borrowed (GhostBox'0.t_GhostBox (NonCopy'0.t_NonCopy))) ->
-             [ &_13 <- _ret' ] 
-             [ &g_mut <- _ret'.final ] 
-            s1)
-      | s1 =  [ &_11 <- Closure'3.M_typing__ghost_enter_ghost__qyClosure3 g_read _13 g_move ] s2
-      | s2 = closure3'0 {_11} (fun (_ret':GhostBox'0.t_GhostBox ()) ->  [ &_10 <- _ret' ] s3)
->>>>>>> dfce2a3a
       | s3 = bb4 ]
       
     | bb4 = bb5
@@ -708,7 +224,6 @@
     | bb10 = return' {_0} ]
     )
     [ & _0 : () = any_l ()
-<<<<<<< HEAD
     | & g_move : t_GhostBox'0 = any_l ()
     | & _2 : () = any_l ()
     | & _3 : () = any_l ()
@@ -719,97 +234,11 @@
     | & _8 : () = any_l ()
     | & _9 : () = any_l ()
     | & _10 : t_GhostBox'1 = any_l ()
-    | & _11 : m_typing__ghost_enter_ghost__qy123zclosureqy35z3qy125z'0 = any_l ()
+    | & _11 : closure3'1 = any_l ()
     | & _13 : borrowed (t_GhostBox'0) = any_l ()
     | & _15 : () = any_l () ]
      [ return' (result:())-> (! return' {result}) ] 
 end
-=======
-    | & g_move : GhostBox'0.t_GhostBox (NonCopy'0.t_NonCopy) = any_l ()
-    | & _2 : Closure'0.m_typing__ghost_enter_ghost__qyClosure0 = any_l ()
-    | & _3 : () = any_l ()
-    | & g_read : GhostBox'0.t_GhostBox (NonCopy'0.t_NonCopy) = any_l ()
-    | & _5 : Closure'1.m_typing__ghost_enter_ghost__qyClosure1 = any_l ()
-    | & _6 : () = any_l ()
-    | & g_mut : GhostBox'0.t_GhostBox (NonCopy'0.t_NonCopy) = any_l ()
-    | & _8 : Closure'2.m_typing__ghost_enter_ghost__qyClosure2 = any_l ()
-    | & _9 : () = any_l ()
-    | & _10 : GhostBox'0.t_GhostBox () = any_l ()
-    | & _11 : Closure'3.m_typing__ghost_enter_ghost__qyClosure3 = any_l ()
-    | & _13 : borrowed (GhostBox'0.t_GhostBox (NonCopy'0.t_NonCopy)) = any_l ()
-    | & _15 : () = any_l () ]
-     [ return' (result:())-> (! return' {result}) ] 
-end
-module T_typing__copy_enter_ghost__qyClosure0 [#"typing.rs" 34 4 38 5]
-  use prelude.prelude.Int32
-  
-  use prelude.prelude.Int
-  
-  use prelude.prelude.Borrow
-  
-  type m_typing__copy_enter_ghost__qyClosure0  =
-    | M_typing__copy_enter_ghost__qyClosure0 int32 () (int32, int32)
-  
-  let rec m_typing__copy_enter_ghost__qyClosure0 (input:m_typing__copy_enter_ghost__qyClosure0) (ret  (x:int32) (unit:()) (pair:(int32, int32)))= any
-    [ good (x:int32) (unit:()) (pair:(int32, int32))-> {M_typing__copy_enter_ghost__qyClosure0 x unit pair = input}
-      (! ret {x} {unit} {pair}) ]
-    
-end
-module M_typing__copy_enter_ghost__qyClosure0 [#"typing.rs" 34 4 38 5]
-  let%span sghost0 = "../../../../creusot-contracts/src/ghost.rs" 148 15 148 16
-  let%span sghost1 = "../../../../creusot-contracts/src/ghost.rs" 146 14 146 28
-  let%span sghost2 = "../../../../creusot-contracts/src/ghost.rs" 148 4 148 28
-  
-  use T_creusot_contracts__ghost__GhostBox as GhostBox'0
-  
-  predicate inv'1 (_1 : GhostBox'0.t_GhostBox ())
-  
-  axiom inv_axiom'1 [@rewrite] : forall x : GhostBox'0.t_GhostBox () [inv'1 x] . inv'1 x = true
-  
-  predicate inv'0 (_1 : ())
-  
-  axiom inv_axiom'0 [@rewrite] : forall x : () [inv'0 x] . inv'0 x = true
-  
-  use prelude.prelude.Intrinsic
-  
-  use T_creusot_contracts__ghost__GhostBox as T_creusot_contracts__ghost__GhostBox
-  
-  let rec new'0 (x:()) (return'  (ret:GhostBox'0.t_GhostBox ()))= {[@expl:precondition] [%#sghost0] inv'0 x}
-    any
-    [ return' (result:GhostBox'0.t_GhostBox ())-> {[%#sghost2] inv'1 result}
-      {[%#sghost1] T_creusot_contracts__ghost__GhostBox.t_GhostBox__0 result = x}
-      (! return' {result}) ]
-    
-  
-  use prelude.prelude.Int32
-  
-  use prelude.prelude.Int
-  
-  use prelude.prelude.Borrow
-  
-  use T_typing__copy_enter_ghost__qyClosure0 as Closure'0
-  
-  meta "compute_max_steps" 1000000
-  
-  let rec m_typing__copy_enter_ghost__qyClosure0 (_1:Closure'0.m_typing__copy_enter_ghost__qyClosure0) (return'  (ret:GhostBox'0.t_GhostBox ()))= bb0
-    [ bb0 = s0
-      [ s0 = Closure'0.m_typing__copy_enter_ghost__qyClosure0 {_1}
-          (fun (r'0:int32) (r'1:()) (r'2:(int32, int32)) ->  [ &_x <- r'0 ] s1)
-      | s1 = Closure'0.m_typing__copy_enter_ghost__qyClosure0 {_1}
-          (fun (r'3:int32) (r'4:()) (r'5:(int32, int32)) ->  [ &_pair <- r'5 ] s2)
-      | s2 = new'0 {_2} (fun (_ret':GhostBox'0.t_GhostBox ()) ->  [ &_0 <- _ret' ] s3)
-      | s3 = bb1 ]
-      
-    | bb1 = return' {_0} ]
-    
-    [ & _0 : GhostBox'0.t_GhostBox () = any_l ()
-    | & _1 : Closure'0.m_typing__copy_enter_ghost__qyClosure0 = _1
-    | & _2 : () = any_l ()
-    | & _x : int32 = any_l ()
-    | & _pair : (int32, int32) = any_l () ]
-     [ return' (result:GhostBox'0.t_GhostBox ())-> return' {result} ] 
-end
->>>>>>> dfce2a3a
 module M_typing__copy_enter_ghost [#"typing.rs" 29 0 29 25]
   let%span styping0 = "typing.rs" 30 12 30 16
   let%span styping1 = "typing.rs" 32 16 32 17
@@ -844,37 +273,20 @@
   
   use prelude.prelude.Borrow
   
-<<<<<<< HEAD
-  type m_typing__copy_enter_ghost__qy123zclosureqy35z0qy125z'0  =
+  type closure0'1  =
     { field_0'0: int32; field_1'0: (); field_2'0: (int32, int32) }
   
-  let rec closure0'0 (_1:m_typing__copy_enter_ghost__qy123zclosureqy35z0qy125z'0) (return'  (ret:t_GhostBox'0))= bb0
+  let rec closure0'0 (_1:closure0'1) (return'  (ret:t_GhostBox'0))= bb0
     [ bb0 = s0
       [ s0 =  [ &_x <- _1.field_0'0 ] s1
       | s1 =  [ &_pair <- _1.field_2'0 ] s2
       | s2 = new'0 {_2} (fun (_ret':t_GhostBox'0) ->  [ &_0 <- _ret' ] s3)
-=======
-  use T_typing__copy_enter_ghost__qyClosure0 as Closure'0
-  
-  let rec closure0'0 (_1:Closure'0.m_typing__copy_enter_ghost__qyClosure0) (return'  (ret:GhostBox'0.t_GhostBox ()))= bb0
-    [ bb0 = s0
-      [ s0 = Closure'0.m_typing__copy_enter_ghost__qyClosure0 {_1}
-          (fun (r'0:int32) (r'1:()) (r'2:(int32, int32)) ->  [ &_x <- r'0 ] s1)
-      | s1 = Closure'0.m_typing__copy_enter_ghost__qyClosure0 {_1}
-          (fun (r'3:int32) (r'4:()) (r'5:(int32, int32)) ->  [ &_pair <- r'5 ] s2)
-      | s2 = new'0 {_2} (fun (_ret':GhostBox'0.t_GhostBox ()) ->  [ &_0 <- _ret' ] s3)
->>>>>>> dfce2a3a
       | s3 = bb1 ]
       
     | bb1 = return' {_0} ]
     
-<<<<<<< HEAD
     [ & _0 : t_GhostBox'0 = any_l ()
-    | & _1 : m_typing__copy_enter_ghost__qy123zclosureqy35z0qy125z'0 = _1
-=======
-    [ & _0 : GhostBox'0.t_GhostBox () = any_l ()
-    | & _1 : Closure'0.m_typing__copy_enter_ghost__qyClosure0 = _1
->>>>>>> dfce2a3a
+    | & _1 : closure0'1 = _1
     | & _2 : () = any_l ()
     | & _x : int32 = any_l ()
     | & _pair : (int32, int32) = any_l () ]
@@ -888,13 +300,8 @@
     [ bb0 = s0
       [ s0 =  [ &x <- [%#styping0] (2 : int32) ] s1
       | s1 =  [ &pair <- (([%#styping1] (6 : int32)), ([%#styping2] (42 : int32))) ] s2
-<<<<<<< HEAD
       | s2 =  [ &_5 <- { field_0'0 = x; field_1'0 = unit; field_2'0 = pair } ] s3
       | s3 = closure0'0 {_5} (fun (_ret':t_GhostBox'0) ->  [ &_4 <- _ret' ] s4)
-=======
-      | s2 =  [ &_5 <- Closure'0.M_typing__copy_enter_ghost__qyClosure0 x unit pair ] s3
-      | s3 = closure0'0 {_5} (fun (_ret':GhostBox'0.t_GhostBox ()) ->  [ &_4 <- _ret' ] s4)
->>>>>>> dfce2a3a
       | s4 = bb1 ]
       
     | bb1 = bb2
@@ -910,13 +317,8 @@
     | & x : int32 = any_l ()
     | & unit : () = any_l ()
     | & pair : (int32, int32) = any_l ()
-<<<<<<< HEAD
     | & _4 : t_GhostBox'0 = any_l ()
-    | & _5 : m_typing__copy_enter_ghost__qy123zclosureqy35z0qy125z'0 = any_l ()
-=======
-    | & _4 : GhostBox'0.t_GhostBox () = any_l ()
-    | & _5 : Closure'0.m_typing__copy_enter_ghost__qyClosure0 = any_l ()
->>>>>>> dfce2a3a
+    | & _5 : closure0'1 = any_l ()
     | & _9 : () = any_l () ]
      [ return' (result:())-> (! return' {result}) ] 
 end