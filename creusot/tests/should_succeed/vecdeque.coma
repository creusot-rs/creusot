module M_vecdeque__test_deque [#"vecdeque.rs" 5 0 5 19]
  let%span svecdeque0 = "vecdeque.rs" 6 55 6 56
  let%span svecdeque1 = "vecdeque.rs" 9 27 9 28
  let%span svecdeque2 = "vecdeque.rs" 11 35 11 50
  let%span svecdeque3 = "vecdeque.rs" 14 27 14 28
  let%span svecdeque4 = "vecdeque.rs" 19 21 19 22
  let%span svecdeque5 = "vecdeque.rs" 20 21 20 22
  let%span svecdeque6 = "vecdeque.rs" 21 20 21 21
  let%span svecdeque7 = "vecdeque.rs" 26 4 26 29
  let%span svecdeque8 = "vecdeque.rs" 24 4 24 40
  let%span svecdeque9 = "vecdeque.rs" 23 4 23 41
  let%span svecdeque10 = "vecdeque.rs" 17 4 17 37
  let%span svecdeque11 = "vecdeque.rs" 16 4 16 38
  let%span svecdeque12 = "vecdeque.rs" 14 4 14 29
  let%span svecdeque13 = "vecdeque.rs" 13 4 13 29
  let%span svecdeque14 = "vecdeque.rs" 9 4 9 29
  let%span svecdeque15 = "vecdeque.rs" 8 4 8 29
  let%span sdeque16 = "../../../creusot-contracts/src/std/deque.rs" 77 26 77 44
  let%span sdeque17 = "../../../creusot-contracts/src/std/deque.rs" 87 26 87 54
  let%span sdeque18 = "../../../creusot-contracts/src/std/deque.rs" 83 26 83 48
  let%span sdeque19 = "../../../creusot-contracts/src/std/deque.rs" 73 26 73 44
  let%span sdeque20 = "../../../creusot-contracts/src/std/deque.rs" 95 26 100 17
  let%span soption21 = "../../../creusot-contracts/src/std/option.rs" 23 26 23 75
  let%span sdeque22 = "../../../creusot-contracts/src/std/deque.rs" 104 26 109 17
  let%span sdeque23 = "../../../creusot-contracts/src/std/deque.rs" 113 26 113 59
  let%span sdeque24 = "../../../creusot-contracts/src/std/deque.rs" 114 26 114 61
  let%span sdeque25 = "../../../creusot-contracts/src/std/deque.rs" 118 26 118 60
  let%span svecdeque26 = "vecdeque.rs" 23 38 23 39
  let%span svecdeque27 = "vecdeque.rs" 24 37 24 38
  let%span sdeque28 = "../../../creusot-contracts/src/std/deque.rs" 91 26 91 45
  let%span sdeque29 = "../../../creusot-contracts/src/std/deque.rs" 13 14 13 41
  let%span smodel30 = "../../../creusot-contracts/src/model.rs" 88 8 88 22
  let%span smodel31 = "../../../creusot-contracts/src/model.rs" 106 8 106 22
  let%span sseq32 = "../../../creusot-contracts/src/logic/seq.rs" 143 8 143 27
  let%span smodel33 = "../../../creusot-contracts/src/model.rs" 79 8 79 28
  let%span soption34 = "../../../creusot-contracts/src/std/option.rs" 11 8 14 9
<<<<<<< HEAD
  let%span snum35 = "../../../creusot-contracts/src/std/num.rs" 21 16 21 35
=======
  let%span snum35 = "../../../creusot-contracts/src/std/num.rs" 22 28 22 33
>>>>>>> 716d5822
  
  use prelude.prelude.UIntSize
  
  use seq.Seq
  
  constant v_MAX'0 : usize = (18446744073709551615 : usize)
  
  use prelude.prelude.UIntSize
  
  use prelude.prelude.Int
  
  use prelude.prelude.Opaque
  
  type t_NonNull'0  =
    { t_NonNull__pointer'0: opaque_ptr }
  
  type t_Unique'0  =
    { t_Unique__pointer'0: t_NonNull'0; t_Unique__qy95zmarker'0: () }
  
  type t_Cap'0  =
    { t_Cap__0'0: usize }
  
  type t_RawVec'0  =
    { t_RawVec__ptr'0: t_Unique'0; t_RawVec__cap'0: t_Cap'0; t_RawVec__alloc'0: () }
  
  type t_VecDeque'0  =
    { t_VecDeque__head'0: usize; t_VecDeque__len'0: usize; t_VecDeque__buf'0: t_RawVec'0 }
  
  use prelude.prelude.UInt32
  
  use seq.Seq
  
  function view'0 (self : t_VecDeque'0) : Seq.seq uint32
  
  axiom view'0_spec : forall self : t_VecDeque'0 . [%#sdeque29] Seq.length (view'0 self)
  <= UIntSize.to_int (v_MAX'0 : usize)
  
  use prelude.prelude.Borrow
  
  predicate inv'0 (_1 : t_VecDeque'0)
  
  axiom inv_axiom'0 [@rewrite] : forall x : t_VecDeque'0 [inv'0 x] . inv'0 x = true
  
  predicate inv'1 (_1 : borrowed (t_VecDeque'0))
  
  axiom inv_axiom'1 [@rewrite] : forall x : borrowed (t_VecDeque'0) [inv'1 x] . inv'1 x = true
  
  type t_Option'0  =
    | C_None'0
    | C_Some'0 uint32
  
  predicate inv'2 (_1 : t_Option'0)
  
  axiom inv_axiom'2 [@rewrite] : forall x : t_Option'0 [inv'2 x] . inv'2 x = true
  
  predicate inv'3 (_1 : t_Option'0)
  
  axiom inv_axiom'3 [@rewrite] : forall x : t_Option'0 [inv'3 x] . inv'3 x = true
  
  predicate inv'4 (_1 : uint32)
  
  axiom inv_axiom'4 [@rewrite] : forall x : uint32 [inv'4 x] . inv'4 x = true
  
  let rec with_capacity'0 (capacity:usize) (return'  (ret:t_VecDeque'0))= any
    [ return' (result:t_VecDeque'0)-> {[%#sdeque16] Seq.length (view'0 result) = 0} (! return' {result}) ]
    
  
  function view'1 (self : t_VecDeque'0) : Seq.seq uint32 =
    [%#smodel30] view'0 self
  
  let rec is_empty'0 (self:t_VecDeque'0) (return'  (ret:bool))= {[@expl:precondition] inv'0 self}
    any [ return' (result:bool)-> {[%#sdeque17] result = (Seq.length (view'1 self) = 0)} (! return' {result}) ] 
  
  let rec len'0 (self:t_VecDeque'0) (return'  (ret:usize))= {[@expl:precondition] inv'0 self}
    any
    [ return' (result:usize)-> {[%#sdeque18] UIntSize.to_int result = Seq.length (view'1 self)} (! return' {result}) ]
    
  
  let rec new'0 (_1:()) (return'  (ret:t_VecDeque'0))= any
    [ return' (result:t_VecDeque'0)-> {[%#sdeque19] Seq.length (view'0 result) = 0} (! return' {result}) ]
    
  
  function view'2 (self : borrowed (t_VecDeque'0)) : Seq.seq uint32 =
    [%#smodel31] view'0 self.current
  
  use seq.Seq
  
  use seq.Seq
  
  function push_front'1 [@inline:trivial] (self : Seq.seq uint32) (x : uint32) : Seq.seq uint32 =
    [%#sseq32] Seq.cons x self
  
  let rec pop_front'0 (self:borrowed (t_VecDeque'0)) (return'  (ret:t_Option'0))= {[@expl:precondition] inv'1 self}
    any
    [ return' (result:t_Option'0)-> {inv'2 result}
      {[%#sdeque20] match result with
        | C_Some'0 t -> view'0 self.final = Seq.([..]) (view'2 self) 1 (Seq.length (view'2 self))
        /\ view'2 self = push_front'1 (view'0 self.final) t
        | C_None'0 -> self.current = self.final /\ Seq.length (view'2 self) = 0
        end}
      (! return' {result}) ]
    
  
  use prelude.prelude.Intrinsic
  
  let rec promoted3__test_deque'0 (return'  (ret:t_Option'0))= bb0
    [ bb0 = s0 [ s0 =  [ &_1 <- C_None'0 ] s1 | s1 =  [ &_0 <- _1 ] s2 | s2 = return' {_0} ]  ]
     [ & _0 : t_Option'0 = any_l () | & _1 : t_Option'0 = any_l () ] 
    [ return' (result:t_Option'0)-> return' {result} ]
    
  
  type t_Option'1  =
    | C_None'1
    | C_Some'1 int
  
  use prelude.prelude.UInt32
  
  function deep_model'2 (self : uint32) : int =
    [%#snum35] UInt32.to_int self
  
  function deep_model'1 (self : t_Option'0) : t_Option'1 =
    [%#soption34] match self with
      | C_Some'0 t -> C_Some'1 (deep_model'2 t)
      | C_None'0 -> C_None'1
      end
  
  function deep_model'0 (self : t_Option'0) : t_Option'1 =
    [%#smodel33] deep_model'1 self
  
  let rec eq'0 (self:t_Option'0) (other:t_Option'0) (return'  (ret:bool))= {[@expl:precondition] inv'3 other}
    {[@expl:precondition] inv'3 self}
    any
    [ return' (result:bool)-> {[%#soption21] result = (deep_model'0 self = deep_model'0 other)} (! return' {result}) ]
    
  
  use seq.Seq
  
  let rec pop_back'0 (self:borrowed (t_VecDeque'0)) (return'  (ret:t_Option'0))= {[@expl:precondition] inv'1 self}
    any
    [ return' (result:t_Option'0)-> {inv'2 result}
      {[%#sdeque22] match result with
        | C_Some'0 t -> view'0 self.final = Seq.([..]) (view'2 self) 0 (Seq.length (view'2 self) - 1)
        /\ view'2 self = Seq.snoc (view'0 self.final) t
        | C_None'0 -> self.current = self.final /\ Seq.length (view'2 self) = 0
        end}
      (! return' {result}) ]
    
  
  let rec promoted2__test_deque'0 (return'  (ret:t_Option'0))= bb0
    [ bb0 = s0 [ s0 =  [ &_1 <- C_None'0 ] s1 | s1 =  [ &_0 <- _1 ] s2 | s2 = return' {_0} ]  ]
     [ & _0 : t_Option'0 = any_l () | & _1 : t_Option'0 = any_l () ] 
    [ return' (result:t_Option'0)-> return' {result} ]
    
  
  let rec push_front'0 (self:borrowed (t_VecDeque'0)) (value:uint32) (return'  (ret:()))= {[@expl:precondition] inv'4 value}
    {[@expl:precondition] inv'1 self}
    any
    [ return' (result:())-> {[%#sdeque24] view'0 self.final = push_front'1 (view'2 self) value}
      {[%#sdeque23] Seq.length (view'0 self.final) = Seq.length (view'2 self) + 1}
      (! return' {result}) ]
    
  
  let rec push_back'0 (self:borrowed (t_VecDeque'0)) (value:uint32) (return'  (ret:()))= {[@expl:precondition] inv'4 value}
    {[@expl:precondition] inv'1 self}
    any [ return' (result:())-> {[%#sdeque25] view'0 self.final = Seq.snoc (view'2 self) value} (! return' {result}) ] 
  
  let rec promoted1__test_deque'0 (return'  (ret:t_Option'0))= bb0
    [ bb0 = s0
      [ s0 =  [ &_1 <- C_Some'0 ([%#svecdeque26] (2 : uint32)) ] s1 | s1 =  [ &_0 <- _1 ] s2 | s2 = return' {_0} ]
       ]
     [ & _0 : t_Option'0 = any_l () | & _1 : t_Option'0 = any_l () ] 
    [ return' (result:t_Option'0)-> return' {result} ]
    
  
  let rec promoted0__test_deque'0 (return'  (ret:t_Option'0))= bb0
    [ bb0 = s0
      [ s0 =  [ &_1 <- C_Some'0 ([%#svecdeque27] (3 : uint32)) ] s1 | s1 =  [ &_0 <- _1 ] s2 | s2 = return' {_0} ]
       ]
     [ & _0 : t_Option'0 = any_l () | & _1 : t_Option'0 = any_l () ] 
    [ return' (result:t_Option'0)-> return' {result} ]
    
  
  let rec clear'0 (self:borrowed (t_VecDeque'0)) (return'  (ret:()))= {[@expl:precondition] inv'1 self}
    any [ return' (result:())-> {[%#sdeque28] Seq.length (view'0 self.final) = 0} (! return' {result}) ] 
  
  meta "compute_max_steps" 1000000
  
  let rec test_deque'0 (_1:()) (return'  (ret:()))= (! bb0
    [ bb0 = s0
      [ s0 = with_capacity'0 {[%#svecdeque0] (5 : usize)} (fun (_ret':t_VecDeque'0) ->  [ &deque <- _ret' ] s1)
      | s1 = bb1 ]
      
    | bb1 = s0 [ s0 = is_empty'0 {deque} (fun (_ret':bool) ->  [ &_3 <- _ret' ] s1) | s1 = bb2 ] 
    | bb2 = any [ br0 -> {_3 = false} (! bb4) | br1 -> {_3} (! bb3) ] 
    | bb3 = s0 [ s0 = len'0 {deque} (fun (_ret':usize) ->  [ &_8 <- _ret' ] s1) | s1 = bb5 ] 
    | bb5 = s0
      [ s0 = UIntSize.eq {_8} {[%#svecdeque1] (0 : usize)} (fun (_ret':bool) ->  [ &_7 <- _ret' ] s1)
      | s1 = any [ br0 -> {_7 = false} (! bb7) | br1 -> {_7} (! bb6) ]  ]
      
    | bb6 = s0 [ s0 = new'0 {[%#svecdeque2] ()} (fun (_ret':t_VecDeque'0) ->  [ &deque1 <- _ret' ] s1) | s1 = bb8 ] 
    | bb8 = s0 [ s0 = is_empty'0 {deque1} (fun (_ret':bool) ->  [ &_13 <- _ret' ] s1) | s1 = bb9 ] 
    | bb9 = any [ br0 -> {_13 = false} (! bb11) | br1 -> {_13} (! bb10) ] 
    | bb10 = s0 [ s0 = len'0 {deque1} (fun (_ret':usize) ->  [ &_18 <- _ret' ] s1) | s1 = bb12 ] 
    | bb12 = s0
      [ s0 = UIntSize.eq {_18} {[%#svecdeque3] (0 : usize)} (fun (_ret':bool) ->  [ &_17 <- _ret' ] s1)
      | s1 = any [ br0 -> {_17 = false} (! bb14) | br1 -> {_17} (! bb13) ]  ]
      
    | bb13 = s0
      [ s0 = Borrow.borrow_mut <t_VecDeque'0> {deque1}
          (fun (_ret':borrowed (t_VecDeque'0)) ->  [ &_25 <- _ret' ]  [ &deque1 <- _ret'.final ] s1)
      | s1 = pop_front'0 {_25} (fun (_ret':t_Option'0) ->  [ &_24 <- _ret' ] s2)
      | s2 = bb15 ]
      
    | bb15 = s0
      [ s0 = promoted3__test_deque'0 (fun (pr3:t_Option'0) ->  [ &_68 <- pr3 ] s1)
      | s1 = eq'0 {_24} {_68} (fun (_ret':bool) ->  [ &_22 <- _ret' ] s2)
      | s2 = bb16 ]
      
    | bb16 = any [ br0 -> {_22 = false} (! bb18) | br1 -> {_22} (! bb17) ] 
    | bb17 = s0
      [ s0 = Borrow.borrow_mut <t_VecDeque'0> {deque1}
          (fun (_ret':borrowed (t_VecDeque'0)) ->  [ &_33 <- _ret' ]  [ &deque1 <- _ret'.final ] s1)
      | s1 = pop_back'0 {_33} (fun (_ret':t_Option'0) ->  [ &_32 <- _ret' ] s2)
      | s2 = bb19 ]
      
    | bb19 = s0
      [ s0 = promoted2__test_deque'0 (fun (pr2:t_Option'0) ->  [ &_67 <- pr2 ] s1)
      | s1 = eq'0 {_32} {_67} (fun (_ret':bool) ->  [ &_30 <- _ret' ] s2)
      | s2 = bb20 ]
      
    | bb20 = any [ br0 -> {_30 = false} (! bb22) | br1 -> {_30} (! bb21) ] 
    | bb21 = s0
      [ s0 = Borrow.borrow_mut <t_VecDeque'0> {deque1}
          (fun (_ret':borrowed (t_VecDeque'0)) ->  [ &_38 <- _ret' ]  [ &deque1 <- _ret'.final ] s1)
      | s1 = push_front'0 {_38} {[%#svecdeque4] (1 : uint32)} (fun (_ret':()) ->  [ &_37 <- _ret' ] s2)
      | s2 = bb23 ]
      
    | bb23 = s0
      [ s0 = Borrow.borrow_mut <t_VecDeque'0> {deque1}
          (fun (_ret':borrowed (t_VecDeque'0)) ->  [ &_40 <- _ret' ]  [ &deque1 <- _ret'.final ] s1)
      | s1 = push_front'0 {_40} {[%#svecdeque5] (2 : uint32)} (fun (_ret':()) ->  [ &_39 <- _ret' ] s2)
      | s2 = bb24 ]
      
    | bb24 = s0
      [ s0 = Borrow.borrow_mut <t_VecDeque'0> {deque1}
          (fun (_ret':borrowed (t_VecDeque'0)) ->  [ &_42 <- _ret' ]  [ &deque1 <- _ret'.final ] s1)
      | s1 = push_back'0 {_42} {[%#svecdeque6] (3 : uint32)} (fun (_ret':()) ->  [ &_41 <- _ret' ] s2)
      | s2 = bb25 ]
      
    | bb25 = s0
      [ s0 = Borrow.borrow_mut <t_VecDeque'0> {deque1}
          (fun (_ret':borrowed (t_VecDeque'0)) ->  [ &_47 <- _ret' ]  [ &deque1 <- _ret'.final ] s1)
      | s1 = pop_front'0 {_47} (fun (_ret':t_Option'0) ->  [ &_46 <- _ret' ] s2)
      | s2 = bb26 ]
      
    | bb26 = s0
      [ s0 = promoted1__test_deque'0 (fun (pr1:t_Option'0) ->  [ &_66 <- pr1 ] s1)
      | s1 = eq'0 {_46} {_66} (fun (_ret':bool) ->  [ &_44 <- _ret' ] s2)
      | s2 = bb27 ]
      
    | bb27 = any [ br0 -> {_44 = false} (! bb29) | br1 -> {_44} (! bb28) ] 
    | bb28 = s0
      [ s0 = Borrow.borrow_mut <t_VecDeque'0> {deque1}
          (fun (_ret':borrowed (t_VecDeque'0)) ->  [ &_55 <- _ret' ]  [ &deque1 <- _ret'.final ] s1)
      | s1 = pop_back'0 {_55} (fun (_ret':t_Option'0) ->  [ &_54 <- _ret' ] s2)
      | s2 = bb30 ]
      
    | bb30 = s0
      [ s0 = promoted0__test_deque'0 (fun (pr0:t_Option'0) ->  [ &_65 <- pr0 ] s1)
      | s1 = eq'0 {_54} {_65} (fun (_ret':bool) ->  [ &_52 <- _ret' ] s2)
      | s2 = bb31 ]
      
    | bb31 = any [ br0 -> {_52 = false} (! bb33) | br1 -> {_52} (! bb32) ] 
    | bb32 = s0
      [ s0 = Borrow.borrow_mut <t_VecDeque'0> {deque1}
          (fun (_ret':borrowed (t_VecDeque'0)) ->  [ &_60 <- _ret' ]  [ &deque1 <- _ret'.final ] s1)
      | s1 = clear'0 {_60} (fun (_ret':()) ->  [ &_59 <- _ret' ] s2)
      | s2 = bb34 ]
      
    | bb34 = s0 [ s0 = is_empty'0 {deque1} (fun (_ret':bool) ->  [ &_62 <- _ret' ] s1) | s1 = bb35 ] 
    | bb35 = any [ br0 -> {_62 = false} (! bb37) | br1 -> {_62} (! bb36) ] 
    | bb36 = bb38
    | bb38 = bb39
    | bb39 = return' {_0}
    | bb37 = {[%#svecdeque7] false} any
    | bb33 = {[%#svecdeque8] false} any
    | bb29 = {[%#svecdeque9] false} any
    | bb22 = {[%#svecdeque10] false} any
    | bb18 = {[%#svecdeque11] false} any
    | bb14 = {[%#svecdeque12] false} any
    | bb11 = {[%#svecdeque13] false} any
    | bb7 = {[%#svecdeque14] false} any
    | bb4 = {[%#svecdeque15] false} any ]
    )
    [ & _0 : () = any_l ()
    | & deque : t_VecDeque'0 = any_l ()
    | & _3 : bool = any_l ()
    | & _7 : bool = any_l ()
    | & _8 : usize = any_l ()
    | & deque1 : t_VecDeque'0 = any_l ()
    | & _13 : bool = any_l ()
    | & _17 : bool = any_l ()
    | & _18 : usize = any_l ()
    | & _22 : bool = any_l ()
    | & _24 : t_Option'0 = any_l ()
    | & _25 : borrowed (t_VecDeque'0) = any_l ()
    | & _30 : bool = any_l ()
    | & _32 : t_Option'0 = any_l ()
    | & _33 : borrowed (t_VecDeque'0) = any_l ()
    | & _37 : () = any_l ()
    | & _38 : borrowed (t_VecDeque'0) = any_l ()
    | & _39 : () = any_l ()
    | & _40 : borrowed (t_VecDeque'0) = any_l ()
    | & _41 : () = any_l ()
    | & _42 : borrowed (t_VecDeque'0) = any_l ()
    | & _44 : bool = any_l ()
    | & _46 : t_Option'0 = any_l ()
    | & _47 : borrowed (t_VecDeque'0) = any_l ()
    | & _52 : bool = any_l ()
    | & _54 : t_Option'0 = any_l ()
    | & _55 : borrowed (t_VecDeque'0) = any_l ()
    | & _59 : () = any_l ()
    | & _60 : borrowed (t_VecDeque'0) = any_l ()
    | & _62 : bool = any_l ()
    | & _65 : t_Option'0 = any_l ()
    | & _66 : t_Option'0 = any_l ()
    | & _67 : t_Option'0 = any_l ()
    | & _68 : t_Option'0 = any_l () ]
     [ return' (result:())-> (! return' {result}) ] 
end<|MERGE_RESOLUTION|>--- conflicted
+++ resolved
@@ -34,11 +34,7 @@
   let%span sseq32 = "../../../creusot-contracts/src/logic/seq.rs" 143 8 143 27
   let%span smodel33 = "../../../creusot-contracts/src/model.rs" 79 8 79 28
   let%span soption34 = "../../../creusot-contracts/src/std/option.rs" 11 8 14 9
-<<<<<<< HEAD
-  let%span snum35 = "../../../creusot-contracts/src/std/num.rs" 21 16 21 35
-=======
-  let%span snum35 = "../../../creusot-contracts/src/std/num.rs" 22 28 22 33
->>>>>>> 716d5822
+  let%span snum35 = "../../../creusot-contracts/src/std/num.rs" 21 28 21 33
   
   use prelude.prelude.UIntSize
   
