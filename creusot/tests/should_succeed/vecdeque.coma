
module Core_Ptr_NonNull_NonNull_Type
  use prelude.prelude.Opaque
  
  type t_nonnull 't =
    | C_NonNull opaque_ptr
  
  function any_l (_ : 'b) : 'a
  
  let rec t_nonnull < 't > (input:t_nonnull 't) (ret  (pointer:opaque_ptr))= any
    [ good (pointer:opaque_ptr)-> {C_NonNull pointer = input} (! ret {pointer})
    | bad (pointer:opaque_ptr)-> {C_NonNull pointer <> input} {false} any ]
    
end
module Core_Marker_PhantomData_Type
  type t_phantomdata 't =
    | C_PhantomData
  
  function any_l (_ : 'b) : 'a
  
  let rec t_phantomdata < 't > (input:t_phantomdata 't) (ret  )= any
    [ good -> {C_PhantomData  = input} (! ret) | bad -> {C_PhantomData  <> input} {false} any ]
    
end
module Core_Ptr_Unique_Unique_Type
  use Core_Marker_PhantomData_Type as PhantomData'0
  
  use Core_Ptr_NonNull_NonNull_Type as NonNull'0
  
  type t_unique 't =
    | C_Unique (NonNull'0.t_nonnull 't) (PhantomData'0.t_phantomdata 't)
  
  function any_l (_ : 'b) : 'a
  
  let rec t_unique < 't > (input:t_unique 't) (ret  (pointer:NonNull'0.t_nonnull 't) (_marker:PhantomData'0.t_phantomdata 't))= any
    [ good (pointer:NonNull'0.t_nonnull 't) (_marker:PhantomData'0.t_phantomdata 't)-> {C_Unique pointer _marker
      = input}
      (! ret {pointer} {_marker})
    | bad (pointer:NonNull'0.t_nonnull 't) (_marker:PhantomData'0.t_phantomdata 't)-> {C_Unique pointer _marker
      <> input}
      {false}
      any ]
    
end
module Alloc_RawVec_Cap_Type
  use prelude.prelude.UIntSize
  
  use prelude.prelude.Int
  
  type t_cap  =
    | C_Cap usize
  
  function any_l (_ : 'b) : 'a
  
  let rec t_cap (input:t_cap) (ret  (field_0:usize))= any
    [ good (field_0:usize)-> {C_Cap field_0 = input} (! ret {field_0})
    | bad (field_0:usize)-> {C_Cap field_0 <> input} {false} any ]
    
end
module Alloc_RawVec_RawVec_Type
  use Alloc_RawVec_Cap_Type as Cap'0
  
  use Core_Ptr_Unique_Unique_Type as Unique'0
  
  type t_rawvec 't 'a =
    | C_RawVec (Unique'0.t_unique 't) (Cap'0.t_cap) 'a
  
  function any_l (_ : 'b) : 'a
  
  let rec t_rawvec < 't > < 'a > (input:t_rawvec 't 'a) (ret  (ptr:Unique'0.t_unique 't) (cap:Cap'0.t_cap) (alloc:'a))= any
    [ good (ptr:Unique'0.t_unique 't) (cap:Cap'0.t_cap) (alloc:'a)-> {C_RawVec ptr cap alloc = input}
      (! ret {ptr} {cap} {alloc})
    | bad (ptr:Unique'0.t_unique 't) (cap:Cap'0.t_cap) (alloc:'a)-> {C_RawVec ptr cap alloc <> input} {false} any ]
    
end
module Alloc_Collections_VecDeque_VecDeque_Type
  use Alloc_RawVec_RawVec_Type as RawVec'0
  
  use prelude.prelude.UIntSize
  
  use prelude.prelude.Int
  
  type t_vecdeque 't 'a =
    | C_VecDeque usize usize (RawVec'0.t_rawvec 't 'a)
  
  function any_l (_ : 'b) : 'a
  
  let rec t_vecdeque < 't > < 'a > (input:t_vecdeque 't 'a) (ret  (head:usize) (len:usize) (buf:RawVec'0.t_rawvec 't 'a))= any
    [ good (head:usize) (len:usize) (buf:RawVec'0.t_rawvec 't 'a)-> {C_VecDeque head len buf = input}
      (! ret {head} {len} {buf})
    | bad (head:usize) (len:usize) (buf:RawVec'0.t_rawvec 't 'a)-> {C_VecDeque head len buf <> input} {false} any ]
    
end
module Alloc_Alloc_Global_Type
  type t_global  =
    | C_Global
  
  function any_l (_ : 'b) : 'a
  
  let rec t_global (input:t_global) (ret  )= any
    [ good -> {C_Global  = input} (! ret) | bad -> {C_Global  <> input} {false} any ]
    
end
module Core_Option_Option_Type
  type t_option 't =
    | C_None
    | C_Some 't
  
  function any_l (_ : 'b) : 'a
  
  let rec none < 't > (input:t_option 't) (ret  )= any
    [ good -> {C_None  = input} (! ret) | bad -> {C_None  <> input} {false} any ]
    
  
  let rec some < 't > (input:t_option 't) (ret  (field_0:'t))= any
    [ good (field_0:'t)-> {C_Some field_0 = input} (! ret {field_0})
    | bad (field_0:'t)-> {C_Some field_0 <> input} {false} any ]
    
end
module CreusotContracts_Logic_Seq2_Seq_Type
  type t_seq 't
end
module Vecdeque_TestDeque
  let%span svecdeque0 = "../vecdeque.rs" 6 55 6 56
  
  let%span svecdeque1 = "../vecdeque.rs" 9 27 9 28
  
  let%span svecdeque2 = "../vecdeque.rs" 11 35 11 50
  
  let%span svecdeque3 = "../vecdeque.rs" 14 27 14 28
  
  let%span svecdeque4 = "../vecdeque.rs" 19 21 19 22
  
  let%span svecdeque5 = "../vecdeque.rs" 20 21 20 22
  
  let%span svecdeque6 = "../vecdeque.rs" 21 20 21 21
  
  let%span svecdeque7 = "../vecdeque.rs" 26 4 26 29
  
  let%span svecdeque8 = "../vecdeque.rs" 24 4 24 40
  
  let%span svecdeque9 = "../vecdeque.rs" 23 4 23 41
  
  let%span svecdeque10 = "../vecdeque.rs" 17 4 17 37
  
  let%span svecdeque11 = "../vecdeque.rs" 16 4 16 38
  
  let%span svecdeque12 = "../vecdeque.rs" 14 4 14 29
  
  let%span svecdeque13 = "../vecdeque.rs" 13 4 13 29
  
  let%span svecdeque14 = "../vecdeque.rs" 9 4 9 29
  
  let%span svecdeque15 = "../vecdeque.rs" 8 4 8 29
  
  let%span svecdeque16 = "../vecdeque.rs" 24 37 24 38
  
  let%span svecdeque17 = "../vecdeque.rs" 23 38 23 39
  
  let%span span18 = "../../../../creusot-contracts/src/invariant.rs" 8 8 8 12
  
  let%span span19 = "../../../../creusot-contracts/src/logic/seq2.rs" 68 14 68 25
  
  let%span span20 = "../../../../creusot-contracts/src/logic/seq2.rs" 16 14 16 36
  
  let%span span21 = "" 0 0 0 0
  
  let%span span22 = "../../../../creusot-contracts/src/std/deque.rs" 12 21 12 25
  
  let%span span23 = "../../../../creusot-contracts/src/std/deque.rs" 11 14 11 41
  
  let%span span24 = "" 0 0 0 0
  
  let%span span25 = "../../../../creusot-contracts/src/std/deque.rs" 76 26 76 45
  
  let%span span26 = "../../../../creusot-contracts/src/logic/seq2.rs" 104 14 104 54
  
  let%span span27 = "../../../../creusot-contracts/src/logic/seq2.rs" 105 4 106 62
  
  let%span span28 = "../../../../creusot-contracts/src/logic/seq2.rs" 54 21 54 22
  
  let%span span29 = "../../../../creusot-contracts/src/logic/seq2.rs" 52 14 52 31
  
  let%span span30 = "../../../../creusot-contracts/src/logic/seq2.rs" 53 14 53 28
  
  let%span span31 = "../../../../creusot-contracts/src/logic/seq2.rs" 98 8 98 39
  
  let%span span32 = "../../../../creusot-contracts/src/model.rs" 108 8 108 31
  
  let%span span33 = "" 0 0 0 0
  
  let%span span34 = "" 0 0 0 0
  
  let%span span35 = "../../../../creusot-contracts/src/std/deque.rs" 103 26 103 55
  
  let%span span36 = "" 0 0 0 0
  
<<<<<<< HEAD
  let%span span37 = "" 0 0 0 0
=======
  let%span span37 = "../../../../creusot-contracts/src/std/option.rs" 11 8 14 9
>>>>>>> 7087246d
  
  let%span span38 = "../../../../creusot-contracts/src/std/deque.rs" 98 26 98 59
  
  let%span span39 = "../../../../creusot-contracts/src/std/deque.rs" 99 26 99 73
  
  let%span span40 = "../../../../creusot-contracts/src/logic/seq2.rs" 42 15 42 50
  
<<<<<<< HEAD
  let%span span41 = "../../../../creusot-contracts/src/logic/seq2.rs" 43 14 43 35
=======
  let%span span41 = "../../../../creusot-contracts/src/std/option.rs" 23 26 23 75
>>>>>>> 7087246d
  
  let%span span42 = "../../../../creusot-contracts/src/logic/seq2.rs" 44 4 44 87
  
  let%span span43 = "" 0 0 0 0
  
  let%span span44 = "../../../../creusot-contracts/src/std/deque.rs" 89 26 94 17
  
  let%span span45 = "" 0 0 0 0
  
  let%span span46 = "../../../../creusot-contracts/src/std/num.rs" 22 16 22 35
  
  let%span span47 = "../../../../creusot-contracts/src/std/option.rs" 10 8 13 9
  
  let%span span48 = "../../../../creusot-contracts/src/model.rs" 81 8 81 28
  
  let%span span49 = "" 0 0 0 0
  
  let%span span50 = "" 0 0 0 0
  
  let%span span51 = "../../../../creusot-contracts/src/std/option.rs" 22 26 22 75
  
  let%span span52 = "" 0 0 0 0
  
  let%span span53 = "../../../../creusot-contracts/src/std/deque.rs" 80 26 85 17
  
  let%span span54 = "" 0 0 0 0
  
  let%span span55 = "../../../../creusot-contracts/src/std/deque.rs" 58 26 58 44
  
  let%span span56 = "../../../../creusot-contracts/src/model.rs" 90 8 90 31
  
  let%span span57 = "" 0 0 0 0
  
  let%span span58 = "../../../../creusot-contracts/src/std/deque.rs" 68 26 68 48
  
  let%span span59 = "" 0 0 0 0
  
  let%span span60 = "../../../../creusot-contracts/src/std/deque.rs" 72 26 72 54
  
  let%span span61 = "../../../../creusot-contracts/src/std/deque.rs" 62 26 62 44
  
  use Alloc_Alloc_Global_Type as Global'0
  
  use prelude.prelude.UInt32
  
  use Alloc_Collections_VecDeque_VecDeque_Type as VecDeque'0
  
  predicate invariant'5 (self : VecDeque'0.t_vecdeque uint32 (Global'0.t_global)) =
    [%#span18] true
  
  predicate inv'5 (_x : VecDeque'0.t_vecdeque uint32 (Global'0.t_global))
  
  axiom inv'5 : forall x : VecDeque'0.t_vecdeque uint32 (Global'0.t_global) . inv'5 x = true
  
  predicate invariant'4 (self : uint32) =
    [%#span18] true
  
  predicate inv'4 (_x : uint32)
  
  axiom inv'4 : forall x : uint32 . inv'4 x = true
  
  use Core_Option_Option_Type as Option'0
  
  predicate invariant'3 (self : Option'0.t_option uint32) =
    [%#span18] true
  
  predicate inv'3 (_x : Option'0.t_option uint32)
  
  axiom inv'3 : forall x : Option'0.t_option uint32 . inv'3 x = true
  
  predicate invariant'2 (self : Option'0.t_option uint32) =
    [%#span18] true
  
  predicate inv'2 (_x : Option'0.t_option uint32)
  
  axiom inv'2 : forall x : Option'0.t_option uint32 . inv'2 x = true
  
  use prelude.prelude.Borrow
  
  predicate invariant'1 (self : borrowed (VecDeque'0.t_vecdeque uint32 (Global'0.t_global))) =
    [%#span18] true
  
  predicate inv'1 (_x : borrowed (VecDeque'0.t_vecdeque uint32 (Global'0.t_global)))
  
  axiom inv'1 : forall x : borrowed (VecDeque'0.t_vecdeque uint32 (Global'0.t_global)) . inv'1 x = true
  
  predicate invariant'0 (self : VecDeque'0.t_vecdeque uint32 (Global'0.t_global)) =
    [%#span18] true
  
  predicate inv'0 (_x : VecDeque'0.t_vecdeque uint32 (Global'0.t_global))
  
  axiom inv'0 : forall x : VecDeque'0.t_vecdeque uint32 (Global'0.t_global) . inv'0 x = true
  
  use prelude.prelude.Int
  
  use CreusotContracts_Logic_Seq2_Seq_Type as Seq'0
  
  function len'1 (self : Seq'0.t_seq uint32) : int
  
  axiom len'1_spec : forall self : Seq'0.t_seq uint32 . [%#span19] len'1 self >= 0
  
  constant empty'0 : Seq'0.t_seq uint32
  
  function empty_len'0 (_1 : ()) : ()
  
  axiom empty_len'0_spec : forall _1 : () . [%#span20] len'1 (empty'0 : Seq'0.t_seq uint32) = 0
  
  use prelude.prelude.Intrinsic
  
  use prelude.prelude.UIntSize
  
  use prelude.prelude.UIntSize
  
  constant max'0 : usize = [%#span21] (18446744073709551615 : usize)
  
  function shallow_model'0 (self : VecDeque'0.t_vecdeque uint32 (Global'0.t_global)) : Seq'0.t_seq uint32
  
  axiom shallow_model'0_spec : forall self : VecDeque'0.t_vecdeque uint32 (Global'0.t_global) . ([%#span22] inv'5 self)
   -> ([%#span23] len'1 (shallow_model'0 self) <= UIntSize.to_int (max'0 : usize))
  
  let rec clear'0 (self:borrowed (VecDeque'0.t_vecdeque uint32 (Global'0.t_global))) (return'  (ret:()))= {[@expl:precondition] [%#span24] inv'1 self}
    any [ return' (result:())-> {[%#span25] len'1 (shallow_model'0 ( ^ self)) = 0} (! return' {result}) ] 
  
  function index_logic'0 (self : Seq'0.t_seq uint32) (_2 : int) : uint32
  
<<<<<<< HEAD
  function concat'0 (self : Seq'0.t_seq uint32) (other : Seq'0.t_seq uint32) : Seq'0.t_seq uint32
=======
  let rec clear'0 (self:borrowed (VecDeque'0.t_vecdeque uint32 (Global'0.t_global))) (return'  (ret:()))= {[@expl:precondition] [%#span23] inv'1 self}
    any [ return' (result:())-> {[%#span24] Seq.length (shallow_model'0 self.final) = 0} (! return' {result}) ] 
>>>>>>> 7087246d
  
  axiom concat'0_spec : forall self : Seq'0.t_seq uint32, other : Seq'0.t_seq uint32 . ([%#span27] forall i : int . 0
  <= i
  /\ i < len'1 (concat'0 self other)
   -> index_logic'0 (concat'0 self other) i
  = (if i < len'1 self then index_logic'0 self i else index_logic'0 other (i - len'1 self)))
  && ([%#span26] len'1 (concat'0 self other) = len'1 self + len'1 other)
  
<<<<<<< HEAD
  function singleton'0 (v : uint32) : Seq'0.t_seq uint32
=======
  function shallow_model'2 (self : borrowed (VecDeque'0.t_vecdeque uint32 (Global'0.t_global))) : Seq.seq uint32 =
    [%#span25] shallow_model'0 self.current
>>>>>>> 7087246d
  
  axiom singleton'0_spec : forall v : uint32 . ([%#span28] inv'4 v)
   -> ([%#span30] index_logic'0 (singleton'0 v) 0 = v) && ([%#span29] len'1 (singleton'0 v) = 1)
  
  function push'0 [@inline:trivial] (self : Seq'0.t_seq uint32) (v : uint32) : Seq'0.t_seq uint32 =
    [%#span31] concat'0 self (singleton'0 v)
  
  function shallow_model'2 (self : borrowed (VecDeque'0.t_vecdeque uint32 (Global'0.t_global))) : Seq'0.t_seq uint32 =
    [%#span32] shallow_model'0 ( * self)
  
  let rec push_back'0 (self:borrowed (VecDeque'0.t_vecdeque uint32 (Global'0.t_global))) (value:uint32) (return'  (ret:()))= {[@expl:precondition] [%#span34] inv'4 value}
    {[@expl:precondition] [%#span33] inv'1 self}
    any
<<<<<<< HEAD
    [ return' (result:())-> {[%#span35] shallow_model'0 ( ^ self) = push'0 (shallow_model'2 self) value}
=======
    [ return' (result:())-> {[%#span28] shallow_model'0 self.final = Seq.snoc (shallow_model'2 self) value}
>>>>>>> 7087246d
      (! return' {result}) ]
    
  
  let rec push_front'0 (self:borrowed (VecDeque'0.t_vecdeque uint32 (Global'0.t_global))) (value:uint32) (return'  (ret:()))= {[@expl:precondition] [%#span37] inv'4 value}
    {[@expl:precondition] [%#span36] inv'1 self}
    any
<<<<<<< HEAD
    [ return' (result:())-> {[%#span39] shallow_model'0 ( ^ self) = concat'0 (singleton'0 value) (shallow_model'2 self)}
      {[%#span38] len'1 (shallow_model'0 ( ^ self)) = len'1 (shallow_model'2 self) + 1}
=======
    [ return' (result:())-> {[%#span32] shallow_model'0 self.final
      = Seq.(++) (Seq.singleton value) (shallow_model'2 self)}
      {[%#span31] Seq.length (shallow_model'0 self.final) = Seq.length (shallow_model'2 self) + 1}
>>>>>>> 7087246d
      (! return' {result}) ]
    
  
  function subsequence'0 (self : Seq'0.t_seq uint32) (n : int) (m : int) : Seq'0.t_seq uint32
  
  axiom subsequence'0_spec : forall self : Seq'0.t_seq uint32, n : int, m : int . ([%#span40] 0 <= n
  /\ n <= m /\ m <= len'1 self)
   -> ([%#span42] forall i : int . 0 <= i /\ i < len'1 (subsequence'0 self n m)
   -> index_logic'0 (subsequence'0 self n m) i = index_logic'0 self (n + i))
  && ([%#span41] len'1 (subsequence'0 self n m) = m - n)
  
  let rec pop_back'0 (self:borrowed (VecDeque'0.t_vecdeque uint32 (Global'0.t_global))) (return'  (ret:Option'0.t_option uint32))= {[@expl:precondition] [%#span43] inv'1 self}
    any
<<<<<<< HEAD
    [ return' (result:Option'0.t_option uint32)-> {[%#span45] inv'2 result}
      {[%#span44] match result with
        | Option'0.C_Some t -> shallow_model'0 ( ^ self)
        = subsequence'0 (shallow_model'2 self) 0 (len'1 (shallow_model'2 self) - 1)
        /\ shallow_model'2 self = push'0 (shallow_model'0 ( ^ self)) t
        | Option'0.C_None ->  * self =  ^ self /\ len'1 (shallow_model'2 self) = 0
=======
    [ return' (result:Option'0.t_option uint32)-> {[%#span35] inv'2 result}
      {[%#span34] match result with
        | Option'0.C_Some t -> shallow_model'0 self.final
        = SeqExt.subsequence (shallow_model'2 self) 0 (Seq.length (shallow_model'2 self) - 1)
        /\ shallow_model'2 self = Seq.snoc (shallow_model'0 self.final) t
        | Option'0.C_None -> self.current = self.final /\ Seq.length (shallow_model'2 self) = 0
>>>>>>> 7087246d
        end}
      (! return' {result}) ]
    
  
  use prelude.prelude.Int
  
  use prelude.prelude.UInt32
  
  function deep_model'2 (self : uint32) : int =
    [%#span46] UInt32.to_int self
  
  function deep_model'1 (self : Option'0.t_option uint32) : Option'0.t_option int =
    [%#span47] match self with
      | Option'0.C_Some t -> Option'0.C_Some (deep_model'2 t)
      | Option'0.C_None -> Option'0.C_None
      end
  
  function deep_model'0 (self : Option'0.t_option uint32) : Option'0.t_option int =
    [%#span48] deep_model'1 self
  
  let rec eq'0 (self:Option'0.t_option uint32) (other:Option'0.t_option uint32) (return'  (ret:bool))= {[@expl:precondition] [%#span50] inv'3 other}
    {[@expl:precondition] [%#span49] inv'3 self}
    any [ return' (result:bool)-> {[%#span51] result = (deep_model'0 self = deep_model'0 other)} (! return' {result}) ] 
  
  let rec pop_front'0 (self:borrowed (VecDeque'0.t_vecdeque uint32 (Global'0.t_global))) (return'  (ret:Option'0.t_option uint32))= {[@expl:precondition] [%#span52] inv'1 self}
    any
<<<<<<< HEAD
    [ return' (result:Option'0.t_option uint32)-> {[%#span54] inv'2 result}
      {[%#span53] match result with
        | Option'0.C_Some t -> shallow_model'0 ( ^ self)
        = subsequence'0 (shallow_model'2 self) 1 (len'1 (shallow_model'2 self))
        /\ shallow_model'2 self = concat'0 (singleton'0 t) (shallow_model'0 ( ^ self))
        | Option'0.C_None ->  * self =  ^ self /\ len'1 (shallow_model'2 self) = 0
=======
    [ return' (result:Option'0.t_option uint32)-> {[%#span44] inv'2 result}
      {[%#span43] match result with
        | Option'0.C_Some t -> shallow_model'0 self.final
        = SeqExt.subsequence (shallow_model'2 self) 1 (Seq.length (shallow_model'2 self))
        /\ shallow_model'2 self = Seq.(++) (Seq.singleton t) (shallow_model'0 self.final)
        | Option'0.C_None -> self.current = self.final /\ Seq.length (shallow_model'2 self) = 0
>>>>>>> 7087246d
        end}
      (! return' {result}) ]
    
  
  let rec new'0 (_1:()) (return'  (ret:VecDeque'0.t_vecdeque uint32 (Global'0.t_global)))= any
    [ return' (result:VecDeque'0.t_vecdeque uint32 (Global'0.t_global))-> {[%#span55] len'1 (shallow_model'0 result)
      = 0}
      (! return' {result}) ]
    
  
  function shallow_model'1 (self : VecDeque'0.t_vecdeque uint32 (Global'0.t_global)) : Seq'0.t_seq uint32 =
    [%#span56] shallow_model'0 self
  
  let rec len'0 (self:VecDeque'0.t_vecdeque uint32 (Global'0.t_global)) (return'  (ret:usize))= {[@expl:precondition] [%#span57] inv'0 self}
    any
    [ return' (result:usize)-> {[%#span58] UIntSize.to_int result = len'1 (shallow_model'1 self)} (! return' {result}) ]
    
  
  let rec is_empty'0 (self:VecDeque'0.t_vecdeque uint32 (Global'0.t_global)) (return'  (ret:bool))= {[@expl:precondition] [%#span59] inv'0 self}
    any [ return' (result:bool)-> {[%#span60] result = (len'1 (shallow_model'1 self) = 0)} (! return' {result}) ] 
  
  let rec with_capacity'0 (capacity:usize) (return'  (ret:VecDeque'0.t_vecdeque uint32 (Global'0.t_global)))= any
    [ return' (result:VecDeque'0.t_vecdeque uint32 (Global'0.t_global))-> {[%#span61] len'1 (shallow_model'0 result)
      = 0}
      (! return' {result}) ]
    
  
  let rec promoted0 (return'  (ret:Option'0.t_option uint32))= bb0
    [ bb0 = s0
      [ s0 =  [ &_1 <- Option'0.C_Some ([%#svecdeque16] (3 : uint32)) ] s1
      | s1 =  [ &_0 <- _1 ] s2
      | s2 = return' {_0} ]
       ]
     [ & _0 : Option'0.t_option uint32 = any_l () | & _1 : Option'0.t_option uint32 = any_l () ] 
    [ return' (result:Option'0.t_option uint32)-> return' {result} ]
    
  
  let rec promoted1 (return'  (ret:Option'0.t_option uint32))= bb0
    [ bb0 = s0
      [ s0 =  [ &_1 <- Option'0.C_Some ([%#svecdeque17] (2 : uint32)) ] s1
      | s1 =  [ &_0 <- _1 ] s2
      | s2 = return' {_0} ]
       ]
     [ & _0 : Option'0.t_option uint32 = any_l () | & _1 : Option'0.t_option uint32 = any_l () ] 
    [ return' (result:Option'0.t_option uint32)-> return' {result} ]
    
  
  let rec promoted2 (return'  (ret:Option'0.t_option uint32))= bb0
    [ bb0 = s0 [ s0 =  [ &_1 <- Option'0.C_None ] s1 | s1 =  [ &_0 <- _1 ] s2 | s2 = return' {_0} ]  ]
     [ & _0 : Option'0.t_option uint32 = any_l () | & _1 : Option'0.t_option uint32 = any_l () ] 
    [ return' (result:Option'0.t_option uint32)-> return' {result} ]
    
  
  let rec promoted3 (return'  (ret:Option'0.t_option uint32))= bb0
    [ bb0 = s0 [ s0 =  [ &_1 <- Option'0.C_None ] s1 | s1 =  [ &_0 <- _1 ] s2 | s2 = return' {_0} ]  ]
     [ & _0 : Option'0.t_option uint32 = any_l () | & _1 : Option'0.t_option uint32 = any_l () ] 
    [ return' (result:Option'0.t_option uint32)-> return' {result} ]
    
  
  let rec test_deque (_1:()) (return'  (ret:()))= (! bb0
    [ bb0 = s0
      [ s0 = with_capacity'0 {[%#svecdeque0] (5 : usize)}
          (fun (_ret':VecDeque'0.t_vecdeque uint32 (Global'0.t_global)) ->  [ &deque <- _ret' ] s1)
      | s1 = bb1 ]
      
    | bb1 = s0 [ s0 = is_empty'0 {deque} (fun (_ret':bool) ->  [ &_3 <- _ret' ] s1) | s1 = bb2 ] 
    | bb2 = any [ br0 -> {_3 = false} (! bb4) | br1 -> {_3} (! bb3) ] 
    | bb3 = s0 [ s0 = len'0 {deque} (fun (_ret':usize) ->  [ &_8 <- _ret' ] s1) | s1 = bb5 ] 
    | bb5 = s0
      [ s0 = UIntSize.eq {_8} {[%#svecdeque1] (0 : usize)}
          (fun (_ret':bool) ->  [ &_7 <- _ret' ] (any [ any_ (_any:usize)-> (!  [ &_8 <- _any ] s1) ] ))
      | s1 = any [ br0 -> {_7 = false} (! bb7) | br1 -> {_7} (! bb6) ]  ]
      
    | bb6 = s0
      [ s0 = new'0 {[%#svecdeque2] ()}
          (fun (_ret':VecDeque'0.t_vecdeque uint32 (Global'0.t_global)) ->  [ &deque1 <- _ret' ] s1)
      | s1 = bb8 ]
      
    | bb8 = s0 [ s0 = is_empty'0 {deque1} (fun (_ret':bool) ->  [ &_13 <- _ret' ] s1) | s1 = bb9 ] 
    | bb9 = any [ br0 -> {_13 = false} (! bb11) | br1 -> {_13} (! bb10) ] 
    | bb10 = s0 [ s0 = len'0 {deque1} (fun (_ret':usize) ->  [ &_18 <- _ret' ] s1) | s1 = bb12 ] 
    | bb12 = s0
      [ s0 = UIntSize.eq {_18} {[%#svecdeque3] (0 : usize)}
          (fun (_ret':bool) ->  [ &_17 <- _ret' ] (any [ any_ (_any:usize)-> (!  [ &_18 <- _any ] s1) ] ))
      | s1 = any [ br0 -> {_17 = false} (! bb14) | br1 -> {_17} (! bb13) ]  ]
      
    | bb13 = s0
      [ s0 = Borrow.borrow_mut <VecDeque'0.t_vecdeque uint32 (Global'0.t_global)> {deque1}
          (fun (_ret':borrowed (VecDeque'0.t_vecdeque uint32 (Global'0.t_global))) ->
             [ &_25 <- _ret' ] 
             [ &deque1 <- _25.final ] 
            s1)
      | s1 = pop_front'0 {_25} (fun (_ret':Option'0.t_option uint32) ->  [ &_24 <- _ret' ] s2)
      | s2 = bb15 ]
      
    | bb15 = s0
      [ s0 = promoted3 (fun (pr3:Option'0.t_option uint32) ->  [ &_68 <- pr3 ] s1)
      | s1 = eq'0 {_24} {_68} (fun (_ret':bool) ->  [ &_22 <- _ret' ] s2)
      | s2 = bb16 ]
      
    | bb16 = any [ br0 -> {_22 = false} (! bb18) | br1 -> {_22} (! bb17) ] 
    | bb17 = s0
      [ s0 = Borrow.borrow_mut <VecDeque'0.t_vecdeque uint32 (Global'0.t_global)> {deque1}
          (fun (_ret':borrowed (VecDeque'0.t_vecdeque uint32 (Global'0.t_global))) ->
             [ &_33 <- _ret' ] 
             [ &deque1 <- _33.final ] 
            s1)
      | s1 = pop_back'0 {_33} (fun (_ret':Option'0.t_option uint32) ->  [ &_32 <- _ret' ] s2)
      | s2 = bb19 ]
      
    | bb19 = s0
      [ s0 = promoted2 (fun (pr2:Option'0.t_option uint32) ->  [ &_67 <- pr2 ] s1)
      | s1 = eq'0 {_32} {_67} (fun (_ret':bool) ->  [ &_30 <- _ret' ] s2)
      | s2 = bb20 ]
      
    | bb20 = any [ br0 -> {_30 = false} (! bb22) | br1 -> {_30} (! bb21) ] 
    | bb21 = s0
      [ s0 = Borrow.borrow_mut <VecDeque'0.t_vecdeque uint32 (Global'0.t_global)> {deque1}
          (fun (_ret':borrowed (VecDeque'0.t_vecdeque uint32 (Global'0.t_global))) ->
             [ &_38 <- _ret' ] 
             [ &deque1 <- _38.final ] 
            s1)
      | s1 = push_front'0 {_38} {[%#svecdeque4] (1 : uint32)} (fun (_ret':()) ->  [ &_37 <- _ret' ] s2)
      | s2 = bb23 ]
      
    | bb23 = s0
      [ s0 = Borrow.borrow_mut <VecDeque'0.t_vecdeque uint32 (Global'0.t_global)> {deque1}
          (fun (_ret':borrowed (VecDeque'0.t_vecdeque uint32 (Global'0.t_global))) ->
             [ &_40 <- _ret' ] 
             [ &deque1 <- _40.final ] 
            s1)
      | s1 = push_front'0 {_40} {[%#svecdeque5] (2 : uint32)} (fun (_ret':()) ->  [ &_39 <- _ret' ] s2)
      | s2 = bb24 ]
      
    | bb24 = s0
      [ s0 = Borrow.borrow_mut <VecDeque'0.t_vecdeque uint32 (Global'0.t_global)> {deque1}
          (fun (_ret':borrowed (VecDeque'0.t_vecdeque uint32 (Global'0.t_global))) ->
             [ &_42 <- _ret' ] 
             [ &deque1 <- _42.final ] 
            s1)
      | s1 = push_back'0 {_42} {[%#svecdeque6] (3 : uint32)} (fun (_ret':()) ->  [ &_41 <- _ret' ] s2)
      | s2 = bb25 ]
      
    | bb25 = s0
      [ s0 = Borrow.borrow_mut <VecDeque'0.t_vecdeque uint32 (Global'0.t_global)> {deque1}
          (fun (_ret':borrowed (VecDeque'0.t_vecdeque uint32 (Global'0.t_global))) ->
             [ &_47 <- _ret' ] 
             [ &deque1 <- _47.final ] 
            s1)
      | s1 = pop_front'0 {_47} (fun (_ret':Option'0.t_option uint32) ->  [ &_46 <- _ret' ] s2)
      | s2 = bb26 ]
      
    | bb26 = s0
      [ s0 = promoted1 (fun (pr1:Option'0.t_option uint32) ->  [ &_66 <- pr1 ] s1)
      | s1 = eq'0 {_46} {_66} (fun (_ret':bool) ->  [ &_44 <- _ret' ] s2)
      | s2 = bb27 ]
      
    | bb27 = any [ br0 -> {_44 = false} (! bb29) | br1 -> {_44} (! bb28) ] 
    | bb28 = s0
      [ s0 = Borrow.borrow_mut <VecDeque'0.t_vecdeque uint32 (Global'0.t_global)> {deque1}
          (fun (_ret':borrowed (VecDeque'0.t_vecdeque uint32 (Global'0.t_global))) ->
             [ &_55 <- _ret' ] 
             [ &deque1 <- _55.final ] 
            s1)
      | s1 = pop_back'0 {_55} (fun (_ret':Option'0.t_option uint32) ->  [ &_54 <- _ret' ] s2)
      | s2 = bb30 ]
      
    | bb30 = s0
      [ s0 = promoted0 (fun (pr0:Option'0.t_option uint32) ->  [ &_65 <- pr0 ] s1)
      | s1 = eq'0 {_54} {_65} (fun (_ret':bool) ->  [ &_52 <- _ret' ] s2)
      | s2 = bb31 ]
      
    | bb31 = any [ br0 -> {_52 = false} (! bb33) | br1 -> {_52} (! bb32) ] 
    | bb32 = s0
      [ s0 = Borrow.borrow_mut <VecDeque'0.t_vecdeque uint32 (Global'0.t_global)> {deque1}
          (fun (_ret':borrowed (VecDeque'0.t_vecdeque uint32 (Global'0.t_global))) ->
             [ &_60 <- _ret' ] 
             [ &deque1 <- _60.final ] 
            s1)
      | s1 = clear'0 {_60} (fun (_ret':()) ->  [ &_59 <- _ret' ] s2)
      | s2 = bb34 ]
      
    | bb34 = s0 [ s0 = is_empty'0 {deque1} (fun (_ret':bool) ->  [ &_62 <- _ret' ] s1) | s1 = bb35 ] 
    | bb35 = any [ br0 -> {_62 = false} (! bb37) | br1 -> {_62} (! bb36) ] 
    | bb36 = bb38
    | bb38 = bb39
    | bb39 = return' {_0}
    | bb37 = {[%#svecdeque7] false} any
    | bb33 = {[%#svecdeque8] false} any
    | bb29 = {[%#svecdeque9] false} any
    | bb22 = {[%#svecdeque10] false} any
    | bb18 = {[%#svecdeque11] false} any
    | bb14 = {[%#svecdeque12] false} any
    | bb11 = {[%#svecdeque13] false} any
    | bb7 = {[%#svecdeque14] false} any
    | bb4 = {[%#svecdeque15] false} any ]
    )
    [ & _0 : () = any_l ()
    | & deque : VecDeque'0.t_vecdeque uint32 (Global'0.t_global) = any_l ()
    | & _3 : bool = any_l ()
    | & _7 : bool = any_l ()
    | & _8 : usize = any_l ()
    | & deque1 : VecDeque'0.t_vecdeque uint32 (Global'0.t_global) = any_l ()
    | & _13 : bool = any_l ()
    | & _17 : bool = any_l ()
    | & _18 : usize = any_l ()
    | & _22 : bool = any_l ()
    | & _24 : Option'0.t_option uint32 = any_l ()
    | & _25 : borrowed (VecDeque'0.t_vecdeque uint32 (Global'0.t_global)) = any_l ()
    | & _30 : bool = any_l ()
    | & _32 : Option'0.t_option uint32 = any_l ()
    | & _33 : borrowed (VecDeque'0.t_vecdeque uint32 (Global'0.t_global)) = any_l ()
    | & _37 : () = any_l ()
    | & _38 : borrowed (VecDeque'0.t_vecdeque uint32 (Global'0.t_global)) = any_l ()
    | & _39 : () = any_l ()
    | & _40 : borrowed (VecDeque'0.t_vecdeque uint32 (Global'0.t_global)) = any_l ()
    | & _41 : () = any_l ()
    | & _42 : borrowed (VecDeque'0.t_vecdeque uint32 (Global'0.t_global)) = any_l ()
    | & _44 : bool = any_l ()
    | & _46 : Option'0.t_option uint32 = any_l ()
    | & _47 : borrowed (VecDeque'0.t_vecdeque uint32 (Global'0.t_global)) = any_l ()
    | & _52 : bool = any_l ()
    | & _54 : Option'0.t_option uint32 = any_l ()
    | & _55 : borrowed (VecDeque'0.t_vecdeque uint32 (Global'0.t_global)) = any_l ()
    | & _59 : () = any_l ()
    | & _60 : borrowed (VecDeque'0.t_vecdeque uint32 (Global'0.t_global)) = any_l ()
    | & _62 : bool = any_l ()
    | & _65 : Option'0.t_option uint32 = any_l ()
    | & _66 : Option'0.t_option uint32 = any_l ()
    | & _67 : Option'0.t_option uint32 = any_l ()
    | & _68 : Option'0.t_option uint32 = any_l () ]
     [ return' (result:())-> (! return' {result}) ] 
end<|MERGE_RESOLUTION|>--- conflicted
+++ resolved
@@ -117,9 +117,6 @@
     | bad (field_0:'t)-> {C_Some field_0 <> input} {false} any ]
     
 end
-module CreusotContracts_Logic_Seq2_Seq_Type
-  type t_seq 't
-end
 module Vecdeque_TestDeque
   let%span svecdeque0 = "../vecdeque.rs" 6 55 6 56
   
@@ -159,103 +156,84 @@
   
   let%span span18 = "../../../../creusot-contracts/src/invariant.rs" 8 8 8 12
   
-  let%span span19 = "../../../../creusot-contracts/src/logic/seq2.rs" 68 14 68 25
-  
-  let%span span20 = "../../../../creusot-contracts/src/logic/seq2.rs" 16 14 16 36
-  
-  let%span span21 = "" 0 0 0 0
-  
-  let%span span22 = "../../../../creusot-contracts/src/std/deque.rs" 12 21 12 25
-  
-  let%span span23 = "../../../../creusot-contracts/src/std/deque.rs" 11 14 11 41
-  
-  let%span span24 = "" 0 0 0 0
-  
-  let%span span25 = "../../../../creusot-contracts/src/std/deque.rs" 76 26 76 45
-  
-  let%span span26 = "../../../../creusot-contracts/src/logic/seq2.rs" 104 14 104 54
-  
-  let%span span27 = "../../../../creusot-contracts/src/logic/seq2.rs" 105 4 106 62
-  
-  let%span span28 = "../../../../creusot-contracts/src/logic/seq2.rs" 54 21 54 22
-  
-  let%span span29 = "../../../../creusot-contracts/src/logic/seq2.rs" 52 14 52 31
-  
-  let%span span30 = "../../../../creusot-contracts/src/logic/seq2.rs" 53 14 53 28
-  
-  let%span span31 = "../../../../creusot-contracts/src/logic/seq2.rs" 98 8 98 39
-  
-  let%span span32 = "../../../../creusot-contracts/src/model.rs" 108 8 108 31
+  let%span span19 = "" 0 0 0 0
+  
+  let%span span20 = "../../../../creusot-contracts/src/std/deque.rs" 12 21 12 25
+  
+  let%span span21 = "../../../../creusot-contracts/src/std/deque.rs" 11 14 11 41
+  
+  let%span span22 = "../../../../creusot-contracts/src/std/deque.rs" 12 4 12 36
+  
+  let%span span23 = "" 0 0 0 0
+  
+  let%span span24 = "../../../../creusot-contracts/src/std/deque.rs" 76 26 76 45
+  
+  let%span span25 = "../../../../creusot-contracts/src/model.rs" 108 8 108 31
+  
+  let%span span26 = "" 0 0 0 0
+  
+  let%span span27 = "" 0 0 0 0
+  
+  let%span span28 = "../../../../creusot-contracts/src/std/deque.rs" 103 26 103 55
+  
+  let%span span29 = "" 0 0 0 0
+  
+  let%span span30 = "" 0 0 0 0
+  
+  let%span span31 = "../../../../creusot-contracts/src/std/deque.rs" 98 26 98 59
+  
+  let%span span32 = "../../../../creusot-contracts/src/std/deque.rs" 99 26 99 73
   
   let%span span33 = "" 0 0 0 0
   
-  let%span span34 = "" 0 0 0 0
-  
-  let%span span35 = "../../../../creusot-contracts/src/std/deque.rs" 103 26 103 55
-  
-  let%span span36 = "" 0 0 0 0
-  
-<<<<<<< HEAD
-  let%span span37 = "" 0 0 0 0
-=======
+  let%span span34 = "../../../../creusot-contracts/src/std/deque.rs" 89 26 94 17
+  
+  let%span span35 = "" 0 0 0 0
+  
+  let%span span36 = "../../../../creusot-contracts/src/std/num.rs" 22 16 22 35
+  
   let%span span37 = "../../../../creusot-contracts/src/std/option.rs" 11 8 14 9
->>>>>>> 7087246d
-  
-  let%span span38 = "../../../../creusot-contracts/src/std/deque.rs" 98 26 98 59
-  
-  let%span span39 = "../../../../creusot-contracts/src/std/deque.rs" 99 26 99 73
-  
-  let%span span40 = "../../../../creusot-contracts/src/logic/seq2.rs" 42 15 42 50
-  
-<<<<<<< HEAD
-  let%span span41 = "../../../../creusot-contracts/src/logic/seq2.rs" 43 14 43 35
-=======
+  
+  let%span span38 = "../../../../creusot-contracts/src/model.rs" 81 8 81 28
+  
+  let%span span39 = "" 0 0 0 0
+  
+  let%span span40 = "" 0 0 0 0
+  
   let%span span41 = "../../../../creusot-contracts/src/std/option.rs" 23 26 23 75
->>>>>>> 7087246d
-  
-  let%span span42 = "../../../../creusot-contracts/src/logic/seq2.rs" 44 4 44 87
-  
-  let%span span43 = "" 0 0 0 0
-  
-  let%span span44 = "../../../../creusot-contracts/src/std/deque.rs" 89 26 94 17
-  
-  let%span span45 = "" 0 0 0 0
-  
-  let%span span46 = "../../../../creusot-contracts/src/std/num.rs" 22 16 22 35
-  
-  let%span span47 = "../../../../creusot-contracts/src/std/option.rs" 10 8 13 9
-  
-  let%span span48 = "../../../../creusot-contracts/src/model.rs" 81 8 81 28
+  
+  let%span span42 = "" 0 0 0 0
+  
+  let%span span43 = "../../../../creusot-contracts/src/std/deque.rs" 80 26 85 17
+  
+  let%span span44 = "" 0 0 0 0
+  
+  let%span span45 = "../../../../creusot-contracts/src/std/deque.rs" 58 26 58 44
+  
+  let%span span46 = "../../../../creusot-contracts/src/model.rs" 90 8 90 31
+  
+  let%span span47 = "" 0 0 0 0
+  
+  let%span span48 = "../../../../creusot-contracts/src/std/deque.rs" 68 26 68 48
   
   let%span span49 = "" 0 0 0 0
   
-  let%span span50 = "" 0 0 0 0
-  
-  let%span span51 = "../../../../creusot-contracts/src/std/option.rs" 22 26 22 75
-  
-  let%span span52 = "" 0 0 0 0
-  
-  let%span span53 = "../../../../creusot-contracts/src/std/deque.rs" 80 26 85 17
-  
-  let%span span54 = "" 0 0 0 0
-  
-  let%span span55 = "../../../../creusot-contracts/src/std/deque.rs" 58 26 58 44
-  
-  let%span span56 = "../../../../creusot-contracts/src/model.rs" 90 8 90 31
-  
-  let%span span57 = "" 0 0 0 0
-  
-  let%span span58 = "../../../../creusot-contracts/src/std/deque.rs" 68 26 68 48
-  
-  let%span span59 = "" 0 0 0 0
-  
-  let%span span60 = "../../../../creusot-contracts/src/std/deque.rs" 72 26 72 54
-  
-  let%span span61 = "../../../../creusot-contracts/src/std/deque.rs" 62 26 62 44
+  let%span span50 = "../../../../creusot-contracts/src/std/deque.rs" 72 26 72 54
+  
+  let%span span51 = "../../../../creusot-contracts/src/std/deque.rs" 62 26 62 44
+  
+  use prelude.prelude.UInt32
+  
+  use seq.Seq
+  
+  predicate invariant'6 (self : Seq.seq uint32) =
+    [%#span18] true
+  
+  predicate inv'6 (_x : Seq.seq uint32)
+  
+  axiom inv'6 : forall x : Seq.seq uint32 . inv'6 x = true
   
   use Alloc_Alloc_Global_Type as Global'0
-  
-  use prelude.prelude.UInt32
   
   use Alloc_Collections_VecDeque_VecDeque_Type as VecDeque'0
   
@@ -305,118 +283,62 @@
   
   axiom inv'0 : forall x : VecDeque'0.t_vecdeque uint32 (Global'0.t_global) . inv'0 x = true
   
+  use prelude.prelude.Intrinsic
+  
+  use seq.Seq
+  
+  use prelude.prelude.UIntSize
+  
+  use prelude.prelude.UIntSize
+  
   use prelude.prelude.Int
   
-  use CreusotContracts_Logic_Seq2_Seq_Type as Seq'0
-  
-  function len'1 (self : Seq'0.t_seq uint32) : int
-  
-  axiom len'1_spec : forall self : Seq'0.t_seq uint32 . [%#span19] len'1 self >= 0
-  
-  constant empty'0 : Seq'0.t_seq uint32
-  
-  function empty_len'0 (_1 : ()) : ()
-  
-  axiom empty_len'0_spec : forall _1 : () . [%#span20] len'1 (empty'0 : Seq'0.t_seq uint32) = 0
-  
-  use prelude.prelude.Intrinsic
-  
-  use prelude.prelude.UIntSize
-  
-  use prelude.prelude.UIntSize
-  
-  constant max'0 : usize = [%#span21] (18446744073709551615 : usize)
-  
-  function shallow_model'0 (self : VecDeque'0.t_vecdeque uint32 (Global'0.t_global)) : Seq'0.t_seq uint32
-  
-  axiom shallow_model'0_spec : forall self : VecDeque'0.t_vecdeque uint32 (Global'0.t_global) . ([%#span22] inv'5 self)
-   -> ([%#span23] len'1 (shallow_model'0 self) <= UIntSize.to_int (max'0 : usize))
-  
-  let rec clear'0 (self:borrowed (VecDeque'0.t_vecdeque uint32 (Global'0.t_global))) (return'  (ret:()))= {[@expl:precondition] [%#span24] inv'1 self}
-    any [ return' (result:())-> {[%#span25] len'1 (shallow_model'0 ( ^ self)) = 0} (! return' {result}) ] 
-  
-  function index_logic'0 (self : Seq'0.t_seq uint32) (_2 : int) : uint32
-  
-<<<<<<< HEAD
-  function concat'0 (self : Seq'0.t_seq uint32) (other : Seq'0.t_seq uint32) : Seq'0.t_seq uint32
-=======
+  constant max'0 : usize = [%#span19] (18446744073709551615 : usize)
+  
+  function shallow_model'0 (self : VecDeque'0.t_vecdeque uint32 (Global'0.t_global)) : Seq.seq uint32
+  
+  axiom shallow_model'0_spec : forall self : VecDeque'0.t_vecdeque uint32 (Global'0.t_global) . ([%#span20] inv'5 self)
+   -> ([%#span22] inv'6 (shallow_model'0 self))
+  && ([%#span21] Seq.length (shallow_model'0 self) <= UIntSize.to_int (max'0 : usize))
+  
   let rec clear'0 (self:borrowed (VecDeque'0.t_vecdeque uint32 (Global'0.t_global))) (return'  (ret:()))= {[@expl:precondition] [%#span23] inv'1 self}
     any [ return' (result:())-> {[%#span24] Seq.length (shallow_model'0 self.final) = 0} (! return' {result}) ] 
->>>>>>> 7087246d
-  
-  axiom concat'0_spec : forall self : Seq'0.t_seq uint32, other : Seq'0.t_seq uint32 . ([%#span27] forall i : int . 0
-  <= i
-  /\ i < len'1 (concat'0 self other)
-   -> index_logic'0 (concat'0 self other) i
-  = (if i < len'1 self then index_logic'0 self i else index_logic'0 other (i - len'1 self)))
-  && ([%#span26] len'1 (concat'0 self other) = len'1 self + len'1 other)
-  
-<<<<<<< HEAD
-  function singleton'0 (v : uint32) : Seq'0.t_seq uint32
-=======
+  
+  use seq.Seq
+  
   function shallow_model'2 (self : borrowed (VecDeque'0.t_vecdeque uint32 (Global'0.t_global))) : Seq.seq uint32 =
     [%#span25] shallow_model'0 self.current
->>>>>>> 7087246d
-  
-  axiom singleton'0_spec : forall v : uint32 . ([%#span28] inv'4 v)
-   -> ([%#span30] index_logic'0 (singleton'0 v) 0 = v) && ([%#span29] len'1 (singleton'0 v) = 1)
-  
-  function push'0 [@inline:trivial] (self : Seq'0.t_seq uint32) (v : uint32) : Seq'0.t_seq uint32 =
-    [%#span31] concat'0 self (singleton'0 v)
-  
-  function shallow_model'2 (self : borrowed (VecDeque'0.t_vecdeque uint32 (Global'0.t_global))) : Seq'0.t_seq uint32 =
-    [%#span32] shallow_model'0 ( * self)
-  
-  let rec push_back'0 (self:borrowed (VecDeque'0.t_vecdeque uint32 (Global'0.t_global))) (value:uint32) (return'  (ret:()))= {[@expl:precondition] [%#span34] inv'4 value}
-    {[@expl:precondition] [%#span33] inv'1 self}
+  
+  let rec push_back'0 (self:borrowed (VecDeque'0.t_vecdeque uint32 (Global'0.t_global))) (value:uint32) (return'  (ret:()))= {[@expl:precondition] [%#span27] inv'4 value}
+    {[@expl:precondition] [%#span26] inv'1 self}
     any
-<<<<<<< HEAD
-    [ return' (result:())-> {[%#span35] shallow_model'0 ( ^ self) = push'0 (shallow_model'2 self) value}
-=======
     [ return' (result:())-> {[%#span28] shallow_model'0 self.final = Seq.snoc (shallow_model'2 self) value}
->>>>>>> 7087246d
       (! return' {result}) ]
     
   
-  let rec push_front'0 (self:borrowed (VecDeque'0.t_vecdeque uint32 (Global'0.t_global))) (value:uint32) (return'  (ret:()))= {[@expl:precondition] [%#span37] inv'4 value}
-    {[@expl:precondition] [%#span36] inv'1 self}
+  use seq.Seq
+  
+  use seq.Seq
+  
+  let rec push_front'0 (self:borrowed (VecDeque'0.t_vecdeque uint32 (Global'0.t_global))) (value:uint32) (return'  (ret:()))= {[@expl:precondition] [%#span30] inv'4 value}
+    {[@expl:precondition] [%#span29] inv'1 self}
     any
-<<<<<<< HEAD
-    [ return' (result:())-> {[%#span39] shallow_model'0 ( ^ self) = concat'0 (singleton'0 value) (shallow_model'2 self)}
-      {[%#span38] len'1 (shallow_model'0 ( ^ self)) = len'1 (shallow_model'2 self) + 1}
-=======
     [ return' (result:())-> {[%#span32] shallow_model'0 self.final
       = Seq.(++) (Seq.singleton value) (shallow_model'2 self)}
       {[%#span31] Seq.length (shallow_model'0 self.final) = Seq.length (shallow_model'2 self) + 1}
->>>>>>> 7087246d
       (! return' {result}) ]
     
   
-  function subsequence'0 (self : Seq'0.t_seq uint32) (n : int) (m : int) : Seq'0.t_seq uint32
-  
-  axiom subsequence'0_spec : forall self : Seq'0.t_seq uint32, n : int, m : int . ([%#span40] 0 <= n
-  /\ n <= m /\ m <= len'1 self)
-   -> ([%#span42] forall i : int . 0 <= i /\ i < len'1 (subsequence'0 self n m)
-   -> index_logic'0 (subsequence'0 self n m) i = index_logic'0 self (n + i))
-  && ([%#span41] len'1 (subsequence'0 self n m) = m - n)
-  
-  let rec pop_back'0 (self:borrowed (VecDeque'0.t_vecdeque uint32 (Global'0.t_global))) (return'  (ret:Option'0.t_option uint32))= {[@expl:precondition] [%#span43] inv'1 self}
+  use prelude.seq_ext.SeqExt
+  
+  let rec pop_back'0 (self:borrowed (VecDeque'0.t_vecdeque uint32 (Global'0.t_global))) (return'  (ret:Option'0.t_option uint32))= {[@expl:precondition] [%#span33] inv'1 self}
     any
-<<<<<<< HEAD
-    [ return' (result:Option'0.t_option uint32)-> {[%#span45] inv'2 result}
-      {[%#span44] match result with
-        | Option'0.C_Some t -> shallow_model'0 ( ^ self)
-        = subsequence'0 (shallow_model'2 self) 0 (len'1 (shallow_model'2 self) - 1)
-        /\ shallow_model'2 self = push'0 (shallow_model'0 ( ^ self)) t
-        | Option'0.C_None ->  * self =  ^ self /\ len'1 (shallow_model'2 self) = 0
-=======
     [ return' (result:Option'0.t_option uint32)-> {[%#span35] inv'2 result}
       {[%#span34] match result with
         | Option'0.C_Some t -> shallow_model'0 self.final
         = SeqExt.subsequence (shallow_model'2 self) 0 (Seq.length (shallow_model'2 self) - 1)
         /\ shallow_model'2 self = Seq.snoc (shallow_model'0 self.final) t
         | Option'0.C_None -> self.current = self.final /\ Seq.length (shallow_model'2 self) = 0
->>>>>>> 7087246d
         end}
       (! return' {result}) ]
     
@@ -426,61 +348,53 @@
   use prelude.prelude.UInt32
   
   function deep_model'2 (self : uint32) : int =
-    [%#span46] UInt32.to_int self
+    [%#span36] UInt32.to_int self
   
   function deep_model'1 (self : Option'0.t_option uint32) : Option'0.t_option int =
-    [%#span47] match self with
+    [%#span37] match self with
       | Option'0.C_Some t -> Option'0.C_Some (deep_model'2 t)
       | Option'0.C_None -> Option'0.C_None
       end
   
   function deep_model'0 (self : Option'0.t_option uint32) : Option'0.t_option int =
-    [%#span48] deep_model'1 self
-  
-  let rec eq'0 (self:Option'0.t_option uint32) (other:Option'0.t_option uint32) (return'  (ret:bool))= {[@expl:precondition] [%#span50] inv'3 other}
-    {[@expl:precondition] [%#span49] inv'3 self}
-    any [ return' (result:bool)-> {[%#span51] result = (deep_model'0 self = deep_model'0 other)} (! return' {result}) ] 
-  
-  let rec pop_front'0 (self:borrowed (VecDeque'0.t_vecdeque uint32 (Global'0.t_global))) (return'  (ret:Option'0.t_option uint32))= {[@expl:precondition] [%#span52] inv'1 self}
+    [%#span38] deep_model'1 self
+  
+  let rec eq'0 (self:Option'0.t_option uint32) (other:Option'0.t_option uint32) (return'  (ret:bool))= {[@expl:precondition] [%#span40] inv'3 other}
+    {[@expl:precondition] [%#span39] inv'3 self}
+    any [ return' (result:bool)-> {[%#span41] result = (deep_model'0 self = deep_model'0 other)} (! return' {result}) ] 
+  
+  let rec pop_front'0 (self:borrowed (VecDeque'0.t_vecdeque uint32 (Global'0.t_global))) (return'  (ret:Option'0.t_option uint32))= {[@expl:precondition] [%#span42] inv'1 self}
     any
-<<<<<<< HEAD
-    [ return' (result:Option'0.t_option uint32)-> {[%#span54] inv'2 result}
-      {[%#span53] match result with
-        | Option'0.C_Some t -> shallow_model'0 ( ^ self)
-        = subsequence'0 (shallow_model'2 self) 1 (len'1 (shallow_model'2 self))
-        /\ shallow_model'2 self = concat'0 (singleton'0 t) (shallow_model'0 ( ^ self))
-        | Option'0.C_None ->  * self =  ^ self /\ len'1 (shallow_model'2 self) = 0
-=======
     [ return' (result:Option'0.t_option uint32)-> {[%#span44] inv'2 result}
       {[%#span43] match result with
         | Option'0.C_Some t -> shallow_model'0 self.final
         = SeqExt.subsequence (shallow_model'2 self) 1 (Seq.length (shallow_model'2 self))
         /\ shallow_model'2 self = Seq.(++) (Seq.singleton t) (shallow_model'0 self.final)
         | Option'0.C_None -> self.current = self.final /\ Seq.length (shallow_model'2 self) = 0
->>>>>>> 7087246d
         end}
       (! return' {result}) ]
     
   
   let rec new'0 (_1:()) (return'  (ret:VecDeque'0.t_vecdeque uint32 (Global'0.t_global)))= any
-    [ return' (result:VecDeque'0.t_vecdeque uint32 (Global'0.t_global))-> {[%#span55] len'1 (shallow_model'0 result)
+    [ return' (result:VecDeque'0.t_vecdeque uint32 (Global'0.t_global))-> {[%#span45] Seq.length (shallow_model'0 result)
       = 0}
       (! return' {result}) ]
     
   
-  function shallow_model'1 (self : VecDeque'0.t_vecdeque uint32 (Global'0.t_global)) : Seq'0.t_seq uint32 =
-    [%#span56] shallow_model'0 self
-  
-  let rec len'0 (self:VecDeque'0.t_vecdeque uint32 (Global'0.t_global)) (return'  (ret:usize))= {[@expl:precondition] [%#span57] inv'0 self}
+  function shallow_model'1 (self : VecDeque'0.t_vecdeque uint32 (Global'0.t_global)) : Seq.seq uint32 =
+    [%#span46] shallow_model'0 self
+  
+  let rec len'0 (self:VecDeque'0.t_vecdeque uint32 (Global'0.t_global)) (return'  (ret:usize))= {[@expl:precondition] [%#span47] inv'0 self}
     any
-    [ return' (result:usize)-> {[%#span58] UIntSize.to_int result = len'1 (shallow_model'1 self)} (! return' {result}) ]
-    
-  
-  let rec is_empty'0 (self:VecDeque'0.t_vecdeque uint32 (Global'0.t_global)) (return'  (ret:bool))= {[@expl:precondition] [%#span59] inv'0 self}
-    any [ return' (result:bool)-> {[%#span60] result = (len'1 (shallow_model'1 self) = 0)} (! return' {result}) ] 
+    [ return' (result:usize)-> {[%#span48] UIntSize.to_int result = Seq.length (shallow_model'1 self)}
+      (! return' {result}) ]
+    
+  
+  let rec is_empty'0 (self:VecDeque'0.t_vecdeque uint32 (Global'0.t_global)) (return'  (ret:bool))= {[@expl:precondition] [%#span49] inv'0 self}
+    any [ return' (result:bool)-> {[%#span50] result = (Seq.length (shallow_model'1 self) = 0)} (! return' {result}) ] 
   
   let rec with_capacity'0 (capacity:usize) (return'  (ret:VecDeque'0.t_vecdeque uint32 (Global'0.t_global)))= any
-    [ return' (result:VecDeque'0.t_vecdeque uint32 (Global'0.t_global))-> {[%#span61] len'1 (shallow_model'0 result)
+    [ return' (result:VecDeque'0.t_vecdeque uint32 (Global'0.t_global))-> {[%#span51] Seq.length (shallow_model'0 result)
       = 0}
       (! return' {result}) ]
     
