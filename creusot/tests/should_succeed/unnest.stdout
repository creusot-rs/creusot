module Type
  use Ref
  use mach.int.Int
  use mach.int.Int32
  use mach.int.Int64
  use mach.int.UInt32
  use mach.int.UInt64
  use string.Char
  use floating_point.Single
  use floating_point.Double
  use prelude.Prelude
end
module Unnest_Main_Interface
  val main () : ()
end
module Unnest_Main
  let rec cfg main () : () = 
  var _0 : ();
  {
    goto BB0
  }
  BB0 {
    _0 <- ();
    return _0
  }
  
end
module CreusotContracts_Builtins_Resolve
  type self   
  predicate resolve (self : self)
end
<<<<<<< HEAD
module CreusotContracts_Builtins_Impl19_Resolve_Interface
=======
module CreusotContracts_Builtins_Impl1_Resolve_Interface
>>>>>>> f54a9434
  type t   
  use prelude.Prelude
  predicate resolve (self : borrowed t)
end
<<<<<<< HEAD
module CreusotContracts_Builtins_Impl19_Resolve
=======
module CreusotContracts_Builtins_Impl1_Resolve
>>>>>>> f54a9434
  type t   
  use prelude.Prelude
  predicate resolve (self : borrowed t) = 
     ^ self =  * self
end
module Unnest_Unnest_Interface
  use prelude.Prelude
  use mach.int.Int
  use mach.int.UInt32
  val unnest (x : borrowed (borrowed uint32)) : borrowed uint32
    ensures {  ^  * x =  ^  ^ x }
    ensures {  ^ result =  *  ^ x }
    ensures {  * result =  *  * x }
    
end
module Unnest_Unnest
  use prelude.Prelude
  use mach.int.Int
  use mach.int.UInt32
<<<<<<< HEAD
  clone CreusotContracts_Builtins_Impl19_Resolve as Resolve1 with type t = uint32
  clone CreusotContracts_Builtins_Impl19_Resolve as Resolve0 with type t = borrowed uint32
=======
  clone CreusotContracts_Builtins_Impl1_Resolve as Resolve1 with type t = uint32
  clone CreusotContracts_Builtins_Impl1_Resolve as Resolve0 with type t = borrowed uint32
>>>>>>> f54a9434
  let rec cfg unnest (x : borrowed (borrowed uint32)) : borrowed uint32
    ensures {  ^  * x =  ^  ^ x }
    ensures {  ^ result =  *  ^ x }
    ensures {  * result =  *  * x }
    
   = 
  var _0 : borrowed uint32;
  var x_1 : borrowed (borrowed uint32);
  var _2 : borrowed uint32;
  {
    x_1 <- x;
    goto BB0
  }
  BB0 {
    _2 <- borrow_mut ( *  * x_1);
    x_1 <- { x_1 with current = { ( * x_1) with current = ( ^ _2) } };
    assume { Resolve0.resolve x_1 };
    _0 <- borrow_mut ( * _2);
    _2 <- { _2 with current = ( ^ _0) };
    assume { Resolve1.resolve _2 };
    return _0
  }
  
end<|MERGE_RESOLUTION|>--- conflicted
+++ resolved
@@ -25,24 +25,16 @@
   }
   
 end
-module CreusotContracts_Builtins_Resolve
+module CreusotContracts_Builtins_Resolve_Resolve
   type self   
   predicate resolve (self : self)
 end
-<<<<<<< HEAD
-module CreusotContracts_Builtins_Impl19_Resolve_Interface
-=======
-module CreusotContracts_Builtins_Impl1_Resolve_Interface
->>>>>>> f54a9434
+module CreusotContracts_Builtins_Resolve_Impl1_Resolve_Interface
   type t   
   use prelude.Prelude
   predicate resolve (self : borrowed t)
 end
-<<<<<<< HEAD
-module CreusotContracts_Builtins_Impl19_Resolve
-=======
-module CreusotContracts_Builtins_Impl1_Resolve
->>>>>>> f54a9434
+module CreusotContracts_Builtins_Resolve_Impl1_Resolve
   type t   
   use prelude.Prelude
   predicate resolve (self : borrowed t) = 
@@ -62,13 +54,8 @@
   use prelude.Prelude
   use mach.int.Int
   use mach.int.UInt32
-<<<<<<< HEAD
-  clone CreusotContracts_Builtins_Impl19_Resolve as Resolve1 with type t = uint32
-  clone CreusotContracts_Builtins_Impl19_Resolve as Resolve0 with type t = borrowed uint32
-=======
-  clone CreusotContracts_Builtins_Impl1_Resolve as Resolve1 with type t = uint32
-  clone CreusotContracts_Builtins_Impl1_Resolve as Resolve0 with type t = borrowed uint32
->>>>>>> f54a9434
+  clone CreusotContracts_Builtins_Resolve_Impl1_Resolve as Resolve1 with type t = uint32
+  clone CreusotContracts_Builtins_Resolve_Impl1_Resolve as Resolve0 with type t = borrowed uint32
   let rec cfg unnest (x : borrowed (borrowed uint32)) : borrowed uint32
     ensures {  ^  * x =  ^  ^ x }
     ensures {  ^ result =  *  ^ x }
