--- conflicted
+++ resolved
@@ -477,20 +477,12 @@
     ensures { result = heap_frag0 s start end' }
     
   predicate resolve3 (self : borrowed (Alloc_Vec_Vec_Type.t_vec t (Alloc_Alloc_Global_Type.t_global))) =
-<<<<<<< HEAD
-    [#"../../../../creusot-contracts/src/resolve.rs" 27 20 27 34]  ^ self =  * self
-=======
     [#"../../../../creusot-contracts/src/resolve.rs" 26 20 26 34]  ^ self =  * self
->>>>>>> c22743fa
   val resolve3 (self : borrowed (Alloc_Vec_Vec_Type.t_vec t (Alloc_Alloc_Global_Type.t_global))) : bool
     ensures { result = resolve3 self }
     
   predicate resolve2 (self : borrowed (slice t)) =
-<<<<<<< HEAD
-    [#"../../../../creusot-contracts/src/resolve.rs" 27 20 27 34]  ^ self =  * self
-=======
     [#"../../../../creusot-contracts/src/resolve.rs" 26 20 26 34]  ^ self =  * self
->>>>>>> c22743fa
   val resolve2 (self : borrowed (slice t)) : bool
     ensures { result = resolve2 self }
     
@@ -1112,11 +1104,7 @@
    -> ([#"../heapsort_generic.rs" 25 30 25 31] inv6 s)
    -> ([#"../heapsort_generic.rs" 23 10 23 22] le_log0 (Seq.get s i) (Seq.get s 0))
   predicate resolve2 (self : borrowed (slice t)) =
-<<<<<<< HEAD
-    [#"../../../../creusot-contracts/src/resolve.rs" 27 20 27 34]  ^ self =  * self
-=======
     [#"../../../../creusot-contracts/src/resolve.rs" 26 20 26 34]  ^ self =  * self
->>>>>>> c22743fa
   val resolve2 (self : borrowed (slice t)) : bool
     ensures { result = resolve2 self }
     
@@ -1147,11 +1135,7 @@
     ensures { inv4 result }
     
   predicate resolve1 (self : borrowed (Alloc_Vec_Vec_Type.t_vec t (Alloc_Alloc_Global_Type.t_global))) =
-<<<<<<< HEAD
-    [#"../../../../creusot-contracts/src/resolve.rs" 27 20 27 34]  ^ self =  * self
-=======
     [#"../../../../creusot-contracts/src/resolve.rs" 26 20 26 34]  ^ self =  * self
->>>>>>> c22743fa
   val resolve1 (self : borrowed (Alloc_Vec_Vec_Type.t_vec t (Alloc_Alloc_Global_Type.t_global))) : bool
     ensures { result = resolve1 self }
     
