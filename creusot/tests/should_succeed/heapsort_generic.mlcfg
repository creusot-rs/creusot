--- conflicted
+++ resolved
@@ -16,7 +16,7 @@
   val inv1 (_x : t) : bool
     ensures { result = inv1 _x }
     
-  axiom inv1 : forall x : t . inv1 x = true
+  axiom inv1 : [#"../heapsort_generic.rs" 1 0 1 0] forall x : t . inv1 x = true
   use Core_Cmp_Ordering_Type as Core_Cmp_Ordering_Type
   function cmp_log0 (self : t) (_2 : t) : Core_Cmp_Ordering_Type.t_ordering
   val cmp_log0 (self : t) (_2 : t) : Core_Cmp_Ordering_Type.t_ordering
@@ -114,7 +114,7 @@
   val inv0 (_x : Seq.seq t) : bool
     ensures { result = inv0 _x }
     
-  axiom inv0 : forall x : Seq.seq t . inv0 x = true
+  axiom inv0 : [#"../heapsort_generic.rs" 1 0 1 0] forall x : Seq.seq t . inv0 x = true
   use prelude.Int
   function parent0 [#"../heapsort_generic.rs" 10 0 10 24] (i : int) : int =
     [#"../heapsort_generic.rs" 11 4 11 19] div (i + 1) 2 - 1
@@ -187,7 +187,7 @@
   val inv10 (_x : Seq.seq t) : bool
     ensures { result = inv10 _x }
     
-  axiom inv10 : forall x : Seq.seq t . inv10 x = true
+  axiom inv10 : [#"../heapsort_generic.rs" 1 0 1 0] forall x : Seq.seq t . inv10 x = true
   type deep_model_ty0
   predicate invariant9 (self : Seq.seq deep_model_ty0)
   val invariant9 (self : Seq.seq deep_model_ty0) : bool
@@ -197,7 +197,7 @@
   val inv9 (_x : Seq.seq deep_model_ty0) : bool
     ensures { result = inv9 _x }
     
-  axiom inv9 : forall x : Seq.seq deep_model_ty0 . inv9 x = true
+  axiom inv9 : [#"../heapsort_generic.rs" 1 0 1 0] forall x : Seq.seq deep_model_ty0 . inv9 x = true
   use prelude.UIntSize
   predicate invariant8 (self : usize) =
     [#"../../../../creusot-contracts/src/invariant.rs" 8 8 8 12] true
@@ -208,7 +208,7 @@
   val inv8 (_x : usize) : bool
     ensures { result = inv8 _x }
     
-  axiom inv8 : forall x : usize . inv8 x = true
+  axiom inv8 : [#"../heapsort_generic.rs" 1 0 1 0] forall x : usize . inv8 x = true
   use Alloc_Alloc_Global_Type as Alloc_Alloc_Global_Type
   use Alloc_Vec_Vec_Type as Alloc_Vec_Vec_Type
   predicate invariant7 (self : Alloc_Vec_Vec_Type.t_vec t (Alloc_Alloc_Global_Type.t_global))
@@ -219,7 +219,7 @@
   val inv7 (_x : Alloc_Vec_Vec_Type.t_vec t (Alloc_Alloc_Global_Type.t_global)) : bool
     ensures { result = inv7 _x }
     
-  axiom inv7 : forall x : Alloc_Vec_Vec_Type.t_vec t (Alloc_Alloc_Global_Type.t_global) . inv7 x = true
+  axiom inv7 : [#"../heapsort_generic.rs" 1 0 1 0] forall x : Alloc_Vec_Vec_Type.t_vec t (Alloc_Alloc_Global_Type.t_global) . inv7 x = true
   use prelude.Borrow
   predicate invariant6 (self : borrowed (Alloc_Vec_Vec_Type.t_vec t (Alloc_Alloc_Global_Type.t_global)))
   val invariant6 (self : borrowed (Alloc_Vec_Vec_Type.t_vec t (Alloc_Alloc_Global_Type.t_global))) : bool
@@ -229,7 +229,7 @@
   val inv6 (_x : borrowed (Alloc_Vec_Vec_Type.t_vec t (Alloc_Alloc_Global_Type.t_global))) : bool
     ensures { result = inv6 _x }
     
-  axiom inv6 : forall x : borrowed (Alloc_Vec_Vec_Type.t_vec t (Alloc_Alloc_Global_Type.t_global)) . inv6 x = true
+  axiom inv6 : [#"../heapsort_generic.rs" 1 0 1 0] forall x : borrowed (Alloc_Vec_Vec_Type.t_vec t (Alloc_Alloc_Global_Type.t_global)) . inv6 x = true
   use prelude.Slice
   predicate invariant5 (self : borrowed (slice t))
   val invariant5 (self : borrowed (slice t)) : bool
@@ -239,7 +239,7 @@
   val inv5 (_x : borrowed (slice t)) : bool
     ensures { result = inv5 _x }
     
-  axiom inv5 : forall x : borrowed (slice t) . inv5 x = true
+  axiom inv5 : [#"../heapsort_generic.rs" 1 0 1 0] forall x : borrowed (slice t) . inv5 x = true
   predicate invariant4 (self : slice t)
   val invariant4 (self : slice t) : bool
     ensures { result = invariant4 self }
@@ -248,7 +248,7 @@
   val inv4 (_x : slice t) : bool
     ensures { result = inv4 _x }
     
-  axiom inv4 : forall x : slice t . inv4 x = true
+  axiom inv4 : [#"../heapsort_generic.rs" 1 0 1 0] forall x : slice t . inv4 x = true
   use prelude.Int
   use prelude.UIntSize
   let constant max0  : usize = [@vc:do_not_keep_trace] [@vc:sp]
@@ -269,7 +269,7 @@
   val invariant3 (self : Alloc_Vec_Vec_Type.t_vec t (Alloc_Alloc_Global_Type.t_global)) : bool
     ensures { result = invariant3 self }
     
-  axiom inv3 : forall x : Alloc_Vec_Vec_Type.t_vec t (Alloc_Alloc_Global_Type.t_global) . inv3 x = true
+  axiom inv3 : [#"../heapsort_generic.rs" 1 0 1 0] forall x : Alloc_Vec_Vec_Type.t_vec t (Alloc_Alloc_Global_Type.t_global) . inv3 x = true
   predicate invariant2 (self : t)
   val invariant2 (self : t) : bool
     ensures { result = invariant2 self }
@@ -278,7 +278,7 @@
   val inv2 (_x : t) : bool
     ensures { result = inv2 _x }
     
-  axiom inv2 : forall x : t . inv2 x = true
+  axiom inv2 : [#"../heapsort_generic.rs" 1 0 1 0] forall x : t . inv2 x = true
   use Core_Cmp_Ordering_Type as Core_Cmp_Ordering_Type
   function cmp_log0 (self : deep_model_ty0) (_2 : deep_model_ty0) : Core_Cmp_Ordering_Type.t_ordering
   val cmp_log0 (self : deep_model_ty0) (_2 : deep_model_ty0) : Core_Cmp_Ordering_Type.t_ordering
@@ -376,7 +376,7 @@
   val invariant1 (self : deep_model_ty0) : bool
     ensures { result = invariant1 self }
     
-  axiom inv1 : forall x : deep_model_ty0 . inv1 x = true
+  axiom inv1 : [#"../heapsort_generic.rs" 1 0 1 0] forall x : deep_model_ty0 . inv1 x = true
   use prelude.Ghost
   predicate invariant0 (self : Ghost.ghost_ty (borrowed (Alloc_Vec_Vec_Type.t_vec t (Alloc_Alloc_Global_Type.t_global))))
     
@@ -387,7 +387,7 @@
   val inv0 (_x : Ghost.ghost_ty (borrowed (Alloc_Vec_Vec_Type.t_vec t (Alloc_Alloc_Global_Type.t_global)))) : bool
     ensures { result = inv0 _x }
     
-  axiom inv0 : forall x : Ghost.ghost_ty (borrowed (Alloc_Vec_Vec_Type.t_vec t (Alloc_Alloc_Global_Type.t_global))) . inv0 x = true
+  axiom inv0 : [#"../heapsort_generic.rs" 1 0 1 0] forall x : Ghost.ghost_ty (borrowed (Alloc_Vec_Vec_Type.t_vec t (Alloc_Alloc_Global_Type.t_global))) . inv0 x = true
   function deep_model3 (self : t) : deep_model_ty0
   val deep_model3 (self : t) : deep_model_ty0
     ensures { result = deep_model3 self }
@@ -567,13 +567,13 @@
     goto BB0
   }
   BB0 {
-    [#"../heapsort_generic.rs" 45 16 45 25] old_v <- ([#"../heapsort_generic.rs" 45 16 45 25] Ghost.new v);
+    old_v <- ([#"../heapsort_generic.rs" 45 16 45 25] Ghost.new v);
     goto BB1
   }
   BB1 {
     assert { [@expl:type invariant] inv0 old_v };
     assume { resolve0 old_v };
-    [#"../heapsort_generic.rs" 46 16 46 21] i <- ([#"../heapsort_generic.rs" 46 16 46 21] start);
+    i <- start;
     goto BB2
   }
   BB2 {
@@ -587,12 +587,12 @@
     goto BB3
   }
   BB3 {
-    [#"../heapsort_generic.rs" 60 16 60 23] _28 <- ([#"../heapsort_generic.rs" 60 16 60 23] ([#"../heapsort_generic.rs" 60 22 60 23] [#"../heapsort_generic.rs" 60 22 60 23] (2 : usize)) = ([#"../heapsort_generic.rs" 60 16 60 23] [#"../heapsort_generic.rs" 60 16 60 23] (0 : usize)));
+    _28 <- ([#"../heapsort_generic.rs" 60 16 60 23] ([#"../heapsort_generic.rs" 60 22 60 23] [#"../heapsort_generic.rs" 60 22 60 23] (2 : usize)) = ([#"../heapsort_generic.rs" 60 16 60 23] [#"../heapsort_generic.rs" 60 16 60 23] (0 : usize)));
     assert { [@expl:division by zero] [#"../heapsort_generic.rs" 60 16 60 23] not _28 };
     goto BB4
   }
   BB4 {
-    switch ([#"../heapsort_generic.rs" 60 11 60 23] ([#"../heapsort_generic.rs" 60 11 60 12] i) >= ([#"../heapsort_generic.rs" 60 16 60 23] ([#"../heapsort_generic.rs" 60 16 60 19] end') / ([#"../heapsort_generic.rs" 60 22 60 23] [#"../heapsort_generic.rs" 60 22 60 23] (2 : usize))))
+    switch ([#"../heapsort_generic.rs" 60 11 60 23] i >= ([#"../heapsort_generic.rs" 60 16 60 23] end' / ([#"../heapsort_generic.rs" 60 22 60 23] [#"../heapsort_generic.rs" 60 22 60 23] (2 : usize))))
       | False -> goto BB6
       | True -> goto BB5
       end
@@ -600,22 +600,22 @@
   BB5 {
     assert { [@expl:type invariant] inv6 v };
     assume { resolve3 v };
-    [#"../heapsort_generic.rs" 61 12 61 18] _0 <- ([#"../heapsort_generic.rs" 61 12 61 18] ());
+    _0 <- ([#"../heapsort_generic.rs" 61 12 61 18] ());
     goto BB23
   }
   BB6 {
-    [#"../heapsort_generic.rs" 64 24 64 33] child <- ([#"../heapsort_generic.rs" 64 24 64 33] ([#"../heapsort_generic.rs" 64 24 64 29] ([#"../heapsort_generic.rs" 64 24 64 25] [#"../heapsort_generic.rs" 64 24 64 25] (2 : usize)) * ([#"../heapsort_generic.rs" 64 28 64 29] i)) + ([#"../heapsort_generic.rs" 64 32 64 33] [#"../heapsort_generic.rs" 64 32 64 33] (1 : usize)));
-    switch ([#"../heapsort_generic.rs" 65 11 65 26] ([#"../heapsort_generic.rs" 65 11 65 20] ([#"../heapsort_generic.rs" 65 11 65 16] child) + ([#"../heapsort_generic.rs" 65 19 65 20] [#"../heapsort_generic.rs" 65 19 65 20] (1 : usize))) < ([#"../heapsort_generic.rs" 65 23 65 26] end'))
+    child <- ([#"../heapsort_generic.rs" 64 24 64 33] ([#"../heapsort_generic.rs" 64 24 64 29] ([#"../heapsort_generic.rs" 64 24 64 25] [#"../heapsort_generic.rs" 64 24 64 25] (2 : usize)) * i) + ([#"../heapsort_generic.rs" 64 32 64 33] [#"../heapsort_generic.rs" 64 32 64 33] (1 : usize)));
+    switch ([#"../heapsort_generic.rs" 65 11 65 26] ([#"../heapsort_generic.rs" 65 11 65 20] child + ([#"../heapsort_generic.rs" 65 19 65 20] [#"../heapsort_generic.rs" 65 19 65 20] (1 : usize))) < end')
       | False -> goto BB7
       | True -> goto BB8
       end
   }
   BB7 {
-    [#"../heapsort_generic.rs" 65 11 65 53] _34 <- ([#"../heapsort_generic.rs" 65 11 65 53] [#"../heapsort_generic.rs" 65 11 65 53] false);
+    _34 <- ([#"../heapsort_generic.rs" 65 11 65 53] [#"../heapsort_generic.rs" 65 11 65 53] false);
     goto BB9
   }
   BB8 {
-    [#"../heapsort_generic.rs" 65 30 65 38] _41 <- ([#"../heapsort_generic.rs" 65 30 65 38] index0 ([#"../heapsort_generic.rs" 65 30 65 31]  * v) ([#"../heapsort_generic.rs" 65 32 65 37] child));
+    _41 <- ([#"../heapsort_generic.rs" 65 30 65 38] index0 ([#"../heapsort_generic.rs" 65 30 65 31]  * v) child);
     goto BB10
   }
   BB9 {
@@ -627,43 +627,43 @@
   BB10 {
     assert { [@expl:type invariant] inv2 _41 };
     assume { resolve1 _41 };
-    [#"../heapsort_generic.rs" 65 41 65 53] _45 <- ([#"../heapsort_generic.rs" 65 41 65 53] index0 ([#"../heapsort_generic.rs" 65 41 65 42]  * v) ([#"../heapsort_generic.rs" 65 43 65 52] ([#"../heapsort_generic.rs" 65 43 65 48] child) + ([#"../heapsort_generic.rs" 65 51 65 52] [#"../heapsort_generic.rs" 65 51 65 52] (1 : usize))));
+    _45 <- ([#"../heapsort_generic.rs" 65 41 65 53] index0 ([#"../heapsort_generic.rs" 65 41 65 42]  * v) ([#"../heapsort_generic.rs" 65 43 65 52] child + ([#"../heapsort_generic.rs" 65 51 65 52] [#"../heapsort_generic.rs" 65 51 65 52] (1 : usize))));
     goto BB11
   }
   BB11 {
     assert { [@expl:type invariant] inv2 _45 };
     assume { resolve1 _45 };
-    [#"../heapsort_generic.rs" 65 30 65 53] _39 <- ([#"../heapsort_generic.rs" 65 30 65 53] lt0 ([#"../heapsort_generic.rs" 65 30 65 38] _41) ([#"../heapsort_generic.rs" 65 41 65 53] _45));
+    _39 <- ([#"../heapsort_generic.rs" 65 30 65 53] lt0 ([#"../heapsort_generic.rs" 65 30 65 38] _41) ([#"../heapsort_generic.rs" 65 41 65 53] _45));
     goto BB12
   }
   BB12 {
-    [#"../heapsort_generic.rs" 65 11 65 53] _34 <- ([#"../heapsort_generic.rs" 65 11 65 53] _39);
-    [#"../heapsort_generic.rs" 65 11 65 53] _39 <- any bool;
+    _34 <- _39;
+    _39 <- any bool;
     goto BB9
   }
   BB13 {
-    [#"../heapsort_generic.rs" 66 12 66 22] child <- ([#"../heapsort_generic.rs" 66 12 66 22] child + ([#"../heapsort_generic.rs" 66 21 66 22] [#"../heapsort_generic.rs" 66 21 66 22] (1 : usize)));
-    [#"../heapsort_generic.rs" 66 12 66 22] _33 <- ([#"../heapsort_generic.rs" 66 12 66 22] ());
+    child <- ([#"../heapsort_generic.rs" 66 12 66 22] child + ([#"../heapsort_generic.rs" 66 21 66 22] [#"../heapsort_generic.rs" 66 21 66 22] (1 : usize)));
+    _33 <- ([#"../heapsort_generic.rs" 66 12 66 22] ());
     goto BB15
   }
   BB14 {
-    [#"../heapsort_generic.rs" 67 9 67 9] _33 <- ([#"../heapsort_generic.rs" 67 9 67 9] ());
+    _33 <- ([#"../heapsort_generic.rs" 67 9 67 9] ());
     goto BB15
   }
   BB15 {
-    [#"../heapsort_generic.rs" 68 11 68 19] _52 <- ([#"../heapsort_generic.rs" 68 11 68 19] index0 ([#"../heapsort_generic.rs" 68 11 68 12]  * v) ([#"../heapsort_generic.rs" 68 13 68 18] child));
+    _52 <- ([#"../heapsort_generic.rs" 68 11 68 19] index0 ([#"../heapsort_generic.rs" 68 11 68 12]  * v) child);
     goto BB16
   }
   BB16 {
     assert { [@expl:type invariant] inv2 _52 };
     assume { resolve1 _52 };
-    [#"../heapsort_generic.rs" 68 23 68 27] _56 <- ([#"../heapsort_generic.rs" 68 23 68 27] index0 ([#"../heapsort_generic.rs" 68 23 68 24]  * v) ([#"../heapsort_generic.rs" 68 25 68 26] i));
+    _56 <- ([#"../heapsort_generic.rs" 68 23 68 27] index0 ([#"../heapsort_generic.rs" 68 23 68 24]  * v) i);
     goto BB17
   }
   BB17 {
     assert { [@expl:type invariant] inv2 _56 };
     assume { resolve1 _56 };
-    [#"../heapsort_generic.rs" 68 11 68 27] _50 <- ([#"../heapsort_generic.rs" 68 11 68 27] le0 ([#"../heapsort_generic.rs" 68 11 68 19] _52) ([#"../heapsort_generic.rs" 68 23 68 27] _56));
+    _50 <- ([#"../heapsort_generic.rs" 68 11 68 27] le0 ([#"../heapsort_generic.rs" 68 11 68 19] _52) ([#"../heapsort_generic.rs" 68 23 68 27] _56));
     goto BB18
   }
   BB18 {
@@ -675,39 +675,29 @@
   BB19 {
     assert { [@expl:type invariant] inv6 v };
     assume { resolve3 v };
-    [#"../heapsort_generic.rs" 69 12 69 18] _0 <- ([#"../heapsort_generic.rs" 69 12 69 18] ());
+    _0 <- ([#"../heapsort_generic.rs" 69 12 69 18] ());
     goto BB23
   }
   BB20 {
-<<<<<<< HEAD
-    [#"../heapsort_generic.rs" 71 8 71 24] _63 <- Borrow.borrow_mut ( * v);
-    [#"../heapsort_generic.rs" 71 8 71 24] v <- { v with current = ( ^ _63) };
-=======
     _63 <- Borrow.borrow_mut ( * v);
     v <- { v with current =  ^ _63 };
->>>>>>> aa6c5257
     assume { inv3 ( ^ _63) };
-    [#"../heapsort_generic.rs" 71 8 71 24] _62 <- ([#"../heapsort_generic.rs" 71 8 71 24] deref_mut0 _63);
+    _62 <- ([#"../heapsort_generic.rs" 71 8 71 24] deref_mut0 _63);
     _63 <- any borrowed (Alloc_Vec_Vec_Type.t_vec t (Alloc_Alloc_Global_Type.t_global));
     goto BB21
   }
   BB21 {
-<<<<<<< HEAD
-    [#"../heapsort_generic.rs" 71 8 71 24] _61 <- Borrow.borrow_mut ( * _62);
-    [#"../heapsort_generic.rs" 71 8 71 24] _62 <- { _62 with current = ( ^ _61) };
-=======
     _61 <- Borrow.borrow_mut ( * _62);
     _62 <- { _62 with current =  ^ _61 };
->>>>>>> aa6c5257
     assume { inv4 ( ^ _61) };
-    [#"../heapsort_generic.rs" 71 8 71 24] _60 <- ([#"../heapsort_generic.rs" 71 8 71 24] swap0 _61 ([#"../heapsort_generic.rs" 71 15 71 16] i) ([#"../heapsort_generic.rs" 71 18 71 23] child));
+    _60 <- ([#"../heapsort_generic.rs" 71 8 71 24] swap0 _61 i child);
     _61 <- any borrowed (slice t);
     goto BB22
   }
   BB22 {
     assert { [@expl:type invariant] inv5 _62 };
     assume { resolve2 _62 };
-    [#"../heapsort_generic.rs" 72 8 72 17] i <- ([#"../heapsort_generic.rs" 72 12 72 17] child);
+    i <- child;
     goto BB2
   }
   BB23 {
@@ -726,7 +716,7 @@
   val inv8 (_x : Seq.seq t) : bool
     ensures { result = inv8 _x }
     
-  axiom inv8 : forall x : Seq.seq t . inv8 x = true
+  axiom inv8 : [#"../heapsort_generic.rs" 1 0 1 0] forall x : Seq.seq t . inv8 x = true
   type deep_model_ty0
   predicate invariant7 (self : deep_model_ty0)
   val invariant7 (self : deep_model_ty0) : bool
@@ -736,7 +726,7 @@
   val inv7 (_x : deep_model_ty0) : bool
     ensures { result = inv7 _x }
     
-  axiom inv7 : forall x : deep_model_ty0 . inv7 x = true
+  axiom inv7 : [#"../heapsort_generic.rs" 1 0 1 0] forall x : deep_model_ty0 . inv7 x = true
   predicate invariant6 (self : Seq.seq deep_model_ty0)
   val invariant6 (self : Seq.seq deep_model_ty0) : bool
     ensures { result = invariant6 self }
@@ -745,7 +735,7 @@
   val inv6 (_x : Seq.seq deep_model_ty0) : bool
     ensures { result = inv6 _x }
     
-  axiom inv6 : forall x : Seq.seq deep_model_ty0 . inv6 x = true
+  axiom inv6 : [#"../heapsort_generic.rs" 1 0 1 0] forall x : Seq.seq deep_model_ty0 . inv6 x = true
   use Alloc_Alloc_Global_Type as Alloc_Alloc_Global_Type
   use Alloc_Vec_Vec_Type as Alloc_Vec_Vec_Type
   predicate invariant5 (self : Alloc_Vec_Vec_Type.t_vec t (Alloc_Alloc_Global_Type.t_global))
@@ -756,7 +746,7 @@
   val inv5 (_x : Alloc_Vec_Vec_Type.t_vec t (Alloc_Alloc_Global_Type.t_global)) : bool
     ensures { result = inv5 _x }
     
-  axiom inv5 : forall x : Alloc_Vec_Vec_Type.t_vec t (Alloc_Alloc_Global_Type.t_global) . inv5 x = true
+  axiom inv5 : [#"../heapsort_generic.rs" 1 0 1 0] forall x : Alloc_Vec_Vec_Type.t_vec t (Alloc_Alloc_Global_Type.t_global) . inv5 x = true
   use prelude.Slice
   use prelude.Borrow
   predicate invariant4 (self : borrowed (slice t))
@@ -767,7 +757,7 @@
   val inv4 (_x : borrowed (slice t)) : bool
     ensures { result = inv4 _x }
     
-  axiom inv4 : forall x : borrowed (slice t) . inv4 x = true
+  axiom inv4 : [#"../heapsort_generic.rs" 1 0 1 0] forall x : borrowed (slice t) . inv4 x = true
   predicate invariant3 (self : slice t)
   val invariant3 (self : slice t) : bool
     ensures { result = invariant3 self }
@@ -776,7 +766,7 @@
   val inv3 (_x : slice t) : bool
     ensures { result = inv3 _x }
     
-  axiom inv3 : forall x : slice t . inv3 x = true
+  axiom inv3 : [#"../heapsort_generic.rs" 1 0 1 0] forall x : slice t . inv3 x = true
   use prelude.UIntSize
   use prelude.Int
   use prelude.UIntSize
@@ -798,7 +788,7 @@
   val invariant2 (self : Alloc_Vec_Vec_Type.t_vec t (Alloc_Alloc_Global_Type.t_global)) : bool
     ensures { result = invariant2 self }
     
-  axiom inv2 : forall x : Alloc_Vec_Vec_Type.t_vec t (Alloc_Alloc_Global_Type.t_global) . inv2 x = true
+  axiom inv2 : [#"../heapsort_generic.rs" 1 0 1 0] forall x : Alloc_Vec_Vec_Type.t_vec t (Alloc_Alloc_Global_Type.t_global) . inv2 x = true
   predicate invariant1 (self : borrowed (Alloc_Vec_Vec_Type.t_vec t (Alloc_Alloc_Global_Type.t_global)))
   val invariant1 (self : borrowed (Alloc_Vec_Vec_Type.t_vec t (Alloc_Alloc_Global_Type.t_global))) : bool
     ensures { result = invariant1 self }
@@ -807,7 +797,7 @@
   val inv1 (_x : borrowed (Alloc_Vec_Vec_Type.t_vec t (Alloc_Alloc_Global_Type.t_global))) : bool
     ensures { result = inv1 _x }
     
-  axiom inv1 : forall x : borrowed (Alloc_Vec_Vec_Type.t_vec t (Alloc_Alloc_Global_Type.t_global)) . inv1 x = true
+  axiom inv1 : [#"../heapsort_generic.rs" 1 0 1 0] forall x : borrowed (Alloc_Vec_Vec_Type.t_vec t (Alloc_Alloc_Global_Type.t_global)) . inv1 x = true
   use Core_Cmp_Ordering_Type as Core_Cmp_Ordering_Type
   function cmp_log0 (self : deep_model_ty0) (_2 : deep_model_ty0) : Core_Cmp_Ordering_Type.t_ordering
   val cmp_log0 (self : deep_model_ty0) (_2 : deep_model_ty0) : Core_Cmp_Ordering_Type.t_ordering
@@ -907,7 +897,7 @@
   val inv0 (_x : Ghost.ghost_ty (borrowed (Alloc_Vec_Vec_Type.t_vec t (Alloc_Alloc_Global_Type.t_global)))) : bool
     ensures { result = inv0 _x }
     
-  axiom inv0 : forall x : Ghost.ghost_ty (borrowed (Alloc_Vec_Vec_Type.t_vec t (Alloc_Alloc_Global_Type.t_global))) . inv0 x = true
+  axiom inv0 : [#"../heapsort_generic.rs" 1 0 1 0] forall x : Ghost.ghost_ty (borrowed (Alloc_Vec_Vec_Type.t_vec t (Alloc_Alloc_Global_Type.t_global))) . inv0 x = true
   use seq.Seq
   predicate sorted_range0 [#"../heapsort_generic.rs" 77 0 77 63] (s : Seq.seq deep_model_ty0) (l : int) (u : int) =
     [#"../heapsort_generic.rs" 78 4 80 5] forall j : int . forall i : int . l <= i /\ i < j /\ j < u -> le_log0 (Seq.get s i) (Seq.get s j)
@@ -1084,22 +1074,22 @@
     goto BB0
   }
   BB0 {
-    [#"../heapsort_generic.rs" 97 16 97 25] old_v <- ([#"../heapsort_generic.rs" 97 16 97 25] Ghost.new v);
+    old_v <- ([#"../heapsort_generic.rs" 97 16 97 25] Ghost.new v);
     goto BB1
   }
   BB1 {
     assert { [@expl:type invariant] inv0 old_v };
     assume { resolve0 old_v };
-    [#"../heapsort_generic.rs" 99 20 99 27] _8 <- ([#"../heapsort_generic.rs" 99 20 99 27] len0 ([#"../heapsort_generic.rs" 99 20 99 27]  * v));
+    _8 <- ([#"../heapsort_generic.rs" 99 20 99 27] len0 ([#"../heapsort_generic.rs" 99 20 99 27]  * v));
     goto BB2
   }
   BB2 {
-    [#"../heapsort_generic.rs" 99 20 99 31] _10 <- ([#"../heapsort_generic.rs" 99 20 99 31] ([#"../heapsort_generic.rs" 99 30 99 31] [#"../heapsort_generic.rs" 99 30 99 31] (2 : usize)) = ([#"../heapsort_generic.rs" 99 20 99 31] [#"../heapsort_generic.rs" 99 20 99 31] (0 : usize)));
+    _10 <- ([#"../heapsort_generic.rs" 99 20 99 31] ([#"../heapsort_generic.rs" 99 30 99 31] [#"../heapsort_generic.rs" 99 30 99 31] (2 : usize)) = ([#"../heapsort_generic.rs" 99 20 99 31] [#"../heapsort_generic.rs" 99 20 99 31] (0 : usize)));
     assert { [@expl:division by zero] [#"../heapsort_generic.rs" 99 20 99 31] not _10 };
     goto BB3
   }
   BB3 {
-    [#"../heapsort_generic.rs" 99 20 99 31] start <- ([#"../heapsort_generic.rs" 99 20 99 31] _8 / ([#"../heapsort_generic.rs" 99 30 99 31] [#"../heapsort_generic.rs" 99 30 99 31] (2 : usize)));
+    start <- ([#"../heapsort_generic.rs" 99 20 99 31] _8 / ([#"../heapsort_generic.rs" 99 30 99 31] [#"../heapsort_generic.rs" 99 30 99 31] (2 : usize)));
     _8 <- any usize;
     goto BB4
   }
@@ -1110,37 +1100,31 @@
     goto BB5
   }
   BB5 {
-    switch ([#"../heapsort_generic.rs" 103 10 103 19] ([#"../heapsort_generic.rs" 103 10 103 15] start) > ([#"../heapsort_generic.rs" 103 18 103 19] [#"../heapsort_generic.rs" 103 18 103 19] (0 : usize)))
+    switch ([#"../heapsort_generic.rs" 103 10 103 19] start > ([#"../heapsort_generic.rs" 103 18 103 19] [#"../heapsort_generic.rs" 103 18 103 19] (0 : usize)))
       | False -> goto BB9
       | True -> goto BB6
       end
   }
   BB6 {
-<<<<<<< HEAD
-    [#"../heapsort_generic.rs" 104 8 104 18] start <- ([#"../heapsort_generic.rs" 104 8 104 18] start - ([#"../heapsort_generic.rs" 104 17 104 18] [#"../heapsort_generic.rs" 104 17 104 18] (1 : usize)));
-    [#"../heapsort_generic.rs" 105 18 105 19] _19 <- Borrow.borrow_mut ( * v);
-    [#"../heapsort_generic.rs" 105 18 105 19] v <- { v with current = ( ^ _19) };
-=======
     start <- ([#"../heapsort_generic.rs" 104 8 104 18] start - ([#"../heapsort_generic.rs" 104 17 104 18] [#"../heapsort_generic.rs" 104 17 104 18] (1 : usize)));
     _19 <- Borrow.borrow_mut ( * v);
     v <- { v with current =  ^ _19 };
->>>>>>> aa6c5257
     assume { inv2 ( ^ _19) };
-    [#"../heapsort_generic.rs" 105 28 105 35] _21 <- ([#"../heapsort_generic.rs" 105 28 105 35] len0 ([#"../heapsort_generic.rs" 105 28 105 35]  * _19));
+    _21 <- ([#"../heapsort_generic.rs" 105 28 105 35] len0 ([#"../heapsort_generic.rs" 105 28 105 35]  * _19));
     goto BB7
   }
   BB7 {
-    [#"../heapsort_generic.rs" 105 8 105 36] _18 <- ([#"../heapsort_generic.rs" 105 8 105 36] sift_down0 _19 ([#"../heapsort_generic.rs" 105 21 105 26] start) _21);
+    _18 <- ([#"../heapsort_generic.rs" 105 8 105 36] sift_down0 _19 start _21);
     _19 <- any borrowed (Alloc_Vec_Vec_Type.t_vec t (Alloc_Alloc_Global_Type.t_global));
     _21 <- any usize;
     goto BB8
   }
   BB8 {
-    [#"../heapsort_generic.rs" 103 20 106 5] _15 <- ([#"../heapsort_generic.rs" 103 20 106 5] ());
+    _15 <- ([#"../heapsort_generic.rs" 103 20 106 5] ());
     goto BB4
   }
   BB9 {
-    [#"../heapsort_generic.rs" 108 18 108 25] end' <- ([#"../heapsort_generic.rs" 108 18 108 25] len0 ([#"../heapsort_generic.rs" 108 18 108 25]  * v));
+    end' <- ([#"../heapsort_generic.rs" 108 18 108 25] len0 ([#"../heapsort_generic.rs" 108 18 108 25]  * v));
     goto BB10
   }
   BB10 {
@@ -1155,36 +1139,25 @@
     goto BB12
   }
   BB12 {
-    switch ([#"../heapsort_generic.rs" 115 10 115 17] ([#"../heapsort_generic.rs" 115 10 115 13] end') > ([#"../heapsort_generic.rs" 115 16 115 17] [#"../heapsort_generic.rs" 115 16 115 17] (1 : usize)))
+    switch ([#"../heapsort_generic.rs" 115 10 115 17] end' > ([#"../heapsort_generic.rs" 115 16 115 17] [#"../heapsort_generic.rs" 115 16 115 17] (1 : usize)))
       | False -> goto BB17
       | True -> goto BB13
       end
   }
   BB13 {
-<<<<<<< HEAD
-    [#"../heapsort_generic.rs" 116 8 116 16] end' <- ([#"../heapsort_generic.rs" 116 8 116 16] end' - ([#"../heapsort_generic.rs" 116 15 116 16] [#"../heapsort_generic.rs" 116 15 116 16] (1 : usize)));
-    [#"../heapsort_generic.rs" 117 8 117 22] _38 <- Borrow.borrow_mut ( * v);
-    [#"../heapsort_generic.rs" 117 8 117 22] v <- { v with current = ( ^ _38) };
-=======
     end' <- ([#"../heapsort_generic.rs" 116 8 116 16] end' - ([#"../heapsort_generic.rs" 116 15 116 16] [#"../heapsort_generic.rs" 116 15 116 16] (1 : usize)));
     _38 <- Borrow.borrow_mut ( * v);
     v <- { v with current =  ^ _38 };
->>>>>>> aa6c5257
     assume { inv2 ( ^ _38) };
-    [#"../heapsort_generic.rs" 117 8 117 22] _37 <- ([#"../heapsort_generic.rs" 117 8 117 22] deref_mut0 _38);
+    _37 <- ([#"../heapsort_generic.rs" 117 8 117 22] deref_mut0 _38);
     _38 <- any borrowed (Alloc_Vec_Vec_Type.t_vec t (Alloc_Alloc_Global_Type.t_global));
     goto BB14
   }
   BB14 {
-<<<<<<< HEAD
-    [#"../heapsort_generic.rs" 117 8 117 22] _36 <- Borrow.borrow_mut ( * _37);
-    [#"../heapsort_generic.rs" 117 8 117 22] _37 <- { _37 with current = ( ^ _36) };
-=======
     _36 <- Borrow.borrow_mut ( * _37);
     _37 <- { _37 with current =  ^ _36 };
->>>>>>> aa6c5257
     assume { inv3 ( ^ _36) };
-    [#"../heapsort_generic.rs" 117 8 117 22] _35 <- ([#"../heapsort_generic.rs" 117 8 117 22] swap0 _36 ([#"../heapsort_generic.rs" 117 15 117 16] [#"../heapsort_generic.rs" 117 15 117 16] (0 : usize)) ([#"../heapsort_generic.rs" 117 18 117 21] end'));
+    _35 <- ([#"../heapsort_generic.rs" 117 8 117 22] swap0 _36 ([#"../heapsort_generic.rs" 117 15 117 16] [#"../heapsort_generic.rs" 117 15 117 16] (0 : usize)) end');
     _36 <- any borrowed (slice t);
     goto BB15
   }
@@ -1192,26 +1165,21 @@
     assert { [@expl:type invariant] inv4 _37 };
     assume { resolve2 _37 };
     assert { [@expl:assertion] [#"../heapsort_generic.rs" 119 12 119 59] let _ = heap_frag_max0 (deep_model0 v) 0 (UIntSize.to_int end') in forall j : int . forall i : int . 0 <= i /\ i < UIntSize.to_int end' /\ UIntSize.to_int end' <= j /\ j < Seq.length (shallow_model0 v) -> le_log0 (Seq.get (deep_model0 v) i) (Seq.get (deep_model0 v) j) };
-<<<<<<< HEAD
-    [#"../heapsort_generic.rs" 123 18 123 19] _43 <- Borrow.borrow_mut ( * v);
-    [#"../heapsort_generic.rs" 123 18 123 19] v <- { v with current = ( ^ _43) };
-=======
     _43 <- Borrow.borrow_mut ( * v);
     v <- { v with current =  ^ _43 };
->>>>>>> aa6c5257
     assume { inv2 ( ^ _43) };
-    [#"../heapsort_generic.rs" 123 8 123 28] _42 <- ([#"../heapsort_generic.rs" 123 8 123 28] sift_down0 _43 ([#"../heapsort_generic.rs" 123 21 123 22] [#"../heapsort_generic.rs" 123 21 123 22] (0 : usize)) ([#"../heapsort_generic.rs" 123 24 123 27] end'));
+    _42 <- ([#"../heapsort_generic.rs" 123 8 123 28] sift_down0 _43 ([#"../heapsort_generic.rs" 123 21 123 22] [#"../heapsort_generic.rs" 123 21 123 22] (0 : usize)) end');
     _43 <- any borrowed (Alloc_Vec_Vec_Type.t_vec t (Alloc_Alloc_Global_Type.t_global));
     goto BB16
   }
   BB16 {
-    [#"../heapsort_generic.rs" 115 18 124 5] _15 <- ([#"../heapsort_generic.rs" 115 18 124 5] ());
+    _15 <- ([#"../heapsort_generic.rs" 115 18 124 5] ());
     goto BB11
   }
   BB17 {
     assert { [@expl:type invariant] inv1 v };
     assume { resolve1 v };
-    [#"../heapsort_generic.rs" 115 4 124 5] _0 <- ([#"../heapsort_generic.rs" 115 4 124 5] ());
+    _0 <- ([#"../heapsort_generic.rs" 115 4 124 5] ());
     return _0
   }
   
