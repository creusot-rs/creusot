
module Core_Cmp_Ordering_Type
  type t_ordering  =
    | C_Less
    | C_Equal
    | C_Greater
    
end
module HeapsortGeneric_HeapFragMax_Impl
  type t
  predicate invariant1 (self : t)
  val invariant1 (self : t) : bool
    ensures { result = invariant1 self }
    
  predicate inv1 (_x : t)
  val inv1 (_x : t) : bool
    ensures { result = inv1 _x }
    
  axiom inv1 : [#"../heapsort_generic.rs" 1 0 1 0] forall x : t . inv1 x = true
  use Core_Cmp_Ordering_Type as Core_Cmp_Ordering_Type
  function cmp_log0 (self : t) (_2 : t) : Core_Cmp_Ordering_Type.t_ordering
  val cmp_log0 (self : t) (_2 : t) : Core_Cmp_Ordering_Type.t_ordering
    ensures { result = cmp_log0 self _2 }
    
  function eq_cmp0 (x : t) (y : t) : ()
  val eq_cmp0 (x : t) (y : t) : ()
    requires {[#"../../../../creusot-contracts/src/logic/ord.rs" 70 14 70 15] inv1 x}
    requires {[#"../../../../creusot-contracts/src/logic/ord.rs" 70 23 70 24] inv1 y}
    ensures { result = eq_cmp0 x y }
    
  axiom eq_cmp0_spec : forall x : t, y : t . ([#"../../../../creusot-contracts/src/logic/ord.rs" 70 14 70 15] inv1 x) -> ([#"../../../../creusot-contracts/src/logic/ord.rs" 70 23 70 24] inv1 y) -> ([#"../../../../creusot-contracts/src/logic/ord.rs" 69 14 69 59] (x = y) = (cmp_log0 x y = Core_Cmp_Ordering_Type.C_Equal))
  function antisym20 (x : t) (y : t) : ()
  val antisym20 (x : t) (y : t) : ()
    requires {[#"../../../../creusot-contracts/src/logic/ord.rs" 64 15 64 48] cmp_log0 x y = Core_Cmp_Ordering_Type.C_Greater}
    requires {[#"../../../../creusot-contracts/src/logic/ord.rs" 66 16 66 17] inv1 x}
    requires {[#"../../../../creusot-contracts/src/logic/ord.rs" 66 25 66 26] inv1 y}
    ensures { result = antisym20 x y }
    
  axiom antisym20_spec : forall x : t, y : t . ([#"../../../../creusot-contracts/src/logic/ord.rs" 64 15 64 48] cmp_log0 x y = Core_Cmp_Ordering_Type.C_Greater) -> ([#"../../../../creusot-contracts/src/logic/ord.rs" 66 16 66 17] inv1 x) -> ([#"../../../../creusot-contracts/src/logic/ord.rs" 66 25 66 26] inv1 y) -> ([#"../../../../creusot-contracts/src/logic/ord.rs" 65 14 65 44] cmp_log0 y x = Core_Cmp_Ordering_Type.C_Less)
  function antisym10 (x : t) (y : t) : ()
  val antisym10 (x : t) (y : t) : ()
    requires {[#"../../../../creusot-contracts/src/logic/ord.rs" 59 15 59 45] cmp_log0 x y = Core_Cmp_Ordering_Type.C_Less}
    requires {[#"../../../../creusot-contracts/src/logic/ord.rs" 61 16 61 17] inv1 x}
    requires {[#"../../../../creusot-contracts/src/logic/ord.rs" 61 25 61 26] inv1 y}
    ensures { result = antisym10 x y }
    
  axiom antisym10_spec : forall x : t, y : t . ([#"../../../../creusot-contracts/src/logic/ord.rs" 59 15 59 45] cmp_log0 x y = Core_Cmp_Ordering_Type.C_Less) -> ([#"../../../../creusot-contracts/src/logic/ord.rs" 61 16 61 17] inv1 x) -> ([#"../../../../creusot-contracts/src/logic/ord.rs" 61 25 61 26] inv1 y) -> ([#"../../../../creusot-contracts/src/logic/ord.rs" 60 14 60 47] cmp_log0 y x = Core_Cmp_Ordering_Type.C_Greater)
  function trans0 (x : t) (y : t) (z : t) (o : Core_Cmp_Ordering_Type.t_ordering) : ()
  val trans0 (x : t) (y : t) (z : t) (o : Core_Cmp_Ordering_Type.t_ordering) : ()
    requires {[#"../../../../creusot-contracts/src/logic/ord.rs" 53 15 53 32] cmp_log0 x y = o}
    requires {[#"../../../../creusot-contracts/src/logic/ord.rs" 54 15 54 32] cmp_log0 y z = o}
    requires {[#"../../../../creusot-contracts/src/logic/ord.rs" 56 13 56 14] inv1 x}
    requires {[#"../../../../creusot-contracts/src/logic/ord.rs" 56 22 56 23] inv1 y}
    requires {[#"../../../../creusot-contracts/src/logic/ord.rs" 56 31 56 32] inv1 z}
    ensures { result = trans0 x y z o }
    
  axiom trans0_spec : forall x : t, y : t, z : t, o : Core_Cmp_Ordering_Type.t_ordering . ([#"../../../../creusot-contracts/src/logic/ord.rs" 53 15 53 32] cmp_log0 x y = o) -> ([#"../../../../creusot-contracts/src/logic/ord.rs" 54 15 54 32] cmp_log0 y z = o) -> ([#"../../../../creusot-contracts/src/logic/ord.rs" 56 13 56 14] inv1 x) -> ([#"../../../../creusot-contracts/src/logic/ord.rs" 56 22 56 23] inv1 y) -> ([#"../../../../creusot-contracts/src/logic/ord.rs" 56 31 56 32] inv1 z) -> ([#"../../../../creusot-contracts/src/logic/ord.rs" 55 14 55 31] cmp_log0 x z = o)
  function refl0 (x : t) : ()
  val refl0 (x : t) : ()
    requires {[#"../../../../creusot-contracts/src/logic/ord.rs" 50 12 50 13] inv1 x}
    ensures { result = refl0 x }
    
  axiom refl0_spec : forall x : t . ([#"../../../../creusot-contracts/src/logic/ord.rs" 50 12 50 13] inv1 x) -> ([#"../../../../creusot-contracts/src/logic/ord.rs" 49 14 49 45] cmp_log0 x x = Core_Cmp_Ordering_Type.C_Equal)
  function gt_log0 (self : t) (o : t) : bool
  val gt_log0 (self : t) (o : t) : bool
    ensures { result = gt_log0 self o }
    
  function cmp_gt_log0 (x : t) (y : t) : ()
  val cmp_gt_log0 (x : t) (y : t) : ()
    requires {[#"../../../../creusot-contracts/src/logic/ord.rs" 46 18 46 19] inv1 x}
    requires {[#"../../../../creusot-contracts/src/logic/ord.rs" 46 27 46 28] inv1 y}
    ensures { result = cmp_gt_log0 x y }
    
  axiom cmp_gt_log0_spec : forall x : t, y : t . ([#"../../../../creusot-contracts/src/logic/ord.rs" 46 18 46 19] inv1 x) -> ([#"../../../../creusot-contracts/src/logic/ord.rs" 46 27 46 28] inv1 y) -> ([#"../../../../creusot-contracts/src/logic/ord.rs" 45 14 45 64] gt_log0 x y = (cmp_log0 x y = Core_Cmp_Ordering_Type.C_Greater))
  function ge_log0 (self : t) (o : t) : bool
  val ge_log0 (self : t) (o : t) : bool
    ensures { result = ge_log0 self o }
    
  function cmp_ge_log0 (x : t) (y : t) : ()
  val cmp_ge_log0 (x : t) (y : t) : ()
    requires {[#"../../../../creusot-contracts/src/logic/ord.rs" 36 18 36 19] inv1 x}
    requires {[#"../../../../creusot-contracts/src/logic/ord.rs" 36 27 36 28] inv1 y}
    ensures { result = cmp_ge_log0 x y }
    
  axiom cmp_ge_log0_spec : forall x : t, y : t . ([#"../../../../creusot-contracts/src/logic/ord.rs" 36 18 36 19] inv1 x) -> ([#"../../../../creusot-contracts/src/logic/ord.rs" 36 27 36 28] inv1 y) -> ([#"../../../../creusot-contracts/src/logic/ord.rs" 35 14 35 61] ge_log0 x y = (cmp_log0 x y <> Core_Cmp_Ordering_Type.C_Less))
  function lt_log0 (self : t) (o : t) : bool
  val lt_log0 (self : t) (o : t) : bool
    ensures { result = lt_log0 self o }
    
  function cmp_lt_log0 (x : t) (y : t) : ()
  val cmp_lt_log0 (x : t) (y : t) : ()
    requires {[#"../../../../creusot-contracts/src/logic/ord.rs" 26 18 26 19] inv1 x}
    requires {[#"../../../../creusot-contracts/src/logic/ord.rs" 26 27 26 28] inv1 y}
    ensures { result = cmp_lt_log0 x y }
    
  axiom cmp_lt_log0_spec : forall x : t, y : t . ([#"../../../../creusot-contracts/src/logic/ord.rs" 26 18 26 19] inv1 x) -> ([#"../../../../creusot-contracts/src/logic/ord.rs" 26 27 26 28] inv1 y) -> ([#"../../../../creusot-contracts/src/logic/ord.rs" 25 14 25 61] lt_log0 x y = (cmp_log0 x y = Core_Cmp_Ordering_Type.C_Less))
  function le_log0 (self : t) (o : t) : bool
  val le_log0 (self : t) (o : t) : bool
    ensures { result = le_log0 self o }
    
  function cmp_le_log0 (x : t) (y : t) : ()
  val cmp_le_log0 (x : t) (y : t) : ()
    requires {[#"../../../../creusot-contracts/src/logic/ord.rs" 16 18 16 19] inv1 x}
    requires {[#"../../../../creusot-contracts/src/logic/ord.rs" 16 27 16 28] inv1 y}
    ensures { result = cmp_le_log0 x y }
    
  axiom cmp_le_log0_spec : forall x : t, y : t . ([#"../../../../creusot-contracts/src/logic/ord.rs" 16 18 16 19] inv1 x) -> ([#"../../../../creusot-contracts/src/logic/ord.rs" 16 27 16 28] inv1 y) -> ([#"../../../../creusot-contracts/src/logic/ord.rs" 15 14 15 64] le_log0 x y = (cmp_log0 x y <> Core_Cmp_Ordering_Type.C_Greater))
  use seq.Seq
  predicate invariant0 (self : Seq.seq t)
  val invariant0 (self : Seq.seq t) : bool
    ensures { result = invariant0 self }
    
  predicate inv0 (_x : Seq.seq t)
  val inv0 (_x : Seq.seq t) : bool
    ensures { result = inv0 _x }
    
  axiom inv0 : [#"../heapsort_generic.rs" 1 0 1 0] forall x : Seq.seq t . inv0 x = true
  use prelude.Int
  function parent0 [#"../heapsort_generic.rs" 10 0 10 24] (i : int) : int =
    [#"../heapsort_generic.rs" 11 4 11 19] div (i + 1) 2 - 1
  val parent0 [#"../heapsort_generic.rs" 10 0 10 24] (i : int) : int
    ensures { result = parent0 i }
    
  use seq.Seq
  predicate heap_frag0 [#"../heapsort_generic.rs" 15 0 15 66] (s : Seq.seq t) (start : int) (end' : int) =
    [#"../heapsort_generic.rs" 16 4 17 26] forall i : int . start <= parent0 i /\ i < end' -> le_log0 (Seq.get s i) (Seq.get s (parent0 i))
  val heap_frag0 [#"../heapsort_generic.rs" 15 0 15 66] (s : Seq.seq t) (start : int) (end' : int) : bool
    ensures { result = heap_frag0 s start end' }
    
  let rec ghost function heap_frag_max [#"../heapsort_generic.rs" 25 0 25 58] (s : Seq.seq t) (i : int) (end' : int) : ()
    requires {[#"../heapsort_generic.rs" 21 11 21 31] heap_frag0 s 0 end'}
    requires {[#"../heapsort_generic.rs" 22 11 22 28] 0 <= i /\ i < end'}
    requires {[#"../heapsort_generic.rs" 25 30 25 31] inv0 s}
    ensures { [#"../heapsort_generic.rs" 23 10 23 22] le_log0 (Seq.get s i) (Seq.get s 0) }
    variant {[#"../heapsort_generic.rs" 24 10 24 11] i}
    
   = [@vc:do_not_keep_trace] [@vc:sp]
    [#"../heapsort_generic.rs" 26 4 28 5] if pure {i > 0} then let b' = parent0 i in heap_frag_max s b' end' else ()
end
module Core_Ptr_NonNull_NonNull_Type
  use prelude.Opaque
  type t_nonnull 't =
    | C_NonNull opaque_ptr
    
end
module Core_Marker_PhantomData_Type
  type t_phantomdata 't =
    | C_PhantomData
    
end
module Core_Ptr_Unique_Unique_Type
  use Core_Marker_PhantomData_Type as Core_Marker_PhantomData_Type
  use Core_Ptr_NonNull_NonNull_Type as Core_Ptr_NonNull_NonNull_Type
  type t_unique 't =
    | C_Unique (Core_Ptr_NonNull_NonNull_Type.t_nonnull 't) (Core_Marker_PhantomData_Type.t_phantomdata 't)
    
end
module Alloc_RawVec_RawVec_Type
  use prelude.UIntSize
  use prelude.Int
  use Core_Ptr_Unique_Unique_Type as Core_Ptr_Unique_Unique_Type
  type t_rawvec 't 'a =
    | C_RawVec (Core_Ptr_Unique_Unique_Type.t_unique 't) usize 'a
    
end
module Alloc_Vec_Vec_Type
  use prelude.UIntSize
  use prelude.Int
  use Alloc_RawVec_RawVec_Type as Alloc_RawVec_RawVec_Type
  type t_vec 't 'a =
    | C_Vec (Alloc_RawVec_RawVec_Type.t_rawvec 't 'a) usize
    
end
module Alloc_Alloc_Global_Type
  type t_global  =
    | C_Global
    
end
module HeapsortGeneric_SiftDown
  type t
  use seq.Seq
  predicate invariant10 (self : Seq.seq t)
  val invariant10 (self : Seq.seq t) : bool
    ensures { result = invariant10 self }
    
  predicate inv10 (_x : Seq.seq t)
  val inv10 (_x : Seq.seq t) : bool
    ensures { result = inv10 _x }
    
  axiom inv10 : [#"../heapsort_generic.rs" 1 0 1 0] forall x : Seq.seq t . inv10 x = true
  type deep_model_ty0
  predicate invariant9 (self : Seq.seq deep_model_ty0)
  val invariant9 (self : Seq.seq deep_model_ty0) : bool
    ensures { result = invariant9 self }
    
  predicate inv9 (_x : Seq.seq deep_model_ty0)
  val inv9 (_x : Seq.seq deep_model_ty0) : bool
    ensures { result = inv9 _x }
    
  axiom inv9 : [#"../heapsort_generic.rs" 1 0 1 0] forall x : Seq.seq deep_model_ty0 . inv9 x = true
  use prelude.UIntSize
  predicate invariant8 (self : usize) =
    [#"../../../../creusot-contracts/src/invariant.rs" 8 8 8 12] true
  val invariant8 (self : usize) : bool
    ensures { result = invariant8 self }
    
  predicate inv8 (_x : usize)
  val inv8 (_x : usize) : bool
    ensures { result = inv8 _x }
    
  axiom inv8 : [#"../heapsort_generic.rs" 1 0 1 0] forall x : usize . inv8 x = true
  use Alloc_Alloc_Global_Type as Alloc_Alloc_Global_Type
  use Alloc_Vec_Vec_Type as Alloc_Vec_Vec_Type
  predicate invariant7 (self : Alloc_Vec_Vec_Type.t_vec t (Alloc_Alloc_Global_Type.t_global))
  val invariant7 (self : Alloc_Vec_Vec_Type.t_vec t (Alloc_Alloc_Global_Type.t_global)) : bool
    ensures { result = invariant7 self }
    
  predicate inv7 (_x : Alloc_Vec_Vec_Type.t_vec t (Alloc_Alloc_Global_Type.t_global))
  val inv7 (_x : Alloc_Vec_Vec_Type.t_vec t (Alloc_Alloc_Global_Type.t_global)) : bool
    ensures { result = inv7 _x }
    
  axiom inv7 : [#"../heapsort_generic.rs" 1 0 1 0] forall x : Alloc_Vec_Vec_Type.t_vec t (Alloc_Alloc_Global_Type.t_global) . inv7 x = true
  use prelude.Borrow
  predicate invariant6 (self : borrowed (Alloc_Vec_Vec_Type.t_vec t (Alloc_Alloc_Global_Type.t_global)))
  val invariant6 (self : borrowed (Alloc_Vec_Vec_Type.t_vec t (Alloc_Alloc_Global_Type.t_global))) : bool
    ensures { result = invariant6 self }
    
  predicate inv6 (_x : borrowed (Alloc_Vec_Vec_Type.t_vec t (Alloc_Alloc_Global_Type.t_global)))
  val inv6 (_x : borrowed (Alloc_Vec_Vec_Type.t_vec t (Alloc_Alloc_Global_Type.t_global))) : bool
    ensures { result = inv6 _x }
    
  axiom inv6 : [#"../heapsort_generic.rs" 1 0 1 0] forall x : borrowed (Alloc_Vec_Vec_Type.t_vec t (Alloc_Alloc_Global_Type.t_global)) . inv6 x = true
  use prelude.Slice
  predicate invariant5 (self : borrowed (slice t))
  val invariant5 (self : borrowed (slice t)) : bool
    ensures { result = invariant5 self }
    
  predicate inv5 (_x : borrowed (slice t))
  val inv5 (_x : borrowed (slice t)) : bool
    ensures { result = inv5 _x }
    
  axiom inv5 : [#"../heapsort_generic.rs" 1 0 1 0] forall x : borrowed (slice t) . inv5 x = true
  predicate invariant4 (self : slice t)
  val invariant4 (self : slice t) : bool
    ensures { result = invariant4 self }
    
  predicate inv4 (_x : slice t)
  val inv4 (_x : slice t) : bool
    ensures { result = inv4 _x }
    
  axiom inv4 : [#"../heapsort_generic.rs" 1 0 1 0] forall x : slice t . inv4 x = true
  use prelude.Int
  use prelude.UIntSize
  let constant max0  : usize = [@vc:do_not_keep_trace] [@vc:sp]
    (18446744073709551615 : usize)
  use seq.Seq
  predicate inv3 (_x : Alloc_Vec_Vec_Type.t_vec t (Alloc_Alloc_Global_Type.t_global))
  val inv3 (_x : Alloc_Vec_Vec_Type.t_vec t (Alloc_Alloc_Global_Type.t_global)) : bool
    ensures { result = inv3 _x }
    
  function shallow_model3 (self : Alloc_Vec_Vec_Type.t_vec t (Alloc_Alloc_Global_Type.t_global)) : Seq.seq t
  val shallow_model3 (self : Alloc_Vec_Vec_Type.t_vec t (Alloc_Alloc_Global_Type.t_global)) : Seq.seq t
    requires {[#"../../../../creusot-contracts/src/std/vec.rs" 19 21 19 25] inv3 self}
    ensures { result = shallow_model3 self }
    
  axiom shallow_model3_spec : forall self : Alloc_Vec_Vec_Type.t_vec t (Alloc_Alloc_Global_Type.t_global) . ([#"../../../../creusot-contracts/src/std/vec.rs" 19 21 19 25] inv3 self) -> ([#"../../../../creusot-contracts/src/std/vec.rs" 19 4 19 36] inv10 (shallow_model3 self)) && ([#"../../../../creusot-contracts/src/std/vec.rs" 18 14 18 41] Seq.length (shallow_model3 self) <= UIntSize.to_int max0)
  predicate invariant3 (self : Alloc_Vec_Vec_Type.t_vec t (Alloc_Alloc_Global_Type.t_global)) =
    [#"../../../../creusot-contracts/src/std/vec.rs" 60 20 60 41] inv10 (shallow_model3 self)
  val invariant3 (self : Alloc_Vec_Vec_Type.t_vec t (Alloc_Alloc_Global_Type.t_global)) : bool
    ensures { result = invariant3 self }
    
  axiom inv3 : [#"../heapsort_generic.rs" 1 0 1 0] forall x : Alloc_Vec_Vec_Type.t_vec t (Alloc_Alloc_Global_Type.t_global) . inv3 x = true
  predicate invariant2 (self : t)
  val invariant2 (self : t) : bool
    ensures { result = invariant2 self }
    
  predicate inv2 (_x : t)
  val inv2 (_x : t) : bool
    ensures { result = inv2 _x }
    
  axiom inv2 : [#"../heapsort_generic.rs" 1 0 1 0] forall x : t . inv2 x = true
  use Core_Cmp_Ordering_Type as Core_Cmp_Ordering_Type
  function cmp_log0 (self : deep_model_ty0) (_2 : deep_model_ty0) : Core_Cmp_Ordering_Type.t_ordering
  val cmp_log0 (self : deep_model_ty0) (_2 : deep_model_ty0) : Core_Cmp_Ordering_Type.t_ordering
    ensures { result = cmp_log0 self _2 }
    
  predicate inv1 (_x : deep_model_ty0)
  val inv1 (_x : deep_model_ty0) : bool
    ensures { result = inv1 _x }
    
  function eq_cmp0 (x : deep_model_ty0) (y : deep_model_ty0) : ()
  val eq_cmp0 (x : deep_model_ty0) (y : deep_model_ty0) : ()
    requires {[#"../../../../creusot-contracts/src/logic/ord.rs" 70 14 70 15] inv1 x}
    requires {[#"../../../../creusot-contracts/src/logic/ord.rs" 70 23 70 24] inv1 y}
    ensures { result = eq_cmp0 x y }
    
  axiom eq_cmp0_spec : forall x : deep_model_ty0, y : deep_model_ty0 . ([#"../../../../creusot-contracts/src/logic/ord.rs" 70 14 70 15] inv1 x) -> ([#"../../../../creusot-contracts/src/logic/ord.rs" 70 23 70 24] inv1 y) -> ([#"../../../../creusot-contracts/src/logic/ord.rs" 69 14 69 59] (x = y) = (cmp_log0 x y = Core_Cmp_Ordering_Type.C_Equal))
  function antisym20 (x : deep_model_ty0) (y : deep_model_ty0) : ()
  val antisym20 (x : deep_model_ty0) (y : deep_model_ty0) : ()
    requires {[#"../../../../creusot-contracts/src/logic/ord.rs" 64 15 64 48] cmp_log0 x y = Core_Cmp_Ordering_Type.C_Greater}
    requires {[#"../../../../creusot-contracts/src/logic/ord.rs" 66 16 66 17] inv1 x}
    requires {[#"../../../../creusot-contracts/src/logic/ord.rs" 66 25 66 26] inv1 y}
    ensures { result = antisym20 x y }
    
  axiom antisym20_spec : forall x : deep_model_ty0, y : deep_model_ty0 . ([#"../../../../creusot-contracts/src/logic/ord.rs" 64 15 64 48] cmp_log0 x y = Core_Cmp_Ordering_Type.C_Greater) -> ([#"../../../../creusot-contracts/src/logic/ord.rs" 66 16 66 17] inv1 x) -> ([#"../../../../creusot-contracts/src/logic/ord.rs" 66 25 66 26] inv1 y) -> ([#"../../../../creusot-contracts/src/logic/ord.rs" 65 14 65 44] cmp_log0 y x = Core_Cmp_Ordering_Type.C_Less)
  function antisym10 (x : deep_model_ty0) (y : deep_model_ty0) : ()
  val antisym10 (x : deep_model_ty0) (y : deep_model_ty0) : ()
    requires {[#"../../../../creusot-contracts/src/logic/ord.rs" 59 15 59 45] cmp_log0 x y = Core_Cmp_Ordering_Type.C_Less}
    requires {[#"../../../../creusot-contracts/src/logic/ord.rs" 61 16 61 17] inv1 x}
    requires {[#"../../../../creusot-contracts/src/logic/ord.rs" 61 25 61 26] inv1 y}
    ensures { result = antisym10 x y }
    
  axiom antisym10_spec : forall x : deep_model_ty0, y : deep_model_ty0 . ([#"../../../../creusot-contracts/src/logic/ord.rs" 59 15 59 45] cmp_log0 x y = Core_Cmp_Ordering_Type.C_Less) -> ([#"../../../../creusot-contracts/src/logic/ord.rs" 61 16 61 17] inv1 x) -> ([#"../../../../creusot-contracts/src/logic/ord.rs" 61 25 61 26] inv1 y) -> ([#"../../../../creusot-contracts/src/logic/ord.rs" 60 14 60 47] cmp_log0 y x = Core_Cmp_Ordering_Type.C_Greater)
  function trans0 (x : deep_model_ty0) (y : deep_model_ty0) (z : deep_model_ty0) (o : Core_Cmp_Ordering_Type.t_ordering) : ()
    
  val trans0 (x : deep_model_ty0) (y : deep_model_ty0) (z : deep_model_ty0) (o : Core_Cmp_Ordering_Type.t_ordering) : ()
    requires {[#"../../../../creusot-contracts/src/logic/ord.rs" 53 15 53 32] cmp_log0 x y = o}
    requires {[#"../../../../creusot-contracts/src/logic/ord.rs" 54 15 54 32] cmp_log0 y z = o}
    requires {[#"../../../../creusot-contracts/src/logic/ord.rs" 56 13 56 14] inv1 x}
    requires {[#"../../../../creusot-contracts/src/logic/ord.rs" 56 22 56 23] inv1 y}
    requires {[#"../../../../creusot-contracts/src/logic/ord.rs" 56 31 56 32] inv1 z}
    ensures { result = trans0 x y z o }
    
  axiom trans0_spec : forall x : deep_model_ty0, y : deep_model_ty0, z : deep_model_ty0, o : Core_Cmp_Ordering_Type.t_ordering . ([#"../../../../creusot-contracts/src/logic/ord.rs" 53 15 53 32] cmp_log0 x y = o) -> ([#"../../../../creusot-contracts/src/logic/ord.rs" 54 15 54 32] cmp_log0 y z = o) -> ([#"../../../../creusot-contracts/src/logic/ord.rs" 56 13 56 14] inv1 x) -> ([#"../../../../creusot-contracts/src/logic/ord.rs" 56 22 56 23] inv1 y) -> ([#"../../../../creusot-contracts/src/logic/ord.rs" 56 31 56 32] inv1 z) -> ([#"../../../../creusot-contracts/src/logic/ord.rs" 55 14 55 31] cmp_log0 x z = o)
  function refl0 (x : deep_model_ty0) : ()
  val refl0 (x : deep_model_ty0) : ()
    requires {[#"../../../../creusot-contracts/src/logic/ord.rs" 50 12 50 13] inv1 x}
    ensures { result = refl0 x }
    
  axiom refl0_spec : forall x : deep_model_ty0 . ([#"../../../../creusot-contracts/src/logic/ord.rs" 50 12 50 13] inv1 x) -> ([#"../../../../creusot-contracts/src/logic/ord.rs" 49 14 49 45] cmp_log0 x x = Core_Cmp_Ordering_Type.C_Equal)
  function gt_log0 (self : deep_model_ty0) (o : deep_model_ty0) : bool
  val gt_log0 (self : deep_model_ty0) (o : deep_model_ty0) : bool
    ensures { result = gt_log0 self o }
    
  function cmp_gt_log0 (x : deep_model_ty0) (y : deep_model_ty0) : ()
  val cmp_gt_log0 (x : deep_model_ty0) (y : deep_model_ty0) : ()
    requires {[#"../../../../creusot-contracts/src/logic/ord.rs" 46 18 46 19] inv1 x}
    requires {[#"../../../../creusot-contracts/src/logic/ord.rs" 46 27 46 28] inv1 y}
    ensures { result = cmp_gt_log0 x y }
    
  axiom cmp_gt_log0_spec : forall x : deep_model_ty0, y : deep_model_ty0 . ([#"../../../../creusot-contracts/src/logic/ord.rs" 46 18 46 19] inv1 x) -> ([#"../../../../creusot-contracts/src/logic/ord.rs" 46 27 46 28] inv1 y) -> ([#"../../../../creusot-contracts/src/logic/ord.rs" 45 14 45 64] gt_log0 x y = (cmp_log0 x y = Core_Cmp_Ordering_Type.C_Greater))
  function ge_log0 (self : deep_model_ty0) (o : deep_model_ty0) : bool
  val ge_log0 (self : deep_model_ty0) (o : deep_model_ty0) : bool
    ensures { result = ge_log0 self o }
    
  function cmp_ge_log0 (x : deep_model_ty0) (y : deep_model_ty0) : ()
  val cmp_ge_log0 (x : deep_model_ty0) (y : deep_model_ty0) : ()
    requires {[#"../../../../creusot-contracts/src/logic/ord.rs" 36 18 36 19] inv1 x}
    requires {[#"../../../../creusot-contracts/src/logic/ord.rs" 36 27 36 28] inv1 y}
    ensures { result = cmp_ge_log0 x y }
    
  axiom cmp_ge_log0_spec : forall x : deep_model_ty0, y : deep_model_ty0 . ([#"../../../../creusot-contracts/src/logic/ord.rs" 36 18 36 19] inv1 x) -> ([#"../../../../creusot-contracts/src/logic/ord.rs" 36 27 36 28] inv1 y) -> ([#"../../../../creusot-contracts/src/logic/ord.rs" 35 14 35 61] ge_log0 x y = (cmp_log0 x y <> Core_Cmp_Ordering_Type.C_Less))
  function lt_log0 (self : deep_model_ty0) (o : deep_model_ty0) : bool
  val lt_log0 (self : deep_model_ty0) (o : deep_model_ty0) : bool
    ensures { result = lt_log0 self o }
    
  function cmp_lt_log0 (x : deep_model_ty0) (y : deep_model_ty0) : ()
  val cmp_lt_log0 (x : deep_model_ty0) (y : deep_model_ty0) : ()
    requires {[#"../../../../creusot-contracts/src/logic/ord.rs" 26 18 26 19] inv1 x}
    requires {[#"../../../../creusot-contracts/src/logic/ord.rs" 26 27 26 28] inv1 y}
    ensures { result = cmp_lt_log0 x y }
    
  axiom cmp_lt_log0_spec : forall x : deep_model_ty0, y : deep_model_ty0 . ([#"../../../../creusot-contracts/src/logic/ord.rs" 26 18 26 19] inv1 x) -> ([#"../../../../creusot-contracts/src/logic/ord.rs" 26 27 26 28] inv1 y) -> ([#"../../../../creusot-contracts/src/logic/ord.rs" 25 14 25 61] lt_log0 x y = (cmp_log0 x y = Core_Cmp_Ordering_Type.C_Less))
  function le_log0 (self : deep_model_ty0) (o : deep_model_ty0) : bool
  val le_log0 (self : deep_model_ty0) (o : deep_model_ty0) : bool
    ensures { result = le_log0 self o }
    
  function cmp_le_log0 (x : deep_model_ty0) (y : deep_model_ty0) : ()
  val cmp_le_log0 (x : deep_model_ty0) (y : deep_model_ty0) : ()
    requires {[#"../../../../creusot-contracts/src/logic/ord.rs" 16 18 16 19] inv1 x}
    requires {[#"../../../../creusot-contracts/src/logic/ord.rs" 16 27 16 28] inv1 y}
    ensures { result = cmp_le_log0 x y }
    
  axiom cmp_le_log0_spec : forall x : deep_model_ty0, y : deep_model_ty0 . ([#"../../../../creusot-contracts/src/logic/ord.rs" 16 18 16 19] inv1 x) -> ([#"../../../../creusot-contracts/src/logic/ord.rs" 16 27 16 28] inv1 y) -> ([#"../../../../creusot-contracts/src/logic/ord.rs" 15 14 15 64] le_log0 x y = (cmp_log0 x y <> Core_Cmp_Ordering_Type.C_Greater))
  predicate invariant1 (self : deep_model_ty0)
  val invariant1 (self : deep_model_ty0) : bool
    ensures { result = invariant1 self }
    
  axiom inv1 : [#"../heapsort_generic.rs" 1 0 1 0] forall x : deep_model_ty0 . inv1 x = true
  use prelude.Ghost
  predicate invariant0 (self : Ghost.ghost_ty (borrowed (Alloc_Vec_Vec_Type.t_vec t (Alloc_Alloc_Global_Type.t_global))))
    
  val invariant0 (self : Ghost.ghost_ty (borrowed (Alloc_Vec_Vec_Type.t_vec t (Alloc_Alloc_Global_Type.t_global)))) : bool
    ensures { result = invariant0 self }
    
  predicate inv0 (_x : Ghost.ghost_ty (borrowed (Alloc_Vec_Vec_Type.t_vec t (Alloc_Alloc_Global_Type.t_global))))
  val inv0 (_x : Ghost.ghost_ty (borrowed (Alloc_Vec_Vec_Type.t_vec t (Alloc_Alloc_Global_Type.t_global)))) : bool
    ensures { result = inv0 _x }
    
  axiom inv0 : [#"../heapsort_generic.rs" 1 0 1 0] forall x : Ghost.ghost_ty (borrowed (Alloc_Vec_Vec_Type.t_vec t (Alloc_Alloc_Global_Type.t_global))) . inv0 x = true
  function deep_model3 (self : t) : deep_model_ty0
  val deep_model3 (self : t) : deep_model_ty0
    ensures { result = deep_model3 self }
    
  use seq.Seq
  function index_logic0 [@inline:trivial] (self : Alloc_Vec_Vec_Type.t_vec t (Alloc_Alloc_Global_Type.t_global)) (ix : int) : t
    
   =
    [#"../../../../creusot-contracts/src/logic/ops.rs" 20 8 20 31] Seq.get (shallow_model3 self) ix
  val index_logic0 [@inline:trivial] (self : Alloc_Vec_Vec_Type.t_vec t (Alloc_Alloc_Global_Type.t_global)) (ix : int) : t
    ensures { result = index_logic0 self ix }
    
  use seq.Seq
  use seq.Seq
  function deep_model1 (self : Alloc_Vec_Vec_Type.t_vec t (Alloc_Alloc_Global_Type.t_global)) : Seq.seq deep_model_ty0
  val deep_model1 (self : Alloc_Vec_Vec_Type.t_vec t (Alloc_Alloc_Global_Type.t_global)) : Seq.seq deep_model_ty0
    requires {[#"../../../../creusot-contracts/src/std/vec.rs" 33 18 33 22] inv3 self}
    ensures { result = deep_model1 self }
    
  axiom deep_model1_spec : forall self : Alloc_Vec_Vec_Type.t_vec t (Alloc_Alloc_Global_Type.t_global) . ([#"../../../../creusot-contracts/src/std/vec.rs" 33 18 33 22] inv3 self) -> ([#"../../../../creusot-contracts/src/std/vec.rs" 33 4 33 44] inv9 (deep_model1 self)) && ([#"../../../../creusot-contracts/src/std/vec.rs" 31 4 32 53] forall i : int . 0 <= i /\ i < Seq.length (shallow_model3 self) -> Seq.get (deep_model1 self) i = deep_model3 (index_logic0 self i)) && ([#"../../../../creusot-contracts/src/std/vec.rs" 30 14 30 56] Seq.length (shallow_model3 self) = Seq.length (deep_model1 self))
  function parent0 [#"../heapsort_generic.rs" 10 0 10 24] (i : int) : int =
    [#"../heapsort_generic.rs" 11 4 11 19] div (i + 1) 2 - 1
  val parent0 [#"../heapsort_generic.rs" 10 0 10 24] (i : int) : int
    ensures { result = parent0 i }
    
  predicate heap_frag0 [#"../heapsort_generic.rs" 15 0 15 66] (s : Seq.seq deep_model_ty0) (start : int) (end' : int) =
    [#"../heapsort_generic.rs" 16 4 17 26] forall i : int . start <= parent0 i /\ i < end' -> le_log0 (Seq.get s i) (Seq.get s (parent0 i))
  val heap_frag0 [#"../heapsort_generic.rs" 15 0 15 66] (s : Seq.seq deep_model_ty0) (start : int) (end' : int) : bool
    ensures { result = heap_frag0 s start end' }
    
  predicate resolve3 (self : borrowed (Alloc_Vec_Vec_Type.t_vec t (Alloc_Alloc_Global_Type.t_global))) =
    [#"../../../../creusot-contracts/src/resolve.rs" 25 20 25 34]  ^ self =  * self
  val resolve3 (self : borrowed (Alloc_Vec_Vec_Type.t_vec t (Alloc_Alloc_Global_Type.t_global))) : bool
    ensures { result = resolve3 self }
    
  predicate resolve2 (self : borrowed (slice t)) =
    [#"../../../../creusot-contracts/src/resolve.rs" 25 20 25 34]  ^ self =  * self
  val resolve2 (self : borrowed (slice t)) : bool
    ensures { result = resolve2 self }
    
  use seq.Permut
  use prelude.Slice
  function shallow_model7 (self : slice t) : Seq.seq t
  val shallow_model7 (self : slice t) : Seq.seq t
    requires {[#"../../../../creusot-contracts/src/std/slice.rs" 19 21 19 25] inv4 self}
    ensures { result = shallow_model7 self }
    
  axiom shallow_model7_spec : forall self : slice t . ([#"../../../../creusot-contracts/src/std/slice.rs" 19 21 19 25] inv4 self) -> ([#"../../../../creusot-contracts/src/std/slice.rs" 19 4 19 50] inv10 (shallow_model7 self)) && ([#"../../../../creusot-contracts/src/std/slice.rs" 18 14 18 41] shallow_model7 self = Slice.id self) && ([#"../../../../creusot-contracts/src/std/slice.rs" 17 14 17 41] Seq.length (shallow_model7 self) <= UIntSize.to_int max0)
  function shallow_model6 (self : borrowed (slice t)) : Seq.seq t =
    [#"../../../../creusot-contracts/src/model.rs" 101 8 101 31] shallow_model7 ( * self)
  val shallow_model6 (self : borrowed (slice t)) : Seq.seq t
    ensures { result = shallow_model6 self }
    
  val swap0 (self : borrowed (slice t)) (a : usize) (b : usize) : ()
    requires {[#"../../../../creusot-contracts/src/std/slice.rs" 247 19 247 35] UIntSize.to_int a < Seq.length (shallow_model6 self)}
    requires {[#"../../../../creusot-contracts/src/std/slice.rs" 248 19 248 35] UIntSize.to_int b < Seq.length (shallow_model6 self)}
    requires {inv5 self}
    ensures { [#"../../../../creusot-contracts/src/std/slice.rs" 249 8 249 52] Permut.exchange (shallow_model7 ( ^ self)) (shallow_model6 self) (UIntSize.to_int a) (UIntSize.to_int b) }
    
  function shallow_model0 (self : borrowed (Alloc_Vec_Vec_Type.t_vec t (Alloc_Alloc_Global_Type.t_global))) : Seq.seq t
   =
    [#"../../../../creusot-contracts/src/model.rs" 101 8 101 31] shallow_model3 ( * self)
  val shallow_model0 (self : borrowed (Alloc_Vec_Vec_Type.t_vec t (Alloc_Alloc_Global_Type.t_global))) : Seq.seq t
    ensures { result = shallow_model0 self }
    
  val deref_mut0 (self : borrowed (Alloc_Vec_Vec_Type.t_vec t (Alloc_Alloc_Global_Type.t_global))) : borrowed (slice t)
    requires {inv6 self}
    ensures { [#"../../../../creusot-contracts/src/std/vec.rs" 152 26 152 42] shallow_model6 result = shallow_model0 self }
    ensures { [#"../../../../creusot-contracts/src/std/vec.rs" 153 26 153 48] shallow_model7 ( ^ result) = shallow_model3 ( ^ self) }
    ensures { inv5 result }
    
  function deep_model2 (self : t) : deep_model_ty0 =
    [#"../../../../creusot-contracts/src/model.rs" 74 8 74 28] deep_model3 self
  val deep_model2 (self : t) : deep_model_ty0
    ensures { result = deep_model2 self }
    
  val le0 (self : t) (other : t) : bool
    requires {inv2 self}
    requires {inv2 other}
    ensures { [#"../../../../creusot-contracts/src/std/cmp.rs" 36 26 36 77] result = le_log0 (deep_model2 self) (deep_model2 other) }
    
  val lt0 (self : t) (other : t) : bool
    requires {inv2 self}
    requires {inv2 other}
    ensures { [#"../../../../creusot-contracts/src/std/cmp.rs" 33 26 33 76] result = lt_log0 (deep_model2 self) (deep_model2 other) }
    
  predicate resolve1 (self : t)
  val resolve1 (self : t) : bool
    ensures { result = resolve1 self }
    
  predicate has_value0 [@inline:trivial] (self : usize) (seq : Seq.seq t) (out : t) =
    [#"../../../../creusot-contracts/src/std/slice.rs" 122 20 122 37] Seq.get seq (UIntSize.to_int self) = out
  val has_value0 [@inline:trivial] (self : usize) (seq : Seq.seq t) (out : t) : bool
    ensures { result = has_value0 self seq out }
    
  predicate in_bounds0 [@inline:trivial] (self : usize) (seq : Seq.seq t) =
    [#"../../../../creusot-contracts/src/std/slice.rs" 115 20 115 37] UIntSize.to_int self < Seq.length seq
  val in_bounds0 [@inline:trivial] (self : usize) (seq : Seq.seq t) : bool
    ensures { result = in_bounds0 self seq }
    
  function shallow_model5 (self : Alloc_Vec_Vec_Type.t_vec t (Alloc_Alloc_Global_Type.t_global)) : Seq.seq t =
    [#"../../../../creusot-contracts/src/model.rs" 83 8 83 31] shallow_model3 self
  val shallow_model5 (self : Alloc_Vec_Vec_Type.t_vec t (Alloc_Alloc_Global_Type.t_global)) : Seq.seq t
    ensures { result = shallow_model5 self }
    
  val index0 (self : Alloc_Vec_Vec_Type.t_vec t (Alloc_Alloc_Global_Type.t_global)) (index : usize) : t
    requires {[#"../../../../creusot-contracts/src/std/vec.rs" 141 27 141 46] in_bounds0 index (shallow_model5 self)}
    requires {inv7 self}
    requires {inv8 index}
    ensures { [#"../../../../creusot-contracts/src/std/vec.rs" 142 26 142 54] has_value0 index (shallow_model5 self) result }
    ensures { inv2 result }
    
  function deep_model0 (self : borrowed (Alloc_Vec_Vec_Type.t_vec t (Alloc_Alloc_Global_Type.t_global))) : Seq.seq deep_model_ty0
    
   =
    [#"../../../../creusot-contracts/src/model.rs" 92 8 92 28] deep_model1 ( * self)
  val deep_model0 (self : borrowed (Alloc_Vec_Vec_Type.t_vec t (Alloc_Alloc_Global_Type.t_global))) : Seq.seq deep_model_ty0
    ensures { result = deep_model0 self }
    
  use prelude.Ghost
  use seq.Permut
  predicate permutation_of0 (self : Seq.seq t) (o : Seq.seq t) =
    [#"../../../../creusot-contracts/src/logic/seq.rs" 107 8 107 37] Permut.permut self o 0 (Seq.length self)
  val permutation_of0 (self : Seq.seq t) (o : Seq.seq t) : bool
    ensures { result = permutation_of0 self o }
    
  function shallow_model4 (self : borrowed (Alloc_Vec_Vec_Type.t_vec t (Alloc_Alloc_Global_Type.t_global))) : Seq.seq t
   =
    [#"../../../../creusot-contracts/src/model.rs" 83 8 83 31] shallow_model0 self
  val shallow_model4 (self : borrowed (Alloc_Vec_Vec_Type.t_vec t (Alloc_Alloc_Global_Type.t_global))) : Seq.seq t
    ensures { result = shallow_model4 self }
    
  function shallow_model1 (self : Ghost.ghost_ty (borrowed (Alloc_Vec_Vec_Type.t_vec t (Alloc_Alloc_Global_Type.t_global)))) : Seq.seq t
    
   =
    [#"../../../../creusot-contracts/src/ghost.rs" 27 20 27 48] shallow_model4 (Ghost.inner self)
  val shallow_model1 (self : Ghost.ghost_ty (borrowed (Alloc_Vec_Vec_Type.t_vec t (Alloc_Alloc_Global_Type.t_global)))) : Seq.seq t
    ensures { result = shallow_model1 self }
    
  predicate resolve0 (self : Ghost.ghost_ty (borrowed (Alloc_Vec_Vec_Type.t_vec t (Alloc_Alloc_Global_Type.t_global))))
  val resolve0 (self : Ghost.ghost_ty (borrowed (Alloc_Vec_Vec_Type.t_vec t (Alloc_Alloc_Global_Type.t_global)))) : bool
    ensures { result = resolve0 self }
    
  use prelude.Ghost
  let rec cfg sift_down [#"../heapsort_generic.rs" 41 0 43 29] [@cfg:stackify] [@cfg:subregion_analysis] (v : borrowed (Alloc_Vec_Vec_Type.t_vec t (Alloc_Alloc_Global_Type.t_global))) (start : usize) (end' : usize) : ()
    requires {[#"../heapsort_generic.rs" 31 11 31 54] heap_frag0 (deep_model0 v) (UIntSize.to_int start + 1) (UIntSize.to_int end')}
    requires {[#"../heapsort_generic.rs" 32 11 32 24] UIntSize.to_int start < UIntSize.to_int end'}
    requires {[#"../heapsort_generic.rs" 33 11 33 27] UIntSize.to_int end' <= Seq.length (shallow_model0 v)}
    requires {[#"../heapsort_generic.rs" 41 33 41 34] inv6 v}
    ensures { [#"../heapsort_generic.rs" 34 10 34 52] heap_frag0 (deep_model1 ( ^ v)) (UIntSize.to_int start) (UIntSize.to_int end') }
    ensures { [#"../heapsort_generic.rs" 35 0 35 36] permutation_of0 (shallow_model3 ( ^ v)) (shallow_model0 v) }
    ensures { [#"../heapsort_generic.rs" 36 0 37 43] forall i : int . 0 <= i /\ i < UIntSize.to_int start \/ UIntSize.to_int end' <= i /\ i < Seq.length (shallow_model0 v) -> index_logic0 ( * v) i = index_logic0 ( ^ v) i }
    ensures { [#"../heapsort_generic.rs" 38 0 40 80] forall m : deep_model_ty0 . inv1 m -> (forall j : int . UIntSize.to_int start <= j /\ j < UIntSize.to_int end' -> le_log0 (Seq.get (deep_model0 v) j) m) -> (forall j : int . UIntSize.to_int start <= j /\ j < UIntSize.to_int end' -> le_log0 (Seq.get (deep_model1 ( ^ v)) j) m) }
    
   = [@vc:do_not_keep_trace] [@vc:sp]
  var _0 : ();
  var v : borrowed (Alloc_Vec_Vec_Type.t_vec t (Alloc_Alloc_Global_Type.t_global)) = v;
  var start : usize = start;
  var end' : usize = end';
  var old_v : Ghost.ghost_ty (borrowed (Alloc_Vec_Vec_Type.t_vec t (Alloc_Alloc_Global_Type.t_global)));
  var i : usize;
  var _28 : bool;
  var child : usize;
  var _33 : ();
  var _34 : bool;
  var _39 : bool;
  var _41 : t;
  var _45 : t;
  var _50 : bool;
  var _52 : t;
  var _56 : t;
  var _60 : ();
  var _61 : borrowed (slice t);
  var _62 : borrowed (slice t);
  var _63 : borrowed (Alloc_Vec_Vec_Type.t_vec t (Alloc_Alloc_Global_Type.t_global));
  {
    goto BB0
  }
  BB0 {
    [#"../heapsort_generic.rs" 45 16 45 25] old_v <- ([#"../heapsort_generic.rs" 45 16 45 25] Ghost.new v);
    goto BB1
  }
  BB1 {
<<<<<<< HEAD
    assert { [@expl:type invariant] Inv0.inv old_v };
    assume { Resolve0.resolve old_v };
    [#"../heapsort_generic.rs" 46 16 46 21] i <- ([#"../heapsort_generic.rs" 46 16 46 21] start);
=======
    assert { [@expl:type invariant] inv0 old_v };
    assume { resolve0 old_v };
    i <- start;
>>>>>>> 62b454c8
    goto BB2
  }
  BB2 {
    invariant { [#"../heapsort_generic.rs" 48 4 48 43] permutation_of0 (shallow_model0 v) (shallow_model1 old_v) };
    invariant { [#"../heapsort_generic.rs" 49 16 49 41] UIntSize.to_int start <= UIntSize.to_int i /\ UIntSize.to_int i < UIntSize.to_int end' };
    invariant { [#"../heapsort_generic.rs" 48 4 48 43] forall j : int . 0 <= j /\ j < UIntSize.to_int start \/ UIntSize.to_int end' <= j /\ j < Seq.length (shallow_model0 v) -> index_logic0 ( * Ghost.inner old_v) j = index_logic0 ( * v) j };
    invariant { [#"../heapsort_generic.rs" 48 4 48 43] forall m : deep_model_ty0 . inv1 m -> (forall j : int . UIntSize.to_int start <= j /\ j < UIntSize.to_int end' -> le_log0 (Seq.get (deep_model0 (Ghost.inner old_v)) j) m) -> (forall j : int . UIntSize.to_int start <= j /\ j < UIntSize.to_int end' -> le_log0 (Seq.get (deep_model0 v) j) m) };
    invariant { [#"../heapsort_generic.rs" 48 4 48 43] forall j : int . UIntSize.to_int start <= parent0 j /\ j < UIntSize.to_int end' /\ UIntSize.to_int i <> parent0 j -> le_log0 (Seq.get (deep_model0 v) j) (Seq.get (deep_model0 v) (parent0 j)) };
    invariant { [#"../heapsort_generic.rs" 48 4 48 43] let c = 2 * UIntSize.to_int i + 1 in c < UIntSize.to_int end' /\ UIntSize.to_int start <= parent0 (UIntSize.to_int i) -> le_log0 (Seq.get (deep_model0 v) c) (Seq.get (deep_model0 v) (parent0 (parent0 c))) };
    invariant { [#"../heapsort_generic.rs" 48 4 48 43] let c = 2 * UIntSize.to_int i + 2 in c < UIntSize.to_int end' /\ UIntSize.to_int start <= parent0 (UIntSize.to_int i) -> le_log0 (Seq.get (deep_model0 v) c) (Seq.get (deep_model0 v) (parent0 (parent0 c))) };
    goto BB3
  }
  BB3 {
    [#"../heapsort_generic.rs" 60 16 60 23] _28 <- ([#"../heapsort_generic.rs" 60 16 60 23] ([#"../heapsort_generic.rs" 60 22 60 23] [#"../heapsort_generic.rs" 60 22 60 23] (2 : usize)) = ([#"../heapsort_generic.rs" 60 16 60 23] [#"../heapsort_generic.rs" 60 16 60 23] (0 : usize)));
    assert { [@expl:division by zero] [#"../heapsort_generic.rs" 60 16 60 23] not _28 };
    goto BB4
  }
  BB4 {
    switch ([#"../heapsort_generic.rs" 60 11 60 23] ([#"../heapsort_generic.rs" 60 11 60 12] i) >= ([#"../heapsort_generic.rs" 60 16 60 23] ([#"../heapsort_generic.rs" 60 16 60 19] end') / ([#"../heapsort_generic.rs" 60 22 60 23] [#"../heapsort_generic.rs" 60 22 60 23] (2 : usize))))
      | False -> goto BB6
      | True -> goto BB5
      end
  }
  BB5 {
<<<<<<< HEAD
    assert { [@expl:type invariant] Inv6.inv v };
    assume { Resolve3.resolve v };
    [#"../heapsort_generic.rs" 61 12 61 18] _0 <- ([#"../heapsort_generic.rs" 61 12 61 18] ());
=======
    assert { [@expl:type invariant] inv6 v };
    assume { resolve3 v };
    _0 <- ([#"../heapsort_generic.rs" 61 12 61 18] ());
>>>>>>> 62b454c8
    goto BB23
  }
  BB6 {
    [#"../heapsort_generic.rs" 64 24 64 33] child <- ([#"../heapsort_generic.rs" 64 24 64 33] ([#"../heapsort_generic.rs" 64 24 64 29] ([#"../heapsort_generic.rs" 64 24 64 25] [#"../heapsort_generic.rs" 64 24 64 25] (2 : usize)) * ([#"../heapsort_generic.rs" 64 28 64 29] i)) + ([#"../heapsort_generic.rs" 64 32 64 33] [#"../heapsort_generic.rs" 64 32 64 33] (1 : usize)));
    switch ([#"../heapsort_generic.rs" 65 11 65 26] ([#"../heapsort_generic.rs" 65 11 65 20] ([#"../heapsort_generic.rs" 65 11 65 16] child) + ([#"../heapsort_generic.rs" 65 19 65 20] [#"../heapsort_generic.rs" 65 19 65 20] (1 : usize))) < ([#"../heapsort_generic.rs" 65 23 65 26] end'))
      | False -> goto BB7
      | True -> goto BB8
      end
  }
  BB7 {
    [#"../heapsort_generic.rs" 65 11 65 53] _34 <- ([#"../heapsort_generic.rs" 65 11 65 53] [#"../heapsort_generic.rs" 65 11 65 53] false);
    goto BB9
  }
  BB8 {
<<<<<<< HEAD
    [#"../heapsort_generic.rs" 65 30 65 38] _41 <- ([#"../heapsort_generic.rs" 65 30 65 38] Index0.index ([#"../heapsort_generic.rs" 65 30 65 31]  * v) ([#"../heapsort_generic.rs" 65 32 65 37] child));
=======
    _41 <- ([#"../heapsort_generic.rs" 65 30 65 38] index0 ([#"../heapsort_generic.rs" 65 30 65 31]  * v) child);
>>>>>>> 62b454c8
    goto BB10
  }
  BB9 {
    switch (_34)
      | False -> goto BB14
      | True -> goto BB13
      end
  }
  BB10 {
<<<<<<< HEAD
    assert { [@expl:type invariant] Inv2.inv _41 };
    assume { Resolve1.resolve _41 };
    [#"../heapsort_generic.rs" 65 41 65 53] _45 <- ([#"../heapsort_generic.rs" 65 41 65 53] Index0.index ([#"../heapsort_generic.rs" 65 41 65 42]  * v) ([#"../heapsort_generic.rs" 65 43 65 52] ([#"../heapsort_generic.rs" 65 43 65 48] child) + ([#"../heapsort_generic.rs" 65 51 65 52] [#"../heapsort_generic.rs" 65 51 65 52] (1 : usize))));
    goto BB11
  }
  BB11 {
    assert { [@expl:type invariant] Inv2.inv _45 };
    assume { Resolve1.resolve _45 };
    [#"../heapsort_generic.rs" 65 30 65 53] _39 <- ([#"../heapsort_generic.rs" 65 30 65 53] Lt0.lt ([#"../heapsort_generic.rs" 65 30 65 38] _41) ([#"../heapsort_generic.rs" 65 41 65 53] _45));
=======
    assert { [@expl:type invariant] inv2 _41 };
    assume { resolve1 _41 };
    _45 <- ([#"../heapsort_generic.rs" 65 41 65 53] index0 ([#"../heapsort_generic.rs" 65 41 65 42]  * v) ([#"../heapsort_generic.rs" 65 43 65 52] child + ([#"../heapsort_generic.rs" 65 51 65 52] [#"../heapsort_generic.rs" 65 51 65 52] (1 : usize))));
    goto BB11
  }
  BB11 {
    assert { [@expl:type invariant] inv2 _45 };
    assume { resolve1 _45 };
    _39 <- ([#"../heapsort_generic.rs" 65 30 65 53] lt0 ([#"../heapsort_generic.rs" 65 30 65 38] _41) ([#"../heapsort_generic.rs" 65 41 65 53] _45));
>>>>>>> 62b454c8
    goto BB12
  }
  BB12 {
    [#"../heapsort_generic.rs" 65 11 65 53] _34 <- ([#"../heapsort_generic.rs" 65 11 65 53] _39);
    [#"../heapsort_generic.rs" 65 11 65 53] _39 <- any bool;
    goto BB9
  }
  BB13 {
    [#"../heapsort_generic.rs" 66 12 66 22] child <- ([#"../heapsort_generic.rs" 66 12 66 22] child + ([#"../heapsort_generic.rs" 66 21 66 22] [#"../heapsort_generic.rs" 66 21 66 22] (1 : usize)));
    [#"../heapsort_generic.rs" 66 12 66 22] _33 <- ([#"../heapsort_generic.rs" 66 12 66 22] ());
    goto BB15
  }
  BB14 {
    [#"../heapsort_generic.rs" 67 9 67 9] _33 <- ([#"../heapsort_generic.rs" 67 9 67 9] ());
    goto BB15
  }
  BB15 {
<<<<<<< HEAD
    [#"../heapsort_generic.rs" 68 11 68 19] _52 <- ([#"../heapsort_generic.rs" 68 11 68 19] Index0.index ([#"../heapsort_generic.rs" 68 11 68 12]  * v) ([#"../heapsort_generic.rs" 68 13 68 18] child));
    goto BB16
  }
  BB16 {
    assert { [@expl:type invariant] Inv2.inv _52 };
    assume { Resolve1.resolve _52 };
    [#"../heapsort_generic.rs" 68 23 68 27] _56 <- ([#"../heapsort_generic.rs" 68 23 68 27] Index0.index ([#"../heapsort_generic.rs" 68 23 68 24]  * v) ([#"../heapsort_generic.rs" 68 25 68 26] i));
    goto BB17
  }
  BB17 {
    assert { [@expl:type invariant] Inv2.inv _56 };
    assume { Resolve1.resolve _56 };
    [#"../heapsort_generic.rs" 68 11 68 27] _50 <- ([#"../heapsort_generic.rs" 68 11 68 27] Le0.le ([#"../heapsort_generic.rs" 68 11 68 19] _52) ([#"../heapsort_generic.rs" 68 23 68 27] _56));
=======
    _52 <- ([#"../heapsort_generic.rs" 68 11 68 19] index0 ([#"../heapsort_generic.rs" 68 11 68 12]  * v) child);
    goto BB16
  }
  BB16 {
    assert { [@expl:type invariant] inv2 _52 };
    assume { resolve1 _52 };
    _56 <- ([#"../heapsort_generic.rs" 68 23 68 27] index0 ([#"../heapsort_generic.rs" 68 23 68 24]  * v) i);
    goto BB17
  }
  BB17 {
    assert { [@expl:type invariant] inv2 _56 };
    assume { resolve1 _56 };
    _50 <- ([#"../heapsort_generic.rs" 68 11 68 27] le0 ([#"../heapsort_generic.rs" 68 11 68 19] _52) ([#"../heapsort_generic.rs" 68 23 68 27] _56));
>>>>>>> 62b454c8
    goto BB18
  }
  BB18 {
    switch (_50)
      | False -> goto BB20
      | True -> goto BB19
      end
  }
  BB19 {
<<<<<<< HEAD
    assert { [@expl:type invariant] Inv6.inv v };
    assume { Resolve3.resolve v };
    [#"../heapsort_generic.rs" 69 12 69 18] _0 <- ([#"../heapsort_generic.rs" 69 12 69 18] ());
    goto BB23
  }
  BB20 {
    [#"../heapsort_generic.rs" 71 8 71 24] _63 <- Borrow.borrow_mut ( * v);
    [#"../heapsort_generic.rs" 71 8 71 24] v <- { v with current = ( ^ _63) };
    assume { Inv3.inv ( ^ _63) };
    [#"../heapsort_generic.rs" 71 8 71 24] _62 <- ([#"../heapsort_generic.rs" 71 8 71 24] DerefMut0.deref_mut _63);
    [#"../heapsort_generic.rs" 1 0 1 0] _63 <- any borrowed (Alloc_Vec_Vec_Type.t_vec t (Alloc_Alloc_Global_Type.t_global));
    goto BB21
  }
  BB21 {
    [#"../heapsort_generic.rs" 71 8 71 24] _61 <- Borrow.borrow_mut ( * _62);
    [#"../heapsort_generic.rs" 71 8 71 24] _62 <- { _62 with current = ( ^ _61) };
    assume { Inv4.inv ( ^ _61) };
    [#"../heapsort_generic.rs" 71 8 71 24] _60 <- ([#"../heapsort_generic.rs" 71 8 71 24] Swap0.swap _61 ([#"../heapsort_generic.rs" 71 15 71 16] i) ([#"../heapsort_generic.rs" 71 18 71 23] child));
    [#"../heapsort_generic.rs" 1 0 1 0] _61 <- any borrowed (slice t);
    goto BB22
  }
  BB22 {
    assert { [@expl:type invariant] Inv5.inv _62 };
    assume { Resolve2.resolve _62 };
    [#"../heapsort_generic.rs" 72 8 72 17] i <- ([#"../heapsort_generic.rs" 72 12 72 17] child);
=======
    assert { [@expl:type invariant] inv6 v };
    assume { resolve3 v };
    _0 <- ([#"../heapsort_generic.rs" 69 12 69 18] ());
    goto BB23
  }
  BB20 {
    _63 <- Borrow.borrow_mut ( * v);
    v <- { v with current = ( ^ _63) };
    assume { inv3 ( ^ _63) };
    _62 <- ([#"../heapsort_generic.rs" 71 8 71 24] deref_mut0 _63);
    _63 <- any borrowed (Alloc_Vec_Vec_Type.t_vec t (Alloc_Alloc_Global_Type.t_global));
    goto BB21
  }
  BB21 {
    _61 <- Borrow.borrow_mut ( * _62);
    _62 <- { _62 with current = ( ^ _61) };
    assume { inv4 ( ^ _61) };
    _60 <- ([#"../heapsort_generic.rs" 71 8 71 24] swap0 _61 i child);
    _61 <- any borrowed (slice t);
    goto BB22
  }
  BB22 {
    assert { [@expl:type invariant] inv5 _62 };
    assume { resolve2 _62 };
    i <- child;
>>>>>>> 62b454c8
    goto BB2
  }
  BB23 {
    return _0
  }
  
end
module HeapsortGeneric_HeapSort
  type t
  use seq.Seq
  predicate invariant8 (self : Seq.seq t)
  val invariant8 (self : Seq.seq t) : bool
    ensures { result = invariant8 self }
    
  predicate inv8 (_x : Seq.seq t)
  val inv8 (_x : Seq.seq t) : bool
    ensures { result = inv8 _x }
    
  axiom inv8 : [#"../heapsort_generic.rs" 1 0 1 0] forall x : Seq.seq t . inv8 x = true
  type deep_model_ty0
  predicate invariant7 (self : deep_model_ty0)
  val invariant7 (self : deep_model_ty0) : bool
    ensures { result = invariant7 self }
    
  predicate inv7 (_x : deep_model_ty0)
  val inv7 (_x : deep_model_ty0) : bool
    ensures { result = inv7 _x }
    
  axiom inv7 : [#"../heapsort_generic.rs" 1 0 1 0] forall x : deep_model_ty0 . inv7 x = true
  predicate invariant6 (self : Seq.seq deep_model_ty0)
  val invariant6 (self : Seq.seq deep_model_ty0) : bool
    ensures { result = invariant6 self }
    
  predicate inv6 (_x : Seq.seq deep_model_ty0)
  val inv6 (_x : Seq.seq deep_model_ty0) : bool
    ensures { result = inv6 _x }
    
  axiom inv6 : [#"../heapsort_generic.rs" 1 0 1 0] forall x : Seq.seq deep_model_ty0 . inv6 x = true
  use Alloc_Alloc_Global_Type as Alloc_Alloc_Global_Type
  use Alloc_Vec_Vec_Type as Alloc_Vec_Vec_Type
  predicate invariant5 (self : Alloc_Vec_Vec_Type.t_vec t (Alloc_Alloc_Global_Type.t_global))
  val invariant5 (self : Alloc_Vec_Vec_Type.t_vec t (Alloc_Alloc_Global_Type.t_global)) : bool
    ensures { result = invariant5 self }
    
  predicate inv5 (_x : Alloc_Vec_Vec_Type.t_vec t (Alloc_Alloc_Global_Type.t_global))
  val inv5 (_x : Alloc_Vec_Vec_Type.t_vec t (Alloc_Alloc_Global_Type.t_global)) : bool
    ensures { result = inv5 _x }
    
  axiom inv5 : [#"../heapsort_generic.rs" 1 0 1 0] forall x : Alloc_Vec_Vec_Type.t_vec t (Alloc_Alloc_Global_Type.t_global) . inv5 x = true
  use prelude.Slice
  use prelude.Borrow
  predicate invariant4 (self : borrowed (slice t))
  val invariant4 (self : borrowed (slice t)) : bool
    ensures { result = invariant4 self }
    
  predicate inv4 (_x : borrowed (slice t))
  val inv4 (_x : borrowed (slice t)) : bool
    ensures { result = inv4 _x }
    
  axiom inv4 : [#"../heapsort_generic.rs" 1 0 1 0] forall x : borrowed (slice t) . inv4 x = true
  predicate invariant3 (self : slice t)
  val invariant3 (self : slice t) : bool
    ensures { result = invariant3 self }
    
  predicate inv3 (_x : slice t)
  val inv3 (_x : slice t) : bool
    ensures { result = inv3 _x }
    
  axiom inv3 : [#"../heapsort_generic.rs" 1 0 1 0] forall x : slice t . inv3 x = true
  use prelude.UIntSize
  use prelude.Int
  use prelude.UIntSize
  let constant max1  : usize = [@vc:do_not_keep_trace] [@vc:sp]
    (18446744073709551615 : usize)
  use seq.Seq
  predicate inv2 (_x : Alloc_Vec_Vec_Type.t_vec t (Alloc_Alloc_Global_Type.t_global))
  val inv2 (_x : Alloc_Vec_Vec_Type.t_vec t (Alloc_Alloc_Global_Type.t_global)) : bool
    ensures { result = inv2 _x }
    
  function shallow_model3 (self : Alloc_Vec_Vec_Type.t_vec t (Alloc_Alloc_Global_Type.t_global)) : Seq.seq t
  val shallow_model3 (self : Alloc_Vec_Vec_Type.t_vec t (Alloc_Alloc_Global_Type.t_global)) : Seq.seq t
    requires {[#"../../../../creusot-contracts/src/std/vec.rs" 19 21 19 25] inv2 self}
    ensures { result = shallow_model3 self }
    
  axiom shallow_model3_spec : forall self : Alloc_Vec_Vec_Type.t_vec t (Alloc_Alloc_Global_Type.t_global) . ([#"../../../../creusot-contracts/src/std/vec.rs" 19 21 19 25] inv2 self) -> ([#"../../../../creusot-contracts/src/std/vec.rs" 19 4 19 36] inv8 (shallow_model3 self)) && ([#"../../../../creusot-contracts/src/std/vec.rs" 18 14 18 41] Seq.length (shallow_model3 self) <= UIntSize.to_int max1)
  predicate invariant2 (self : Alloc_Vec_Vec_Type.t_vec t (Alloc_Alloc_Global_Type.t_global)) =
    [#"../../../../creusot-contracts/src/std/vec.rs" 60 20 60 41] inv8 (shallow_model3 self)
  val invariant2 (self : Alloc_Vec_Vec_Type.t_vec t (Alloc_Alloc_Global_Type.t_global)) : bool
    ensures { result = invariant2 self }
    
  axiom inv2 : [#"../heapsort_generic.rs" 1 0 1 0] forall x : Alloc_Vec_Vec_Type.t_vec t (Alloc_Alloc_Global_Type.t_global) . inv2 x = true
  predicate invariant1 (self : borrowed (Alloc_Vec_Vec_Type.t_vec t (Alloc_Alloc_Global_Type.t_global)))
  val invariant1 (self : borrowed (Alloc_Vec_Vec_Type.t_vec t (Alloc_Alloc_Global_Type.t_global))) : bool
    ensures { result = invariant1 self }
    
  predicate inv1 (_x : borrowed (Alloc_Vec_Vec_Type.t_vec t (Alloc_Alloc_Global_Type.t_global)))
  val inv1 (_x : borrowed (Alloc_Vec_Vec_Type.t_vec t (Alloc_Alloc_Global_Type.t_global))) : bool
    ensures { result = inv1 _x }
    
  axiom inv1 : [#"../heapsort_generic.rs" 1 0 1 0] forall x : borrowed (Alloc_Vec_Vec_Type.t_vec t (Alloc_Alloc_Global_Type.t_global)) . inv1 x = true
  use Core_Cmp_Ordering_Type as Core_Cmp_Ordering_Type
  function cmp_log0 (self : deep_model_ty0) (_2 : deep_model_ty0) : Core_Cmp_Ordering_Type.t_ordering
  val cmp_log0 (self : deep_model_ty0) (_2 : deep_model_ty0) : Core_Cmp_Ordering_Type.t_ordering
    ensures { result = cmp_log0 self _2 }
    
  function eq_cmp0 (x : deep_model_ty0) (y : deep_model_ty0) : ()
  val eq_cmp0 (x : deep_model_ty0) (y : deep_model_ty0) : ()
    requires {[#"../../../../creusot-contracts/src/logic/ord.rs" 70 14 70 15] inv7 x}
    requires {[#"../../../../creusot-contracts/src/logic/ord.rs" 70 23 70 24] inv7 y}
    ensures { result = eq_cmp0 x y }
    
  axiom eq_cmp0_spec : forall x : deep_model_ty0, y : deep_model_ty0 . ([#"../../../../creusot-contracts/src/logic/ord.rs" 70 14 70 15] inv7 x) -> ([#"../../../../creusot-contracts/src/logic/ord.rs" 70 23 70 24] inv7 y) -> ([#"../../../../creusot-contracts/src/logic/ord.rs" 69 14 69 59] (x = y) = (cmp_log0 x y = Core_Cmp_Ordering_Type.C_Equal))
  function antisym20 (x : deep_model_ty0) (y : deep_model_ty0) : ()
  val antisym20 (x : deep_model_ty0) (y : deep_model_ty0) : ()
    requires {[#"../../../../creusot-contracts/src/logic/ord.rs" 64 15 64 48] cmp_log0 x y = Core_Cmp_Ordering_Type.C_Greater}
    requires {[#"../../../../creusot-contracts/src/logic/ord.rs" 66 16 66 17] inv7 x}
    requires {[#"../../../../creusot-contracts/src/logic/ord.rs" 66 25 66 26] inv7 y}
    ensures { result = antisym20 x y }
    
  axiom antisym20_spec : forall x : deep_model_ty0, y : deep_model_ty0 . ([#"../../../../creusot-contracts/src/logic/ord.rs" 64 15 64 48] cmp_log0 x y = Core_Cmp_Ordering_Type.C_Greater) -> ([#"../../../../creusot-contracts/src/logic/ord.rs" 66 16 66 17] inv7 x) -> ([#"../../../../creusot-contracts/src/logic/ord.rs" 66 25 66 26] inv7 y) -> ([#"../../../../creusot-contracts/src/logic/ord.rs" 65 14 65 44] cmp_log0 y x = Core_Cmp_Ordering_Type.C_Less)
  function antisym10 (x : deep_model_ty0) (y : deep_model_ty0) : ()
  val antisym10 (x : deep_model_ty0) (y : deep_model_ty0) : ()
    requires {[#"../../../../creusot-contracts/src/logic/ord.rs" 59 15 59 45] cmp_log0 x y = Core_Cmp_Ordering_Type.C_Less}
    requires {[#"../../../../creusot-contracts/src/logic/ord.rs" 61 16 61 17] inv7 x}
    requires {[#"../../../../creusot-contracts/src/logic/ord.rs" 61 25 61 26] inv7 y}
    ensures { result = antisym10 x y }
    
  axiom antisym10_spec : forall x : deep_model_ty0, y : deep_model_ty0 . ([#"../../../../creusot-contracts/src/logic/ord.rs" 59 15 59 45] cmp_log0 x y = Core_Cmp_Ordering_Type.C_Less) -> ([#"../../../../creusot-contracts/src/logic/ord.rs" 61 16 61 17] inv7 x) -> ([#"../../../../creusot-contracts/src/logic/ord.rs" 61 25 61 26] inv7 y) -> ([#"../../../../creusot-contracts/src/logic/ord.rs" 60 14 60 47] cmp_log0 y x = Core_Cmp_Ordering_Type.C_Greater)
  function trans0 (x : deep_model_ty0) (y : deep_model_ty0) (z : deep_model_ty0) (o : Core_Cmp_Ordering_Type.t_ordering) : ()
    
  val trans0 (x : deep_model_ty0) (y : deep_model_ty0) (z : deep_model_ty0) (o : Core_Cmp_Ordering_Type.t_ordering) : ()
    requires {[#"../../../../creusot-contracts/src/logic/ord.rs" 53 15 53 32] cmp_log0 x y = o}
    requires {[#"../../../../creusot-contracts/src/logic/ord.rs" 54 15 54 32] cmp_log0 y z = o}
    requires {[#"../../../../creusot-contracts/src/logic/ord.rs" 56 13 56 14] inv7 x}
    requires {[#"../../../../creusot-contracts/src/logic/ord.rs" 56 22 56 23] inv7 y}
    requires {[#"../../../../creusot-contracts/src/logic/ord.rs" 56 31 56 32] inv7 z}
    ensures { result = trans0 x y z o }
    
  axiom trans0_spec : forall x : deep_model_ty0, y : deep_model_ty0, z : deep_model_ty0, o : Core_Cmp_Ordering_Type.t_ordering . ([#"../../../../creusot-contracts/src/logic/ord.rs" 53 15 53 32] cmp_log0 x y = o) -> ([#"../../../../creusot-contracts/src/logic/ord.rs" 54 15 54 32] cmp_log0 y z = o) -> ([#"../../../../creusot-contracts/src/logic/ord.rs" 56 13 56 14] inv7 x) -> ([#"../../../../creusot-contracts/src/logic/ord.rs" 56 22 56 23] inv7 y) -> ([#"../../../../creusot-contracts/src/logic/ord.rs" 56 31 56 32] inv7 z) -> ([#"../../../../creusot-contracts/src/logic/ord.rs" 55 14 55 31] cmp_log0 x z = o)
  function refl0 (x : deep_model_ty0) : ()
  val refl0 (x : deep_model_ty0) : ()
    requires {[#"../../../../creusot-contracts/src/logic/ord.rs" 50 12 50 13] inv7 x}
    ensures { result = refl0 x }
    
  axiom refl0_spec : forall x : deep_model_ty0 . ([#"../../../../creusot-contracts/src/logic/ord.rs" 50 12 50 13] inv7 x) -> ([#"../../../../creusot-contracts/src/logic/ord.rs" 49 14 49 45] cmp_log0 x x = Core_Cmp_Ordering_Type.C_Equal)
  function gt_log0 (self : deep_model_ty0) (o : deep_model_ty0) : bool
  val gt_log0 (self : deep_model_ty0) (o : deep_model_ty0) : bool
    ensures { result = gt_log0 self o }
    
  function cmp_gt_log0 (x : deep_model_ty0) (y : deep_model_ty0) : ()
  val cmp_gt_log0 (x : deep_model_ty0) (y : deep_model_ty0) : ()
    requires {[#"../../../../creusot-contracts/src/logic/ord.rs" 46 18 46 19] inv7 x}
    requires {[#"../../../../creusot-contracts/src/logic/ord.rs" 46 27 46 28] inv7 y}
    ensures { result = cmp_gt_log0 x y }
    
  axiom cmp_gt_log0_spec : forall x : deep_model_ty0, y : deep_model_ty0 . ([#"../../../../creusot-contracts/src/logic/ord.rs" 46 18 46 19] inv7 x) -> ([#"../../../../creusot-contracts/src/logic/ord.rs" 46 27 46 28] inv7 y) -> ([#"../../../../creusot-contracts/src/logic/ord.rs" 45 14 45 64] gt_log0 x y = (cmp_log0 x y = Core_Cmp_Ordering_Type.C_Greater))
  function ge_log0 (self : deep_model_ty0) (o : deep_model_ty0) : bool
  val ge_log0 (self : deep_model_ty0) (o : deep_model_ty0) : bool
    ensures { result = ge_log0 self o }
    
  function cmp_ge_log0 (x : deep_model_ty0) (y : deep_model_ty0) : ()
  val cmp_ge_log0 (x : deep_model_ty0) (y : deep_model_ty0) : ()
    requires {[#"../../../../creusot-contracts/src/logic/ord.rs" 36 18 36 19] inv7 x}
    requires {[#"../../../../creusot-contracts/src/logic/ord.rs" 36 27 36 28] inv7 y}
    ensures { result = cmp_ge_log0 x y }
    
  axiom cmp_ge_log0_spec : forall x : deep_model_ty0, y : deep_model_ty0 . ([#"../../../../creusot-contracts/src/logic/ord.rs" 36 18 36 19] inv7 x) -> ([#"../../../../creusot-contracts/src/logic/ord.rs" 36 27 36 28] inv7 y) -> ([#"../../../../creusot-contracts/src/logic/ord.rs" 35 14 35 61] ge_log0 x y = (cmp_log0 x y <> Core_Cmp_Ordering_Type.C_Less))
  function lt_log0 (self : deep_model_ty0) (o : deep_model_ty0) : bool
  val lt_log0 (self : deep_model_ty0) (o : deep_model_ty0) : bool
    ensures { result = lt_log0 self o }
    
  function cmp_lt_log0 (x : deep_model_ty0) (y : deep_model_ty0) : ()
  val cmp_lt_log0 (x : deep_model_ty0) (y : deep_model_ty0) : ()
    requires {[#"../../../../creusot-contracts/src/logic/ord.rs" 26 18 26 19] inv7 x}
    requires {[#"../../../../creusot-contracts/src/logic/ord.rs" 26 27 26 28] inv7 y}
    ensures { result = cmp_lt_log0 x y }
    
  axiom cmp_lt_log0_spec : forall x : deep_model_ty0, y : deep_model_ty0 . ([#"../../../../creusot-contracts/src/logic/ord.rs" 26 18 26 19] inv7 x) -> ([#"../../../../creusot-contracts/src/logic/ord.rs" 26 27 26 28] inv7 y) -> ([#"../../../../creusot-contracts/src/logic/ord.rs" 25 14 25 61] lt_log0 x y = (cmp_log0 x y = Core_Cmp_Ordering_Type.C_Less))
  function le_log0 (self : deep_model_ty0) (o : deep_model_ty0) : bool
  val le_log0 (self : deep_model_ty0) (o : deep_model_ty0) : bool
    ensures { result = le_log0 self o }
    
  function cmp_le_log0 (x : deep_model_ty0) (y : deep_model_ty0) : ()
  val cmp_le_log0 (x : deep_model_ty0) (y : deep_model_ty0) : ()
    requires {[#"../../../../creusot-contracts/src/logic/ord.rs" 16 18 16 19] inv7 x}
    requires {[#"../../../../creusot-contracts/src/logic/ord.rs" 16 27 16 28] inv7 y}
    ensures { result = cmp_le_log0 x y }
    
  axiom cmp_le_log0_spec : forall x : deep_model_ty0, y : deep_model_ty0 . ([#"../../../../creusot-contracts/src/logic/ord.rs" 16 18 16 19] inv7 x) -> ([#"../../../../creusot-contracts/src/logic/ord.rs" 16 27 16 28] inv7 y) -> ([#"../../../../creusot-contracts/src/logic/ord.rs" 15 14 15 64] le_log0 x y = (cmp_log0 x y <> Core_Cmp_Ordering_Type.C_Greater))
  use prelude.Ghost
  predicate invariant0 (self : Ghost.ghost_ty (borrowed (Alloc_Vec_Vec_Type.t_vec t (Alloc_Alloc_Global_Type.t_global))))
    
  val invariant0 (self : Ghost.ghost_ty (borrowed (Alloc_Vec_Vec_Type.t_vec t (Alloc_Alloc_Global_Type.t_global)))) : bool
    ensures { result = invariant0 self }
    
  predicate inv0 (_x : Ghost.ghost_ty (borrowed (Alloc_Vec_Vec_Type.t_vec t (Alloc_Alloc_Global_Type.t_global))))
  val inv0 (_x : Ghost.ghost_ty (borrowed (Alloc_Vec_Vec_Type.t_vec t (Alloc_Alloc_Global_Type.t_global)))) : bool
    ensures { result = inv0 _x }
    
  axiom inv0 : [#"../heapsort_generic.rs" 1 0 1 0] forall x : Ghost.ghost_ty (borrowed (Alloc_Vec_Vec_Type.t_vec t (Alloc_Alloc_Global_Type.t_global))) . inv0 x = true
  use seq.Seq
  predicate sorted_range0 [#"../heapsort_generic.rs" 77 0 77 63] (s : Seq.seq deep_model_ty0) (l : int) (u : int) =
    [#"../heapsort_generic.rs" 78 4 80 5] forall j : int . forall i : int . l <= i /\ i < j /\ j < u -> le_log0 (Seq.get s i) (Seq.get s j)
  val sorted_range0 [#"../heapsort_generic.rs" 77 0 77 63] (s : Seq.seq deep_model_ty0) (l : int) (u : int) : bool
    ensures { result = sorted_range0 s l u }
    
  use seq.Seq
  predicate sorted0 [#"../heapsort_generic.rs" 84 0 84 41] (s : Seq.seq deep_model_ty0) =
    [#"../heapsort_generic.rs" 86 8 86 35] sorted_range0 s 0 (Seq.length s)
  val sorted0 [#"../heapsort_generic.rs" 84 0 84 41] (s : Seq.seq deep_model_ty0) : bool
    ensures { result = sorted0 s }
    
  function deep_model2 (self : t) : deep_model_ty0
  val deep_model2 (self : t) : deep_model_ty0
    ensures { result = deep_model2 self }
    
  use seq.Seq
  function index_logic1 [@inline:trivial] (self : Alloc_Vec_Vec_Type.t_vec t (Alloc_Alloc_Global_Type.t_global)) (ix : int) : t
    
   =
    [#"../../../../creusot-contracts/src/logic/ops.rs" 20 8 20 31] Seq.get (shallow_model3 self) ix
  val index_logic1 [@inline:trivial] (self : Alloc_Vec_Vec_Type.t_vec t (Alloc_Alloc_Global_Type.t_global)) (ix : int) : t
    ensures { result = index_logic1 self ix }
    
  function deep_model1 (self : Alloc_Vec_Vec_Type.t_vec t (Alloc_Alloc_Global_Type.t_global)) : Seq.seq deep_model_ty0
  val deep_model1 (self : Alloc_Vec_Vec_Type.t_vec t (Alloc_Alloc_Global_Type.t_global)) : Seq.seq deep_model_ty0
    requires {[#"../../../../creusot-contracts/src/std/vec.rs" 33 18 33 22] inv2 self}
    ensures { result = deep_model1 self }
    
  axiom deep_model1_spec : forall self : Alloc_Vec_Vec_Type.t_vec t (Alloc_Alloc_Global_Type.t_global) . ([#"../../../../creusot-contracts/src/std/vec.rs" 33 18 33 22] inv2 self) -> ([#"../../../../creusot-contracts/src/std/vec.rs" 33 4 33 44] inv6 (deep_model1 self)) && ([#"../../../../creusot-contracts/src/std/vec.rs" 31 4 32 53] forall i : int . 0 <= i /\ i < Seq.length (shallow_model3 self) -> Seq.get (deep_model1 self) i = deep_model2 (index_logic1 self i)) && ([#"../../../../creusot-contracts/src/std/vec.rs" 30 14 30 56] Seq.length (shallow_model3 self) = Seq.length (deep_model1 self))
  let constant max0  : usize = [@vc:do_not_keep_trace] [@vc:sp]
    (18446744073709551615 : usize)
  use seq.Permut
  predicate permutation_of0 (self : Seq.seq t) (o : Seq.seq t) =
    [#"../../../../creusot-contracts/src/logic/seq.rs" 107 8 107 37] Permut.permut self o 0 (Seq.length self)
  val permutation_of0 (self : Seq.seq t) (o : Seq.seq t) : bool
    ensures { result = permutation_of0 self o }
    
  function shallow_model0 (self : borrowed (Alloc_Vec_Vec_Type.t_vec t (Alloc_Alloc_Global_Type.t_global))) : Seq.seq t
   =
    [#"../../../../creusot-contracts/src/model.rs" 101 8 101 31] shallow_model3 ( * self)
  val shallow_model0 (self : borrowed (Alloc_Vec_Vec_Type.t_vec t (Alloc_Alloc_Global_Type.t_global))) : Seq.seq t
    ensures { result = shallow_model0 self }
    
  function parent0 [#"../heapsort_generic.rs" 10 0 10 24] (i : int) : int =
    [#"../heapsort_generic.rs" 11 4 11 19] div (i + 1) 2 - 1
  val parent0 [#"../heapsort_generic.rs" 10 0 10 24] (i : int) : int
    ensures { result = parent0 i }
    
  predicate heap_frag0 [#"../heapsort_generic.rs" 15 0 15 66] (s : Seq.seq deep_model_ty0) (start : int) (end' : int) =
    [#"../heapsort_generic.rs" 16 4 17 26] forall i : int . start <= parent0 i /\ i < end' -> le_log0 (Seq.get s i) (Seq.get s (parent0 i))
  val heap_frag0 [#"../heapsort_generic.rs" 15 0 15 66] (s : Seq.seq deep_model_ty0) (start : int) (end' : int) : bool
    ensures { result = heap_frag0 s start end' }
    
  function deep_model0 (self : borrowed (Alloc_Vec_Vec_Type.t_vec t (Alloc_Alloc_Global_Type.t_global))) : Seq.seq deep_model_ty0
    
   =
    [#"../../../../creusot-contracts/src/model.rs" 92 8 92 28] deep_model1 ( * self)
  val deep_model0 (self : borrowed (Alloc_Vec_Vec_Type.t_vec t (Alloc_Alloc_Global_Type.t_global))) : Seq.seq deep_model_ty0
    ensures { result = deep_model0 self }
    
  val sift_down0 [#"../heapsort_generic.rs" 41 0 43 29] (v : borrowed (Alloc_Vec_Vec_Type.t_vec t (Alloc_Alloc_Global_Type.t_global))) (start : usize) (end' : usize) : ()
    requires {[#"../heapsort_generic.rs" 31 11 31 54] heap_frag0 (deep_model0 v) (UIntSize.to_int start + 1) (UIntSize.to_int end')}
    requires {[#"../heapsort_generic.rs" 32 11 32 24] UIntSize.to_int start < UIntSize.to_int end'}
    requires {[#"../heapsort_generic.rs" 33 11 33 27] UIntSize.to_int end' <= Seq.length (shallow_model0 v)}
    requires {[#"../heapsort_generic.rs" 41 33 41 34] inv1 v}
    ensures { [#"../heapsort_generic.rs" 34 10 34 52] heap_frag0 (deep_model1 ( ^ v)) (UIntSize.to_int start) (UIntSize.to_int end') }
    ensures { [#"../heapsort_generic.rs" 35 0 35 36] permutation_of0 (shallow_model3 ( ^ v)) (shallow_model0 v) }
    ensures { [#"../heapsort_generic.rs" 36 0 37 43] forall i : int . 0 <= i /\ i < UIntSize.to_int start \/ UIntSize.to_int end' <= i /\ i < Seq.length (shallow_model0 v) -> index_logic1 ( * v) i = index_logic1 ( ^ v) i }
    ensures { [#"../heapsort_generic.rs" 38 0 40 80] forall m : deep_model_ty0 . inv7 m -> (forall j : int . UIntSize.to_int start <= j /\ j < UIntSize.to_int end' -> le_log0 (Seq.get (deep_model0 v) j) m) -> (forall j : int . UIntSize.to_int start <= j /\ j < UIntSize.to_int end' -> le_log0 (Seq.get (deep_model1 ( ^ v)) j) m) }
    
  function heap_frag_max0 [#"../heapsort_generic.rs" 25 0 25 58] (s : Seq.seq deep_model_ty0) (i : int) (end' : int) : ()
    
  axiom heap_frag_max0_def : forall s : Seq.seq deep_model_ty0, i : int, end' : int . heap_frag_max0 s i end' = ([#"../heapsort_generic.rs" 26 4 28 5] if i > 0 then
    heap_frag_max0 s (parent0 i) end'
  else
    ()
  )
  val heap_frag_max0 [#"../heapsort_generic.rs" 25 0 25 58] (s : Seq.seq deep_model_ty0) (i : int) (end' : int) : ()
    requires {[#"../heapsort_generic.rs" 21 11 21 31] heap_frag0 s 0 end'}
    requires {[#"../heapsort_generic.rs" 22 11 22 28] 0 <= i /\ i < end'}
    requires {[#"../heapsort_generic.rs" 25 30 25 31] inv6 s}
    ensures { result = heap_frag_max0 s i end' }
    
  axiom heap_frag_max0_spec : forall s : Seq.seq deep_model_ty0, i : int, end' : int . ([#"../heapsort_generic.rs" 21 11 21 31] heap_frag0 s 0 end') -> ([#"../heapsort_generic.rs" 22 11 22 28] 0 <= i /\ i < end') -> ([#"../heapsort_generic.rs" 25 30 25 31] inv6 s) -> ([#"../heapsort_generic.rs" 23 10 23 22] le_log0 (Seq.get s i) (Seq.get s 0))
  predicate resolve2 (self : borrowed (slice t)) =
    [#"../../../../creusot-contracts/src/resolve.rs" 25 20 25 34]  ^ self =  * self
  val resolve2 (self : borrowed (slice t)) : bool
    ensures { result = resolve2 self }
    
  use seq.Permut
  use prelude.Slice
  function shallow_model7 (self : slice t) : Seq.seq t
  val shallow_model7 (self : slice t) : Seq.seq t
    requires {[#"../../../../creusot-contracts/src/std/slice.rs" 19 21 19 25] inv3 self}
    ensures { result = shallow_model7 self }
    
  axiom shallow_model7_spec : forall self : slice t . ([#"../../../../creusot-contracts/src/std/slice.rs" 19 21 19 25] inv3 self) -> ([#"../../../../creusot-contracts/src/std/slice.rs" 19 4 19 50] inv8 (shallow_model7 self)) && ([#"../../../../creusot-contracts/src/std/slice.rs" 18 14 18 41] shallow_model7 self = Slice.id self) && ([#"../../../../creusot-contracts/src/std/slice.rs" 17 14 17 41] Seq.length (shallow_model7 self) <= UIntSize.to_int max1)
  function shallow_model6 (self : borrowed (slice t)) : Seq.seq t =
    [#"../../../../creusot-contracts/src/model.rs" 101 8 101 31] shallow_model7 ( * self)
  val shallow_model6 (self : borrowed (slice t)) : Seq.seq t
    ensures { result = shallow_model6 self }
    
  val swap0 (self : borrowed (slice t)) (a : usize) (b : usize) : ()
    requires {[#"../../../../creusot-contracts/src/std/slice.rs" 247 19 247 35] UIntSize.to_int a < Seq.length (shallow_model6 self)}
    requires {[#"../../../../creusot-contracts/src/std/slice.rs" 248 19 248 35] UIntSize.to_int b < Seq.length (shallow_model6 self)}
    requires {inv4 self}
    ensures { [#"../../../../creusot-contracts/src/std/slice.rs" 249 8 249 52] Permut.exchange (shallow_model7 ( ^ self)) (shallow_model6 self) (UIntSize.to_int a) (UIntSize.to_int b) }
    
  val deref_mut0 (self : borrowed (Alloc_Vec_Vec_Type.t_vec t (Alloc_Alloc_Global_Type.t_global))) : borrowed (slice t)
    requires {inv1 self}
    ensures { [#"../../../../creusot-contracts/src/std/vec.rs" 152 26 152 42] shallow_model6 result = shallow_model0 self }
    ensures { [#"../../../../creusot-contracts/src/std/vec.rs" 153 26 153 48] shallow_model7 ( ^ result) = shallow_model3 ( ^ self) }
    ensures { inv4 result }
    
  predicate resolve1 (self : borrowed (Alloc_Vec_Vec_Type.t_vec t (Alloc_Alloc_Global_Type.t_global))) =
    [#"../../../../creusot-contracts/src/resolve.rs" 25 20 25 34]  ^ self =  * self
  val resolve1 (self : borrowed (Alloc_Vec_Vec_Type.t_vec t (Alloc_Alloc_Global_Type.t_global))) : bool
    ensures { result = resolve1 self }
    
  function shallow_model5 (self : borrowed (Alloc_Vec_Vec_Type.t_vec t (Alloc_Alloc_Global_Type.t_global))) : Seq.seq t
   =
    [#"../../../../creusot-contracts/src/model.rs" 83 8 83 31] shallow_model0 self
  val shallow_model5 (self : borrowed (Alloc_Vec_Vec_Type.t_vec t (Alloc_Alloc_Global_Type.t_global))) : Seq.seq t
    ensures { result = shallow_model5 self }
    
  use prelude.Ghost
  function shallow_model1 (self : Ghost.ghost_ty (borrowed (Alloc_Vec_Vec_Type.t_vec t (Alloc_Alloc_Global_Type.t_global)))) : Seq.seq t
    
   =
    [#"../../../../creusot-contracts/src/ghost.rs" 27 20 27 48] shallow_model5 (Ghost.inner self)
  val shallow_model1 (self : Ghost.ghost_ty (borrowed (Alloc_Vec_Vec_Type.t_vec t (Alloc_Alloc_Global_Type.t_global)))) : Seq.seq t
    ensures { result = shallow_model1 self }
    
  function shallow_model4 (self : Alloc_Vec_Vec_Type.t_vec t (Alloc_Alloc_Global_Type.t_global)) : Seq.seq t =
    [#"../../../../creusot-contracts/src/model.rs" 83 8 83 31] shallow_model3 self
  val shallow_model4 (self : Alloc_Vec_Vec_Type.t_vec t (Alloc_Alloc_Global_Type.t_global)) : Seq.seq t
    ensures { result = shallow_model4 self }
    
  val len0 (self : Alloc_Vec_Vec_Type.t_vec t (Alloc_Alloc_Global_Type.t_global)) : usize
    requires {inv5 self}
    ensures { [#"../../../../creusot-contracts/src/std/vec.rs" 75 26 75 48] UIntSize.to_int result = Seq.length (shallow_model4 self) }
    
  predicate resolve0 (self : Ghost.ghost_ty (borrowed (Alloc_Vec_Vec_Type.t_vec t (Alloc_Alloc_Global_Type.t_global))))
  val resolve0 (self : Ghost.ghost_ty (borrowed (Alloc_Vec_Vec_Type.t_vec t (Alloc_Alloc_Global_Type.t_global)))) : bool
    ensures { result = resolve0 self }
    
  use prelude.Ghost
  let rec cfg heap_sort [#"../heapsort_generic.rs" 93 0 95 29] [@cfg:stackify] [@cfg:subregion_analysis] (v : borrowed (Alloc_Vec_Vec_Type.t_vec t (Alloc_Alloc_Global_Type.t_global))) : ()
    requires {[#"../heapsort_generic.rs" 90 11 90 40] Seq.length (shallow_model0 v) < div (UIntSize.to_int max0) 2}
    requires {[#"../heapsort_generic.rs" 93 37 93 38] inv1 v}
    ensures { [#"../heapsort_generic.rs" 91 10 91 35] sorted0 (deep_model1 ( ^ v)) }
    ensures { [#"../heapsort_generic.rs" 92 0 92 36] permutation_of0 (shallow_model3 ( ^ v)) (shallow_model0 v) }
    
   = [@vc:do_not_keep_trace] [@vc:sp]
  var _0 : ();
  var v : borrowed (Alloc_Vec_Vec_Type.t_vec t (Alloc_Alloc_Global_Type.t_global)) = v;
  var old_v : Ghost.ghost_ty (borrowed (Alloc_Vec_Vec_Type.t_vec t (Alloc_Alloc_Global_Type.t_global)));
  var start : usize;
  var _8 : usize;
  var _10 : bool;
  var _15 : ();
  var _18 : ();
  var _19 : borrowed (Alloc_Vec_Vec_Type.t_vec t (Alloc_Alloc_Global_Type.t_global));
  var _21 : usize;
  var end' : usize;
  var _35 : ();
  var _36 : borrowed (slice t);
  var _37 : borrowed (slice t);
  var _38 : borrowed (Alloc_Vec_Vec_Type.t_vec t (Alloc_Alloc_Global_Type.t_global));
  var _42 : ();
  var _43 : borrowed (Alloc_Vec_Vec_Type.t_vec t (Alloc_Alloc_Global_Type.t_global));
  {
    goto BB0
  }
  BB0 {
    [#"../heapsort_generic.rs" 97 16 97 25] old_v <- ([#"../heapsort_generic.rs" 97 16 97 25] Ghost.new v);
    goto BB1
  }
  BB1 {
<<<<<<< HEAD
    assert { [@expl:type invariant] Inv0.inv old_v };
    assume { Resolve0.resolve old_v };
    [#"../heapsort_generic.rs" 99 20 99 27] _8 <- ([#"../heapsort_generic.rs" 99 20 99 27] Len0.len ([#"../heapsort_generic.rs" 99 20 99 27]  * v));
=======
    assert { [@expl:type invariant] inv0 old_v };
    assume { resolve0 old_v };
    _8 <- ([#"../heapsort_generic.rs" 99 20 99 27] len0 ([#"../heapsort_generic.rs" 99 20 99 27]  * v));
>>>>>>> 62b454c8
    goto BB2
  }
  BB2 {
    [#"../heapsort_generic.rs" 99 20 99 31] _10 <- ([#"../heapsort_generic.rs" 99 20 99 31] ([#"../heapsort_generic.rs" 99 30 99 31] [#"../heapsort_generic.rs" 99 30 99 31] (2 : usize)) = ([#"../heapsort_generic.rs" 99 20 99 31] [#"../heapsort_generic.rs" 99 20 99 31] (0 : usize)));
    assert { [@expl:division by zero] [#"../heapsort_generic.rs" 99 20 99 31] not _10 };
    goto BB3
  }
  BB3 {
    [#"../heapsort_generic.rs" 99 20 99 31] start <- ([#"../heapsort_generic.rs" 99 20 99 31] _8 / ([#"../heapsort_generic.rs" 99 30 99 31] [#"../heapsort_generic.rs" 99 30 99 31] (2 : usize)));
    [#"../heapsort_generic.rs" 1 0 1 0] _8 <- any usize;
    goto BB4
  }
  BB4 {
    invariant { [#"../heapsort_generic.rs" 100 4 100 43] permutation_of0 (shallow_model0 v) (shallow_model1 old_v) };
    invariant { [#"../heapsort_generic.rs" 101 16 101 59] heap_frag0 (deep_model0 v) (UIntSize.to_int start) (Seq.length (shallow_model0 v)) };
    invariant { [#"../heapsort_generic.rs" 102 16 102 36] UIntSize.to_int start <= div (Seq.length (shallow_model0 v)) 2 };
    goto BB5
  }
  BB5 {
    switch ([#"../heapsort_generic.rs" 103 10 103 19] ([#"../heapsort_generic.rs" 103 10 103 15] start) > ([#"../heapsort_generic.rs" 103 18 103 19] [#"../heapsort_generic.rs" 103 18 103 19] (0 : usize)))
      | False -> goto BB9
      | True -> goto BB6
      end
  }
  BB6 {
<<<<<<< HEAD
    [#"../heapsort_generic.rs" 104 8 104 18] start <- ([#"../heapsort_generic.rs" 104 8 104 18] start - ([#"../heapsort_generic.rs" 104 17 104 18] [#"../heapsort_generic.rs" 104 17 104 18] (1 : usize)));
    [#"../heapsort_generic.rs" 105 18 105 19] _19 <- Borrow.borrow_mut ( * v);
    [#"../heapsort_generic.rs" 105 18 105 19] v <- { v with current = ( ^ _19) };
    assume { Inv2.inv ( ^ _19) };
    [#"../heapsort_generic.rs" 105 28 105 35] _21 <- ([#"../heapsort_generic.rs" 105 28 105 35] Len0.len ([#"../heapsort_generic.rs" 105 28 105 35]  * _19));
    goto BB7
  }
  BB7 {
    [#"../heapsort_generic.rs" 105 8 105 36] _18 <- ([#"../heapsort_generic.rs" 105 8 105 36] SiftDown0.sift_down _19 ([#"../heapsort_generic.rs" 105 21 105 26] start) _21);
    [#"../heapsort_generic.rs" 1 0 1 0] _19 <- any borrowed (Alloc_Vec_Vec_Type.t_vec t (Alloc_Alloc_Global_Type.t_global));
    [#"../heapsort_generic.rs" 1 0 1 0] _21 <- any usize;
=======
    start <- ([#"../heapsort_generic.rs" 104 8 104 18] start - ([#"../heapsort_generic.rs" 104 17 104 18] [#"../heapsort_generic.rs" 104 17 104 18] (1 : usize)));
    _19 <- Borrow.borrow_mut ( * v);
    v <- { v with current = ( ^ _19) };
    assume { inv2 ( ^ _19) };
    _21 <- ([#"../heapsort_generic.rs" 105 28 105 35] len0 ([#"../heapsort_generic.rs" 105 28 105 35]  * _19));
    goto BB7
  }
  BB7 {
    _18 <- ([#"../heapsort_generic.rs" 105 8 105 36] sift_down0 _19 start _21);
    _19 <- any borrowed (Alloc_Vec_Vec_Type.t_vec t (Alloc_Alloc_Global_Type.t_global));
    _21 <- any usize;
>>>>>>> 62b454c8
    goto BB8
  }
  BB8 {
    [#"../heapsort_generic.rs" 103 20 106 5] _15 <- ([#"../heapsort_generic.rs" 103 20 106 5] ());
    goto BB4
  }
  BB9 {
<<<<<<< HEAD
    [#"../heapsort_generic.rs" 108 18 108 25] end' <- ([#"../heapsort_generic.rs" 108 18 108 25] Len0.len ([#"../heapsort_generic.rs" 108 18 108 25]  * v));
=======
    end' <- ([#"../heapsort_generic.rs" 108 18 108 25] len0 ([#"../heapsort_generic.rs" 108 18 108 25]  * v));
>>>>>>> 62b454c8
    goto BB10
  }
  BB10 {
    goto BB11
  }
  BB11 {
    invariant { [#"../heapsort_generic.rs" 109 16 109 32] UIntSize.to_int end' <= Seq.length (shallow_model0 v) };
    invariant { [#"../heapsort_generic.rs" 109 4 109 34] permutation_of0 (shallow_model0 v) (shallow_model1 old_v) };
    invariant { [#"../heapsort_generic.rs" 111 16 111 50] heap_frag0 (deep_model0 v) 0 (UIntSize.to_int end') };
    invariant { [#"../heapsort_generic.rs" 112 16 112 60] sorted_range0 (deep_model0 v) (UIntSize.to_int end') (Seq.length (shallow_model0 v)) };
    invariant { [#"../heapsort_generic.rs" 109 4 109 34] forall j : int . forall i : int . 0 <= i /\ i < UIntSize.to_int end' /\ UIntSize.to_int end' <= j /\ j < Seq.length (shallow_model0 v) -> le_log0 (Seq.get (deep_model0 v) i) (Seq.get (deep_model0 v) j) };
    goto BB12
  }
  BB12 {
    switch ([#"../heapsort_generic.rs" 115 10 115 17] ([#"../heapsort_generic.rs" 115 10 115 13] end') > ([#"../heapsort_generic.rs" 115 16 115 17] [#"../heapsort_generic.rs" 115 16 115 17] (1 : usize)))
      | False -> goto BB17
      | True -> goto BB13
      end
  }
  BB13 {
<<<<<<< HEAD
    [#"../heapsort_generic.rs" 116 8 116 16] end' <- ([#"../heapsort_generic.rs" 116 8 116 16] end' - ([#"../heapsort_generic.rs" 116 15 116 16] [#"../heapsort_generic.rs" 116 15 116 16] (1 : usize)));
    [#"../heapsort_generic.rs" 117 8 117 22] _38 <- Borrow.borrow_mut ( * v);
    [#"../heapsort_generic.rs" 117 8 117 22] v <- { v with current = ( ^ _38) };
    assume { Inv2.inv ( ^ _38) };
    [#"../heapsort_generic.rs" 117 8 117 22] _37 <- ([#"../heapsort_generic.rs" 117 8 117 22] DerefMut0.deref_mut _38);
    [#"../heapsort_generic.rs" 1 0 1 0] _38 <- any borrowed (Alloc_Vec_Vec_Type.t_vec t (Alloc_Alloc_Global_Type.t_global));
    goto BB14
  }
  BB14 {
    [#"../heapsort_generic.rs" 117 8 117 22] _36 <- Borrow.borrow_mut ( * _37);
    [#"../heapsort_generic.rs" 117 8 117 22] _37 <- { _37 with current = ( ^ _36) };
    assume { Inv3.inv ( ^ _36) };
    [#"../heapsort_generic.rs" 117 8 117 22] _35 <- ([#"../heapsort_generic.rs" 117 8 117 22] Swap0.swap _36 ([#"../heapsort_generic.rs" 117 15 117 16] [#"../heapsort_generic.rs" 117 15 117 16] (0 : usize)) ([#"../heapsort_generic.rs" 117 18 117 21] end'));
    [#"../heapsort_generic.rs" 1 0 1 0] _36 <- any borrowed (slice t);
    goto BB15
  }
  BB15 {
    assert { [@expl:type invariant] Inv4.inv _37 };
    assume { Resolve2.resolve _37 };
    assert { [@expl:assertion] [#"../heapsort_generic.rs" 119 12 119 59] let _ = HeapFragMax0.heap_frag_max (DeepModel0.deep_model v) 0 (UIntSize.to_int end') in forall j : int . forall i : int . 0 <= i /\ i < UIntSize.to_int end' /\ UIntSize.to_int end' <= j /\ j < Seq.length (ShallowModel0.shallow_model v) -> LeLog0.le_log (Seq.get (DeepModel0.deep_model v) i) (Seq.get (DeepModel0.deep_model v) j) };
    [#"../heapsort_generic.rs" 123 18 123 19] _43 <- Borrow.borrow_mut ( * v);
    [#"../heapsort_generic.rs" 123 18 123 19] v <- { v with current = ( ^ _43) };
    assume { Inv2.inv ( ^ _43) };
    [#"../heapsort_generic.rs" 123 8 123 28] _42 <- ([#"../heapsort_generic.rs" 123 8 123 28] SiftDown0.sift_down _43 ([#"../heapsort_generic.rs" 123 21 123 22] [#"../heapsort_generic.rs" 123 21 123 22] (0 : usize)) ([#"../heapsort_generic.rs" 123 24 123 27] end'));
    [#"../heapsort_generic.rs" 1 0 1 0] _43 <- any borrowed (Alloc_Vec_Vec_Type.t_vec t (Alloc_Alloc_Global_Type.t_global));
=======
    end' <- ([#"../heapsort_generic.rs" 116 8 116 16] end' - ([#"../heapsort_generic.rs" 116 15 116 16] [#"../heapsort_generic.rs" 116 15 116 16] (1 : usize)));
    _38 <- Borrow.borrow_mut ( * v);
    v <- { v with current = ( ^ _38) };
    assume { inv2 ( ^ _38) };
    _37 <- ([#"../heapsort_generic.rs" 117 8 117 22] deref_mut0 _38);
    _38 <- any borrowed (Alloc_Vec_Vec_Type.t_vec t (Alloc_Alloc_Global_Type.t_global));
    goto BB14
  }
  BB14 {
    _36 <- Borrow.borrow_mut ( * _37);
    _37 <- { _37 with current = ( ^ _36) };
    assume { inv3 ( ^ _36) };
    _35 <- ([#"../heapsort_generic.rs" 117 8 117 22] swap0 _36 ([#"../heapsort_generic.rs" 117 15 117 16] [#"../heapsort_generic.rs" 117 15 117 16] (0 : usize)) end');
    _36 <- any borrowed (slice t);
    goto BB15
  }
  BB15 {
    assert { [@expl:type invariant] inv4 _37 };
    assume { resolve2 _37 };
    assert { [@expl:assertion] [#"../heapsort_generic.rs" 119 12 119 59] let _ = heap_frag_max0 (deep_model0 v) 0 (UIntSize.to_int end') in forall j : int . forall i : int . 0 <= i /\ i < UIntSize.to_int end' /\ UIntSize.to_int end' <= j /\ j < Seq.length (shallow_model0 v) -> le_log0 (Seq.get (deep_model0 v) i) (Seq.get (deep_model0 v) j) };
    _43 <- Borrow.borrow_mut ( * v);
    v <- { v with current = ( ^ _43) };
    assume { inv2 ( ^ _43) };
    _42 <- ([#"../heapsort_generic.rs" 123 8 123 28] sift_down0 _43 ([#"../heapsort_generic.rs" 123 21 123 22] [#"../heapsort_generic.rs" 123 21 123 22] (0 : usize)) end');
    _43 <- any borrowed (Alloc_Vec_Vec_Type.t_vec t (Alloc_Alloc_Global_Type.t_global));
>>>>>>> 62b454c8
    goto BB16
  }
  BB16 {
    [#"../heapsort_generic.rs" 115 18 124 5] _15 <- ([#"../heapsort_generic.rs" 115 18 124 5] ());
    goto BB11
  }
  BB17 {
<<<<<<< HEAD
    assert { [@expl:type invariant] Inv1.inv v };
    assume { Resolve1.resolve v };
    [#"../heapsort_generic.rs" 115 4 124 5] _0 <- ([#"../heapsort_generic.rs" 115 4 124 5] ());
=======
    assert { [@expl:type invariant] inv1 v };
    assume { resolve1 v };
    _0 <- ([#"../heapsort_generic.rs" 115 4 124 5] ());
>>>>>>> 62b454c8
    return _0
  }
  
end<|MERGE_RESOLUTION|>--- conflicted
+++ resolved
@@ -567,19 +567,13 @@
     goto BB0
   }
   BB0 {
-    [#"../heapsort_generic.rs" 45 16 45 25] old_v <- ([#"../heapsort_generic.rs" 45 16 45 25] Ghost.new v);
+    old_v <- ([#"../heapsort_generic.rs" 45 16 45 25] Ghost.new v);
     goto BB1
   }
   BB1 {
-<<<<<<< HEAD
-    assert { [@expl:type invariant] Inv0.inv old_v };
-    assume { Resolve0.resolve old_v };
-    [#"../heapsort_generic.rs" 46 16 46 21] i <- ([#"../heapsort_generic.rs" 46 16 46 21] start);
-=======
     assert { [@expl:type invariant] inv0 old_v };
     assume { resolve0 old_v };
     i <- start;
->>>>>>> 62b454c8
     goto BB2
   }
   BB2 {
@@ -593,45 +587,35 @@
     goto BB3
   }
   BB3 {
-    [#"../heapsort_generic.rs" 60 16 60 23] _28 <- ([#"../heapsort_generic.rs" 60 16 60 23] ([#"../heapsort_generic.rs" 60 22 60 23] [#"../heapsort_generic.rs" 60 22 60 23] (2 : usize)) = ([#"../heapsort_generic.rs" 60 16 60 23] [#"../heapsort_generic.rs" 60 16 60 23] (0 : usize)));
+    _28 <- ([#"../heapsort_generic.rs" 60 16 60 23] ([#"../heapsort_generic.rs" 60 22 60 23] [#"../heapsort_generic.rs" 60 22 60 23] (2 : usize)) = ([#"../heapsort_generic.rs" 60 16 60 23] [#"../heapsort_generic.rs" 60 16 60 23] (0 : usize)));
     assert { [@expl:division by zero] [#"../heapsort_generic.rs" 60 16 60 23] not _28 };
     goto BB4
   }
   BB4 {
-    switch ([#"../heapsort_generic.rs" 60 11 60 23] ([#"../heapsort_generic.rs" 60 11 60 12] i) >= ([#"../heapsort_generic.rs" 60 16 60 23] ([#"../heapsort_generic.rs" 60 16 60 19] end') / ([#"../heapsort_generic.rs" 60 22 60 23] [#"../heapsort_generic.rs" 60 22 60 23] (2 : usize))))
+    switch ([#"../heapsort_generic.rs" 60 11 60 23] i >= ([#"../heapsort_generic.rs" 60 16 60 23] end' / ([#"../heapsort_generic.rs" 60 22 60 23] [#"../heapsort_generic.rs" 60 22 60 23] (2 : usize))))
       | False -> goto BB6
       | True -> goto BB5
       end
   }
   BB5 {
-<<<<<<< HEAD
-    assert { [@expl:type invariant] Inv6.inv v };
-    assume { Resolve3.resolve v };
-    [#"../heapsort_generic.rs" 61 12 61 18] _0 <- ([#"../heapsort_generic.rs" 61 12 61 18] ());
-=======
     assert { [@expl:type invariant] inv6 v };
     assume { resolve3 v };
     _0 <- ([#"../heapsort_generic.rs" 61 12 61 18] ());
->>>>>>> 62b454c8
     goto BB23
   }
   BB6 {
-    [#"../heapsort_generic.rs" 64 24 64 33] child <- ([#"../heapsort_generic.rs" 64 24 64 33] ([#"../heapsort_generic.rs" 64 24 64 29] ([#"../heapsort_generic.rs" 64 24 64 25] [#"../heapsort_generic.rs" 64 24 64 25] (2 : usize)) * ([#"../heapsort_generic.rs" 64 28 64 29] i)) + ([#"../heapsort_generic.rs" 64 32 64 33] [#"../heapsort_generic.rs" 64 32 64 33] (1 : usize)));
-    switch ([#"../heapsort_generic.rs" 65 11 65 26] ([#"../heapsort_generic.rs" 65 11 65 20] ([#"../heapsort_generic.rs" 65 11 65 16] child) + ([#"../heapsort_generic.rs" 65 19 65 20] [#"../heapsort_generic.rs" 65 19 65 20] (1 : usize))) < ([#"../heapsort_generic.rs" 65 23 65 26] end'))
+    child <- ([#"../heapsort_generic.rs" 64 24 64 33] ([#"../heapsort_generic.rs" 64 24 64 29] ([#"../heapsort_generic.rs" 64 24 64 25] [#"../heapsort_generic.rs" 64 24 64 25] (2 : usize)) * i) + ([#"../heapsort_generic.rs" 64 32 64 33] [#"../heapsort_generic.rs" 64 32 64 33] (1 : usize)));
+    switch ([#"../heapsort_generic.rs" 65 11 65 26] ([#"../heapsort_generic.rs" 65 11 65 20] child + ([#"../heapsort_generic.rs" 65 19 65 20] [#"../heapsort_generic.rs" 65 19 65 20] (1 : usize))) < end')
       | False -> goto BB7
       | True -> goto BB8
       end
   }
   BB7 {
-    [#"../heapsort_generic.rs" 65 11 65 53] _34 <- ([#"../heapsort_generic.rs" 65 11 65 53] [#"../heapsort_generic.rs" 65 11 65 53] false);
+    _34 <- ([#"../heapsort_generic.rs" 65 11 65 53] [#"../heapsort_generic.rs" 65 11 65 53] false);
     goto BB9
   }
   BB8 {
-<<<<<<< HEAD
-    [#"../heapsort_generic.rs" 65 30 65 38] _41 <- ([#"../heapsort_generic.rs" 65 30 65 38] Index0.index ([#"../heapsort_generic.rs" 65 30 65 31]  * v) ([#"../heapsort_generic.rs" 65 32 65 37] child));
-=======
     _41 <- ([#"../heapsort_generic.rs" 65 30 65 38] index0 ([#"../heapsort_generic.rs" 65 30 65 31]  * v) child);
->>>>>>> 62b454c8
     goto BB10
   }
   BB9 {
@@ -641,17 +625,6 @@
       end
   }
   BB10 {
-<<<<<<< HEAD
-    assert { [@expl:type invariant] Inv2.inv _41 };
-    assume { Resolve1.resolve _41 };
-    [#"../heapsort_generic.rs" 65 41 65 53] _45 <- ([#"../heapsort_generic.rs" 65 41 65 53] Index0.index ([#"../heapsort_generic.rs" 65 41 65 42]  * v) ([#"../heapsort_generic.rs" 65 43 65 52] ([#"../heapsort_generic.rs" 65 43 65 48] child) + ([#"../heapsort_generic.rs" 65 51 65 52] [#"../heapsort_generic.rs" 65 51 65 52] (1 : usize))));
-    goto BB11
-  }
-  BB11 {
-    assert { [@expl:type invariant] Inv2.inv _45 };
-    assume { Resolve1.resolve _45 };
-    [#"../heapsort_generic.rs" 65 30 65 53] _39 <- ([#"../heapsort_generic.rs" 65 30 65 53] Lt0.lt ([#"../heapsort_generic.rs" 65 30 65 38] _41) ([#"../heapsort_generic.rs" 65 41 65 53] _45));
-=======
     assert { [@expl:type invariant] inv2 _41 };
     assume { resolve1 _41 };
     _45 <- ([#"../heapsort_generic.rs" 65 41 65 53] index0 ([#"../heapsort_generic.rs" 65 41 65 42]  * v) ([#"../heapsort_generic.rs" 65 43 65 52] child + ([#"../heapsort_generic.rs" 65 51 65 52] [#"../heapsort_generic.rs" 65 51 65 52] (1 : usize))));
@@ -661,39 +634,23 @@
     assert { [@expl:type invariant] inv2 _45 };
     assume { resolve1 _45 };
     _39 <- ([#"../heapsort_generic.rs" 65 30 65 53] lt0 ([#"../heapsort_generic.rs" 65 30 65 38] _41) ([#"../heapsort_generic.rs" 65 41 65 53] _45));
->>>>>>> 62b454c8
     goto BB12
   }
   BB12 {
-    [#"../heapsort_generic.rs" 65 11 65 53] _34 <- ([#"../heapsort_generic.rs" 65 11 65 53] _39);
-    [#"../heapsort_generic.rs" 65 11 65 53] _39 <- any bool;
+    _34 <- _39;
+    _39 <- any bool;
     goto BB9
   }
   BB13 {
-    [#"../heapsort_generic.rs" 66 12 66 22] child <- ([#"../heapsort_generic.rs" 66 12 66 22] child + ([#"../heapsort_generic.rs" 66 21 66 22] [#"../heapsort_generic.rs" 66 21 66 22] (1 : usize)));
-    [#"../heapsort_generic.rs" 66 12 66 22] _33 <- ([#"../heapsort_generic.rs" 66 12 66 22] ());
+    child <- ([#"../heapsort_generic.rs" 66 12 66 22] child + ([#"../heapsort_generic.rs" 66 21 66 22] [#"../heapsort_generic.rs" 66 21 66 22] (1 : usize)));
+    _33 <- ([#"../heapsort_generic.rs" 66 12 66 22] ());
     goto BB15
   }
   BB14 {
-    [#"../heapsort_generic.rs" 67 9 67 9] _33 <- ([#"../heapsort_generic.rs" 67 9 67 9] ());
+    _33 <- ([#"../heapsort_generic.rs" 67 9 67 9] ());
     goto BB15
   }
   BB15 {
-<<<<<<< HEAD
-    [#"../heapsort_generic.rs" 68 11 68 19] _52 <- ([#"../heapsort_generic.rs" 68 11 68 19] Index0.index ([#"../heapsort_generic.rs" 68 11 68 12]  * v) ([#"../heapsort_generic.rs" 68 13 68 18] child));
-    goto BB16
-  }
-  BB16 {
-    assert { [@expl:type invariant] Inv2.inv _52 };
-    assume { Resolve1.resolve _52 };
-    [#"../heapsort_generic.rs" 68 23 68 27] _56 <- ([#"../heapsort_generic.rs" 68 23 68 27] Index0.index ([#"../heapsort_generic.rs" 68 23 68 24]  * v) ([#"../heapsort_generic.rs" 68 25 68 26] i));
-    goto BB17
-  }
-  BB17 {
-    assert { [@expl:type invariant] Inv2.inv _56 };
-    assume { Resolve1.resolve _56 };
-    [#"../heapsort_generic.rs" 68 11 68 27] _50 <- ([#"../heapsort_generic.rs" 68 11 68 27] Le0.le ([#"../heapsort_generic.rs" 68 11 68 19] _52) ([#"../heapsort_generic.rs" 68 23 68 27] _56));
-=======
     _52 <- ([#"../heapsort_generic.rs" 68 11 68 19] index0 ([#"../heapsort_generic.rs" 68 11 68 12]  * v) child);
     goto BB16
   }
@@ -707,7 +664,6 @@
     assert { [@expl:type invariant] inv2 _56 };
     assume { resolve1 _56 };
     _50 <- ([#"../heapsort_generic.rs" 68 11 68 27] le0 ([#"../heapsort_generic.rs" 68 11 68 19] _52) ([#"../heapsort_generic.rs" 68 23 68 27] _56));
->>>>>>> 62b454c8
     goto BB18
   }
   BB18 {
@@ -717,33 +673,6 @@
       end
   }
   BB19 {
-<<<<<<< HEAD
-    assert { [@expl:type invariant] Inv6.inv v };
-    assume { Resolve3.resolve v };
-    [#"../heapsort_generic.rs" 69 12 69 18] _0 <- ([#"../heapsort_generic.rs" 69 12 69 18] ());
-    goto BB23
-  }
-  BB20 {
-    [#"../heapsort_generic.rs" 71 8 71 24] _63 <- Borrow.borrow_mut ( * v);
-    [#"../heapsort_generic.rs" 71 8 71 24] v <- { v with current = ( ^ _63) };
-    assume { Inv3.inv ( ^ _63) };
-    [#"../heapsort_generic.rs" 71 8 71 24] _62 <- ([#"../heapsort_generic.rs" 71 8 71 24] DerefMut0.deref_mut _63);
-    [#"../heapsort_generic.rs" 1 0 1 0] _63 <- any borrowed (Alloc_Vec_Vec_Type.t_vec t (Alloc_Alloc_Global_Type.t_global));
-    goto BB21
-  }
-  BB21 {
-    [#"../heapsort_generic.rs" 71 8 71 24] _61 <- Borrow.borrow_mut ( * _62);
-    [#"../heapsort_generic.rs" 71 8 71 24] _62 <- { _62 with current = ( ^ _61) };
-    assume { Inv4.inv ( ^ _61) };
-    [#"../heapsort_generic.rs" 71 8 71 24] _60 <- ([#"../heapsort_generic.rs" 71 8 71 24] Swap0.swap _61 ([#"../heapsort_generic.rs" 71 15 71 16] i) ([#"../heapsort_generic.rs" 71 18 71 23] child));
-    [#"../heapsort_generic.rs" 1 0 1 0] _61 <- any borrowed (slice t);
-    goto BB22
-  }
-  BB22 {
-    assert { [@expl:type invariant] Inv5.inv _62 };
-    assume { Resolve2.resolve _62 };
-    [#"../heapsort_generic.rs" 72 8 72 17] i <- ([#"../heapsort_generic.rs" 72 12 72 17] child);
-=======
     assert { [@expl:type invariant] inv6 v };
     assume { resolve3 v };
     _0 <- ([#"../heapsort_generic.rs" 69 12 69 18] ());
@@ -769,7 +698,6 @@
     assert { [@expl:type invariant] inv5 _62 };
     assume { resolve2 _62 };
     i <- child;
->>>>>>> 62b454c8
     goto BB2
   }
   BB23 {
@@ -1146,29 +1074,23 @@
     goto BB0
   }
   BB0 {
-    [#"../heapsort_generic.rs" 97 16 97 25] old_v <- ([#"../heapsort_generic.rs" 97 16 97 25] Ghost.new v);
+    old_v <- ([#"../heapsort_generic.rs" 97 16 97 25] Ghost.new v);
     goto BB1
   }
   BB1 {
-<<<<<<< HEAD
-    assert { [@expl:type invariant] Inv0.inv old_v };
-    assume { Resolve0.resolve old_v };
-    [#"../heapsort_generic.rs" 99 20 99 27] _8 <- ([#"../heapsort_generic.rs" 99 20 99 27] Len0.len ([#"../heapsort_generic.rs" 99 20 99 27]  * v));
-=======
     assert { [@expl:type invariant] inv0 old_v };
     assume { resolve0 old_v };
     _8 <- ([#"../heapsort_generic.rs" 99 20 99 27] len0 ([#"../heapsort_generic.rs" 99 20 99 27]  * v));
->>>>>>> 62b454c8
     goto BB2
   }
   BB2 {
-    [#"../heapsort_generic.rs" 99 20 99 31] _10 <- ([#"../heapsort_generic.rs" 99 20 99 31] ([#"../heapsort_generic.rs" 99 30 99 31] [#"../heapsort_generic.rs" 99 30 99 31] (2 : usize)) = ([#"../heapsort_generic.rs" 99 20 99 31] [#"../heapsort_generic.rs" 99 20 99 31] (0 : usize)));
+    _10 <- ([#"../heapsort_generic.rs" 99 20 99 31] ([#"../heapsort_generic.rs" 99 30 99 31] [#"../heapsort_generic.rs" 99 30 99 31] (2 : usize)) = ([#"../heapsort_generic.rs" 99 20 99 31] [#"../heapsort_generic.rs" 99 20 99 31] (0 : usize)));
     assert { [@expl:division by zero] [#"../heapsort_generic.rs" 99 20 99 31] not _10 };
     goto BB3
   }
   BB3 {
-    [#"../heapsort_generic.rs" 99 20 99 31] start <- ([#"../heapsort_generic.rs" 99 20 99 31] _8 / ([#"../heapsort_generic.rs" 99 30 99 31] [#"../heapsort_generic.rs" 99 30 99 31] (2 : usize)));
-    [#"../heapsort_generic.rs" 1 0 1 0] _8 <- any usize;
+    start <- ([#"../heapsort_generic.rs" 99 20 99 31] _8 / ([#"../heapsort_generic.rs" 99 30 99 31] [#"../heapsort_generic.rs" 99 30 99 31] (2 : usize)));
+    _8 <- any usize;
     goto BB4
   }
   BB4 {
@@ -1178,25 +1100,12 @@
     goto BB5
   }
   BB5 {
-    switch ([#"../heapsort_generic.rs" 103 10 103 19] ([#"../heapsort_generic.rs" 103 10 103 15] start) > ([#"../heapsort_generic.rs" 103 18 103 19] [#"../heapsort_generic.rs" 103 18 103 19] (0 : usize)))
+    switch ([#"../heapsort_generic.rs" 103 10 103 19] start > ([#"../heapsort_generic.rs" 103 18 103 19] [#"../heapsort_generic.rs" 103 18 103 19] (0 : usize)))
       | False -> goto BB9
       | True -> goto BB6
       end
   }
   BB6 {
-<<<<<<< HEAD
-    [#"../heapsort_generic.rs" 104 8 104 18] start <- ([#"../heapsort_generic.rs" 104 8 104 18] start - ([#"../heapsort_generic.rs" 104 17 104 18] [#"../heapsort_generic.rs" 104 17 104 18] (1 : usize)));
-    [#"../heapsort_generic.rs" 105 18 105 19] _19 <- Borrow.borrow_mut ( * v);
-    [#"../heapsort_generic.rs" 105 18 105 19] v <- { v with current = ( ^ _19) };
-    assume { Inv2.inv ( ^ _19) };
-    [#"../heapsort_generic.rs" 105 28 105 35] _21 <- ([#"../heapsort_generic.rs" 105 28 105 35] Len0.len ([#"../heapsort_generic.rs" 105 28 105 35]  * _19));
-    goto BB7
-  }
-  BB7 {
-    [#"../heapsort_generic.rs" 105 8 105 36] _18 <- ([#"../heapsort_generic.rs" 105 8 105 36] SiftDown0.sift_down _19 ([#"../heapsort_generic.rs" 105 21 105 26] start) _21);
-    [#"../heapsort_generic.rs" 1 0 1 0] _19 <- any borrowed (Alloc_Vec_Vec_Type.t_vec t (Alloc_Alloc_Global_Type.t_global));
-    [#"../heapsort_generic.rs" 1 0 1 0] _21 <- any usize;
-=======
     start <- ([#"../heapsort_generic.rs" 104 8 104 18] start - ([#"../heapsort_generic.rs" 104 17 104 18] [#"../heapsort_generic.rs" 104 17 104 18] (1 : usize)));
     _19 <- Borrow.borrow_mut ( * v);
     v <- { v with current = ( ^ _19) };
@@ -1208,19 +1117,14 @@
     _18 <- ([#"../heapsort_generic.rs" 105 8 105 36] sift_down0 _19 start _21);
     _19 <- any borrowed (Alloc_Vec_Vec_Type.t_vec t (Alloc_Alloc_Global_Type.t_global));
     _21 <- any usize;
->>>>>>> 62b454c8
     goto BB8
   }
   BB8 {
-    [#"../heapsort_generic.rs" 103 20 106 5] _15 <- ([#"../heapsort_generic.rs" 103 20 106 5] ());
+    _15 <- ([#"../heapsort_generic.rs" 103 20 106 5] ());
     goto BB4
   }
   BB9 {
-<<<<<<< HEAD
-    [#"../heapsort_generic.rs" 108 18 108 25] end' <- ([#"../heapsort_generic.rs" 108 18 108 25] Len0.len ([#"../heapsort_generic.rs" 108 18 108 25]  * v));
-=======
     end' <- ([#"../heapsort_generic.rs" 108 18 108 25] len0 ([#"../heapsort_generic.rs" 108 18 108 25]  * v));
->>>>>>> 62b454c8
     goto BB10
   }
   BB10 {
@@ -1235,39 +1139,12 @@
     goto BB12
   }
   BB12 {
-    switch ([#"../heapsort_generic.rs" 115 10 115 17] ([#"../heapsort_generic.rs" 115 10 115 13] end') > ([#"../heapsort_generic.rs" 115 16 115 17] [#"../heapsort_generic.rs" 115 16 115 17] (1 : usize)))
+    switch ([#"../heapsort_generic.rs" 115 10 115 17] end' > ([#"../heapsort_generic.rs" 115 16 115 17] [#"../heapsort_generic.rs" 115 16 115 17] (1 : usize)))
       | False -> goto BB17
       | True -> goto BB13
       end
   }
   BB13 {
-<<<<<<< HEAD
-    [#"../heapsort_generic.rs" 116 8 116 16] end' <- ([#"../heapsort_generic.rs" 116 8 116 16] end' - ([#"../heapsort_generic.rs" 116 15 116 16] [#"../heapsort_generic.rs" 116 15 116 16] (1 : usize)));
-    [#"../heapsort_generic.rs" 117 8 117 22] _38 <- Borrow.borrow_mut ( * v);
-    [#"../heapsort_generic.rs" 117 8 117 22] v <- { v with current = ( ^ _38) };
-    assume { Inv2.inv ( ^ _38) };
-    [#"../heapsort_generic.rs" 117 8 117 22] _37 <- ([#"../heapsort_generic.rs" 117 8 117 22] DerefMut0.deref_mut _38);
-    [#"../heapsort_generic.rs" 1 0 1 0] _38 <- any borrowed (Alloc_Vec_Vec_Type.t_vec t (Alloc_Alloc_Global_Type.t_global));
-    goto BB14
-  }
-  BB14 {
-    [#"../heapsort_generic.rs" 117 8 117 22] _36 <- Borrow.borrow_mut ( * _37);
-    [#"../heapsort_generic.rs" 117 8 117 22] _37 <- { _37 with current = ( ^ _36) };
-    assume { Inv3.inv ( ^ _36) };
-    [#"../heapsort_generic.rs" 117 8 117 22] _35 <- ([#"../heapsort_generic.rs" 117 8 117 22] Swap0.swap _36 ([#"../heapsort_generic.rs" 117 15 117 16] [#"../heapsort_generic.rs" 117 15 117 16] (0 : usize)) ([#"../heapsort_generic.rs" 117 18 117 21] end'));
-    [#"../heapsort_generic.rs" 1 0 1 0] _36 <- any borrowed (slice t);
-    goto BB15
-  }
-  BB15 {
-    assert { [@expl:type invariant] Inv4.inv _37 };
-    assume { Resolve2.resolve _37 };
-    assert { [@expl:assertion] [#"../heapsort_generic.rs" 119 12 119 59] let _ = HeapFragMax0.heap_frag_max (DeepModel0.deep_model v) 0 (UIntSize.to_int end') in forall j : int . forall i : int . 0 <= i /\ i < UIntSize.to_int end' /\ UIntSize.to_int end' <= j /\ j < Seq.length (ShallowModel0.shallow_model v) -> LeLog0.le_log (Seq.get (DeepModel0.deep_model v) i) (Seq.get (DeepModel0.deep_model v) j) };
-    [#"../heapsort_generic.rs" 123 18 123 19] _43 <- Borrow.borrow_mut ( * v);
-    [#"../heapsort_generic.rs" 123 18 123 19] v <- { v with current = ( ^ _43) };
-    assume { Inv2.inv ( ^ _43) };
-    [#"../heapsort_generic.rs" 123 8 123 28] _42 <- ([#"../heapsort_generic.rs" 123 8 123 28] SiftDown0.sift_down _43 ([#"../heapsort_generic.rs" 123 21 123 22] [#"../heapsort_generic.rs" 123 21 123 22] (0 : usize)) ([#"../heapsort_generic.rs" 123 24 123 27] end'));
-    [#"../heapsort_generic.rs" 1 0 1 0] _43 <- any borrowed (Alloc_Vec_Vec_Type.t_vec t (Alloc_Alloc_Global_Type.t_global));
-=======
     end' <- ([#"../heapsort_generic.rs" 116 8 116 16] end' - ([#"../heapsort_generic.rs" 116 15 116 16] [#"../heapsort_generic.rs" 116 15 116 16] (1 : usize)));
     _38 <- Borrow.borrow_mut ( * v);
     v <- { v with current = ( ^ _38) };
@@ -1293,23 +1170,16 @@
     assume { inv2 ( ^ _43) };
     _42 <- ([#"../heapsort_generic.rs" 123 8 123 28] sift_down0 _43 ([#"../heapsort_generic.rs" 123 21 123 22] [#"../heapsort_generic.rs" 123 21 123 22] (0 : usize)) end');
     _43 <- any borrowed (Alloc_Vec_Vec_Type.t_vec t (Alloc_Alloc_Global_Type.t_global));
->>>>>>> 62b454c8
     goto BB16
   }
   BB16 {
-    [#"../heapsort_generic.rs" 115 18 124 5] _15 <- ([#"../heapsort_generic.rs" 115 18 124 5] ());
+    _15 <- ([#"../heapsort_generic.rs" 115 18 124 5] ());
     goto BB11
   }
   BB17 {
-<<<<<<< HEAD
-    assert { [@expl:type invariant] Inv1.inv v };
-    assume { Resolve1.resolve v };
-    [#"../heapsort_generic.rs" 115 4 124 5] _0 <- ([#"../heapsort_generic.rs" 115 4 124 5] ());
-=======
     assert { [@expl:type invariant] inv1 v };
     assume { resolve1 v };
     _0 <- ([#"../heapsort_generic.rs" 115 4 124 5] ());
->>>>>>> 62b454c8
     return _0
   }
   
