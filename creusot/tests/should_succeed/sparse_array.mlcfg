--- conflicted
+++ resolved
@@ -750,20 +750,12 @@
     
   use prelude.Snapshot
   predicate resolve4 (self : borrowed (SparseArray_Sparse_Type.t_sparse t)) =
-<<<<<<< HEAD
-    [#"../../../../creusot-contracts/src/resolve.rs" 27 20 27 34]  ^ self =  * self
-=======
     [#"../../../../creusot-contracts/src/resolve.rs" 26 20 26 34]  ^ self =  * self
->>>>>>> c22743fa
   val resolve4 (self : borrowed (SparseArray_Sparse_Type.t_sparse t)) : bool
     ensures { result = resolve4 self }
     
   predicate resolve3 (self : borrowed usize) =
-<<<<<<< HEAD
-    [#"../../../../creusot-contracts/src/resolve.rs" 27 20 27 34]  ^ self =  * self
-=======
     [#"../../../../creusot-contracts/src/resolve.rs" 26 20 26 34]  ^ self =  * self
->>>>>>> c22743fa
   val resolve3 (self : borrowed usize) : bool
     ensures { result = resolve3 self }
     
@@ -832,11 +824,7 @@
     ensures { inv7 result }
     
   predicate resolve1 (self : borrowed t) =
-<<<<<<< HEAD
-    [#"../../../../creusot-contracts/src/resolve.rs" 27 20 27 34]  ^ self =  * self
-=======
     [#"../../../../creusot-contracts/src/resolve.rs" 26 20 26 34]  ^ self =  * self
->>>>>>> c22743fa
   val resolve1 (self : borrowed t) : bool
     ensures { result = resolve1 self }
     
