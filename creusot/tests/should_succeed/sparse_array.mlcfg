--- conflicted
+++ resolved
@@ -259,7 +259,7 @@
   axiom inv0 : forall x : SparseArray_Sparse_Type.t_sparse t . inv0 x = inv7 x
   use seq.Seq
   function shallow_model1 (self : SparseArray_Sparse_Type.t_sparse t) : Seq.seq (Core_Option_Option_Type.t_option t) =
-    [#"../../../../creusot-contracts/src/model.rs" 79 8 79 31] shallow_model4 self
+    [#"../../../../creusot-contracts/src/model.rs" 83 8 83 31] shallow_model4 self
   val shallow_model1 (self : SparseArray_Sparse_Type.t_sparse t) : Seq.seq (Core_Option_Option_Type.t_option t)
     ensures { result = shallow_model1 self }
     
@@ -279,7 +279,7 @@
     ensures { result = in_bounds1 self seq }
     
   function shallow_model3 (self : Alloc_Vec_Vec_Type.t_vec t (Alloc_Alloc_Global_Type.t_global)) : Seq.seq t =
-    [#"../../../../creusot-contracts/src/model.rs" 79 8 79 31] shallow_model6 self
+    [#"../../../../creusot-contracts/src/model.rs" 83 8 83 31] shallow_model6 self
   val shallow_model3 (self : Alloc_Vec_Vec_Type.t_vec t (Alloc_Alloc_Global_Type.t_global)) : Seq.seq t
     ensures { result = shallow_model3 self }
     
@@ -305,7 +305,7 @@
     ensures { result = in_bounds0 self seq }
     
   function shallow_model2 (self : Alloc_Vec_Vec_Type.t_vec usize (Alloc_Alloc_Global_Type.t_global)) : Seq.seq usize =
-    [#"../../../../creusot-contracts/src/model.rs" 79 8 79 31] shallow_model5 self
+    [#"../../../../creusot-contracts/src/model.rs" 83 8 83 31] shallow_model5 self
   val shallow_model2 (self : Alloc_Vec_Vec_Type.t_vec usize (Alloc_Alloc_Global_Type.t_global)) : Seq.seq usize
     ensures { result = shallow_model2 self }
     
@@ -725,20 +725,14 @@
   function shallow_model1 (self : borrowed (SparseArray_Sparse_Type.t_sparse t)) : Seq.seq (Core_Option_Option_Type.t_option t)
     
    =
-    [#"../../../../creusot-contracts/src/model.rs" 97 8 97 31] shallow_model2 ( * self)
+    [#"../../../../creusot-contracts/src/model.rs" 101 8 101 31] shallow_model2 ( * self)
   val shallow_model1 (self : borrowed (SparseArray_Sparse_Type.t_sparse t)) : Seq.seq (Core_Option_Option_Type.t_option t)
     ensures { result = shallow_model1 self }
     
   use prelude.Ghost
-<<<<<<< HEAD
-  predicate resolve4 (self : borrowed usize) =
-    [#"../../../../creusot-contracts/src/resolve.rs" 27 20 27 34]  ^ self =  * self
-  val resolve4 (self : borrowed usize) : bool
-=======
   predicate resolve4 (self : borrowed (SparseArray_Sparse_Type.t_sparse t)) =
     [#"../../../../creusot-contracts/src/resolve.rs" 25 20 25 34]  ^ self =  * self
   val resolve4 (self : borrowed (SparseArray_Sparse_Type.t_sparse t)) : bool
->>>>>>> eb3d2c05
     ensures { result = resolve4 self }
     
   predicate resolve3 (self : borrowed usize) =
@@ -765,7 +759,7 @@
   function shallow_model6 (self : borrowed (Alloc_Vec_Vec_Type.t_vec usize (Alloc_Alloc_Global_Type.t_global))) : Seq.seq usize
     
    =
-    [#"../../../../creusot-contracts/src/model.rs" 97 8 97 31] shallow_model7 ( * self)
+    [#"../../../../creusot-contracts/src/model.rs" 101 8 101 31] shallow_model7 ( * self)
   val shallow_model6 (self : borrowed (Alloc_Vec_Vec_Type.t_vec usize (Alloc_Alloc_Global_Type.t_global))) : Seq.seq usize
     ensures { result = shallow_model6 self }
     
@@ -795,16 +789,8 @@
     ensures { result = lemma_permutation0 self i }
     
   axiom lemma_permutation0_spec : forall self : SparseArray_Sparse_Type.t_sparse t, i : int . ([#"../sparse_array.rs" 101 15 101 34] SparseArray_Sparse_Type.sparse_n self = SparseArray_Sparse_Type.sparse_size self) -> ([#"../sparse_array.rs" 102 15 102 39] 0 <= i /\ i < UIntSize.to_int (SparseArray_Sparse_Type.sparse_size self)) -> ([#"../sparse_array.rs" 104 25 104 29] inv8 self) -> ([#"../sparse_array.rs" 103 14 103 28] is_elt0 self i)
-<<<<<<< HEAD
-  predicate resolve2 (self : borrowed (SparseArray_Sparse_Type.t_sparse t)) =
-    [#"../../../../creusot-contracts/src/resolve.rs" 27 20 27 34]  ^ self =  * self
-  val resolve2 (self : borrowed (SparseArray_Sparse_Type.t_sparse t)) : bool
-    ensures { result = resolve2 self }
-    
-=======
->>>>>>> eb3d2c05
   function shallow_model5 (self : Alloc_Vec_Vec_Type.t_vec usize (Alloc_Alloc_Global_Type.t_global)) : Seq.seq usize =
-    [#"../../../../creusot-contracts/src/model.rs" 79 8 79 31] shallow_model7 self
+    [#"../../../../creusot-contracts/src/model.rs" 83 8 83 31] shallow_model7 self
   val shallow_model5 (self : Alloc_Vec_Vec_Type.t_vec usize (Alloc_Alloc_Global_Type.t_global)) : Seq.seq usize
     ensures { result = shallow_model5 self }
     
@@ -816,7 +802,7 @@
     ensures { inv7 result }
     
   predicate resolve1 (self : borrowed t) =
-    [#"../../../../creusot-contracts/src/resolve.rs" 27 20 27 34]  ^ self =  * self
+    [#"../../../../creusot-contracts/src/resolve.rs" 25 20 25 34]  ^ self =  * self
   val resolve1 (self : borrowed t) : bool
     ensures { result = resolve1 self }
     
@@ -841,7 +827,7 @@
     
   function shallow_model3 (self : borrowed (Alloc_Vec_Vec_Type.t_vec t (Alloc_Alloc_Global_Type.t_global))) : Seq.seq t
    =
-    [#"../../../../creusot-contracts/src/model.rs" 97 8 97 31] shallow_model4 ( * self)
+    [#"../../../../creusot-contracts/src/model.rs" 101 8 101 31] shallow_model4 ( * self)
   val shallow_model3 (self : borrowed (Alloc_Vec_Vec_Type.t_vec t (Alloc_Alloc_Global_Type.t_global))) : Seq.seq t
     ensures { result = shallow_model3 self }
     
@@ -1146,17 +1132,6 @@
   BB0 {
     assert { [@expl:type invariant] inv0 dummy };
     assume { resolve0 dummy };
-<<<<<<< HEAD
-    [#"../../../../creusot-contracts/src/lib.rs" 195 8 195 40] _6 <- ([#"../sparse_array.rs" 135 37 135 52] from_elem0 ([#"../sparse_array.rs" 135 42 135 47] dummy) ([#"../sparse_array.rs" 135 49 135 51] sz));
-    goto BB1
-  }
-  BB1 {
-    [#"../../../../creusot-contracts/src/lib.rs" 195 8 195 40] _9 <- ([#"../sparse_array.rs" 135 59 135 70] from_elem1 ([#"../sparse_array.rs" 135 64 135 65] [#"../sparse_array.rs" 135 64 135 65] (0 : usize)) ([#"../sparse_array.rs" 135 67 135 69] sz));
-    goto BB2
-  }
-  BB2 {
-    [#"../../../../creusot-contracts/src/lib.rs" 195 8 195 40] _11 <- ([#"../sparse_array.rs" 135 78 135 89] from_elem1 ([#"../sparse_array.rs" 135 83 135 84] [#"../sparse_array.rs" 135 83 135 84] (0 : usize)) ([#"../sparse_array.rs" 135 86 135 88] sz));
-=======
     [#"../../../../creusot-contracts/src/lib.rs" 251 8 251 40] _6 <- ([#"../sparse_array.rs" 135 37 135 52] from_elem0 ([#"../sparse_array.rs" 135 42 135 47] dummy) ([#"../sparse_array.rs" 135 49 135 51] sz));
     goto BB1
   }
@@ -1166,7 +1141,6 @@
   }
   BB2 {
     [#"../../../../creusot-contracts/src/lib.rs" 251 8 251 40] _11 <- ([#"../sparse_array.rs" 135 78 135 89] from_elem1 ([#"../sparse_array.rs" 135 83 135 84] [#"../sparse_array.rs" 135 83 135 84] (0 : usize)) ([#"../sparse_array.rs" 135 86 135 88] sz));
->>>>>>> eb3d2c05
     goto BB3
   }
   BB3 {
@@ -1346,7 +1320,7 @@
   use prelude.Int32
   use prelude.Int
   function shallow_model0 (self : int32) : int =
-    [#"../../../../creusot-contracts/src/model.rs" 79 8 79 31] Int32.to_int self
+    [#"../../../../creusot-contracts/src/model.rs" 83 8 83 31] Int32.to_int self
   val shallow_model0 (self : int32) : int
     ensures { result = shallow_model0 self }
     
@@ -1354,7 +1328,7 @@
   function shallow_model4 (self : borrowed (SparseArray_Sparse_Type.t_sparse int32)) : Seq.seq (Core_Option_Option_Type.t_option int32)
     
    =
-    [#"../../../../creusot-contracts/src/model.rs" 97 8 97 31] shallow_model2 ( * self)
+    [#"../../../../creusot-contracts/src/model.rs" 101 8 101 31] shallow_model2 ( * self)
   val shallow_model4 (self : borrowed (SparseArray_Sparse_Type.t_sparse int32)) : Seq.seq (Core_Option_Option_Type.t_option int32)
     ensures { result = shallow_model4 self }
     
@@ -1369,7 +1343,7 @@
   function shallow_model3 (self : SparseArray_Sparse_Type.t_sparse int32) : Seq.seq (Core_Option_Option_Type.t_option int32)
     
    =
-    [#"../../../../creusot-contracts/src/model.rs" 79 8 79 31] shallow_model2 self
+    [#"../../../../creusot-contracts/src/model.rs" 83 8 83 31] shallow_model2 self
   val shallow_model3 (self : SparseArray_Sparse_Type.t_sparse int32) : Seq.seq (Core_Option_Option_Type.t_option int32)
     ensures { result = shallow_model3 self }
     
