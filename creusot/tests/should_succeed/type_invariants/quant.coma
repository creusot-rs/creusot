--- conflicted
+++ resolved
@@ -1,13 +1,3 @@
-<<<<<<< HEAD
-
-=======
-module T_quant__WithInvariant [#"quant.rs" 4 0 4 24]
-  type t_WithInvariant  =
-    | C_WithInvariant
-  
-  let rec t_WithInvariant (input:t_WithInvariant) (ret  )= any [ good -> {C_WithInvariant  = input} (! ret) ] 
-end
->>>>>>> dfce2a3a
 module M_quant__forall [#"quant.rs" 17 0 17 15]
   let%span squant0 = "quant.rs" 16 0 16 50
   let%span squant1 = "quant.rs" 14 0 14 6
