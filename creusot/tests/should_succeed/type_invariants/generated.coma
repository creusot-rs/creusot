module M_generated__use_foo [#"generated.rs" 19 0 19 61]
  let%span sgenerated0 = "generated.rs" 20 18 20 35
  let%span sgenerated1 = "generated.rs" 19 19 19 20
  let%span sinvariant2 = "../../../../creusot-contracts/src/invariant.rs" 34 20 34 44
  let%span sgenerated3 = "generated.rs" 10 20 10 43
  
  use prelude.prelude.Borrow
  
  use prelude.prelude.Int32
  
  type t_Sum10'0  =
    { t_Sum10__0'0: int32; t_Sum10__1'0: int32 }
  
  use prelude.prelude.UIntSize
  
  use prelude.prelude.UInt32
  
  type t_Foo'1  =
    | C_A'1 (borrowed (t_Sum10'0)) usize
    | C_B'1 uint32
  
  type t_Foo'0  =
    | C_A'0 (borrowed (t_Sum10'0)) usize
    | C_B'0 (t_Foo'1, borrowed (t_Sum10'0))
  
  predicate inv'0 (_1 : t_Foo'0)
  
  use prelude.prelude.Intrinsic
  
  predicate inv'1 (_1 : borrowed (t_Sum10'0))
  
  predicate inv'2 (_1 : (t_Foo'1, borrowed (t_Sum10'0)))
  
  axiom inv_axiom'0 [@rewrite] : forall x : t_Foo'0 [inv'0 x] . inv'0 x
  = match x with
    | C_A'0 f1 f2 -> inv'1 f1
    | C_B'0 a_0 -> inv'2 a_0
    end
  
  predicate inv'4 (_1 : t_Sum10'0)
  
  predicate invariant'0 (self : borrowed (t_Sum10'0)) =
    [%#sinvariant2] inv'4 self.current /\ inv'4 self.final
  
  axiom inv_axiom'1 [@rewrite] : forall x : borrowed (t_Sum10'0) [inv'1 x] . inv'1 x = invariant'0 x
  
  predicate inv'3 (_1 : t_Foo'1)
  
  axiom inv_axiom'2 [@rewrite] : forall x : (t_Foo'1, borrowed (t_Sum10'0)) [inv'2 x] . inv'2 x
  = (let (x0, x1) = x in inv'3 x0 /\ inv'1 x1)
  
  axiom inv_axiom'3 [@rewrite] : forall x : t_Foo'1 [inv'3 x] . inv'3 x
  = match x with
    | C_A'1 f1 f2 -> inv'1 f1
    | C_B'1 a_0 -> true
    end
  
  use prelude.prelude.Int32
  
  use prelude.prelude.Int
  
  predicate invariant'1 [#"generated.rs" 9 4 9 30] (self : t_Sum10'0) =
    [%#sgenerated3] Int32.to_int self.t_Sum10__0'0 + Int32.to_int self.t_Sum10__1'0 = 10
  
  axiom inv_axiom'4 [@rewrite] : forall x : t_Sum10'0 [inv'4 x] . inv'4 x
  = (invariant'1 x
  /\ match x with
    | {t_Sum10__0'0 = a_0 ; t_Sum10__1'0 = a_1} -> true
    end)
  
  meta "compute_max_steps" 1000000
  
<<<<<<< HEAD
  let rec use_foo'0 (x:t_Foo'0) (return'  (ret:()))= {[%#sgenerated1] inv'0 x}
=======
  let rec use_foo (x:Foo'0.t_Foo (Foo'0.t_Foo uint32, borrowed (Sum10'0.t_Sum10))) (return'  (ret:()))= {[@expl:use_foo 'x' type invariant] [%#sgenerated1] inv'0 x}
>>>>>>> 34cd6190
    (! bb0
    [ bb0 = s0
      [ s0 = {[@expl:type invariant] inv'0 x} s1
      | s1 = {[@expl:assertion] [%#sgenerated0] inv'0 x} s2
      | s2 = return' {_0} ]
       ]
    ) [ & _0 : () = any_l () | & x : t_Foo'0 = x ]  [ return' (result:())-> (! return' {result}) ] 
end<|MERGE_RESOLUTION|>--- conflicted
+++ resolved
@@ -70,11 +70,7 @@
   
   meta "compute_max_steps" 1000000
   
-<<<<<<< HEAD
-  let rec use_foo'0 (x:t_Foo'0) (return'  (ret:()))= {[%#sgenerated1] inv'0 x}
-=======
-  let rec use_foo (x:Foo'0.t_Foo (Foo'0.t_Foo uint32, borrowed (Sum10'0.t_Sum10))) (return'  (ret:()))= {[@expl:use_foo 'x' type invariant] [%#sgenerated1] inv'0 x}
->>>>>>> 34cd6190
+  let rec use_foo'0 (x:t_Foo'0) (return'  (ret:()))= {[@expl:use_foo 'x' type invariant] [%#sgenerated1] inv'0 x}
     (! bb0
     [ bb0 = s0
       [ s0 = {[@expl:type invariant] inv'0 x} s1
