--- conflicted
+++ resolved
@@ -27,21 +27,13 @@
   
   meta "compute_max_steps" 1000000
   
-<<<<<<< HEAD
-  let rec new'0 (n:uint32) (return'  (ret:t_NonZeroU32'0))= {[%#snon_zero0] UInt32.to_int n > 0}
+  let rec new'0 (n:uint32) (return'  (ret:t_NonZeroU32'0))= {[@expl:new requires] [%#snon_zero0] UInt32.to_int n > 0}
     (! bb0 [ bb0 = s0 [ s0 =  [ &_0 <- { t_NonZeroU32__0'0 = n } ] s1 | s1 = return' {_0} ]  ] )
     [ & _0 : t_NonZeroU32'0 = any_l () | & n : uint32 = n ]
-     [ return' (result:t_NonZeroU32'0)-> {[@expl:postcondition] [%#snon_zero1] inv'0 result} (! return' {result}) ] 
-=======
-  let rec new (n:uint32) (return'  (ret:NonZeroU32'0.t_NonZeroU32))= {[@expl:new requires] [%#snon_zero0] UInt32.to_int n
-    > 0}
-    (! bb0 [ bb0 = s0 [ s0 =  [ &_0 <- NonZeroU32'0.C_NonZeroU32 n ] s1 | s1 = return' {_0} ]  ] )
-    [ & _0 : NonZeroU32'0.t_NonZeroU32 = any_l () | & n : uint32 = n ]
     
-    [ return' (result:NonZeroU32'0.t_NonZeroU32)-> {[@expl:new result type invariant] [%#snon_zero1] inv'0 result}
+    [ return' (result:t_NonZeroU32'0)-> {[@expl:new result type invariant] [%#snon_zero1] inv'0 result}
       (! return' {result}) ]
     
->>>>>>> 34cd6190
 end
 module M_non_zero__qyi12916758414494363779__add [#"non_zero.rs" 21 4 21 39] (* NonZeroU32 *)
   let%span snon_zero0 = "non_zero.rs" 21 15 21 19
@@ -57,13 +49,13 @@
   
   use prelude.prelude.Intrinsic
   
+  predicate inv'0 (_1 : t_NonZeroU32'0)
+  
   use prelude.prelude.UInt32
   
   use prelude.prelude.Int
   
   constant v_MAX'0 : uint32 = (4294967295 : uint32)
-  
-  predicate inv'0 (_1 : t_NonZeroU32'0)
   
   predicate invariant'0 [#"non_zero.rs" 9 4 9 30] (self : t_NonZeroU32'0) =
     [%#snon_zero4] UInt32.to_int self.t_NonZeroU32__0'0 > 0
@@ -76,16 +68,9 @@
   
   meta "compute_max_steps" 1000000
   
-<<<<<<< HEAD
-  let rec add'0 (self:t_NonZeroU32'0) (rhs:t_NonZeroU32'0) (return'  (ret:t_NonZeroU32'0))= {[%#snon_zero2] inv'0 rhs}
-    {[%#snon_zero1] inv'0 self}
-    {[%#snon_zero0] UInt32.to_int self.t_NonZeroU32__0'0 + UInt32.to_int rhs.t_NonZeroU32__0'0
-=======
-  let rec add (self:NonZeroU32'0.t_NonZeroU32) (rhs:NonZeroU32'0.t_NonZeroU32) (return'  (ret:NonZeroU32'0.t_NonZeroU32))= {[@expl:add 'self' type invariant] [%#snon_zero0] inv'0 self}
+  let rec add'0 (self:t_NonZeroU32'0) (rhs:t_NonZeroU32'0) (return'  (ret:t_NonZeroU32'0))= {[@expl:add 'self' type invariant] [%#snon_zero0] inv'0 self}
     {[@expl:add 'rhs' type invariant] [%#snon_zero1] inv'0 rhs}
-    {[@expl:add requires] [%#snon_zero2] UInt32.to_int (T_non_zero__NonZeroU32.t_NonZeroU32__0 self)
-    + UInt32.to_int (T_non_zero__NonZeroU32.t_NonZeroU32__0 rhs)
->>>>>>> 34cd6190
+    {[@expl:add requires] [%#snon_zero2] UInt32.to_int self.t_NonZeroU32__0'0 + UInt32.to_int rhs.t_NonZeroU32__0'0
     <= UInt32.to_int (v_MAX'0 : uint32)}
     (! bb0
     [ bb0 = s0
@@ -98,14 +83,10 @@
     | & self : t_NonZeroU32'0 = self
     | & rhs : t_NonZeroU32'0 = rhs
     | & _4 : uint32 = any_l () ]
-<<<<<<< HEAD
-     [ return' (result:t_NonZeroU32'0)-> {[@expl:postcondition] [%#snon_zero3] inv'0 result} (! return' {result}) ] 
-=======
     
-    [ return' (result:NonZeroU32'0.t_NonZeroU32)-> {[@expl:add result type invariant] [%#snon_zero3] inv'0 result}
+    [ return' (result:t_NonZeroU32'0)-> {[@expl:add result type invariant] [%#snon_zero3] inv'0 result}
       (! return' {result}) ]
     
->>>>>>> 34cd6190
 end
 module M_non_zero__qyi12916758414494363779__sub_pre_trans [#"non_zero.rs" 36 4 36 51] (* NonZeroU32 *)
   let%span snon_zero0 = "non_zero.rs" 33 15 33 27
@@ -153,14 +134,14 @@
   
   use prelude.prelude.Intrinsic
   
+  predicate inv'0 (_1 : t_NonZeroU32'0)
+  
   use prelude.prelude.UInt32
   
   use prelude.prelude.Int
   
   predicate sub_pre'0 [#"non_zero.rs" 27 4 27 43] (self : t_NonZeroU32'0) (rhs : t_NonZeroU32'0) =
     [%#snon_zero4] UInt32.to_int self.t_NonZeroU32__0'0 > UInt32.to_int rhs.t_NonZeroU32__0'0
-  
-  predicate inv'0 (_1 : t_NonZeroU32'0)
   
   predicate invariant'0 [#"non_zero.rs" 9 4 9 30] (self : t_NonZeroU32'0) =
     [%#snon_zero5] UInt32.to_int self.t_NonZeroU32__0'0 > 0
@@ -173,15 +154,9 @@
   
   meta "compute_max_steps" 1000000
   
-<<<<<<< HEAD
-  let rec sub'0 (self:t_NonZeroU32'0) (rhs:t_NonZeroU32'0) (return'  (ret:t_NonZeroU32'0))= {[%#snon_zero2] inv'0 rhs}
-    {[%#snon_zero1] inv'0 self}
-    {[%#snon_zero0] sub_pre'0 self rhs}
-=======
-  let rec sub (self:NonZeroU32'0.t_NonZeroU32) (rhs:NonZeroU32'0.t_NonZeroU32) (return'  (ret:NonZeroU32'0.t_NonZeroU32))= {[@expl:sub 'self' type invariant] [%#snon_zero0] inv'0 self}
+  let rec sub'0 (self:t_NonZeroU32'0) (rhs:t_NonZeroU32'0) (return'  (ret:t_NonZeroU32'0))= {[@expl:sub 'self' type invariant] [%#snon_zero0] inv'0 self}
     {[@expl:sub 'rhs' type invariant] [%#snon_zero1] inv'0 rhs}
     {[@expl:sub requires] [%#snon_zero2] sub_pre'0 self rhs}
->>>>>>> 34cd6190
     (! bb0
     [ bb0 = s0
       [ s0 = UInt32.sub {self.t_NonZeroU32__0'0} {rhs.t_NonZeroU32__0'0} (fun (_ret':uint32) ->  [ &_4 <- _ret' ] s1)
@@ -193,15 +168,8 @@
     | & self : t_NonZeroU32'0 = self
     | & rhs : t_NonZeroU32'0 = rhs
     | & _4 : uint32 = any_l () ]
-<<<<<<< HEAD
-     [ return' (result:t_NonZeroU32'0)-> {[@expl:postcondition] [%#snon_zero3] inv'0 result} (! return' {result}) ] 
-=======
     
-    [ return' (result:NonZeroU32'0.t_NonZeroU32)-> {[@expl:sub result type invariant] [%#snon_zero3] inv'0 result}
+    [ return' (result:t_NonZeroU32'0)-> {[@expl:sub result type invariant] [%#snon_zero3] inv'0 result}
       (! return' {result}) ]
     
-end
-module M_non_zero__qyi2137936904634991451 [#"non_zero.rs" 6 0 6 29] (* <NonZeroU32 as creusot_contracts::Invariant> *)
-  
->>>>>>> 34cd6190
 end