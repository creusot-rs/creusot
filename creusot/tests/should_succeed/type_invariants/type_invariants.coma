--- conflicted
+++ resolved
@@ -18,21 +18,8 @@
   
   meta "compute_max_steps" 1000000
   
-<<<<<<< HEAD
-  let rec id'0 (x:()) (return'  (ret:()))= {[%#stype_invariants0] inv'0 x}
+  let rec id'0 (x:()) (return'  (ret:()))= {[@expl:id 'x' type invariant] [%#stype_invariants0] inv'0 x}
     (! bb0 [ bb0 = s0 [ s0 =  [ &_0 <- x ] s1 | s1 = return' {_0} ]  ] ) [ & _0 : () = any_l () | & x : () = x ] 
-    [ return' (result:())-> {[@expl:postcondition] [%#stype_invariants1] inv'0 result} (! return' {result}) ]
+    [ return' (result:())-> {[@expl:id result type invariant] [%#stype_invariants1] inv'0 result} (! return' {result}) ]
     
-=======
-  let rec id (x:WithInvariant'0.t_WithInvariant) (return'  (ret:WithInvariant'0.t_WithInvariant))= {[@expl:id 'x' type invariant] [%#stype_invariants0] inv'0 x}
-    (! bb0 [ bb0 = s0 [ s0 =  [ &_0 <- x ] s1 | s1 = return' {_0} ]  ] )
-    [ & _0 : WithInvariant'0.t_WithInvariant = any_l () | & x : WithInvariant'0.t_WithInvariant = x ]
-    
-    [ return' (result:WithInvariant'0.t_WithInvariant)-> {[@expl:id result type invariant] [%#stype_invariants1] inv'0 result}
-      (! return' {result}) ]
-    
-end
-module M_type_invariants__qyi14356943793250123560 [#"type_invariants.rs" 6 0 6 32] (* <WithInvariant as creusot_contracts::Invariant> *)
-  
->>>>>>> 34cd6190
 end