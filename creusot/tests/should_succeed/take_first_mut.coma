module M_take_first_mut__take_first_mut [#"take_first_mut.rs" 14 0 14 74]
  let%span stake_first_mut0 = "take_first_mut.rs" 14 29 14 34
  let%span stake_first_mut1 = "take_first_mut.rs" 6 10 13 1
  let%span stake_first_mut2 = "take_first_mut.rs" 14 57 14 74
  let%span smem3 = "../../../creusot-contracts/src/std/mem.rs" 17 22 17 37
  let%span smem4 = "../../../creusot-contracts/src/std/mem.rs" 18 22 18 42
  let%span sslice5 = "../../../creusot-contracts/src/std/slice.rs" 279 18 287 9
  let%span sops6 = "../../../creusot-contracts/src/logic/ops.rs" 42 8 42 31
  let%span sslice7 = "../../../creusot-contracts/src/std/slice.rs" 28 14 28 41
  let%span sslice8 = "../../../creusot-contracts/src/std/slice.rs" 29 14 29 42
  let%span sseq9 = "../../../creusot-contracts/src/logic/seq.rs" 99 8 99 39
  let%span sslice10 = "../../../creusot-contracts/src/std/slice.rs" 64 20 64 65
  let%span smodel11 = "../../../creusot-contracts/src/model.rs" 106 8 106 22
  let%span sresolve12 = "../../../creusot-contracts/src/resolve.rs" 41 20 41 34
  let%span sinvariant13 = "../../../creusot-contracts/src/invariant.rs" 34 20 34 44
  let%span sslice14 = "../../../creusot-contracts/src/std/slice.rs" 18 20 18 30
<<<<<<< HEAD
  let%span sseq15 = "../../../creusot-contracts/src/logic/seq.rs" 444 8 444 97
=======
  let%span sseq15 = "../../../creusot-contracts/src/logic/seq.rs" 459 20 459 95
>>>>>>> 716d5822
  let%span sboxed16 = "../../../creusot-contracts/src/std/boxed.rs" 28 8 28 18
  
  use prelude.prelude.Borrow
  
  use prelude.prelude.Slice
  
  type t_T'0
  
  predicate inv'0 (_1 : borrowed (slice t_T'0))
  
  predicate inv'2 (_1 : borrowed (borrowed (slice t_T'0)))
  
  use seq.Seq
  
  use seq.Seq
  
  use prelude.prelude.UIntSize
  
  constant v_MAX'0 : usize = (18446744073709551615 : usize)
  
  use prelude.prelude.UIntSize
  
  use prelude.prelude.Int
  
  use prelude.prelude.Slice
  
  function view'0 (self : slice t_T'0) : Seq.seq t_T'0
  
  axiom view'0_spec : forall self : slice t_T'0 . ([%#sslice8] view'0 self = Slice.id self)
  && ([%#sslice7] Seq.length (view'0 self) <= UIntSize.to_int (v_MAX'0 : usize))
  
  function view'1 (self : borrowed (slice t_T'0)) : Seq.seq t_T'0 =
    [%#smodel11] view'0 self.current
  
  use seq.Seq
  
  predicate is_default'0 (self : borrowed (slice t_T'0)) =
    [%#sslice10] view'1 self = (Seq.empty  : Seq.seq t_T'0) /\ view'0 self.final = (Seq.empty  : Seq.seq t_T'0)
  
  predicate inv'1 (_1 : slice t_T'0)
  
  predicate invariant'0 (self : borrowed (slice t_T'0)) =
    [%#sinvariant13] inv'1 self.current /\ inv'1 self.final
  
  axiom inv_axiom'0 [@rewrite] : forall x : borrowed (slice t_T'0) [inv'0 x] . inv'0 x = invariant'0 x
  
  predicate inv'7 (_1 : Seq.seq t_T'0)
  
  predicate invariant'1 (self : slice t_T'0) =
    [%#sslice14] inv'7 (view'0 self)
  
  axiom inv_axiom'1 [@rewrite] : forall x : slice t_T'0 [inv'1 x] . inv'1 x = invariant'1 x
  
  predicate invariant'2 (self : borrowed (borrowed (slice t_T'0))) =
    [%#sinvariant13] inv'0 self.current /\ inv'0 self.final
  
  axiom inv_axiom'2 [@rewrite] : forall x : borrowed (borrowed (slice t_T'0)) [inv'2 x] . inv'2 x = invariant'2 x
  
  predicate inv'4 (_1 : borrowed t_T'0)
  
  predicate inv'3 (_1 : t_T'0)
  
  predicate invariant'3 (self : borrowed t_T'0) =
    [%#sinvariant13] inv'3 self.current /\ inv'3 self.final
  
  axiom inv_axiom'3 [@rewrite] : forall x : borrowed t_T'0 [inv'4 x] . inv'4 x = invariant'3 x
  
  type t_Option'1  =
    | C_None'1
    | C_Some'1 (borrowed t_T'0)
  
  predicate inv'5 (_1 : t_Option'1)
  
  axiom inv_axiom'4 [@rewrite] : forall x : t_Option'1 [inv'5 x] . inv'5 x
  = match x with
    | C_None'1 -> true
    | C_Some'1 a_0 -> inv'4 a_0
    end
  
  type t_Option'0  =
    | C_None'0
    | C_Some'0 (borrowed t_T'0, borrowed (slice t_T'0))
  
  predicate inv'6 (_1 : t_Option'0)
  
  predicate inv'8 (_1 : (borrowed t_T'0, borrowed (slice t_T'0)))
  
  axiom inv_axiom'5 [@rewrite] : forall x : t_Option'0 [inv'6 x] . inv'6 x
  = match x with
    | C_None'0 -> true
    | C_Some'0 a_0 -> inv'8 a_0
    end
  
  use seq.Seq
  
  predicate inv'9 (_1 : t_T'0)
  
  predicate invariant'4 (self : Seq.seq t_T'0) =
    [%#sseq15] forall i : int . 0 <= i /\ i < Seq.length self  -> inv'9 (Seq.get self i)
  
  axiom inv_axiom'6 [@rewrite] : forall x : Seq.seq t_T'0 [inv'7 x] . inv'7 x = invariant'4 x
  
  axiom inv_axiom'7 [@rewrite] : forall x : (borrowed t_T'0, borrowed (slice t_T'0)) [inv'8 x] . inv'8 x
  = (let (x0, x1) = x in inv'4 x0 /\ inv'0 x1)
  
  predicate invariant'5 (self : t_T'0) =
    [%#sboxed16] inv'3 self
  
  axiom inv_axiom'8 [@rewrite] : forall x : t_T'0 [inv'9 x] . inv'9 x = invariant'5 x
  
  let rec take'0 (dest:borrowed (borrowed (slice t_T'0))) (return'  (ret:borrowed (slice t_T'0)))= {[@expl:precondition] inv'2 dest}
    any
    [ return' (result:borrowed (slice t_T'0))-> {inv'0 result}
      {[%#smem4] is_default'0 dest.final}
      {[%#smem3] result = dest.current}
      (! return' {result}) ]
    
  
  use seq.Seq
  
  function index_logic'0 [@inline:trivial] (self : slice t_T'0) (ix : int) : t_T'0 =
    [%#sops6] Seq.get (view'0 self) ix
  
  use seq.Seq
  
  function tail'0 (self : Seq.seq t_T'0) : Seq.seq t_T'0 =
    [%#sseq9] Seq.([..]) self 1 (Seq.length self)
  
  let rec split_first_mut'0 (self:borrowed (slice t_T'0)) (return'  (ret:t_Option'0))= {[@expl:precondition] inv'0 self}
    any
    [ return' (result:t_Option'0)-> {inv'6 result}
      {[%#sslice5] match result with
        | C_Some'0 (first, tail) -> first.current = index_logic'0 self.current 0
        /\ first.final = index_logic'0 self.final 0
        /\ Seq.length (view'0 self.current) > 0
        /\ Seq.length (view'0 self.final) > 0
        /\ view'0 tail.current = tail'0 (view'0 self.current) /\ view'0 tail.final = tail'0 (view'0 self.final)
        | C_None'0 -> Seq.length (view'1 self) = 0
        /\ self.final = self.current /\ view'1 self = (Seq.empty  : Seq.seq t_T'0)
        end}
      (! return' {result}) ]
    
  
  let rec v_Some'0 (input:t_Option'0) (ret  (field_0:(borrowed t_T'0, borrowed (slice t_T'0))))= any
    [ good (field_0:(borrowed t_T'0, borrowed (slice t_T'0)))-> {C_Some'0 field_0 = input} (! ret {field_0})
    | bad -> {forall field_0 : (borrowed t_T'0, borrowed (slice t_T'0)) [C_Some'0 field_0 : t_Option'0] . C_Some'0 field_0
      <> input}
      (! {false}
      any) ]
    
  
  predicate resolve'3 (self : borrowed (slice t_T'0)) =
    [%#sresolve12] self.final = self.current
  
  predicate resolve'0 (_1 : borrowed (slice t_T'0)) =
    resolve'3 _1
  
  predicate resolve'4 (self : borrowed (borrowed (slice t_T'0))) =
    [%#sresolve12] self.final = self.current
  
  predicate resolve'1 (_1 : borrowed (borrowed (slice t_T'0))) =
    resolve'4 _1
  
  predicate resolve'5 (self : borrowed t_T'0) =
    [%#sresolve12] self.final = self.current
  
  predicate resolve'2 (_1 : borrowed t_T'0) =
    resolve'5 _1
  
  use prelude.prelude.Intrinsic
  
  meta "compute_max_steps" 1000000
  
  let rec take_first_mut'0 (self_:borrowed (borrowed (slice t_T'0))) (return'  (ret:t_Option'1))= {[%#stake_first_mut0] inv'2 self_}
    (! bb0
    [ bb0 = s0
      [ s0 = {inv'0 self_.current}
        Borrow.borrow_mut <borrowed (slice t_T'0)> {self_.current}
          (fun (_ret':borrowed (borrowed (slice t_T'0))) ->
             [ &_6 <- _ret' ] 
            -{inv'0 _ret'.final}-
             [ &self_ <- { self_ with current = _ret'.final } ] 
            s1)
      | s1 = take'0 {_6} (fun (_ret':borrowed (slice t_T'0)) ->  [ &_5 <- _ret' ] s2)
      | s2 = bb1 ]
      
    | bb1 = s0
      [ s0 = {inv'1 _5.current}
        Borrow.borrow_final <slice t_T'0> {_5.current} {Borrow.get_id _5}
          (fun (_ret':borrowed (slice t_T'0)) ->
             [ &_4 <- _ret' ] 
            -{inv'1 _ret'.final}-
             [ &_5 <- { _5 with current = _ret'.final } ] 
            s1)
      | s1 = split_first_mut'0 {_4} (fun (_ret':t_Option'0) ->  [ &_3 <- _ret' ] s2)
      | s2 = bb2 ]
      
    | bb2 = any
      [ br0 -> {_3 = C_None'0 } (! bb4)
      | br1 (x0:(borrowed t_T'0, borrowed (slice t_T'0)))-> {_3 = C_Some'0 x0} (! bb5) ]
      
    | bb5 = s0
      [ s0 = v_Some'0 {_3}
          (fun (r0'0:(borrowed t_T'0, borrowed (slice t_T'0))) ->  [ &first <- let (r'0, _) = r0'0 in r'0 ] s1)
      | s1 = v_Some'0 {_3}
          (fun (r0'1:(borrowed t_T'0, borrowed (slice t_T'0))) ->  [ &rem <- let (_, r'1) = r0'1 in r'1 ] s2)
      | s2 = {inv'1 rem.current}
        Borrow.borrow_final <slice t_T'0> {rem.current} {Borrow.get_id rem}
          (fun (_ret':borrowed (slice t_T'0)) ->
             [ &_11 <- _ret' ] 
            -{inv'1 _ret'.final}-
             [ &rem <- { rem with current = _ret'.final } ] 
            s3)
      | s3 = {[@expl:type invariant] match self_ with
          | {current = x'0} -> inv'0 x'0
          | _ -> true
          end}
        s4
      | s4 = -{match self_ with
          | {current = x'1} -> resolve'0 x'1
          | _ -> true
          end}-
        s5
      | s5 =  [ &self_ <- { self_ with current = _11 } ] s6
      | s6 = {[@expl:type invariant] inv'2 self_} s7
      | s7 = -{resolve'1 self_}- s8
      | s8 = {inv'3 first.current}
        Borrow.borrow_final <t_T'0> {first.current} {Borrow.get_id first}
          (fun (_ret':borrowed t_T'0) ->
             [ &_12 <- _ret' ] 
            -{inv'3 _ret'.final}-
             [ &first <- { first with current = _ret'.final } ] 
            s9)
      | s9 =  [ &_0 <- C_Some'1 _12 ] s10
      | s10 = {[@expl:type invariant] inv'0 rem} s11
      | s11 = -{resolve'0 rem}- s12
      | s12 = {[@expl:type invariant] inv'4 first} s13
      | s13 = -{resolve'2 first}- s14
      | s14 = {[@expl:type invariant] inv'0 _5} s15
      | s15 = -{resolve'0 _5}- s16
      | s16 = bb7 ]
      
    | bb4 = s0 [ s0 = {[@expl:type invariant] inv'2 self_} s1 | s1 = -{resolve'1 self_}- s2 | s2 = bb6 ] 
    | bb6 = s0
      [ s0 =  [ &_0 <- C_None'1 ] s1 | s1 = {[@expl:type invariant] inv'0 _5} s2 | s2 = -{resolve'0 _5}- s3 | s3 = bb7 ]
      
    | bb7 = return' {_0} ]
    )
    [ & _0 : t_Option'1 = any_l ()
    | & self_ : borrowed (borrowed (slice t_T'0)) = self_
    | & _3 : t_Option'0 = any_l ()
    | & _4 : borrowed (slice t_T'0) = any_l ()
    | & _5 : borrowed (slice t_T'0) = any_l ()
    | & _6 : borrowed (borrowed (slice t_T'0)) = any_l ()
    | & first : borrowed t_T'0 = any_l ()
    | & rem : borrowed (slice t_T'0) = any_l ()
    | & _11 : borrowed (slice t_T'0) = any_l ()
    | & _12 : borrowed t_T'0 = any_l () ]
    
    [ return' (result:t_Option'1)-> {[@expl:postcondition] [%#stake_first_mut2] inv'5 result}
      {[@expl:postcondition] [%#stake_first_mut1] match result with
        | C_Some'1 r -> r.current = index_logic'0 (self_.current).current 0
        /\ r.final = index_logic'0 (self_.current).final 0
        /\ Seq.length (view'0 (self_.current).current) > 0
        /\ Seq.length (view'0 (self_.current).final) > 0
        /\ view'0 (self_.final).current = tail'0 (view'0 (self_.current).current)
        /\ view'0 (self_.final).final = tail'0 (view'0 (self_.current).final)
        | C_None'1 -> view'0 (self_.final).current = (Seq.empty  : Seq.seq t_T'0)
        /\ view'0 (self_.current).final = (Seq.empty  : Seq.seq t_T'0)
        /\ view'0 (self_.current).current = (Seq.empty  : Seq.seq t_T'0)
        /\ view'0 (self_.final).final = (Seq.empty  : Seq.seq t_T'0)
        end}
      (! return' {result}) ]
    
end<|MERGE_RESOLUTION|>--- conflicted
+++ resolved
@@ -14,11 +14,7 @@
   let%span sresolve12 = "../../../creusot-contracts/src/resolve.rs" 41 20 41 34
   let%span sinvariant13 = "../../../creusot-contracts/src/invariant.rs" 34 20 34 44
   let%span sslice14 = "../../../creusot-contracts/src/std/slice.rs" 18 20 18 30
-<<<<<<< HEAD
-  let%span sseq15 = "../../../creusot-contracts/src/logic/seq.rs" 444 8 444 97
-=======
-  let%span sseq15 = "../../../creusot-contracts/src/logic/seq.rs" 459 20 459 95
->>>>>>> 716d5822
+  let%span sseq15 = "../../../creusot-contracts/src/logic/seq.rs" 444 20 444 95
   let%span sboxed16 = "../../../creusot-contracts/src/std/boxed.rs" 28 8 28 18
   
   use prelude.prelude.Borrow
