--- conflicted
+++ resolved
@@ -200,7 +200,7 @@
     
   axiom inv0 : forall x : Alloc_Vec_Vec_Type.t_vec int32 (Alloc_Alloc_Global_Type.t_global) . inv0 x = true
   predicate resolve1 (self : borrowed int32) =
-    [#"../../../../creusot-contracts/src/resolve.rs" 27 20 27 34]  ^ self =  * self
+    [#"../../../../creusot-contracts/src/resolve.rs" 25 20 25 34]  ^ self =  * self
   val resolve1 (self : borrowed int32) : bool
     ensures { result = resolve1 self }
     
@@ -224,7 +224,7 @@
   function shallow_model4 (self : borrowed (Alloc_Vec_Vec_Type.t_vec int32 (Alloc_Alloc_Global_Type.t_global))) : Seq.seq int32
     
    =
-    [#"../../../../creusot-contracts/src/model.rs" 97 8 97 31] shallow_model1 ( * self)
+    [#"../../../../creusot-contracts/src/model.rs" 101 8 101 31] shallow_model1 ( * self)
   val shallow_model4 (self : borrowed (Alloc_Vec_Vec_Type.t_vec int32 (Alloc_Alloc_Global_Type.t_global))) : Seq.seq int32
     ensures { result = shallow_model4 self }
     
@@ -271,7 +271,7 @@
     
   axiom lemma_num_of_pos_strictly_increasing0_spec : forall i : int, t : Seq.seq int32 . ([#"../filter_positive.rs" 76 11 76 32] 0 <= i /\ i < Seq.length t) -> ([#"../filter_positive.rs" 77 11 77 20] Int32.to_int (Seq.get t i) > 0) -> ([#"../filter_positive.rs" 78 10 78 49] num_of_pos0 0 i t < num_of_pos0 0 (i + 1) t)
   function shallow_model3 (self : Alloc_Vec_Vec_Type.t_vec int32 (Alloc_Alloc_Global_Type.t_global)) : Seq.seq int32 =
-    [#"../../../../creusot-contracts/src/model.rs" 79 8 79 31] shallow_model1 self
+    [#"../../../../creusot-contracts/src/model.rs" 83 8 83 31] shallow_model1 self
   val shallow_model3 (self : Alloc_Vec_Vec_Type.t_vec int32 (Alloc_Alloc_Global_Type.t_global)) : Seq.seq int32
     ensures { result = shallow_model3 self }
     
@@ -283,7 +283,7 @@
     ensures { inv5 result }
     
   predicate resolve2 (self : int32) =
-    [#"../../../../creusot-contracts/src/resolve.rs" 47 8 47 12] true
+    [#"../../../../creusot-contracts/src/resolve.rs" 45 8 45 12] true
   val resolve2 (self : int32) : bool
     ensures { result = resolve2 self }
     
@@ -382,11 +382,7 @@
     goto BB3
   }
   BB11 {
-<<<<<<< HEAD
-    [#"../../../../creusot-contracts/src/lib.rs" 195 8 195 40] u <- ([#"../filter_positive.rs" 95 26 95 40] from_elem0 ([#"../filter_positive.rs" 95 31 95 32] [#"../filter_positive.rs" 95 31 95 32] (0 : int32)) ([#"../filter_positive.rs" 95 34 95 39] count));
-=======
     [#"../../../../creusot-contracts/src/lib.rs" 251 8 251 40] u <- ([#"../filter_positive.rs" 95 26 95 40] from_elem0 ([#"../filter_positive.rs" 95 31 95 32] [#"../filter_positive.rs" 95 31 95 32] (0 : int32)) ([#"../filter_positive.rs" 95 34 95 39] count));
->>>>>>> eb3d2c05
     goto BB12
   }
   BB12 {
