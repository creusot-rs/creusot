--- conflicted
+++ resolved
@@ -213,11 +213,7 @@
     
   axiom inv0 : forall x : Alloc_Vec_Vec_Type.t_vec int32 (Alloc_Alloc_Global_Type.t_global) . inv0 x = true
   predicate resolve1 (self : borrowed int32) =
-<<<<<<< HEAD
-    [#"../../../../creusot-contracts/src/resolve.rs" 27 20 27 34]  ^ self =  * self
-=======
     [#"../../../../creusot-contracts/src/resolve.rs" 26 20 26 34]  ^ self =  * self
->>>>>>> c22743fa
   val resolve1 (self : borrowed int32) : bool
     ensures { result = resolve1 self }
     
@@ -304,11 +300,7 @@
     ensures { inv5 result }
     
   predicate resolve2 (self : int32) =
-<<<<<<< HEAD
-    [#"../../../../creusot-contracts/src/resolve.rs" 47 8 47 12] true
-=======
     [#"../../../../creusot-contracts/src/resolve.rs" 46 8 46 12] true
->>>>>>> c22743fa
   val resolve2 (self : int32) : bool
     ensures { result = resolve2 self }
     
