
module Core_Ptr_NonNull_NonNull_Type
  use prelude.prelude.Opaque
  
  type t_nonnull 't =
    | C_NonNull opaque_ptr
  
  function any_l (_ : 'b) : 'a
  
  let rec t_nonnull < 't > (input:t_nonnull 't) (ret  (pointer:opaque_ptr))= any
    [ good (pointer:opaque_ptr)-> {C_NonNull pointer = input} (! ret {pointer})
    | bad (pointer:opaque_ptr)-> {C_NonNull pointer <> input} {false} any ]
    
end
module Core_Marker_PhantomData_Type
  type t_phantomdata 't =
    | C_PhantomData
  
  function any_l (_ : 'b) : 'a
  
  let rec t_phantomdata < 't > (input:t_phantomdata 't) (ret  )= any
    [ good -> {C_PhantomData  = input} (! ret) | bad -> {C_PhantomData  <> input} {false} any ]
    
end
module Core_Ptr_Unique_Unique_Type
  use Core_Marker_PhantomData_Type as PhantomData'0
  
  use Core_Ptr_NonNull_NonNull_Type as NonNull'0
  
  type t_unique 't =
    | C_Unique (NonNull'0.t_nonnull 't) (PhantomData'0.t_phantomdata 't)
  
  function any_l (_ : 'b) : 'a
  
  let rec t_unique < 't > (input:t_unique 't) (ret  (pointer:NonNull'0.t_nonnull 't) (_marker:PhantomData'0.t_phantomdata 't))= any
    [ good (pointer:NonNull'0.t_nonnull 't) (_marker:PhantomData'0.t_phantomdata 't)-> {C_Unique pointer _marker
      = input}
      (! ret {pointer} {_marker})
    | bad (pointer:NonNull'0.t_nonnull 't) (_marker:PhantomData'0.t_phantomdata 't)-> {C_Unique pointer _marker
      <> input}
      {false}
      any ]
    
end
module Alloc_RawVec_Cap_Type
  use prelude.prelude.UIntSize
  
  use prelude.prelude.Int
  
  type t_cap  =
    | C_Cap usize
  
  function any_l (_ : 'b) : 'a
  
  let rec t_cap (input:t_cap) (ret  (field_0:usize))= any
    [ good (field_0:usize)-> {C_Cap field_0 = input} (! ret {field_0})
    | bad (field_0:usize)-> {C_Cap field_0 <> input} {false} any ]
    
end
module Alloc_RawVec_RawVec_Type
  use Alloc_RawVec_Cap_Type as Cap'0
  
  use Core_Ptr_Unique_Unique_Type as Unique'0
  
  type t_rawvec 't 'a =
    | C_RawVec (Unique'0.t_unique 't) (Cap'0.t_cap) 'a
  
  function any_l (_ : 'b) : 'a
  
  let rec t_rawvec < 't > < 'a > (input:t_rawvec 't 'a) (ret  (ptr:Unique'0.t_unique 't) (cap:Cap'0.t_cap) (alloc:'a))= any
    [ good (ptr:Unique'0.t_unique 't) (cap:Cap'0.t_cap) (alloc:'a)-> {C_RawVec ptr cap alloc = input}
      (! ret {ptr} {cap} {alloc})
    | bad (ptr:Unique'0.t_unique 't) (cap:Cap'0.t_cap) (alloc:'a)-> {C_RawVec ptr cap alloc <> input} {false} any ]
    
end
module Alloc_Vec_Vec_Type
  use prelude.prelude.UIntSize
  
  use prelude.prelude.Int
  
  use Alloc_RawVec_RawVec_Type as RawVec'0
  
  type t_vec 't 'a =
    | C_Vec (RawVec'0.t_rawvec 't 'a) usize
  
  function any_l (_ : 'b) : 'a
  
  let rec t_vec < 't > < 'a > (input:t_vec 't 'a) (ret  (buf:RawVec'0.t_rawvec 't 'a) (len:usize))= any
    [ good (buf:RawVec'0.t_rawvec 't 'a) (len:usize)-> {C_Vec buf len = input} (! ret {buf} {len})
    | bad (buf:RawVec'0.t_rawvec 't 'a) (len:usize)-> {C_Vec buf len <> input} {false} any ]
    
end
module Alloc_Alloc_Global_Type
  type t_global  =
    | C_Global
  
  function any_l (_ : 'b) : 'a
  
  let rec t_global (input:t_global) (ret  )= any
    [ good -> {C_Global  = input} (! ret) | bad -> {C_Global  <> input} {false} any ]
    
end
module SparseArray_Sparse_Type
  use Alloc_Alloc_Global_Type as Global'0
  
  use prelude.prelude.UIntSize
  
  use Alloc_Vec_Vec_Type as Vec'0
  
  use prelude.prelude.Int
  
  type t_sparse 't =
    | C_Sparse usize usize (Vec'0.t_vec 't (Global'0.t_global)) (Vec'0.t_vec usize (Global'0.t_global)) (Vec'0.t_vec usize (Global'0.t_global))
  
  function any_l (_ : 'b) : 'a
  
  let rec t_sparse < 't > (input:t_sparse 't) (ret  (size:usize) (n:usize) (values:Vec'0.t_vec 't (Global'0.t_global)) (idx:Vec'0.t_vec usize (Global'0.t_global)) (back:Vec'0.t_vec usize (Global'0.t_global)))= any
    [ good (size:usize) (n:usize) (values:Vec'0.t_vec 't (Global'0.t_global)) (idx:Vec'0.t_vec usize (Global'0.t_global)) (back:Vec'0.t_vec usize (Global'0.t_global))-> {C_Sparse size n values idx back
      = input}
      (! ret {size} {n} {values} {idx} {back})
    | bad (size:usize) (n:usize) (values:Vec'0.t_vec 't (Global'0.t_global)) (idx:Vec'0.t_vec usize (Global'0.t_global)) (back:Vec'0.t_vec usize (Global'0.t_global))-> {C_Sparse size n values idx back
      <> input}
      {false}
      any ]
    
  
  function sparse_size [@inline:trivial] (self : t_sparse 't) : usize =
    match self with
      | C_Sparse a _ _ _ _ -> a
      end
  
  function sparse_idx [@inline:trivial] (self : t_sparse 't) : Vec'0.t_vec usize (Global'0.t_global) =
    match self with
      | C_Sparse _ _ _ a _ -> a
      end
  
  function sparse_n [@inline:trivial] (self : t_sparse 't) : usize =
    match self with
      | C_Sparse _ a _ _ _ -> a
      end
  
  function sparse_back [@inline:trivial] (self : t_sparse 't) : Vec'0.t_vec usize (Global'0.t_global) =
    match self with
      | C_Sparse _ _ _ _ a -> a
      end
  
  function sparse_values [@inline:trivial] (self : t_sparse 't) : Vec'0.t_vec 't (Global'0.t_global) =
    match self with
      | C_Sparse _ _ a _ _ -> a
      end
end
module CreusotContracts_Logic_Seq2_Seq_Type
  type t_seq 't
end
module Core_Option_Option_Type
  type t_option 't =
    | C_None
    | C_Some 't
  
  function any_l (_ : 'b) : 'a
  
  let rec none < 't > (input:t_option 't) (ret  )= any
    [ good -> {C_None  = input} (! ret) | bad -> {C_None  <> input} {false} any ]
    
  
  let rec some < 't > (input:t_option 't) (ret  (field_0:'t))= any
    [ good (field_0:'t)-> {C_Some field_0 = input} (! ret {field_0})
    | bad (field_0:'t)-> {C_Some field_0 <> input} {false} any ]
    
end
module SparseArray_Impl2_Get
  type t
  
  let%span ssparse_array0 = "../sparse_array.rs" 80 15 80 31
  
  let%span ssparse_array1 = "../sparse_array.rs" 89 16 89 20
  
  let%span ssparse_array2 = "../sparse_array.rs" 81 14 84 5
  
  let%span ssparse_array3 = "../sparse_array.rs" 85 14 88 5
  
  let%span ssparse_array4 = "../sparse_array.rs" 89 35 89 45
  
  let%span span5 = "../../../../creusot-contracts/src/invariant.rs" 8 8 8 12
  
  let%span span6 = "" 0 0 0 0
  
<<<<<<< HEAD
  let%span span7 = "../../../../creusot-contracts/src/logic/seq2.rs" 68 14 68 25
  
  let%span span8 = "../../../../creusot-contracts/src/std/vec.rs" 19 21 19 25
  
  let%span span9 = "../../../../creusot-contracts/src/std/vec.rs" 18 14 18 41
=======
  let%span span7 = "../../../../creusot-contracts/src/std/vec.rs" 19 21 19 25
  
  let%span span8 = "../../../../creusot-contracts/src/std/vec.rs" 18 14 18 41
  
  let%span span9 = "../../../../creusot-contracts/src/std/vec.rs" 19 4 19 36
>>>>>>> 7087246d
  
  let%span span10 = "../../../../creusot-contracts/src/std/vec.rs" 60 20 60 41
  
  let%span span11 = "../../../../creusot-contracts/src/logic/seq2.rs" 16 14 16 36
  
  let%span span12 = "../../../../creusot-contracts/src/logic/ops.rs" 20 8 20 31
  
  let%span span13 = "../../../../creusot-contracts/src/logic/seq2.rs" 22 15 22 23
  
  let%span span14 = "../../../../creusot-contracts/src/logic/seq2.rs" 25 25 25 29
  
  let%span span15 = "../../../../creusot-contracts/src/logic/seq2.rs" 23 14 23 33
  
  let%span span16 = "../../../../creusot-contracts/src/logic/seq2.rs" 24 4 24 87
  
  let%span span17 = "../sparse_array.rs" 73 20 74 52
  
  let%span span18 = "../sparse_array.rs" 40 12 41 82
  
  let%span span19 = "../sparse_array.rs" 50 8 61 9
  
  let%span span20 = "../../../../creusot-contracts/src/model.rs" 90 8 90 31
  
  let%span span21 = "../../../../creusot-contracts/src/std/slice.rs" 107 20 107 37
  
  let%span span22 = "../../../../creusot-contracts/src/std/slice.rs" 100 20 100 37
  
  let%span span23 = "../../../../creusot-contracts/src/std/vec.rs" 156 27 156 46
  
  let%span span24 = "" 0 0 0 0
  
<<<<<<< HEAD
  let%span span25 = "" 0 0 0 0
  
  let%span span26 = "../../../../creusot-contracts/src/std/vec.rs" 157 26 157 54
=======
  let%span span23 = "../../../../creusot-contracts/src/resolve.rs" 46 8 46 12
  
  use seq.Seq
  
  predicate invariant'11 (self : Seq.seq t) =
    [%#span5] true
>>>>>>> 7087246d
  
  let%span span27 = "" 0 0 0 0
  
  use CreusotContracts_Logic_Seq2_Seq_Type as Seq'0
  
  predicate invariant'12 (self : Seq'0.t_seq t)
  
  predicate inv'12 (_x : Seq'0.t_seq t)
  
  axiom inv'12 : forall x : Seq'0.t_seq t . inv'12 x = true
  
  use prelude.prelude.UIntSize
  
  predicate invariant'11 (self : Seq'0.t_seq usize) =
    [%#span5] true
  
  predicate inv'11 (_x : Seq'0.t_seq usize)
  
  axiom inv'11 : forall x : Seq'0.t_seq usize . inv'11 x = true
  
  use Core_Option_Option_Type as Option'0
  
  use prelude.prelude.Int
  
<<<<<<< HEAD
  use map.Map
  
  predicate invariant'10 (self : Map.map int (Option'0.t_option t))
  
  predicate inv'10 (_x : Map.map int (Option'0.t_option t))
  
  axiom inv'10 : forall x : Map.map int (Option'0.t_option t) . inv'10 x = true
  
  use Alloc_Alloc_Global_Type as Global'0
  
  use Alloc_Vec_Vec_Type as Vec'0
  
  use prelude.prelude.UIntSize
=======
  constant max'0 : usize = [%#span6] (18446744073709551615 : usize)
>>>>>>> 7087246d
  
  use prelude.prelude.Int
  
  constant max'0 : usize = [%#span6] (18446744073709551615 : usize)
  
  function len'2 (self : Seq'0.t_seq t) : int
  
  axiom len'2_spec : forall self : Seq'0.t_seq t . [%#span7] len'2 self >= 0
  
<<<<<<< HEAD
  predicate inv'9 (_x : Vec'0.t_vec t (Global'0.t_global))
  
  function shallow_model'5 (self : Vec'0.t_vec t (Global'0.t_global)) : Seq'0.t_seq t
=======
  axiom shallow_model'5_spec : forall self : Vec'0.t_vec t (Global'0.t_global) . ([%#span7] inv'10 self)
   -> ([%#span9] inv'11 (shallow_model'5 self))
  && ([%#span8] Seq.length (shallow_model'5 self) <= UIntSize.to_int (max'0 : usize))
  
  predicate invariant'10 (self : Vec'0.t_vec t (Global'0.t_global)) =
    [%#span10] inv'11 (shallow_model'5 self)
>>>>>>> 7087246d
  
  axiom shallow_model'5_spec : forall self : Vec'0.t_vec t (Global'0.t_global) . ([%#span8] inv'9 self)
   -> ([%#span9] len'2 (shallow_model'5 self) <= UIntSize.to_int (max'0 : usize))
  
<<<<<<< HEAD
  predicate invariant'9 (self : Vec'0.t_vec t (Global'0.t_global)) =
    [%#span10] inv'12 (shallow_model'5 self)
=======
  predicate invariant'9 (self : Seq.seq usize) =
    [%#span5] true
>>>>>>> 7087246d
  
  axiom inv'9 : forall x : Vec'0.t_vec t (Global'0.t_global) . inv'9 x = true
  
  function len'1 (self : Seq'0.t_seq usize) : int
  
  axiom len'1_spec : forall self : Seq'0.t_seq usize . [%#span7] len'1 self >= 0
  
  predicate inv'8 (_x : Vec'0.t_vec usize (Global'0.t_global))
  
  function shallow_model'4 (self : Vec'0.t_vec usize (Global'0.t_global)) : Seq'0.t_seq usize
  
<<<<<<< HEAD
  axiom shallow_model'4_spec : forall self : Vec'0.t_vec usize (Global'0.t_global) . ([%#span8] inv'8 self)
   -> ([%#span9] len'1 (shallow_model'4 self) <= UIntSize.to_int (max'0 : usize))
  
  predicate invariant'8 (self : Vec'0.t_vec usize (Global'0.t_global)) =
    [%#span10] inv'11 (shallow_model'4 self)
=======
  axiom shallow_model'4_spec : forall self : Vec'0.t_vec usize (Global'0.t_global) . ([%#span7] inv'8 self)
   -> ([%#span9] inv'9 (shallow_model'4 self))
  && ([%#span8] Seq.length (shallow_model'4 self) <= UIntSize.to_int (max'0 : usize))
  
  predicate invariant'8 (self : Vec'0.t_vec usize (Global'0.t_global)) =
    [%#span10] inv'9 (shallow_model'4 self)
>>>>>>> 7087246d
  
  axiom inv'8 : forall x : Vec'0.t_vec usize (Global'0.t_global) . inv'8 x = true
  
  constant empty'2 : Seq'0.t_seq t
  
  function empty_len'2 (_1 : ()) : ()
  
  axiom empty_len'2_spec : forall _1 : () . [%#span11] len'2 (empty'2 : Seq'0.t_seq t) = 0
  
  function index_logic'1 (self : Seq'0.t_seq usize) (_2 : int) : usize
  
  function index_logic'4 [@inline:trivial] (self : Vec'0.t_vec usize (Global'0.t_global)) (ix : int) : usize =
    [%#span12] index_logic'1 (shallow_model'4 self) ix
  
  use SparseArray_Sparse_Type as SparseArray_Sparse_Type
  
  function len'0 (self : Seq'0.t_seq (Option'0.t_option t)) : int
  
  axiom len'0_spec : forall self : Seq'0.t_seq (Option'0.t_option t) . [%#span7] len'0 self >= 0
  
  use prelude.prelude.Borrow
  
  use map.Map
  
  function index_logic'0 (self : Seq'0.t_seq (Option'0.t_option t)) (_2 : int) : Option'0.t_option t
  
  function new'0 (len : int) (data : Map.map int (Option'0.t_option t)) : Seq'0.t_seq (Option'0.t_option t)
  
  axiom new'0_spec : forall len : int, data : Map.map int (Option'0.t_option t) . ([%#span13] len >= 0)
   -> ([%#span14] inv'10 data)
   -> ([%#span16] forall i : int . 0 <= i /\ i < len'0 (new'0 len data)
   -> index_logic'0 (new'0 len data) i = Map.get data i)
  && ([%#span15] len'0 (new'0 len data) = len)
  
  use prelude.prelude.Mapping
  
  function index_logic'2 (self : Seq'0.t_seq t) (_2 : int) : t
  
  function index_logic'3 [@inline:trivial] (self : Vec'0.t_vec t (Global'0.t_global)) (ix : int) : t =
    [%#span12] index_logic'2 (shallow_model'5 self) ix
  
  use SparseArray_Sparse_Type as Sparse'0
  
  function is_elt'0 [#"../sparse_array.rs" 72 4 72 36] (self : Sparse'0.t_sparse t) (i : int) : bool =
    [%#span17] UIntSize.to_int (index_logic'4 (SparseArray_Sparse_Type.sparse_idx self) i)
    < UIntSize.to_int (SparseArray_Sparse_Type.sparse_n self)
    /\ UIntSize.to_int (index_logic'4 (SparseArray_Sparse_Type.sparse_back self) (UIntSize.to_int (index_logic'4 (SparseArray_Sparse_Type.sparse_idx self) i)))
    = i
  
  function shallow_model'3 [#"../sparse_array.rs" 38 4 38 50] (self : Sparse'0.t_sparse t) : Seq'0.t_seq (Option'0.t_option t)
    
   =
    [%#span18] new'0 (UIntSize.to_int (SparseArray_Sparse_Type.sparse_size self)) (Mapping.from_fn (fun (i : int) -> if is_elt'0 self i then
      Option'0.C_Some (index_logic'3 (SparseArray_Sparse_Type.sparse_values self) i)
    else
      Option'0.C_None
    ))
  
  predicate invariant'7 [#"../sparse_array.rs" 49 4 49 30] (self : Sparse'0.t_sparse t) =
    [%#span19] UIntSize.to_int (SparseArray_Sparse_Type.sparse_n self)
    <= UIntSize.to_int (SparseArray_Sparse_Type.sparse_size self)
    /\ len'0 (shallow_model'3 self) = UIntSize.to_int (SparseArray_Sparse_Type.sparse_size self)
    /\ len'2 (shallow_model'5 (SparseArray_Sparse_Type.sparse_values self))
    = UIntSize.to_int (SparseArray_Sparse_Type.sparse_size self)
    /\ len'1 (shallow_model'4 (SparseArray_Sparse_Type.sparse_idx self))
    = UIntSize.to_int (SparseArray_Sparse_Type.sparse_size self)
    /\ len'1 (shallow_model'4 (SparseArray_Sparse_Type.sparse_back self))
    = UIntSize.to_int (SparseArray_Sparse_Type.sparse_size self)
    /\ (forall i : int . 0 <= i /\ i < UIntSize.to_int (SparseArray_Sparse_Type.sparse_n self)
     -> match index_logic'4 (SparseArray_Sparse_Type.sparse_back self) i with
      | j -> 0 <= UIntSize.to_int j
      /\ UIntSize.to_int j < UIntSize.to_int (SparseArray_Sparse_Type.sparse_size self)
      /\ UIntSize.to_int (index_logic'4 (SparseArray_Sparse_Type.sparse_idx self) (UIntSize.to_int j)) = i
      end)
  
  predicate inv'7 (_x : Sparse'0.t_sparse t)
  
  axiom inv'7 : forall x : Sparse'0.t_sparse t . inv'7 x
  = (invariant'7 x
  /\ match x with
    | Sparse'0.C_Sparse size n values idx back -> true
    end)
  
<<<<<<< HEAD
  constant empty'1 : Seq'0.t_seq usize
  
  function empty_len'1 (_1 : ()) : ()
  
  axiom empty_len'1_spec : forall _1 : () . [%#span11] len'1 (empty'1 : Seq'0.t_seq usize) = 0
  
  predicate invariant'6 (self : Vec'0.t_vec t (Global'0.t_global))
=======
  predicate invariant'6 (self : Vec'0.t_vec t (Global'0.t_global)) =
    [%#span5] true
>>>>>>> 7087246d
  
  predicate inv'6 (_x : Vec'0.t_vec t (Global'0.t_global))
  
  axiom inv'6 : forall x : Vec'0.t_vec t (Global'0.t_global) . inv'6 x = true
  
  predicate invariant'5 (self : usize) =
    [%#span5] true
  
  predicate inv'5 (_x : usize)
  
  axiom inv'5 : forall x : usize . inv'5 x = true
  
  predicate invariant'4 (self : usize) =
    [%#span5] true
  
  predicate inv'4 (_x : usize)
  
  axiom inv'4 : forall x : usize . inv'4 x = true
  
  predicate invariant'3 (self : Vec'0.t_vec usize (Global'0.t_global)) =
    [%#span5] true
  
  predicate inv'3 (_x : Vec'0.t_vec usize (Global'0.t_global))
  
  axiom inv'3 : forall x : Vec'0.t_vec usize (Global'0.t_global) . inv'3 x = true
  
  predicate invariant'2 (self : Option'0.t_option t) =
    [%#span5] true
  
  predicate inv'2 (_x : Option'0.t_option t)
  
  axiom inv'2 : forall x : Option'0.t_option t . inv'2 x = true
  
  constant empty'0 : Seq'0.t_seq (Option'0.t_option t)
  
  function empty_len'0 (_1 : ()) : ()
  
  axiom empty_len'0_spec : forall _1 : () . [%#span11] len'0 (empty'0 : Seq'0.t_seq (Option'0.t_option t)) = 0
  
  predicate invariant'1 (self : t)
  
  predicate inv'1 (_x : t)
  
  axiom inv'1 : forall x : t . inv'1 x = true
  
  predicate invariant'0 (self : Sparse'0.t_sparse t) =
    [%#span5] true
  
  predicate inv'0 (_x : Sparse'0.t_sparse t)
  
  axiom inv'0 : forall x : Sparse'0.t_sparse t . inv'0 x = inv'7 x
  
  function shallow_model'0 (self : Sparse'0.t_sparse t) : Seq'0.t_seq (Option'0.t_option t) =
    [%#span20] shallow_model'3 self
  
  use prelude.prelude.Intrinsic
  
  predicate resolve'1 (self : t)
  
  use prelude.prelude.Slice
  
  predicate has_value'1 [@inline:trivial] (self : usize) (seq : Seq'0.t_seq t) (out : t) =
    [%#span21] index_logic'2 seq (UIntSize.to_int self) = out
  
  predicate in_bounds'1 [@inline:trivial] (self : usize) (seq : Seq'0.t_seq t) =
    [%#span22] UIntSize.to_int self < len'2 seq
  
  function shallow_model'2 (self : Vec'0.t_vec t (Global'0.t_global)) : Seq'0.t_seq t =
    [%#span20] shallow_model'5 self
  
  let rec index'1 (self:Vec'0.t_vec t (Global'0.t_global)) (index:usize) (return'  (ret:t))= {[@expl:precondition] [%#span25] inv'4 index}
    {[@expl:precondition] [%#span24] inv'6 self}
    {[@expl:precondition] [%#span23] in_bounds'1 index (shallow_model'2 self)}
    any
    [ return' (result:t)-> {[%#span27] inv'1 result}
      {[%#span26] has_value'1 index (shallow_model'2 self) result}
      (! return' {result}) ]
    
  
  predicate resolve'0 (self : Sparse'0.t_sparse t) =
    [%#span23] true
  
  predicate has_value'0 [@inline:trivial] (self : usize) (seq : Seq'0.t_seq usize) (out : usize) =
    [%#span21] index_logic'1 seq (UIntSize.to_int self) = out
  
  predicate in_bounds'0 [@inline:trivial] (self : usize) (seq : Seq'0.t_seq usize) =
    [%#span22] UIntSize.to_int self < len'1 seq
  
  function shallow_model'1 (self : Vec'0.t_vec usize (Global'0.t_global)) : Seq'0.t_seq usize =
    [%#span20] shallow_model'4 self
  
  let rec index'0 (self:Vec'0.t_vec usize (Global'0.t_global)) (index:usize) (return'  (ret:usize))= {[@expl:precondition] [%#span25] inv'4 index}
    {[@expl:precondition] [%#span24] inv'3 self}
    {[@expl:precondition] [%#span23] in_bounds'0 index (shallow_model'1 self)}
    any
    [ return' (result:usize)-> {[%#span27] inv'5 result}
      {[%#span26] has_value'0 index (shallow_model'1 self) result}
      (! return' {result}) ]
    
  
  let rec get (self:Sparse'0.t_sparse t) (i:usize) (return'  (ret:Option'0.t_option t))= {[%#ssparse_array1] inv'0 self}
    {[%#ssparse_array0] UIntSize.to_int i < len'0 (shallow_model'0 self)}
    (! bb0
    [ bb0 = s0
      [ s0 = Sparse'0.t_sparse <t> {self}
          (fun (rsize'0:usize) (rn'0:usize) (rvalues'0:Vec'0.t_vec t (Global'0.t_global)) (ridx'0:Vec'0.t_vec usize (Global'0.t_global)) (rback'0:Vec'0.t_vec usize (Global'0.t_global)) ->
            index'0 {ridx'0} {i} (fun (_ret':usize) ->  [ &_7 <- _ret' ] s1))
      | s1 = bb1 ]
      
    | bb1 = s0
      [ s0 =  [ &index <- _7 ] s1
      | s1 = Sparse'0.t_sparse <t> {self}
          (fun (rsize'0:usize) (rn'0:usize) (rvalues'0:Vec'0.t_vec t (Global'0.t_global)) (ridx'0:Vec'0.t_vec usize (Global'0.t_global)) (rback'0:Vec'0.t_vec usize (Global'0.t_global)) ->
            UIntSize.lt {index} {rn'0} (fun (_ret':bool) ->  [ &_10 <- _ret' ] s2))
      | s2 = any [ br0 -> {_10 = false} (! bb7) | br1 -> {_10} (! bb2) ]  ]
      
    | bb2 = s0
      [ s0 = Sparse'0.t_sparse <t> {self}
          (fun (rsize'0:usize) (rn'0:usize) (rvalues'0:Vec'0.t_vec t (Global'0.t_global)) (ridx'0:Vec'0.t_vec usize (Global'0.t_global)) (rback'0:Vec'0.t_vec usize (Global'0.t_global)) ->
            index'0 {rback'0} {index} (fun (_ret':usize) ->  [ &_15 <- _ret' ] s1))
      | s1 = bb3 ]
      
    | bb3 = s0
      [ s0 = UIntSize.eq {_15} {i} (fun (_ret':bool) ->  [ &_13 <- _ret' ] s1)
      | s1 = any [ br0 -> {_13 = false} (! bb6) | br1 -> {_13} (! bb4) ]  ]
      
    | bb4 = s0
      [ s0 = {[@expl:type invariant] inv'0 self} s1
      | s1 = -{resolve'0 self}- s2
      | s2 = Sparse'0.t_sparse <t> {self}
          (fun (rsize'0:usize) (rn'0:usize) (rvalues'0:Vec'0.t_vec t (Global'0.t_global)) (ridx'0:Vec'0.t_vec usize (Global'0.t_global)) (rback'0:Vec'0.t_vec usize (Global'0.t_global)) ->
            index'1 {rvalues'0} {i} (fun (_ret':t) ->  [ &_21 <- _ret' ] s3))
      | s3 = bb5 ]
      
    | bb5 = s0
      [ s0 =  [ &_20 <- _21 ] s1
      | s1 = {[@expl:type invariant] inv'1 _21} s2
      | s2 = -{resolve'1 _21}- s3
      | s3 = {[@expl:type invariant] inv'1 _20} s4
      | s4 = -{resolve'1 _20}- s5
      | s5 =  [ &_0 <- Option'0.C_Some _20 ] s6
      | s6 = bb9 ]
      
    | bb6 = s0 [ s0 = {[@expl:type invariant] inv'0 self} s1 | s1 = -{resolve'0 self}- s2 | s2 = bb8 ] 
    | bb7 = s0 [ s0 = {[@expl:type invariant] inv'0 self} s1 | s1 = -{resolve'0 self}- s2 | s2 = bb8 ] 
    | bb8 = s0 [ s0 =  [ &_0 <- Option'0.C_None ] s1 | s1 = bb9 ] 
    | bb9 = return' {_0} ]
    )
    [ & _0 : Option'0.t_option t = any_l ()
    | & self : Sparse'0.t_sparse t = self
    | & i : usize = i
    | & index : usize = any_l ()
    | & _7 : usize = any_l ()
    | & _10 : bool = any_l ()
    | & _13 : bool = any_l ()
    | & _15 : usize = any_l ()
    | & _20 : t = any_l ()
    | & _21 : t = any_l () ]
    
    [ return' (result:Option'0.t_option t)-> {[@expl:postcondition] [%#ssparse_array4] inv'2 result}
      {[@expl:postcondition] [%#ssparse_array3] match index_logic'0 (shallow_model'0 self) (UIntSize.to_int i) with
        | Option'0.C_None -> result = Option'0.C_None
        | Option'0.C_Some _ -> true
        end}
      {[@expl:postcondition] [%#ssparse_array2] match result with
        | Option'0.C_None -> index_logic'0 (shallow_model'0 self) (UIntSize.to_int i) = Option'0.C_None
        | Option'0.C_Some x -> index_logic'0 (shallow_model'0 self) (UIntSize.to_int i) = Option'0.C_Some x
        end}
      (! return' {result}) ]
    
end
module SparseArray_Impl2_LemmaPermutation_Impl
  type t
  
  let%span ssparse_array0 = "../sparse_array.rs" 101 15 101 34
  
  let%span ssparse_array1 = "../sparse_array.rs" 102 15 102 39
  
  let%span ssparse_array2 = "../sparse_array.rs" 104 25 104 29
  
  let%span ssparse_array3 = "../sparse_array.rs" 103 14 103 28
  
  let%span span4 = "../../../../creusot-contracts/src/invariant.rs" 8 8 8 12
  
  let%span span5 = "" 0 0 0 0
  
  let%span span6 = "../../../../creusot-contracts/src/logic/seq2.rs" 68 14 68 25
  
  let%span span7 = "../../../../creusot-contracts/src/std/vec.rs" 19 21 19 25
  
  let%span span8 = "../../../../creusot-contracts/src/std/vec.rs" 18 14 18 41
  
  let%span span9 = "../../../../creusot-contracts/src/std/vec.rs" 60 20 60 41
  
  let%span span10 = "../../../../creusot-contracts/src/logic/seq2.rs" 16 14 16 36
  
  let%span span11 = "../../../../creusot-contracts/src/logic/ops.rs" 20 8 20 31
  
  let%span span12 = "../../../../creusot-contracts/src/logic/seq2.rs" 22 15 22 23
  
  let%span span13 = "../../../../creusot-contracts/src/logic/seq2.rs" 25 25 25 29
  
  let%span span14 = "../../../../creusot-contracts/src/logic/seq2.rs" 23 14 23 33
  
<<<<<<< HEAD
  let%span span15 = "../../../../creusot-contracts/src/logic/seq2.rs" 24 4 24 87
=======
  predicate invariant'4 (self : Seq.seq t) =
    [%#span4] true
>>>>>>> 7087246d
  
  let%span span16 = "../sparse_array.rs" 73 20 74 52
  
  let%span span17 = "../sparse_array.rs" 40 12 41 82
  
  let%span span18 = "../sparse_array.rs" 50 8 61 9
  
  use prelude.prelude.UIntSize
  
  use CreusotContracts_Logic_Seq2_Seq_Type as Seq'0
  
  predicate invariant'5 (self : Seq'0.t_seq usize) =
    [%#span4] true
  
  predicate inv'5 (_x : Seq'0.t_seq usize)
  
  axiom inv'5 : forall x : Seq'0.t_seq usize . inv'5 x = true
  
  predicate invariant'4 (self : Seq'0.t_seq t)
  
  predicate inv'4 (_x : Seq'0.t_seq t)
  
  axiom inv'4 : forall x : Seq'0.t_seq t . inv'4 x = true
  
  use Core_Option_Option_Type as Option'0
  
  use prelude.prelude.Int
  
  use map.Map
  
  predicate invariant'3 (self : Map.map int (Option'0.t_option t))
  
  predicate inv'3 (_x : Map.map int (Option'0.t_option t))
  
  axiom inv'3 : forall x : Map.map int (Option'0.t_option t) . inv'3 x = true
  
  use Alloc_Alloc_Global_Type as Global'0
  
  use Alloc_Vec_Vec_Type as Vec'0
  
  use prelude.prelude.UIntSize
  
  use prelude.prelude.Int
  
  constant max'0 : usize = [%#span5] (18446744073709551615 : usize)
  
  function len'2 (self : Seq'0.t_seq usize) : int
  
  axiom len'2_spec : forall self : Seq'0.t_seq usize . [%#span6] len'2 self >= 0
  
  predicate inv'2 (_x : Vec'0.t_vec usize (Global'0.t_global))
  
  function shallow_model'0 (self : Vec'0.t_vec usize (Global'0.t_global)) : Seq'0.t_seq usize
  
  axiom shallow_model'0_spec : forall self : Vec'0.t_vec usize (Global'0.t_global) . ([%#span7] inv'2 self)
   -> ([%#span8] len'2 (shallow_model'0 self) <= UIntSize.to_int (max'0 : usize))
  
  predicate invariant'2 (self : Vec'0.t_vec usize (Global'0.t_global)) =
    [%#span9] inv'5 (shallow_model'0 self)
  
  axiom inv'2 : forall x : Vec'0.t_vec usize (Global'0.t_global) . inv'2 x = true
  
  constant empty'2 : Seq'0.t_seq usize
  
  function empty_len'2 (_1 : ()) : ()
  
  axiom empty_len'2_spec : forall _1 : () . [%#span10] len'2 (empty'2 : Seq'0.t_seq usize) = 0
  
  function len'1 (self : Seq'0.t_seq t) : int
  
  axiom len'1_spec : forall self : Seq'0.t_seq t . [%#span6] len'1 self >= 0
  
  constant empty'1 : Seq'0.t_seq t
  
  function empty_len'1 (_1 : ()) : ()
  
  axiom empty_len'1_spec : forall _1 : () . [%#span10] len'1 (empty'1 : Seq'0.t_seq t) = 0
  
  function len'0 (self : Seq'0.t_seq (Option'0.t_option t)) : int
  
  axiom len'0_spec : forall self : Seq'0.t_seq (Option'0.t_option t) . [%#span6] len'0 self >= 0
  
  constant empty'0 : Seq'0.t_seq (Option'0.t_option t)
  
  function empty_len'0 (_1 : ()) : ()
  
  axiom empty_len'0_spec : forall _1 : () . [%#span10] len'0 (empty'0 : Seq'0.t_seq (Option'0.t_option t)) = 0
  
  predicate inv'1 (_x : Vec'0.t_vec t (Global'0.t_global))
  
  function shallow_model'2 (self : Vec'0.t_vec t (Global'0.t_global)) : Seq'0.t_seq t
  
  axiom shallow_model'2_spec : forall self : Vec'0.t_vec t (Global'0.t_global) . ([%#span7] inv'1 self)
   -> ([%#span8] len'1 (shallow_model'2 self) <= UIntSize.to_int (max'0 : usize))
  
  predicate invariant'1 (self : Vec'0.t_vec t (Global'0.t_global)) =
    [%#span9] inv'4 (shallow_model'2 self)
  
  axiom inv'1 : forall x : Vec'0.t_vec t (Global'0.t_global) . inv'1 x = true
  
  function index_logic'1 (self : Seq'0.t_seq usize) (_2 : int) : usize
  
  function index_logic'0 [@inline:trivial] (self : Vec'0.t_vec usize (Global'0.t_global)) (ix : int) : usize =
    [%#span11] index_logic'1 (shallow_model'0 self) ix
  
  use SparseArray_Sparse_Type as SparseArray_Sparse_Type
  
  use prelude.prelude.Borrow
  
  use map.Map
  
  function index_logic'4 (self : Seq'0.t_seq (Option'0.t_option t)) (_2 : int) : Option'0.t_option t
  
  function new'0 (len : int) (data : Map.map int (Option'0.t_option t)) : Seq'0.t_seq (Option'0.t_option t)
  
  axiom new'0_spec : forall len : int, data : Map.map int (Option'0.t_option t) . ([%#span12] len >= 0)
   -> ([%#span13] inv'3 data)
   -> ([%#span15] forall i : int . 0 <= i /\ i < len'0 (new'0 len data)
   -> index_logic'4 (new'0 len data) i = Map.get data i)
  && ([%#span14] len'0 (new'0 len data) = len)
  
  use prelude.prelude.Mapping
  
  function index_logic'3 (self : Seq'0.t_seq t) (_2 : int) : t
  
  function index_logic'2 [@inline:trivial] (self : Vec'0.t_vec t (Global'0.t_global)) (ix : int) : t =
    [%#span11] index_logic'3 (shallow_model'2 self) ix
  
  use SparseArray_Sparse_Type as Sparse'0
  
  function is_elt'0 [#"../sparse_array.rs" 72 4 72 36] (self : Sparse'0.t_sparse t) (i : int) : bool =
    [%#span16] UIntSize.to_int (index_logic'0 (SparseArray_Sparse_Type.sparse_idx self) i)
    < UIntSize.to_int (SparseArray_Sparse_Type.sparse_n self)
    /\ UIntSize.to_int (index_logic'0 (SparseArray_Sparse_Type.sparse_back self) (UIntSize.to_int (index_logic'0 (SparseArray_Sparse_Type.sparse_idx self) i)))
    = i
  
  function shallow_model'1 [#"../sparse_array.rs" 38 4 38 50] (self : Sparse'0.t_sparse t) : Seq'0.t_seq (Option'0.t_option t)
    
   =
    [%#span17] new'0 (UIntSize.to_int (SparseArray_Sparse_Type.sparse_size self)) (Mapping.from_fn (fun (i : int) -> if is_elt'0 self i then
      Option'0.C_Some (index_logic'2 (SparseArray_Sparse_Type.sparse_values self) i)
    else
      Option'0.C_None
    ))
  
  predicate invariant'0 [#"../sparse_array.rs" 49 4 49 30] (self : Sparse'0.t_sparse t) =
    [%#span18] UIntSize.to_int (SparseArray_Sparse_Type.sparse_n self)
    <= UIntSize.to_int (SparseArray_Sparse_Type.sparse_size self)
    /\ len'0 (shallow_model'1 self) = UIntSize.to_int (SparseArray_Sparse_Type.sparse_size self)
    /\ len'1 (shallow_model'2 (SparseArray_Sparse_Type.sparse_values self))
    = UIntSize.to_int (SparseArray_Sparse_Type.sparse_size self)
    /\ len'2 (shallow_model'0 (SparseArray_Sparse_Type.sparse_idx self))
    = UIntSize.to_int (SparseArray_Sparse_Type.sparse_size self)
    /\ len'2 (shallow_model'0 (SparseArray_Sparse_Type.sparse_back self))
    = UIntSize.to_int (SparseArray_Sparse_Type.sparse_size self)
    /\ (forall i : int . 0 <= i /\ i < UIntSize.to_int (SparseArray_Sparse_Type.sparse_n self)
     -> match index_logic'0 (SparseArray_Sparse_Type.sparse_back self) i with
      | j -> 0 <= UIntSize.to_int j
      /\ UIntSize.to_int j < UIntSize.to_int (SparseArray_Sparse_Type.sparse_size self)
      /\ UIntSize.to_int (index_logic'0 (SparseArray_Sparse_Type.sparse_idx self) (UIntSize.to_int j)) = i
      end)
  
  predicate inv'0 (_x : Sparse'0.t_sparse t)
  
  axiom inv'0 : forall x : Sparse'0.t_sparse t . inv'0 x
  = (invariant'0 x
  /\ match x with
    | Sparse'0.C_Sparse size n values idx back -> true
    end)
  
  constant self  : Sparse'0.t_sparse t
  
  constant i  : int
  
  function lemma_permutation [#"../sparse_array.rs" 104 4 104 38] (self : Sparse'0.t_sparse t) (i : int) : ()
  
  goal vc_lemma_permutation : ([%#ssparse_array2] inv'0 self)
   -> ([%#ssparse_array1] 0 <= i /\ i < UIntSize.to_int (SparseArray_Sparse_Type.sparse_size self))
   -> ([%#ssparse_array0] SparseArray_Sparse_Type.sparse_n self = SparseArray_Sparse_Type.sparse_size self)
   -> ([%#ssparse_array3] is_elt'0 self i)
end
module CreusotContracts_Snapshot_Snapshot_Type
  type t_snapshot 't
end
module SparseArray_Impl2_Set
  type t
  
  let%span ssparse_array0 = "../sparse_array.rs" 117 12 117 46
  
  let%span ssparse_array1 = "../sparse_array.rs" 118 26 118 46
  
  let%span ssparse_array2 = "../sparse_array.rs" 122 22 122 23
  
  let%span ssparse_array3 = "../sparse_array.rs" 108 15 108 31
  
  let%span ssparse_array4 = "../sparse_array.rs" 112 20 112 24
  
  let%span ssparse_array5 = "../sparse_array.rs" 112 36 112 37
  
  let%span ssparse_array6 = "../sparse_array.rs" 109 14 109 43
  
  let%span ssparse_array7 = "../sparse_array.rs" 110 4 110 95
  
  let%span ssparse_array8 = "../sparse_array.rs" 111 14 111 37
  
  let%span span9 = "../../../../creusot-contracts/src/invariant.rs" 8 8 8 12
  
  let%span span10 = "" 0 0 0 0
  
  let%span span11 = "../../../../creusot-contracts/src/logic/seq2.rs" 68 14 68 25
  
  let%span span12 = "../../../../creusot-contracts/src/std/vec.rs" 19 21 19 25
  
  let%span span13 = "../../../../creusot-contracts/src/std/vec.rs" 18 14 18 41
  
  let%span span14 = "../../../../creusot-contracts/src/std/vec.rs" 60 20 60 41
  
  let%span span15 = "../../../../creusot-contracts/src/logic/seq2.rs" 16 14 16 36
  
  let%span span16 = "../../../../creusot-contracts/src/logic/ops.rs" 20 8 20 31
  
  let%span span17 = "../../../../creusot-contracts/src/logic/seq2.rs" 22 15 22 23
  
  let%span span18 = "../../../../creusot-contracts/src/logic/seq2.rs" 25 25 25 29
  
  let%span span19 = "../../../../creusot-contracts/src/logic/seq2.rs" 23 14 23 33
  
  let%span span20 = "../../../../creusot-contracts/src/logic/seq2.rs" 24 4 24 87
  
  let%span span21 = "../sparse_array.rs" 73 20 74 52
  
  let%span span22 = "../sparse_array.rs" 40 12 41 82
  
  let%span span23 = "../sparse_array.rs" 50 8 61 9
  
  let%span span24 = "../../../../creusot-contracts/src/model.rs" 108 8 108 31
  
  let%span span25 = "../../../../creusot-contracts/src/resolve.rs" 26 20 26 34
  
  let%span span26 = "../../../../creusot-contracts/src/std/slice.rs" 114 8 114 96
  
  let%span span27 = "../../../../creusot-contracts/src/std/slice.rs" 107 20 107 37
  
  let%span span28 = "../../../../creusot-contracts/src/std/slice.rs" 100 20 100 37
  
  let%span span29 = "../../../../creusot-contracts/src/std/vec.rs" 146 27 146 46
  
  let%span span30 = "" 0 0 0 0
  
  let%span span31 = "" 0 0 0 0
  
<<<<<<< HEAD
  let%span span32 = "../../../../creusot-contracts/src/std/vec.rs" 147 26 147 54
  
  let%span span33 = "../../../../creusot-contracts/src/std/vec.rs" 148 26 148 57
  
  let%span span34 = "../../../../creusot-contracts/src/std/vec.rs" 149 26 149 62
  
  let%span span35 = "../../../../creusot-contracts/src/std/vec.rs" 150 26 150 55
  
  let%span span36 = "" 0 0 0 0
  
  let%span span37 = "../../../../creusot-contracts/src/snapshot.rs" 45 15 45 16
  
  let%span span38 = "../../../../creusot-contracts/src/snapshot.rs" 43 14 43 28
  
  let%span span39 = "../sparse_array.rs" 101 15 101 34
  
  let%span span40 = "../sparse_array.rs" 102 15 102 39
  
  let%span span41 = "../sparse_array.rs" 104 25 104 29
  
  let%span span42 = "../sparse_array.rs" 103 14 103 28
  
  let%span span43 = "../sparse_array.rs" 100 4 100 12
  
  let%span span44 = "../../../../creusot-contracts/src/model.rs" 90 8 90 31
  
  let%span span45 = "../../../../creusot-contracts/src/std/vec.rs" 156 27 156 46
=======
  let%span span32 = "../../../../creusot-contracts/src/resolve.rs" 46 8 46 12
  
  let%span span33 = "../sparse_array.rs" 101 15 101 34
  
  let%span span34 = "../sparse_array.rs" 102 15 102 39
  
  let%span span35 = "../sparse_array.rs" 104 25 104 29
  
  let%span span36 = "../sparse_array.rs" 103 14 103 28
  
  let%span span37 = "../sparse_array.rs" 100 4 100 12
  
  let%span span38 = "../../../../creusot-contracts/src/model.rs" 90 8 90 31
  
  let%span span39 = "../../../../creusot-contracts/src/std/vec.rs" 156 27 156 46
>>>>>>> 7087246d
  
  let%span span46 = "" 0 0 0 0
  
<<<<<<< HEAD
  let%span span47 = "" 0 0 0 0
  
  let%span span48 = "../../../../creusot-contracts/src/std/vec.rs" 157 26 157 54
  
  let%span span49 = "" 0 0 0 0
=======
  let%span span41 = "" 0 0 0 0
  
  let%span span42 = "../../../../creusot-contracts/src/std/vec.rs" 157 26 157 54
  
  let%span span43 = "" 0 0 0 0
>>>>>>> 7087246d
  
  use prelude.prelude.UIntSize
  
  use CreusotContracts_Logic_Seq2_Seq_Type as Seq'0
  
  predicate invariant'15 (self : Seq'0.t_seq usize) =
    [%#span9] true
  
  predicate inv'15 (_x : Seq'0.t_seq usize)
  
  axiom inv'15 : forall x : Seq'0.t_seq usize . inv'15 x = true
  
  predicate invariant'14 (self : Seq'0.t_seq t)
  
  predicate inv'14 (_x : Seq'0.t_seq t)
  
  axiom inv'14 : forall x : Seq'0.t_seq t . inv'14 x = true
  
  use Core_Option_Option_Type as Option'0
  
  use prelude.prelude.Int
  
  use map.Map
  
  predicate invariant'13 (self : Map.map int (Option'0.t_option t))
  
  predicate inv'13 (_x : Map.map int (Option'0.t_option t))
  
  axiom inv'13 : forall x : Map.map int (Option'0.t_option t) . inv'13 x = true
  
  use Alloc_Alloc_Global_Type as Global'0
  
  use Alloc_Vec_Vec_Type as Vec'0
  
  use prelude.prelude.UIntSize
  
  use prelude.prelude.Int
  
  constant max'0 : usize = [%#span10] (18446744073709551615 : usize)
  
  function len'2 (self : Seq'0.t_seq usize) : int
  
  axiom len'2_spec : forall self : Seq'0.t_seq usize . [%#span11] len'2 self >= 0
  
  predicate inv'12 (_x : Vec'0.t_vec usize (Global'0.t_global))
  
  function shallow_model'6 (self : Vec'0.t_vec usize (Global'0.t_global)) : Seq'0.t_seq usize
  
  axiom shallow_model'6_spec : forall self : Vec'0.t_vec usize (Global'0.t_global) . ([%#span12] inv'12 self)
   -> ([%#span13] len'2 (shallow_model'6 self) <= UIntSize.to_int (max'0 : usize))
  
  predicate invariant'12 (self : Vec'0.t_vec usize (Global'0.t_global)) =
    [%#span14] inv'15 (shallow_model'6 self)
  
  axiom inv'12 : forall x : Vec'0.t_vec usize (Global'0.t_global) . inv'12 x = true
  
<<<<<<< HEAD
  use prelude.prelude.Borrow
=======
  predicate invariant'11 (self : Seq.seq t) =
    [%#span9] true
>>>>>>> 7087246d
  
  predicate invariant'11 (self : borrowed usize) =
    [%#span9] true
  
  predicate inv'11 (_x : borrowed usize)
  
  axiom inv'11 : forall x : borrowed usize . inv'11 x = true
  
  constant empty'2 : Seq'0.t_seq usize
  
  function empty_len'2 (_1 : ()) : ()
  
  axiom empty_len'2_spec : forall _1 : () . [%#span15] len'2 (empty'2 : Seq'0.t_seq usize) = 0
  
  predicate invariant'10 (self : borrowed (Vec'0.t_vec usize (Global'0.t_global))) =
    [%#span9] true
  
  predicate inv'10 (_x : borrowed (Vec'0.t_vec usize (Global'0.t_global)))
  
  axiom inv'10 : forall x : borrowed (Vec'0.t_vec usize (Global'0.t_global)) . inv'10 x = true
  
  predicate invariant'9 (self : ())
  
  predicate inv'9 (_x : ())
  
  axiom inv'9 : forall x : () . inv'9 x = true
  
  predicate inv'0 (_x : Vec'0.t_vec t (Global'0.t_global))
  
  function index_logic'3 (self : Seq'0.t_seq usize) (_2 : int) : usize
  
  function index_logic'4 [@inline:trivial] (self : Vec'0.t_vec usize (Global'0.t_global)) (ix : int) : usize =
    [%#span16] index_logic'3 (shallow_model'6 self) ix
  
  use SparseArray_Sparse_Type as SparseArray_Sparse_Type
  
  function len'1 (self : Seq'0.t_seq t) : int
  
  axiom len'1_spec : forall self : Seq'0.t_seq t . [%#span11] len'1 self >= 0
  
  function shallow_model'3 (self : Vec'0.t_vec t (Global'0.t_global)) : Seq'0.t_seq t
  
  axiom shallow_model'3_spec : forall self : Vec'0.t_vec t (Global'0.t_global) . ([%#span12] inv'0 self)
   -> ([%#span13] len'1 (shallow_model'3 self) <= UIntSize.to_int (max'0 : usize))
  
  function len'0 (self : Seq'0.t_seq (Option'0.t_option t)) : int
  
  axiom len'0_spec : forall self : Seq'0.t_seq (Option'0.t_option t) . [%#span11] len'0 self >= 0
  
  use map.Map
  
  function index_logic'0 (self : Seq'0.t_seq (Option'0.t_option t)) (_2 : int) : Option'0.t_option t
  
  function new'1 (len : int) (data : Map.map int (Option'0.t_option t)) : Seq'0.t_seq (Option'0.t_option t)
  
  axiom new'1_spec : forall len : int, data : Map.map int (Option'0.t_option t) . ([%#span17] len >= 0)
   -> ([%#span18] inv'13 data)
   -> ([%#span20] forall i : int . 0 <= i /\ i < len'0 (new'1 len data)
   -> index_logic'0 (new'1 len data) i = Map.get data i)
  && ([%#span19] len'0 (new'1 len data) = len)
  
  use prelude.prelude.Mapping
  
  function index_logic'2 (self : Seq'0.t_seq t) (_2 : int) : t
  
  function index_logic'1 [@inline:trivial] (self : Vec'0.t_vec t (Global'0.t_global)) (ix : int) : t =
    [%#span16] index_logic'2 (shallow_model'3 self) ix
  
  use SparseArray_Sparse_Type as Sparse'0
  
  function is_elt'0 [#"../sparse_array.rs" 72 4 72 36] (self : Sparse'0.t_sparse t) (i : int) : bool =
    [%#span21] UIntSize.to_int (index_logic'4 (SparseArray_Sparse_Type.sparse_idx self) i)
    < UIntSize.to_int (SparseArray_Sparse_Type.sparse_n self)
    /\ UIntSize.to_int (index_logic'4 (SparseArray_Sparse_Type.sparse_back self) (UIntSize.to_int (index_logic'4 (SparseArray_Sparse_Type.sparse_idx self) i)))
    = i
  
  function shallow_model'1 [#"../sparse_array.rs" 38 4 38 50] (self : Sparse'0.t_sparse t) : Seq'0.t_seq (Option'0.t_option t)
    
   =
    [%#span22] new'1 (UIntSize.to_int (SparseArray_Sparse_Type.sparse_size self)) (Mapping.from_fn (fun (i : int) -> if is_elt'0 self i then
      Option'0.C_Some (index_logic'1 (SparseArray_Sparse_Type.sparse_values self) i)
    else
      Option'0.C_None
    ))
  
  predicate invariant'8 [#"../sparse_array.rs" 49 4 49 30] (self : Sparse'0.t_sparse t) =
    [%#span23] UIntSize.to_int (SparseArray_Sparse_Type.sparse_n self)
    <= UIntSize.to_int (SparseArray_Sparse_Type.sparse_size self)
    /\ len'0 (shallow_model'1 self) = UIntSize.to_int (SparseArray_Sparse_Type.sparse_size self)
    /\ len'1 (shallow_model'3 (SparseArray_Sparse_Type.sparse_values self))
    = UIntSize.to_int (SparseArray_Sparse_Type.sparse_size self)
    /\ len'2 (shallow_model'6 (SparseArray_Sparse_Type.sparse_idx self))
    = UIntSize.to_int (SparseArray_Sparse_Type.sparse_size self)
    /\ len'2 (shallow_model'6 (SparseArray_Sparse_Type.sparse_back self))
    = UIntSize.to_int (SparseArray_Sparse_Type.sparse_size self)
    /\ (forall i : int . 0 <= i /\ i < UIntSize.to_int (SparseArray_Sparse_Type.sparse_n self)
     -> match index_logic'4 (SparseArray_Sparse_Type.sparse_back self) i with
      | j -> 0 <= UIntSize.to_int j
      /\ UIntSize.to_int j < UIntSize.to_int (SparseArray_Sparse_Type.sparse_size self)
      /\ UIntSize.to_int (index_logic'4 (SparseArray_Sparse_Type.sparse_idx self) (UIntSize.to_int j)) = i
      end)
  
  predicate inv'8 (_x : Sparse'0.t_sparse t)
  
  axiom inv'8 : forall x : Sparse'0.t_sparse t . inv'8 x
  = (invariant'8 x
  /\ match x with
    | Sparse'0.C_Sparse size n values idx back -> true
    end)
  
  predicate invariant'7 (self : usize) =
    [%#span9] true
  
  predicate inv'7 (_x : usize)
  
  axiom inv'7 : forall x : usize . inv'7 x = true
  
  predicate invariant'6 (self : Vec'0.t_vec usize (Global'0.t_global)) =
    [%#span9] true
  
  predicate inv'6 (_x : Vec'0.t_vec usize (Global'0.t_global))
  
  axiom inv'6 : forall x : Vec'0.t_vec usize (Global'0.t_global) . inv'6 x = true
  
  constant empty'1 : Seq'0.t_seq t
  
  function empty_len'1 (_1 : ()) : ()
  
  axiom empty_len'1_spec : forall _1 : () . [%#span15] len'1 (empty'1 : Seq'0.t_seq t) = 0
  
  predicate invariant'5 (self : usize) =
    [%#span9] true
  
  predicate inv'5 (_x : usize)
  
  axiom inv'5 : forall x : usize . inv'5 x = true
  
  predicate invariant'4 (self : borrowed (Vec'0.t_vec t (Global'0.t_global))) =
    [%#span9] true
  
  predicate inv'4 (_x : borrowed (Vec'0.t_vec t (Global'0.t_global)))
  
  axiom inv'4 : forall x : borrowed (Vec'0.t_vec t (Global'0.t_global)) . inv'4 x = true
  
<<<<<<< HEAD
  constant empty'0 : Seq'0.t_seq (Option'0.t_option t)
  
  function empty_len'0 (_1 : ()) : ()
  
  axiom empty_len'0_spec : forall _1 : () . [%#span15] len'0 (empty'0 : Seq'0.t_seq (Option'0.t_option t)) = 0
  
  predicate invariant'3 (self : borrowed (Sparse'0.t_sparse t))
=======
  predicate invariant'3 (self : borrowed (Sparse'0.t_sparse t)) =
    [%#span9] true
>>>>>>> 7087246d
  
  predicate inv'3 (_x : borrowed (Sparse'0.t_sparse t))
  
  axiom inv'3 : forall x : borrowed (Sparse'0.t_sparse t) . inv'3 x = (inv'8 x.current /\ inv'8 x.final)
  
  predicate invariant'2 (self : borrowed t)
  
  predicate inv'2 (_x : borrowed t)
  
  axiom inv'2 : forall x : borrowed t . inv'2 x = true
  
  predicate invariant'1 (self : t)
  
  predicate inv'1 (_x : t)
  
  axiom inv'1 : forall x : t . inv'1 x = true
  
  predicate invariant'0 (self : Vec'0.t_vec t (Global'0.t_global)) =
    [%#span14] inv'14 (shallow_model'3 self)
  
  axiom inv'0 : forall x : Vec'0.t_vec t (Global'0.t_global) . inv'0 x = true
  
<<<<<<< HEAD
  function shallow_model'0 (self : borrowed (Sparse'0.t_sparse t)) : Seq'0.t_seq (Option'0.t_option t) =
    [%#span24] shallow_model'1 ( * self)
=======
  use seq.Seq
  
  function shallow_model'0 (self : borrowed (Sparse'0.t_sparse t)) : Seq.seq (Option'0.t_option t) =
    [%#span19] shallow_model'1 self.current
>>>>>>> 7087246d
  
  use CreusotContracts_Snapshot_Snapshot_Type as Snapshot'0
  
  use prelude.prelude.Intrinsic
  
  predicate resolve'4 (self : borrowed usize) =
<<<<<<< HEAD
    [%#span25]  ^ self =  * self
=======
    [%#span20] self.final = self.current
>>>>>>> 7087246d
  
  use prelude.prelude.Slice
  
  predicate resolve_elswhere'1 [@inline:trivial] (self : usize) (old' : Seq'0.t_seq usize) (fin : Seq'0.t_seq usize) =
    [%#span26] forall i : int . 0 <= i /\ i <> UIntSize.to_int self /\ i < len'2 old'
     -> index_logic'3 old' i = index_logic'3 fin i
  
  predicate has_value'1 [@inline:trivial] (self : usize) (seq : Seq'0.t_seq usize) (out : usize) =
    [%#span27] index_logic'3 seq (UIntSize.to_int self) = out
  
  predicate in_bounds'1 [@inline:trivial] (self : usize) (seq : Seq'0.t_seq usize) =
    [%#span28] UIntSize.to_int self < len'2 seq
  
<<<<<<< HEAD
  function shallow_model'5 (self : borrowed (Vec'0.t_vec usize (Global'0.t_global))) : Seq'0.t_seq usize =
    [%#span24] shallow_model'6 ( * self)
=======
  function shallow_model'5 (self : borrowed (Vec'0.t_vec usize (Global'0.t_global))) : Seq.seq usize =
    [%#span19] shallow_model'6 self.current
>>>>>>> 7087246d
  
  let rec index_mut'1 (self:borrowed (Vec'0.t_vec usize (Global'0.t_global))) (index:usize) (return'  (ret:borrowed usize))= {[@expl:precondition] [%#span31] inv'5 index}
    {[@expl:precondition] [%#span30] inv'10 self}
    {[@expl:precondition] [%#span29] in_bounds'1 index (shallow_model'5 self)}
    any
<<<<<<< HEAD
    [ return' (result:borrowed usize)-> {[%#span36] inv'11 result}
      {[%#span35] len'2 (shallow_model'6 ( ^ self)) = len'2 (shallow_model'5 self)}
      {[%#span34] resolve_elswhere'1 index (shallow_model'5 self) (shallow_model'6 ( ^ self))}
      {[%#span33] has_value'1 index (shallow_model'6 ( ^ self)) ( ^ result)}
      {[%#span32] has_value'1 index (shallow_model'5 self) ( * result)}
      (! return' {result}) ]
    
  
  predicate resolve'3 (self : Snapshot'0.t_snapshot ())
=======
    [ return' (result:borrowed usize)-> {[%#span31] inv'10 result}
      {[%#span30] Seq.length (shallow_model'6 self.final) = Seq.length (shallow_model'5 self)}
      {[%#span29] resolve_elswhere'1 index (shallow_model'5 self) (shallow_model'6 self.final)}
      {[%#span28] has_value'1 index (shallow_model'6 self.final) result.final}
      {[%#span27] has_value'1 index (shallow_model'5 self) result.current}
      (! return' {result}) ]
    
  
  predicate resolve'3 (self : Snapshot.snap_ty ()) =
    [%#span32] true
>>>>>>> 7087246d
  
  function deref'0 (self : Snapshot'0.t_snapshot ()) : ()
  
  function new'0 (x : ()) : Snapshot'0.t_snapshot ()
  
  axiom new'0_spec : forall x : () . ([%#span37] inv'9 x)  -> ([%#span38] deref'0 (new'0 x) = x)
  
  function lemma_permutation'0 [#"../sparse_array.rs" 104 4 104 38] (self : Sparse'0.t_sparse t) (i : int) : () =
<<<<<<< HEAD
    [%#span43] ()
  
  axiom lemma_permutation'0_spec : forall self : Sparse'0.t_sparse t, i : int . ([%#span39] SparseArray_Sparse_Type.sparse_n self
  = SparseArray_Sparse_Type.sparse_size self)
   -> ([%#span40] 0 <= i /\ i < UIntSize.to_int (SparseArray_Sparse_Type.sparse_size self))
   -> ([%#span41] inv'8 self)  -> ([%#span42] is_elt'0 self i)
  
  predicate resolve'2 (self : borrowed (Sparse'0.t_sparse t)) =
    [%#span25]  ^ self =  * self
  
  function shallow_model'4 (self : Vec'0.t_vec usize (Global'0.t_global)) : Seq'0.t_seq usize =
    [%#span44] shallow_model'6 self
  
  let rec index'0 (self:Vec'0.t_vec usize (Global'0.t_global)) (index:usize) (return'  (ret:usize))= {[@expl:precondition] [%#span47] inv'5 index}
    {[@expl:precondition] [%#span46] inv'6 self}
    {[@expl:precondition] [%#span45] in_bounds'1 index (shallow_model'4 self)}
    any
    [ return' (result:usize)-> {[%#span49] inv'7 result}
      {[%#span48] has_value'1 index (shallow_model'4 self) result}
=======
    [%#span37] ()
  
  axiom lemma_permutation'0_spec : forall self : Sparse'0.t_sparse t, i : int . ([%#span33] SparseArray_Sparse_Type.sparse_n self
  = SparseArray_Sparse_Type.sparse_size self)
   -> ([%#span34] 0 <= i /\ i < UIntSize.to_int (SparseArray_Sparse_Type.sparse_size self))
   -> ([%#span35] inv'8 self)  -> ([%#span36] is_elt'0 self i)
  
  predicate resolve'2 (self : borrowed (Sparse'0.t_sparse t)) =
    [%#span20] self.final = self.current
  
  function shallow_model'4 (self : Vec'0.t_vec usize (Global'0.t_global)) : Seq.seq usize =
    [%#span38] shallow_model'6 self
  
  let rec index'0 (self:Vec'0.t_vec usize (Global'0.t_global)) (index:usize) (return'  (ret:usize))= {[@expl:precondition] [%#span41] inv'5 index}
    {[@expl:precondition] [%#span40] inv'6 self}
    {[@expl:precondition] [%#span39] in_bounds'1 index (shallow_model'4 self)}
    any
    [ return' (result:usize)-> {[%#span43] inv'7 result}
      {[%#span42] has_value'1 index (shallow_model'4 self) result}
>>>>>>> 7087246d
      (! return' {result}) ]
    
  
  predicate resolve'1 (self : borrowed t) =
<<<<<<< HEAD
    [%#span25]  ^ self =  * self
=======
    [%#span20] self.final = self.current
>>>>>>> 7087246d
  
  predicate resolve'0 (self : t)
  
  predicate resolve_elswhere'0 [@inline:trivial] (self : usize) (old' : Seq'0.t_seq t) (fin : Seq'0.t_seq t) =
    [%#span26] forall i : int . 0 <= i /\ i <> UIntSize.to_int self /\ i < len'1 old'
     -> index_logic'2 old' i = index_logic'2 fin i
  
  predicate has_value'0 [@inline:trivial] (self : usize) (seq : Seq'0.t_seq t) (out : t) =
    [%#span27] index_logic'2 seq (UIntSize.to_int self) = out
  
  predicate in_bounds'0 [@inline:trivial] (self : usize) (seq : Seq'0.t_seq t) =
    [%#span28] UIntSize.to_int self < len'1 seq
  
<<<<<<< HEAD
  function shallow_model'2 (self : borrowed (Vec'0.t_vec t (Global'0.t_global))) : Seq'0.t_seq t =
    [%#span24] shallow_model'3 ( * self)
=======
  function shallow_model'2 (self : borrowed (Vec'0.t_vec t (Global'0.t_global))) : Seq.seq t =
    [%#span19] shallow_model'3 self.current
>>>>>>> 7087246d
  
  let rec index_mut'0 (self:borrowed (Vec'0.t_vec t (Global'0.t_global))) (index:usize) (return'  (ret:borrowed t))= {[@expl:precondition] [%#span31] inv'5 index}
    {[@expl:precondition] [%#span30] inv'4 self}
    {[@expl:precondition] [%#span29] in_bounds'0 index (shallow_model'2 self)}
    any
<<<<<<< HEAD
    [ return' (result:borrowed t)-> {[%#span36] inv'2 result}
      {[%#span35] len'1 (shallow_model'3 ( ^ self)) = len'1 (shallow_model'2 self)}
      {[%#span34] resolve_elswhere'0 index (shallow_model'2 self) (shallow_model'3 ( ^ self))}
      {[%#span33] has_value'0 index (shallow_model'3 ( ^ self)) ( ^ result)}
      {[%#span32] has_value'0 index (shallow_model'2 self) ( * result)}
=======
    [ return' (result:borrowed t)-> {[%#span31] inv'2 result}
      {[%#span30] Seq.length (shallow_model'3 self.final) = Seq.length (shallow_model'2 self)}
      {[%#span29] resolve_elswhere'0 index (shallow_model'2 self) (shallow_model'3 self.final)}
      {[%#span28] has_value'0 index (shallow_model'3 self.final) result.final}
      {[%#span27] has_value'0 index (shallow_model'2 self) result.current}
>>>>>>> 7087246d
      (! return' {result}) ]
    
  
  let rec set (self:borrowed (Sparse'0.t_sparse t)) (i:usize) (v:t) (return'  (ret:()))= {[%#ssparse_array5] inv'1 v}
    {[%#ssparse_array4] inv'3 self}
    {[%#ssparse_array3] UIntSize.to_int i < len'0 (shallow_model'0 self)}
    (! bb0
    [ bb0 = bb1
    | bb1 = s0
      [ s0 = Sparse'0.t_sparse <t> {self.current}
          (fun (rsize'0:usize) (rn'0:usize) (rvalues'0:Vec'0.t_vec t (Global'0.t_global)) (ridx'0:Vec'0.t_vec usize (Global'0.t_global)) (rback'0:Vec'0.t_vec usize (Global'0.t_global)) ->
            Borrow.borrow_final
              <Vec'0.t_vec t (Global'0.t_global)>
              {rvalues'0}
              {Borrow.inherit_id (Borrow.get_id self) 3}
              (fun (_ret':borrowed (Vec'0.t_vec t (Global'0.t_global))) ->
                 [ &_10 <- _ret' ] 
                Sparse'0.t_sparse <t> {self.current}
                  (fun (l_size'0:usize) (l_n'0:usize) (l_values'0:Vec'0.t_vec t (Global'0.t_global)) (l_idx'0:Vec'0.t_vec usize (Global'0.t_global)) (l_back'0:Vec'0.t_vec usize (Global'0.t_global)) ->
                     [ &self <- { self with current = Sparse'0.C_Sparse l_size'0 l_n'0 _10.final l_idx'0 l_back'0 ; } ] 
                    s1)))
      | s1 = -{inv'0 _10.final}- s2
      | s2 = index_mut'0 {_10} {i} (fun (_ret':borrowed t) ->  [ &_9 <- _ret' ] s3)
      | s3 = bb2 ]
      
    | bb2 = bb3
    | bb3 = s0
      [ s0 =  [ &_9 <- { _9 with current = v ; } ] (any [ any_ (_any:t)-> (!  [ &v <- _any ] s1) ] )
      | s1 = {[@expl:type invariant] inv'1 _9.current} s2
      | s2 = -{resolve'0 _9.current}- s3
      | s3 = {[@expl:type invariant] inv'2 _9} s4
      | s4 = -{resolve'1 _9}- s5
      | s5 = bb5 ]
      
    | bb5 = s0
      [ s0 = Sparse'0.t_sparse <t> {self.current}
          (fun (rsize'0:usize) (rn'0:usize) (rvalues'0:Vec'0.t_vec t (Global'0.t_global)) (ridx'0:Vec'0.t_vec usize (Global'0.t_global)) (rback'0:Vec'0.t_vec usize (Global'0.t_global)) ->
            index'0 {ridx'0} {i} (fun (_ret':usize) ->  [ &_13 <- _ret' ] s1))
      | s1 = bb6 ]
      
    | bb6 = s0
      [ s0 =  [ &index <- _13 ] s1
      | s1 = Sparse'0.t_sparse <t> {self.current}
          (fun (rsize'0:usize) (rn'0:usize) (rvalues'0:Vec'0.t_vec t (Global'0.t_global)) (ridx'0:Vec'0.t_vec usize (Global'0.t_global)) (rback'0:Vec'0.t_vec usize (Global'0.t_global)) ->
            UIntSize.lt {index} {rn'0} (fun (_ret':bool) ->  [ &_16 <- _ret' ] s2))
      | s2 = any [ br0 -> {_16 = false} (! bb11) | br1 -> {_16} (! bb7) ]  ]
      
    | bb7 = s0
      [ s0 = Sparse'0.t_sparse <t> {self.current}
          (fun (rsize'0:usize) (rn'0:usize) (rvalues'0:Vec'0.t_vec t (Global'0.t_global)) (ridx'0:Vec'0.t_vec usize (Global'0.t_global)) (rback'0:Vec'0.t_vec usize (Global'0.t_global)) ->
            index'0 {rback'0} {index} (fun (_ret':usize) ->  [ &_21 <- _ret' ] s1))
      | s1 = bb8 ]
      
    | bb8 = s0
      [ s0 = UIntSize.eq {_21} {i} (fun (_ret':bool) ->  [ &_19 <- _ret' ] s1)
      | s1 = any [ br0 -> {_19 = false} (! bb10) | br1 -> {_19} (! bb9) ]  ]
      
    | bb9 = s0 [ s0 = {[@expl:type invariant] inv'3 self} s1 | s1 = -{resolve'2 self}- s2 | s2 = bb16 ] 
    | bb10 = bb12
    | bb11 = bb12
    | bb12 = s0 [ s0 =  [ &_25 <- [%#ssparse_array0] new'0 () ] s1 | s1 = bb13 ] 
    | bb13 = s0
      [ s0 = -{resolve'3 _25}- s1
      | s1 = {[@expl:assertion] [%#ssparse_array1] UIntSize.to_int (SparseArray_Sparse_Type.sparse_n self.current)
        < UIntSize.to_int (SparseArray_Sparse_Type.sparse_size self.current)}
        s2
      | s2 = Sparse'0.t_sparse <t> {self.current}
          (fun (rsize'0:usize) (rn'0:usize) (rvalues'0:Vec'0.t_vec t (Global'0.t_global)) (ridx'0:Vec'0.t_vec usize (Global'0.t_global)) (rback'0:Vec'0.t_vec usize (Global'0.t_global)) ->
            Borrow.borrow_final
              <Vec'0.t_vec usize (Global'0.t_global)>
              {ridx'0}
              {Borrow.inherit_id (Borrow.get_id self) 4}
              (fun (_ret':borrowed (Vec'0.t_vec usize (Global'0.t_global))) ->
                 [ &_31 <- _ret' ] 
                Sparse'0.t_sparse <t> {self.current}
                  (fun (l_size'0:usize) (l_n'0:usize) (l_values'0:Vec'0.t_vec t (Global'0.t_global)) (l_idx'0:Vec'0.t_vec usize (Global'0.t_global)) (l_back'0:Vec'0.t_vec usize (Global'0.t_global)) ->
                    
                    [ &self <- { self with current = Sparse'0.C_Sparse l_size'0 l_n'0 l_values'0 _31.final l_back'0 ; } ]
                    
                    s3)))
      | s3 = index_mut'1 {_31} {i} (fun (_ret':borrowed usize) ->  [ &_30 <- _ret' ] s4)
      | s4 = bb14 ]
      
    | bb14 = s0
      [ s0 = Sparse'0.t_sparse <t> {self.current}
          (fun (rsize'0:usize) (rn'0:usize) (rvalues'0:Vec'0.t_vec t (Global'0.t_global)) (ridx'0:Vec'0.t_vec usize (Global'0.t_global)) (rback'0:Vec'0.t_vec usize (Global'0.t_global)) ->
             [ &_30 <- { _30 with current = rn'0 ; } ] 
            s1)
      | s1 = -{resolve'4 _30}- s2
      | s2 = Sparse'0.t_sparse <t> {self.current}
          (fun (rsize'1:usize) (rn'1:usize) (rvalues'1:Vec'0.t_vec t (Global'0.t_global)) (ridx'1:Vec'0.t_vec usize (Global'0.t_global)) (rback'1:Vec'0.t_vec usize (Global'0.t_global)) ->
            Borrow.borrow_final
              <Vec'0.t_vec usize (Global'0.t_global)>
              {rback'1}
              {Borrow.inherit_id (Borrow.get_id self) 5}
              (fun (_ret':borrowed (Vec'0.t_vec usize (Global'0.t_global))) ->
                 [ &_35 <- _ret' ] 
                Sparse'0.t_sparse <t> {self.current}
                  (fun (l_size'0:usize) (l_n'0:usize) (l_values'0:Vec'0.t_vec t (Global'0.t_global)) (l_idx'0:Vec'0.t_vec usize (Global'0.t_global)) (l_back'0:Vec'0.t_vec usize (Global'0.t_global)) ->
                    
                    [ &self <- { self with current = Sparse'0.C_Sparse l_size'0 l_n'0 l_values'0 l_idx'0 _35.final ; } ]
                    
                    s3)))
      | s3 = Sparse'0.t_sparse <t> {self.current}
          (fun (rsize'2:usize) (rn'2:usize) (rvalues'2:Vec'0.t_vec t (Global'0.t_global)) (ridx'2:Vec'0.t_vec usize (Global'0.t_global)) (rback'2:Vec'0.t_vec usize (Global'0.t_global)) ->
            index_mut'1 {_35} {rn'2} (fun (_ret':borrowed usize) ->  [ &_34 <- _ret' ] s4))
      | s4 = bb15 ]
      
    | bb15 = s0
      [ s0 =  [ &_34 <- { _34 with current = i ; } ] s1
      | s1 = -{resolve'4 _34}- s2
      | s2 = Sparse'0.t_sparse <t> {self.current}
          (fun (rsize'0:usize) (rn'0:usize) (rvalues'0:Vec'0.t_vec t (Global'0.t_global)) (ridx'0:Vec'0.t_vec usize (Global'0.t_global)) (rback'0:Vec'0.t_vec usize (Global'0.t_global)) ->
            UIntSize.add {rn'0} {[%#ssparse_array2] (1 : usize)}
              (fun (_ret':usize) ->
                Sparse'0.t_sparse <t> {self.current}
                  (fun (l_size'0:usize) (l_n'0:usize) (l_values'0:Vec'0.t_vec t (Global'0.t_global)) (l_idx'0:Vec'0.t_vec usize (Global'0.t_global)) (l_back'0:Vec'0.t_vec usize (Global'0.t_global)) ->
                    
                    [ &self <- { self with current = Sparse'0.C_Sparse l_size'0 _ret' l_values'0 l_idx'0 l_back'0 ; } ]
                    
                    s3)))
      | s3 = {[@expl:type invariant] inv'3 self} s4
      | s4 = -{resolve'2 self}- s5
      | s5 = bb16 ]
      
    | bb16 = bb17
    | bb17 = return' {_0} ]
    )
    [ & _0 : () = any_l ()
    | & self : borrowed (Sparse'0.t_sparse t) = self
    | & i : usize = i
    | & v : t = v
    | & _9 : borrowed t = any_l ()
    | & _10 : borrowed (Vec'0.t_vec t (Global'0.t_global)) = any_l ()
    | & index : usize = any_l ()
    | & _13 : usize = any_l ()
    | & _16 : bool = any_l ()
    | & _19 : bool = any_l ()
    | & _21 : usize = any_l ()
    | & _25 : Snapshot'0.t_snapshot () = any_l ()
    | & _30 : borrowed usize = any_l ()
    | & _31 : borrowed (Vec'0.t_vec usize (Global'0.t_global)) = any_l ()
    | & _34 : borrowed usize = any_l ()
    | & _35 : borrowed (Vec'0.t_vec usize (Global'0.t_global)) = any_l () ]
    
<<<<<<< HEAD
    [ return' (result:())-> {[@expl:postcondition] [%#ssparse_array8] index_logic'0 (shallow_model'1 ( ^ self)) (UIntSize.to_int i)
      = Option'0.C_Some v}
      {[@expl:postcondition] [%#ssparse_array7] forall j : int . 0 <= j
      /\ j < len'0 (shallow_model'0 self) /\ j <> UIntSize.to_int i
       -> index_logic'0 (shallow_model'1 ( ^ self)) j = index_logic'0 (shallow_model'0 self) j}
      {[@expl:postcondition] [%#ssparse_array6] len'0 (shallow_model'1 ( ^ self)) = len'0 (shallow_model'0 self)}
=======
    [ return' (result:())-> {[@expl:postcondition] [%#ssparse_array8] Seq.get (shallow_model'1 self.final) (UIntSize.to_int i)
      = Option'0.C_Some v}
      {[@expl:postcondition] [%#ssparse_array7] forall j : int . 0 <= j
      /\ j < Seq.length (shallow_model'0 self) /\ j <> UIntSize.to_int i
       -> Seq.get (shallow_model'1 self.final) j = Seq.get (shallow_model'0 self) j}
      {[@expl:postcondition] [%#ssparse_array6] Seq.length (shallow_model'1 self.final)
      = Seq.length (shallow_model'0 self)}
>>>>>>> 7087246d
      (! return' {result}) ]
    
end
module SparseArray_Create
  type t
  
  let%span ssparse_array0 = "../sparse_array.rs" 135 64 135 65
  
  let%span ssparse_array1 = "../sparse_array.rs" 135 83 135 84
  
  let%span ssparse_array2 = "../sparse_array.rs" 135 26 135 27
  
  let%span ssparse_array3 = "../sparse_array.rs" 134 42 134 47
  
  let%span ssparse_array4 = "../sparse_array.rs" 132 10 132 27
  
  let%span ssparse_array5 = "../sparse_array.rs" 133 0 133 67
  
  let%span ssparse_array6 = "../sparse_array.rs" 134 55 134 64
  
  let%span span7 = "../../../../creusot-contracts/src/invariant.rs" 8 8 8 12
  
  let%span span8 = "../../../../creusot-contracts/src/logic/seq2.rs" 68 14 68 25
  
  let%span span9 = "../../../../creusot-contracts/src/logic/seq2.rs" 16 14 16 36
  
  let%span span10 = "" 0 0 0 0
  
  let%span span11 = "../../../../creusot-contracts/src/std/vec.rs" 19 21 19 25
  
  let%span span12 = "../../../../creusot-contracts/src/std/vec.rs" 18 14 18 41
  
  let%span span13 = "../../../../creusot-contracts/src/std/vec.rs" 60 20 60 41
  
  let%span span14 = "../../../../creusot-contracts/src/logic/ops.rs" 20 8 20 31
  
  let%span span15 = "../../../../creusot-contracts/src/logic/seq2.rs" 22 15 22 23
  
  let%span span16 = "../../../../creusot-contracts/src/logic/seq2.rs" 25 25 25 29
  
  let%span span17 = "../../../../creusot-contracts/src/logic/seq2.rs" 23 14 23 33
  
  let%span span18 = "../../../../creusot-contracts/src/logic/seq2.rs" 24 4 24 87
  
  let%span span19 = "../sparse_array.rs" 73 20 74 52
  
  let%span span20 = "../sparse_array.rs" 40 12 41 82
  
  let%span span21 = "../sparse_array.rs" 50 8 61 9
  
  let%span span22 = "" 0 0 0 0
  
  let%span span23 = "../../../../creusot-contracts/src/std/vec.rs" 174 22 174 41
  
  let%span span24 = "../../../../creusot-contracts/src/std/vec.rs" 175 12 175 78
  
  let%span span25 = "" 0 0 0 0
  
  use prelude.prelude.UIntSize
  
  use CreusotContracts_Logic_Seq2_Seq_Type as Seq'0
  
  predicate invariant'7 (self : Seq'0.t_seq usize) =
    [%#span7] true
  
  predicate inv'7 (_x : Seq'0.t_seq usize)
  
  axiom inv'7 : forall x : Seq'0.t_seq usize . inv'7 x = true
  
  predicate invariant'6 (self : Seq'0.t_seq t)
  
  predicate inv'6 (_x : Seq'0.t_seq t)
  
<<<<<<< HEAD
  axiom inv'6 : forall x : Seq'0.t_seq t . inv'6 x = true
=======
  predicate invariant'5 (self : Seq.seq t) =
    [%#span7] true
>>>>>>> 7087246d
  
  use Core_Option_Option_Type as Option'0
  
  use prelude.prelude.Int
  
  use map.Map
  
  predicate invariant'5 (self : Map.map int (Option'0.t_option t))
  
  predicate inv'5 (_x : Map.map int (Option'0.t_option t))
  
  axiom inv'5 : forall x : Map.map int (Option'0.t_option t) . inv'5 x = true
  
  use prelude.prelude.Int
  
  function len'2 (self : Seq'0.t_seq (Option'0.t_option t)) : int
  
  axiom len'2_spec : forall self : Seq'0.t_seq (Option'0.t_option t) . [%#span8] len'2 self >= 0
  
  constant empty'2 : Seq'0.t_seq (Option'0.t_option t)
  
  function empty_len'2 (_1 : ()) : ()
  
  axiom empty_len'2_spec : forall _1 : () . [%#span9] len'2 (empty'2 : Seq'0.t_seq (Option'0.t_option t)) = 0
  
  use Alloc_Alloc_Global_Type as Global'0
  
  use Alloc_Vec_Vec_Type as Vec'0
  
  use prelude.prelude.UIntSize
  
  constant max'0 : usize = [%#span10] (18446744073709551615 : usize)
  
  function len'1 (self : Seq'0.t_seq usize) : int
  
  axiom len'1_spec : forall self : Seq'0.t_seq usize . [%#span8] len'1 self >= 0
  
  predicate inv'4 (_x : Vec'0.t_vec usize (Global'0.t_global))
  
  function shallow_model'2 (self : Vec'0.t_vec usize (Global'0.t_global)) : Seq'0.t_seq usize
  
  axiom shallow_model'2_spec : forall self : Vec'0.t_vec usize (Global'0.t_global) . ([%#span11] inv'4 self)
   -> ([%#span12] len'1 (shallow_model'2 self) <= UIntSize.to_int (max'0 : usize))
  
  predicate invariant'4 (self : Vec'0.t_vec usize (Global'0.t_global)) =
    [%#span13] inv'7 (shallow_model'2 self)
  
  axiom inv'4 : forall x : Vec'0.t_vec usize (Global'0.t_global) . inv'4 x = true
  
  constant empty'1 : Seq'0.t_seq usize
  
  function empty_len'1 (_1 : ()) : ()
  
  axiom empty_len'1_spec : forall _1 : () . [%#span9] len'1 (empty'1 : Seq'0.t_seq usize) = 0
  
  predicate invariant'3 (self : usize) =
    [%#span7] true
  
  predicate inv'3 (_x : usize)
  
  axiom inv'3 : forall x : usize . inv'3 x = true
  
  function len'0 (self : Seq'0.t_seq t) : int
  
  axiom len'0_spec : forall self : Seq'0.t_seq t . [%#span8] len'0 self >= 0
  
  predicate inv'2 (_x : Vec'0.t_vec t (Global'0.t_global))
  
  function shallow_model'1 (self : Vec'0.t_vec t (Global'0.t_global)) : Seq'0.t_seq t
  
  axiom shallow_model'1_spec : forall self : Vec'0.t_vec t (Global'0.t_global) . ([%#span11] inv'2 self)
   -> ([%#span12] len'0 (shallow_model'1 self) <= UIntSize.to_int (max'0 : usize))
  
  predicate invariant'2 (self : Vec'0.t_vec t (Global'0.t_global)) =
    [%#span13] inv'6 (shallow_model'1 self)
  
  axiom inv'2 : forall x : Vec'0.t_vec t (Global'0.t_global) . inv'2 x = true
  
  constant empty'0 : Seq'0.t_seq t
  
  function empty_len'0 (_1 : ()) : ()
  
  axiom empty_len'0_spec : forall _1 : () . [%#span9] len'0 (empty'0 : Seq'0.t_seq t) = 0
  
  function index_logic'4 (self : Seq'0.t_seq usize) (_2 : int) : usize
  
  function index_logic'2 [@inline:trivial] (self : Vec'0.t_vec usize (Global'0.t_global)) (ix : int) : usize =
    [%#span14] index_logic'4 (shallow_model'2 self) ix
  
  use SparseArray_Sparse_Type as SparseArray_Sparse_Type
  
  use prelude.prelude.Borrow
  
  use map.Map
  
  function index_logic'0 (self : Seq'0.t_seq (Option'0.t_option t)) (_2 : int) : Option'0.t_option t
  
  function new'0 (len : int) (data : Map.map int (Option'0.t_option t)) : Seq'0.t_seq (Option'0.t_option t)
  
  axiom new'0_spec : forall len : int, data : Map.map int (Option'0.t_option t) . ([%#span15] len >= 0)
   -> ([%#span16] inv'5 data)
   -> ([%#span18] forall i : int . 0 <= i /\ i < len'2 (new'0 len data)
   -> index_logic'0 (new'0 len data) i = Map.get data i)
  && ([%#span17] len'2 (new'0 len data) = len)
  
  use prelude.prelude.Mapping
  
  function index_logic'3 (self : Seq'0.t_seq t) (_2 : int) : t
  
  function index_logic'1 [@inline:trivial] (self : Vec'0.t_vec t (Global'0.t_global)) (ix : int) : t =
    [%#span14] index_logic'3 (shallow_model'1 self) ix
  
  use SparseArray_Sparse_Type as Sparse'0
  
  function is_elt'0 [#"../sparse_array.rs" 72 4 72 36] (self : Sparse'0.t_sparse t) (i : int) : bool =
    [%#span19] UIntSize.to_int (index_logic'2 (SparseArray_Sparse_Type.sparse_idx self) i)
    < UIntSize.to_int (SparseArray_Sparse_Type.sparse_n self)
    /\ UIntSize.to_int (index_logic'2 (SparseArray_Sparse_Type.sparse_back self) (UIntSize.to_int (index_logic'2 (SparseArray_Sparse_Type.sparse_idx self) i)))
    = i
  
  function shallow_model'0 [#"../sparse_array.rs" 38 4 38 50] (self : Sparse'0.t_sparse t) : Seq'0.t_seq (Option'0.t_option t)
    
   =
    [%#span20] new'0 (UIntSize.to_int (SparseArray_Sparse_Type.sparse_size self)) (Mapping.from_fn (fun (i : int) -> if is_elt'0 self i then
      Option'0.C_Some (index_logic'1 (SparseArray_Sparse_Type.sparse_values self) i)
    else
      Option'0.C_None
    ))
  
  predicate invariant'1 [#"../sparse_array.rs" 49 4 49 30] (self : Sparse'0.t_sparse t) =
    [%#span21] UIntSize.to_int (SparseArray_Sparse_Type.sparse_n self)
    <= UIntSize.to_int (SparseArray_Sparse_Type.sparse_size self)
    /\ len'2 (shallow_model'0 self) = UIntSize.to_int (SparseArray_Sparse_Type.sparse_size self)
    /\ len'0 (shallow_model'1 (SparseArray_Sparse_Type.sparse_values self))
    = UIntSize.to_int (SparseArray_Sparse_Type.sparse_size self)
    /\ len'1 (shallow_model'2 (SparseArray_Sparse_Type.sparse_idx self))
    = UIntSize.to_int (SparseArray_Sparse_Type.sparse_size self)
    /\ len'1 (shallow_model'2 (SparseArray_Sparse_Type.sparse_back self))
    = UIntSize.to_int (SparseArray_Sparse_Type.sparse_size self)
    /\ (forall i : int . 0 <= i /\ i < UIntSize.to_int (SparseArray_Sparse_Type.sparse_n self)
     -> match index_logic'2 (SparseArray_Sparse_Type.sparse_back self) i with
      | j -> 0 <= UIntSize.to_int j
      /\ UIntSize.to_int j < UIntSize.to_int (SparseArray_Sparse_Type.sparse_size self)
      /\ UIntSize.to_int (index_logic'2 (SparseArray_Sparse_Type.sparse_idx self) (UIntSize.to_int j)) = i
      end)
  
  predicate inv'1 (_x : Sparse'0.t_sparse t)
  
  axiom inv'1 : forall x : Sparse'0.t_sparse t . inv'1 x
  = (invariant'1 x
  /\ match x with
    | Sparse'0.C_Sparse size n values idx back -> true
    end)
  
  predicate invariant'0 (self : t)
  
  predicate inv'0 (_x : t)
  
  axiom inv'0 : forall x : t . inv'0 x = true
  
  use prelude.prelude.Intrinsic
  
  let rec from_elem'1 (elem:usize) (n:usize) (return'  (ret:Vec'0.t_vec usize (Global'0.t_global)))= {[@expl:precondition] [%#span22] inv'3 elem}
    any
    [ return' (result:Vec'0.t_vec usize (Global'0.t_global))-> {[%#span25] inv'4 result}
      {[%#span24] forall i : int . 0 <= i /\ i < UIntSize.to_int n  -> index_logic'2 result i = elem}
      {[%#span23] len'1 (shallow_model'2 result) = UIntSize.to_int n}
      (! return' {result}) ]
    
  
  let rec from_elem'0 (elem:t) (n:usize) (return'  (ret:Vec'0.t_vec t (Global'0.t_global)))= {[@expl:precondition] [%#span22] inv'0 elem}
    any
    [ return' (result:Vec'0.t_vec t (Global'0.t_global))-> {[%#span25] inv'2 result}
      {[%#span24] forall i : int . 0 <= i /\ i < UIntSize.to_int n  -> index_logic'1 result i = elem}
      {[%#span23] len'0 (shallow_model'1 result) = UIntSize.to_int n}
      (! return' {result}) ]
    
  
  predicate resolve'0 (self : t)
  
  let rec create (sz:usize) (dummy:t) (return'  (ret:Sparse'0.t_sparse t))= {[%#ssparse_array3] inv'0 dummy}
    (! bb0
    [ bb0 = s0
      [ s0 = {[@expl:type invariant] inv'0 dummy} s1
      | s1 = -{resolve'0 dummy}- s2
      | s2 = from_elem'0 {dummy} {sz} (fun (_ret':Vec'0.t_vec t (Global'0.t_global)) ->  [ &_6 <- _ret' ] s3)
      | s3 = bb1 ]
      
    | bb1 = s0
      [ s0 = from_elem'1 {[%#ssparse_array0] (0 : usize)} {sz}
          (fun (_ret':Vec'0.t_vec usize (Global'0.t_global)) ->  [ &_9 <- _ret' ] s1)
      | s1 = bb2 ]
      
    | bb2 = s0
      [ s0 = from_elem'1 {[%#ssparse_array1] (0 : usize)} {sz}
          (fun (_ret':Vec'0.t_vec usize (Global'0.t_global)) ->  [ &_11 <- _ret' ] s1)
      | s1 = bb3 ]
      
    | bb3 = s0
      [ s0 =  [ &_0 <- Sparse'0.C_Sparse sz ([%#ssparse_array2] (0 : usize)) _6 _9 _11 ] 
        (any
        [ any_ (_any:Vec'0.t_vec t (Global'0.t_global))-> (!  [ &_6 <- _any ] 
          (any
          [ any_ (_any:Vec'0.t_vec usize (Global'0.t_global))-> (!  [ &_9 <- _any ] 
            (any [ any_ (_any:Vec'0.t_vec usize (Global'0.t_global))-> (!  [ &_11 <- _any ] s1) ] )) ]
          )) ]
        )
      | s1 = bb4 ]
      
    | bb4 = bb5
    | bb5 = bb6
    | bb6 = return' {_0} ]
    )
    [ & _0 : Sparse'0.t_sparse t = any_l ()
    | & sz : usize = sz
    | & dummy : t = dummy
    | & _6 : Vec'0.t_vec t (Global'0.t_global) = any_l ()
    | & _9 : Vec'0.t_vec usize (Global'0.t_global) = any_l ()
    | & _11 : Vec'0.t_vec usize (Global'0.t_global) = any_l () ]
    
    [ return' (result:Sparse'0.t_sparse t)-> {[@expl:postcondition] [%#ssparse_array6] inv'1 result}
      {[@expl:postcondition] [%#ssparse_array5] forall i : int . 0 <= i /\ i < UIntSize.to_int sz
       -> index_logic'0 (shallow_model'0 result) i = Option'0.C_None}
      {[@expl:postcondition] [%#ssparse_array4] SparseArray_Sparse_Type.sparse_size result = sz}
      (! return' {result}) ]
    
end
module SparseArray_F
  let%span ssparse_array0 = "../sparse_array.rs" 141 18 141 19
  
  let%span ssparse_array1 = "../sparse_array.rs" 142 23 142 25
  
  let%span ssparse_array2 = "../sparse_array.rs" 143 23 143 25
  
  let%span ssparse_array3 = "../sparse_array.rs" 144 22 144 23
  
  let%span ssparse_array4 = "../sparse_array.rs" 145 22 145 23
  
  let%span ssparse_array5 = "../sparse_array.rs" 146 18 146 40
  
  let%span ssparse_array6 = "../sparse_array.rs" 148 10 148 11
  
  let%span ssparse_array7 = "../sparse_array.rs" 148 13 148 14
  
  let%span ssparse_array8 = "../sparse_array.rs" 149 10 149 11
  
  let%span ssparse_array9 = "../sparse_array.rs" 149 13 149 14
  
  let%span ssparse_array10 = "../sparse_array.rs" 150 14 150 15
  
  let%span ssparse_array11 = "../sparse_array.rs" 151 14 151 15
  
  let%span ssparse_array12 = "../sparse_array.rs" 152 18 155 5
  
  let%span ssparse_array13 = "../sparse_array.rs" 156 18 159 5
  
  let%span ssparse_array14 = "../sparse_array.rs" 161 14 161 15
  
  let%span ssparse_array15 = "../sparse_array.rs" 162 14 162 15
  
  let%span ssparse_array16 = "../sparse_array.rs" 163 18 163 40
  
  let%span ssparse_array17 = "../sparse_array.rs" 165 14 165 15
  
  let%span ssparse_array18 = "../sparse_array.rs" 166 14 166 15
  
  let%span ssparse_array19 = "../sparse_array.rs" 167 18 167 40
  
  let%span ssparse_array20 = "../sparse_array.rs" 169 14 169 15
  
  let%span ssparse_array21 = "../sparse_array.rs" 170 14 170 15
  
  let%span ssparse_array22 = "../sparse_array.rs" 171 18 171 40
  
  let%span span23 = "../../../../creusot-contracts/src/invariant.rs" 8 8 8 12
  
  let%span span24 = "" 0 0 0 0
  
  let%span span25 = "../../../../creusot-contracts/src/logic/seq2.rs" 68 14 68 25
  
  let%span span26 = "../../../../creusot-contracts/src/std/vec.rs" 19 21 19 25
  
  let%span span27 = "../../../../creusot-contracts/src/std/vec.rs" 18 14 18 41
  
  let%span span28 = "../../../../creusot-contracts/src/std/vec.rs" 60 20 60 41
  
  let%span span29 = "../../../../creusot-contracts/src/logic/seq2.rs" 16 14 16 36
  
  let%span span30 = "../../../../creusot-contracts/src/logic/ops.rs" 20 8 20 31
  
  let%span span31 = "../../../../creusot-contracts/src/logic/seq2.rs" 22 15 22 23
  
  let%span span32 = "../../../../creusot-contracts/src/logic/seq2.rs" 25 25 25 29
  
  let%span span33 = "../../../../creusot-contracts/src/logic/seq2.rs" 23 14 23 33
  
  let%span span34 = "../../../../creusot-contracts/src/logic/seq2.rs" 24 4 24 87
  
  let%span span35 = "../sparse_array.rs" 73 20 74 52
  
  let%span span36 = "../sparse_array.rs" 40 12 41 82
  
  let%span span37 = "../sparse_array.rs" 50 8 61 9
  
  let%span span38 = "../../../../creusot-contracts/src/model.rs" 90 8 90 31
  
  let%span span39 = "../../../../creusot-contracts/src/model.rs" 108 8 108 31
  
  let%span span40 = "../sparse_array.rs" 108 15 108 31
  
  let%span span41 = "../sparse_array.rs" 112 20 112 24
  
  let%span span42 = "../sparse_array.rs" 112 36 112 37
  
  let%span span43 = "../sparse_array.rs" 109 14 109 43
  
  let%span span44 = "../sparse_array.rs" 110 4 110 95
  
  let%span span45 = "../sparse_array.rs" 111 14 111 37
  
  let%span span46 = "../sparse_array.rs" 80 15 80 31
  
  let%span span47 = "../sparse_array.rs" 89 16 89 20
  
  let%span span48 = "../sparse_array.rs" 81 14 84 5
  
  let%span span49 = "../sparse_array.rs" 85 14 88 5
  
  let%span span50 = "../sparse_array.rs" 89 35 89 45
  
  let%span span51 = "../sparse_array.rs" 134 42 134 47
  
  let%span span52 = "../sparse_array.rs" 132 10 132 27
  
  let%span span53 = "../sparse_array.rs" 133 0 133 67
  
  let%span span54 = "../sparse_array.rs" 134 55 134 64
  
  use prelude.prelude.UIntSize
  
  use CreusotContracts_Logic_Seq2_Seq_Type as Seq'0
  
  predicate invariant'9 (self : Seq'0.t_seq usize) =
    [%#span23] true
  
  predicate inv'9 (_x : Seq'0.t_seq usize)
  
  axiom inv'9 : forall x : Seq'0.t_seq usize . inv'9 x = true
  
  use prelude.prelude.Int32
  
  predicate invariant'8 (self : Seq'0.t_seq int32) =
    [%#span23] true
  
  predicate inv'8 (_x : Seq'0.t_seq int32)
  
  axiom inv'8 : forall x : Seq'0.t_seq int32 . inv'8 x = true
  
  use Alloc_Alloc_Global_Type as Global'0
  
  use Alloc_Vec_Vec_Type as Vec'0
  
  use prelude.prelude.UIntSize
  
  use prelude.prelude.Int
  
  constant max'0 : usize = [%#span24] (18446744073709551615 : usize)
  
  function len'2 (self : Seq'0.t_seq usize) : int
  
  axiom len'2_spec : forall self : Seq'0.t_seq usize . [%#span25] len'2 self >= 0
  
  predicate inv'7 (_x : Vec'0.t_vec usize (Global'0.t_global))
  
  function shallow_model'5 (self : Vec'0.t_vec usize (Global'0.t_global)) : Seq'0.t_seq usize
  
  axiom shallow_model'5_spec : forall self : Vec'0.t_vec usize (Global'0.t_global) . ([%#span26] inv'7 self)
   -> ([%#span27] len'2 (shallow_model'5 self) <= UIntSize.to_int (max'0 : usize))
  
  predicate invariant'7 (self : Vec'0.t_vec usize (Global'0.t_global)) =
    [%#span28] inv'9 (shallow_model'5 self)
  
  axiom inv'7 : forall x : Vec'0.t_vec usize (Global'0.t_global) . inv'7 x = true
  
  constant empty'2 : Seq'0.t_seq usize
  
  function empty_len'2 (_1 : ()) : ()
  
  axiom empty_len'2_spec : forall _1 : () . [%#span29] len'2 (empty'2 : Seq'0.t_seq usize) = 0
  
  function len'1 (self : Seq'0.t_seq int32) : int
  
  axiom len'1_spec : forall self : Seq'0.t_seq int32 . [%#span25] len'1 self >= 0
  
  constant empty'1 : Seq'0.t_seq int32
  
  function empty_len'1 (_1 : ()) : ()
  
  axiom empty_len'1_spec : forall _1 : () . [%#span29] len'1 (empty'1 : Seq'0.t_seq int32) = 0
  
  use Core_Option_Option_Type as Option'0
  
  use prelude.prelude.Int
  
  use map.Map
  
  predicate invariant'6 (self : Map.map int (Option'0.t_option int32)) =
    [%#span23] true
  
  predicate inv'6 (_x : Map.map int (Option'0.t_option int32))
  
  axiom inv'6 : forall x : Map.map int (Option'0.t_option int32) . inv'6 x = true
  
  predicate inv'5 (_x : Vec'0.t_vec int32 (Global'0.t_global))
  
  function shallow_model'4 (self : Vec'0.t_vec int32 (Global'0.t_global)) : Seq'0.t_seq int32
  
  axiom shallow_model'4_spec : forall self : Vec'0.t_vec int32 (Global'0.t_global) . ([%#span26] inv'5 self)
   -> ([%#span27] len'1 (shallow_model'4 self) <= UIntSize.to_int (max'0 : usize))
  
  predicate invariant'5 (self : Vec'0.t_vec int32 (Global'0.t_global)) =
    [%#span28] inv'8 (shallow_model'4 self)
  
  axiom inv'5 : forall x : Vec'0.t_vec int32 (Global'0.t_global) . inv'5 x = true
  
  use SparseArray_Sparse_Type as Sparse'0
  
  use prelude.prelude.Borrow
  
  predicate invariant'4 (self : borrowed (Sparse'0.t_sparse int32)) =
    [%#span23] true
  
  predicate inv'0 (_x : Sparse'0.t_sparse int32)
  
  predicate inv'4 (_x : borrowed (Sparse'0.t_sparse int32))
  
  axiom inv'4 : forall x : borrowed (Sparse'0.t_sparse int32) . inv'4 x = (inv'0 x.current /\ inv'0 x.final)
  
  predicate invariant'3 (self : Option'0.t_option int32) =
    [%#span23] true
  
  predicate inv'3 (_x : Option'0.t_option int32)
  
  axiom inv'3 : forall x : Option'0.t_option int32 . inv'3 x = true
  
  predicate invariant'2 (self : Sparse'0.t_sparse int32) =
    [%#span23] true
  
  predicate inv'2 (_x : Sparse'0.t_sparse int32)
  
  axiom inv'2 : forall x : Sparse'0.t_sparse int32 . inv'2 x = inv'0 x
  
  function len'0 (self : Seq'0.t_seq (Option'0.t_option int32)) : int
  
  axiom len'0_spec : forall self : Seq'0.t_seq (Option'0.t_option int32) . [%#span25] len'0 self >= 0
  
  constant empty'0 : Seq'0.t_seq (Option'0.t_option int32)
  
  function empty_len'0 (_1 : ()) : ()
  
  axiom empty_len'0_spec : forall _1 : () . [%#span29] len'0 (empty'0 : Seq'0.t_seq (Option'0.t_option int32)) = 0
  
  predicate invariant'1 (self : int32) =
    [%#span23] true
  
  predicate inv'1 (_x : int32)
  
  axiom inv'1 : forall x : int32 . inv'1 x = true
  
  function index_logic'4 (self : Seq'0.t_seq usize) (_2 : int) : usize
  
  function index_logic'2 [@inline:trivial] (self : Vec'0.t_vec usize (Global'0.t_global)) (ix : int) : usize =
    [%#span30] index_logic'4 (shallow_model'5 self) ix
  
  use SparseArray_Sparse_Type as SparseArray_Sparse_Type
  
  use map.Map
  
  function index_logic'0 (self : Seq'0.t_seq (Option'0.t_option int32)) (_2 : int) : Option'0.t_option int32
  
  function new'0 (len : int) (data : Map.map int (Option'0.t_option int32)) : Seq'0.t_seq (Option'0.t_option int32)
  
  axiom new'0_spec : forall len : int, data : Map.map int (Option'0.t_option int32) . ([%#span31] len >= 0)
   -> ([%#span32] inv'6 data)
   -> ([%#span34] forall i : int . 0 <= i /\ i < len'0 (new'0 len data)
   -> index_logic'0 (new'0 len data) i = Map.get data i)
  && ([%#span33] len'0 (new'0 len data) = len)
  
  use prelude.prelude.Mapping
  
  function index_logic'3 (self : Seq'0.t_seq int32) (_2 : int) : int32
  
  function index_logic'1 [@inline:trivial] (self : Vec'0.t_vec int32 (Global'0.t_global)) (ix : int) : int32 =
    [%#span30] index_logic'3 (shallow_model'4 self) ix
  
  function is_elt'0 [#"../sparse_array.rs" 72 4 72 36] (self : Sparse'0.t_sparse int32) (i : int) : bool =
    [%#span35] UIntSize.to_int (index_logic'2 (SparseArray_Sparse_Type.sparse_idx self) i)
    < UIntSize.to_int (SparseArray_Sparse_Type.sparse_n self)
    /\ UIntSize.to_int (index_logic'2 (SparseArray_Sparse_Type.sparse_back self) (UIntSize.to_int (index_logic'2 (SparseArray_Sparse_Type.sparse_idx self) i)))
    = i
  
  function shallow_model'1 [#"../sparse_array.rs" 38 4 38 50] (self : Sparse'0.t_sparse int32) : Seq'0.t_seq (Option'0.t_option int32)
    
   =
    [%#span36] new'0 (UIntSize.to_int (SparseArray_Sparse_Type.sparse_size self)) (Mapping.from_fn (fun (i : int) -> if is_elt'0 self i then
      Option'0.C_Some (index_logic'1 (SparseArray_Sparse_Type.sparse_values self) i)
    else
      Option'0.C_None
    ))
  
  predicate invariant'0 [#"../sparse_array.rs" 49 4 49 30] (self : Sparse'0.t_sparse int32) =
    [%#span37] UIntSize.to_int (SparseArray_Sparse_Type.sparse_n self)
    <= UIntSize.to_int (SparseArray_Sparse_Type.sparse_size self)
    /\ len'0 (shallow_model'1 self) = UIntSize.to_int (SparseArray_Sparse_Type.sparse_size self)
    /\ len'1 (shallow_model'4 (SparseArray_Sparse_Type.sparse_values self))
    = UIntSize.to_int (SparseArray_Sparse_Type.sparse_size self)
    /\ len'2 (shallow_model'5 (SparseArray_Sparse_Type.sparse_idx self))
    = UIntSize.to_int (SparseArray_Sparse_Type.sparse_size self)
    /\ len'2 (shallow_model'5 (SparseArray_Sparse_Type.sparse_back self))
    = UIntSize.to_int (SparseArray_Sparse_Type.sparse_size self)
    /\ (forall i : int . 0 <= i /\ i < UIntSize.to_int (SparseArray_Sparse_Type.sparse_n self)
     -> match index_logic'2 (SparseArray_Sparse_Type.sparse_back self) i with
      | j -> 0 <= UIntSize.to_int j
      /\ UIntSize.to_int j < UIntSize.to_int (SparseArray_Sparse_Type.sparse_size self)
      /\ UIntSize.to_int (index_logic'2 (SparseArray_Sparse_Type.sparse_idx self) (UIntSize.to_int j)) = i
      end)
  
  axiom inv'0 : forall x : Sparse'0.t_sparse int32 . inv'0 x
  = (invariant'0 x
  /\ match x with
    | Sparse'0.C_Sparse size n values idx back -> true
    end)
  
  use prelude.prelude.Intrinsic
  
  use prelude.prelude.Int32
  
  function shallow_model'0 (self : int32) : int =
    [%#span38] Int32.to_int self
  
<<<<<<< HEAD
  function shallow_model'3 (self : borrowed (Sparse'0.t_sparse int32)) : Seq'0.t_seq (Option'0.t_option int32) =
    [%#span39] shallow_model'1 ( * self)
=======
  function shallow_model'3 (self : borrowed (Sparse'0.t_sparse int32)) : Seq.seq (Option'0.t_option int32) =
    [%#span34] shallow_model'1 self.current
>>>>>>> 7087246d
  
  let rec set'0 (self:borrowed (Sparse'0.t_sparse int32)) (i:usize) (v:int32) (return'  (ret:()))= {[@expl:precondition] [%#span42] inv'1 v}
    {[@expl:precondition] [%#span41] inv'4 self}
    {[@expl:precondition] [%#span40] UIntSize.to_int i < len'0 (shallow_model'3 self)}
    any
<<<<<<< HEAD
    [ return' (result:())-> {[%#span45] index_logic'0 (shallow_model'1 ( ^ self)) (UIntSize.to_int i)
      = Option'0.C_Some v}
      {[%#span44] forall j : int . 0 <= j /\ j < len'0 (shallow_model'3 self) /\ j <> UIntSize.to_int i
       -> index_logic'0 (shallow_model'1 ( ^ self)) j = index_logic'0 (shallow_model'3 self) j}
      {[%#span43] len'0 (shallow_model'1 ( ^ self)) = len'0 (shallow_model'3 self)}
=======
    [ return' (result:())-> {[%#span40] Seq.get (shallow_model'1 self.final) (UIntSize.to_int i) = Option'0.C_Some v}
      {[%#span39] forall j : int . 0 <= j /\ j < Seq.length (shallow_model'3 self) /\ j <> UIntSize.to_int i
       -> Seq.get (shallow_model'1 self.final) j = Seq.get (shallow_model'3 self) j}
      {[%#span38] Seq.length (shallow_model'1 self.final) = Seq.length (shallow_model'3 self)}
>>>>>>> 7087246d
      (! return' {result}) ]
    
  
  function shallow_model'2 (self : Sparse'0.t_sparse int32) : Seq'0.t_seq (Option'0.t_option int32) =
    [%#span38] shallow_model'1 self
  
  let rec get'0 (self:Sparse'0.t_sparse int32) (i:usize) (return'  (ret:Option'0.t_option int32))= {[@expl:precondition] [%#span47] inv'2 self}
    {[@expl:precondition] [%#span46] UIntSize.to_int i < len'0 (shallow_model'2 self)}
    any
    [ return' (result:Option'0.t_option int32)-> {[%#span50] inv'3 result}
      {[%#span49] match index_logic'0 (shallow_model'2 self) (UIntSize.to_int i) with
        | Option'0.C_None -> result = Option'0.C_None
        | Option'0.C_Some _ -> true
        end}
      {[%#span48] match result with
        | Option'0.C_None -> index_logic'0 (shallow_model'2 self) (UIntSize.to_int i) = Option'0.C_None
        | Option'0.C_Some x -> index_logic'0 (shallow_model'2 self) (UIntSize.to_int i) = Option'0.C_Some x
        end}
      (! return' {result}) ]
    
  
  let rec create'0 (sz:usize) (dummy:int32) (return'  (ret:Sparse'0.t_sparse int32))= {[@expl:precondition] [%#span51] inv'1 dummy}
    any
    [ return' (result:Sparse'0.t_sparse int32)-> {[%#span54] inv'0 result}
      {[%#span53] forall i : int . 0 <= i /\ i < UIntSize.to_int sz
       -> index_logic'0 (shallow_model'1 result) i = Option'0.C_None}
      {[%#span52] SparseArray_Sparse_Type.sparse_size result = sz}
      (! return' {result}) ]
    
  
  let rec f (_1:()) (return'  (ret:()))= (! bb0
    [ bb0 = s0
      [ s0 =  [ &default <- [%#ssparse_array0] (0 : int32) ] s1
      | s1 = create'0 {[%#ssparse_array1] (10 : usize)} {default}
          (fun (_ret':Sparse'0.t_sparse int32) ->  [ &a <- _ret' ] s2)
      | s2 = bb1 ]
      
    | bb1 = s0
      [ s0 = create'0 {[%#ssparse_array2] (20 : usize)} {default}
          (fun (_ret':Sparse'0.t_sparse int32) ->  [ &b <- _ret' ] s1)
      | s1 = bb2 ]
      
    | bb2 = s0
      [ s0 = get'0 {a} {[%#ssparse_array3] (5 : usize)} (fun (_ret':Option'0.t_option int32) ->  [ &x <- _ret' ] s1)
      | s1 = bb3 ]
      
    | bb3 = s0
      [ s0 = get'0 {b} {[%#ssparse_array4] (7 : usize)} (fun (_ret':Option'0.t_option int32) ->  [ &y <- _ret' ] s1)
      | s1 = bb4 ]
      
    | bb4 = s0
      [ s0 = {[@expl:assertion] [%#ssparse_array5] x = Option'0.C_None /\ y = Option'0.C_None} s1
      | s1 = Borrow.borrow_mut <Sparse'0.t_sparse int32> {a}
          (fun (_ret':borrowed (Sparse'0.t_sparse int32)) ->  [ &_13 <- _ret' ]  [ &a <- _13.final ] s2)
      | s2 = -{inv'0 _13.final}- s3
      | s3 = set'0 {_13} {[%#ssparse_array6] (5 : usize)} {[%#ssparse_array7] (1 : int32)}
          (fun (_ret':()) ->  [ &_12 <- _ret' ] s4)
      | s4 = bb5 ]
      
    | bb5 = s0
      [ s0 = Borrow.borrow_mut <Sparse'0.t_sparse int32> {b}
          (fun (_ret':borrowed (Sparse'0.t_sparse int32)) ->  [ &_15 <- _ret' ]  [ &b <- _15.final ] s1)
      | s1 = -{inv'0 _15.final}- s2
      | s2 = set'0 {_15} {[%#ssparse_array8] (7 : usize)} {[%#ssparse_array9] (2 : int32)}
          (fun (_ret':()) ->  [ &_14 <- _ret' ] s3)
      | s3 = bb6 ]
      
    | bb6 = s0
      [ s0 = get'0 {a} {[%#ssparse_array10] (5 : usize)} (fun (_ret':Option'0.t_option int32) ->  [ &_16 <- _ret' ] s1)
      | s1 = bb7 ]
      
    | bb7 = s0
      [ s0 =  [ &x <- _16 ] (any [ any_ (_any:Option'0.t_option int32)-> (!  [ &_16 <- _any ] s1) ] )
      | s1 = get'0 {b} {[%#ssparse_array11] (7 : usize)} (fun (_ret':Option'0.t_option int32) ->  [ &_18 <- _ret' ] s2)
      | s2 = bb8 ]
      
    | bb8 = s0
      [ s0 =  [ &y <- _18 ] (any [ any_ (_any:Option'0.t_option int32)-> (!  [ &_18 <- _any ] s1) ] )
      | s1 = {[@expl:assertion] [%#ssparse_array12] match x with
          | Option'0.C_None -> false
          | Option'0.C_Some z -> shallow_model'0 z = 1
          end}
        s2
      | s2 = {[@expl:assertion] [%#ssparse_array13] match y with
          | Option'0.C_None -> false
          | Option'0.C_Some z -> shallow_model'0 z = 2
          end}
        s3
      | s3 = get'0 {a} {[%#ssparse_array14] (7 : usize)} (fun (_ret':Option'0.t_option int32) ->  [ &_24 <- _ret' ] s4)
      | s4 = bb9 ]
      
    | bb9 = s0
      [ s0 =  [ &x <- _24 ] (any [ any_ (_any:Option'0.t_option int32)-> (!  [ &_24 <- _any ] s1) ] )
      | s1 = get'0 {b} {[%#ssparse_array15] (5 : usize)} (fun (_ret':Option'0.t_option int32) ->  [ &_26 <- _ret' ] s2)
      | s2 = bb10 ]
      
    | bb10 = s0
      [ s0 =  [ &y <- _26 ] (any [ any_ (_any:Option'0.t_option int32)-> (!  [ &_26 <- _any ] s1) ] )
      | s1 = {[@expl:assertion] [%#ssparse_array16] x = Option'0.C_None /\ y = Option'0.C_None} s2
      | s2 = get'0 {a} {[%#ssparse_array17] (0 : usize)} (fun (_ret':Option'0.t_option int32) ->  [ &_30 <- _ret' ] s3)
      | s3 = bb11 ]
      
    | bb11 = s0
      [ s0 =  [ &x <- _30 ] (any [ any_ (_any:Option'0.t_option int32)-> (!  [ &_30 <- _any ] s1) ] )
      | s1 = get'0 {b} {[%#ssparse_array18] (0 : usize)} (fun (_ret':Option'0.t_option int32) ->  [ &_32 <- _ret' ] s2)
      | s2 = bb12 ]
      
    | bb12 = s0
      [ s0 =  [ &y <- _32 ] (any [ any_ (_any:Option'0.t_option int32)-> (!  [ &_32 <- _any ] s1) ] )
      | s1 = {[@expl:assertion] [%#ssparse_array19] x = Option'0.C_None /\ y = Option'0.C_None} s2
      | s2 = get'0 {a} {[%#ssparse_array20] (9 : usize)} (fun (_ret':Option'0.t_option int32) ->  [ &_36 <- _ret' ] s3)
      | s3 = bb13 ]
      
    | bb13 = s0
      [ s0 =  [ &x <- _36 ] (any [ any_ (_any:Option'0.t_option int32)-> (!  [ &_36 <- _any ] s1) ] )
      | s1 = get'0 {b} {[%#ssparse_array21] (9 : usize)} (fun (_ret':Option'0.t_option int32) ->  [ &_38 <- _ret' ] s2)
      | s2 = bb14 ]
      
    | bb14 = s0
      [ s0 =  [ &y <- _38 ] (any [ any_ (_any:Option'0.t_option int32)-> (!  [ &_38 <- _any ] s1) ] )
      | s1 = {[@expl:assertion] [%#ssparse_array22] x = Option'0.C_None /\ y = Option'0.C_None} s2
      | s2 = bb15 ]
      
    | bb15 = bb16
    | bb16 = return' {_0} ]
    )
    [ & _0 : () = any_l ()
    | & default : int32 = any_l ()
    | & a : Sparse'0.t_sparse int32 = any_l ()
    | & b : Sparse'0.t_sparse int32 = any_l ()
    | & x : Option'0.t_option int32 = any_l ()
    | & y : Option'0.t_option int32 = any_l ()
    | & _12 : () = any_l ()
    | & _13 : borrowed (Sparse'0.t_sparse int32) = any_l ()
    | & _14 : () = any_l ()
    | & _15 : borrowed (Sparse'0.t_sparse int32) = any_l ()
    | & _16 : Option'0.t_option int32 = any_l ()
    | & _18 : Option'0.t_option int32 = any_l ()
    | & _24 : Option'0.t_option int32 = any_l ()
    | & _26 : Option'0.t_option int32 = any_l ()
    | & _30 : Option'0.t_option int32 = any_l ()
    | & _32 : Option'0.t_option int32 = any_l ()
    | & _36 : Option'0.t_option int32 = any_l ()
    | & _38 : Option'0.t_option int32 = any_l () ]
     [ return' (result:())-> (! return' {result}) ] 
end
module SparseArray_Impl0
  type t
end
module SparseArray_Impl1
  type t
end<|MERGE_RESOLUTION|>--- conflicted
+++ resolved
@@ -124,33 +124,30 @@
       any ]
     
   
-  function sparse_size [@inline:trivial] (self : t_sparse 't) : usize =
+  function sparse_size (self : t_sparse 't) : usize =
     match self with
       | C_Sparse a _ _ _ _ -> a
       end
   
-  function sparse_idx [@inline:trivial] (self : t_sparse 't) : Vec'0.t_vec usize (Global'0.t_global) =
+  function sparse_idx (self : t_sparse 't) : Vec'0.t_vec usize (Global'0.t_global) =
     match self with
       | C_Sparse _ _ _ a _ -> a
       end
   
-  function sparse_n [@inline:trivial] (self : t_sparse 't) : usize =
+  function sparse_n (self : t_sparse 't) : usize =
     match self with
       | C_Sparse _ a _ _ _ -> a
       end
   
-  function sparse_back [@inline:trivial] (self : t_sparse 't) : Vec'0.t_vec usize (Global'0.t_global) =
+  function sparse_back (self : t_sparse 't) : Vec'0.t_vec usize (Global'0.t_global) =
     match self with
       | C_Sparse _ _ _ _ a -> a
       end
   
-  function sparse_values [@inline:trivial] (self : t_sparse 't) : Vec'0.t_vec 't (Global'0.t_global) =
+  function sparse_values (self : t_sparse 't) : Vec'0.t_vec 't (Global'0.t_global) =
     match self with
       | C_Sparse _ _ a _ _ -> a
       end
-end
-module CreusotContracts_Logic_Seq2_Seq_Type
-  type t_seq 't
 end
 module Core_Option_Option_Type
   type t_option 't =
@@ -185,233 +182,152 @@
   
   let%span span6 = "" 0 0 0 0
   
-<<<<<<< HEAD
-  let%span span7 = "../../../../creusot-contracts/src/logic/seq2.rs" 68 14 68 25
-  
-  let%span span8 = "../../../../creusot-contracts/src/std/vec.rs" 19 21 19 25
-  
-  let%span span9 = "../../../../creusot-contracts/src/std/vec.rs" 18 14 18 41
-=======
   let%span span7 = "../../../../creusot-contracts/src/std/vec.rs" 19 21 19 25
   
   let%span span8 = "../../../../creusot-contracts/src/std/vec.rs" 18 14 18 41
   
   let%span span9 = "../../../../creusot-contracts/src/std/vec.rs" 19 4 19 36
->>>>>>> 7087246d
   
   let%span span10 = "../../../../creusot-contracts/src/std/vec.rs" 60 20 60 41
   
-  let%span span11 = "../../../../creusot-contracts/src/logic/seq2.rs" 16 14 16 36
-  
-  let%span span12 = "../../../../creusot-contracts/src/logic/ops.rs" 20 8 20 31
-  
-  let%span span13 = "../../../../creusot-contracts/src/logic/seq2.rs" 22 15 22 23
-  
-  let%span span14 = "../../../../creusot-contracts/src/logic/seq2.rs" 25 25 25 29
-  
-  let%span span15 = "../../../../creusot-contracts/src/logic/seq2.rs" 23 14 23 33
-  
-  let%span span16 = "../../../../creusot-contracts/src/logic/seq2.rs" 24 4 24 87
-  
-  let%span span17 = "../sparse_array.rs" 73 20 74 52
-  
-  let%span span18 = "../sparse_array.rs" 40 12 41 82
-  
-  let%span span19 = "../sparse_array.rs" 50 8 61 9
-  
-  let%span span20 = "../../../../creusot-contracts/src/model.rs" 90 8 90 31
-  
-  let%span span21 = "../../../../creusot-contracts/src/std/slice.rs" 107 20 107 37
-  
-  let%span span22 = "../../../../creusot-contracts/src/std/slice.rs" 100 20 100 37
-  
-  let%span span23 = "../../../../creusot-contracts/src/std/vec.rs" 156 27 156 46
-  
-  let%span span24 = "" 0 0 0 0
-  
-<<<<<<< HEAD
-  let%span span25 = "" 0 0 0 0
-  
-  let%span span26 = "../../../../creusot-contracts/src/std/vec.rs" 157 26 157 54
-=======
+  let%span span11 = "../../../../creusot-contracts/src/logic/ops.rs" 20 8 20 31
+  
+  let%span span12 = "../sparse_array.rs" 73 20 74 52
+  
+  let%span span13 = "../sparse_array.rs" 40 12 41 82
+  
+  let%span span14 = "../sparse_array.rs" 50 8 61 9
+  
+  let%span span15 = "../../../../creusot-contracts/src/model.rs" 90 8 90 31
+  
+  let%span span16 = "../../../../creusot-contracts/src/std/slice.rs" 122 20 122 37
+  
+  let%span span17 = "../../../../creusot-contracts/src/std/slice.rs" 115 20 115 37
+  
+  let%span span18 = "../../../../creusot-contracts/src/std/vec.rs" 156 27 156 46
+  
+  let%span span19 = "" 0 0 0 0
+  
+  let%span span20 = "" 0 0 0 0
+  
+  let%span span21 = "../../../../creusot-contracts/src/std/vec.rs" 157 26 157 54
+  
+  let%span span22 = "" 0 0 0 0
+  
   let%span span23 = "../../../../creusot-contracts/src/resolve.rs" 46 8 46 12
   
   use seq.Seq
   
   predicate invariant'11 (self : Seq.seq t) =
     [%#span5] true
->>>>>>> 7087246d
-  
-  let%span span27 = "" 0 0 0 0
-  
-  use CreusotContracts_Logic_Seq2_Seq_Type as Seq'0
-  
-  predicate invariant'12 (self : Seq'0.t_seq t)
-  
-  predicate inv'12 (_x : Seq'0.t_seq t)
-  
-  axiom inv'12 : forall x : Seq'0.t_seq t . inv'12 x = true
+  
+  predicate inv'11 (_x : Seq.seq t)
+  
+  axiom inv'11 : forall x : Seq.seq t . inv'11 x = true
+  
+  use Alloc_Alloc_Global_Type as Global'0
+  
+  use Alloc_Vec_Vec_Type as Vec'0
   
   use prelude.prelude.UIntSize
   
-  predicate invariant'11 (self : Seq'0.t_seq usize) =
-    [%#span5] true
-  
-  predicate inv'11 (_x : Seq'0.t_seq usize)
-  
-  axiom inv'11 : forall x : Seq'0.t_seq usize . inv'11 x = true
-  
-  use Core_Option_Option_Type as Option'0
+  use prelude.prelude.UIntSize
   
   use prelude.prelude.Int
   
-<<<<<<< HEAD
-  use map.Map
-  
-  predicate invariant'10 (self : Map.map int (Option'0.t_option t))
-  
-  predicate inv'10 (_x : Map.map int (Option'0.t_option t))
-  
-  axiom inv'10 : forall x : Map.map int (Option'0.t_option t) . inv'10 x = true
-  
-  use Alloc_Alloc_Global_Type as Global'0
-  
-  use Alloc_Vec_Vec_Type as Vec'0
-  
-  use prelude.prelude.UIntSize
-=======
   constant max'0 : usize = [%#span6] (18446744073709551615 : usize)
->>>>>>> 7087246d
-  
-  use prelude.prelude.Int
-  
-  constant max'0 : usize = [%#span6] (18446744073709551615 : usize)
-  
-  function len'2 (self : Seq'0.t_seq t) : int
-  
-  axiom len'2_spec : forall self : Seq'0.t_seq t . [%#span7] len'2 self >= 0
-  
-<<<<<<< HEAD
-  predicate inv'9 (_x : Vec'0.t_vec t (Global'0.t_global))
-  
-  function shallow_model'5 (self : Vec'0.t_vec t (Global'0.t_global)) : Seq'0.t_seq t
-=======
+  
+  use seq.Seq
+  
+  predicate inv'10 (_x : Vec'0.t_vec t (Global'0.t_global))
+  
+  function shallow_model'5 (self : Vec'0.t_vec t (Global'0.t_global)) : Seq.seq t
+  
   axiom shallow_model'5_spec : forall self : Vec'0.t_vec t (Global'0.t_global) . ([%#span7] inv'10 self)
    -> ([%#span9] inv'11 (shallow_model'5 self))
   && ([%#span8] Seq.length (shallow_model'5 self) <= UIntSize.to_int (max'0 : usize))
   
   predicate invariant'10 (self : Vec'0.t_vec t (Global'0.t_global)) =
     [%#span10] inv'11 (shallow_model'5 self)
->>>>>>> 7087246d
-  
-  axiom shallow_model'5_spec : forall self : Vec'0.t_vec t (Global'0.t_global) . ([%#span8] inv'9 self)
-   -> ([%#span9] len'2 (shallow_model'5 self) <= UIntSize.to_int (max'0 : usize))
-  
-<<<<<<< HEAD
-  predicate invariant'9 (self : Vec'0.t_vec t (Global'0.t_global)) =
-    [%#span10] inv'12 (shallow_model'5 self)
-=======
+  
+  axiom inv'10 : forall x : Vec'0.t_vec t (Global'0.t_global) . inv'10 x = true
+  
   predicate invariant'9 (self : Seq.seq usize) =
     [%#span5] true
->>>>>>> 7087246d
-  
-  axiom inv'9 : forall x : Vec'0.t_vec t (Global'0.t_global) . inv'9 x = true
-  
-  function len'1 (self : Seq'0.t_seq usize) : int
-  
-  axiom len'1_spec : forall self : Seq'0.t_seq usize . [%#span7] len'1 self >= 0
+  
+  predicate inv'9 (_x : Seq.seq usize)
+  
+  axiom inv'9 : forall x : Seq.seq usize . inv'9 x = true
+  
+  use seq.Seq
   
   predicate inv'8 (_x : Vec'0.t_vec usize (Global'0.t_global))
   
-  function shallow_model'4 (self : Vec'0.t_vec usize (Global'0.t_global)) : Seq'0.t_seq usize
-  
-<<<<<<< HEAD
-  axiom shallow_model'4_spec : forall self : Vec'0.t_vec usize (Global'0.t_global) . ([%#span8] inv'8 self)
-   -> ([%#span9] len'1 (shallow_model'4 self) <= UIntSize.to_int (max'0 : usize))
-  
-  predicate invariant'8 (self : Vec'0.t_vec usize (Global'0.t_global)) =
-    [%#span10] inv'11 (shallow_model'4 self)
-=======
+  function shallow_model'4 (self : Vec'0.t_vec usize (Global'0.t_global)) : Seq.seq usize
+  
   axiom shallow_model'4_spec : forall self : Vec'0.t_vec usize (Global'0.t_global) . ([%#span7] inv'8 self)
    -> ([%#span9] inv'9 (shallow_model'4 self))
   && ([%#span8] Seq.length (shallow_model'4 self) <= UIntSize.to_int (max'0 : usize))
   
   predicate invariant'8 (self : Vec'0.t_vec usize (Global'0.t_global)) =
     [%#span10] inv'9 (shallow_model'4 self)
->>>>>>> 7087246d
   
   axiom inv'8 : forall x : Vec'0.t_vec usize (Global'0.t_global) . inv'8 x = true
   
-  constant empty'2 : Seq'0.t_seq t
-  
-  function empty_len'2 (_1 : ()) : ()
-  
-  axiom empty_len'2_spec : forall _1 : () . [%#span11] len'2 (empty'2 : Seq'0.t_seq t) = 0
-  
-  function index_logic'1 (self : Seq'0.t_seq usize) (_2 : int) : usize
-  
-  function index_logic'4 [@inline:trivial] (self : Vec'0.t_vec usize (Global'0.t_global)) (ix : int) : usize =
-    [%#span12] index_logic'1 (shallow_model'4 self) ix
+  use Core_Option_Option_Type as Option'0
+  
+  use seq.Seq
+  
+  function index_logic'1 [@inline:trivial] (self : Vec'0.t_vec usize (Global'0.t_global)) (ix : int) : usize =
+    [%#span11] Seq.get (shallow_model'4 self) ix
   
   use SparseArray_Sparse_Type as SparseArray_Sparse_Type
   
-  function len'0 (self : Seq'0.t_seq (Option'0.t_option t)) : int
-  
-  axiom len'0_spec : forall self : Seq'0.t_seq (Option'0.t_option t) . [%#span7] len'0 self >= 0
+  use seq.Seq
   
   use prelude.prelude.Borrow
   
-  use map.Map
-  
-  function index_logic'0 (self : Seq'0.t_seq (Option'0.t_option t)) (_2 : int) : Option'0.t_option t
-  
-  function new'0 (len : int) (data : Map.map int (Option'0.t_option t)) : Seq'0.t_seq (Option'0.t_option t)
-  
-  axiom new'0_spec : forall len : int, data : Map.map int (Option'0.t_option t) . ([%#span13] len >= 0)
-   -> ([%#span14] inv'10 data)
-   -> ([%#span16] forall i : int . 0 <= i /\ i < len'0 (new'0 len data)
-   -> index_logic'0 (new'0 len data) i = Map.get data i)
-  && ([%#span15] len'0 (new'0 len data) = len)
+  use seq.Seq
   
   use prelude.prelude.Mapping
   
-  function index_logic'2 (self : Seq'0.t_seq t) (_2 : int) : t
-  
-  function index_logic'3 [@inline:trivial] (self : Vec'0.t_vec t (Global'0.t_global)) (ix : int) : t =
-    [%#span12] index_logic'2 (shallow_model'5 self) ix
+  use seq.Seq
+  
+  function index_logic'0 [@inline:trivial] (self : Vec'0.t_vec t (Global'0.t_global)) (ix : int) : t =
+    [%#span11] Seq.get (shallow_model'5 self) ix
   
   use SparseArray_Sparse_Type as Sparse'0
   
   function is_elt'0 [#"../sparse_array.rs" 72 4 72 36] (self : Sparse'0.t_sparse t) (i : int) : bool =
-    [%#span17] UIntSize.to_int (index_logic'4 (SparseArray_Sparse_Type.sparse_idx self) i)
+    [%#span12] UIntSize.to_int (index_logic'1 (SparseArray_Sparse_Type.sparse_idx self) i)
     < UIntSize.to_int (SparseArray_Sparse_Type.sparse_n self)
-    /\ UIntSize.to_int (index_logic'4 (SparseArray_Sparse_Type.sparse_back self) (UIntSize.to_int (index_logic'4 (SparseArray_Sparse_Type.sparse_idx self) i)))
+    /\ UIntSize.to_int (index_logic'1 (SparseArray_Sparse_Type.sparse_back self) (UIntSize.to_int (index_logic'1 (SparseArray_Sparse_Type.sparse_idx self) i)))
     = i
   
-  function shallow_model'3 [#"../sparse_array.rs" 38 4 38 50] (self : Sparse'0.t_sparse t) : Seq'0.t_seq (Option'0.t_option t)
+  function shallow_model'3 [#"../sparse_array.rs" 38 4 38 50] (self : Sparse'0.t_sparse t) : Seq.seq (Option'0.t_option t)
     
    =
-    [%#span18] new'0 (UIntSize.to_int (SparseArray_Sparse_Type.sparse_size self)) (Mapping.from_fn (fun (i : int) -> if is_elt'0 self i then
-      Option'0.C_Some (index_logic'3 (SparseArray_Sparse_Type.sparse_values self) i)
+    [%#span13] Seq.create (UIntSize.to_int (SparseArray_Sparse_Type.sparse_size self)) (Mapping.from_fn (fun (i : int) -> if is_elt'0 self i then
+      Option'0.C_Some (index_logic'0 (SparseArray_Sparse_Type.sparse_values self) i)
     else
       Option'0.C_None
     ))
   
   predicate invariant'7 [#"../sparse_array.rs" 49 4 49 30] (self : Sparse'0.t_sparse t) =
-    [%#span19] UIntSize.to_int (SparseArray_Sparse_Type.sparse_n self)
+    [%#span14] UIntSize.to_int (SparseArray_Sparse_Type.sparse_n self)
     <= UIntSize.to_int (SparseArray_Sparse_Type.sparse_size self)
-    /\ len'0 (shallow_model'3 self) = UIntSize.to_int (SparseArray_Sparse_Type.sparse_size self)
-    /\ len'2 (shallow_model'5 (SparseArray_Sparse_Type.sparse_values self))
+    /\ Seq.length (shallow_model'3 self) = UIntSize.to_int (SparseArray_Sparse_Type.sparse_size self)
+    /\ Seq.length (shallow_model'5 (SparseArray_Sparse_Type.sparse_values self))
     = UIntSize.to_int (SparseArray_Sparse_Type.sparse_size self)
-    /\ len'1 (shallow_model'4 (SparseArray_Sparse_Type.sparse_idx self))
+    /\ Seq.length (shallow_model'4 (SparseArray_Sparse_Type.sparse_idx self))
     = UIntSize.to_int (SparseArray_Sparse_Type.sparse_size self)
-    /\ len'1 (shallow_model'4 (SparseArray_Sparse_Type.sparse_back self))
+    /\ Seq.length (shallow_model'4 (SparseArray_Sparse_Type.sparse_back self))
     = UIntSize.to_int (SparseArray_Sparse_Type.sparse_size self)
     /\ (forall i : int . 0 <= i /\ i < UIntSize.to_int (SparseArray_Sparse_Type.sparse_n self)
-     -> match index_logic'4 (SparseArray_Sparse_Type.sparse_back self) i with
+     -> match index_logic'1 (SparseArray_Sparse_Type.sparse_back self) i with
       | j -> 0 <= UIntSize.to_int j
       /\ UIntSize.to_int j < UIntSize.to_int (SparseArray_Sparse_Type.sparse_size self)
-      /\ UIntSize.to_int (index_logic'4 (SparseArray_Sparse_Type.sparse_idx self) (UIntSize.to_int j)) = i
+      /\ UIntSize.to_int (index_logic'1 (SparseArray_Sparse_Type.sparse_idx self) (UIntSize.to_int j)) = i
       end)
   
   predicate inv'7 (_x : Sparse'0.t_sparse t)
@@ -422,18 +338,8 @@
     | Sparse'0.C_Sparse size n values idx back -> true
     end)
   
-<<<<<<< HEAD
-  constant empty'1 : Seq'0.t_seq usize
-  
-  function empty_len'1 (_1 : ()) : ()
-  
-  axiom empty_len'1_spec : forall _1 : () . [%#span11] len'1 (empty'1 : Seq'0.t_seq usize) = 0
-  
-  predicate invariant'6 (self : Vec'0.t_vec t (Global'0.t_global))
-=======
   predicate invariant'6 (self : Vec'0.t_vec t (Global'0.t_global)) =
     [%#span5] true
->>>>>>> 7087246d
   
   predicate inv'6 (_x : Vec'0.t_vec t (Global'0.t_global))
   
@@ -467,12 +373,6 @@
   
   axiom inv'2 : forall x : Option'0.t_option t . inv'2 x = true
   
-  constant empty'0 : Seq'0.t_seq (Option'0.t_option t)
-  
-  function empty_len'0 (_1 : ()) : ()
-  
-  axiom empty_len'0_spec : forall _1 : () . [%#span11] len'0 (empty'0 : Seq'0.t_seq (Option'0.t_option t)) = 0
-  
   predicate invariant'1 (self : t)
   
   predicate inv'1 (_x : t)
@@ -486,8 +386,10 @@
   
   axiom inv'0 : forall x : Sparse'0.t_sparse t . inv'0 x = inv'7 x
   
-  function shallow_model'0 (self : Sparse'0.t_sparse t) : Seq'0.t_seq (Option'0.t_option t) =
-    [%#span20] shallow_model'3 self
+  use seq.Seq
+  
+  function shallow_model'0 (self : Sparse'0.t_sparse t) : Seq.seq (Option'0.t_option t) =
+    [%#span15] shallow_model'3 self
   
   use prelude.prelude.Intrinsic
   
@@ -495,47 +397,47 @@
   
   use prelude.prelude.Slice
   
-  predicate has_value'1 [@inline:trivial] (self : usize) (seq : Seq'0.t_seq t) (out : t) =
-    [%#span21] index_logic'2 seq (UIntSize.to_int self) = out
-  
-  predicate in_bounds'1 [@inline:trivial] (self : usize) (seq : Seq'0.t_seq t) =
-    [%#span22] UIntSize.to_int self < len'2 seq
-  
-  function shallow_model'2 (self : Vec'0.t_vec t (Global'0.t_global)) : Seq'0.t_seq t =
-    [%#span20] shallow_model'5 self
-  
-  let rec index'1 (self:Vec'0.t_vec t (Global'0.t_global)) (index:usize) (return'  (ret:t))= {[@expl:precondition] [%#span25] inv'4 index}
-    {[@expl:precondition] [%#span24] inv'6 self}
-    {[@expl:precondition] [%#span23] in_bounds'1 index (shallow_model'2 self)}
+  predicate has_value'1 [@inline:trivial] (self : usize) (seq : Seq.seq t) (out : t) =
+    [%#span16] Seq.get seq (UIntSize.to_int self) = out
+  
+  predicate in_bounds'1 [@inline:trivial] (self : usize) (seq : Seq.seq t) =
+    [%#span17] UIntSize.to_int self < Seq.length seq
+  
+  function shallow_model'2 (self : Vec'0.t_vec t (Global'0.t_global)) : Seq.seq t =
+    [%#span15] shallow_model'5 self
+  
+  let rec index'1 (self:Vec'0.t_vec t (Global'0.t_global)) (index:usize) (return'  (ret:t))= {[@expl:precondition] [%#span20] inv'4 index}
+    {[@expl:precondition] [%#span19] inv'6 self}
+    {[@expl:precondition] [%#span18] in_bounds'1 index (shallow_model'2 self)}
     any
-    [ return' (result:t)-> {[%#span27] inv'1 result}
-      {[%#span26] has_value'1 index (shallow_model'2 self) result}
+    [ return' (result:t)-> {[%#span22] inv'1 result}
+      {[%#span21] has_value'1 index (shallow_model'2 self) result}
       (! return' {result}) ]
     
   
   predicate resolve'0 (self : Sparse'0.t_sparse t) =
     [%#span23] true
   
-  predicate has_value'0 [@inline:trivial] (self : usize) (seq : Seq'0.t_seq usize) (out : usize) =
-    [%#span21] index_logic'1 seq (UIntSize.to_int self) = out
-  
-  predicate in_bounds'0 [@inline:trivial] (self : usize) (seq : Seq'0.t_seq usize) =
-    [%#span22] UIntSize.to_int self < len'1 seq
-  
-  function shallow_model'1 (self : Vec'0.t_vec usize (Global'0.t_global)) : Seq'0.t_seq usize =
-    [%#span20] shallow_model'4 self
-  
-  let rec index'0 (self:Vec'0.t_vec usize (Global'0.t_global)) (index:usize) (return'  (ret:usize))= {[@expl:precondition] [%#span25] inv'4 index}
-    {[@expl:precondition] [%#span24] inv'3 self}
-    {[@expl:precondition] [%#span23] in_bounds'0 index (shallow_model'1 self)}
+  predicate has_value'0 [@inline:trivial] (self : usize) (seq : Seq.seq usize) (out : usize) =
+    [%#span16] Seq.get seq (UIntSize.to_int self) = out
+  
+  predicate in_bounds'0 [@inline:trivial] (self : usize) (seq : Seq.seq usize) =
+    [%#span17] UIntSize.to_int self < Seq.length seq
+  
+  function shallow_model'1 (self : Vec'0.t_vec usize (Global'0.t_global)) : Seq.seq usize =
+    [%#span15] shallow_model'4 self
+  
+  let rec index'0 (self:Vec'0.t_vec usize (Global'0.t_global)) (index:usize) (return'  (ret:usize))= {[@expl:precondition] [%#span20] inv'4 index}
+    {[@expl:precondition] [%#span19] inv'3 self}
+    {[@expl:precondition] [%#span18] in_bounds'0 index (shallow_model'1 self)}
     any
-    [ return' (result:usize)-> {[%#span27] inv'5 result}
-      {[%#span26] has_value'0 index (shallow_model'1 self) result}
+    [ return' (result:usize)-> {[%#span22] inv'5 result}
+      {[%#span21] has_value'0 index (shallow_model'1 self) result}
       (! return' {result}) ]
     
   
   let rec get (self:Sparse'0.t_sparse t) (i:usize) (return'  (ret:Option'0.t_option t))= {[%#ssparse_array1] inv'0 self}
-    {[%#ssparse_array0] UIntSize.to_int i < len'0 (shallow_model'0 self)}
+    {[%#ssparse_array0] UIntSize.to_int i < Seq.length (shallow_model'0 self)}
     (! bb0
     [ bb0 = s0
       [ s0 = Sparse'0.t_sparse <t> {self}
@@ -594,13 +496,13 @@
     | & _21 : t = any_l () ]
     
     [ return' (result:Option'0.t_option t)-> {[@expl:postcondition] [%#ssparse_array4] inv'2 result}
-      {[@expl:postcondition] [%#ssparse_array3] match index_logic'0 (shallow_model'0 self) (UIntSize.to_int i) with
+      {[@expl:postcondition] [%#ssparse_array3] match Seq.get (shallow_model'0 self) (UIntSize.to_int i) with
         | Option'0.C_None -> result = Option'0.C_None
         | Option'0.C_Some _ -> true
         end}
       {[@expl:postcondition] [%#ssparse_array2] match result with
-        | Option'0.C_None -> index_logic'0 (shallow_model'0 self) (UIntSize.to_int i) = Option'0.C_None
-        | Option'0.C_Some x -> index_logic'0 (shallow_model'0 self) (UIntSize.to_int i) = Option'0.C_Some x
+        | Option'0.C_None -> Seq.get (shallow_model'0 self) (UIntSize.to_int i) = Option'0.C_None
+        | Option'0.C_Some x -> Seq.get (shallow_model'0 self) (UIntSize.to_int i) = Option'0.C_Some x
         end}
       (! return' {result}) ]
     
@@ -620,184 +522,128 @@
   
   let%span span5 = "" 0 0 0 0
   
-  let%span span6 = "../../../../creusot-contracts/src/logic/seq2.rs" 68 14 68 25
-  
-  let%span span7 = "../../../../creusot-contracts/src/std/vec.rs" 19 21 19 25
-  
-  let%span span8 = "../../../../creusot-contracts/src/std/vec.rs" 18 14 18 41
+  let%span span6 = "../../../../creusot-contracts/src/std/vec.rs" 19 21 19 25
+  
+  let%span span7 = "../../../../creusot-contracts/src/std/vec.rs" 18 14 18 41
+  
+  let%span span8 = "../../../../creusot-contracts/src/std/vec.rs" 19 4 19 36
   
   let%span span9 = "../../../../creusot-contracts/src/std/vec.rs" 60 20 60 41
   
-  let%span span10 = "../../../../creusot-contracts/src/logic/seq2.rs" 16 14 16 36
-  
-  let%span span11 = "../../../../creusot-contracts/src/logic/ops.rs" 20 8 20 31
-  
-  let%span span12 = "../../../../creusot-contracts/src/logic/seq2.rs" 22 15 22 23
-  
-  let%span span13 = "../../../../creusot-contracts/src/logic/seq2.rs" 25 25 25 29
-  
-  let%span span14 = "../../../../creusot-contracts/src/logic/seq2.rs" 23 14 23 33
-  
-<<<<<<< HEAD
-  let%span span15 = "../../../../creusot-contracts/src/logic/seq2.rs" 24 4 24 87
-=======
+  let%span span10 = "../../../../creusot-contracts/src/logic/ops.rs" 20 8 20 31
+  
+  let%span span11 = "../sparse_array.rs" 73 20 74 52
+  
+  let%span span12 = "../sparse_array.rs" 40 12 41 82
+  
+  let%span span13 = "../sparse_array.rs" 50 8 61 9
+  
+  use seq.Seq
+  
   predicate invariant'4 (self : Seq.seq t) =
     [%#span4] true
->>>>>>> 7087246d
-  
-  let%span span16 = "../sparse_array.rs" 73 20 74 52
-  
-  let%span span17 = "../sparse_array.rs" 40 12 41 82
-  
-  let%span span18 = "../sparse_array.rs" 50 8 61 9
+  
+  predicate inv'4 (_x : Seq.seq t)
+  
+  axiom inv'4 : forall x : Seq.seq t . inv'4 x = true
   
   use prelude.prelude.UIntSize
   
-  use CreusotContracts_Logic_Seq2_Seq_Type as Seq'0
-  
-  predicate invariant'5 (self : Seq'0.t_seq usize) =
+  predicate invariant'3 (self : Seq.seq usize) =
     [%#span4] true
   
-  predicate inv'5 (_x : Seq'0.t_seq usize)
-  
-  axiom inv'5 : forall x : Seq'0.t_seq usize . inv'5 x = true
-  
-  predicate invariant'4 (self : Seq'0.t_seq t)
-  
-  predicate inv'4 (_x : Seq'0.t_seq t)
-  
-  axiom inv'4 : forall x : Seq'0.t_seq t . inv'4 x = true
-  
-  use Core_Option_Option_Type as Option'0
+  predicate inv'3 (_x : Seq.seq usize)
+  
+  axiom inv'3 : forall x : Seq.seq usize . inv'3 x = true
+  
+  use Alloc_Alloc_Global_Type as Global'0
+  
+  use Alloc_Vec_Vec_Type as Vec'0
+  
+  use prelude.prelude.UIntSize
   
   use prelude.prelude.Int
   
-  use map.Map
-  
-  predicate invariant'3 (self : Map.map int (Option'0.t_option t))
-  
-  predicate inv'3 (_x : Map.map int (Option'0.t_option t))
-  
-  axiom inv'3 : forall x : Map.map int (Option'0.t_option t) . inv'3 x = true
-  
-  use Alloc_Alloc_Global_Type as Global'0
-  
-  use Alloc_Vec_Vec_Type as Vec'0
-  
-  use prelude.prelude.UIntSize
-  
-  use prelude.prelude.Int
-  
   constant max'0 : usize = [%#span5] (18446744073709551615 : usize)
   
-  function len'2 (self : Seq'0.t_seq usize) : int
-  
-  axiom len'2_spec : forall self : Seq'0.t_seq usize . [%#span6] len'2 self >= 0
+  use seq.Seq
   
   predicate inv'2 (_x : Vec'0.t_vec usize (Global'0.t_global))
   
-  function shallow_model'0 (self : Vec'0.t_vec usize (Global'0.t_global)) : Seq'0.t_seq usize
-  
-  axiom shallow_model'0_spec : forall self : Vec'0.t_vec usize (Global'0.t_global) . ([%#span7] inv'2 self)
-   -> ([%#span8] len'2 (shallow_model'0 self) <= UIntSize.to_int (max'0 : usize))
+  function shallow_model'0 (self : Vec'0.t_vec usize (Global'0.t_global)) : Seq.seq usize
+  
+  axiom shallow_model'0_spec : forall self : Vec'0.t_vec usize (Global'0.t_global) . ([%#span6] inv'2 self)
+   -> ([%#span8] inv'3 (shallow_model'0 self))
+  && ([%#span7] Seq.length (shallow_model'0 self) <= UIntSize.to_int (max'0 : usize))
   
   predicate invariant'2 (self : Vec'0.t_vec usize (Global'0.t_global)) =
-    [%#span9] inv'5 (shallow_model'0 self)
+    [%#span9] inv'3 (shallow_model'0 self)
   
   axiom inv'2 : forall x : Vec'0.t_vec usize (Global'0.t_global) . inv'2 x = true
   
-  constant empty'2 : Seq'0.t_seq usize
-  
-  function empty_len'2 (_1 : ()) : ()
-  
-  axiom empty_len'2_spec : forall _1 : () . [%#span10] len'2 (empty'2 : Seq'0.t_seq usize) = 0
-  
-  function len'1 (self : Seq'0.t_seq t) : int
-  
-  axiom len'1_spec : forall self : Seq'0.t_seq t . [%#span6] len'1 self >= 0
-  
-  constant empty'1 : Seq'0.t_seq t
-  
-  function empty_len'1 (_1 : ()) : ()
-  
-  axiom empty_len'1_spec : forall _1 : () . [%#span10] len'1 (empty'1 : Seq'0.t_seq t) = 0
-  
-  function len'0 (self : Seq'0.t_seq (Option'0.t_option t)) : int
-  
-  axiom len'0_spec : forall self : Seq'0.t_seq (Option'0.t_option t) . [%#span6] len'0 self >= 0
-  
-  constant empty'0 : Seq'0.t_seq (Option'0.t_option t)
-  
-  function empty_len'0 (_1 : ()) : ()
-  
-  axiom empty_len'0_spec : forall _1 : () . [%#span10] len'0 (empty'0 : Seq'0.t_seq (Option'0.t_option t)) = 0
+  use seq.Seq
   
   predicate inv'1 (_x : Vec'0.t_vec t (Global'0.t_global))
   
-  function shallow_model'2 (self : Vec'0.t_vec t (Global'0.t_global)) : Seq'0.t_seq t
-  
-  axiom shallow_model'2_spec : forall self : Vec'0.t_vec t (Global'0.t_global) . ([%#span7] inv'1 self)
-   -> ([%#span8] len'1 (shallow_model'2 self) <= UIntSize.to_int (max'0 : usize))
+  function shallow_model'2 (self : Vec'0.t_vec t (Global'0.t_global)) : Seq.seq t
+  
+  axiom shallow_model'2_spec : forall self : Vec'0.t_vec t (Global'0.t_global) . ([%#span6] inv'1 self)
+   -> ([%#span8] inv'4 (shallow_model'2 self))
+  && ([%#span7] Seq.length (shallow_model'2 self) <= UIntSize.to_int (max'0 : usize))
   
   predicate invariant'1 (self : Vec'0.t_vec t (Global'0.t_global)) =
     [%#span9] inv'4 (shallow_model'2 self)
   
   axiom inv'1 : forall x : Vec'0.t_vec t (Global'0.t_global) . inv'1 x = true
   
-  function index_logic'1 (self : Seq'0.t_seq usize) (_2 : int) : usize
+  use Core_Option_Option_Type as Option'0
+  
+  use seq.Seq
   
   function index_logic'0 [@inline:trivial] (self : Vec'0.t_vec usize (Global'0.t_global)) (ix : int) : usize =
-    [%#span11] index_logic'1 (shallow_model'0 self) ix
+    [%#span10] Seq.get (shallow_model'0 self) ix
   
   use SparseArray_Sparse_Type as SparseArray_Sparse_Type
   
+  use seq.Seq
+  
   use prelude.prelude.Borrow
   
-  use map.Map
-  
-  function index_logic'4 (self : Seq'0.t_seq (Option'0.t_option t)) (_2 : int) : Option'0.t_option t
-  
-  function new'0 (len : int) (data : Map.map int (Option'0.t_option t)) : Seq'0.t_seq (Option'0.t_option t)
-  
-  axiom new'0_spec : forall len : int, data : Map.map int (Option'0.t_option t) . ([%#span12] len >= 0)
-   -> ([%#span13] inv'3 data)
-   -> ([%#span15] forall i : int . 0 <= i /\ i < len'0 (new'0 len data)
-   -> index_logic'4 (new'0 len data) i = Map.get data i)
-  && ([%#span14] len'0 (new'0 len data) = len)
+  use seq.Seq
   
   use prelude.prelude.Mapping
   
-  function index_logic'3 (self : Seq'0.t_seq t) (_2 : int) : t
-  
-  function index_logic'2 [@inline:trivial] (self : Vec'0.t_vec t (Global'0.t_global)) (ix : int) : t =
-    [%#span11] index_logic'3 (shallow_model'2 self) ix
+  use seq.Seq
+  
+  function index_logic'1 [@inline:trivial] (self : Vec'0.t_vec t (Global'0.t_global)) (ix : int) : t =
+    [%#span10] Seq.get (shallow_model'2 self) ix
   
   use SparseArray_Sparse_Type as Sparse'0
   
   function is_elt'0 [#"../sparse_array.rs" 72 4 72 36] (self : Sparse'0.t_sparse t) (i : int) : bool =
-    [%#span16] UIntSize.to_int (index_logic'0 (SparseArray_Sparse_Type.sparse_idx self) i)
+    [%#span11] UIntSize.to_int (index_logic'0 (SparseArray_Sparse_Type.sparse_idx self) i)
     < UIntSize.to_int (SparseArray_Sparse_Type.sparse_n self)
     /\ UIntSize.to_int (index_logic'0 (SparseArray_Sparse_Type.sparse_back self) (UIntSize.to_int (index_logic'0 (SparseArray_Sparse_Type.sparse_idx self) i)))
     = i
   
-  function shallow_model'1 [#"../sparse_array.rs" 38 4 38 50] (self : Sparse'0.t_sparse t) : Seq'0.t_seq (Option'0.t_option t)
+  function shallow_model'1 [#"../sparse_array.rs" 38 4 38 50] (self : Sparse'0.t_sparse t) : Seq.seq (Option'0.t_option t)
     
    =
-    [%#span17] new'0 (UIntSize.to_int (SparseArray_Sparse_Type.sparse_size self)) (Mapping.from_fn (fun (i : int) -> if is_elt'0 self i then
-      Option'0.C_Some (index_logic'2 (SparseArray_Sparse_Type.sparse_values self) i)
+    [%#span12] Seq.create (UIntSize.to_int (SparseArray_Sparse_Type.sparse_size self)) (Mapping.from_fn (fun (i : int) -> if is_elt'0 self i then
+      Option'0.C_Some (index_logic'1 (SparseArray_Sparse_Type.sparse_values self) i)
     else
       Option'0.C_None
     ))
   
   predicate invariant'0 [#"../sparse_array.rs" 49 4 49 30] (self : Sparse'0.t_sparse t) =
-    [%#span18] UIntSize.to_int (SparseArray_Sparse_Type.sparse_n self)
+    [%#span13] UIntSize.to_int (SparseArray_Sparse_Type.sparse_n self)
     <= UIntSize.to_int (SparseArray_Sparse_Type.sparse_size self)
-    /\ len'0 (shallow_model'1 self) = UIntSize.to_int (SparseArray_Sparse_Type.sparse_size self)
-    /\ len'1 (shallow_model'2 (SparseArray_Sparse_Type.sparse_values self))
+    /\ Seq.length (shallow_model'1 self) = UIntSize.to_int (SparseArray_Sparse_Type.sparse_size self)
+    /\ Seq.length (shallow_model'2 (SparseArray_Sparse_Type.sparse_values self))
     = UIntSize.to_int (SparseArray_Sparse_Type.sparse_size self)
-    /\ len'2 (shallow_model'0 (SparseArray_Sparse_Type.sparse_idx self))
+    /\ Seq.length (shallow_model'0 (SparseArray_Sparse_Type.sparse_idx self))
     = UIntSize.to_int (SparseArray_Sparse_Type.sparse_size self)
-    /\ len'2 (shallow_model'0 (SparseArray_Sparse_Type.sparse_back self))
+    /\ Seq.length (shallow_model'0 (SparseArray_Sparse_Type.sparse_back self))
     = UIntSize.to_int (SparseArray_Sparse_Type.sparse_size self)
     /\ (forall i : int . 0 <= i /\ i < UIntSize.to_int (SparseArray_Sparse_Type.sparse_n self)
      -> match index_logic'0 (SparseArray_Sparse_Type.sparse_back self) i with
@@ -825,9 +671,6 @@
    -> ([%#ssparse_array0] SparseArray_Sparse_Type.sparse_n self = SparseArray_Sparse_Type.sparse_size self)
    -> ([%#ssparse_array3] is_elt'0 self i)
 end
-module CreusotContracts_Snapshot_Snapshot_Type
-  type t_snapshot 't
-end
 module SparseArray_Impl2_Set
   type t
   
@@ -853,77 +696,48 @@
   
   let%span span10 = "" 0 0 0 0
   
-  let%span span11 = "../../../../creusot-contracts/src/logic/seq2.rs" 68 14 68 25
-  
-  let%span span12 = "../../../../creusot-contracts/src/std/vec.rs" 19 21 19 25
-  
-  let%span span13 = "../../../../creusot-contracts/src/std/vec.rs" 18 14 18 41
+  let%span span11 = "../../../../creusot-contracts/src/std/vec.rs" 19 21 19 25
+  
+  let%span span12 = "../../../../creusot-contracts/src/std/vec.rs" 18 14 18 41
+  
+  let%span span13 = "../../../../creusot-contracts/src/std/vec.rs" 19 4 19 36
   
   let%span span14 = "../../../../creusot-contracts/src/std/vec.rs" 60 20 60 41
   
-  let%span span15 = "../../../../creusot-contracts/src/logic/seq2.rs" 16 14 16 36
-  
-  let%span span16 = "../../../../creusot-contracts/src/logic/ops.rs" 20 8 20 31
-  
-  let%span span17 = "../../../../creusot-contracts/src/logic/seq2.rs" 22 15 22 23
-  
-  let%span span18 = "../../../../creusot-contracts/src/logic/seq2.rs" 25 25 25 29
-  
-  let%span span19 = "../../../../creusot-contracts/src/logic/seq2.rs" 23 14 23 33
-  
-  let%span span20 = "../../../../creusot-contracts/src/logic/seq2.rs" 24 4 24 87
-  
-  let%span span21 = "../sparse_array.rs" 73 20 74 52
-  
-  let%span span22 = "../sparse_array.rs" 40 12 41 82
-  
-  let%span span23 = "../sparse_array.rs" 50 8 61 9
-  
-  let%span span24 = "../../../../creusot-contracts/src/model.rs" 108 8 108 31
-  
-  let%span span25 = "../../../../creusot-contracts/src/resolve.rs" 26 20 26 34
-  
-  let%span span26 = "../../../../creusot-contracts/src/std/slice.rs" 114 8 114 96
-  
-  let%span span27 = "../../../../creusot-contracts/src/std/slice.rs" 107 20 107 37
-  
-  let%span span28 = "../../../../creusot-contracts/src/std/slice.rs" 100 20 100 37
-  
-  let%span span29 = "../../../../creusot-contracts/src/std/vec.rs" 146 27 146 46
-  
-  let%span span30 = "" 0 0 0 0
+  let%span span15 = "../../../../creusot-contracts/src/logic/ops.rs" 20 8 20 31
+  
+  let%span span16 = "../sparse_array.rs" 73 20 74 52
+  
+  let%span span17 = "../sparse_array.rs" 40 12 41 82
+  
+  let%span span18 = "../sparse_array.rs" 50 8 61 9
+  
+  let%span span19 = "../../../../creusot-contracts/src/model.rs" 108 8 108 31
+  
+  let%span span20 = "../../../../creusot-contracts/src/resolve.rs" 26 20 26 34
+  
+  let%span span21 = "../../../../creusot-contracts/src/std/slice.rs" 129 8 129 96
+  
+  let%span span22 = "../../../../creusot-contracts/src/std/slice.rs" 122 20 122 37
+  
+  let%span span23 = "../../../../creusot-contracts/src/std/slice.rs" 115 20 115 37
+  
+  let%span span24 = "../../../../creusot-contracts/src/std/vec.rs" 146 27 146 46
+  
+  let%span span25 = "" 0 0 0 0
+  
+  let%span span26 = "" 0 0 0 0
+  
+  let%span span27 = "../../../../creusot-contracts/src/std/vec.rs" 147 26 147 54
+  
+  let%span span28 = "../../../../creusot-contracts/src/std/vec.rs" 148 26 148 57
+  
+  let%span span29 = "../../../../creusot-contracts/src/std/vec.rs" 149 26 149 62
+  
+  let%span span30 = "../../../../creusot-contracts/src/std/vec.rs" 150 26 150 55
   
   let%span span31 = "" 0 0 0 0
   
-<<<<<<< HEAD
-  let%span span32 = "../../../../creusot-contracts/src/std/vec.rs" 147 26 147 54
-  
-  let%span span33 = "../../../../creusot-contracts/src/std/vec.rs" 148 26 148 57
-  
-  let%span span34 = "../../../../creusot-contracts/src/std/vec.rs" 149 26 149 62
-  
-  let%span span35 = "../../../../creusot-contracts/src/std/vec.rs" 150 26 150 55
-  
-  let%span span36 = "" 0 0 0 0
-  
-  let%span span37 = "../../../../creusot-contracts/src/snapshot.rs" 45 15 45 16
-  
-  let%span span38 = "../../../../creusot-contracts/src/snapshot.rs" 43 14 43 28
-  
-  let%span span39 = "../sparse_array.rs" 101 15 101 34
-  
-  let%span span40 = "../sparse_array.rs" 102 15 102 39
-  
-  let%span span41 = "../sparse_array.rs" 104 25 104 29
-  
-  let%span span42 = "../sparse_array.rs" 103 14 103 28
-  
-  let%span span43 = "../sparse_array.rs" 100 4 100 12
-  
-  let%span span44 = "../../../../creusot-contracts/src/model.rs" 90 8 90 31
-  
-  let%span span45 = "../../../../creusot-contracts/src/std/vec.rs" 156 27 156 46
-=======
   let%span span32 = "../../../../creusot-contracts/src/resolve.rs" 46 8 46 12
   
   let%span span33 = "../sparse_array.rs" 101 15 101 34
@@ -939,185 +753,136 @@
   let%span span38 = "../../../../creusot-contracts/src/model.rs" 90 8 90 31
   
   let%span span39 = "../../../../creusot-contracts/src/std/vec.rs" 156 27 156 46
->>>>>>> 7087246d
-  
-  let%span span46 = "" 0 0 0 0
-  
-<<<<<<< HEAD
-  let%span span47 = "" 0 0 0 0
-  
-  let%span span48 = "../../../../creusot-contracts/src/std/vec.rs" 157 26 157 54
-  
-  let%span span49 = "" 0 0 0 0
-=======
+  
+  let%span span40 = "" 0 0 0 0
+  
   let%span span41 = "" 0 0 0 0
   
   let%span span42 = "../../../../creusot-contracts/src/std/vec.rs" 157 26 157 54
   
   let%span span43 = "" 0 0 0 0
->>>>>>> 7087246d
   
   use prelude.prelude.UIntSize
   
-  use CreusotContracts_Logic_Seq2_Seq_Type as Seq'0
-  
-  predicate invariant'15 (self : Seq'0.t_seq usize) =
+  use seq.Seq
+  
+  predicate invariant'13 (self : Seq.seq usize) =
     [%#span9] true
   
-  predicate inv'15 (_x : Seq'0.t_seq usize)
-  
-  axiom inv'15 : forall x : Seq'0.t_seq usize . inv'15 x = true
-  
-  predicate invariant'14 (self : Seq'0.t_seq t)
-  
-  predicate inv'14 (_x : Seq'0.t_seq t)
-  
-  axiom inv'14 : forall x : Seq'0.t_seq t . inv'14 x = true
-  
-  use Core_Option_Option_Type as Option'0
+  predicate inv'13 (_x : Seq.seq usize)
+  
+  axiom inv'13 : forall x : Seq.seq usize . inv'13 x = true
+  
+  use Alloc_Alloc_Global_Type as Global'0
+  
+  use Alloc_Vec_Vec_Type as Vec'0
+  
+  use prelude.prelude.UIntSize
   
   use prelude.prelude.Int
   
-  use map.Map
-  
-  predicate invariant'13 (self : Map.map int (Option'0.t_option t))
-  
-  predicate inv'13 (_x : Map.map int (Option'0.t_option t))
-  
-  axiom inv'13 : forall x : Map.map int (Option'0.t_option t) . inv'13 x = true
-  
-  use Alloc_Alloc_Global_Type as Global'0
-  
-  use Alloc_Vec_Vec_Type as Vec'0
-  
-  use prelude.prelude.UIntSize
-  
-  use prelude.prelude.Int
-  
   constant max'0 : usize = [%#span10] (18446744073709551615 : usize)
   
-  function len'2 (self : Seq'0.t_seq usize) : int
-  
-  axiom len'2_spec : forall self : Seq'0.t_seq usize . [%#span11] len'2 self >= 0
+  use seq.Seq
   
   predicate inv'12 (_x : Vec'0.t_vec usize (Global'0.t_global))
   
-  function shallow_model'6 (self : Vec'0.t_vec usize (Global'0.t_global)) : Seq'0.t_seq usize
-  
-  axiom shallow_model'6_spec : forall self : Vec'0.t_vec usize (Global'0.t_global) . ([%#span12] inv'12 self)
-   -> ([%#span13] len'2 (shallow_model'6 self) <= UIntSize.to_int (max'0 : usize))
+  function shallow_model'6 (self : Vec'0.t_vec usize (Global'0.t_global)) : Seq.seq usize
+  
+  axiom shallow_model'6_spec : forall self : Vec'0.t_vec usize (Global'0.t_global) . ([%#span11] inv'12 self)
+   -> ([%#span13] inv'13 (shallow_model'6 self))
+  && ([%#span12] Seq.length (shallow_model'6 self) <= UIntSize.to_int (max'0 : usize))
   
   predicate invariant'12 (self : Vec'0.t_vec usize (Global'0.t_global)) =
-    [%#span14] inv'15 (shallow_model'6 self)
+    [%#span14] inv'13 (shallow_model'6 self)
   
   axiom inv'12 : forall x : Vec'0.t_vec usize (Global'0.t_global) . inv'12 x = true
   
-<<<<<<< HEAD
-  use prelude.prelude.Borrow
-=======
   predicate invariant'11 (self : Seq.seq t) =
     [%#span9] true
->>>>>>> 7087246d
-  
-  predicate invariant'11 (self : borrowed usize) =
+  
+  predicate inv'11 (_x : Seq.seq t)
+  
+  axiom inv'11 : forall x : Seq.seq t . inv'11 x = true
+  
+  use prelude.prelude.Borrow
+  
+  predicate invariant'10 (self : borrowed usize) =
     [%#span9] true
   
-  predicate inv'11 (_x : borrowed usize)
-  
-  axiom inv'11 : forall x : borrowed usize . inv'11 x = true
-  
-  constant empty'2 : Seq'0.t_seq usize
-  
-  function empty_len'2 (_1 : ()) : ()
-  
-  axiom empty_len'2_spec : forall _1 : () . [%#span15] len'2 (empty'2 : Seq'0.t_seq usize) = 0
-  
-  predicate invariant'10 (self : borrowed (Vec'0.t_vec usize (Global'0.t_global))) =
+  predicate inv'10 (_x : borrowed usize)
+  
+  axiom inv'10 : forall x : borrowed usize . inv'10 x = true
+  
+  predicate invariant'9 (self : borrowed (Vec'0.t_vec usize (Global'0.t_global))) =
     [%#span9] true
   
-  predicate inv'10 (_x : borrowed (Vec'0.t_vec usize (Global'0.t_global)))
-  
-  axiom inv'10 : forall x : borrowed (Vec'0.t_vec usize (Global'0.t_global)) . inv'10 x = true
-  
-  predicate invariant'9 (self : ())
-  
-  predicate inv'9 (_x : ())
-  
-  axiom inv'9 : forall x : () . inv'9 x = true
+  predicate inv'9 (_x : borrowed (Vec'0.t_vec usize (Global'0.t_global)))
+  
+  axiom inv'9 : forall x : borrowed (Vec'0.t_vec usize (Global'0.t_global)) . inv'9 x = true
   
   predicate inv'0 (_x : Vec'0.t_vec t (Global'0.t_global))
   
-  function index_logic'3 (self : Seq'0.t_seq usize) (_2 : int) : usize
-  
-  function index_logic'4 [@inline:trivial] (self : Vec'0.t_vec usize (Global'0.t_global)) (ix : int) : usize =
-    [%#span16] index_logic'3 (shallow_model'6 self) ix
+  use Core_Option_Option_Type as Option'0
+  
+  use seq.Seq
+  
+  function index_logic'1 [@inline:trivial] (self : Vec'0.t_vec usize (Global'0.t_global)) (ix : int) : usize =
+    [%#span15] Seq.get (shallow_model'6 self) ix
   
   use SparseArray_Sparse_Type as SparseArray_Sparse_Type
   
-  function len'1 (self : Seq'0.t_seq t) : int
-  
-  axiom len'1_spec : forall self : Seq'0.t_seq t . [%#span11] len'1 self >= 0
-  
-  function shallow_model'3 (self : Vec'0.t_vec t (Global'0.t_global)) : Seq'0.t_seq t
-  
-  axiom shallow_model'3_spec : forall self : Vec'0.t_vec t (Global'0.t_global) . ([%#span12] inv'0 self)
-   -> ([%#span13] len'1 (shallow_model'3 self) <= UIntSize.to_int (max'0 : usize))
-  
-  function len'0 (self : Seq'0.t_seq (Option'0.t_option t)) : int
-  
-  axiom len'0_spec : forall self : Seq'0.t_seq (Option'0.t_option t) . [%#span11] len'0 self >= 0
-  
-  use map.Map
-  
-  function index_logic'0 (self : Seq'0.t_seq (Option'0.t_option t)) (_2 : int) : Option'0.t_option t
-  
-  function new'1 (len : int) (data : Map.map int (Option'0.t_option t)) : Seq'0.t_seq (Option'0.t_option t)
-  
-  axiom new'1_spec : forall len : int, data : Map.map int (Option'0.t_option t) . ([%#span17] len >= 0)
-   -> ([%#span18] inv'13 data)
-   -> ([%#span20] forall i : int . 0 <= i /\ i < len'0 (new'1 len data)
-   -> index_logic'0 (new'1 len data) i = Map.get data i)
-  && ([%#span19] len'0 (new'1 len data) = len)
+  use seq.Seq
+  
+  function shallow_model'3 (self : Vec'0.t_vec t (Global'0.t_global)) : Seq.seq t
+  
+  axiom shallow_model'3_spec : forall self : Vec'0.t_vec t (Global'0.t_global) . ([%#span11] inv'0 self)
+   -> ([%#span13] inv'11 (shallow_model'3 self))
+  && ([%#span12] Seq.length (shallow_model'3 self) <= UIntSize.to_int (max'0 : usize))
+  
+  use seq.Seq
+  
+  use seq.Seq
   
   use prelude.prelude.Mapping
   
-  function index_logic'2 (self : Seq'0.t_seq t) (_2 : int) : t
-  
-  function index_logic'1 [@inline:trivial] (self : Vec'0.t_vec t (Global'0.t_global)) (ix : int) : t =
-    [%#span16] index_logic'2 (shallow_model'3 self) ix
+  use seq.Seq
+  
+  function index_logic'0 [@inline:trivial] (self : Vec'0.t_vec t (Global'0.t_global)) (ix : int) : t =
+    [%#span15] Seq.get (shallow_model'3 self) ix
   
   use SparseArray_Sparse_Type as Sparse'0
   
   function is_elt'0 [#"../sparse_array.rs" 72 4 72 36] (self : Sparse'0.t_sparse t) (i : int) : bool =
-    [%#span21] UIntSize.to_int (index_logic'4 (SparseArray_Sparse_Type.sparse_idx self) i)
+    [%#span16] UIntSize.to_int (index_logic'1 (SparseArray_Sparse_Type.sparse_idx self) i)
     < UIntSize.to_int (SparseArray_Sparse_Type.sparse_n self)
-    /\ UIntSize.to_int (index_logic'4 (SparseArray_Sparse_Type.sparse_back self) (UIntSize.to_int (index_logic'4 (SparseArray_Sparse_Type.sparse_idx self) i)))
+    /\ UIntSize.to_int (index_logic'1 (SparseArray_Sparse_Type.sparse_back self) (UIntSize.to_int (index_logic'1 (SparseArray_Sparse_Type.sparse_idx self) i)))
     = i
   
-  function shallow_model'1 [#"../sparse_array.rs" 38 4 38 50] (self : Sparse'0.t_sparse t) : Seq'0.t_seq (Option'0.t_option t)
+  function shallow_model'1 [#"../sparse_array.rs" 38 4 38 50] (self : Sparse'0.t_sparse t) : Seq.seq (Option'0.t_option t)
     
    =
-    [%#span22] new'1 (UIntSize.to_int (SparseArray_Sparse_Type.sparse_size self)) (Mapping.from_fn (fun (i : int) -> if is_elt'0 self i then
-      Option'0.C_Some (index_logic'1 (SparseArray_Sparse_Type.sparse_values self) i)
+    [%#span17] Seq.create (UIntSize.to_int (SparseArray_Sparse_Type.sparse_size self)) (Mapping.from_fn (fun (i : int) -> if is_elt'0 self i then
+      Option'0.C_Some (index_logic'0 (SparseArray_Sparse_Type.sparse_values self) i)
     else
       Option'0.C_None
     ))
   
   predicate invariant'8 [#"../sparse_array.rs" 49 4 49 30] (self : Sparse'0.t_sparse t) =
-    [%#span23] UIntSize.to_int (SparseArray_Sparse_Type.sparse_n self)
+    [%#span18] UIntSize.to_int (SparseArray_Sparse_Type.sparse_n self)
     <= UIntSize.to_int (SparseArray_Sparse_Type.sparse_size self)
-    /\ len'0 (shallow_model'1 self) = UIntSize.to_int (SparseArray_Sparse_Type.sparse_size self)
-    /\ len'1 (shallow_model'3 (SparseArray_Sparse_Type.sparse_values self))
+    /\ Seq.length (shallow_model'1 self) = UIntSize.to_int (SparseArray_Sparse_Type.sparse_size self)
+    /\ Seq.length (shallow_model'3 (SparseArray_Sparse_Type.sparse_values self))
     = UIntSize.to_int (SparseArray_Sparse_Type.sparse_size self)
-    /\ len'2 (shallow_model'6 (SparseArray_Sparse_Type.sparse_idx self))
+    /\ Seq.length (shallow_model'6 (SparseArray_Sparse_Type.sparse_idx self))
     = UIntSize.to_int (SparseArray_Sparse_Type.sparse_size self)
-    /\ len'2 (shallow_model'6 (SparseArray_Sparse_Type.sparse_back self))
+    /\ Seq.length (shallow_model'6 (SparseArray_Sparse_Type.sparse_back self))
     = UIntSize.to_int (SparseArray_Sparse_Type.sparse_size self)
     /\ (forall i : int . 0 <= i /\ i < UIntSize.to_int (SparseArray_Sparse_Type.sparse_n self)
-     -> match index_logic'4 (SparseArray_Sparse_Type.sparse_back self) i with
+     -> match index_logic'1 (SparseArray_Sparse_Type.sparse_back self) i with
       | j -> 0 <= UIntSize.to_int j
       /\ UIntSize.to_int j < UIntSize.to_int (SparseArray_Sparse_Type.sparse_size self)
-      /\ UIntSize.to_int (index_logic'4 (SparseArray_Sparse_Type.sparse_idx self) (UIntSize.to_int j)) = i
+      /\ UIntSize.to_int (index_logic'1 (SparseArray_Sparse_Type.sparse_idx self) (UIntSize.to_int j)) = i
       end)
   
   predicate inv'8 (_x : Sparse'0.t_sparse t)
@@ -1142,12 +907,6 @@
   
   axiom inv'6 : forall x : Vec'0.t_vec usize (Global'0.t_global) . inv'6 x = true
   
-  constant empty'1 : Seq'0.t_seq t
-  
-  function empty_len'1 (_1 : ()) : ()
-  
-  axiom empty_len'1_spec : forall _1 : () . [%#span15] len'1 (empty'1 : Seq'0.t_seq t) = 0
-  
   predicate invariant'5 (self : usize) =
     [%#span9] true
   
@@ -1162,18 +921,8 @@
   
   axiom inv'4 : forall x : borrowed (Vec'0.t_vec t (Global'0.t_global)) . inv'4 x = true
   
-<<<<<<< HEAD
-  constant empty'0 : Seq'0.t_seq (Option'0.t_option t)
-  
-  function empty_len'0 (_1 : ()) : ()
-  
-  axiom empty_len'0_spec : forall _1 : () . [%#span15] len'0 (empty'0 : Seq'0.t_seq (Option'0.t_option t)) = 0
-  
-  predicate invariant'3 (self : borrowed (Sparse'0.t_sparse t))
-=======
   predicate invariant'3 (self : borrowed (Sparse'0.t_sparse t)) =
     [%#span9] true
->>>>>>> 7087246d
   
   predicate inv'3 (_x : borrowed (Sparse'0.t_sparse t))
   
@@ -1192,66 +941,41 @@
   axiom inv'1 : forall x : t . inv'1 x = true
   
   predicate invariant'0 (self : Vec'0.t_vec t (Global'0.t_global)) =
-    [%#span14] inv'14 (shallow_model'3 self)
+    [%#span14] inv'11 (shallow_model'3 self)
   
   axiom inv'0 : forall x : Vec'0.t_vec t (Global'0.t_global) . inv'0 x = true
   
-<<<<<<< HEAD
-  function shallow_model'0 (self : borrowed (Sparse'0.t_sparse t)) : Seq'0.t_seq (Option'0.t_option t) =
-    [%#span24] shallow_model'1 ( * self)
-=======
   use seq.Seq
   
   function shallow_model'0 (self : borrowed (Sparse'0.t_sparse t)) : Seq.seq (Option'0.t_option t) =
     [%#span19] shallow_model'1 self.current
->>>>>>> 7087246d
-  
-  use CreusotContracts_Snapshot_Snapshot_Type as Snapshot'0
+  
+  use prelude.prelude.Snapshot
   
   use prelude.prelude.Intrinsic
   
   predicate resolve'4 (self : borrowed usize) =
-<<<<<<< HEAD
-    [%#span25]  ^ self =  * self
-=======
     [%#span20] self.final = self.current
->>>>>>> 7087246d
   
   use prelude.prelude.Slice
   
-  predicate resolve_elswhere'1 [@inline:trivial] (self : usize) (old' : Seq'0.t_seq usize) (fin : Seq'0.t_seq usize) =
-    [%#span26] forall i : int . 0 <= i /\ i <> UIntSize.to_int self /\ i < len'2 old'
-     -> index_logic'3 old' i = index_logic'3 fin i
-  
-  predicate has_value'1 [@inline:trivial] (self : usize) (seq : Seq'0.t_seq usize) (out : usize) =
-    [%#span27] index_logic'3 seq (UIntSize.to_int self) = out
-  
-  predicate in_bounds'1 [@inline:trivial] (self : usize) (seq : Seq'0.t_seq usize) =
-    [%#span28] UIntSize.to_int self < len'2 seq
-  
-<<<<<<< HEAD
-  function shallow_model'5 (self : borrowed (Vec'0.t_vec usize (Global'0.t_global))) : Seq'0.t_seq usize =
-    [%#span24] shallow_model'6 ( * self)
-=======
+  predicate resolve_elswhere'1 [@inline:trivial] (self : usize) (old' : Seq.seq usize) (fin : Seq.seq usize) =
+    [%#span21] forall i : int . 0 <= i /\ i <> UIntSize.to_int self /\ i < Seq.length old'
+     -> Seq.get old' i = Seq.get fin i
+  
+  predicate has_value'1 [@inline:trivial] (self : usize) (seq : Seq.seq usize) (out : usize) =
+    [%#span22] Seq.get seq (UIntSize.to_int self) = out
+  
+  predicate in_bounds'1 [@inline:trivial] (self : usize) (seq : Seq.seq usize) =
+    [%#span23] UIntSize.to_int self < Seq.length seq
+  
   function shallow_model'5 (self : borrowed (Vec'0.t_vec usize (Global'0.t_global))) : Seq.seq usize =
     [%#span19] shallow_model'6 self.current
->>>>>>> 7087246d
-  
-  let rec index_mut'1 (self:borrowed (Vec'0.t_vec usize (Global'0.t_global))) (index:usize) (return'  (ret:borrowed usize))= {[@expl:precondition] [%#span31] inv'5 index}
-    {[@expl:precondition] [%#span30] inv'10 self}
-    {[@expl:precondition] [%#span29] in_bounds'1 index (shallow_model'5 self)}
+  
+  let rec index_mut'1 (self:borrowed (Vec'0.t_vec usize (Global'0.t_global))) (index:usize) (return'  (ret:borrowed usize))= {[@expl:precondition] [%#span26] inv'5 index}
+    {[@expl:precondition] [%#span25] inv'9 self}
+    {[@expl:precondition] [%#span24] in_bounds'1 index (shallow_model'5 self)}
     any
-<<<<<<< HEAD
-    [ return' (result:borrowed usize)-> {[%#span36] inv'11 result}
-      {[%#span35] len'2 (shallow_model'6 ( ^ self)) = len'2 (shallow_model'5 self)}
-      {[%#span34] resolve_elswhere'1 index (shallow_model'5 self) (shallow_model'6 ( ^ self))}
-      {[%#span33] has_value'1 index (shallow_model'6 ( ^ self)) ( ^ result)}
-      {[%#span32] has_value'1 index (shallow_model'5 self) ( * result)}
-      (! return' {result}) ]
-    
-  
-  predicate resolve'3 (self : Snapshot'0.t_snapshot ())
-=======
     [ return' (result:borrowed usize)-> {[%#span31] inv'10 result}
       {[%#span30] Seq.length (shallow_model'6 self.final) = Seq.length (shallow_model'5 self)}
       {[%#span29] resolve_elswhere'1 index (shallow_model'5 self) (shallow_model'6 self.final)}
@@ -1262,36 +986,10 @@
   
   predicate resolve'3 (self : Snapshot.snap_ty ()) =
     [%#span32] true
->>>>>>> 7087246d
-  
-  function deref'0 (self : Snapshot'0.t_snapshot ()) : ()
-  
-  function new'0 (x : ()) : Snapshot'0.t_snapshot ()
-  
-  axiom new'0_spec : forall x : () . ([%#span37] inv'9 x)  -> ([%#span38] deref'0 (new'0 x) = x)
+  
+  use prelude.prelude.Snapshot
   
   function lemma_permutation'0 [#"../sparse_array.rs" 104 4 104 38] (self : Sparse'0.t_sparse t) (i : int) : () =
-<<<<<<< HEAD
-    [%#span43] ()
-  
-  axiom lemma_permutation'0_spec : forall self : Sparse'0.t_sparse t, i : int . ([%#span39] SparseArray_Sparse_Type.sparse_n self
-  = SparseArray_Sparse_Type.sparse_size self)
-   -> ([%#span40] 0 <= i /\ i < UIntSize.to_int (SparseArray_Sparse_Type.sparse_size self))
-   -> ([%#span41] inv'8 self)  -> ([%#span42] is_elt'0 self i)
-  
-  predicate resolve'2 (self : borrowed (Sparse'0.t_sparse t)) =
-    [%#span25]  ^ self =  * self
-  
-  function shallow_model'4 (self : Vec'0.t_vec usize (Global'0.t_global)) : Seq'0.t_seq usize =
-    [%#span44] shallow_model'6 self
-  
-  let rec index'0 (self:Vec'0.t_vec usize (Global'0.t_global)) (index:usize) (return'  (ret:usize))= {[@expl:precondition] [%#span47] inv'5 index}
-    {[@expl:precondition] [%#span46] inv'6 self}
-    {[@expl:precondition] [%#span45] in_bounds'1 index (shallow_model'4 self)}
-    any
-    [ return' (result:usize)-> {[%#span49] inv'7 result}
-      {[%#span48] has_value'1 index (shallow_model'4 self) result}
-=======
     [%#span37] ()
   
   axiom lemma_permutation'0_spec : forall self : Sparse'0.t_sparse t, i : int . ([%#span33] SparseArray_Sparse_Type.sparse_n self
@@ -1311,60 +1009,42 @@
     any
     [ return' (result:usize)-> {[%#span43] inv'7 result}
       {[%#span42] has_value'1 index (shallow_model'4 self) result}
->>>>>>> 7087246d
       (! return' {result}) ]
     
   
   predicate resolve'1 (self : borrowed t) =
-<<<<<<< HEAD
-    [%#span25]  ^ self =  * self
-=======
     [%#span20] self.final = self.current
->>>>>>> 7087246d
   
   predicate resolve'0 (self : t)
   
-  predicate resolve_elswhere'0 [@inline:trivial] (self : usize) (old' : Seq'0.t_seq t) (fin : Seq'0.t_seq t) =
-    [%#span26] forall i : int . 0 <= i /\ i <> UIntSize.to_int self /\ i < len'1 old'
-     -> index_logic'2 old' i = index_logic'2 fin i
-  
-  predicate has_value'0 [@inline:trivial] (self : usize) (seq : Seq'0.t_seq t) (out : t) =
-    [%#span27] index_logic'2 seq (UIntSize.to_int self) = out
-  
-  predicate in_bounds'0 [@inline:trivial] (self : usize) (seq : Seq'0.t_seq t) =
-    [%#span28] UIntSize.to_int self < len'1 seq
-  
-<<<<<<< HEAD
-  function shallow_model'2 (self : borrowed (Vec'0.t_vec t (Global'0.t_global))) : Seq'0.t_seq t =
-    [%#span24] shallow_model'3 ( * self)
-=======
+  predicate resolve_elswhere'0 [@inline:trivial] (self : usize) (old' : Seq.seq t) (fin : Seq.seq t) =
+    [%#span21] forall i : int . 0 <= i /\ i <> UIntSize.to_int self /\ i < Seq.length old'
+     -> Seq.get old' i = Seq.get fin i
+  
+  predicate has_value'0 [@inline:trivial] (self : usize) (seq : Seq.seq t) (out : t) =
+    [%#span22] Seq.get seq (UIntSize.to_int self) = out
+  
+  predicate in_bounds'0 [@inline:trivial] (self : usize) (seq : Seq.seq t) =
+    [%#span23] UIntSize.to_int self < Seq.length seq
+  
   function shallow_model'2 (self : borrowed (Vec'0.t_vec t (Global'0.t_global))) : Seq.seq t =
     [%#span19] shallow_model'3 self.current
->>>>>>> 7087246d
-  
-  let rec index_mut'0 (self:borrowed (Vec'0.t_vec t (Global'0.t_global))) (index:usize) (return'  (ret:borrowed t))= {[@expl:precondition] [%#span31] inv'5 index}
-    {[@expl:precondition] [%#span30] inv'4 self}
-    {[@expl:precondition] [%#span29] in_bounds'0 index (shallow_model'2 self)}
+  
+  let rec index_mut'0 (self:borrowed (Vec'0.t_vec t (Global'0.t_global))) (index:usize) (return'  (ret:borrowed t))= {[@expl:precondition] [%#span26] inv'5 index}
+    {[@expl:precondition] [%#span25] inv'4 self}
+    {[@expl:precondition] [%#span24] in_bounds'0 index (shallow_model'2 self)}
     any
-<<<<<<< HEAD
-    [ return' (result:borrowed t)-> {[%#span36] inv'2 result}
-      {[%#span35] len'1 (shallow_model'3 ( ^ self)) = len'1 (shallow_model'2 self)}
-      {[%#span34] resolve_elswhere'0 index (shallow_model'2 self) (shallow_model'3 ( ^ self))}
-      {[%#span33] has_value'0 index (shallow_model'3 ( ^ self)) ( ^ result)}
-      {[%#span32] has_value'0 index (shallow_model'2 self) ( * result)}
-=======
     [ return' (result:borrowed t)-> {[%#span31] inv'2 result}
       {[%#span30] Seq.length (shallow_model'3 self.final) = Seq.length (shallow_model'2 self)}
       {[%#span29] resolve_elswhere'0 index (shallow_model'2 self) (shallow_model'3 self.final)}
       {[%#span28] has_value'0 index (shallow_model'3 self.final) result.final}
       {[%#span27] has_value'0 index (shallow_model'2 self) result.current}
->>>>>>> 7087246d
       (! return' {result}) ]
     
   
   let rec set (self:borrowed (Sparse'0.t_sparse t)) (i:usize) (v:t) (return'  (ret:()))= {[%#ssparse_array5] inv'1 v}
     {[%#ssparse_array4] inv'3 self}
-    {[%#ssparse_array3] UIntSize.to_int i < len'0 (shallow_model'0 self)}
+    {[%#ssparse_array3] UIntSize.to_int i < Seq.length (shallow_model'0 self)}
     (! bb0
     [ bb0 = bb1
     | bb1 = s0
@@ -1419,7 +1099,7 @@
     | bb9 = s0 [ s0 = {[@expl:type invariant] inv'3 self} s1 | s1 = -{resolve'2 self}- s2 | s2 = bb16 ] 
     | bb10 = bb12
     | bb11 = bb12
-    | bb12 = s0 [ s0 =  [ &_25 <- [%#ssparse_array0] new'0 () ] s1 | s1 = bb13 ] 
+    | bb12 = s0 [ s0 =  [ &_25 <- [%#ssparse_array0] Snapshot.new () ] s1 | s1 = bb13 ] 
     | bb13 = s0
       [ s0 = -{resolve'3 _25}- s1
       | s1 = {[@expl:assertion] [%#ssparse_array1] UIntSize.to_int (SparseArray_Sparse_Type.sparse_n self.current)
@@ -1498,20 +1178,12 @@
     | & _16 : bool = any_l ()
     | & _19 : bool = any_l ()
     | & _21 : usize = any_l ()
-    | & _25 : Snapshot'0.t_snapshot () = any_l ()
+    | & _25 : Snapshot.snap_ty () = any_l ()
     | & _30 : borrowed usize = any_l ()
     | & _31 : borrowed (Vec'0.t_vec usize (Global'0.t_global)) = any_l ()
     | & _34 : borrowed usize = any_l ()
     | & _35 : borrowed (Vec'0.t_vec usize (Global'0.t_global)) = any_l () ]
     
-<<<<<<< HEAD
-    [ return' (result:())-> {[@expl:postcondition] [%#ssparse_array8] index_logic'0 (shallow_model'1 ( ^ self)) (UIntSize.to_int i)
-      = Option'0.C_Some v}
-      {[@expl:postcondition] [%#ssparse_array7] forall j : int . 0 <= j
-      /\ j < len'0 (shallow_model'0 self) /\ j <> UIntSize.to_int i
-       -> index_logic'0 (shallow_model'1 ( ^ self)) j = index_logic'0 (shallow_model'0 self) j}
-      {[@expl:postcondition] [%#ssparse_array6] len'0 (shallow_model'1 ( ^ self)) = len'0 (shallow_model'0 self)}
-=======
     [ return' (result:())-> {[@expl:postcondition] [%#ssparse_array8] Seq.get (shallow_model'1 self.final) (UIntSize.to_int i)
       = Option'0.C_Some v}
       {[@expl:postcondition] [%#ssparse_array7] forall j : int . 0 <= j
@@ -1519,7 +1191,6 @@
        -> Seq.get (shallow_model'1 self.final) j = Seq.get (shallow_model'0 self) j}
       {[@expl:postcondition] [%#ssparse_array6] Seq.length (shallow_model'1 self.final)
       = Seq.length (shallow_model'0 self)}
->>>>>>> 7087246d
       (! return' {result}) ]
     
 end
@@ -1542,117 +1213,74 @@
   
   let%span span7 = "../../../../creusot-contracts/src/invariant.rs" 8 8 8 12
   
-  let%span span8 = "../../../../creusot-contracts/src/logic/seq2.rs" 68 14 68 25
-  
-  let%span span9 = "../../../../creusot-contracts/src/logic/seq2.rs" 16 14 16 36
-  
-  let%span span10 = "" 0 0 0 0
-  
-  let%span span11 = "../../../../creusot-contracts/src/std/vec.rs" 19 21 19 25
-  
-  let%span span12 = "../../../../creusot-contracts/src/std/vec.rs" 18 14 18 41
-  
-  let%span span13 = "../../../../creusot-contracts/src/std/vec.rs" 60 20 60 41
-  
-  let%span span14 = "../../../../creusot-contracts/src/logic/ops.rs" 20 8 20 31
-  
-  let%span span15 = "../../../../creusot-contracts/src/logic/seq2.rs" 22 15 22 23
-  
-  let%span span16 = "../../../../creusot-contracts/src/logic/seq2.rs" 25 25 25 29
-  
-  let%span span17 = "../../../../creusot-contracts/src/logic/seq2.rs" 23 14 23 33
-  
-  let%span span18 = "../../../../creusot-contracts/src/logic/seq2.rs" 24 4 24 87
-  
-  let%span span19 = "../sparse_array.rs" 73 20 74 52
-  
-  let%span span20 = "../sparse_array.rs" 40 12 41 82
-  
-  let%span span21 = "../sparse_array.rs" 50 8 61 9
-  
-  let%span span22 = "" 0 0 0 0
-  
-  let%span span23 = "../../../../creusot-contracts/src/std/vec.rs" 174 22 174 41
-  
-  let%span span24 = "../../../../creusot-contracts/src/std/vec.rs" 175 12 175 78
-  
-  let%span span25 = "" 0 0 0 0
+  let%span span8 = "" 0 0 0 0
+  
+  let%span span9 = "../../../../creusot-contracts/src/std/vec.rs" 19 21 19 25
+  
+  let%span span10 = "../../../../creusot-contracts/src/std/vec.rs" 18 14 18 41
+  
+  let%span span11 = "../../../../creusot-contracts/src/std/vec.rs" 19 4 19 36
+  
+  let%span span12 = "../../../../creusot-contracts/src/std/vec.rs" 60 20 60 41
+  
+  let%span span13 = "../../../../creusot-contracts/src/logic/ops.rs" 20 8 20 31
+  
+  let%span span14 = "../sparse_array.rs" 73 20 74 52
+  
+  let%span span15 = "../sparse_array.rs" 40 12 41 82
+  
+  let%span span16 = "../sparse_array.rs" 50 8 61 9
+  
+  let%span span17 = "" 0 0 0 0
+  
+  let%span span18 = "../../../../creusot-contracts/src/std/vec.rs" 174 22 174 41
+  
+  let%span span19 = "../../../../creusot-contracts/src/std/vec.rs" 175 12 175 78
+  
+  let%span span20 = "" 0 0 0 0
   
   use prelude.prelude.UIntSize
   
-  use CreusotContracts_Logic_Seq2_Seq_Type as Seq'0
-  
-  predicate invariant'7 (self : Seq'0.t_seq usize) =
+  use seq.Seq
+  
+  predicate invariant'6 (self : Seq.seq usize) =
     [%#span7] true
   
-  predicate inv'7 (_x : Seq'0.t_seq usize)
-  
-  axiom inv'7 : forall x : Seq'0.t_seq usize . inv'7 x = true
-  
-  predicate invariant'6 (self : Seq'0.t_seq t)
-  
-  predicate inv'6 (_x : Seq'0.t_seq t)
-  
-<<<<<<< HEAD
-  axiom inv'6 : forall x : Seq'0.t_seq t . inv'6 x = true
-=======
+  predicate inv'6 (_x : Seq.seq usize)
+  
+  axiom inv'6 : forall x : Seq.seq usize . inv'6 x = true
+  
   predicate invariant'5 (self : Seq.seq t) =
     [%#span7] true
->>>>>>> 7087246d
-  
-  use Core_Option_Option_Type as Option'0
+  
+  predicate inv'5 (_x : Seq.seq t)
+  
+  axiom inv'5 : forall x : Seq.seq t . inv'5 x = true
+  
+  use Alloc_Alloc_Global_Type as Global'0
+  
+  use Alloc_Vec_Vec_Type as Vec'0
+  
+  use prelude.prelude.UIntSize
   
   use prelude.prelude.Int
   
-  use map.Map
-  
-  predicate invariant'5 (self : Map.map int (Option'0.t_option t))
-  
-  predicate inv'5 (_x : Map.map int (Option'0.t_option t))
-  
-  axiom inv'5 : forall x : Map.map int (Option'0.t_option t) . inv'5 x = true
-  
-  use prelude.prelude.Int
-  
-  function len'2 (self : Seq'0.t_seq (Option'0.t_option t)) : int
-  
-  axiom len'2_spec : forall self : Seq'0.t_seq (Option'0.t_option t) . [%#span8] len'2 self >= 0
-  
-  constant empty'2 : Seq'0.t_seq (Option'0.t_option t)
-  
-  function empty_len'2 (_1 : ()) : ()
-  
-  axiom empty_len'2_spec : forall _1 : () . [%#span9] len'2 (empty'2 : Seq'0.t_seq (Option'0.t_option t)) = 0
-  
-  use Alloc_Alloc_Global_Type as Global'0
-  
-  use Alloc_Vec_Vec_Type as Vec'0
-  
-  use prelude.prelude.UIntSize
-  
-  constant max'0 : usize = [%#span10] (18446744073709551615 : usize)
-  
-  function len'1 (self : Seq'0.t_seq usize) : int
-  
-  axiom len'1_spec : forall self : Seq'0.t_seq usize . [%#span8] len'1 self >= 0
+  constant max'0 : usize = [%#span8] (18446744073709551615 : usize)
+  
+  use seq.Seq
   
   predicate inv'4 (_x : Vec'0.t_vec usize (Global'0.t_global))
   
-  function shallow_model'2 (self : Vec'0.t_vec usize (Global'0.t_global)) : Seq'0.t_seq usize
-  
-  axiom shallow_model'2_spec : forall self : Vec'0.t_vec usize (Global'0.t_global) . ([%#span11] inv'4 self)
-   -> ([%#span12] len'1 (shallow_model'2 self) <= UIntSize.to_int (max'0 : usize))
+  function shallow_model'2 (self : Vec'0.t_vec usize (Global'0.t_global)) : Seq.seq usize
+  
+  axiom shallow_model'2_spec : forall self : Vec'0.t_vec usize (Global'0.t_global) . ([%#span9] inv'4 self)
+   -> ([%#span11] inv'6 (shallow_model'2 self))
+  && ([%#span10] Seq.length (shallow_model'2 self) <= UIntSize.to_int (max'0 : usize))
   
   predicate invariant'4 (self : Vec'0.t_vec usize (Global'0.t_global)) =
-    [%#span13] inv'7 (shallow_model'2 self)
+    [%#span12] inv'6 (shallow_model'2 self)
   
   axiom inv'4 : forall x : Vec'0.t_vec usize (Global'0.t_global) . inv'4 x = true
-  
-  constant empty'1 : Seq'0.t_seq usize
-  
-  function empty_len'1 (_1 : ()) : ()
-  
-  axiom empty_len'1_spec : forall _1 : () . [%#span9] len'1 (empty'1 : Seq'0.t_seq usize) = 0
   
   predicate invariant'3 (self : usize) =
     [%#span7] true
@@ -1661,88 +1289,75 @@
   
   axiom inv'3 : forall x : usize . inv'3 x = true
   
-  function len'0 (self : Seq'0.t_seq t) : int
-  
-  axiom len'0_spec : forall self : Seq'0.t_seq t . [%#span8] len'0 self >= 0
+  use seq.Seq
   
   predicate inv'2 (_x : Vec'0.t_vec t (Global'0.t_global))
   
-  function shallow_model'1 (self : Vec'0.t_vec t (Global'0.t_global)) : Seq'0.t_seq t
-  
-  axiom shallow_model'1_spec : forall self : Vec'0.t_vec t (Global'0.t_global) . ([%#span11] inv'2 self)
-   -> ([%#span12] len'0 (shallow_model'1 self) <= UIntSize.to_int (max'0 : usize))
+  function shallow_model'1 (self : Vec'0.t_vec t (Global'0.t_global)) : Seq.seq t
+  
+  axiom shallow_model'1_spec : forall self : Vec'0.t_vec t (Global'0.t_global) . ([%#span9] inv'2 self)
+   -> ([%#span11] inv'5 (shallow_model'1 self))
+  && ([%#span10] Seq.length (shallow_model'1 self) <= UIntSize.to_int (max'0 : usize))
   
   predicate invariant'2 (self : Vec'0.t_vec t (Global'0.t_global)) =
-    [%#span13] inv'6 (shallow_model'1 self)
+    [%#span12] inv'5 (shallow_model'1 self)
   
   axiom inv'2 : forall x : Vec'0.t_vec t (Global'0.t_global) . inv'2 x = true
   
-  constant empty'0 : Seq'0.t_seq t
-  
-  function empty_len'0 (_1 : ()) : ()
-  
-  axiom empty_len'0_spec : forall _1 : () . [%#span9] len'0 (empty'0 : Seq'0.t_seq t) = 0
-  
-  function index_logic'4 (self : Seq'0.t_seq usize) (_2 : int) : usize
-  
-  function index_logic'2 [@inline:trivial] (self : Vec'0.t_vec usize (Global'0.t_global)) (ix : int) : usize =
-    [%#span14] index_logic'4 (shallow_model'2 self) ix
+  use Core_Option_Option_Type as Option'0
+  
+  use seq.Seq
+  
+  function index_logic'1 [@inline:trivial] (self : Vec'0.t_vec usize (Global'0.t_global)) (ix : int) : usize =
+    [%#span13] Seq.get (shallow_model'2 self) ix
   
   use SparseArray_Sparse_Type as SparseArray_Sparse_Type
   
+  use seq.Seq
+  
   use prelude.prelude.Borrow
   
-  use map.Map
-  
-  function index_logic'0 (self : Seq'0.t_seq (Option'0.t_option t)) (_2 : int) : Option'0.t_option t
-  
-  function new'0 (len : int) (data : Map.map int (Option'0.t_option t)) : Seq'0.t_seq (Option'0.t_option t)
-  
-  axiom new'0_spec : forall len : int, data : Map.map int (Option'0.t_option t) . ([%#span15] len >= 0)
-   -> ([%#span16] inv'5 data)
-   -> ([%#span18] forall i : int . 0 <= i /\ i < len'2 (new'0 len data)
-   -> index_logic'0 (new'0 len data) i = Map.get data i)
-  && ([%#span17] len'2 (new'0 len data) = len)
+  use seq.Seq
   
   use prelude.prelude.Mapping
   
-  function index_logic'3 (self : Seq'0.t_seq t) (_2 : int) : t
-  
-  function index_logic'1 [@inline:trivial] (self : Vec'0.t_vec t (Global'0.t_global)) (ix : int) : t =
-    [%#span14] index_logic'3 (shallow_model'1 self) ix
+  use seq.Seq
+  
+  function index_logic'0 [@inline:trivial] (self : Vec'0.t_vec t (Global'0.t_global)) (ix : int) : t =
+    [%#span13] Seq.get (shallow_model'1 self) ix
   
   use SparseArray_Sparse_Type as Sparse'0
   
   function is_elt'0 [#"../sparse_array.rs" 72 4 72 36] (self : Sparse'0.t_sparse t) (i : int) : bool =
-    [%#span19] UIntSize.to_int (index_logic'2 (SparseArray_Sparse_Type.sparse_idx self) i)
+    [%#span14] UIntSize.to_int (index_logic'1 (SparseArray_Sparse_Type.sparse_idx self) i)
     < UIntSize.to_int (SparseArray_Sparse_Type.sparse_n self)
-    /\ UIntSize.to_int (index_logic'2 (SparseArray_Sparse_Type.sparse_back self) (UIntSize.to_int (index_logic'2 (SparseArray_Sparse_Type.sparse_idx self) i)))
+    /\ UIntSize.to_int (index_logic'1 (SparseArray_Sparse_Type.sparse_back self) (UIntSize.to_int (index_logic'1 (SparseArray_Sparse_Type.sparse_idx self) i)))
     = i
   
-  function shallow_model'0 [#"../sparse_array.rs" 38 4 38 50] (self : Sparse'0.t_sparse t) : Seq'0.t_seq (Option'0.t_option t)
+  function shallow_model'0 [#"../sparse_array.rs" 38 4 38 50] (self : Sparse'0.t_sparse t) : Seq.seq (Option'0.t_option t)
     
    =
-    [%#span20] new'0 (UIntSize.to_int (SparseArray_Sparse_Type.sparse_size self)) (Mapping.from_fn (fun (i : int) -> if is_elt'0 self i then
-      Option'0.C_Some (index_logic'1 (SparseArray_Sparse_Type.sparse_values self) i)
+    [%#span15] Seq.create (UIntSize.to_int (SparseArray_Sparse_Type.sparse_size self)) (Mapping.from_fn (fun (i : int) -> if is_elt'0 self i then
+      Option'0.C_Some (index_logic'0 (SparseArray_Sparse_Type.sparse_values self) i)
     else
       Option'0.C_None
     ))
   
   predicate invariant'1 [#"../sparse_array.rs" 49 4 49 30] (self : Sparse'0.t_sparse t) =
-    [%#span21] UIntSize.to_int (SparseArray_Sparse_Type.sparse_n self)
+    [%#span16] UIntSize.to_int (SparseArray_Sparse_Type.sparse_n self)
     <= UIntSize.to_int (SparseArray_Sparse_Type.sparse_size self)
-    /\ len'2 (shallow_model'0 self) = UIntSize.to_int (SparseArray_Sparse_Type.sparse_size self)
-    /\ len'0 (shallow_model'1 (SparseArray_Sparse_Type.sparse_values self))
+    /\ Seq.length (shallow_model'0 self) = UIntSize.to_int (SparseArray_Sparse_Type.sparse_size self)
+    /\ Seq.length (shallow_model'1 (SparseArray_Sparse_Type.sparse_values self))
     = UIntSize.to_int (SparseArray_Sparse_Type.sparse_size self)
-    /\ len'1 (shallow_model'2 (SparseArray_Sparse_Type.sparse_idx self))
+    /\ Seq.length (shallow_model'2 (SparseArray_Sparse_Type.sparse_idx self))
     = UIntSize.to_int (SparseArray_Sparse_Type.sparse_size self)
-    /\ len'1 (shallow_model'2 (SparseArray_Sparse_Type.sparse_back self))
+    /\ Seq.length (shallow_model'2 (SparseArray_Sparse_Type.sparse_back self))
     = UIntSize.to_int (SparseArray_Sparse_Type.sparse_size self)
     /\ (forall i : int . 0 <= i /\ i < UIntSize.to_int (SparseArray_Sparse_Type.sparse_n self)
-     -> match index_logic'2 (SparseArray_Sparse_Type.sparse_back self) i with
+     -> match index_logic'1 (SparseArray_Sparse_Type.sparse_back self) i with
       | j -> 0 <= UIntSize.to_int j
       /\ UIntSize.to_int j < UIntSize.to_int (SparseArray_Sparse_Type.sparse_size self)
-      /\ UIntSize.to_int (index_logic'2 (SparseArray_Sparse_Type.sparse_idx self) (UIntSize.to_int j)) = i
+      /\ UIntSize.to_int (index_logic'1 (SparseArray_Sparse_Type.sparse_idx self) (UIntSize.to_int j)) = i
       end)
   
   predicate inv'1 (_x : Sparse'0.t_sparse t)
@@ -1759,21 +1374,23 @@
   
   axiom inv'0 : forall x : t . inv'0 x = true
   
+  use seq.Seq
+  
   use prelude.prelude.Intrinsic
   
-  let rec from_elem'1 (elem:usize) (n:usize) (return'  (ret:Vec'0.t_vec usize (Global'0.t_global)))= {[@expl:precondition] [%#span22] inv'3 elem}
+  let rec from_elem'1 (elem:usize) (n:usize) (return'  (ret:Vec'0.t_vec usize (Global'0.t_global)))= {[@expl:precondition] [%#span17] inv'3 elem}
     any
-    [ return' (result:Vec'0.t_vec usize (Global'0.t_global))-> {[%#span25] inv'4 result}
-      {[%#span24] forall i : int . 0 <= i /\ i < UIntSize.to_int n  -> index_logic'2 result i = elem}
-      {[%#span23] len'1 (shallow_model'2 result) = UIntSize.to_int n}
+    [ return' (result:Vec'0.t_vec usize (Global'0.t_global))-> {[%#span20] inv'4 result}
+      {[%#span19] forall i : int . 0 <= i /\ i < UIntSize.to_int n  -> index_logic'1 result i = elem}
+      {[%#span18] Seq.length (shallow_model'2 result) = UIntSize.to_int n}
       (! return' {result}) ]
     
   
-  let rec from_elem'0 (elem:t) (n:usize) (return'  (ret:Vec'0.t_vec t (Global'0.t_global)))= {[@expl:precondition] [%#span22] inv'0 elem}
+  let rec from_elem'0 (elem:t) (n:usize) (return'  (ret:Vec'0.t_vec t (Global'0.t_global)))= {[@expl:precondition] [%#span17] inv'0 elem}
     any
-    [ return' (result:Vec'0.t_vec t (Global'0.t_global))-> {[%#span25] inv'2 result}
-      {[%#span24] forall i : int . 0 <= i /\ i < UIntSize.to_int n  -> index_logic'1 result i = elem}
-      {[%#span23] len'0 (shallow_model'1 result) = UIntSize.to_int n}
+    [ return' (result:Vec'0.t_vec t (Global'0.t_global))-> {[%#span20] inv'2 result}
+      {[%#span19] forall i : int . 0 <= i /\ i < UIntSize.to_int n  -> index_logic'0 result i = elem}
+      {[%#span18] Seq.length (shallow_model'1 result) = UIntSize.to_int n}
       (! return' {result}) ]
     
   
@@ -1821,7 +1438,7 @@
     
     [ return' (result:Sparse'0.t_sparse t)-> {[@expl:postcondition] [%#ssparse_array6] inv'1 result}
       {[@expl:postcondition] [%#ssparse_array5] forall i : int . 0 <= i /\ i < UIntSize.to_int sz
-       -> index_logic'0 (shallow_model'0 result) i = Option'0.C_None}
+       -> Seq.get (shallow_model'0 result) i = Option'0.C_None}
       {[@expl:postcondition] [%#ssparse_array4] SparseArray_Sparse_Type.sparse_size result = sz}
       (! return' {result}) ]
     
@@ -1877,150 +1494,113 @@
   
   let%span span24 = "" 0 0 0 0
   
-  let%span span25 = "../../../../creusot-contracts/src/logic/seq2.rs" 68 14 68 25
-  
-  let%span span26 = "../../../../creusot-contracts/src/std/vec.rs" 19 21 19 25
-  
-  let%span span27 = "../../../../creusot-contracts/src/std/vec.rs" 18 14 18 41
+  let%span span25 = "../../../../creusot-contracts/src/std/vec.rs" 19 21 19 25
+  
+  let%span span26 = "../../../../creusot-contracts/src/std/vec.rs" 18 14 18 41
+  
+  let%span span27 = "../../../../creusot-contracts/src/std/vec.rs" 19 4 19 36
   
   let%span span28 = "../../../../creusot-contracts/src/std/vec.rs" 60 20 60 41
   
-  let%span span29 = "../../../../creusot-contracts/src/logic/seq2.rs" 16 14 16 36
-  
-  let%span span30 = "../../../../creusot-contracts/src/logic/ops.rs" 20 8 20 31
-  
-  let%span span31 = "../../../../creusot-contracts/src/logic/seq2.rs" 22 15 22 23
-  
-  let%span span32 = "../../../../creusot-contracts/src/logic/seq2.rs" 25 25 25 29
-  
-  let%span span33 = "../../../../creusot-contracts/src/logic/seq2.rs" 23 14 23 33
-  
-  let%span span34 = "../../../../creusot-contracts/src/logic/seq2.rs" 24 4 24 87
-  
-  let%span span35 = "../sparse_array.rs" 73 20 74 52
-  
-  let%span span36 = "../sparse_array.rs" 40 12 41 82
-  
-  let%span span37 = "../sparse_array.rs" 50 8 61 9
-  
-  let%span span38 = "../../../../creusot-contracts/src/model.rs" 90 8 90 31
-  
-  let%span span39 = "../../../../creusot-contracts/src/model.rs" 108 8 108 31
-  
-  let%span span40 = "../sparse_array.rs" 108 15 108 31
-  
-  let%span span41 = "../sparse_array.rs" 112 20 112 24
-  
-  let%span span42 = "../sparse_array.rs" 112 36 112 37
-  
-  let%span span43 = "../sparse_array.rs" 109 14 109 43
-  
-  let%span span44 = "../sparse_array.rs" 110 4 110 95
-  
-  let%span span45 = "../sparse_array.rs" 111 14 111 37
-  
-  let%span span46 = "../sparse_array.rs" 80 15 80 31
-  
-  let%span span47 = "../sparse_array.rs" 89 16 89 20
-  
-  let%span span48 = "../sparse_array.rs" 81 14 84 5
-  
-  let%span span49 = "../sparse_array.rs" 85 14 88 5
-  
-  let%span span50 = "../sparse_array.rs" 89 35 89 45
-  
-  let%span span51 = "../sparse_array.rs" 134 42 134 47
-  
-  let%span span52 = "../sparse_array.rs" 132 10 132 27
-  
-  let%span span53 = "../sparse_array.rs" 133 0 133 67
-  
-  let%span span54 = "../sparse_array.rs" 134 55 134 64
+  let%span span29 = "../../../../creusot-contracts/src/logic/ops.rs" 20 8 20 31
+  
+  let%span span30 = "../sparse_array.rs" 73 20 74 52
+  
+  let%span span31 = "../sparse_array.rs" 40 12 41 82
+  
+  let%span span32 = "../sparse_array.rs" 50 8 61 9
+  
+  let%span span33 = "../../../../creusot-contracts/src/model.rs" 90 8 90 31
+  
+  let%span span34 = "../../../../creusot-contracts/src/model.rs" 108 8 108 31
+  
+  let%span span35 = "../sparse_array.rs" 108 15 108 31
+  
+  let%span span36 = "../sparse_array.rs" 112 20 112 24
+  
+  let%span span37 = "../sparse_array.rs" 112 36 112 37
+  
+  let%span span38 = "../sparse_array.rs" 109 14 109 43
+  
+  let%span span39 = "../sparse_array.rs" 110 4 110 95
+  
+  let%span span40 = "../sparse_array.rs" 111 14 111 37
+  
+  let%span span41 = "../sparse_array.rs" 80 15 80 31
+  
+  let%span span42 = "../sparse_array.rs" 89 16 89 20
+  
+  let%span span43 = "../sparse_array.rs" 81 14 84 5
+  
+  let%span span44 = "../sparse_array.rs" 85 14 88 5
+  
+  let%span span45 = "../sparse_array.rs" 89 35 89 45
+  
+  let%span span46 = "../sparse_array.rs" 134 42 134 47
+  
+  let%span span47 = "../sparse_array.rs" 132 10 132 27
+  
+  let%span span48 = "../sparse_array.rs" 133 0 133 67
+  
+  let%span span49 = "../sparse_array.rs" 134 55 134 64
   
   use prelude.prelude.UIntSize
   
-  use CreusotContracts_Logic_Seq2_Seq_Type as Seq'0
-  
-  predicate invariant'9 (self : Seq'0.t_seq usize) =
+  use seq.Seq
+  
+  predicate invariant'8 (self : Seq.seq usize) =
     [%#span23] true
   
-  predicate inv'9 (_x : Seq'0.t_seq usize)
-  
-  axiom inv'9 : forall x : Seq'0.t_seq usize . inv'9 x = true
+  predicate inv'8 (_x : Seq.seq usize)
+  
+  axiom inv'8 : forall x : Seq.seq usize . inv'8 x = true
+  
+  use Alloc_Alloc_Global_Type as Global'0
+  
+  use Alloc_Vec_Vec_Type as Vec'0
+  
+  use prelude.prelude.UIntSize
+  
+  use prelude.prelude.Int
+  
+  constant max'0 : usize = [%#span24] (18446744073709551615 : usize)
+  
+  use seq.Seq
+  
+  predicate inv'7 (_x : Vec'0.t_vec usize (Global'0.t_global))
+  
+  function shallow_model'5 (self : Vec'0.t_vec usize (Global'0.t_global)) : Seq.seq usize
+  
+  axiom shallow_model'5_spec : forall self : Vec'0.t_vec usize (Global'0.t_global) . ([%#span25] inv'7 self)
+   -> ([%#span27] inv'8 (shallow_model'5 self))
+  && ([%#span26] Seq.length (shallow_model'5 self) <= UIntSize.to_int (max'0 : usize))
+  
+  predicate invariant'7 (self : Vec'0.t_vec usize (Global'0.t_global)) =
+    [%#span28] inv'8 (shallow_model'5 self)
+  
+  axiom inv'7 : forall x : Vec'0.t_vec usize (Global'0.t_global) . inv'7 x = true
   
   use prelude.prelude.Int32
   
-  predicate invariant'8 (self : Seq'0.t_seq int32) =
+  predicate invariant'6 (self : Seq.seq int32) =
     [%#span23] true
   
-  predicate inv'8 (_x : Seq'0.t_seq int32)
-  
-  axiom inv'8 : forall x : Seq'0.t_seq int32 . inv'8 x = true
-  
-  use Alloc_Alloc_Global_Type as Global'0
-  
-  use Alloc_Vec_Vec_Type as Vec'0
-  
-  use prelude.prelude.UIntSize
-  
-  use prelude.prelude.Int
-  
-  constant max'0 : usize = [%#span24] (18446744073709551615 : usize)
-  
-  function len'2 (self : Seq'0.t_seq usize) : int
-  
-  axiom len'2_spec : forall self : Seq'0.t_seq usize . [%#span25] len'2 self >= 0
-  
-  predicate inv'7 (_x : Vec'0.t_vec usize (Global'0.t_global))
-  
-  function shallow_model'5 (self : Vec'0.t_vec usize (Global'0.t_global)) : Seq'0.t_seq usize
-  
-  axiom shallow_model'5_spec : forall self : Vec'0.t_vec usize (Global'0.t_global) . ([%#span26] inv'7 self)
-   -> ([%#span27] len'2 (shallow_model'5 self) <= UIntSize.to_int (max'0 : usize))
-  
-  predicate invariant'7 (self : Vec'0.t_vec usize (Global'0.t_global)) =
-    [%#span28] inv'9 (shallow_model'5 self)
-  
-  axiom inv'7 : forall x : Vec'0.t_vec usize (Global'0.t_global) . inv'7 x = true
-  
-  constant empty'2 : Seq'0.t_seq usize
-  
-  function empty_len'2 (_1 : ()) : ()
-  
-  axiom empty_len'2_spec : forall _1 : () . [%#span29] len'2 (empty'2 : Seq'0.t_seq usize) = 0
-  
-  function len'1 (self : Seq'0.t_seq int32) : int
-  
-  axiom len'1_spec : forall self : Seq'0.t_seq int32 . [%#span25] len'1 self >= 0
-  
-  constant empty'1 : Seq'0.t_seq int32
-  
-  function empty_len'1 (_1 : ()) : ()
-  
-  axiom empty_len'1_spec : forall _1 : () . [%#span29] len'1 (empty'1 : Seq'0.t_seq int32) = 0
-  
-  use Core_Option_Option_Type as Option'0
-  
-  use prelude.prelude.Int
-  
-  use map.Map
-  
-  predicate invariant'6 (self : Map.map int (Option'0.t_option int32)) =
-    [%#span23] true
-  
-  predicate inv'6 (_x : Map.map int (Option'0.t_option int32))
-  
-  axiom inv'6 : forall x : Map.map int (Option'0.t_option int32) . inv'6 x = true
+  predicate inv'6 (_x : Seq.seq int32)
+  
+  axiom inv'6 : forall x : Seq.seq int32 . inv'6 x = true
+  
+  use seq.Seq
   
   predicate inv'5 (_x : Vec'0.t_vec int32 (Global'0.t_global))
   
-  function shallow_model'4 (self : Vec'0.t_vec int32 (Global'0.t_global)) : Seq'0.t_seq int32
-  
-  axiom shallow_model'4_spec : forall self : Vec'0.t_vec int32 (Global'0.t_global) . ([%#span26] inv'5 self)
-   -> ([%#span27] len'1 (shallow_model'4 self) <= UIntSize.to_int (max'0 : usize))
+  function shallow_model'4 (self : Vec'0.t_vec int32 (Global'0.t_global)) : Seq.seq int32
+  
+  axiom shallow_model'4_spec : forall self : Vec'0.t_vec int32 (Global'0.t_global) . ([%#span25] inv'5 self)
+   -> ([%#span27] inv'6 (shallow_model'4 self))
+  && ([%#span26] Seq.length (shallow_model'4 self) <= UIntSize.to_int (max'0 : usize))
   
   predicate invariant'5 (self : Vec'0.t_vec int32 (Global'0.t_global)) =
-    [%#span28] inv'8 (shallow_model'4 self)
+    [%#span28] inv'6 (shallow_model'4 self)
   
   axiom inv'5 : forall x : Vec'0.t_vec int32 (Global'0.t_global) . inv'5 x = true
   
@@ -2037,6 +1617,8 @@
   
   axiom inv'4 : forall x : borrowed (Sparse'0.t_sparse int32) . inv'4 x = (inv'0 x.current /\ inv'0 x.final)
   
+  use Core_Option_Option_Type as Option'0
+  
   predicate invariant'3 (self : Option'0.t_option int32) =
     [%#span23] true
   
@@ -2051,16 +1633,6 @@
   
   axiom inv'2 : forall x : Sparse'0.t_sparse int32 . inv'2 x = inv'0 x
   
-  function len'0 (self : Seq'0.t_seq (Option'0.t_option int32)) : int
-  
-  axiom len'0_spec : forall self : Seq'0.t_seq (Option'0.t_option int32) . [%#span25] len'0 self >= 0
-  
-  constant empty'0 : Seq'0.t_seq (Option'0.t_option int32)
-  
-  function empty_len'0 (_1 : ()) : ()
-  
-  axiom empty_len'0_spec : forall _1 : () . [%#span29] len'0 (empty'0 : Seq'0.t_seq (Option'0.t_option int32)) = 0
-  
   predicate invariant'1 (self : int32) =
     [%#span23] true
   
@@ -2068,62 +1640,54 @@
   
   axiom inv'1 : forall x : int32 . inv'1 x = true
   
-  function index_logic'4 (self : Seq'0.t_seq usize) (_2 : int) : usize
-  
-  function index_logic'2 [@inline:trivial] (self : Vec'0.t_vec usize (Global'0.t_global)) (ix : int) : usize =
-    [%#span30] index_logic'4 (shallow_model'5 self) ix
+  use seq.Seq
+  
+  function index_logic'1 [@inline:trivial] (self : Vec'0.t_vec usize (Global'0.t_global)) (ix : int) : usize =
+    [%#span29] Seq.get (shallow_model'5 self) ix
   
   use SparseArray_Sparse_Type as SparseArray_Sparse_Type
   
-  use map.Map
-  
-  function index_logic'0 (self : Seq'0.t_seq (Option'0.t_option int32)) (_2 : int) : Option'0.t_option int32
-  
-  function new'0 (len : int) (data : Map.map int (Option'0.t_option int32)) : Seq'0.t_seq (Option'0.t_option int32)
-  
-  axiom new'0_spec : forall len : int, data : Map.map int (Option'0.t_option int32) . ([%#span31] len >= 0)
-   -> ([%#span32] inv'6 data)
-   -> ([%#span34] forall i : int . 0 <= i /\ i < len'0 (new'0 len data)
-   -> index_logic'0 (new'0 len data) i = Map.get data i)
-  && ([%#span33] len'0 (new'0 len data) = len)
+  use seq.Seq
+  
+  use seq.Seq
   
   use prelude.prelude.Mapping
   
-  function index_logic'3 (self : Seq'0.t_seq int32) (_2 : int) : int32
-  
-  function index_logic'1 [@inline:trivial] (self : Vec'0.t_vec int32 (Global'0.t_global)) (ix : int) : int32 =
-    [%#span30] index_logic'3 (shallow_model'4 self) ix
+  use seq.Seq
+  
+  function index_logic'0 [@inline:trivial] (self : Vec'0.t_vec int32 (Global'0.t_global)) (ix : int) : int32 =
+    [%#span29] Seq.get (shallow_model'4 self) ix
   
   function is_elt'0 [#"../sparse_array.rs" 72 4 72 36] (self : Sparse'0.t_sparse int32) (i : int) : bool =
-    [%#span35] UIntSize.to_int (index_logic'2 (SparseArray_Sparse_Type.sparse_idx self) i)
+    [%#span30] UIntSize.to_int (index_logic'1 (SparseArray_Sparse_Type.sparse_idx self) i)
     < UIntSize.to_int (SparseArray_Sparse_Type.sparse_n self)
-    /\ UIntSize.to_int (index_logic'2 (SparseArray_Sparse_Type.sparse_back self) (UIntSize.to_int (index_logic'2 (SparseArray_Sparse_Type.sparse_idx self) i)))
+    /\ UIntSize.to_int (index_logic'1 (SparseArray_Sparse_Type.sparse_back self) (UIntSize.to_int (index_logic'1 (SparseArray_Sparse_Type.sparse_idx self) i)))
     = i
   
-  function shallow_model'1 [#"../sparse_array.rs" 38 4 38 50] (self : Sparse'0.t_sparse int32) : Seq'0.t_seq (Option'0.t_option int32)
+  function shallow_model'1 [#"../sparse_array.rs" 38 4 38 50] (self : Sparse'0.t_sparse int32) : Seq.seq (Option'0.t_option int32)
     
    =
-    [%#span36] new'0 (UIntSize.to_int (SparseArray_Sparse_Type.sparse_size self)) (Mapping.from_fn (fun (i : int) -> if is_elt'0 self i then
-      Option'0.C_Some (index_logic'1 (SparseArray_Sparse_Type.sparse_values self) i)
+    [%#span31] Seq.create (UIntSize.to_int (SparseArray_Sparse_Type.sparse_size self)) (Mapping.from_fn (fun (i : int) -> if is_elt'0 self i then
+      Option'0.C_Some (index_logic'0 (SparseArray_Sparse_Type.sparse_values self) i)
     else
       Option'0.C_None
     ))
   
   predicate invariant'0 [#"../sparse_array.rs" 49 4 49 30] (self : Sparse'0.t_sparse int32) =
-    [%#span37] UIntSize.to_int (SparseArray_Sparse_Type.sparse_n self)
+    [%#span32] UIntSize.to_int (SparseArray_Sparse_Type.sparse_n self)
     <= UIntSize.to_int (SparseArray_Sparse_Type.sparse_size self)
-    /\ len'0 (shallow_model'1 self) = UIntSize.to_int (SparseArray_Sparse_Type.sparse_size self)
-    /\ len'1 (shallow_model'4 (SparseArray_Sparse_Type.sparse_values self))
+    /\ Seq.length (shallow_model'1 self) = UIntSize.to_int (SparseArray_Sparse_Type.sparse_size self)
+    /\ Seq.length (shallow_model'4 (SparseArray_Sparse_Type.sparse_values self))
     = UIntSize.to_int (SparseArray_Sparse_Type.sparse_size self)
-    /\ len'2 (shallow_model'5 (SparseArray_Sparse_Type.sparse_idx self))
+    /\ Seq.length (shallow_model'5 (SparseArray_Sparse_Type.sparse_idx self))
     = UIntSize.to_int (SparseArray_Sparse_Type.sparse_size self)
-    /\ len'2 (shallow_model'5 (SparseArray_Sparse_Type.sparse_back self))
+    /\ Seq.length (shallow_model'5 (SparseArray_Sparse_Type.sparse_back self))
     = UIntSize.to_int (SparseArray_Sparse_Type.sparse_size self)
     /\ (forall i : int . 0 <= i /\ i < UIntSize.to_int (SparseArray_Sparse_Type.sparse_n self)
-     -> match index_logic'2 (SparseArray_Sparse_Type.sparse_back self) i with
+     -> match index_logic'1 (SparseArray_Sparse_Type.sparse_back self) i with
       | j -> 0 <= UIntSize.to_int j
       /\ UIntSize.to_int j < UIntSize.to_int (SparseArray_Sparse_Type.sparse_size self)
-      /\ UIntSize.to_int (index_logic'2 (SparseArray_Sparse_Type.sparse_idx self) (UIntSize.to_int j)) = i
+      /\ UIntSize.to_int (index_logic'1 (SparseArray_Sparse_Type.sparse_idx self) (UIntSize.to_int j)) = i
       end)
   
   axiom inv'0 : forall x : Sparse'0.t_sparse int32 . inv'0 x
@@ -2136,60 +1700,51 @@
   
   use prelude.prelude.Int32
   
+  use prelude.prelude.Int
+  
   function shallow_model'0 (self : int32) : int =
-    [%#span38] Int32.to_int self
-  
-<<<<<<< HEAD
-  function shallow_model'3 (self : borrowed (Sparse'0.t_sparse int32)) : Seq'0.t_seq (Option'0.t_option int32) =
-    [%#span39] shallow_model'1 ( * self)
-=======
+    [%#span33] Int32.to_int self
+  
+  use seq.Seq
+  
   function shallow_model'3 (self : borrowed (Sparse'0.t_sparse int32)) : Seq.seq (Option'0.t_option int32) =
     [%#span34] shallow_model'1 self.current
->>>>>>> 7087246d
-  
-  let rec set'0 (self:borrowed (Sparse'0.t_sparse int32)) (i:usize) (v:int32) (return'  (ret:()))= {[@expl:precondition] [%#span42] inv'1 v}
-    {[@expl:precondition] [%#span41] inv'4 self}
-    {[@expl:precondition] [%#span40] UIntSize.to_int i < len'0 (shallow_model'3 self)}
+  
+  let rec set'0 (self:borrowed (Sparse'0.t_sparse int32)) (i:usize) (v:int32) (return'  (ret:()))= {[@expl:precondition] [%#span37] inv'1 v}
+    {[@expl:precondition] [%#span36] inv'4 self}
+    {[@expl:precondition] [%#span35] UIntSize.to_int i < Seq.length (shallow_model'3 self)}
     any
-<<<<<<< HEAD
-    [ return' (result:())-> {[%#span45] index_logic'0 (shallow_model'1 ( ^ self)) (UIntSize.to_int i)
-      = Option'0.C_Some v}
-      {[%#span44] forall j : int . 0 <= j /\ j < len'0 (shallow_model'3 self) /\ j <> UIntSize.to_int i
-       -> index_logic'0 (shallow_model'1 ( ^ self)) j = index_logic'0 (shallow_model'3 self) j}
-      {[%#span43] len'0 (shallow_model'1 ( ^ self)) = len'0 (shallow_model'3 self)}
-=======
     [ return' (result:())-> {[%#span40] Seq.get (shallow_model'1 self.final) (UIntSize.to_int i) = Option'0.C_Some v}
       {[%#span39] forall j : int . 0 <= j /\ j < Seq.length (shallow_model'3 self) /\ j <> UIntSize.to_int i
        -> Seq.get (shallow_model'1 self.final) j = Seq.get (shallow_model'3 self) j}
       {[%#span38] Seq.length (shallow_model'1 self.final) = Seq.length (shallow_model'3 self)}
->>>>>>> 7087246d
       (! return' {result}) ]
     
   
-  function shallow_model'2 (self : Sparse'0.t_sparse int32) : Seq'0.t_seq (Option'0.t_option int32) =
-    [%#span38] shallow_model'1 self
-  
-  let rec get'0 (self:Sparse'0.t_sparse int32) (i:usize) (return'  (ret:Option'0.t_option int32))= {[@expl:precondition] [%#span47] inv'2 self}
-    {[@expl:precondition] [%#span46] UIntSize.to_int i < len'0 (shallow_model'2 self)}
+  function shallow_model'2 (self : Sparse'0.t_sparse int32) : Seq.seq (Option'0.t_option int32) =
+    [%#span33] shallow_model'1 self
+  
+  let rec get'0 (self:Sparse'0.t_sparse int32) (i:usize) (return'  (ret:Option'0.t_option int32))= {[@expl:precondition] [%#span42] inv'2 self}
+    {[@expl:precondition] [%#span41] UIntSize.to_int i < Seq.length (shallow_model'2 self)}
     any
-    [ return' (result:Option'0.t_option int32)-> {[%#span50] inv'3 result}
-      {[%#span49] match index_logic'0 (shallow_model'2 self) (UIntSize.to_int i) with
+    [ return' (result:Option'0.t_option int32)-> {[%#span45] inv'3 result}
+      {[%#span44] match Seq.get (shallow_model'2 self) (UIntSize.to_int i) with
         | Option'0.C_None -> result = Option'0.C_None
         | Option'0.C_Some _ -> true
         end}
-      {[%#span48] match result with
-        | Option'0.C_None -> index_logic'0 (shallow_model'2 self) (UIntSize.to_int i) = Option'0.C_None
-        | Option'0.C_Some x -> index_logic'0 (shallow_model'2 self) (UIntSize.to_int i) = Option'0.C_Some x
+      {[%#span43] match result with
+        | Option'0.C_None -> Seq.get (shallow_model'2 self) (UIntSize.to_int i) = Option'0.C_None
+        | Option'0.C_Some x -> Seq.get (shallow_model'2 self) (UIntSize.to_int i) = Option'0.C_Some x
         end}
       (! return' {result}) ]
     
   
-  let rec create'0 (sz:usize) (dummy:int32) (return'  (ret:Sparse'0.t_sparse int32))= {[@expl:precondition] [%#span51] inv'1 dummy}
+  let rec create'0 (sz:usize) (dummy:int32) (return'  (ret:Sparse'0.t_sparse int32))= {[@expl:precondition] [%#span46] inv'1 dummy}
     any
-    [ return' (result:Sparse'0.t_sparse int32)-> {[%#span54] inv'0 result}
-      {[%#span53] forall i : int . 0 <= i /\ i < UIntSize.to_int sz
-       -> index_logic'0 (shallow_model'1 result) i = Option'0.C_None}
-      {[%#span52] SparseArray_Sparse_Type.sparse_size result = sz}
+    [ return' (result:Sparse'0.t_sparse int32)-> {[%#span49] inv'0 result}
+      {[%#span48] forall i : int . 0 <= i /\ i < UIntSize.to_int sz
+       -> Seq.get (shallow_model'1 result) i = Option'0.C_None}
+      {[%#span47] SparseArray_Sparse_Type.sparse_size result = sz}
       (! return' {result}) ]
     
   
