module M_heapsort_generic__heap_frag_max [#"heapsort_generic.rs" 25 0 25 58]
  let%span sheapsort_generic0 = "heapsort_generic.rs" 21 11 21 31
  let%span sheapsort_generic1 = "heapsort_generic.rs" 22 11 22 28
  let%span sheapsort_generic2 = "heapsort_generic.rs" 23 10 23 22
  let%span sheapsort_generic3 = "heapsort_generic.rs" 24 10 24 11
<<<<<<< HEAD
  let%span sheapsort_generic4 = "heapsort_generic.rs" 26 4 28 5
  let%span sheapsort_generic5 = "heapsort_generic.rs" 16 4 17 26
  let%span sheapsort_generic6 = "heapsort_generic.rs" 11 4 11 19
=======
  let%span sheapsort_generic4 = "heapsort_generic.rs" 16 16 17 24
  let%span sheapsort_generic5 = "heapsort_generic.rs" 11 4 11 19
  let%span sheapsort_generic6 = "heapsort_generic.rs" 26 4 28 5
>>>>>>> 716d5822
  let%span sord7 = "../../../creusot-contracts/src/logic/ord.rs" 15 14 15 64
  let%span sord8 = "../../../creusot-contracts/src/logic/ord.rs" 25 14 25 61
  let%span sord9 = "../../../creusot-contracts/src/logic/ord.rs" 35 14 35 61
  let%span sord10 = "../../../creusot-contracts/src/logic/ord.rs" 45 14 45 64
  let%span sord11 = "../../../creusot-contracts/src/logic/ord.rs" 49 14 49 45
  let%span sord12 = "../../../creusot-contracts/src/logic/ord.rs" 53 15 53 32
  let%span sord13 = "../../../creusot-contracts/src/logic/ord.rs" 54 15 54 32
  let%span sord14 = "../../../creusot-contracts/src/logic/ord.rs" 55 14 55 31
  let%span sord15 = "../../../creusot-contracts/src/logic/ord.rs" 59 15 59 45
  let%span sord16 = "../../../creusot-contracts/src/logic/ord.rs" 60 14 60 47
  let%span sord17 = "../../../creusot-contracts/src/logic/ord.rs" 64 15 64 48
  let%span sord18 = "../../../creusot-contracts/src/logic/ord.rs" 65 14 65 44
  let%span sord19 = "../../../creusot-contracts/src/logic/ord.rs" 69 14 69 59
  
  type t_T'0
  
  use seq.Seq
  
  use prelude.prelude.Int
  
  function parent'0 [#"heapsort_generic.rs" 10 0 10 24] (i : int) : int =
    [%#sheapsort_generic6] div (i + 1) 2 - 1
  
  use seq.Seq
  
  function le_log'0 (self : t_T'0) (o : t_T'0) : bool
  
  predicate heap_frag'0 [#"heapsort_generic.rs" 15 0 15 66] (s : Seq.seq t_T'0) (start : int) (end' : int) =
    [%#sheapsort_generic5] forall i : int . start <= parent'0 i /\ i < end'
     -> le_log'0 (Seq.get s i) (Seq.get s (parent'0 i))
  
  type t_Ordering'0  =
    | C_Less'0
    | C_Equal'0
    | C_Greater'0
  
  function cmp_log'0 (self : t_T'0) (_2 : t_T'0) : t_Ordering'0
  
  function cmp_le_log'0 (x : t_T'0) (y : t_T'0) : ()
  
  axiom cmp_le_log'0_spec : forall x : t_T'0, y : t_T'0 . [%#sord7] le_log'0 x y = (cmp_log'0 x y <> C_Greater'0)
  
  function lt_log'0 (self : t_T'0) (o : t_T'0) : bool
  
  function cmp_lt_log'0 (x : t_T'0) (y : t_T'0) : ()
  
  axiom cmp_lt_log'0_spec : forall x : t_T'0, y : t_T'0 . [%#sord8] lt_log'0 x y = (cmp_log'0 x y = C_Less'0)
  
  function ge_log'0 (self : t_T'0) (o : t_T'0) : bool
  
  function cmp_ge_log'0 (x : t_T'0) (y : t_T'0) : ()
  
  axiom cmp_ge_log'0_spec : forall x : t_T'0, y : t_T'0 . [%#sord9] ge_log'0 x y = (cmp_log'0 x y <> C_Less'0)
  
  function gt_log'0 (self : t_T'0) (o : t_T'0) : bool
  
  function cmp_gt_log'0 (x : t_T'0) (y : t_T'0) : ()
  
  axiom cmp_gt_log'0_spec : forall x : t_T'0, y : t_T'0 . [%#sord10] gt_log'0 x y = (cmp_log'0 x y = C_Greater'0)
  
  function refl'0 (x : t_T'0) : ()
  
  axiom refl'0_spec : forall x : t_T'0 . [%#sord11] cmp_log'0 x x = C_Equal'0
  
  function trans'0 (x : t_T'0) (y : t_T'0) (z : t_T'0) (o : t_Ordering'0) : ()
  
  axiom trans'0_spec : forall x : t_T'0, y : t_T'0, z : t_T'0, o : t_Ordering'0 . ([%#sord12] cmp_log'0 x y = o)
   -> ([%#sord13] cmp_log'0 y z = o)  -> ([%#sord14] cmp_log'0 x z = o)
  
  function antisym1'0 (x : t_T'0) (y : t_T'0) : ()
  
  axiom antisym1'0_spec : forall x : t_T'0, y : t_T'0 . ([%#sord15] cmp_log'0 x y = C_Less'0)
   -> ([%#sord16] cmp_log'0 y x = C_Greater'0)
  
  function antisym2'0 (x : t_T'0) (y : t_T'0) : ()
  
  axiom antisym2'0_spec : forall x : t_T'0, y : t_T'0 . ([%#sord17] cmp_log'0 x y = C_Greater'0)
   -> ([%#sord18] cmp_log'0 y x = C_Less'0)
  
  function eq_cmp'0 (x : t_T'0) (y : t_T'0) : ()
  
  axiom eq_cmp'0_spec : forall x : t_T'0, y : t_T'0 . [%#sord19] (x = y) = (cmp_log'0 x y = C_Equal'0)
  
  constant s  : Seq.seq t_T'0
  
  constant i  : int
  
  constant end'  : int
  
  function heap_frag_max'0 [#"heapsort_generic.rs" 25 0 25 58] (s : Seq.seq t_T'0) (i : int) (end' : int) : ()
  
  goal vc_heap_frag_max'0 : ([%#sheapsort_generic1] 0 <= i /\ i < end')
   -> ([%#sheapsort_generic0] heap_frag'0 s 0 end')
   -> (if i > 0 then
    ((([%#sheapsort_generic1] 0 <= parent'0 i /\ parent'0 i < end') && ([%#sheapsort_generic0] heap_frag'0 s 0 end'))
    /\ 0 <= ([%#sheapsort_generic3] i) /\ ([%#sheapsort_generic3] parent'0 i) < ([%#sheapsort_generic3] i))
    /\ (([%#sheapsort_generic2] le_log'0 (Seq.get s (parent'0 i)) (Seq.get s 0))
     -> ([%#sheapsort_generic2] le_log'0 (Seq.get s i) (Seq.get s 0)))
  else
    [%#sheapsort_generic2] le_log'0 (Seq.get s i) (Seq.get s 0)
  )
end
module M_heapsort_generic__sift_down [#"heapsort_generic.rs" 41 0 43 29]
  let%span sheapsort_generic0 = "heapsort_generic.rs" 45 16 45 31
  let%span sheapsort_generic1 = "heapsort_generic.rs" 48 16 48 41
  let%span sheapsort_generic2 = "heapsort_generic.rs" 49 16 49 41
<<<<<<< HEAD
  let%span sheapsort_generic3 = "heapsort_generic.rs" 60 22 60 23
  let%span sheapsort_generic4 = "heapsort_generic.rs" 60 16 60 23
  let%span sheapsort_generic5 = "heapsort_generic.rs" 64 24 64 25
  let%span sheapsort_generic6 = "heapsort_generic.rs" 64 32 64 33
  let%span sheapsort_generic7 = "heapsort_generic.rs" 65 19 65 20
  let%span sheapsort_generic8 = "heapsort_generic.rs" 65 51 65 52
  let%span sheapsort_generic9 = "heapsort_generic.rs" 66 21 66 22
  let%span sheapsort_generic10 = "heapsort_generic.rs" 31 11 31 54
  let%span sheapsort_generic11 = "heapsort_generic.rs" 32 11 32 24
  let%span sheapsort_generic12 = "heapsort_generic.rs" 33 11 33 27
  let%span sheapsort_generic13 = "heapsort_generic.rs" 41 33 41 34
  let%span sheapsort_generic14 = "heapsort_generic.rs" 34 10 34 52
  let%span sheapsort_generic15 = "heapsort_generic.rs" 35 0 35 36
  let%span sheapsort_generic16 = "heapsort_generic.rs" 36 0 37 43
  let%span sheapsort_generic17 = "heapsort_generic.rs" 38 0 40 80
  let%span smodel18 = "../../../creusot-contracts/src/model.rs" 106 8 106 22
  let%span ssnapshot19 = "../../../creusot-contracts/src/snapshot.rs" 26 20 26 39
  let%span sseq20 = "../../../creusot-contracts/src/logic/seq.rs" 170 8 170 37
  let%span sops21 = "../../../creusot-contracts/src/logic/ops.rs" 20 8 20 31
  let%span smodel22 = "../../../creusot-contracts/src/model.rs" 97 8 97 28
  let%span sheapsort_generic23 = "heapsort_generic.rs" 11 4 11 19
  let%span svec24 = "../../../creusot-contracts/src/std/vec.rs" 162 27 162 46
  let%span svec25 = "../../../creusot-contracts/src/std/vec.rs" 163 26 163 54
  let%span scmp26 = "../../../creusot-contracts/src/std/cmp.rs" 33 26 33 76
  let%span scmp27 = "../../../creusot-contracts/src/std/cmp.rs" 36 26 36 77
  let%span svec28 = "../../../creusot-contracts/src/std/vec.rs" 175 26 175 42
  let%span svec29 = "../../../creusot-contracts/src/std/vec.rs" 176 26 176 48
  let%span sslice30 = "../../../creusot-contracts/src/std/slice.rs" 257 19 257 35
  let%span sslice31 = "../../../creusot-contracts/src/std/slice.rs" 258 19 258 35
  let%span sslice32 = "../../../creusot-contracts/src/std/slice.rs" 259 8 259 52
  let%span sheapsort_generic33 = "heapsort_generic.rs" 16 4 17 26
  let%span svec34 = "../../../creusot-contracts/src/std/vec.rs" 29 14 29 47
  let%span svec35 = "../../../creusot-contracts/src/std/vec.rs" 30 4 31 53
  let%span svec36 = "../../../creusot-contracts/src/std/vec.rs" 18 14 18 41
  let%span smodel37 = "../../../creusot-contracts/src/model.rs" 88 8 88 22
  let%span sord38 = "../../../creusot-contracts/src/logic/ord.rs" 15 14 15 64
  let%span sord39 = "../../../creusot-contracts/src/logic/ord.rs" 25 14 25 61
  let%span sord40 = "../../../creusot-contracts/src/logic/ord.rs" 35 14 35 61
  let%span sord41 = "../../../creusot-contracts/src/logic/ord.rs" 45 14 45 64
  let%span sord42 = "../../../creusot-contracts/src/logic/ord.rs" 49 14 49 45
  let%span sord43 = "../../../creusot-contracts/src/logic/ord.rs" 53 15 53 32
  let%span sord44 = "../../../creusot-contracts/src/logic/ord.rs" 54 15 54 32
  let%span sord45 = "../../../creusot-contracts/src/logic/ord.rs" 55 14 55 31
  let%span sord46 = "../../../creusot-contracts/src/logic/ord.rs" 59 15 59 45
  let%span sord47 = "../../../creusot-contracts/src/logic/ord.rs" 60 14 60 47
  let%span sord48 = "../../../creusot-contracts/src/logic/ord.rs" 64 15 64 48
  let%span sord49 = "../../../creusot-contracts/src/logic/ord.rs" 65 14 65 44
  let%span sord50 = "../../../creusot-contracts/src/logic/ord.rs" 69 14 69 59
  let%span sslice51 = "../../../creusot-contracts/src/std/slice.rs" 122 20 122 37
  let%span sslice52 = "../../../creusot-contracts/src/std/slice.rs" 129 20 129 37
  let%span smodel53 = "../../../creusot-contracts/src/model.rs" 79 8 79 28
  let%span sslice54 = "../../../creusot-contracts/src/std/slice.rs" 28 14 28 41
  let%span sslice55 = "../../../creusot-contracts/src/std/slice.rs" 29 14 29 42
  let%span sresolve56 = "../../../creusot-contracts/src/resolve.rs" 41 20 41 34
  let%span svec57 = "../../../creusot-contracts/src/std/vec.rs" 65 20 65 41
  let%span sslice58 = "../../../creusot-contracts/src/std/slice.rs" 18 20 18 30
  let%span sinvariant59 = "../../../creusot-contracts/src/invariant.rs" 34 20 34 44
  let%span sinvariant60 = "../../../creusot-contracts/src/invariant.rs" 24 8 24 18
  let%span sseq61 = "../../../creusot-contracts/src/logic/seq.rs" 444 8 444 97
  let%span sboxed62 = "../../../creusot-contracts/src/std/boxed.rs" 28 8 28 18
=======
  let%span sheapsort_generic3 = "heapsort_generic.rs" 50 16 51 43
  let%span sheapsort_generic4 = "heapsort_generic.rs" 52 16 54 75
  let%span sheapsort_generic5 = "heapsort_generic.rs" 55 16 56 58
  let%span sheapsort_generic6 = "heapsort_generic.rs" 48 4 48 43
  let%span sheapsort_generic7 = "heapsort_generic.rs" 60 22 60 23
  let%span sheapsort_generic8 = "heapsort_generic.rs" 60 16 60 23
  let%span sheapsort_generic9 = "heapsort_generic.rs" 64 24 64 25
  let%span sheapsort_generic10 = "heapsort_generic.rs" 64 32 64 33
  let%span sheapsort_generic11 = "heapsort_generic.rs" 65 19 65 20
  let%span sheapsort_generic12 = "heapsort_generic.rs" 65 51 65 52
  let%span sheapsort_generic13 = "heapsort_generic.rs" 66 21 66 22
  let%span sheapsort_generic14 = "heapsort_generic.rs" 31 11 31 54
  let%span sheapsort_generic15 = "heapsort_generic.rs" 32 11 32 24
  let%span sheapsort_generic16 = "heapsort_generic.rs" 33 11 33 27
  let%span sheapsort_generic17 = "heapsort_generic.rs" 41 33 41 34
  let%span sheapsort_generic18 = "heapsort_generic.rs" 34 10 34 52
  let%span sheapsort_generic19 = "heapsort_generic.rs" 35 10 35 34
  let%span sheapsort_generic20 = "heapsort_generic.rs" 36 10 37 41
  let%span sheapsort_generic21 = "heapsort_generic.rs" 38 10 40 78
  let%span smodel22 = "../../../creusot-contracts/src/model.rs" 109 8 109 22
  let%span ssnapshot23 = "../../../creusot-contracts/src/snapshot.rs" 27 20 27 39
  let%span sseq24 = "../../../creusot-contracts/src/logic/seq.rs" 181 8 181 37
  let%span sops25 = "../../../creusot-contracts/src/logic/ops.rs" 20 8 20 31
  let%span smodel26 = "../../../creusot-contracts/src/model.rs" 100 8 100 28
  let%span sheapsort_generic27 = "heapsort_generic.rs" 11 4 11 19
  let%span svec28 = "../../../creusot-contracts/src/std/vec.rs" 165 27 165 46
  let%span svec29 = "../../../creusot-contracts/src/std/vec.rs" 166 26 166 54
  let%span scmp30 = "../../../creusot-contracts/src/std/cmp.rs" 33 26 33 76
  let%span scmp31 = "../../../creusot-contracts/src/std/cmp.rs" 36 26 36 77
  let%span svec32 = "../../../creusot-contracts/src/std/vec.rs" 178 26 178 42
  let%span svec33 = "../../../creusot-contracts/src/std/vec.rs" 179 26 179 48
  let%span sslice34 = "../../../creusot-contracts/src/std/slice.rs" 261 19 261 35
  let%span sslice35 = "../../../creusot-contracts/src/std/slice.rs" 262 19 262 35
  let%span sslice36 = "../../../creusot-contracts/src/std/slice.rs" 263 18 263 50
  let%span sheapsort_generic37 = "heapsort_generic.rs" 16 16 17 24
  let%span svec38 = "../../../creusot-contracts/src/std/vec.rs" 31 14 31 47
  let%span svec39 = "../../../creusot-contracts/src/std/vec.rs" 32 14 33 51
  let%span svec40 = "../../../creusot-contracts/src/std/vec.rs" 19 14 19 41
  let%span smodel41 = "../../../creusot-contracts/src/model.rs" 91 8 91 22
  let%span sord42 = "../../../creusot-contracts/src/logic/ord.rs" 15 14 15 64
  let%span sord43 = "../../../creusot-contracts/src/logic/ord.rs" 25 14 25 61
  let%span sord44 = "../../../creusot-contracts/src/logic/ord.rs" 35 14 35 61
  let%span sord45 = "../../../creusot-contracts/src/logic/ord.rs" 45 14 45 64
  let%span sord46 = "../../../creusot-contracts/src/logic/ord.rs" 49 14 49 45
  let%span sord47 = "../../../creusot-contracts/src/logic/ord.rs" 53 15 53 32
  let%span sord48 = "../../../creusot-contracts/src/logic/ord.rs" 54 15 54 32
  let%span sord49 = "../../../creusot-contracts/src/logic/ord.rs" 55 14 55 31
  let%span sord50 = "../../../creusot-contracts/src/logic/ord.rs" 59 15 59 45
  let%span sord51 = "../../../creusot-contracts/src/logic/ord.rs" 60 14 60 47
  let%span sord52 = "../../../creusot-contracts/src/logic/ord.rs" 64 15 64 48
  let%span sord53 = "../../../creusot-contracts/src/logic/ord.rs" 65 14 65 44
  let%span sord54 = "../../../creusot-contracts/src/logic/ord.rs" 69 14 69 59
  let%span sslice55 = "../../../creusot-contracts/src/std/slice.rs" 126 20 126 37
  let%span sslice56 = "../../../creusot-contracts/src/std/slice.rs" 133 20 133 37
  let%span smodel57 = "../../../creusot-contracts/src/model.rs" 82 8 82 28
  let%span sslice58 = "../../../creusot-contracts/src/std/slice.rs" 29 14 29 41
  let%span sslice59 = "../../../creusot-contracts/src/std/slice.rs" 30 14 30 42
  let%span sresolve60 = "../../../creusot-contracts/src/resolve.rs" 41 20 41 34
  let%span svec61 = "../../../creusot-contracts/src/std/vec.rs" 68 20 68 41
  let%span sslice62 = "../../../creusot-contracts/src/std/slice.rs" 18 20 18 30
  let%span sinvariant63 = "../../../creusot-contracts/src/invariant.rs" 34 20 34 44
  let%span sinvariant64 = "../../../creusot-contracts/src/invariant.rs" 24 8 24 18
  let%span sseq65 = "../../../creusot-contracts/src/logic/seq.rs" 459 20 459 95
  let%span sboxed66 = "../../../creusot-contracts/src/std/boxed.rs" 28 8 28 18
>>>>>>> 716d5822
  
  use prelude.prelude.Snapshot
  
<<<<<<< HEAD
  use prelude.prelude.Borrow
=======
  predicate invariant'7 (self : t) =
    [%#sboxed66] inv'8 self
>>>>>>> 716d5822
  
  use prelude.prelude.Opaque
  
  type t_NonNull'0  =
    { t_NonNull__pointer'0: opaque_ptr }
  
  type t_Unique'0  =
    { t_Unique__pointer'0: t_NonNull'0; t_Unique__qy95zmarker'0: () }
  
  use prelude.prelude.UIntSize
  
  type t_Cap'0  =
    { t_Cap__0'0: usize }
  
  type t_RawVec'0  =
    { t_RawVec__ptr'0: t_Unique'0; t_RawVec__cap'0: t_Cap'0; t_RawVec__alloc'0: () }
  
  type t_Vec'0  =
    { t_Vec__buf'0: t_RawVec'0; t_Vec__len'0: usize }
  
  type t_T'0
  
  use seq.Seq
  
<<<<<<< HEAD
  use seq.Seq
=======
  predicate invariant'6 (self : Seq.seq t) =
    [%#sseq65] forall i : int . 0 <= i /\ i < Seq.length self  -> inv'9 (Seq.get self i)
>>>>>>> 716d5822
  
  constant v_MAX'0 : usize = (18446744073709551615 : usize)
  
  use prelude.prelude.UIntSize
  
  use prelude.prelude.Int
  
<<<<<<< HEAD
  function view'2 (self : t_Vec'0) : Seq.seq t_T'0
=======
  predicate invariant'5 (self : t) =
    [%#sinvariant64] inv'8 self
>>>>>>> 716d5822
  
  axiom view'2_spec : forall self : t_Vec'0 . [%#svec36] Seq.length (view'2 self) <= UIntSize.to_int (v_MAX'0 : usize)
  
  function view'0 (self : borrowed (t_Vec'0)) : Seq.seq t_T'0 =
    [%#smodel18] view'2 self.current
  
  use prelude.prelude.Snapshot
  
  use prelude.prelude.Snapshot
  
  function view'3 (self : borrowed (t_Vec'0)) : Seq.seq t_T'0 =
    [%#smodel37] view'0 self
  
  function view'1 (self : Snapshot.snap_ty (borrowed (t_Vec'0))) : Seq.seq t_T'0 =
    [%#ssnapshot19] view'3 (Snapshot.inner self)
  
  use seq.Permut
  
  predicate permutation_of'0 (self : Seq.seq t_T'0) (o : Seq.seq t_T'0) =
    [%#sseq20] Permut.permut self o 0 (Seq.length self)
  
<<<<<<< HEAD
  use seq.Seq
=======
  predicate invariant'4 (self : Vec'0.t_Vec t (Global'0.t_Global)) =
    [%#sinvariant64] inv'0 self
>>>>>>> 716d5822
  
  function index_logic'0 [@inline:trivial] (self : t_Vec'0) (ix : int) : t_T'0 =
    [%#sops21] Seq.get (view'2 self) ix
  
  type t_DeepModelTy'0
  
<<<<<<< HEAD
  use seq.Seq
=======
  predicate invariant'3 (self : borrowed (Vec'0.t_Vec t (Global'0.t_Global))) =
    [%#sinvariant63] inv'0 self.current /\ inv'0 self.final
>>>>>>> 716d5822
  
  use seq.Seq
  
  use seq.Seq
  
  function deep_model'3 (self : t_T'0) : t_DeepModelTy'0
  
  function deep_model'1 (self : t_Vec'0) : Seq.seq t_DeepModelTy'0
  
<<<<<<< HEAD
  axiom deep_model'1_spec : forall self : t_Vec'0 . ([%#svec35] forall i : int . 0 <= i /\ i < Seq.length (view'2 self)
   -> Seq.get (deep_model'1 self) i = deep_model'3 (index_logic'0 self i))
  && ([%#svec34] Seq.length (view'2 self) = Seq.length (deep_model'1 self))
=======
  predicate invariant'2 (self : borrowed (slice t)) =
    [%#sinvariant63] inv'1 self.current /\ inv'1 self.final
>>>>>>> 716d5822
  
  function deep_model'0 (self : borrowed (t_Vec'0)) : Seq.seq t_DeepModelTy'0 =
    [%#smodel22] deep_model'1 self.current
  
  function le_log'0 (self : t_DeepModelTy'0) (o : t_DeepModelTy'0) : bool
  
  function parent'0 [#"heapsort_generic.rs" 10 0 10 24] (i : int) : int =
    [%#sheapsort_generic23] div (i + 1) 2 - 1
  
  function view'4 (self : t_Vec'0) : Seq.seq t_T'0 =
    [%#smodel37] view'2 self
  
  predicate in_bounds'0 [@inline:trivial] (self : usize) (seq : Seq.seq t_T'0) =
    [%#sslice51] UIntSize.to_int self < Seq.length seq
  
  predicate inv'4 (_1 : t_Vec'0)
  
<<<<<<< HEAD
  predicate inv'5 (_1 : usize)
  
  predicate has_value'0 [@inline:trivial] (self : usize) (seq : Seq.seq t_T'0) (out : t_T'0) =
    [%#sslice52] Seq.get seq (UIntSize.to_int self) = out
=======
  axiom view'6_spec : forall self : slice t . ([%#sslice59] view'6 self = Slice.id self)
  && ([%#sslice58] Seq.length (view'6 self) <= UIntSize.to_int (v_MAX'0 : usize))
  
  predicate invariant'1 (self : slice t) =
    [%#sslice62] inv'7 (view'6 self)
>>>>>>> 716d5822
  
  predicate inv'6 (_1 : t_T'0)
  
  predicate inv'0 (_1 : t_Vec'0)
  
<<<<<<< HEAD
  predicate inv'7 (_1 : Seq.seq t_T'0)
  
  predicate invariant'0 (self : t_Vec'0) =
    [%#svec57] inv'7 (view'2 self)
=======
  axiom view'2_spec : forall self : Vec'0.t_Vec t (Global'0.t_Global) . [%#svec40] Seq.length (view'2 self)
  <= UIntSize.to_int (v_MAX'0 : usize)
  
  predicate invariant'0 (self : Vec'0.t_Vec t (Global'0.t_Global)) =
    [%#svec61] inv'7 (view'2 self)
>>>>>>> 716d5822
  
  axiom inv_axiom'0 [@rewrite] : forall x : t_Vec'0 [inv'0 x] . inv'0 x = invariant'0 x
  
  use prelude.prelude.Slice
  
  predicate inv'1 (_1 : slice t_T'0)
  
  use prelude.prelude.Slice
  
<<<<<<< HEAD
  function view'6 (self : slice t_T'0) : Seq.seq t_T'0
=======
  axiom eq_cmp'0_spec : forall x : t_DeepModelTy'0, y : t_DeepModelTy'0 . [%#sord54] (x = y)
  = (cmp_log'0 x y = Ordering'0.C_Equal)
>>>>>>> 716d5822
  
  axiom view'6_spec : forall self : slice t_T'0 . ([%#sslice55] view'6 self = Slice.id self)
  && ([%#sslice54] Seq.length (view'6 self) <= UIntSize.to_int (v_MAX'0 : usize))
  
<<<<<<< HEAD
  predicate invariant'1 (self : slice t_T'0) =
    [%#sslice58] inv'7 (view'6 self)
=======
  axiom antisym2'0_spec : forall x : t_DeepModelTy'0, y : t_DeepModelTy'0 . ([%#sord52] cmp_log'0 x y
  = Ordering'0.C_Greater)  -> ([%#sord53] cmp_log'0 y x = Ordering'0.C_Less)
>>>>>>> 716d5822
  
  axiom inv_axiom'1 [@rewrite] : forall x : slice t_T'0 [inv'1 x] . inv'1 x = invariant'1 x
  
<<<<<<< HEAD
  predicate inv'2 (_1 : borrowed (slice t_T'0))
=======
  axiom antisym1'0_spec : forall x : t_DeepModelTy'0, y : t_DeepModelTy'0 . ([%#sord50] cmp_log'0 x y
  = Ordering'0.C_Less)  -> ([%#sord51] cmp_log'0 y x = Ordering'0.C_Greater)
>>>>>>> 716d5822
  
  predicate invariant'2 (self : borrowed (slice t_T'0)) =
    [%#sinvariant59] inv'1 self.current /\ inv'1 self.final
  
<<<<<<< HEAD
  axiom inv_axiom'2 [@rewrite] : forall x : borrowed (slice t_T'0) [inv'2 x] . inv'2 x = invariant'2 x
=======
  axiom trans'0_spec : forall x : t_DeepModelTy'0, y : t_DeepModelTy'0, z : t_DeepModelTy'0, o : Ordering'0.t_Ordering . ([%#sord47] cmp_log'0 x y
  = o)  -> ([%#sord48] cmp_log'0 y z = o)  -> ([%#sord49] cmp_log'0 x z = o)
>>>>>>> 716d5822
  
  predicate inv'3 (_1 : borrowed (t_Vec'0))
  
<<<<<<< HEAD
  predicate invariant'3 (self : borrowed (t_Vec'0)) =
    [%#sinvariant59] inv'0 self.current /\ inv'0 self.final
=======
  axiom refl'0_spec : forall x : t_DeepModelTy'0 . [%#sord46] cmp_log'0 x x = Ordering'0.C_Equal
>>>>>>> 716d5822
  
  axiom inv_axiom'3 [@rewrite] : forall x : borrowed (t_Vec'0) [inv'3 x] . inv'3 x = invariant'3 x
  
  predicate invariant'4 (self : t_Vec'0) =
    [%#sinvariant60] inv'0 self
  
<<<<<<< HEAD
  axiom inv_axiom'4 [@rewrite] : forall x : t_Vec'0 [inv'4 x] . inv'4 x = invariant'4 x
=======
  axiom cmp_gt_log'0_spec : forall x : t_DeepModelTy'0, y : t_DeepModelTy'0 . [%#sord45] gt_log'0 x y
  = (cmp_log'0 x y = Ordering'0.C_Greater)
>>>>>>> 716d5822
  
  axiom inv_axiom'5 [@rewrite] : forall x : usize [inv'5 x] . inv'5 x = true
  
  predicate inv'8 (_1 : t_T'0)
  
<<<<<<< HEAD
  predicate invariant'5 (self : t_T'0) =
    [%#sinvariant60] inv'8 self
=======
  axiom cmp_ge_log'0_spec : forall x : t_DeepModelTy'0, y : t_DeepModelTy'0 . [%#sord44] ge_log'0 x y
  = (cmp_log'0 x y <> Ordering'0.C_Less)
>>>>>>> 716d5822
  
  axiom inv_axiom'6 [@rewrite] : forall x : t_T'0 [inv'6 x] . inv'6 x = invariant'5 x
  
  use seq.Seq
  
<<<<<<< HEAD
  predicate inv'9 (_1 : t_T'0)
=======
  axiom cmp_lt_log'0_spec : forall x : t_DeepModelTy'0, y : t_DeepModelTy'0 . [%#sord43] lt_log'0 x y
  = (cmp_log'0 x y = Ordering'0.C_Less)
>>>>>>> 716d5822
  
  predicate invariant'6 (self : Seq.seq t_T'0) =
    [%#sseq61] forall i : int . 0 <= i /\ i < Seq.length self  -> inv'9 (Seq.get self i)
  
  axiom inv_axiom'7 [@rewrite] : forall x : Seq.seq t_T'0 [inv'7 x] . inv'7 x = invariant'6 x
  
<<<<<<< HEAD
  predicate invariant'7 (self : t_T'0) =
    [%#sboxed62] inv'8 self
=======
  axiom cmp_le_log'0_spec : forall x : t_DeepModelTy'0, y : t_DeepModelTy'0 . [%#sord42] le_log'0 x y
  = (cmp_log'0 x y <> Ordering'0.C_Greater)
>>>>>>> 716d5822
  
  axiom inv_axiom'8 [@rewrite] : forall x : t_T'0 [inv'9 x] . inv'9 x = invariant'7 x
  
  let rec index'0 (self:t_Vec'0) (index:usize) (return'  (ret:t_T'0))= {[@expl:precondition] inv'5 index}
    {[@expl:precondition] inv'4 self}
    {[@expl:precondition] [%#svec24] in_bounds'0 index (view'4 self)}
    any
    [ return' (result:t_T'0)-> {inv'6 result} {[%#svec25] has_value'0 index (view'4 self) result} (! return' {result}) ]
    
  
  function deep_model'2 (self : t_T'0) : t_DeepModelTy'0 =
    [%#smodel53] deep_model'3 self
  
<<<<<<< HEAD
  function lt_log'0 (self : t_DeepModelTy'0) (o : t_DeepModelTy'0) : bool
=======
  function index_logic'0 [@inline:trivial] (self : Vec'0.t_Vec t (Global'0.t_Global)) (ix : int) : t =
    [%#sops25] Seq.get (view'2 self) ix
>>>>>>> 716d5822
  
  let rec lt'0 (self:t_T'0) (other:t_T'0) (return'  (ret:bool))= {[@expl:precondition] inv'6 other}
    {[@expl:precondition] inv'6 self}
    any
    [ return' (result:bool)-> {[%#scmp26] result = lt_log'0 (deep_model'2 self) (deep_model'2 other)}
      (! return' {result}) ]
    
  
  let rec le'0 (self:t_T'0) (other:t_T'0) (return'  (ret:bool))= {[@expl:precondition] inv'6 other}
    {[@expl:precondition] inv'6 self}
    any
    [ return' (result:bool)-> {[%#scmp27] result = le_log'0 (deep_model'2 self) (deep_model'2 other)}
      (! return' {result}) ]
    
  
  function view'5 (self : borrowed (slice t_T'0)) : Seq.seq t_T'0 =
    [%#smodel18] view'6 self.current
  
<<<<<<< HEAD
  let rec deref_mut'0 (self:borrowed (t_Vec'0)) (return'  (ret:borrowed (slice t_T'0)))= {[@expl:precondition] inv'3 self}
    any
    [ return' (result:borrowed (slice t_T'0))-> {inv'2 result}
      {[%#svec29] view'6 result.final = view'2 self.final}
      {[%#svec28] view'5 result = view'0 self}
      (! return' {result}) ]
    
  
  use seq.Permut
  
  let rec swap'0 (self:borrowed (slice t_T'0)) (a:usize) (b:usize) (return'  (ret:()))= {[@expl:precondition] inv'2 self}
    {[@expl:precondition] [%#sslice31] UIntSize.to_int b < Seq.length (view'5 self)}
    {[@expl:precondition] [%#sslice30] UIntSize.to_int a < Seq.length (view'5 self)}
    any
    [ return' (result:())-> {[%#sslice32] Permut.exchange (view'6 self.final) (view'5 self) (UIntSize.to_int a) (UIntSize.to_int b)}
      (! return' {result}) ]
    
=======
  axiom deep_model'1_spec : forall self : Vec'0.t_Vec t (Global'0.t_Global) . ([%#svec39] forall i : int . 0 <= i
  /\ i < Seq.length (view'2 self)  -> Seq.get (deep_model'1 self) i = deep_model'3 (index_logic'0 self i))
  && ([%#svec38] Seq.length (view'2 self) = Seq.length (deep_model'1 self))
  
  function parent'0 [#"heapsort_generic.rs" 10 0 10 24] (i : int) : int =
    [%#sheapsort_generic27] div (i + 1) 2 - 1
  
  predicate heap_frag'0 [#"heapsort_generic.rs" 15 0 15 66] (s : Seq.seq t_DeepModelTy'0) (start : int) (end' : int) =
    [%#sheapsort_generic37] forall i : int . start <= parent'0 i /\ i < end'
     -> le_log'0 (Seq.get s i) (Seq.get s (parent'0 i))
>>>>>>> 716d5822
  
  predicate resolve'2 (self : borrowed (slice t_T'0)) =
    [%#sresolve56] self.final = self.current
  
  predicate resolve'0 (_1 : borrowed (slice t_T'0)) =
    resolve'2 _1
  
<<<<<<< HEAD
  predicate resolve'3 (self : borrowed (t_Vec'0)) =
    [%#sresolve56] self.final = self.current
=======
  predicate resolve'3 (self : borrowed (Vec'0.t_Vec t (Global'0.t_Global))) =
    [%#sresolve60] self.final = self.current
>>>>>>> 716d5822
  
  predicate resolve'1 (_1 : borrowed (t_Vec'0)) =
    resolve'3 _1
  
<<<<<<< HEAD
  use prelude.prelude.Intrinsic
=======
  predicate resolve'2 (self : borrowed (slice t)) =
    [%#sresolve60] self.final = self.current
>>>>>>> 716d5822
  
  predicate heap_frag'0 [#"heapsort_generic.rs" 15 0 15 66] (s : Seq.seq t_DeepModelTy'0) (start : int) (end' : int) =
    [%#sheapsort_generic33] forall i : int . start <= parent'0 i /\ i < end'
     -> le_log'0 (Seq.get s i) (Seq.get s (parent'0 i))
  
  type t_Ordering'0  =
    | C_Less'0
    | C_Equal'0
    | C_Greater'0
  
<<<<<<< HEAD
  function cmp_log'0 (self : t_DeepModelTy'0) (_2 : t_DeepModelTy'0) : t_Ordering'0
  
  function cmp_le_log'0 (x : t_DeepModelTy'0) (y : t_DeepModelTy'0) : ()
  
  axiom cmp_le_log'0_spec : forall x : t_DeepModelTy'0, y : t_DeepModelTy'0 . [%#sord38] le_log'0 x y
  = (cmp_log'0 x y <> C_Greater'0)
  
  function cmp_lt_log'0 (x : t_DeepModelTy'0) (y : t_DeepModelTy'0) : ()
  
  axiom cmp_lt_log'0_spec : forall x : t_DeepModelTy'0, y : t_DeepModelTy'0 . [%#sord39] lt_log'0 x y
  = (cmp_log'0 x y = C_Less'0)
  
  function ge_log'0 (self : t_DeepModelTy'0) (o : t_DeepModelTy'0) : bool
  
  function cmp_ge_log'0 (x : t_DeepModelTy'0) (y : t_DeepModelTy'0) : ()
  
  axiom cmp_ge_log'0_spec : forall x : t_DeepModelTy'0, y : t_DeepModelTy'0 . [%#sord40] ge_log'0 x y
  = (cmp_log'0 x y <> C_Less'0)
  
  function gt_log'0 (self : t_DeepModelTy'0) (o : t_DeepModelTy'0) : bool
  
  function cmp_gt_log'0 (x : t_DeepModelTy'0) (y : t_DeepModelTy'0) : ()
  
  axiom cmp_gt_log'0_spec : forall x : t_DeepModelTy'0, y : t_DeepModelTy'0 . [%#sord41] gt_log'0 x y
  = (cmp_log'0 x y = C_Greater'0)
  
  function refl'0 (x : t_DeepModelTy'0) : ()
=======
  function view'5 (self : borrowed (slice t)) : Seq.seq t =
    [%#smodel22] view'6 self.current
  
  let rec swap'0 (self:borrowed (slice t)) (a:usize) (b:usize) (return'  (ret:()))= {[@expl:precondition] inv'2 self}
    {[@expl:precondition] [%#sslice35] UIntSize.to_int b < Seq.length (view'5 self)}
    {[@expl:precondition] [%#sslice34] UIntSize.to_int a < Seq.length (view'5 self)}
    any
    [ return' (result:())-> {[%#sslice36] Permut.exchange (view'6 self.final) (view'5 self) (UIntSize.to_int a) (UIntSize.to_int b)}
      (! return' {result}) ]
    
  
  function view'0 (self : borrowed (Vec'0.t_Vec t (Global'0.t_Global))) : Seq.seq t =
    [%#smodel22] view'2 self.current
  
  let rec deref_mut'0 (self:borrowed (Vec'0.t_Vec t (Global'0.t_Global))) (return'  (ret:borrowed (slice t)))= {[@expl:precondition] inv'3 self}
    any
    [ return' (result:borrowed (slice t))-> {inv'2 result}
      {[%#svec33] view'6 result.final = view'2 self.final}
      {[%#svec32] view'5 result = view'0 self}
      (! return' {result}) ]
    
  
  function deep_model'2 (self : t) : t_DeepModelTy'0 =
    [%#smodel57] deep_model'3 self
  
  let rec le'0 (self:t) (other:t) (return'  (ret:bool))= {[@expl:precondition] inv'6 other}
    {[@expl:precondition] inv'6 self}
    any
    [ return' (result:bool)-> {[%#scmp31] result = le_log'0 (deep_model'2 self) (deep_model'2 other)}
      (! return' {result}) ]
    
  
  let rec lt'0 (self:t) (other:t) (return'  (ret:bool))= {[@expl:precondition] inv'6 other}
    {[@expl:precondition] inv'6 self}
    any
    [ return' (result:bool)-> {[%#scmp30] result = lt_log'0 (deep_model'2 self) (deep_model'2 other)}
      (! return' {result}) ]
    
  
  predicate has_value'0 [@inline:trivial] (self : usize) (seq : Seq.seq t) (out : t) =
    [%#sslice56] Seq.get seq (UIntSize.to_int self) = out
  
  predicate in_bounds'0 [@inline:trivial] (self : usize) (seq : Seq.seq t) =
    [%#sslice55] UIntSize.to_int self < Seq.length seq
  
  function view'4 (self : Vec'0.t_Vec t (Global'0.t_Global)) : Seq.seq t =
    [%#smodel41] view'2 self
  
  let rec index'0 (self:Vec'0.t_Vec t (Global'0.t_Global)) (index:usize) (return'  (ret:t))= {[@expl:precondition] inv'5 index}
    {[@expl:precondition] inv'4 self}
    {[@expl:precondition] [%#svec28] in_bounds'0 index (view'4 self)}
    any
    [ return' (result:t)-> {inv'6 result} {[%#svec29] has_value'0 index (view'4 self) result} (! return' {result}) ]
    
  
  function deep_model'0 (self : borrowed (Vec'0.t_Vec t (Global'0.t_Global))) : Seq.seq t_DeepModelTy'0 =
    [%#smodel26] deep_model'1 self.current
>>>>>>> 716d5822
  
  axiom refl'0_spec : forall x : t_DeepModelTy'0 . [%#sord42] cmp_log'0 x x = C_Equal'0
  
  function trans'0 (x : t_DeepModelTy'0) (y : t_DeepModelTy'0) (z : t_DeepModelTy'0) (o : t_Ordering'0) : ()
  
<<<<<<< HEAD
  axiom trans'0_spec : forall x : t_DeepModelTy'0, y : t_DeepModelTy'0, z : t_DeepModelTy'0, o : t_Ordering'0 . ([%#sord43] cmp_log'0 x y
  = o)  -> ([%#sord44] cmp_log'0 y z = o)  -> ([%#sord45] cmp_log'0 x z = o)
  
  function antisym1'0 (x : t_DeepModelTy'0) (y : t_DeepModelTy'0) : ()
  
  axiom antisym1'0_spec : forall x : t_DeepModelTy'0, y : t_DeepModelTy'0 . ([%#sord46] cmp_log'0 x y = C_Less'0)
   -> ([%#sord47] cmp_log'0 y x = C_Greater'0)
=======
  predicate permutation_of'0 (self : Seq.seq t) (o : Seq.seq t) =
    [%#sseq24] Permut.permut self o 0 (Seq.length self)
  
  function view'3 (self : borrowed (Vec'0.t_Vec t (Global'0.t_Global))) : Seq.seq t =
    [%#smodel41] view'0 self
  
  function view'1 (self : Snapshot.snap_ty (borrowed (Vec'0.t_Vec t (Global'0.t_Global)))) : Seq.seq t =
    [%#ssnapshot23] view'3 (Snapshot.inner self)
>>>>>>> 716d5822
  
  function antisym2'0 (x : t_DeepModelTy'0) (y : t_DeepModelTy'0) : ()
  
  axiom antisym2'0_spec : forall x : t_DeepModelTy'0, y : t_DeepModelTy'0 . ([%#sord48] cmp_log'0 x y = C_Greater'0)
   -> ([%#sord49] cmp_log'0 y x = C_Less'0)
  
  function eq_cmp'0 (x : t_DeepModelTy'0) (y : t_DeepModelTy'0) : ()
  
  axiom eq_cmp'0_spec : forall x : t_DeepModelTy'0, y : t_DeepModelTy'0 . [%#sord50] (x = y)
  = (cmp_log'0 x y = C_Equal'0)
  
  meta "compute_max_steps" 1000000
  
<<<<<<< HEAD
  let rec sift_down'0 (v:borrowed (t_Vec'0)) (start:usize) (end':usize) (return'  (ret:()))= {[%#sheapsort_generic13] inv'3 v}
    {[%#sheapsort_generic12] UIntSize.to_int end' <= Seq.length (view'0 v)}
    {[%#sheapsort_generic11] UIntSize.to_int start < UIntSize.to_int end'}
    {[%#sheapsort_generic10] heap_frag'0 (deep_model'0 v) (UIntSize.to_int start + 1) (UIntSize.to_int end')}
=======
  let rec sift_down (v:borrowed (Vec'0.t_Vec t (Global'0.t_Global))) (start:usize) (end':usize) (return'  (ret:()))= {[%#sheapsort_generic17] inv'3 v}
    {[%#sheapsort_generic16] UIntSize.to_int end' <= Seq.length (view'0 v)}
    {[%#sheapsort_generic15] UIntSize.to_int start < UIntSize.to_int end'}
    {[%#sheapsort_generic14] heap_frag'0 (deep_model'0 v) (UIntSize.to_int start + 1) (UIntSize.to_int end')}
>>>>>>> 716d5822
    (! bb0
    [ bb0 = s0 [ s0 =  [ &old_v <- [%#sheapsort_generic0] Snapshot.new v ] s1 | s1 = bb1 ] 
    | bb1 = s0 [ s0 =  [ &i <- start ] s1 | s1 =  [ &old_2_0 <- Snapshot.new v ] s2 | s2 = bb2 ] 
    | bb2 = bb2
      [ bb2 = {[@expl:mut invariant] (Snapshot.inner old_2_0).final = v.final}
        {[@expl:loop invariant 6] [%#sheapsort_generic6] let c = 2 * UIntSize.to_int i + 2 in c < UIntSize.to_int end'
        /\ UIntSize.to_int start <= parent'0 (UIntSize.to_int i)
         -> le_log'0 (Seq.get (deep_model'0 v) c) (Seq.get (deep_model'0 v) (parent'0 (parent'0 c)))}
        {[@expl:loop invariant 5] [%#sheapsort_generic6] let c = 2 * UIntSize.to_int i + 1 in c < UIntSize.to_int end'
        /\ UIntSize.to_int start <= parent'0 (UIntSize.to_int i)
         -> le_log'0 (Seq.get (deep_model'0 v) c) (Seq.get (deep_model'0 v) (parent'0 (parent'0 c)))}
        {[@expl:loop invariant 4] [%#sheapsort_generic5] forall j : int . UIntSize.to_int start <= parent'0 j
        /\ j < UIntSize.to_int end' /\ UIntSize.to_int i <> parent'0 j
         -> le_log'0 (Seq.get (deep_model'0 v) j) (Seq.get (deep_model'0 v) (parent'0 j))}
        {[@expl:loop invariant 3] [%#sheapsort_generic4] forall m : t_DeepModelTy'0 . (forall j : int . UIntSize.to_int start
        <= j
        /\ j < UIntSize.to_int end'  -> le_log'0 (Seq.get (deep_model'0 (Snapshot.inner old_v)) j) m)
         -> (forall j : int . UIntSize.to_int start <= j /\ j < UIntSize.to_int end'
         -> le_log'0 (Seq.get (deep_model'0 v) j) m)}
        {[@expl:loop invariant 2] [%#sheapsort_generic3] forall j : int . 0 <= j /\ j < UIntSize.to_int start
        \/ UIntSize.to_int end' <= j /\ j < Seq.length (view'0 v)
         -> index_logic'0 (Snapshot.inner old_v).current j = index_logic'0 v.current j}
        {[@expl:loop invariant 1] [%#sheapsort_generic2] UIntSize.to_int start <= UIntSize.to_int i
        /\ UIntSize.to_int i < UIntSize.to_int end'}
        {[@expl:loop invariant 0] [%#sheapsort_generic1] permutation_of'0 (view'0 v) (view'1 old_v)}
        (! s0) [ s0 = bb3 ] 
        [ bb3 = s0
          [ s0 = UIntSize.eq {[%#sheapsort_generic7] (2 : usize)} {[%#sheapsort_generic8] (0 : usize)}
              (fun (_ret':bool) ->  [ &_28 <- _ret' ] s1)
          | s1 = {[@expl:division by zero] [%#sheapsort_generic8] not _28} s2
          | s2 = bb4 ]
          
        | bb4 = s0
          [ s0 = UIntSize.div {end'} {[%#sheapsort_generic7] (2 : usize)} (fun (_ret':usize) ->  [ &_26 <- _ret' ] s1)
          | s1 = UIntSize.ge {i} {_26} (fun (_ret':bool) ->  [ &_24 <- _ret' ] s2)
          | s2 = any [ br0 -> {_24 = false} (! bb6) | br1 -> {_24} (! bb5) ]  ]
          
        | bb6 = s0
          [ s0 = UIntSize.mul {[%#sheapsort_generic9] (2 : usize)} {i} (fun (_ret':usize) ->  [ &_31 <- _ret' ] s1)
          | s1 = UIntSize.add {_31} {[%#sheapsort_generic10] (1 : usize)} (fun (_ret':usize) ->  [ &child <- _ret' ] s2)
          | s2 = UIntSize.add {child} {[%#sheapsort_generic11] (1 : usize)} (fun (_ret':usize) ->  [ &_35 <- _ret' ] s3)
          | s3 = UIntSize.lt {_35} {end'} (fun (_ret':bool) ->  [ &_34 <- _ret' ] s4)
          | s4 = any [ br0 -> {_34 = false} (! bb8) | br1 -> {_34} (! bb7) ]  ]
          
        | bb7 = s0 [ s0 = index'0 {v.current} {child} (fun (_ret':t_T'0) ->  [ &_40 <- _ret' ] s1) | s1 = bb9 ] 
        | bb9 = s0
<<<<<<< HEAD
          [ s0 = UIntSize.add {child} {[%#sheapsort_generic8] (1 : usize)} (fun (_ret':usize) ->  [ &_46 <- _ret' ] s1)
          | s1 = index'0 {v.current} {_46} (fun (_ret':t_T'0) ->  [ &_44 <- _ret' ] s2)
=======
          [ s0 = UIntSize.add {child} {[%#sheapsort_generic12] (1 : usize)} (fun (_ret':usize) ->  [ &_46 <- _ret' ] s1)
          | s1 = index'0 {v.current} {_46} (fun (_ret':t) ->  [ &_44 <- _ret' ] s2)
>>>>>>> 716d5822
          | s2 = bb10 ]
          
        | bb10 = s0 [ s0 = lt'0 {_40} {_44} (fun (_ret':bool) ->  [ &_38 <- _ret' ] s1) | s1 = bb11 ] 
        | bb11 = any [ br0 -> {_38 = false} (! bb13) | br1 -> {_38} (! bb12) ] 
        | bb12 = s0
          [ s0 = UIntSize.add {child} {[%#sheapsort_generic13] (1 : usize)}
              (fun (_ret':usize) ->  [ &child <- _ret' ] s1)
          | s1 = bb15 ]
          
        | bb13 = bb14
        | bb8 = bb14
        | bb14 = bb15
        | bb15 = s0 [ s0 = index'0 {v.current} {child} (fun (_ret':t_T'0) ->  [ &_51 <- _ret' ] s1) | s1 = bb16 ] 
        | bb16 = s0 [ s0 = index'0 {v.current} {i} (fun (_ret':t_T'0) ->  [ &_55 <- _ret' ] s1) | s1 = bb17 ] 
        | bb17 = s0 [ s0 = le'0 {_51} {_55} (fun (_ret':bool) ->  [ &_49 <- _ret' ] s1) | s1 = bb18 ] 
        | bb18 = any [ br0 -> {_49 = false} (! bb20) | br1 -> {_49} (! bb19) ] 
        | bb20 = s0
          [ s0 = {inv'0 v.current}
            Borrow.borrow_mut <t_Vec'0> {v.current}
              (fun (_ret':borrowed (t_Vec'0)) ->
                 [ &_62 <- _ret' ] 
                -{inv'0 _ret'.final}-
                 [ &v <- { v with current = _ret'.final } ] 
                s1)
          | s1 = deref_mut'0 {_62} (fun (_ret':borrowed (slice t_T'0)) ->  [ &_61 <- _ret' ] s2)
          | s2 = bb21 ]
          
        | bb21 = s0
          [ s0 = {inv'1 _61.current}
            Borrow.borrow_final <slice t_T'0> {_61.current} {Borrow.get_id _61}
              (fun (_ret':borrowed (slice t_T'0)) ->
                 [ &_60 <- _ret' ] 
                -{inv'1 _ret'.final}-
                 [ &_61 <- { _61 with current = _ret'.final } ] 
                s1)
          | s1 = swap'0 {_60} {i} {child} (fun (_ret':()) ->  [ &_59 <- _ret' ] s2)
          | s2 = bb22 ]
          
        | bb22 = s0
          [ s0 = {[@expl:type invariant] inv'2 _61} s1
          | s1 = -{resolve'0 _61}- s2
          | s2 =  [ &i <- child ] s3
          | s3 = bb2 ]
           ]
         ]
      
    | bb5 = s0 [ s0 = {[@expl:type invariant] inv'3 v} s1 | s1 = -{resolve'1 v}- s2 | s2 = bb23 ] 
    | bb19 = s0 [ s0 = {[@expl:type invariant] inv'3 v} s1 | s1 = -{resolve'1 v}- s2 | s2 = bb23 ] 
    | bb23 = return' {_0} ]
    )
    [ & _0 : () = any_l ()
    | & v : borrowed (t_Vec'0) = v
    | & start : usize = start
    | & end' : usize = end'
    | & old_v : Snapshot.snap_ty (borrowed (t_Vec'0)) = any_l ()
    | & i : usize = any_l ()
    | & _24 : bool = any_l ()
    | & _26 : usize = any_l ()
    | & _28 : bool = any_l ()
    | & child : usize = any_l ()
    | & _31 : usize = any_l ()
    | & _34 : bool = any_l ()
    | & _35 : usize = any_l ()
    | & _38 : bool = any_l ()
    | & _40 : t_T'0 = any_l ()
    | & _44 : t_T'0 = any_l ()
    | & _46 : usize = any_l ()
    | & _49 : bool = any_l ()
    | & _51 : t_T'0 = any_l ()
    | & _55 : t_T'0 = any_l ()
    | & _59 : () = any_l ()
    | & _60 : borrowed (slice t_T'0) = any_l ()
    | & _61 : borrowed (slice t_T'0) = any_l ()
    | & _62 : borrowed (t_Vec'0) = any_l ()
    | & old_2_0 : Snapshot.snap_ty (borrowed (t_Vec'0)) = any_l () ]
    
    [ return' (result:())-> {[@expl:postcondition] [%#sheapsort_generic21] forall m : t_DeepModelTy'0 . (forall j : int . UIntSize.to_int start
      <= j
      /\ j < UIntSize.to_int end'  -> le_log'0 (Seq.get (deep_model'0 v) j) m)
       -> (forall j : int . UIntSize.to_int start <= j /\ j < UIntSize.to_int end'
       -> le_log'0 (Seq.get (deep_model'1 v.final) j) m)}
      {[@expl:postcondition] [%#sheapsort_generic20] forall i : int . 0 <= i /\ i < UIntSize.to_int start
      \/ UIntSize.to_int end' <= i /\ i < Seq.length (view'0 v)  -> index_logic'0 v.current i = index_logic'0 v.final i}
      {[@expl:postcondition] [%#sheapsort_generic19] permutation_of'0 (view'2 v.final) (view'0 v)}
      {[@expl:postcondition] [%#sheapsort_generic18] heap_frag'0 (deep_model'1 v.final) (UIntSize.to_int start) (UIntSize.to_int end')}
      (! return' {result}) ]
    
end
module M_heapsort_generic__heap_sort [#"heapsort_generic.rs" 93 0 95 29]
  let%span sheapsort_generic0 = "heapsort_generic.rs" 97 16 97 31
  let%span sheapsort_generic1 = "heapsort_generic.rs" 99 30 99 31
  let%span sheapsort_generic2 = "heapsort_generic.rs" 99 20 99 31
  let%span sheapsort_generic3 = "heapsort_generic.rs" 101 16 101 41
  let%span sheapsort_generic4 = "heapsort_generic.rs" 102 16 102 59
  let%span sheapsort_generic5 = "heapsort_generic.rs" 103 16 103 36
  let%span sheapsort_generic6 = "heapsort_generic.rs" 104 18 104 19
  let%span sheapsort_generic7 = "heapsort_generic.rs" 105 17 105 18
  let%span sheapsort_generic8 = "heapsort_generic.rs" 110 16 110 32
  let%span sheapsort_generic9 = "heapsort_generic.rs" 111 16 111 41
  let%span sheapsort_generic10 = "heapsort_generic.rs" 112 16 112 50
  let%span sheapsort_generic11 = "heapsort_generic.rs" 113 16 113 60
<<<<<<< HEAD
  let%span sheapsort_generic12 = "heapsort_generic.rs" 116 16 116 17
  let%span sheapsort_generic13 = "heapsort_generic.rs" 117 15 117 16
  let%span sheapsort_generic14 = "heapsort_generic.rs" 118 15 118 16
  let%span sheapsort_generic15 = "heapsort_generic.rs" 120 12 120 59
  let%span sheapsort_generic16 = "heapsort_generic.rs" 124 21 124 22
  let%span sheapsort_generic17 = "heapsort_generic.rs" 90 11 90 40
  let%span sheapsort_generic18 = "heapsort_generic.rs" 93 37 93 38
  let%span sheapsort_generic19 = "heapsort_generic.rs" 91 10 91 35
  let%span sheapsort_generic20 = "heapsort_generic.rs" 92 0 92 36
  let%span svec21 = "../../../creusot-contracts/src/std/vec.rs" 83 26 83 48
  let%span smodel22 = "../../../creusot-contracts/src/model.rs" 106 8 106 22
  let%span ssnapshot23 = "../../../creusot-contracts/src/snapshot.rs" 26 20 26 39
  let%span sseq24 = "../../../creusot-contracts/src/logic/seq.rs" 170 8 170 37
  let%span smodel25 = "../../../creusot-contracts/src/model.rs" 97 8 97 28
  let%span sheapsort_generic26 = "heapsort_generic.rs" 16 4 17 26
  let%span sheapsort_generic27 = "heapsort_generic.rs" 31 11 31 54
  let%span sheapsort_generic28 = "heapsort_generic.rs" 32 11 32 24
  let%span sheapsort_generic29 = "heapsort_generic.rs" 33 11 33 27
  let%span sheapsort_generic30 = "heapsort_generic.rs" 41 33 41 34
  let%span sheapsort_generic31 = "heapsort_generic.rs" 34 10 34 52
  let%span sheapsort_generic32 = "heapsort_generic.rs" 35 0 35 36
  let%span sheapsort_generic33 = "heapsort_generic.rs" 36 0 37 43
  let%span sheapsort_generic34 = "heapsort_generic.rs" 38 0 40 80
  let%span sheapsort_generic35 = "heapsort_generic.rs" 78 4 80 5
  let%span svec36 = "../../../creusot-contracts/src/std/vec.rs" 175 26 175 42
  let%span svec37 = "../../../creusot-contracts/src/std/vec.rs" 176 26 176 48
  let%span sslice38 = "../../../creusot-contracts/src/std/slice.rs" 257 19 257 35
  let%span sslice39 = "../../../creusot-contracts/src/std/slice.rs" 258 19 258 35
  let%span sslice40 = "../../../creusot-contracts/src/std/slice.rs" 259 8 259 52
  let%span sheapsort_generic41 = "heapsort_generic.rs" 21 11 21 31
  let%span sheapsort_generic42 = "heapsort_generic.rs" 22 11 22 28
  let%span sheapsort_generic43 = "heapsort_generic.rs" 23 10 23 22
  let%span sheapsort_generic44 = "heapsort_generic.rs" 24 10 24 11
  let%span sheapsort_generic45 = "heapsort_generic.rs" 26 4 28 5
  let%span svec46 = "../../../creusot-contracts/src/std/vec.rs" 29 14 29 47
  let%span svec47 = "../../../creusot-contracts/src/std/vec.rs" 30 4 31 53
  let%span sheapsort_generic48 = "heapsort_generic.rs" 86 8 86 35
  let%span svec49 = "../../../creusot-contracts/src/std/vec.rs" 18 14 18 41
  let%span smodel50 = "../../../creusot-contracts/src/model.rs" 88 8 88 22
  let%span sheapsort_generic51 = "heapsort_generic.rs" 11 4 11 19
  let%span sops52 = "../../../creusot-contracts/src/logic/ops.rs" 20 8 20 31
  let%span sord53 = "../../../creusot-contracts/src/logic/ord.rs" 15 14 15 64
  let%span sord54 = "../../../creusot-contracts/src/logic/ord.rs" 25 14 25 61
  let%span sord55 = "../../../creusot-contracts/src/logic/ord.rs" 35 14 35 61
  let%span sord56 = "../../../creusot-contracts/src/logic/ord.rs" 45 14 45 64
  let%span sord57 = "../../../creusot-contracts/src/logic/ord.rs" 49 14 49 45
  let%span sord58 = "../../../creusot-contracts/src/logic/ord.rs" 53 15 53 32
  let%span sord59 = "../../../creusot-contracts/src/logic/ord.rs" 54 15 54 32
  let%span sord60 = "../../../creusot-contracts/src/logic/ord.rs" 55 14 55 31
  let%span sord61 = "../../../creusot-contracts/src/logic/ord.rs" 59 15 59 45
  let%span sord62 = "../../../creusot-contracts/src/logic/ord.rs" 60 14 60 47
  let%span sord63 = "../../../creusot-contracts/src/logic/ord.rs" 64 15 64 48
  let%span sord64 = "../../../creusot-contracts/src/logic/ord.rs" 65 14 65 44
  let%span sord65 = "../../../creusot-contracts/src/logic/ord.rs" 69 14 69 59
  let%span sslice66 = "../../../creusot-contracts/src/std/slice.rs" 28 14 28 41
  let%span sslice67 = "../../../creusot-contracts/src/std/slice.rs" 29 14 29 42
  let%span sresolve68 = "../../../creusot-contracts/src/resolve.rs" 41 20 41 34
  let%span svec69 = "../../../creusot-contracts/src/std/vec.rs" 65 20 65 41
  let%span sslice70 = "../../../creusot-contracts/src/std/slice.rs" 18 20 18 30
  let%span sinvariant71 = "../../../creusot-contracts/src/invariant.rs" 34 20 34 44
  let%span sinvariant72 = "../../../creusot-contracts/src/invariant.rs" 24 8 24 18
  let%span sseq73 = "../../../creusot-contracts/src/logic/seq.rs" 444 8 444 97
  let%span sboxed74 = "../../../creusot-contracts/src/std/boxed.rs" 28 8 28 18
  
  use prelude.prelude.Snapshot
=======
  let%span sheapsort_generic12 = "heapsort_generic.rs" 114 16 115 60
  let%span sheapsort_generic13 = "heapsort_generic.rs" 116 16 116 17
  let%span sheapsort_generic14 = "heapsort_generic.rs" 117 15 117 16
  let%span sheapsort_generic15 = "heapsort_generic.rs" 118 15 118 16
  let%span sheapsort_generic16 = "heapsort_generic.rs" 120 12 120 59
  let%span sheapsort_generic17 = "heapsort_generic.rs" 124 21 124 22
  let%span sheapsort_generic18 = "heapsort_generic.rs" 90 11 90 40
  let%span sheapsort_generic19 = "heapsort_generic.rs" 93 37 93 38
  let%span sheapsort_generic20 = "heapsort_generic.rs" 91 10 91 35
  let%span sheapsort_generic21 = "heapsort_generic.rs" 92 10 92 34
  let%span svec22 = "../../../creusot-contracts/src/std/vec.rs" 86 26 86 48
  let%span smodel23 = "../../../creusot-contracts/src/model.rs" 109 8 109 22
  let%span ssnapshot24 = "../../../creusot-contracts/src/snapshot.rs" 27 20 27 39
  let%span sseq25 = "../../../creusot-contracts/src/logic/seq.rs" 181 8 181 37
  let%span smodel26 = "../../../creusot-contracts/src/model.rs" 100 8 100 28
  let%span sheapsort_generic27 = "heapsort_generic.rs" 16 16 17 24
  let%span sheapsort_generic28 = "heapsort_generic.rs" 31 11 31 54
  let%span sheapsort_generic29 = "heapsort_generic.rs" 32 11 32 24
  let%span sheapsort_generic30 = "heapsort_generic.rs" 33 11 33 27
  let%span sheapsort_generic31 = "heapsort_generic.rs" 41 33 41 34
  let%span sheapsort_generic32 = "heapsort_generic.rs" 34 10 34 52
  let%span sheapsort_generic33 = "heapsort_generic.rs" 35 10 35 34
  let%span sheapsort_generic34 = "heapsort_generic.rs" 36 10 37 41
  let%span sheapsort_generic35 = "heapsort_generic.rs" 38 10 40 78
  let%span sheapsort_generic36 = "heapsort_generic.rs" 79 8 79 72
  let%span svec37 = "../../../creusot-contracts/src/std/vec.rs" 178 26 178 42
  let%span svec38 = "../../../creusot-contracts/src/std/vec.rs" 179 26 179 48
  let%span sslice39 = "../../../creusot-contracts/src/std/slice.rs" 261 19 261 35
  let%span sslice40 = "../../../creusot-contracts/src/std/slice.rs" 262 19 262 35
  let%span sslice41 = "../../../creusot-contracts/src/std/slice.rs" 263 18 263 50
  let%span sheapsort_generic42 = "heapsort_generic.rs" 21 11 21 31
  let%span sheapsort_generic43 = "heapsort_generic.rs" 22 11 22 28
  let%span sheapsort_generic44 = "heapsort_generic.rs" 23 10 23 22
  let%span sheapsort_generic45 = "heapsort_generic.rs" 24 10 24 11
  let%span sheapsort_generic46 = "heapsort_generic.rs" 26 4 28 5
  let%span svec47 = "../../../creusot-contracts/src/std/vec.rs" 31 14 31 47
  let%span svec48 = "../../../creusot-contracts/src/std/vec.rs" 32 14 33 51
  let%span sheapsort_generic49 = "heapsort_generic.rs" 86 8 86 35
  let%span svec50 = "../../../creusot-contracts/src/std/vec.rs" 19 14 19 41
  let%span smodel51 = "../../../creusot-contracts/src/model.rs" 91 8 91 22
  let%span sheapsort_generic52 = "heapsort_generic.rs" 11 4 11 19
  let%span sops53 = "../../../creusot-contracts/src/logic/ops.rs" 20 8 20 31
  let%span sord54 = "../../../creusot-contracts/src/logic/ord.rs" 15 14 15 64
  let%span sord55 = "../../../creusot-contracts/src/logic/ord.rs" 25 14 25 61
  let%span sord56 = "../../../creusot-contracts/src/logic/ord.rs" 35 14 35 61
  let%span sord57 = "../../../creusot-contracts/src/logic/ord.rs" 45 14 45 64
  let%span sord58 = "../../../creusot-contracts/src/logic/ord.rs" 49 14 49 45
  let%span sord59 = "../../../creusot-contracts/src/logic/ord.rs" 53 15 53 32
  let%span sord60 = "../../../creusot-contracts/src/logic/ord.rs" 54 15 54 32
  let%span sord61 = "../../../creusot-contracts/src/logic/ord.rs" 55 14 55 31
  let%span sord62 = "../../../creusot-contracts/src/logic/ord.rs" 59 15 59 45
  let%span sord63 = "../../../creusot-contracts/src/logic/ord.rs" 60 14 60 47
  let%span sord64 = "../../../creusot-contracts/src/logic/ord.rs" 64 15 64 48
  let%span sord65 = "../../../creusot-contracts/src/logic/ord.rs" 65 14 65 44
  let%span sord66 = "../../../creusot-contracts/src/logic/ord.rs" 69 14 69 59
  let%span sslice67 = "../../../creusot-contracts/src/std/slice.rs" 29 14 29 41
  let%span sslice68 = "../../../creusot-contracts/src/std/slice.rs" 30 14 30 42
  let%span sresolve69 = "../../../creusot-contracts/src/resolve.rs" 41 20 41 34
  let%span svec70 = "../../../creusot-contracts/src/std/vec.rs" 68 20 68 41
  let%span sslice71 = "../../../creusot-contracts/src/std/slice.rs" 18 20 18 30
  let%span sinvariant72 = "../../../creusot-contracts/src/invariant.rs" 34 20 34 44
  let%span sinvariant73 = "../../../creusot-contracts/src/invariant.rs" 24 8 24 18
  let%span sseq74 = "../../../creusot-contracts/src/logic/seq.rs" 459 20 459 95
  let%span sboxed75 = "../../../creusot-contracts/src/std/boxed.rs" 28 8 28 18
  
  predicate inv'7 (_1 : t)
  
  predicate invariant'6 (self : t) =
    [%#sboxed75] inv'7 self
  
  predicate inv'6 (_1 : t)
>>>>>>> 716d5822
  
  use prelude.prelude.Borrow
  
  use prelude.prelude.Opaque
  
  type t_NonNull'0  =
    { t_NonNull__pointer'0: opaque_ptr }
  
  type t_Unique'0  =
    { t_Unique__pointer'0: t_NonNull'0; t_Unique__qy95zmarker'0: () }
  
<<<<<<< HEAD
  use prelude.prelude.UIntSize
=======
  use seq.Seq
  
  predicate invariant'5 (self : Seq.seq t) =
    [%#sseq74] forall i : int . 0 <= i /\ i < Seq.length self  -> inv'6 (Seq.get self i)
>>>>>>> 716d5822
  
  type t_Cap'0  =
    { t_Cap__0'0: usize }
  
  type t_RawVec'0  =
    { t_RawVec__ptr'0: t_Unique'0; t_RawVec__cap'0: t_Cap'0; t_RawVec__alloc'0: () }
  
  type t_Vec'0  =
    { t_Vec__buf'0: t_RawVec'0; t_Vec__len'0: usize }
  
  predicate inv'4 (_1 : t_Vec'0)
  
  use prelude.prelude.UIntSize
  
  type t_T'0
  
<<<<<<< HEAD
  use seq.Seq
=======
  predicate invariant'4 (self : Vec'0.t_Vec t (Global'0.t_Global)) =
    [%#sinvariant73] inv'0 self
>>>>>>> 716d5822
  
  use seq.Seq
  
  constant v_MAX'1 : usize = (18446744073709551615 : usize)
  
<<<<<<< HEAD
  use prelude.prelude.Int
=======
  predicate invariant'3 (self : borrowed (Vec'0.t_Vec t (Global'0.t_Global))) =
    [%#sinvariant72] inv'0 self.current /\ inv'0 self.final
>>>>>>> 716d5822
  
  function view'2 (self : t_Vec'0) : Seq.seq t_T'0
  
  axiom view'2_spec : forall self : t_Vec'0 . [%#svec49] Seq.length (view'2 self) <= UIntSize.to_int (v_MAX'1 : usize)
  
  function view'3 (self : t_Vec'0) : Seq.seq t_T'0 =
    [%#smodel50] view'2 self
  
  predicate inv'0 (_1 : t_Vec'0)
  
<<<<<<< HEAD
  predicate inv'5 (_1 : Seq.seq t_T'0)
=======
  predicate invariant'2 (self : borrowed (slice t)) =
    [%#sinvariant72] inv'1 self.current /\ inv'1 self.final
>>>>>>> 716d5822
  
  predicate invariant'0 (self : t_Vec'0) =
    [%#svec69] inv'5 (view'2 self)
  
  axiom inv_axiom'0 [@rewrite] : forall x : t_Vec'0 [inv'0 x] . inv'0 x = invariant'0 x
  
  use prelude.prelude.Slice
  
  predicate inv'1 (_1 : slice t_T'0)
  
  use prelude.prelude.Slice
  
  function view'6 (self : slice t_T'0) : Seq.seq t_T'0
  
<<<<<<< HEAD
  axiom view'6_spec : forall self : slice t_T'0 . ([%#sslice67] view'6 self = Slice.id self)
  && ([%#sslice66] Seq.length (view'6 self) <= UIntSize.to_int (v_MAX'1 : usize))
  
  predicate invariant'1 (self : slice t_T'0) =
    [%#sslice70] inv'5 (view'6 self)
  
  axiom inv_axiom'1 [@rewrite] : forall x : slice t_T'0 [inv'1 x] . inv'1 x = invariant'1 x
=======
  axiom view'6_spec : forall self : slice t . ([%#sslice68] view'6 self = Slice.id self)
  && ([%#sslice67] Seq.length (view'6 self) <= UIntSize.to_int (v_MAX'1 : usize))
  
  predicate invariant'1 (self : slice t) =
    [%#sslice71] inv'5 (view'6 self)
  
  axiom inv_axiom'1 [@rewrite] : forall x : slice t [inv'1 x] . inv'1 x = invariant'1 x
  
  type t_DeepModelTy'0
  
  use T_core__cmp__Ordering as Ordering'0
  
  function cmp_log'0 (self : t_DeepModelTy'0) (_2 : t_DeepModelTy'0) : Ordering'0.t_Ordering
  
  function eq_cmp'0 (x : t_DeepModelTy'0) (y : t_DeepModelTy'0) : ()
  
  axiom eq_cmp'0_spec : forall x : t_DeepModelTy'0, y : t_DeepModelTy'0 . [%#sord66] (x = y)
  = (cmp_log'0 x y = Ordering'0.C_Equal)
>>>>>>> 716d5822
  
  predicate inv'2 (_1 : borrowed (slice t_T'0))
  
<<<<<<< HEAD
  predicate invariant'2 (self : borrowed (slice t_T'0)) =
    [%#sinvariant71] inv'1 self.current /\ inv'1 self.final
=======
  axiom antisym2'0_spec : forall x : t_DeepModelTy'0, y : t_DeepModelTy'0 . ([%#sord64] cmp_log'0 x y
  = Ordering'0.C_Greater)  -> ([%#sord65] cmp_log'0 y x = Ordering'0.C_Less)
>>>>>>> 716d5822
  
  axiom inv_axiom'2 [@rewrite] : forall x : borrowed (slice t_T'0) [inv'2 x] . inv'2 x = invariant'2 x
  
<<<<<<< HEAD
  predicate inv'3 (_1 : borrowed (t_Vec'0))
=======
  axiom antisym1'0_spec : forall x : t_DeepModelTy'0, y : t_DeepModelTy'0 . ([%#sord62] cmp_log'0 x y
  = Ordering'0.C_Less)  -> ([%#sord63] cmp_log'0 y x = Ordering'0.C_Greater)
>>>>>>> 716d5822
  
  predicate invariant'3 (self : borrowed (t_Vec'0)) =
    [%#sinvariant71] inv'0 self.current /\ inv'0 self.final
  
<<<<<<< HEAD
  axiom inv_axiom'3 [@rewrite] : forall x : borrowed (t_Vec'0) [inv'3 x] . inv'3 x = invariant'3 x
=======
  axiom trans'0_spec : forall x : t_DeepModelTy'0, y : t_DeepModelTy'0, z : t_DeepModelTy'0, o : Ordering'0.t_Ordering . ([%#sord59] cmp_log'0 x y
  = o)  -> ([%#sord60] cmp_log'0 y z = o)  -> ([%#sord61] cmp_log'0 x z = o)
>>>>>>> 716d5822
  
  predicate invariant'4 (self : t_Vec'0) =
    [%#sinvariant72] inv'0 self
  
<<<<<<< HEAD
  axiom inv_axiom'4 [@rewrite] : forall x : t_Vec'0 [inv'4 x] . inv'4 x = invariant'4 x
=======
  axiom refl'0_spec : forall x : t_DeepModelTy'0 . [%#sord58] cmp_log'0 x x = Ordering'0.C_Equal
>>>>>>> 716d5822
  
  use seq.Seq
  
  predicate inv'6 (_1 : t_T'0)
  
<<<<<<< HEAD
  predicate invariant'5 (self : Seq.seq t_T'0) =
    [%#sseq73] forall i : int . 0 <= i /\ i < Seq.length self  -> inv'6 (Seq.get self i)
=======
  axiom cmp_gt_log'0_spec : forall x : t_DeepModelTy'0, y : t_DeepModelTy'0 . [%#sord57] gt_log'0 x y
  = (cmp_log'0 x y = Ordering'0.C_Greater)
>>>>>>> 716d5822
  
  axiom inv_axiom'5 [@rewrite] : forall x : Seq.seq t_T'0 [inv'5 x] . inv'5 x = invariant'5 x
  
  predicate inv'7 (_1 : t_T'0)
  
<<<<<<< HEAD
  predicate invariant'6 (self : t_T'0) =
    [%#sboxed74] inv'7 self
=======
  axiom cmp_ge_log'0_spec : forall x : t_DeepModelTy'0, y : t_DeepModelTy'0 . [%#sord56] ge_log'0 x y
  = (cmp_log'0 x y <> Ordering'0.C_Less)
>>>>>>> 716d5822
  
  axiom inv_axiom'6 [@rewrite] : forall x : t_T'0 [inv'6 x] . inv'6 x = invariant'6 x
  
  let rec len'0 (self:t_Vec'0) (return'  (ret:usize))= {[@expl:precondition] inv'4 self}
    any
    [ return' (result:usize)-> {[%#svec21] UIntSize.to_int result = Seq.length (view'3 self)} (! return' {result}) ]
    
  
<<<<<<< HEAD
  function view'0 (self : borrowed (t_Vec'0)) : Seq.seq t_T'0 =
    [%#smodel22] view'2 self.current
=======
  axiom cmp_lt_log'0_spec : forall x : t_DeepModelTy'0, y : t_DeepModelTy'0 . [%#sord55] lt_log'0 x y
  = (cmp_log'0 x y = Ordering'0.C_Less)
>>>>>>> 716d5822
  
  use prelude.prelude.Snapshot
  
  use prelude.prelude.Snapshot
  
<<<<<<< HEAD
  function view'4 (self : borrowed (t_Vec'0)) : Seq.seq t_T'0 =
    [%#smodel50] view'0 self
=======
  axiom cmp_le_log'0_spec : forall x : t_DeepModelTy'0, y : t_DeepModelTy'0 . [%#sord54] le_log'0 x y
  = (cmp_log'0 x y <> Ordering'0.C_Greater)
>>>>>>> 716d5822
  
  function view'1 (self : Snapshot.snap_ty (borrowed (t_Vec'0))) : Seq.seq t_T'0 =
    [%#ssnapshot23] view'4 (Snapshot.inner self)
  
<<<<<<< HEAD
  use seq.Permut
  
  predicate permutation_of'0 (self : Seq.seq t_T'0) (o : Seq.seq t_T'0) =
    [%#sseq24] Permut.permut self o 0 (Seq.length self)
=======
  axiom view'2_spec : forall self : Vec'0.t_Vec t (Global'0.t_Global) . [%#svec50] Seq.length (view'2 self)
  <= UIntSize.to_int (v_MAX'1 : usize)
  
  predicate invariant'0 (self : Vec'0.t_Vec t (Global'0.t_Global)) =
    [%#svec70] inv'5 (view'2 self)
>>>>>>> 716d5822
  
  type t_DeepModelTy'0
  
  use seq.Seq
  
  use seq.Seq
  
<<<<<<< HEAD
  use seq.Seq
  
  use seq.Seq
  
  function index_logic'0 [@inline:trivial] (self : t_Vec'0) (ix : int) : t_T'0 =
    [%#sops52] Seq.get (view'2 self) ix
  
  function deep_model'2 (self : t_T'0) : t_DeepModelTy'0
=======
  predicate sorted_range'0 [#"heapsort_generic.rs" 77 0 77 63] (s : Seq.seq t_DeepModelTy'0) (l : int) (u : int) =
    [%#sheapsort_generic36] forall i : int, j : int . l <= i /\ i < j /\ j < u  -> le_log'0 (Seq.get s i) (Seq.get s j)
  
  use seq.Seq
  
  predicate sorted'0 [#"heapsort_generic.rs" 84 0 84 41] (s : Seq.seq t_DeepModelTy'0) =
    [%#sheapsort_generic49] sorted_range'0 s 0 (Seq.length s)
  
  function deep_model'2 (self : t) : t_DeepModelTy'0
  
  use seq.Seq
  
  function index_logic'0 [@inline:trivial] (self : Vec'0.t_Vec t (Global'0.t_Global)) (ix : int) : t =
    [%#sops53] Seq.get (view'2 self) ix
  
  function deep_model'1 (self : Vec'0.t_Vec t (Global'0.t_Global)) : Seq.seq t_DeepModelTy'0
  
  axiom deep_model'1_spec : forall self : Vec'0.t_Vec t (Global'0.t_Global) . ([%#svec48] forall i : int . 0 <= i
  /\ i < Seq.length (view'2 self)  -> Seq.get (deep_model'1 self) i = deep_model'2 (index_logic'0 self i))
  && ([%#svec47] Seq.length (view'2 self) = Seq.length (deep_model'1 self))
  
  constant v_MAX'0 : usize = (18446744073709551615 : usize)
>>>>>>> 716d5822
  
  function deep_model'1 (self : t_Vec'0) : Seq.seq t_DeepModelTy'0
  
<<<<<<< HEAD
  axiom deep_model'1_spec : forall self : t_Vec'0 . ([%#svec47] forall i : int . 0 <= i /\ i < Seq.length (view'2 self)
   -> Seq.get (deep_model'1 self) i = deep_model'2 (index_logic'0 self i))
  && ([%#svec46] Seq.length (view'2 self) = Seq.length (deep_model'1 self))
=======
  use prelude.prelude.Intrinsic
  
  predicate resolve'3 (self : borrowed (Vec'0.t_Vec t (Global'0.t_Global))) =
    [%#sresolve69] self.final = self.current
>>>>>>> 716d5822
  
  function deep_model'0 (self : borrowed (t_Vec'0)) : Seq.seq t_DeepModelTy'0 =
    [%#smodel25] deep_model'1 self.current
  
  function parent'0 [#"heapsort_generic.rs" 10 0 10 24] (i : int) : int =
    [%#sheapsort_generic52] div (i + 1) 2 - 1
  
  function le_log'0 (self : t_DeepModelTy'0) (o : t_DeepModelTy'0) : bool
  
  predicate heap_frag'0 [#"heapsort_generic.rs" 15 0 15 66] (s : Seq.seq t_DeepModelTy'0) (start : int) (end' : int) =
    [%#sheapsort_generic27] forall i : int . start <= parent'0 i /\ i < end'
     -> le_log'0 (Seq.get s i) (Seq.get s (parent'0 i))
  
  let rec sift_down'0 (v:borrowed (t_Vec'0)) (start:usize) (end':usize) (return'  (ret:()))= {[@expl:precondition] [%#sheapsort_generic30] inv'3 v}
    {[@expl:precondition] [%#sheapsort_generic29] UIntSize.to_int end' <= Seq.length (view'0 v)}
    {[@expl:precondition] [%#sheapsort_generic28] UIntSize.to_int start < UIntSize.to_int end'}
    {[@expl:precondition] [%#sheapsort_generic27] heap_frag'0 (deep_model'0 v) (UIntSize.to_int start
    + 1) (UIntSize.to_int end')}
    any
    [ return' (result:())-> {[%#sheapsort_generic34] forall m : t_DeepModelTy'0 . (forall j : int . UIntSize.to_int start
      <= j
      /\ j < UIntSize.to_int end'  -> le_log'0 (Seq.get (deep_model'0 v) j) m)
       -> (forall j : int . UIntSize.to_int start <= j /\ j < UIntSize.to_int end'
       -> le_log'0 (Seq.get (deep_model'1 v.final) j) m)}
      {[%#sheapsort_generic33] forall i : int . 0 <= i /\ i < UIntSize.to_int start
      \/ UIntSize.to_int end' <= i /\ i < Seq.length (view'0 v)  -> index_logic'0 v.current i = index_logic'0 v.final i}
      {[%#sheapsort_generic32] permutation_of'0 (view'2 v.final) (view'0 v)}
      {[%#sheapsort_generic31] heap_frag'0 (deep_model'1 v.final) (UIntSize.to_int start) (UIntSize.to_int end')}
      (! return' {result}) ]
    
  
  predicate sorted_range'0 [#"heapsort_generic.rs" 77 0 77 63] (s : Seq.seq t_DeepModelTy'0) (l : int) (u : int) =
    [%#sheapsort_generic35] forall i : int, j : int . l <= i /\ i < j /\ j < u  -> le_log'0 (Seq.get s i) (Seq.get s j)
  
  function view'5 (self : borrowed (slice t_T'0)) : Seq.seq t_T'0 =
    [%#smodel22] view'6 self.current
  
  let rec deref_mut'0 (self:borrowed (t_Vec'0)) (return'  (ret:borrowed (slice t_T'0)))= {[@expl:precondition] inv'3 self}
    any
    [ return' (result:borrowed (slice t_T'0))-> {inv'2 result}
      {[%#svec37] view'6 result.final = view'2 self.final}
      {[%#svec36] view'5 result = view'0 self}
      (! return' {result}) ]
    
  
  use seq.Permut
  
  let rec swap'0 (self:borrowed (slice t_T'0)) (a:usize) (b:usize) (return'  (ret:()))= {[@expl:precondition] inv'2 self}
    {[@expl:precondition] [%#sslice39] UIntSize.to_int b < Seq.length (view'5 self)}
    {[@expl:precondition] [%#sslice38] UIntSize.to_int a < Seq.length (view'5 self)}
    any
    [ return' (result:())-> {[%#sslice40] Permut.exchange (view'6 self.final) (view'5 self) (UIntSize.to_int a) (UIntSize.to_int b)}
      (! return' {result}) ]
    
  
  predicate resolve'2 (self : borrowed (slice t_T'0)) =
    [%#sresolve68] self.final = self.current
  
  predicate resolve'0 (_1 : borrowed (slice t_T'0)) =
    resolve'2 _1
  
  function heap_frag_max'0 [#"heapsort_generic.rs" 25 0 25 58] (s : Seq.seq t_DeepModelTy'0) (i : int) (end' : int) : ()
  
  axiom heap_frag_max'0_def : forall s : Seq.seq t_DeepModelTy'0, i : int, end' : int . heap_frag_max'0 s i end'
  = ([%#sheapsort_generic46] if i > 0 then heap_frag_max'0 s (parent'0 i) end' else ())
  
  axiom heap_frag_max'0_spec : forall s : Seq.seq t_DeepModelTy'0, i : int, end' : int . ([%#sheapsort_generic42] heap_frag'0 s 0 end')
   -> ([%#sheapsort_generic43] 0 <= i /\ i < end')  -> ([%#sheapsort_generic44] le_log'0 (Seq.get s i) (Seq.get s 0))
  
<<<<<<< HEAD
  predicate resolve'3 (self : borrowed (t_Vec'0)) =
    [%#sresolve68] self.final = self.current
=======
  predicate resolve'2 (self : borrowed (slice t)) =
    [%#sresolve69] self.final = self.current
>>>>>>> 716d5822
  
  predicate resolve'1 (_1 : borrowed (t_Vec'0)) =
    resolve'3 _1
  
  use prelude.prelude.Intrinsic
  
<<<<<<< HEAD
  constant v_MAX'0 : usize = (18446744073709551615 : usize)
  
  predicate sorted'0 [#"heapsort_generic.rs" 84 0 84 41] (s : Seq.seq t_DeepModelTy'0) =
    [%#sheapsort_generic48] sorted_range'0 s 0 (Seq.length s)
  
  type t_Ordering'0  =
    | C_Less'0
    | C_Equal'0
    | C_Greater'0
  
  function cmp_log'0 (self : t_DeepModelTy'0) (_2 : t_DeepModelTy'0) : t_Ordering'0
=======
  function view'5 (self : borrowed (slice t)) : Seq.seq t =
    [%#smodel23] view'6 self.current
  
  let rec swap'0 (self:borrowed (slice t)) (a:usize) (b:usize) (return'  (ret:()))= {[@expl:precondition] inv'2 self}
    {[@expl:precondition] [%#sslice40] UIntSize.to_int b < Seq.length (view'5 self)}
    {[@expl:precondition] [%#sslice39] UIntSize.to_int a < Seq.length (view'5 self)}
    any
    [ return' (result:())-> {[%#sslice41] Permut.exchange (view'6 self.final) (view'5 self) (UIntSize.to_int a) (UIntSize.to_int b)}
      (! return' {result}) ]
    
  
  function view'0 (self : borrowed (Vec'0.t_Vec t (Global'0.t_Global))) : Seq.seq t =
    [%#smodel23] view'2 self.current
  
  let rec deref_mut'0 (self:borrowed (Vec'0.t_Vec t (Global'0.t_Global))) (return'  (ret:borrowed (slice t)))= {[@expl:precondition] inv'3 self}
    any
    [ return' (result:borrowed (slice t))-> {inv'2 result}
      {[%#svec38] view'6 result.final = view'2 self.final}
      {[%#svec37] view'5 result = view'0 self}
      (! return' {result}) ]
    
>>>>>>> 716d5822
  
  function cmp_le_log'0 (x : t_DeepModelTy'0) (y : t_DeepModelTy'0) : ()
  
<<<<<<< HEAD
  axiom cmp_le_log'0_spec : forall x : t_DeepModelTy'0, y : t_DeepModelTy'0 . [%#sord53] le_log'0 x y
  = (cmp_log'0 x y <> C_Greater'0)
  
  function lt_log'0 (self : t_DeepModelTy'0) (o : t_DeepModelTy'0) : bool
  
  function cmp_lt_log'0 (x : t_DeepModelTy'0) (y : t_DeepModelTy'0) : ()
=======
  predicate permutation_of'0 (self : Seq.seq t) (o : Seq.seq t) =
    [%#sseq25] Permut.permut self o 0 (Seq.length self)
  
  function deep_model'0 (self : borrowed (Vec'0.t_Vec t (Global'0.t_Global))) : Seq.seq t_DeepModelTy'0 =
    [%#smodel26] deep_model'1 self.current
  
  let rec sift_down'0 (v:borrowed (Vec'0.t_Vec t (Global'0.t_Global))) (start:usize) (end':usize) (return'  (ret:()))= {[@expl:precondition] [%#sheapsort_generic31] inv'3 v}
    {[@expl:precondition] [%#sheapsort_generic30] UIntSize.to_int end' <= Seq.length (view'0 v)}
    {[@expl:precondition] [%#sheapsort_generic29] UIntSize.to_int start < UIntSize.to_int end'}
    {[@expl:precondition] [%#sheapsort_generic28] heap_frag'0 (deep_model'0 v) (UIntSize.to_int start
    + 1) (UIntSize.to_int end')}
    any
    [ return' (result:())-> {[%#sheapsort_generic35] forall m : t_DeepModelTy'0 . (forall j : int . UIntSize.to_int start
      <= j
      /\ j < UIntSize.to_int end'  -> le_log'0 (Seq.get (deep_model'0 v) j) m)
       -> (forall j : int . UIntSize.to_int start <= j /\ j < UIntSize.to_int end'
       -> le_log'0 (Seq.get (deep_model'1 v.final) j) m)}
      {[%#sheapsort_generic34] forall i : int . 0 <= i /\ i < UIntSize.to_int start
      \/ UIntSize.to_int end' <= i /\ i < Seq.length (view'0 v)  -> index_logic'0 v.current i = index_logic'0 v.final i}
      {[%#sheapsort_generic33] permutation_of'0 (view'2 v.final) (view'0 v)}
      {[%#sheapsort_generic32] heap_frag'0 (deep_model'1 v.final) (UIntSize.to_int start) (UIntSize.to_int end')}
      (! return' {result}) ]
    
>>>>>>> 716d5822
  
  axiom cmp_lt_log'0_spec : forall x : t_DeepModelTy'0, y : t_DeepModelTy'0 . [%#sord54] lt_log'0 x y
  = (cmp_log'0 x y = C_Less'0)
  
<<<<<<< HEAD
  function ge_log'0 (self : t_DeepModelTy'0) (o : t_DeepModelTy'0) : bool
  
  function cmp_ge_log'0 (x : t_DeepModelTy'0) (y : t_DeepModelTy'0) : ()
  
  axiom cmp_ge_log'0_spec : forall x : t_DeepModelTy'0, y : t_DeepModelTy'0 . [%#sord55] ge_log'0 x y
  = (cmp_log'0 x y <> C_Less'0)
  
  function gt_log'0 (self : t_DeepModelTy'0) (o : t_DeepModelTy'0) : bool
=======
  function view'4 (self : borrowed (Vec'0.t_Vec t (Global'0.t_Global))) : Seq.seq t =
    [%#smodel51] view'0 self
  
  function view'1 (self : Snapshot.snap_ty (borrowed (Vec'0.t_Vec t (Global'0.t_Global)))) : Seq.seq t =
    [%#ssnapshot24] view'4 (Snapshot.inner self)
  
  function view'3 (self : Vec'0.t_Vec t (Global'0.t_Global)) : Seq.seq t =
    [%#smodel51] view'2 self
  
  let rec len'0 (self:Vec'0.t_Vec t (Global'0.t_Global)) (return'  (ret:usize))= {[@expl:precondition] inv'4 self}
    any
    [ return' (result:usize)-> {[%#svec22] UIntSize.to_int result = Seq.length (view'3 self)} (! return' {result}) ]
    
>>>>>>> 716d5822
  
  function cmp_gt_log'0 (x : t_DeepModelTy'0) (y : t_DeepModelTy'0) : ()
  
  axiom cmp_gt_log'0_spec : forall x : t_DeepModelTy'0, y : t_DeepModelTy'0 . [%#sord56] gt_log'0 x y
  = (cmp_log'0 x y = C_Greater'0)
  
  function refl'0 (x : t_DeepModelTy'0) : ()
  
  axiom refl'0_spec : forall x : t_DeepModelTy'0 . [%#sord57] cmp_log'0 x x = C_Equal'0
  
  function trans'0 (x : t_DeepModelTy'0) (y : t_DeepModelTy'0) (z : t_DeepModelTy'0) (o : t_Ordering'0) : ()
  
  axiom trans'0_spec : forall x : t_DeepModelTy'0, y : t_DeepModelTy'0, z : t_DeepModelTy'0, o : t_Ordering'0 . ([%#sord58] cmp_log'0 x y
  = o)  -> ([%#sord59] cmp_log'0 y z = o)  -> ([%#sord60] cmp_log'0 x z = o)
  
  function antisym1'0 (x : t_DeepModelTy'0) (y : t_DeepModelTy'0) : ()
  
  axiom antisym1'0_spec : forall x : t_DeepModelTy'0, y : t_DeepModelTy'0 . ([%#sord61] cmp_log'0 x y = C_Less'0)
   -> ([%#sord62] cmp_log'0 y x = C_Greater'0)
  
  function antisym2'0 (x : t_DeepModelTy'0) (y : t_DeepModelTy'0) : ()
  
  axiom antisym2'0_spec : forall x : t_DeepModelTy'0, y : t_DeepModelTy'0 . ([%#sord63] cmp_log'0 x y = C_Greater'0)
   -> ([%#sord64] cmp_log'0 y x = C_Less'0)
  
  function eq_cmp'0 (x : t_DeepModelTy'0) (y : t_DeepModelTy'0) : ()
  
  axiom eq_cmp'0_spec : forall x : t_DeepModelTy'0, y : t_DeepModelTy'0 . [%#sord65] (x = y)
  = (cmp_log'0 x y = C_Equal'0)
  
  meta "compute_max_steps" 1000000
  
<<<<<<< HEAD
  let rec heap_sort'0 (v:borrowed (t_Vec'0)) (return'  (ret:()))= {[%#sheapsort_generic18] inv'3 v}
    {[%#sheapsort_generic17] Seq.length (view'0 v) < div (UIntSize.to_int v_MAX'0) 2}
=======
  let rec heap_sort (v:borrowed (Vec'0.t_Vec t (Global'0.t_Global))) (return'  (ret:()))= {[%#sheapsort_generic19] inv'3 v}
    {[%#sheapsort_generic18] Seq.length (view'0 v) < div (UIntSize.to_int v_MAX'0) 2}
>>>>>>> 716d5822
    (! bb0
    [ bb0 = s0 [ s0 =  [ &old_v <- [%#sheapsort_generic0] Snapshot.new v ] s1 | s1 = bb1 ] 
    | bb1 = s0 [ s0 = len'0 {v.current} (fun (_ret':usize) ->  [ &_8 <- _ret' ] s1) | s1 = bb2 ] 
    | bb2 = s0
      [ s0 = UIntSize.eq {[%#sheapsort_generic1] (2 : usize)} {[%#sheapsort_generic2] (0 : usize)}
          (fun (_ret':bool) ->  [ &_10 <- _ret' ] s1)
      | s1 = {[@expl:division by zero] [%#sheapsort_generic2] not _10} s2
      | s2 = bb3 ]
      
    | bb3 = s0
      [ s0 = UIntSize.div {_8} {[%#sheapsort_generic1] (2 : usize)} (fun (_ret':usize) ->  [ &start <- _ret' ] s1)
      | s1 =  [ &old_4_0 <- Snapshot.new v ] s2
      | s2 = bb4 ]
      
    | bb4 = bb4
      [ bb4 = {[@expl:mut invariant] (Snapshot.inner old_4_0).final = v.final}
        {[@expl:loop invariant 2] [%#sheapsort_generic5] UIntSize.to_int start <= div (Seq.length (view'0 v)) 2}
        {[@expl:loop invariant 1] [%#sheapsort_generic4] heap_frag'0 (deep_model'0 v) (UIntSize.to_int start) (Seq.length (view'0 v))}
        {[@expl:loop invariant 0] [%#sheapsort_generic3] permutation_of'0 (view'0 v) (view'1 old_v)}
        (! s0) [ s0 = bb5 ] 
        [ bb5 = s0
          [ s0 = UIntSize.gt {start} {[%#sheapsort_generic6] (0 : usize)} (fun (_ret':bool) ->  [ &_16 <- _ret' ] s1)
          | s1 = any [ br0 -> {_16 = false} (! bb9) | br1 -> {_16} (! bb6) ]  ]
          
        | bb6 = s0
          [ s0 = UIntSize.sub {start} {[%#sheapsort_generic7] (1 : usize)}
              (fun (_ret':usize) ->  [ &start <- _ret' ] s1)
          | s1 = {inv'0 v.current}
            Borrow.borrow_mut <t_Vec'0> {v.current}
              (fun (_ret':borrowed (t_Vec'0)) ->
                 [ &_19 <- _ret' ] 
                -{inv'0 _ret'.final}-
                 [ &v <- { v with current = _ret'.final } ] 
                s2)
          | s2 = len'0 {_19.current} (fun (_ret':usize) ->  [ &_21 <- _ret' ] s3)
          | s3 = bb7 ]
          
        | bb7 = s0 [ s0 = sift_down'0 {_19} {start} {_21} (fun (_ret':()) ->  [ &_18 <- _ret' ] s1) | s1 = bb8 ] 
        | bb8 = bb4 ]
         ]
      
    | bb9 = s0 [ s0 = len'0 {v.current} (fun (_ret':usize) ->  [ &end' <- _ret' ] s1) | s1 = bb10 ] 
    | bb10 = s0 [ s0 =  [ &old_11_0 <- Snapshot.new v ] s1 | s1 = bb11 ] 
    | bb11 = bb11
      [ bb11 = {[@expl:mut invariant] (Snapshot.inner old_11_0).final = v.final}
        {[@expl:loop invariant 4] [%#sheapsort_generic12] forall i : int, j : int . 0 <= i
        /\ i < UIntSize.to_int end' /\ UIntSize.to_int end' <= j /\ j < Seq.length (view'0 v)
         -> le_log'0 (Seq.get (deep_model'0 v) i) (Seq.get (deep_model'0 v) j)}
        {[@expl:loop invariant 3] [%#sheapsort_generic11] sorted_range'0 (deep_model'0 v) (UIntSize.to_int end') (Seq.length (view'0 v))}
        {[@expl:loop invariant 2] [%#sheapsort_generic10] heap_frag'0 (deep_model'0 v) 0 (UIntSize.to_int end')}
        {[@expl:loop invariant 1] [%#sheapsort_generic9] permutation_of'0 (view'0 v) (view'1 old_v)}
        {[@expl:loop invariant 0] [%#sheapsort_generic8] UIntSize.to_int end' <= Seq.length (view'0 v)}
        (! s0) [ s0 = bb12 ] 
        [ bb12 = s0
          [ s0 = UIntSize.gt {end'} {[%#sheapsort_generic13] (1 : usize)} (fun (_ret':bool) ->  [ &_33 <- _ret' ] s1)
          | s1 = any [ br0 -> {_33 = false} (! bb17) | br1 -> {_33} (! bb13) ]  ]
          
        | bb13 = s0
          [ s0 = UIntSize.sub {end'} {[%#sheapsort_generic14] (1 : usize)} (fun (_ret':usize) ->  [ &end' <- _ret' ] s1)
          | s1 = {inv'0 v.current}
            Borrow.borrow_mut <t_Vec'0> {v.current}
              (fun (_ret':borrowed (t_Vec'0)) ->
                 [ &_38 <- _ret' ] 
                -{inv'0 _ret'.final}-
                 [ &v <- { v with current = _ret'.final } ] 
                s2)
          | s2 = deref_mut'0 {_38} (fun (_ret':borrowed (slice t_T'0)) ->  [ &_37 <- _ret' ] s3)
          | s3 = bb14 ]
          
        | bb14 = s0
          [ s0 = {inv'1 _37.current}
            Borrow.borrow_final <slice t_T'0> {_37.current} {Borrow.get_id _37}
              (fun (_ret':borrowed (slice t_T'0)) ->
                 [ &_36 <- _ret' ] 
                -{inv'1 _ret'.final}-
                 [ &_37 <- { _37 with current = _ret'.final } ] 
                s1)
          | s1 = swap'0 {_36} {[%#sheapsort_generic15] (0 : usize)} {end'} (fun (_ret':()) ->  [ &_35 <- _ret' ] s2)
          | s2 = bb15 ]
          
        | bb15 = s0
          [ s0 = {[@expl:type invariant] inv'2 _37} s1
          | s1 = -{resolve'0 _37}- s2
          | s2 = {[@expl:assertion] [%#sheapsort_generic16] let _ = heap_frag_max'0 (deep_model'0 v) 0 (UIntSize.to_int end') in forall i : int, j : int . 0
            <= i
            /\ i < UIntSize.to_int end' /\ UIntSize.to_int end' <= j /\ j < Seq.length (view'0 v)
             -> le_log'0 (Seq.get (deep_model'0 v) i) (Seq.get (deep_model'0 v) j)}
            s3
          | s3 = {inv'0 v.current}
            Borrow.borrow_mut <t_Vec'0> {v.current}
              (fun (_ret':borrowed (t_Vec'0)) ->
                 [ &_43 <- _ret' ] 
                -{inv'0 _ret'.final}-
                 [ &v <- { v with current = _ret'.final } ] 
                s4)
          | s4 = sift_down'0 {_43} {[%#sheapsort_generic17] (0 : usize)} {end'}
              (fun (_ret':()) ->  [ &_42 <- _ret' ] s5)
          | s5 = bb16 ]
          
        | bb16 = bb11 ]
         ]
      
    | bb17 = s0 [ s0 = {[@expl:type invariant] inv'3 v} s1 | s1 = -{resolve'1 v}- s2 | s2 = return' {_0} ]  ]
    )
    [ & _0 : () = any_l ()
    | & v : borrowed (t_Vec'0) = v
    | & old_v : Snapshot.snap_ty (borrowed (t_Vec'0)) = any_l ()
    | & start : usize = any_l ()
    | & _8 : usize = any_l ()
    | & _10 : bool = any_l ()
    | & _16 : bool = any_l ()
    | & _18 : () = any_l ()
    | & _19 : borrowed (t_Vec'0) = any_l ()
    | & _21 : usize = any_l ()
    | & end' : usize = any_l ()
    | & _33 : bool = any_l ()
    | & _35 : () = any_l ()
    | & _36 : borrowed (slice t_T'0) = any_l ()
    | & _37 : borrowed (slice t_T'0) = any_l ()
    | & _38 : borrowed (t_Vec'0) = any_l ()
    | & _42 : () = any_l ()
    | & _43 : borrowed (t_Vec'0) = any_l ()
    | & old_4_0 : Snapshot.snap_ty (borrowed (t_Vec'0)) = any_l ()
    | & old_11_0 : Snapshot.snap_ty (borrowed (t_Vec'0)) = any_l () ]
    
    [ return' (result:())-> {[@expl:postcondition] [%#sheapsort_generic21] permutation_of'0 (view'2 v.final) (view'0 v)}
      {[@expl:postcondition] [%#sheapsort_generic20] sorted'0 (deep_model'1 v.final)}
      (! return' {result}) ]
    
end<|MERGE_RESOLUTION|>--- conflicted
+++ resolved
@@ -3,15 +3,9 @@
   let%span sheapsort_generic1 = "heapsort_generic.rs" 22 11 22 28
   let%span sheapsort_generic2 = "heapsort_generic.rs" 23 10 23 22
   let%span sheapsort_generic3 = "heapsort_generic.rs" 24 10 24 11
-<<<<<<< HEAD
   let%span sheapsort_generic4 = "heapsort_generic.rs" 26 4 28 5
-  let%span sheapsort_generic5 = "heapsort_generic.rs" 16 4 17 26
+  let%span sheapsort_generic5 = "heapsort_generic.rs" 16 16 17 24
   let%span sheapsort_generic6 = "heapsort_generic.rs" 11 4 11 19
-=======
-  let%span sheapsort_generic4 = "heapsort_generic.rs" 16 16 17 24
-  let%span sheapsort_generic5 = "heapsort_generic.rs" 11 4 11 19
-  let%span sheapsort_generic6 = "heapsort_generic.rs" 26 4 28 5
->>>>>>> 716d5822
   let%span sord7 = "../../../creusot-contracts/src/logic/ord.rs" 15 14 15 64
   let%span sord8 = "../../../creusot-contracts/src/logic/ord.rs" 25 14 25 61
   let%span sord9 = "../../../creusot-contracts/src/logic/ord.rs" 35 14 35 61
@@ -118,68 +112,6 @@
   let%span sheapsort_generic0 = "heapsort_generic.rs" 45 16 45 31
   let%span sheapsort_generic1 = "heapsort_generic.rs" 48 16 48 41
   let%span sheapsort_generic2 = "heapsort_generic.rs" 49 16 49 41
-<<<<<<< HEAD
-  let%span sheapsort_generic3 = "heapsort_generic.rs" 60 22 60 23
-  let%span sheapsort_generic4 = "heapsort_generic.rs" 60 16 60 23
-  let%span sheapsort_generic5 = "heapsort_generic.rs" 64 24 64 25
-  let%span sheapsort_generic6 = "heapsort_generic.rs" 64 32 64 33
-  let%span sheapsort_generic7 = "heapsort_generic.rs" 65 19 65 20
-  let%span sheapsort_generic8 = "heapsort_generic.rs" 65 51 65 52
-  let%span sheapsort_generic9 = "heapsort_generic.rs" 66 21 66 22
-  let%span sheapsort_generic10 = "heapsort_generic.rs" 31 11 31 54
-  let%span sheapsort_generic11 = "heapsort_generic.rs" 32 11 32 24
-  let%span sheapsort_generic12 = "heapsort_generic.rs" 33 11 33 27
-  let%span sheapsort_generic13 = "heapsort_generic.rs" 41 33 41 34
-  let%span sheapsort_generic14 = "heapsort_generic.rs" 34 10 34 52
-  let%span sheapsort_generic15 = "heapsort_generic.rs" 35 0 35 36
-  let%span sheapsort_generic16 = "heapsort_generic.rs" 36 0 37 43
-  let%span sheapsort_generic17 = "heapsort_generic.rs" 38 0 40 80
-  let%span smodel18 = "../../../creusot-contracts/src/model.rs" 106 8 106 22
-  let%span ssnapshot19 = "../../../creusot-contracts/src/snapshot.rs" 26 20 26 39
-  let%span sseq20 = "../../../creusot-contracts/src/logic/seq.rs" 170 8 170 37
-  let%span sops21 = "../../../creusot-contracts/src/logic/ops.rs" 20 8 20 31
-  let%span smodel22 = "../../../creusot-contracts/src/model.rs" 97 8 97 28
-  let%span sheapsort_generic23 = "heapsort_generic.rs" 11 4 11 19
-  let%span svec24 = "../../../creusot-contracts/src/std/vec.rs" 162 27 162 46
-  let%span svec25 = "../../../creusot-contracts/src/std/vec.rs" 163 26 163 54
-  let%span scmp26 = "../../../creusot-contracts/src/std/cmp.rs" 33 26 33 76
-  let%span scmp27 = "../../../creusot-contracts/src/std/cmp.rs" 36 26 36 77
-  let%span svec28 = "../../../creusot-contracts/src/std/vec.rs" 175 26 175 42
-  let%span svec29 = "../../../creusot-contracts/src/std/vec.rs" 176 26 176 48
-  let%span sslice30 = "../../../creusot-contracts/src/std/slice.rs" 257 19 257 35
-  let%span sslice31 = "../../../creusot-contracts/src/std/slice.rs" 258 19 258 35
-  let%span sslice32 = "../../../creusot-contracts/src/std/slice.rs" 259 8 259 52
-  let%span sheapsort_generic33 = "heapsort_generic.rs" 16 4 17 26
-  let%span svec34 = "../../../creusot-contracts/src/std/vec.rs" 29 14 29 47
-  let%span svec35 = "../../../creusot-contracts/src/std/vec.rs" 30 4 31 53
-  let%span svec36 = "../../../creusot-contracts/src/std/vec.rs" 18 14 18 41
-  let%span smodel37 = "../../../creusot-contracts/src/model.rs" 88 8 88 22
-  let%span sord38 = "../../../creusot-contracts/src/logic/ord.rs" 15 14 15 64
-  let%span sord39 = "../../../creusot-contracts/src/logic/ord.rs" 25 14 25 61
-  let%span sord40 = "../../../creusot-contracts/src/logic/ord.rs" 35 14 35 61
-  let%span sord41 = "../../../creusot-contracts/src/logic/ord.rs" 45 14 45 64
-  let%span sord42 = "../../../creusot-contracts/src/logic/ord.rs" 49 14 49 45
-  let%span sord43 = "../../../creusot-contracts/src/logic/ord.rs" 53 15 53 32
-  let%span sord44 = "../../../creusot-contracts/src/logic/ord.rs" 54 15 54 32
-  let%span sord45 = "../../../creusot-contracts/src/logic/ord.rs" 55 14 55 31
-  let%span sord46 = "../../../creusot-contracts/src/logic/ord.rs" 59 15 59 45
-  let%span sord47 = "../../../creusot-contracts/src/logic/ord.rs" 60 14 60 47
-  let%span sord48 = "../../../creusot-contracts/src/logic/ord.rs" 64 15 64 48
-  let%span sord49 = "../../../creusot-contracts/src/logic/ord.rs" 65 14 65 44
-  let%span sord50 = "../../../creusot-contracts/src/logic/ord.rs" 69 14 69 59
-  let%span sslice51 = "../../../creusot-contracts/src/std/slice.rs" 122 20 122 37
-  let%span sslice52 = "../../../creusot-contracts/src/std/slice.rs" 129 20 129 37
-  let%span smodel53 = "../../../creusot-contracts/src/model.rs" 79 8 79 28
-  let%span sslice54 = "../../../creusot-contracts/src/std/slice.rs" 28 14 28 41
-  let%span sslice55 = "../../../creusot-contracts/src/std/slice.rs" 29 14 29 42
-  let%span sresolve56 = "../../../creusot-contracts/src/resolve.rs" 41 20 41 34
-  let%span svec57 = "../../../creusot-contracts/src/std/vec.rs" 65 20 65 41
-  let%span sslice58 = "../../../creusot-contracts/src/std/slice.rs" 18 20 18 30
-  let%span sinvariant59 = "../../../creusot-contracts/src/invariant.rs" 34 20 34 44
-  let%span sinvariant60 = "../../../creusot-contracts/src/invariant.rs" 24 8 24 18
-  let%span sseq61 = "../../../creusot-contracts/src/logic/seq.rs" 444 8 444 97
-  let%span sboxed62 = "../../../creusot-contracts/src/std/boxed.rs" 28 8 28 18
-=======
   let%span sheapsort_generic3 = "heapsort_generic.rs" 50 16 51 43
   let%span sheapsort_generic4 = "heapsort_generic.rs" 52 16 54 75
   let%span sheapsort_generic5 = "heapsort_generic.rs" 55 16 56 58
@@ -199,26 +131,26 @@
   let%span sheapsort_generic19 = "heapsort_generic.rs" 35 10 35 34
   let%span sheapsort_generic20 = "heapsort_generic.rs" 36 10 37 41
   let%span sheapsort_generic21 = "heapsort_generic.rs" 38 10 40 78
-  let%span smodel22 = "../../../creusot-contracts/src/model.rs" 109 8 109 22
-  let%span ssnapshot23 = "../../../creusot-contracts/src/snapshot.rs" 27 20 27 39
-  let%span sseq24 = "../../../creusot-contracts/src/logic/seq.rs" 181 8 181 37
+  let%span smodel22 = "../../../creusot-contracts/src/model.rs" 106 8 106 22
+  let%span ssnapshot23 = "../../../creusot-contracts/src/snapshot.rs" 26 20 26 39
+  let%span sseq24 = "../../../creusot-contracts/src/logic/seq.rs" 170 8 170 37
   let%span sops25 = "../../../creusot-contracts/src/logic/ops.rs" 20 8 20 31
-  let%span smodel26 = "../../../creusot-contracts/src/model.rs" 100 8 100 28
+  let%span smodel26 = "../../../creusot-contracts/src/model.rs" 97 8 97 28
   let%span sheapsort_generic27 = "heapsort_generic.rs" 11 4 11 19
-  let%span svec28 = "../../../creusot-contracts/src/std/vec.rs" 165 27 165 46
-  let%span svec29 = "../../../creusot-contracts/src/std/vec.rs" 166 26 166 54
+  let%span svec28 = "../../../creusot-contracts/src/std/vec.rs" 162 27 162 46
+  let%span svec29 = "../../../creusot-contracts/src/std/vec.rs" 163 26 163 54
   let%span scmp30 = "../../../creusot-contracts/src/std/cmp.rs" 33 26 33 76
   let%span scmp31 = "../../../creusot-contracts/src/std/cmp.rs" 36 26 36 77
-  let%span svec32 = "../../../creusot-contracts/src/std/vec.rs" 178 26 178 42
-  let%span svec33 = "../../../creusot-contracts/src/std/vec.rs" 179 26 179 48
-  let%span sslice34 = "../../../creusot-contracts/src/std/slice.rs" 261 19 261 35
-  let%span sslice35 = "../../../creusot-contracts/src/std/slice.rs" 262 19 262 35
-  let%span sslice36 = "../../../creusot-contracts/src/std/slice.rs" 263 18 263 50
+  let%span svec32 = "../../../creusot-contracts/src/std/vec.rs" 175 26 175 42
+  let%span svec33 = "../../../creusot-contracts/src/std/vec.rs" 176 26 176 48
+  let%span sslice34 = "../../../creusot-contracts/src/std/slice.rs" 257 19 257 35
+  let%span sslice35 = "../../../creusot-contracts/src/std/slice.rs" 258 19 258 35
+  let%span sslice36 = "../../../creusot-contracts/src/std/slice.rs" 259 18 259 50
   let%span sheapsort_generic37 = "heapsort_generic.rs" 16 16 17 24
-  let%span svec38 = "../../../creusot-contracts/src/std/vec.rs" 31 14 31 47
-  let%span svec39 = "../../../creusot-contracts/src/std/vec.rs" 32 14 33 51
-  let%span svec40 = "../../../creusot-contracts/src/std/vec.rs" 19 14 19 41
-  let%span smodel41 = "../../../creusot-contracts/src/model.rs" 91 8 91 22
+  let%span svec38 = "../../../creusot-contracts/src/std/vec.rs" 29 14 29 47
+  let%span svec39 = "../../../creusot-contracts/src/std/vec.rs" 30 14 31 51
+  let%span svec40 = "../../../creusot-contracts/src/std/vec.rs" 18 14 18 41
+  let%span smodel41 = "../../../creusot-contracts/src/model.rs" 88 8 88 22
   let%span sord42 = "../../../creusot-contracts/src/logic/ord.rs" 15 14 15 64
   let%span sord43 = "../../../creusot-contracts/src/logic/ord.rs" 25 14 25 61
   let%span sord44 = "../../../creusot-contracts/src/logic/ord.rs" 35 14 35 61
@@ -232,28 +164,22 @@
   let%span sord52 = "../../../creusot-contracts/src/logic/ord.rs" 64 15 64 48
   let%span sord53 = "../../../creusot-contracts/src/logic/ord.rs" 65 14 65 44
   let%span sord54 = "../../../creusot-contracts/src/logic/ord.rs" 69 14 69 59
-  let%span sslice55 = "../../../creusot-contracts/src/std/slice.rs" 126 20 126 37
-  let%span sslice56 = "../../../creusot-contracts/src/std/slice.rs" 133 20 133 37
-  let%span smodel57 = "../../../creusot-contracts/src/model.rs" 82 8 82 28
-  let%span sslice58 = "../../../creusot-contracts/src/std/slice.rs" 29 14 29 41
-  let%span sslice59 = "../../../creusot-contracts/src/std/slice.rs" 30 14 30 42
+  let%span sslice55 = "../../../creusot-contracts/src/std/slice.rs" 122 20 122 37
+  let%span sslice56 = "../../../creusot-contracts/src/std/slice.rs" 129 20 129 37
+  let%span smodel57 = "../../../creusot-contracts/src/model.rs" 79 8 79 28
+  let%span sslice58 = "../../../creusot-contracts/src/std/slice.rs" 28 14 28 41
+  let%span sslice59 = "../../../creusot-contracts/src/std/slice.rs" 29 14 29 42
   let%span sresolve60 = "../../../creusot-contracts/src/resolve.rs" 41 20 41 34
-  let%span svec61 = "../../../creusot-contracts/src/std/vec.rs" 68 20 68 41
+  let%span svec61 = "../../../creusot-contracts/src/std/vec.rs" 65 20 65 41
   let%span sslice62 = "../../../creusot-contracts/src/std/slice.rs" 18 20 18 30
   let%span sinvariant63 = "../../../creusot-contracts/src/invariant.rs" 34 20 34 44
   let%span sinvariant64 = "../../../creusot-contracts/src/invariant.rs" 24 8 24 18
-  let%span sseq65 = "../../../creusot-contracts/src/logic/seq.rs" 459 20 459 95
+  let%span sseq65 = "../../../creusot-contracts/src/logic/seq.rs" 444 20 444 95
   let%span sboxed66 = "../../../creusot-contracts/src/std/boxed.rs" 28 8 28 18
->>>>>>> 716d5822
   
   use prelude.prelude.Snapshot
   
-<<<<<<< HEAD
   use prelude.prelude.Borrow
-=======
-  predicate invariant'7 (self : t) =
-    [%#sboxed66] inv'8 self
->>>>>>> 716d5822
   
   use prelude.prelude.Opaque
   
@@ -278,363 +204,187 @@
   
   use seq.Seq
   
-<<<<<<< HEAD
-  use seq.Seq
-=======
-  predicate invariant'6 (self : Seq.seq t) =
+  use seq.Seq
+  
+  constant v_MAX'0 : usize = (18446744073709551615 : usize)
+  
+  use prelude.prelude.UIntSize
+  
+  use prelude.prelude.Int
+  
+  function view'2 (self : t_Vec'0) : Seq.seq t_T'0
+  
+  axiom view'2_spec : forall self : t_Vec'0 . [%#svec40] Seq.length (view'2 self) <= UIntSize.to_int (v_MAX'0 : usize)
+  
+  function view'0 (self : borrowed (t_Vec'0)) : Seq.seq t_T'0 =
+    [%#smodel22] view'2 self.current
+  
+  use prelude.prelude.Snapshot
+  
+  use prelude.prelude.Snapshot
+  
+  function view'3 (self : borrowed (t_Vec'0)) : Seq.seq t_T'0 =
+    [%#smodel41] view'0 self
+  
+  function view'1 (self : Snapshot.snap_ty (borrowed (t_Vec'0))) : Seq.seq t_T'0 =
+    [%#ssnapshot23] view'3 (Snapshot.inner self)
+  
+  use seq.Permut
+  
+  predicate permutation_of'0 (self : Seq.seq t_T'0) (o : Seq.seq t_T'0) =
+    [%#sseq24] Permut.permut self o 0 (Seq.length self)
+  
+  use seq.Seq
+  
+  function index_logic'0 [@inline:trivial] (self : t_Vec'0) (ix : int) : t_T'0 =
+    [%#sops25] Seq.get (view'2 self) ix
+  
+  type t_DeepModelTy'0
+  
+  use seq.Seq
+  
+  use seq.Seq
+  
+  use seq.Seq
+  
+  function deep_model'3 (self : t_T'0) : t_DeepModelTy'0
+  
+  function deep_model'1 (self : t_Vec'0) : Seq.seq t_DeepModelTy'0
+  
+  axiom deep_model'1_spec : forall self : t_Vec'0 . ([%#svec39] forall i : int . 0 <= i /\ i < Seq.length (view'2 self)
+   -> Seq.get (deep_model'1 self) i = deep_model'3 (index_logic'0 self i))
+  && ([%#svec38] Seq.length (view'2 self) = Seq.length (deep_model'1 self))
+  
+  function deep_model'0 (self : borrowed (t_Vec'0)) : Seq.seq t_DeepModelTy'0 =
+    [%#smodel26] deep_model'1 self.current
+  
+  function le_log'0 (self : t_DeepModelTy'0) (o : t_DeepModelTy'0) : bool
+  
+  function parent'0 [#"heapsort_generic.rs" 10 0 10 24] (i : int) : int =
+    [%#sheapsort_generic27] div (i + 1) 2 - 1
+  
+  function view'4 (self : t_Vec'0) : Seq.seq t_T'0 =
+    [%#smodel41] view'2 self
+  
+  predicate in_bounds'0 [@inline:trivial] (self : usize) (seq : Seq.seq t_T'0) =
+    [%#sslice55] UIntSize.to_int self < Seq.length seq
+  
+  predicate inv'4 (_1 : t_Vec'0)
+  
+  predicate inv'5 (_1 : usize)
+  
+  predicate has_value'0 [@inline:trivial] (self : usize) (seq : Seq.seq t_T'0) (out : t_T'0) =
+    [%#sslice56] Seq.get seq (UIntSize.to_int self) = out
+  
+  predicate inv'6 (_1 : t_T'0)
+  
+  predicate inv'0 (_1 : t_Vec'0)
+  
+  predicate inv'7 (_1 : Seq.seq t_T'0)
+  
+  predicate invariant'0 (self : t_Vec'0) =
+    [%#svec61] inv'7 (view'2 self)
+  
+  axiom inv_axiom'0 [@rewrite] : forall x : t_Vec'0 [inv'0 x] . inv'0 x = invariant'0 x
+  
+  use prelude.prelude.Slice
+  
+  predicate inv'1 (_1 : slice t_T'0)
+  
+  use prelude.prelude.Slice
+  
+  function view'6 (self : slice t_T'0) : Seq.seq t_T'0
+  
+  axiom view'6_spec : forall self : slice t_T'0 . ([%#sslice59] view'6 self = Slice.id self)
+  && ([%#sslice58] Seq.length (view'6 self) <= UIntSize.to_int (v_MAX'0 : usize))
+  
+  predicate invariant'1 (self : slice t_T'0) =
+    [%#sslice62] inv'7 (view'6 self)
+  
+  axiom inv_axiom'1 [@rewrite] : forall x : slice t_T'0 [inv'1 x] . inv'1 x = invariant'1 x
+  
+  predicate inv'2 (_1 : borrowed (slice t_T'0))
+  
+  predicate invariant'2 (self : borrowed (slice t_T'0)) =
+    [%#sinvariant63] inv'1 self.current /\ inv'1 self.final
+  
+  axiom inv_axiom'2 [@rewrite] : forall x : borrowed (slice t_T'0) [inv'2 x] . inv'2 x = invariant'2 x
+  
+  predicate inv'3 (_1 : borrowed (t_Vec'0))
+  
+  predicate invariant'3 (self : borrowed (t_Vec'0)) =
+    [%#sinvariant63] inv'0 self.current /\ inv'0 self.final
+  
+  axiom inv_axiom'3 [@rewrite] : forall x : borrowed (t_Vec'0) [inv'3 x] . inv'3 x = invariant'3 x
+  
+  predicate invariant'4 (self : t_Vec'0) =
+    [%#sinvariant64] inv'0 self
+  
+  axiom inv_axiom'4 [@rewrite] : forall x : t_Vec'0 [inv'4 x] . inv'4 x = invariant'4 x
+  
+  axiom inv_axiom'5 [@rewrite] : forall x : usize [inv'5 x] . inv'5 x = true
+  
+  predicate inv'8 (_1 : t_T'0)
+  
+  predicate invariant'5 (self : t_T'0) =
+    [%#sinvariant64] inv'8 self
+  
+  axiom inv_axiom'6 [@rewrite] : forall x : t_T'0 [inv'6 x] . inv'6 x = invariant'5 x
+  
+  use seq.Seq
+  
+  predicate inv'9 (_1 : t_T'0)
+  
+  predicate invariant'6 (self : Seq.seq t_T'0) =
     [%#sseq65] forall i : int . 0 <= i /\ i < Seq.length self  -> inv'9 (Seq.get self i)
->>>>>>> 716d5822
-  
-  constant v_MAX'0 : usize = (18446744073709551615 : usize)
-  
-  use prelude.prelude.UIntSize
-  
-  use prelude.prelude.Int
-  
-<<<<<<< HEAD
-  function view'2 (self : t_Vec'0) : Seq.seq t_T'0
-=======
-  predicate invariant'5 (self : t) =
-    [%#sinvariant64] inv'8 self
->>>>>>> 716d5822
-  
-  axiom view'2_spec : forall self : t_Vec'0 . [%#svec36] Seq.length (view'2 self) <= UIntSize.to_int (v_MAX'0 : usize)
-  
-  function view'0 (self : borrowed (t_Vec'0)) : Seq.seq t_T'0 =
-    [%#smodel18] view'2 self.current
-  
-  use prelude.prelude.Snapshot
-  
-  use prelude.prelude.Snapshot
-  
-  function view'3 (self : borrowed (t_Vec'0)) : Seq.seq t_T'0 =
-    [%#smodel37] view'0 self
-  
-  function view'1 (self : Snapshot.snap_ty (borrowed (t_Vec'0))) : Seq.seq t_T'0 =
-    [%#ssnapshot19] view'3 (Snapshot.inner self)
-  
-  use seq.Permut
-  
-  predicate permutation_of'0 (self : Seq.seq t_T'0) (o : Seq.seq t_T'0) =
-    [%#sseq20] Permut.permut self o 0 (Seq.length self)
-  
-<<<<<<< HEAD
-  use seq.Seq
-=======
-  predicate invariant'4 (self : Vec'0.t_Vec t (Global'0.t_Global)) =
-    [%#sinvariant64] inv'0 self
->>>>>>> 716d5822
-  
-  function index_logic'0 [@inline:trivial] (self : t_Vec'0) (ix : int) : t_T'0 =
-    [%#sops21] Seq.get (view'2 self) ix
-  
-  type t_DeepModelTy'0
-  
-<<<<<<< HEAD
-  use seq.Seq
-=======
-  predicate invariant'3 (self : borrowed (Vec'0.t_Vec t (Global'0.t_Global))) =
-    [%#sinvariant63] inv'0 self.current /\ inv'0 self.final
->>>>>>> 716d5822
-  
-  use seq.Seq
-  
-  use seq.Seq
-  
-  function deep_model'3 (self : t_T'0) : t_DeepModelTy'0
-  
-  function deep_model'1 (self : t_Vec'0) : Seq.seq t_DeepModelTy'0
-  
-<<<<<<< HEAD
-  axiom deep_model'1_spec : forall self : t_Vec'0 . ([%#svec35] forall i : int . 0 <= i /\ i < Seq.length (view'2 self)
-   -> Seq.get (deep_model'1 self) i = deep_model'3 (index_logic'0 self i))
-  && ([%#svec34] Seq.length (view'2 self) = Seq.length (deep_model'1 self))
-=======
-  predicate invariant'2 (self : borrowed (slice t)) =
-    [%#sinvariant63] inv'1 self.current /\ inv'1 self.final
->>>>>>> 716d5822
-  
-  function deep_model'0 (self : borrowed (t_Vec'0)) : Seq.seq t_DeepModelTy'0 =
-    [%#smodel22] deep_model'1 self.current
-  
-  function le_log'0 (self : t_DeepModelTy'0) (o : t_DeepModelTy'0) : bool
-  
-  function parent'0 [#"heapsort_generic.rs" 10 0 10 24] (i : int) : int =
-    [%#sheapsort_generic23] div (i + 1) 2 - 1
-  
-  function view'4 (self : t_Vec'0) : Seq.seq t_T'0 =
-    [%#smodel37] view'2 self
-  
-  predicate in_bounds'0 [@inline:trivial] (self : usize) (seq : Seq.seq t_T'0) =
-    [%#sslice51] UIntSize.to_int self < Seq.length seq
-  
-  predicate inv'4 (_1 : t_Vec'0)
-  
-<<<<<<< HEAD
-  predicate inv'5 (_1 : usize)
-  
-  predicate has_value'0 [@inline:trivial] (self : usize) (seq : Seq.seq t_T'0) (out : t_T'0) =
-    [%#sslice52] Seq.get seq (UIntSize.to_int self) = out
-=======
-  axiom view'6_spec : forall self : slice t . ([%#sslice59] view'6 self = Slice.id self)
-  && ([%#sslice58] Seq.length (view'6 self) <= UIntSize.to_int (v_MAX'0 : usize))
-  
-  predicate invariant'1 (self : slice t) =
-    [%#sslice62] inv'7 (view'6 self)
->>>>>>> 716d5822
-  
-  predicate inv'6 (_1 : t_T'0)
-  
-  predicate inv'0 (_1 : t_Vec'0)
-  
-<<<<<<< HEAD
-  predicate inv'7 (_1 : Seq.seq t_T'0)
-  
-  predicate invariant'0 (self : t_Vec'0) =
-    [%#svec57] inv'7 (view'2 self)
-=======
-  axiom view'2_spec : forall self : Vec'0.t_Vec t (Global'0.t_Global) . [%#svec40] Seq.length (view'2 self)
-  <= UIntSize.to_int (v_MAX'0 : usize)
-  
-  predicate invariant'0 (self : Vec'0.t_Vec t (Global'0.t_Global)) =
-    [%#svec61] inv'7 (view'2 self)
->>>>>>> 716d5822
-  
-  axiom inv_axiom'0 [@rewrite] : forall x : t_Vec'0 [inv'0 x] . inv'0 x = invariant'0 x
-  
-  use prelude.prelude.Slice
-  
-  predicate inv'1 (_1 : slice t_T'0)
-  
-  use prelude.prelude.Slice
-  
-<<<<<<< HEAD
-  function view'6 (self : slice t_T'0) : Seq.seq t_T'0
-=======
-  axiom eq_cmp'0_spec : forall x : t_DeepModelTy'0, y : t_DeepModelTy'0 . [%#sord54] (x = y)
-  = (cmp_log'0 x y = Ordering'0.C_Equal)
->>>>>>> 716d5822
-  
-  axiom view'6_spec : forall self : slice t_T'0 . ([%#sslice55] view'6 self = Slice.id self)
-  && ([%#sslice54] Seq.length (view'6 self) <= UIntSize.to_int (v_MAX'0 : usize))
-  
-<<<<<<< HEAD
-  predicate invariant'1 (self : slice t_T'0) =
-    [%#sslice58] inv'7 (view'6 self)
-=======
-  axiom antisym2'0_spec : forall x : t_DeepModelTy'0, y : t_DeepModelTy'0 . ([%#sord52] cmp_log'0 x y
-  = Ordering'0.C_Greater)  -> ([%#sord53] cmp_log'0 y x = Ordering'0.C_Less)
->>>>>>> 716d5822
-  
-  axiom inv_axiom'1 [@rewrite] : forall x : slice t_T'0 [inv'1 x] . inv'1 x = invariant'1 x
-  
-<<<<<<< HEAD
-  predicate inv'2 (_1 : borrowed (slice t_T'0))
-=======
-  axiom antisym1'0_spec : forall x : t_DeepModelTy'0, y : t_DeepModelTy'0 . ([%#sord50] cmp_log'0 x y
-  = Ordering'0.C_Less)  -> ([%#sord51] cmp_log'0 y x = Ordering'0.C_Greater)
->>>>>>> 716d5822
-  
-  predicate invariant'2 (self : borrowed (slice t_T'0)) =
-    [%#sinvariant59] inv'1 self.current /\ inv'1 self.final
-  
-<<<<<<< HEAD
-  axiom inv_axiom'2 [@rewrite] : forall x : borrowed (slice t_T'0) [inv'2 x] . inv'2 x = invariant'2 x
-=======
-  axiom trans'0_spec : forall x : t_DeepModelTy'0, y : t_DeepModelTy'0, z : t_DeepModelTy'0, o : Ordering'0.t_Ordering . ([%#sord47] cmp_log'0 x y
-  = o)  -> ([%#sord48] cmp_log'0 y z = o)  -> ([%#sord49] cmp_log'0 x z = o)
->>>>>>> 716d5822
-  
-  predicate inv'3 (_1 : borrowed (t_Vec'0))
-  
-<<<<<<< HEAD
-  predicate invariant'3 (self : borrowed (t_Vec'0)) =
-    [%#sinvariant59] inv'0 self.current /\ inv'0 self.final
-=======
-  axiom refl'0_spec : forall x : t_DeepModelTy'0 . [%#sord46] cmp_log'0 x x = Ordering'0.C_Equal
->>>>>>> 716d5822
-  
-  axiom inv_axiom'3 [@rewrite] : forall x : borrowed (t_Vec'0) [inv'3 x] . inv'3 x = invariant'3 x
-  
-  predicate invariant'4 (self : t_Vec'0) =
-    [%#sinvariant60] inv'0 self
-  
-<<<<<<< HEAD
-  axiom inv_axiom'4 [@rewrite] : forall x : t_Vec'0 [inv'4 x] . inv'4 x = invariant'4 x
-=======
-  axiom cmp_gt_log'0_spec : forall x : t_DeepModelTy'0, y : t_DeepModelTy'0 . [%#sord45] gt_log'0 x y
-  = (cmp_log'0 x y = Ordering'0.C_Greater)
->>>>>>> 716d5822
-  
-  axiom inv_axiom'5 [@rewrite] : forall x : usize [inv'5 x] . inv'5 x = true
-  
-  predicate inv'8 (_1 : t_T'0)
-  
-<<<<<<< HEAD
-  predicate invariant'5 (self : t_T'0) =
-    [%#sinvariant60] inv'8 self
-=======
-  axiom cmp_ge_log'0_spec : forall x : t_DeepModelTy'0, y : t_DeepModelTy'0 . [%#sord44] ge_log'0 x y
-  = (cmp_log'0 x y <> Ordering'0.C_Less)
->>>>>>> 716d5822
-  
-  axiom inv_axiom'6 [@rewrite] : forall x : t_T'0 [inv'6 x] . inv'6 x = invariant'5 x
-  
-  use seq.Seq
-  
-<<<<<<< HEAD
-  predicate inv'9 (_1 : t_T'0)
-=======
-  axiom cmp_lt_log'0_spec : forall x : t_DeepModelTy'0, y : t_DeepModelTy'0 . [%#sord43] lt_log'0 x y
-  = (cmp_log'0 x y = Ordering'0.C_Less)
->>>>>>> 716d5822
-  
-  predicate invariant'6 (self : Seq.seq t_T'0) =
-    [%#sseq61] forall i : int . 0 <= i /\ i < Seq.length self  -> inv'9 (Seq.get self i)
   
   axiom inv_axiom'7 [@rewrite] : forall x : Seq.seq t_T'0 [inv'7 x] . inv'7 x = invariant'6 x
   
-<<<<<<< HEAD
   predicate invariant'7 (self : t_T'0) =
-    [%#sboxed62] inv'8 self
-=======
-  axiom cmp_le_log'0_spec : forall x : t_DeepModelTy'0, y : t_DeepModelTy'0 . [%#sord42] le_log'0 x y
-  = (cmp_log'0 x y <> Ordering'0.C_Greater)
->>>>>>> 716d5822
+    [%#sboxed66] inv'8 self
   
   axiom inv_axiom'8 [@rewrite] : forall x : t_T'0 [inv'9 x] . inv'9 x = invariant'7 x
   
   let rec index'0 (self:t_Vec'0) (index:usize) (return'  (ret:t_T'0))= {[@expl:precondition] inv'5 index}
     {[@expl:precondition] inv'4 self}
-    {[@expl:precondition] [%#svec24] in_bounds'0 index (view'4 self)}
+    {[@expl:precondition] [%#svec28] in_bounds'0 index (view'4 self)}
     any
-    [ return' (result:t_T'0)-> {inv'6 result} {[%#svec25] has_value'0 index (view'4 self) result} (! return' {result}) ]
+    [ return' (result:t_T'0)-> {inv'6 result} {[%#svec29] has_value'0 index (view'4 self) result} (! return' {result}) ]
     
   
   function deep_model'2 (self : t_T'0) : t_DeepModelTy'0 =
-    [%#smodel53] deep_model'3 self
-  
-<<<<<<< HEAD
+    [%#smodel57] deep_model'3 self
+  
   function lt_log'0 (self : t_DeepModelTy'0) (o : t_DeepModelTy'0) : bool
-=======
-  function index_logic'0 [@inline:trivial] (self : Vec'0.t_Vec t (Global'0.t_Global)) (ix : int) : t =
-    [%#sops25] Seq.get (view'2 self) ix
->>>>>>> 716d5822
   
   let rec lt'0 (self:t_T'0) (other:t_T'0) (return'  (ret:bool))= {[@expl:precondition] inv'6 other}
     {[@expl:precondition] inv'6 self}
     any
-    [ return' (result:bool)-> {[%#scmp26] result = lt_log'0 (deep_model'2 self) (deep_model'2 other)}
+    [ return' (result:bool)-> {[%#scmp30] result = lt_log'0 (deep_model'2 self) (deep_model'2 other)}
       (! return' {result}) ]
     
   
   let rec le'0 (self:t_T'0) (other:t_T'0) (return'  (ret:bool))= {[@expl:precondition] inv'6 other}
     {[@expl:precondition] inv'6 self}
     any
-    [ return' (result:bool)-> {[%#scmp27] result = le_log'0 (deep_model'2 self) (deep_model'2 other)}
+    [ return' (result:bool)-> {[%#scmp31] result = le_log'0 (deep_model'2 self) (deep_model'2 other)}
       (! return' {result}) ]
     
   
   function view'5 (self : borrowed (slice t_T'0)) : Seq.seq t_T'0 =
-    [%#smodel18] view'6 self.current
-  
-<<<<<<< HEAD
+    [%#smodel22] view'6 self.current
+  
   let rec deref_mut'0 (self:borrowed (t_Vec'0)) (return'  (ret:borrowed (slice t_T'0)))= {[@expl:precondition] inv'3 self}
     any
     [ return' (result:borrowed (slice t_T'0))-> {inv'2 result}
-      {[%#svec29] view'6 result.final = view'2 self.final}
-      {[%#svec28] view'5 result = view'0 self}
+      {[%#svec33] view'6 result.final = view'2 self.final}
+      {[%#svec32] view'5 result = view'0 self}
       (! return' {result}) ]
     
   
   use seq.Permut
   
   let rec swap'0 (self:borrowed (slice t_T'0)) (a:usize) (b:usize) (return'  (ret:()))= {[@expl:precondition] inv'2 self}
-    {[@expl:precondition] [%#sslice31] UIntSize.to_int b < Seq.length (view'5 self)}
-    {[@expl:precondition] [%#sslice30] UIntSize.to_int a < Seq.length (view'5 self)}
-    any
-    [ return' (result:())-> {[%#sslice32] Permut.exchange (view'6 self.final) (view'5 self) (UIntSize.to_int a) (UIntSize.to_int b)}
-      (! return' {result}) ]
-    
-=======
-  axiom deep_model'1_spec : forall self : Vec'0.t_Vec t (Global'0.t_Global) . ([%#svec39] forall i : int . 0 <= i
-  /\ i < Seq.length (view'2 self)  -> Seq.get (deep_model'1 self) i = deep_model'3 (index_logic'0 self i))
-  && ([%#svec38] Seq.length (view'2 self) = Seq.length (deep_model'1 self))
-  
-  function parent'0 [#"heapsort_generic.rs" 10 0 10 24] (i : int) : int =
-    [%#sheapsort_generic27] div (i + 1) 2 - 1
-  
-  predicate heap_frag'0 [#"heapsort_generic.rs" 15 0 15 66] (s : Seq.seq t_DeepModelTy'0) (start : int) (end' : int) =
-    [%#sheapsort_generic37] forall i : int . start <= parent'0 i /\ i < end'
-     -> le_log'0 (Seq.get s i) (Seq.get s (parent'0 i))
->>>>>>> 716d5822
-  
-  predicate resolve'2 (self : borrowed (slice t_T'0)) =
-    [%#sresolve56] self.final = self.current
-  
-  predicate resolve'0 (_1 : borrowed (slice t_T'0)) =
-    resolve'2 _1
-  
-<<<<<<< HEAD
-  predicate resolve'3 (self : borrowed (t_Vec'0)) =
-    [%#sresolve56] self.final = self.current
-=======
-  predicate resolve'3 (self : borrowed (Vec'0.t_Vec t (Global'0.t_Global))) =
-    [%#sresolve60] self.final = self.current
->>>>>>> 716d5822
-  
-  predicate resolve'1 (_1 : borrowed (t_Vec'0)) =
-    resolve'3 _1
-  
-<<<<<<< HEAD
-  use prelude.prelude.Intrinsic
-=======
-  predicate resolve'2 (self : borrowed (slice t)) =
-    [%#sresolve60] self.final = self.current
->>>>>>> 716d5822
-  
-  predicate heap_frag'0 [#"heapsort_generic.rs" 15 0 15 66] (s : Seq.seq t_DeepModelTy'0) (start : int) (end' : int) =
-    [%#sheapsort_generic33] forall i : int . start <= parent'0 i /\ i < end'
-     -> le_log'0 (Seq.get s i) (Seq.get s (parent'0 i))
-  
-  type t_Ordering'0  =
-    | C_Less'0
-    | C_Equal'0
-    | C_Greater'0
-  
-<<<<<<< HEAD
-  function cmp_log'0 (self : t_DeepModelTy'0) (_2 : t_DeepModelTy'0) : t_Ordering'0
-  
-  function cmp_le_log'0 (x : t_DeepModelTy'0) (y : t_DeepModelTy'0) : ()
-  
-  axiom cmp_le_log'0_spec : forall x : t_DeepModelTy'0, y : t_DeepModelTy'0 . [%#sord38] le_log'0 x y
-  = (cmp_log'0 x y <> C_Greater'0)
-  
-  function cmp_lt_log'0 (x : t_DeepModelTy'0) (y : t_DeepModelTy'0) : ()
-  
-  axiom cmp_lt_log'0_spec : forall x : t_DeepModelTy'0, y : t_DeepModelTy'0 . [%#sord39] lt_log'0 x y
-  = (cmp_log'0 x y = C_Less'0)
-  
-  function ge_log'0 (self : t_DeepModelTy'0) (o : t_DeepModelTy'0) : bool
-  
-  function cmp_ge_log'0 (x : t_DeepModelTy'0) (y : t_DeepModelTy'0) : ()
-  
-  axiom cmp_ge_log'0_spec : forall x : t_DeepModelTy'0, y : t_DeepModelTy'0 . [%#sord40] ge_log'0 x y
-  = (cmp_log'0 x y <> C_Less'0)
-  
-  function gt_log'0 (self : t_DeepModelTy'0) (o : t_DeepModelTy'0) : bool
-  
-  function cmp_gt_log'0 (x : t_DeepModelTy'0) (y : t_DeepModelTy'0) : ()
-  
-  axiom cmp_gt_log'0_spec : forall x : t_DeepModelTy'0, y : t_DeepModelTy'0 . [%#sord41] gt_log'0 x y
-  = (cmp_log'0 x y = C_Greater'0)
-  
-  function refl'0 (x : t_DeepModelTy'0) : ()
-=======
-  function view'5 (self : borrowed (slice t)) : Seq.seq t =
-    [%#smodel22] view'6 self.current
-  
-  let rec swap'0 (self:borrowed (slice t)) (a:usize) (b:usize) (return'  (ret:()))= {[@expl:precondition] inv'2 self}
     {[@expl:precondition] [%#sslice35] UIntSize.to_int b < Seq.length (view'5 self)}
     {[@expl:precondition] [%#sslice34] UIntSize.to_int a < Seq.length (view'5 self)}
     any
@@ -642,100 +392,85 @@
       (! return' {result}) ]
     
   
-  function view'0 (self : borrowed (Vec'0.t_Vec t (Global'0.t_Global))) : Seq.seq t =
-    [%#smodel22] view'2 self.current
-  
-  let rec deref_mut'0 (self:borrowed (Vec'0.t_Vec t (Global'0.t_Global))) (return'  (ret:borrowed (slice t)))= {[@expl:precondition] inv'3 self}
-    any
-    [ return' (result:borrowed (slice t))-> {inv'2 result}
-      {[%#svec33] view'6 result.final = view'2 self.final}
-      {[%#svec32] view'5 result = view'0 self}
-      (! return' {result}) ]
-    
-  
-  function deep_model'2 (self : t) : t_DeepModelTy'0 =
-    [%#smodel57] deep_model'3 self
-  
-  let rec le'0 (self:t) (other:t) (return'  (ret:bool))= {[@expl:precondition] inv'6 other}
-    {[@expl:precondition] inv'6 self}
-    any
-    [ return' (result:bool)-> {[%#scmp31] result = le_log'0 (deep_model'2 self) (deep_model'2 other)}
-      (! return' {result}) ]
-    
-  
-  let rec lt'0 (self:t) (other:t) (return'  (ret:bool))= {[@expl:precondition] inv'6 other}
-    {[@expl:precondition] inv'6 self}
-    any
-    [ return' (result:bool)-> {[%#scmp30] result = lt_log'0 (deep_model'2 self) (deep_model'2 other)}
-      (! return' {result}) ]
-    
-  
-  predicate has_value'0 [@inline:trivial] (self : usize) (seq : Seq.seq t) (out : t) =
-    [%#sslice56] Seq.get seq (UIntSize.to_int self) = out
-  
-  predicate in_bounds'0 [@inline:trivial] (self : usize) (seq : Seq.seq t) =
-    [%#sslice55] UIntSize.to_int self < Seq.length seq
-  
-  function view'4 (self : Vec'0.t_Vec t (Global'0.t_Global)) : Seq.seq t =
-    [%#smodel41] view'2 self
-  
-  let rec index'0 (self:Vec'0.t_Vec t (Global'0.t_Global)) (index:usize) (return'  (ret:t))= {[@expl:precondition] inv'5 index}
-    {[@expl:precondition] inv'4 self}
-    {[@expl:precondition] [%#svec28] in_bounds'0 index (view'4 self)}
-    any
-    [ return' (result:t)-> {inv'6 result} {[%#svec29] has_value'0 index (view'4 self) result} (! return' {result}) ]
-    
-  
-  function deep_model'0 (self : borrowed (Vec'0.t_Vec t (Global'0.t_Global))) : Seq.seq t_DeepModelTy'0 =
-    [%#smodel26] deep_model'1 self.current
->>>>>>> 716d5822
-  
-  axiom refl'0_spec : forall x : t_DeepModelTy'0 . [%#sord42] cmp_log'0 x x = C_Equal'0
+  predicate resolve'2 (self : borrowed (slice t_T'0)) =
+    [%#sresolve60] self.final = self.current
+  
+  predicate resolve'0 (_1 : borrowed (slice t_T'0)) =
+    resolve'2 _1
+  
+  predicate resolve'3 (self : borrowed (t_Vec'0)) =
+    [%#sresolve60] self.final = self.current
+  
+  predicate resolve'1 (_1 : borrowed (t_Vec'0)) =
+    resolve'3 _1
+  
+  use prelude.prelude.Intrinsic
+  
+  predicate heap_frag'0 [#"heapsort_generic.rs" 15 0 15 66] (s : Seq.seq t_DeepModelTy'0) (start : int) (end' : int) =
+    [%#sheapsort_generic37] forall i : int . start <= parent'0 i /\ i < end'
+     -> le_log'0 (Seq.get s i) (Seq.get s (parent'0 i))
+  
+  type t_Ordering'0  =
+    | C_Less'0
+    | C_Equal'0
+    | C_Greater'0
+  
+  function cmp_log'0 (self : t_DeepModelTy'0) (_2 : t_DeepModelTy'0) : t_Ordering'0
+  
+  function cmp_le_log'0 (x : t_DeepModelTy'0) (y : t_DeepModelTy'0) : ()
+  
+  axiom cmp_le_log'0_spec : forall x : t_DeepModelTy'0, y : t_DeepModelTy'0 . [%#sord42] le_log'0 x y
+  = (cmp_log'0 x y <> C_Greater'0)
+  
+  function cmp_lt_log'0 (x : t_DeepModelTy'0) (y : t_DeepModelTy'0) : ()
+  
+  axiom cmp_lt_log'0_spec : forall x : t_DeepModelTy'0, y : t_DeepModelTy'0 . [%#sord43] lt_log'0 x y
+  = (cmp_log'0 x y = C_Less'0)
+  
+  function ge_log'0 (self : t_DeepModelTy'0) (o : t_DeepModelTy'0) : bool
+  
+  function cmp_ge_log'0 (x : t_DeepModelTy'0) (y : t_DeepModelTy'0) : ()
+  
+  axiom cmp_ge_log'0_spec : forall x : t_DeepModelTy'0, y : t_DeepModelTy'0 . [%#sord44] ge_log'0 x y
+  = (cmp_log'0 x y <> C_Less'0)
+  
+  function gt_log'0 (self : t_DeepModelTy'0) (o : t_DeepModelTy'0) : bool
+  
+  function cmp_gt_log'0 (x : t_DeepModelTy'0) (y : t_DeepModelTy'0) : ()
+  
+  axiom cmp_gt_log'0_spec : forall x : t_DeepModelTy'0, y : t_DeepModelTy'0 . [%#sord45] gt_log'0 x y
+  = (cmp_log'0 x y = C_Greater'0)
+  
+  function refl'0 (x : t_DeepModelTy'0) : ()
+  
+  axiom refl'0_spec : forall x : t_DeepModelTy'0 . [%#sord46] cmp_log'0 x x = C_Equal'0
   
   function trans'0 (x : t_DeepModelTy'0) (y : t_DeepModelTy'0) (z : t_DeepModelTy'0) (o : t_Ordering'0) : ()
   
-<<<<<<< HEAD
-  axiom trans'0_spec : forall x : t_DeepModelTy'0, y : t_DeepModelTy'0, z : t_DeepModelTy'0, o : t_Ordering'0 . ([%#sord43] cmp_log'0 x y
-  = o)  -> ([%#sord44] cmp_log'0 y z = o)  -> ([%#sord45] cmp_log'0 x z = o)
+  axiom trans'0_spec : forall x : t_DeepModelTy'0, y : t_DeepModelTy'0, z : t_DeepModelTy'0, o : t_Ordering'0 . ([%#sord47] cmp_log'0 x y
+  = o)  -> ([%#sord48] cmp_log'0 y z = o)  -> ([%#sord49] cmp_log'0 x z = o)
   
   function antisym1'0 (x : t_DeepModelTy'0) (y : t_DeepModelTy'0) : ()
   
-  axiom antisym1'0_spec : forall x : t_DeepModelTy'0, y : t_DeepModelTy'0 . ([%#sord46] cmp_log'0 x y = C_Less'0)
-   -> ([%#sord47] cmp_log'0 y x = C_Greater'0)
-=======
-  predicate permutation_of'0 (self : Seq.seq t) (o : Seq.seq t) =
-    [%#sseq24] Permut.permut self o 0 (Seq.length self)
-  
-  function view'3 (self : borrowed (Vec'0.t_Vec t (Global'0.t_Global))) : Seq.seq t =
-    [%#smodel41] view'0 self
-  
-  function view'1 (self : Snapshot.snap_ty (borrowed (Vec'0.t_Vec t (Global'0.t_Global)))) : Seq.seq t =
-    [%#ssnapshot23] view'3 (Snapshot.inner self)
->>>>>>> 716d5822
+  axiom antisym1'0_spec : forall x : t_DeepModelTy'0, y : t_DeepModelTy'0 . ([%#sord50] cmp_log'0 x y = C_Less'0)
+   -> ([%#sord51] cmp_log'0 y x = C_Greater'0)
   
   function antisym2'0 (x : t_DeepModelTy'0) (y : t_DeepModelTy'0) : ()
   
-  axiom antisym2'0_spec : forall x : t_DeepModelTy'0, y : t_DeepModelTy'0 . ([%#sord48] cmp_log'0 x y = C_Greater'0)
-   -> ([%#sord49] cmp_log'0 y x = C_Less'0)
+  axiom antisym2'0_spec : forall x : t_DeepModelTy'0, y : t_DeepModelTy'0 . ([%#sord52] cmp_log'0 x y = C_Greater'0)
+   -> ([%#sord53] cmp_log'0 y x = C_Less'0)
   
   function eq_cmp'0 (x : t_DeepModelTy'0) (y : t_DeepModelTy'0) : ()
   
-  axiom eq_cmp'0_spec : forall x : t_DeepModelTy'0, y : t_DeepModelTy'0 . [%#sord50] (x = y)
+  axiom eq_cmp'0_spec : forall x : t_DeepModelTy'0, y : t_DeepModelTy'0 . [%#sord54] (x = y)
   = (cmp_log'0 x y = C_Equal'0)
   
   meta "compute_max_steps" 1000000
   
-<<<<<<< HEAD
-  let rec sift_down'0 (v:borrowed (t_Vec'0)) (start:usize) (end':usize) (return'  (ret:()))= {[%#sheapsort_generic13] inv'3 v}
-    {[%#sheapsort_generic12] UIntSize.to_int end' <= Seq.length (view'0 v)}
-    {[%#sheapsort_generic11] UIntSize.to_int start < UIntSize.to_int end'}
-    {[%#sheapsort_generic10] heap_frag'0 (deep_model'0 v) (UIntSize.to_int start + 1) (UIntSize.to_int end')}
-=======
-  let rec sift_down (v:borrowed (Vec'0.t_Vec t (Global'0.t_Global))) (start:usize) (end':usize) (return'  (ret:()))= {[%#sheapsort_generic17] inv'3 v}
+  let rec sift_down'0 (v:borrowed (t_Vec'0)) (start:usize) (end':usize) (return'  (ret:()))= {[%#sheapsort_generic17] inv'3 v}
     {[%#sheapsort_generic16] UIntSize.to_int end' <= Seq.length (view'0 v)}
     {[%#sheapsort_generic15] UIntSize.to_int start < UIntSize.to_int end'}
     {[%#sheapsort_generic14] heap_frag'0 (deep_model'0 v) (UIntSize.to_int start + 1) (UIntSize.to_int end')}
->>>>>>> 716d5822
     (! bb0
     [ bb0 = s0 [ s0 =  [ &old_v <- [%#sheapsort_generic0] Snapshot.new v ] s1 | s1 = bb1 ] 
     | bb1 = s0 [ s0 =  [ &i <- start ] s1 | s1 =  [ &old_2_0 <- Snapshot.new v ] s2 | s2 = bb2 ] 
@@ -782,13 +517,8 @@
           
         | bb7 = s0 [ s0 = index'0 {v.current} {child} (fun (_ret':t_T'0) ->  [ &_40 <- _ret' ] s1) | s1 = bb9 ] 
         | bb9 = s0
-<<<<<<< HEAD
-          [ s0 = UIntSize.add {child} {[%#sheapsort_generic8] (1 : usize)} (fun (_ret':usize) ->  [ &_46 <- _ret' ] s1)
+          [ s0 = UIntSize.add {child} {[%#sheapsort_generic12] (1 : usize)} (fun (_ret':usize) ->  [ &_46 <- _ret' ] s1)
           | s1 = index'0 {v.current} {_46} (fun (_ret':t_T'0) ->  [ &_44 <- _ret' ] s2)
-=======
-          [ s0 = UIntSize.add {child} {[%#sheapsort_generic12] (1 : usize)} (fun (_ret':usize) ->  [ &_46 <- _ret' ] s1)
-          | s1 = index'0 {v.current} {_46} (fun (_ret':t) ->  [ &_44 <- _ret' ] s2)
->>>>>>> 716d5822
           | s2 = bb10 ]
           
         | bb10 = s0 [ s0 = lt'0 {_40} {_44} (fun (_ret':bool) ->  [ &_38 <- _ret' ] s1) | s1 = bb11 ] 
@@ -890,73 +620,6 @@
   let%span sheapsort_generic9 = "heapsort_generic.rs" 111 16 111 41
   let%span sheapsort_generic10 = "heapsort_generic.rs" 112 16 112 50
   let%span sheapsort_generic11 = "heapsort_generic.rs" 113 16 113 60
-<<<<<<< HEAD
-  let%span sheapsort_generic12 = "heapsort_generic.rs" 116 16 116 17
-  let%span sheapsort_generic13 = "heapsort_generic.rs" 117 15 117 16
-  let%span sheapsort_generic14 = "heapsort_generic.rs" 118 15 118 16
-  let%span sheapsort_generic15 = "heapsort_generic.rs" 120 12 120 59
-  let%span sheapsort_generic16 = "heapsort_generic.rs" 124 21 124 22
-  let%span sheapsort_generic17 = "heapsort_generic.rs" 90 11 90 40
-  let%span sheapsort_generic18 = "heapsort_generic.rs" 93 37 93 38
-  let%span sheapsort_generic19 = "heapsort_generic.rs" 91 10 91 35
-  let%span sheapsort_generic20 = "heapsort_generic.rs" 92 0 92 36
-  let%span svec21 = "../../../creusot-contracts/src/std/vec.rs" 83 26 83 48
-  let%span smodel22 = "../../../creusot-contracts/src/model.rs" 106 8 106 22
-  let%span ssnapshot23 = "../../../creusot-contracts/src/snapshot.rs" 26 20 26 39
-  let%span sseq24 = "../../../creusot-contracts/src/logic/seq.rs" 170 8 170 37
-  let%span smodel25 = "../../../creusot-contracts/src/model.rs" 97 8 97 28
-  let%span sheapsort_generic26 = "heapsort_generic.rs" 16 4 17 26
-  let%span sheapsort_generic27 = "heapsort_generic.rs" 31 11 31 54
-  let%span sheapsort_generic28 = "heapsort_generic.rs" 32 11 32 24
-  let%span sheapsort_generic29 = "heapsort_generic.rs" 33 11 33 27
-  let%span sheapsort_generic30 = "heapsort_generic.rs" 41 33 41 34
-  let%span sheapsort_generic31 = "heapsort_generic.rs" 34 10 34 52
-  let%span sheapsort_generic32 = "heapsort_generic.rs" 35 0 35 36
-  let%span sheapsort_generic33 = "heapsort_generic.rs" 36 0 37 43
-  let%span sheapsort_generic34 = "heapsort_generic.rs" 38 0 40 80
-  let%span sheapsort_generic35 = "heapsort_generic.rs" 78 4 80 5
-  let%span svec36 = "../../../creusot-contracts/src/std/vec.rs" 175 26 175 42
-  let%span svec37 = "../../../creusot-contracts/src/std/vec.rs" 176 26 176 48
-  let%span sslice38 = "../../../creusot-contracts/src/std/slice.rs" 257 19 257 35
-  let%span sslice39 = "../../../creusot-contracts/src/std/slice.rs" 258 19 258 35
-  let%span sslice40 = "../../../creusot-contracts/src/std/slice.rs" 259 8 259 52
-  let%span sheapsort_generic41 = "heapsort_generic.rs" 21 11 21 31
-  let%span sheapsort_generic42 = "heapsort_generic.rs" 22 11 22 28
-  let%span sheapsort_generic43 = "heapsort_generic.rs" 23 10 23 22
-  let%span sheapsort_generic44 = "heapsort_generic.rs" 24 10 24 11
-  let%span sheapsort_generic45 = "heapsort_generic.rs" 26 4 28 5
-  let%span svec46 = "../../../creusot-contracts/src/std/vec.rs" 29 14 29 47
-  let%span svec47 = "../../../creusot-contracts/src/std/vec.rs" 30 4 31 53
-  let%span sheapsort_generic48 = "heapsort_generic.rs" 86 8 86 35
-  let%span svec49 = "../../../creusot-contracts/src/std/vec.rs" 18 14 18 41
-  let%span smodel50 = "../../../creusot-contracts/src/model.rs" 88 8 88 22
-  let%span sheapsort_generic51 = "heapsort_generic.rs" 11 4 11 19
-  let%span sops52 = "../../../creusot-contracts/src/logic/ops.rs" 20 8 20 31
-  let%span sord53 = "../../../creusot-contracts/src/logic/ord.rs" 15 14 15 64
-  let%span sord54 = "../../../creusot-contracts/src/logic/ord.rs" 25 14 25 61
-  let%span sord55 = "../../../creusot-contracts/src/logic/ord.rs" 35 14 35 61
-  let%span sord56 = "../../../creusot-contracts/src/logic/ord.rs" 45 14 45 64
-  let%span sord57 = "../../../creusot-contracts/src/logic/ord.rs" 49 14 49 45
-  let%span sord58 = "../../../creusot-contracts/src/logic/ord.rs" 53 15 53 32
-  let%span sord59 = "../../../creusot-contracts/src/logic/ord.rs" 54 15 54 32
-  let%span sord60 = "../../../creusot-contracts/src/logic/ord.rs" 55 14 55 31
-  let%span sord61 = "../../../creusot-contracts/src/logic/ord.rs" 59 15 59 45
-  let%span sord62 = "../../../creusot-contracts/src/logic/ord.rs" 60 14 60 47
-  let%span sord63 = "../../../creusot-contracts/src/logic/ord.rs" 64 15 64 48
-  let%span sord64 = "../../../creusot-contracts/src/logic/ord.rs" 65 14 65 44
-  let%span sord65 = "../../../creusot-contracts/src/logic/ord.rs" 69 14 69 59
-  let%span sslice66 = "../../../creusot-contracts/src/std/slice.rs" 28 14 28 41
-  let%span sslice67 = "../../../creusot-contracts/src/std/slice.rs" 29 14 29 42
-  let%span sresolve68 = "../../../creusot-contracts/src/resolve.rs" 41 20 41 34
-  let%span svec69 = "../../../creusot-contracts/src/std/vec.rs" 65 20 65 41
-  let%span sslice70 = "../../../creusot-contracts/src/std/slice.rs" 18 20 18 30
-  let%span sinvariant71 = "../../../creusot-contracts/src/invariant.rs" 34 20 34 44
-  let%span sinvariant72 = "../../../creusot-contracts/src/invariant.rs" 24 8 24 18
-  let%span sseq73 = "../../../creusot-contracts/src/logic/seq.rs" 444 8 444 97
-  let%span sboxed74 = "../../../creusot-contracts/src/std/boxed.rs" 28 8 28 18
-  
-  use prelude.prelude.Snapshot
-=======
   let%span sheapsort_generic12 = "heapsort_generic.rs" 114 16 115 60
   let%span sheapsort_generic13 = "heapsort_generic.rs" 116 16 116 17
   let%span sheapsort_generic14 = "heapsort_generic.rs" 117 15 117 16
@@ -967,11 +630,11 @@
   let%span sheapsort_generic19 = "heapsort_generic.rs" 93 37 93 38
   let%span sheapsort_generic20 = "heapsort_generic.rs" 91 10 91 35
   let%span sheapsort_generic21 = "heapsort_generic.rs" 92 10 92 34
-  let%span svec22 = "../../../creusot-contracts/src/std/vec.rs" 86 26 86 48
-  let%span smodel23 = "../../../creusot-contracts/src/model.rs" 109 8 109 22
-  let%span ssnapshot24 = "../../../creusot-contracts/src/snapshot.rs" 27 20 27 39
-  let%span sseq25 = "../../../creusot-contracts/src/logic/seq.rs" 181 8 181 37
-  let%span smodel26 = "../../../creusot-contracts/src/model.rs" 100 8 100 28
+  let%span svec22 = "../../../creusot-contracts/src/std/vec.rs" 83 26 83 48
+  let%span smodel23 = "../../../creusot-contracts/src/model.rs" 106 8 106 22
+  let%span ssnapshot24 = "../../../creusot-contracts/src/snapshot.rs" 26 20 26 39
+  let%span sseq25 = "../../../creusot-contracts/src/logic/seq.rs" 170 8 170 37
+  let%span smodel26 = "../../../creusot-contracts/src/model.rs" 97 8 97 28
   let%span sheapsort_generic27 = "heapsort_generic.rs" 16 16 17 24
   let%span sheapsort_generic28 = "heapsort_generic.rs" 31 11 31 54
   let%span sheapsort_generic29 = "heapsort_generic.rs" 32 11 32 24
@@ -982,21 +645,21 @@
   let%span sheapsort_generic34 = "heapsort_generic.rs" 36 10 37 41
   let%span sheapsort_generic35 = "heapsort_generic.rs" 38 10 40 78
   let%span sheapsort_generic36 = "heapsort_generic.rs" 79 8 79 72
-  let%span svec37 = "../../../creusot-contracts/src/std/vec.rs" 178 26 178 42
-  let%span svec38 = "../../../creusot-contracts/src/std/vec.rs" 179 26 179 48
-  let%span sslice39 = "../../../creusot-contracts/src/std/slice.rs" 261 19 261 35
-  let%span sslice40 = "../../../creusot-contracts/src/std/slice.rs" 262 19 262 35
-  let%span sslice41 = "../../../creusot-contracts/src/std/slice.rs" 263 18 263 50
+  let%span svec37 = "../../../creusot-contracts/src/std/vec.rs" 175 26 175 42
+  let%span svec38 = "../../../creusot-contracts/src/std/vec.rs" 176 26 176 48
+  let%span sslice39 = "../../../creusot-contracts/src/std/slice.rs" 257 19 257 35
+  let%span sslice40 = "../../../creusot-contracts/src/std/slice.rs" 258 19 258 35
+  let%span sslice41 = "../../../creusot-contracts/src/std/slice.rs" 259 18 259 50
   let%span sheapsort_generic42 = "heapsort_generic.rs" 21 11 21 31
   let%span sheapsort_generic43 = "heapsort_generic.rs" 22 11 22 28
   let%span sheapsort_generic44 = "heapsort_generic.rs" 23 10 23 22
   let%span sheapsort_generic45 = "heapsort_generic.rs" 24 10 24 11
   let%span sheapsort_generic46 = "heapsort_generic.rs" 26 4 28 5
-  let%span svec47 = "../../../creusot-contracts/src/std/vec.rs" 31 14 31 47
-  let%span svec48 = "../../../creusot-contracts/src/std/vec.rs" 32 14 33 51
+  let%span svec47 = "../../../creusot-contracts/src/std/vec.rs" 29 14 29 47
+  let%span svec48 = "../../../creusot-contracts/src/std/vec.rs" 30 14 31 51
   let%span sheapsort_generic49 = "heapsort_generic.rs" 86 8 86 35
-  let%span svec50 = "../../../creusot-contracts/src/std/vec.rs" 19 14 19 41
-  let%span smodel51 = "../../../creusot-contracts/src/model.rs" 91 8 91 22
+  let%span svec50 = "../../../creusot-contracts/src/std/vec.rs" 18 14 18 41
+  let%span smodel51 = "../../../creusot-contracts/src/model.rs" 88 8 88 22
   let%span sheapsort_generic52 = "heapsort_generic.rs" 11 4 11 19
   let%span sops53 = "../../../creusot-contracts/src/logic/ops.rs" 20 8 20 31
   let%span sord54 = "../../../creusot-contracts/src/logic/ord.rs" 15 14 15 64
@@ -1012,23 +675,17 @@
   let%span sord64 = "../../../creusot-contracts/src/logic/ord.rs" 64 15 64 48
   let%span sord65 = "../../../creusot-contracts/src/logic/ord.rs" 65 14 65 44
   let%span sord66 = "../../../creusot-contracts/src/logic/ord.rs" 69 14 69 59
-  let%span sslice67 = "../../../creusot-contracts/src/std/slice.rs" 29 14 29 41
-  let%span sslice68 = "../../../creusot-contracts/src/std/slice.rs" 30 14 30 42
+  let%span sslice67 = "../../../creusot-contracts/src/std/slice.rs" 28 14 28 41
+  let%span sslice68 = "../../../creusot-contracts/src/std/slice.rs" 29 14 29 42
   let%span sresolve69 = "../../../creusot-contracts/src/resolve.rs" 41 20 41 34
-  let%span svec70 = "../../../creusot-contracts/src/std/vec.rs" 68 20 68 41
+  let%span svec70 = "../../../creusot-contracts/src/std/vec.rs" 65 20 65 41
   let%span sslice71 = "../../../creusot-contracts/src/std/slice.rs" 18 20 18 30
   let%span sinvariant72 = "../../../creusot-contracts/src/invariant.rs" 34 20 34 44
   let%span sinvariant73 = "../../../creusot-contracts/src/invariant.rs" 24 8 24 18
-  let%span sseq74 = "../../../creusot-contracts/src/logic/seq.rs" 459 20 459 95
+  let%span sseq74 = "../../../creusot-contracts/src/logic/seq.rs" 444 20 444 95
   let%span sboxed75 = "../../../creusot-contracts/src/std/boxed.rs" 28 8 28 18
   
-  predicate inv'7 (_1 : t)
-  
-  predicate invariant'6 (self : t) =
-    [%#sboxed75] inv'7 self
-  
-  predicate inv'6 (_1 : t)
->>>>>>> 716d5822
+  use prelude.prelude.Snapshot
   
   use prelude.prelude.Borrow
   
@@ -1040,14 +697,7 @@
   type t_Unique'0  =
     { t_Unique__pointer'0: t_NonNull'0; t_Unique__qy95zmarker'0: () }
   
-<<<<<<< HEAD
   use prelude.prelude.UIntSize
-=======
-  use seq.Seq
-  
-  predicate invariant'5 (self : Seq.seq t) =
-    [%#sseq74] forall i : int . 0 <= i /\ i < Seq.length self  -> inv'6 (Seq.get self i)
->>>>>>> 716d5822
   
   type t_Cap'0  =
     { t_Cap__0'0: usize }
@@ -1064,186 +714,103 @@
   
   type t_T'0
   
-<<<<<<< HEAD
-  use seq.Seq
-=======
-  predicate invariant'4 (self : Vec'0.t_Vec t (Global'0.t_Global)) =
+  use seq.Seq
+  
+  use seq.Seq
+  
+  constant v_MAX'1 : usize = (18446744073709551615 : usize)
+  
+  use prelude.prelude.Int
+  
+  function view'2 (self : t_Vec'0) : Seq.seq t_T'0
+  
+  axiom view'2_spec : forall self : t_Vec'0 . [%#svec50] Seq.length (view'2 self) <= UIntSize.to_int (v_MAX'1 : usize)
+  
+  function view'3 (self : t_Vec'0) : Seq.seq t_T'0 =
+    [%#smodel51] view'2 self
+  
+  predicate inv'0 (_1 : t_Vec'0)
+  
+  predicate inv'5 (_1 : Seq.seq t_T'0)
+  
+  predicate invariant'0 (self : t_Vec'0) =
+    [%#svec70] inv'5 (view'2 self)
+  
+  axiom inv_axiom'0 [@rewrite] : forall x : t_Vec'0 [inv'0 x] . inv'0 x = invariant'0 x
+  
+  use prelude.prelude.Slice
+  
+  predicate inv'1 (_1 : slice t_T'0)
+  
+  use prelude.prelude.Slice
+  
+  function view'6 (self : slice t_T'0) : Seq.seq t_T'0
+  
+  axiom view'6_spec : forall self : slice t_T'0 . ([%#sslice68] view'6 self = Slice.id self)
+  && ([%#sslice67] Seq.length (view'6 self) <= UIntSize.to_int (v_MAX'1 : usize))
+  
+  predicate invariant'1 (self : slice t_T'0) =
+    [%#sslice71] inv'5 (view'6 self)
+  
+  axiom inv_axiom'1 [@rewrite] : forall x : slice t_T'0 [inv'1 x] . inv'1 x = invariant'1 x
+  
+  predicate inv'2 (_1 : borrowed (slice t_T'0))
+  
+  predicate invariant'2 (self : borrowed (slice t_T'0)) =
+    [%#sinvariant72] inv'1 self.current /\ inv'1 self.final
+  
+  axiom inv_axiom'2 [@rewrite] : forall x : borrowed (slice t_T'0) [inv'2 x] . inv'2 x = invariant'2 x
+  
+  predicate inv'3 (_1 : borrowed (t_Vec'0))
+  
+  predicate invariant'3 (self : borrowed (t_Vec'0)) =
+    [%#sinvariant72] inv'0 self.current /\ inv'0 self.final
+  
+  axiom inv_axiom'3 [@rewrite] : forall x : borrowed (t_Vec'0) [inv'3 x] . inv'3 x = invariant'3 x
+  
+  predicate invariant'4 (self : t_Vec'0) =
     [%#sinvariant73] inv'0 self
->>>>>>> 716d5822
-  
-  use seq.Seq
-  
-  constant v_MAX'1 : usize = (18446744073709551615 : usize)
-  
-<<<<<<< HEAD
-  use prelude.prelude.Int
-=======
-  predicate invariant'3 (self : borrowed (Vec'0.t_Vec t (Global'0.t_Global))) =
-    [%#sinvariant72] inv'0 self.current /\ inv'0 self.final
->>>>>>> 716d5822
-  
-  function view'2 (self : t_Vec'0) : Seq.seq t_T'0
-  
-  axiom view'2_spec : forall self : t_Vec'0 . [%#svec49] Seq.length (view'2 self) <= UIntSize.to_int (v_MAX'1 : usize)
-  
-  function view'3 (self : t_Vec'0) : Seq.seq t_T'0 =
-    [%#smodel50] view'2 self
-  
-  predicate inv'0 (_1 : t_Vec'0)
-  
-<<<<<<< HEAD
-  predicate inv'5 (_1 : Seq.seq t_T'0)
-=======
-  predicate invariant'2 (self : borrowed (slice t)) =
-    [%#sinvariant72] inv'1 self.current /\ inv'1 self.final
->>>>>>> 716d5822
-  
-  predicate invariant'0 (self : t_Vec'0) =
-    [%#svec69] inv'5 (view'2 self)
-  
-  axiom inv_axiom'0 [@rewrite] : forall x : t_Vec'0 [inv'0 x] . inv'0 x = invariant'0 x
-  
-  use prelude.prelude.Slice
-  
-  predicate inv'1 (_1 : slice t_T'0)
-  
-  use prelude.prelude.Slice
-  
-  function view'6 (self : slice t_T'0) : Seq.seq t_T'0
-  
-<<<<<<< HEAD
-  axiom view'6_spec : forall self : slice t_T'0 . ([%#sslice67] view'6 self = Slice.id self)
-  && ([%#sslice66] Seq.length (view'6 self) <= UIntSize.to_int (v_MAX'1 : usize))
-  
-  predicate invariant'1 (self : slice t_T'0) =
-    [%#sslice70] inv'5 (view'6 self)
-  
-  axiom inv_axiom'1 [@rewrite] : forall x : slice t_T'0 [inv'1 x] . inv'1 x = invariant'1 x
-=======
-  axiom view'6_spec : forall self : slice t . ([%#sslice68] view'6 self = Slice.id self)
-  && ([%#sslice67] Seq.length (view'6 self) <= UIntSize.to_int (v_MAX'1 : usize))
-  
-  predicate invariant'1 (self : slice t) =
-    [%#sslice71] inv'5 (view'6 self)
-  
-  axiom inv_axiom'1 [@rewrite] : forall x : slice t [inv'1 x] . inv'1 x = invariant'1 x
-  
-  type t_DeepModelTy'0
-  
-  use T_core__cmp__Ordering as Ordering'0
-  
-  function cmp_log'0 (self : t_DeepModelTy'0) (_2 : t_DeepModelTy'0) : Ordering'0.t_Ordering
-  
-  function eq_cmp'0 (x : t_DeepModelTy'0) (y : t_DeepModelTy'0) : ()
-  
-  axiom eq_cmp'0_spec : forall x : t_DeepModelTy'0, y : t_DeepModelTy'0 . [%#sord66] (x = y)
-  = (cmp_log'0 x y = Ordering'0.C_Equal)
->>>>>>> 716d5822
-  
-  predicate inv'2 (_1 : borrowed (slice t_T'0))
-  
-<<<<<<< HEAD
-  predicate invariant'2 (self : borrowed (slice t_T'0)) =
-    [%#sinvariant71] inv'1 self.current /\ inv'1 self.final
-=======
-  axiom antisym2'0_spec : forall x : t_DeepModelTy'0, y : t_DeepModelTy'0 . ([%#sord64] cmp_log'0 x y
-  = Ordering'0.C_Greater)  -> ([%#sord65] cmp_log'0 y x = Ordering'0.C_Less)
->>>>>>> 716d5822
-  
-  axiom inv_axiom'2 [@rewrite] : forall x : borrowed (slice t_T'0) [inv'2 x] . inv'2 x = invariant'2 x
-  
-<<<<<<< HEAD
-  predicate inv'3 (_1 : borrowed (t_Vec'0))
-=======
-  axiom antisym1'0_spec : forall x : t_DeepModelTy'0, y : t_DeepModelTy'0 . ([%#sord62] cmp_log'0 x y
-  = Ordering'0.C_Less)  -> ([%#sord63] cmp_log'0 y x = Ordering'0.C_Greater)
->>>>>>> 716d5822
-  
-  predicate invariant'3 (self : borrowed (t_Vec'0)) =
-    [%#sinvariant71] inv'0 self.current /\ inv'0 self.final
-  
-<<<<<<< HEAD
-  axiom inv_axiom'3 [@rewrite] : forall x : borrowed (t_Vec'0) [inv'3 x] . inv'3 x = invariant'3 x
-=======
-  axiom trans'0_spec : forall x : t_DeepModelTy'0, y : t_DeepModelTy'0, z : t_DeepModelTy'0, o : Ordering'0.t_Ordering . ([%#sord59] cmp_log'0 x y
-  = o)  -> ([%#sord60] cmp_log'0 y z = o)  -> ([%#sord61] cmp_log'0 x z = o)
->>>>>>> 716d5822
-  
-  predicate invariant'4 (self : t_Vec'0) =
-    [%#sinvariant72] inv'0 self
-  
-<<<<<<< HEAD
+  
   axiom inv_axiom'4 [@rewrite] : forall x : t_Vec'0 [inv'4 x] . inv'4 x = invariant'4 x
-=======
-  axiom refl'0_spec : forall x : t_DeepModelTy'0 . [%#sord58] cmp_log'0 x x = Ordering'0.C_Equal
->>>>>>> 716d5822
   
   use seq.Seq
   
   predicate inv'6 (_1 : t_T'0)
   
-<<<<<<< HEAD
   predicate invariant'5 (self : Seq.seq t_T'0) =
-    [%#sseq73] forall i : int . 0 <= i /\ i < Seq.length self  -> inv'6 (Seq.get self i)
-=======
-  axiom cmp_gt_log'0_spec : forall x : t_DeepModelTy'0, y : t_DeepModelTy'0 . [%#sord57] gt_log'0 x y
-  = (cmp_log'0 x y = Ordering'0.C_Greater)
->>>>>>> 716d5822
+    [%#sseq74] forall i : int . 0 <= i /\ i < Seq.length self  -> inv'6 (Seq.get self i)
   
   axiom inv_axiom'5 [@rewrite] : forall x : Seq.seq t_T'0 [inv'5 x] . inv'5 x = invariant'5 x
   
   predicate inv'7 (_1 : t_T'0)
   
-<<<<<<< HEAD
   predicate invariant'6 (self : t_T'0) =
-    [%#sboxed74] inv'7 self
-=======
-  axiom cmp_ge_log'0_spec : forall x : t_DeepModelTy'0, y : t_DeepModelTy'0 . [%#sord56] ge_log'0 x y
-  = (cmp_log'0 x y <> Ordering'0.C_Less)
->>>>>>> 716d5822
+    [%#sboxed75] inv'7 self
   
   axiom inv_axiom'6 [@rewrite] : forall x : t_T'0 [inv'6 x] . inv'6 x = invariant'6 x
   
   let rec len'0 (self:t_Vec'0) (return'  (ret:usize))= {[@expl:precondition] inv'4 self}
     any
-    [ return' (result:usize)-> {[%#svec21] UIntSize.to_int result = Seq.length (view'3 self)} (! return' {result}) ]
-    
-  
-<<<<<<< HEAD
+    [ return' (result:usize)-> {[%#svec22] UIntSize.to_int result = Seq.length (view'3 self)} (! return' {result}) ]
+    
+  
   function view'0 (self : borrowed (t_Vec'0)) : Seq.seq t_T'0 =
-    [%#smodel22] view'2 self.current
-=======
-  axiom cmp_lt_log'0_spec : forall x : t_DeepModelTy'0, y : t_DeepModelTy'0 . [%#sord55] lt_log'0 x y
-  = (cmp_log'0 x y = Ordering'0.C_Less)
->>>>>>> 716d5822
+    [%#smodel23] view'2 self.current
   
   use prelude.prelude.Snapshot
   
   use prelude.prelude.Snapshot
   
-<<<<<<< HEAD
   function view'4 (self : borrowed (t_Vec'0)) : Seq.seq t_T'0 =
-    [%#smodel50] view'0 self
-=======
-  axiom cmp_le_log'0_spec : forall x : t_DeepModelTy'0, y : t_DeepModelTy'0 . [%#sord54] le_log'0 x y
-  = (cmp_log'0 x y <> Ordering'0.C_Greater)
->>>>>>> 716d5822
+    [%#smodel51] view'0 self
   
   function view'1 (self : Snapshot.snap_ty (borrowed (t_Vec'0))) : Seq.seq t_T'0 =
-    [%#ssnapshot23] view'4 (Snapshot.inner self)
-  
-<<<<<<< HEAD
+    [%#ssnapshot24] view'4 (Snapshot.inner self)
+  
   use seq.Permut
   
   predicate permutation_of'0 (self : Seq.seq t_T'0) (o : Seq.seq t_T'0) =
-    [%#sseq24] Permut.permut self o 0 (Seq.length self)
-=======
-  axiom view'2_spec : forall self : Vec'0.t_Vec t (Global'0.t_Global) . [%#svec50] Seq.length (view'2 self)
-  <= UIntSize.to_int (v_MAX'1 : usize)
-  
-  predicate invariant'0 (self : Vec'0.t_Vec t (Global'0.t_Global)) =
-    [%#svec70] inv'5 (view'2 self)
->>>>>>> 716d5822
+    [%#sseq25] Permut.permut self o 0 (Seq.length self)
   
   type t_DeepModelTy'0
   
@@ -1251,55 +818,23 @@
   
   use seq.Seq
   
-<<<<<<< HEAD
   use seq.Seq
   
   use seq.Seq
   
   function index_logic'0 [@inline:trivial] (self : t_Vec'0) (ix : int) : t_T'0 =
-    [%#sops52] Seq.get (view'2 self) ix
+    [%#sops53] Seq.get (view'2 self) ix
   
   function deep_model'2 (self : t_T'0) : t_DeepModelTy'0
-=======
-  predicate sorted_range'0 [#"heapsort_generic.rs" 77 0 77 63] (s : Seq.seq t_DeepModelTy'0) (l : int) (u : int) =
-    [%#sheapsort_generic36] forall i : int, j : int . l <= i /\ i < j /\ j < u  -> le_log'0 (Seq.get s i) (Seq.get s j)
-  
-  use seq.Seq
-  
-  predicate sorted'0 [#"heapsort_generic.rs" 84 0 84 41] (s : Seq.seq t_DeepModelTy'0) =
-    [%#sheapsort_generic49] sorted_range'0 s 0 (Seq.length s)
-  
-  function deep_model'2 (self : t) : t_DeepModelTy'0
-  
-  use seq.Seq
-  
-  function index_logic'0 [@inline:trivial] (self : Vec'0.t_Vec t (Global'0.t_Global)) (ix : int) : t =
-    [%#sops53] Seq.get (view'2 self) ix
-  
-  function deep_model'1 (self : Vec'0.t_Vec t (Global'0.t_Global)) : Seq.seq t_DeepModelTy'0
-  
-  axiom deep_model'1_spec : forall self : Vec'0.t_Vec t (Global'0.t_Global) . ([%#svec48] forall i : int . 0 <= i
-  /\ i < Seq.length (view'2 self)  -> Seq.get (deep_model'1 self) i = deep_model'2 (index_logic'0 self i))
+  
+  function deep_model'1 (self : t_Vec'0) : Seq.seq t_DeepModelTy'0
+  
+  axiom deep_model'1_spec : forall self : t_Vec'0 . ([%#svec48] forall i : int . 0 <= i /\ i < Seq.length (view'2 self)
+   -> Seq.get (deep_model'1 self) i = deep_model'2 (index_logic'0 self i))
   && ([%#svec47] Seq.length (view'2 self) = Seq.length (deep_model'1 self))
   
-  constant v_MAX'0 : usize = (18446744073709551615 : usize)
->>>>>>> 716d5822
-  
-  function deep_model'1 (self : t_Vec'0) : Seq.seq t_DeepModelTy'0
-  
-<<<<<<< HEAD
-  axiom deep_model'1_spec : forall self : t_Vec'0 . ([%#svec47] forall i : int . 0 <= i /\ i < Seq.length (view'2 self)
-   -> Seq.get (deep_model'1 self) i = deep_model'2 (index_logic'0 self i))
-  && ([%#svec46] Seq.length (view'2 self) = Seq.length (deep_model'1 self))
-=======
-  use prelude.prelude.Intrinsic
-  
-  predicate resolve'3 (self : borrowed (Vec'0.t_Vec t (Global'0.t_Global))) =
-    [%#sresolve69] self.final = self.current
->>>>>>> 716d5822
-  
   function deep_model'0 (self : borrowed (t_Vec'0)) : Seq.seq t_DeepModelTy'0 =
-    [%#smodel25] deep_model'1 self.current
+    [%#smodel26] deep_model'1 self.current
   
   function parent'0 [#"heapsort_generic.rs" 10 0 10 24] (i : int) : int =
     [%#sheapsort_generic52] div (i + 1) 2 - 1
@@ -1310,128 +845,7 @@
     [%#sheapsort_generic27] forall i : int . start <= parent'0 i /\ i < end'
      -> le_log'0 (Seq.get s i) (Seq.get s (parent'0 i))
   
-  let rec sift_down'0 (v:borrowed (t_Vec'0)) (start:usize) (end':usize) (return'  (ret:()))= {[@expl:precondition] [%#sheapsort_generic30] inv'3 v}
-    {[@expl:precondition] [%#sheapsort_generic29] UIntSize.to_int end' <= Seq.length (view'0 v)}
-    {[@expl:precondition] [%#sheapsort_generic28] UIntSize.to_int start < UIntSize.to_int end'}
-    {[@expl:precondition] [%#sheapsort_generic27] heap_frag'0 (deep_model'0 v) (UIntSize.to_int start
-    + 1) (UIntSize.to_int end')}
-    any
-    [ return' (result:())-> {[%#sheapsort_generic34] forall m : t_DeepModelTy'0 . (forall j : int . UIntSize.to_int start
-      <= j
-      /\ j < UIntSize.to_int end'  -> le_log'0 (Seq.get (deep_model'0 v) j) m)
-       -> (forall j : int . UIntSize.to_int start <= j /\ j < UIntSize.to_int end'
-       -> le_log'0 (Seq.get (deep_model'1 v.final) j) m)}
-      {[%#sheapsort_generic33] forall i : int . 0 <= i /\ i < UIntSize.to_int start
-      \/ UIntSize.to_int end' <= i /\ i < Seq.length (view'0 v)  -> index_logic'0 v.current i = index_logic'0 v.final i}
-      {[%#sheapsort_generic32] permutation_of'0 (view'2 v.final) (view'0 v)}
-      {[%#sheapsort_generic31] heap_frag'0 (deep_model'1 v.final) (UIntSize.to_int start) (UIntSize.to_int end')}
-      (! return' {result}) ]
-    
-  
-  predicate sorted_range'0 [#"heapsort_generic.rs" 77 0 77 63] (s : Seq.seq t_DeepModelTy'0) (l : int) (u : int) =
-    [%#sheapsort_generic35] forall i : int, j : int . l <= i /\ i < j /\ j < u  -> le_log'0 (Seq.get s i) (Seq.get s j)
-  
-  function view'5 (self : borrowed (slice t_T'0)) : Seq.seq t_T'0 =
-    [%#smodel22] view'6 self.current
-  
-  let rec deref_mut'0 (self:borrowed (t_Vec'0)) (return'  (ret:borrowed (slice t_T'0)))= {[@expl:precondition] inv'3 self}
-    any
-    [ return' (result:borrowed (slice t_T'0))-> {inv'2 result}
-      {[%#svec37] view'6 result.final = view'2 self.final}
-      {[%#svec36] view'5 result = view'0 self}
-      (! return' {result}) ]
-    
-  
-  use seq.Permut
-  
-  let rec swap'0 (self:borrowed (slice t_T'0)) (a:usize) (b:usize) (return'  (ret:()))= {[@expl:precondition] inv'2 self}
-    {[@expl:precondition] [%#sslice39] UIntSize.to_int b < Seq.length (view'5 self)}
-    {[@expl:precondition] [%#sslice38] UIntSize.to_int a < Seq.length (view'5 self)}
-    any
-    [ return' (result:())-> {[%#sslice40] Permut.exchange (view'6 self.final) (view'5 self) (UIntSize.to_int a) (UIntSize.to_int b)}
-      (! return' {result}) ]
-    
-  
-  predicate resolve'2 (self : borrowed (slice t_T'0)) =
-    [%#sresolve68] self.final = self.current
-  
-  predicate resolve'0 (_1 : borrowed (slice t_T'0)) =
-    resolve'2 _1
-  
-  function heap_frag_max'0 [#"heapsort_generic.rs" 25 0 25 58] (s : Seq.seq t_DeepModelTy'0) (i : int) (end' : int) : ()
-  
-  axiom heap_frag_max'0_def : forall s : Seq.seq t_DeepModelTy'0, i : int, end' : int . heap_frag_max'0 s i end'
-  = ([%#sheapsort_generic46] if i > 0 then heap_frag_max'0 s (parent'0 i) end' else ())
-  
-  axiom heap_frag_max'0_spec : forall s : Seq.seq t_DeepModelTy'0, i : int, end' : int . ([%#sheapsort_generic42] heap_frag'0 s 0 end')
-   -> ([%#sheapsort_generic43] 0 <= i /\ i < end')  -> ([%#sheapsort_generic44] le_log'0 (Seq.get s i) (Seq.get s 0))
-  
-<<<<<<< HEAD
-  predicate resolve'3 (self : borrowed (t_Vec'0)) =
-    [%#sresolve68] self.final = self.current
-=======
-  predicate resolve'2 (self : borrowed (slice t)) =
-    [%#sresolve69] self.final = self.current
->>>>>>> 716d5822
-  
-  predicate resolve'1 (_1 : borrowed (t_Vec'0)) =
-    resolve'3 _1
-  
-  use prelude.prelude.Intrinsic
-  
-<<<<<<< HEAD
-  constant v_MAX'0 : usize = (18446744073709551615 : usize)
-  
-  predicate sorted'0 [#"heapsort_generic.rs" 84 0 84 41] (s : Seq.seq t_DeepModelTy'0) =
-    [%#sheapsort_generic48] sorted_range'0 s 0 (Seq.length s)
-  
-  type t_Ordering'0  =
-    | C_Less'0
-    | C_Equal'0
-    | C_Greater'0
-  
-  function cmp_log'0 (self : t_DeepModelTy'0) (_2 : t_DeepModelTy'0) : t_Ordering'0
-=======
-  function view'5 (self : borrowed (slice t)) : Seq.seq t =
-    [%#smodel23] view'6 self.current
-  
-  let rec swap'0 (self:borrowed (slice t)) (a:usize) (b:usize) (return'  (ret:()))= {[@expl:precondition] inv'2 self}
-    {[@expl:precondition] [%#sslice40] UIntSize.to_int b < Seq.length (view'5 self)}
-    {[@expl:precondition] [%#sslice39] UIntSize.to_int a < Seq.length (view'5 self)}
-    any
-    [ return' (result:())-> {[%#sslice41] Permut.exchange (view'6 self.final) (view'5 self) (UIntSize.to_int a) (UIntSize.to_int b)}
-      (! return' {result}) ]
-    
-  
-  function view'0 (self : borrowed (Vec'0.t_Vec t (Global'0.t_Global))) : Seq.seq t =
-    [%#smodel23] view'2 self.current
-  
-  let rec deref_mut'0 (self:borrowed (Vec'0.t_Vec t (Global'0.t_Global))) (return'  (ret:borrowed (slice t)))= {[@expl:precondition] inv'3 self}
-    any
-    [ return' (result:borrowed (slice t))-> {inv'2 result}
-      {[%#svec38] view'6 result.final = view'2 self.final}
-      {[%#svec37] view'5 result = view'0 self}
-      (! return' {result}) ]
-    
->>>>>>> 716d5822
-  
-  function cmp_le_log'0 (x : t_DeepModelTy'0) (y : t_DeepModelTy'0) : ()
-  
-<<<<<<< HEAD
-  axiom cmp_le_log'0_spec : forall x : t_DeepModelTy'0, y : t_DeepModelTy'0 . [%#sord53] le_log'0 x y
-  = (cmp_log'0 x y <> C_Greater'0)
-  
-  function lt_log'0 (self : t_DeepModelTy'0) (o : t_DeepModelTy'0) : bool
-  
-  function cmp_lt_log'0 (x : t_DeepModelTy'0) (y : t_DeepModelTy'0) : ()
-=======
-  predicate permutation_of'0 (self : Seq.seq t) (o : Seq.seq t) =
-    [%#sseq25] Permut.permut self o 0 (Seq.length self)
-  
-  function deep_model'0 (self : borrowed (Vec'0.t_Vec t (Global'0.t_Global))) : Seq.seq t_DeepModelTy'0 =
-    [%#smodel26] deep_model'1 self.current
-  
-  let rec sift_down'0 (v:borrowed (Vec'0.t_Vec t (Global'0.t_Global))) (start:usize) (end':usize) (return'  (ret:()))= {[@expl:precondition] [%#sheapsort_generic31] inv'3 v}
+  let rec sift_down'0 (v:borrowed (t_Vec'0)) (start:usize) (end':usize) (return'  (ret:()))= {[@expl:precondition] [%#sheapsort_generic31] inv'3 v}
     {[@expl:precondition] [%#sheapsort_generic30] UIntSize.to_int end' <= Seq.length (view'0 v)}
     {[@expl:precondition] [%#sheapsort_generic29] UIntSize.to_int start < UIntSize.to_int end'}
     {[@expl:precondition] [%#sheapsort_generic28] heap_frag'0 (deep_model'0 v) (UIntSize.to_int start
@@ -1448,74 +862,119 @@
       {[%#sheapsort_generic32] heap_frag'0 (deep_model'1 v.final) (UIntSize.to_int start) (UIntSize.to_int end')}
       (! return' {result}) ]
     
->>>>>>> 716d5822
-  
-  axiom cmp_lt_log'0_spec : forall x : t_DeepModelTy'0, y : t_DeepModelTy'0 . [%#sord54] lt_log'0 x y
+  
+  predicate sorted_range'0 [#"heapsort_generic.rs" 77 0 77 63] (s : Seq.seq t_DeepModelTy'0) (l : int) (u : int) =
+    [%#sheapsort_generic36] forall i : int, j : int . l <= i /\ i < j /\ j < u  -> le_log'0 (Seq.get s i) (Seq.get s j)
+  
+  function view'5 (self : borrowed (slice t_T'0)) : Seq.seq t_T'0 =
+    [%#smodel23] view'6 self.current
+  
+  let rec deref_mut'0 (self:borrowed (t_Vec'0)) (return'  (ret:borrowed (slice t_T'0)))= {[@expl:precondition] inv'3 self}
+    any
+    [ return' (result:borrowed (slice t_T'0))-> {inv'2 result}
+      {[%#svec38] view'6 result.final = view'2 self.final}
+      {[%#svec37] view'5 result = view'0 self}
+      (! return' {result}) ]
+    
+  
+  use seq.Permut
+  
+  let rec swap'0 (self:borrowed (slice t_T'0)) (a:usize) (b:usize) (return'  (ret:()))= {[@expl:precondition] inv'2 self}
+    {[@expl:precondition] [%#sslice40] UIntSize.to_int b < Seq.length (view'5 self)}
+    {[@expl:precondition] [%#sslice39] UIntSize.to_int a < Seq.length (view'5 self)}
+    any
+    [ return' (result:())-> {[%#sslice41] Permut.exchange (view'6 self.final) (view'5 self) (UIntSize.to_int a) (UIntSize.to_int b)}
+      (! return' {result}) ]
+    
+  
+  predicate resolve'2 (self : borrowed (slice t_T'0)) =
+    [%#sresolve69] self.final = self.current
+  
+  predicate resolve'0 (_1 : borrowed (slice t_T'0)) =
+    resolve'2 _1
+  
+  function heap_frag_max'0 [#"heapsort_generic.rs" 25 0 25 58] (s : Seq.seq t_DeepModelTy'0) (i : int) (end' : int) : ()
+  
+  axiom heap_frag_max'0_def : forall s : Seq.seq t_DeepModelTy'0, i : int, end' : int . heap_frag_max'0 s i end'
+  = ([%#sheapsort_generic46] if i > 0 then heap_frag_max'0 s (parent'0 i) end' else ())
+  
+  axiom heap_frag_max'0_spec : forall s : Seq.seq t_DeepModelTy'0, i : int, end' : int . ([%#sheapsort_generic42] heap_frag'0 s 0 end')
+   -> ([%#sheapsort_generic43] 0 <= i /\ i < end')  -> ([%#sheapsort_generic44] le_log'0 (Seq.get s i) (Seq.get s 0))
+  
+  predicate resolve'3 (self : borrowed (t_Vec'0)) =
+    [%#sresolve69] self.final = self.current
+  
+  predicate resolve'1 (_1 : borrowed (t_Vec'0)) =
+    resolve'3 _1
+  
+  use prelude.prelude.Intrinsic
+  
+  constant v_MAX'0 : usize = (18446744073709551615 : usize)
+  
+  predicate sorted'0 [#"heapsort_generic.rs" 84 0 84 41] (s : Seq.seq t_DeepModelTy'0) =
+    [%#sheapsort_generic49] sorted_range'0 s 0 (Seq.length s)
+  
+  type t_Ordering'0  =
+    | C_Less'0
+    | C_Equal'0
+    | C_Greater'0
+  
+  function cmp_log'0 (self : t_DeepModelTy'0) (_2 : t_DeepModelTy'0) : t_Ordering'0
+  
+  function cmp_le_log'0 (x : t_DeepModelTy'0) (y : t_DeepModelTy'0) : ()
+  
+  axiom cmp_le_log'0_spec : forall x : t_DeepModelTy'0, y : t_DeepModelTy'0 . [%#sord54] le_log'0 x y
+  = (cmp_log'0 x y <> C_Greater'0)
+  
+  function lt_log'0 (self : t_DeepModelTy'0) (o : t_DeepModelTy'0) : bool
+  
+  function cmp_lt_log'0 (x : t_DeepModelTy'0) (y : t_DeepModelTy'0) : ()
+  
+  axiom cmp_lt_log'0_spec : forall x : t_DeepModelTy'0, y : t_DeepModelTy'0 . [%#sord55] lt_log'0 x y
   = (cmp_log'0 x y = C_Less'0)
   
-<<<<<<< HEAD
   function ge_log'0 (self : t_DeepModelTy'0) (o : t_DeepModelTy'0) : bool
   
   function cmp_ge_log'0 (x : t_DeepModelTy'0) (y : t_DeepModelTy'0) : ()
   
-  axiom cmp_ge_log'0_spec : forall x : t_DeepModelTy'0, y : t_DeepModelTy'0 . [%#sord55] ge_log'0 x y
+  axiom cmp_ge_log'0_spec : forall x : t_DeepModelTy'0, y : t_DeepModelTy'0 . [%#sord56] ge_log'0 x y
   = (cmp_log'0 x y <> C_Less'0)
   
   function gt_log'0 (self : t_DeepModelTy'0) (o : t_DeepModelTy'0) : bool
-=======
-  function view'4 (self : borrowed (Vec'0.t_Vec t (Global'0.t_Global))) : Seq.seq t =
-    [%#smodel51] view'0 self
-  
-  function view'1 (self : Snapshot.snap_ty (borrowed (Vec'0.t_Vec t (Global'0.t_Global)))) : Seq.seq t =
-    [%#ssnapshot24] view'4 (Snapshot.inner self)
-  
-  function view'3 (self : Vec'0.t_Vec t (Global'0.t_Global)) : Seq.seq t =
-    [%#smodel51] view'2 self
-  
-  let rec len'0 (self:Vec'0.t_Vec t (Global'0.t_Global)) (return'  (ret:usize))= {[@expl:precondition] inv'4 self}
-    any
-    [ return' (result:usize)-> {[%#svec22] UIntSize.to_int result = Seq.length (view'3 self)} (! return' {result}) ]
-    
->>>>>>> 716d5822
   
   function cmp_gt_log'0 (x : t_DeepModelTy'0) (y : t_DeepModelTy'0) : ()
   
-  axiom cmp_gt_log'0_spec : forall x : t_DeepModelTy'0, y : t_DeepModelTy'0 . [%#sord56] gt_log'0 x y
+  axiom cmp_gt_log'0_spec : forall x : t_DeepModelTy'0, y : t_DeepModelTy'0 . [%#sord57] gt_log'0 x y
   = (cmp_log'0 x y = C_Greater'0)
   
   function refl'0 (x : t_DeepModelTy'0) : ()
   
-  axiom refl'0_spec : forall x : t_DeepModelTy'0 . [%#sord57] cmp_log'0 x x = C_Equal'0
+  axiom refl'0_spec : forall x : t_DeepModelTy'0 . [%#sord58] cmp_log'0 x x = C_Equal'0
   
   function trans'0 (x : t_DeepModelTy'0) (y : t_DeepModelTy'0) (z : t_DeepModelTy'0) (o : t_Ordering'0) : ()
   
-  axiom trans'0_spec : forall x : t_DeepModelTy'0, y : t_DeepModelTy'0, z : t_DeepModelTy'0, o : t_Ordering'0 . ([%#sord58] cmp_log'0 x y
-  = o)  -> ([%#sord59] cmp_log'0 y z = o)  -> ([%#sord60] cmp_log'0 x z = o)
+  axiom trans'0_spec : forall x : t_DeepModelTy'0, y : t_DeepModelTy'0, z : t_DeepModelTy'0, o : t_Ordering'0 . ([%#sord59] cmp_log'0 x y
+  = o)  -> ([%#sord60] cmp_log'0 y z = o)  -> ([%#sord61] cmp_log'0 x z = o)
   
   function antisym1'0 (x : t_DeepModelTy'0) (y : t_DeepModelTy'0) : ()
   
-  axiom antisym1'0_spec : forall x : t_DeepModelTy'0, y : t_DeepModelTy'0 . ([%#sord61] cmp_log'0 x y = C_Less'0)
-   -> ([%#sord62] cmp_log'0 y x = C_Greater'0)
+  axiom antisym1'0_spec : forall x : t_DeepModelTy'0, y : t_DeepModelTy'0 . ([%#sord62] cmp_log'0 x y = C_Less'0)
+   -> ([%#sord63] cmp_log'0 y x = C_Greater'0)
   
   function antisym2'0 (x : t_DeepModelTy'0) (y : t_DeepModelTy'0) : ()
   
-  axiom antisym2'0_spec : forall x : t_DeepModelTy'0, y : t_DeepModelTy'0 . ([%#sord63] cmp_log'0 x y = C_Greater'0)
-   -> ([%#sord64] cmp_log'0 y x = C_Less'0)
+  axiom antisym2'0_spec : forall x : t_DeepModelTy'0, y : t_DeepModelTy'0 . ([%#sord64] cmp_log'0 x y = C_Greater'0)
+   -> ([%#sord65] cmp_log'0 y x = C_Less'0)
   
   function eq_cmp'0 (x : t_DeepModelTy'0) (y : t_DeepModelTy'0) : ()
   
-  axiom eq_cmp'0_spec : forall x : t_DeepModelTy'0, y : t_DeepModelTy'0 . [%#sord65] (x = y)
+  axiom eq_cmp'0_spec : forall x : t_DeepModelTy'0, y : t_DeepModelTy'0 . [%#sord66] (x = y)
   = (cmp_log'0 x y = C_Equal'0)
   
   meta "compute_max_steps" 1000000
   
-<<<<<<< HEAD
-  let rec heap_sort'0 (v:borrowed (t_Vec'0)) (return'  (ret:()))= {[%#sheapsort_generic18] inv'3 v}
-    {[%#sheapsort_generic17] Seq.length (view'0 v) < div (UIntSize.to_int v_MAX'0) 2}
-=======
-  let rec heap_sort (v:borrowed (Vec'0.t_Vec t (Global'0.t_Global))) (return'  (ret:()))= {[%#sheapsort_generic19] inv'3 v}
+  let rec heap_sort'0 (v:borrowed (t_Vec'0)) (return'  (ret:()))= {[%#sheapsort_generic19] inv'3 v}
     {[%#sheapsort_generic18] Seq.length (view'0 v) < div (UIntSize.to_int v_MAX'0) 2}
->>>>>>> 716d5822
     (! bb0
     [ bb0 = s0 [ s0 =  [ &old_v <- [%#sheapsort_generic0] Snapshot.new v ] s1 | s1 = bb1 ] 
     | bb1 = s0 [ s0 = len'0 {v.current} (fun (_ret':usize) ->  [ &_8 <- _ret' ] s1) | s1 = bb2 ] 
