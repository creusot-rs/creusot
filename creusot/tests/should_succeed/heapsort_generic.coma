--- conflicted
+++ resolved
@@ -132,25 +132,14 @@
   let%span sheapsort_generic19 = "heapsort_generic.rs" 35 10 35 34
   let%span sheapsort_generic20 = "heapsort_generic.rs" 36 10 37 41
   let%span sheapsort_generic21 = "heapsort_generic.rs" 38 10 40 78
-<<<<<<< HEAD
-  let%span smodel22 = "../../../creusot-contracts/src/model.rs" 106 8 106 22
-  let%span ssnapshot23 = "../../../creusot-contracts/src/snapshot.rs" 26 20 26 39
-  let%span sseq24 = "../../../creusot-contracts/src/logic/seq.rs" 170 8 170 37
+  let%span sheapsort_generic22 = "heapsort_generic.rs" 11 4 11 19
+  let%span smodel23 = "../../../creusot-contracts/src/model.rs" 97 8 97 28
+  let%span smodel24 = "../../../creusot-contracts/src/model.rs" 106 8 106 22
   let%span sops25 = "../../../creusot-contracts/src/logic/ops.rs" 20 8 20 31
-  let%span smodel26 = "../../../creusot-contracts/src/model.rs" 97 8 97 28
-  let%span sheapsort_generic27 = "heapsort_generic.rs" 11 4 11 19
+  let%span ssnapshot26 = "../../../creusot-contracts/src/snapshot.rs" 26 20 26 39
+  let%span sseq27 = "../../../creusot-contracts/src/logic/seq.rs" 170 8 170 37
   let%span svec28 = "../../../creusot-contracts/src/std/vec.rs" 162 27 162 46
   let%span svec29 = "../../../creusot-contracts/src/std/vec.rs" 163 26 163 54
-=======
-  let%span sheapsort_generic22 = "heapsort_generic.rs" 11 4 11 19
-  let%span smodel23 = "../../../creusot-contracts/src/model.rs" 100 8 100 28
-  let%span smodel24 = "../../../creusot-contracts/src/model.rs" 109 8 109 22
-  let%span sops25 = "../../../creusot-contracts/src/logic/ops.rs" 20 8 20 31
-  let%span ssnapshot26 = "../../../creusot-contracts/src/snapshot.rs" 27 20 27 39
-  let%span sseq27 = "../../../creusot-contracts/src/logic/seq.rs" 181 8 181 37
-  let%span svec28 = "../../../creusot-contracts/src/std/vec.rs" 165 27 165 46
-  let%span svec29 = "../../../creusot-contracts/src/std/vec.rs" 166 26 166 54
->>>>>>> 34cd6190
   let%span scmp30 = "../../../creusot-contracts/src/std/cmp.rs" 33 26 33 76
   let%span scmp31 = "../../../creusot-contracts/src/std/cmp.rs" 36 26 36 77
   let%span svec32 = "../../../creusot-contracts/src/std/vec.rs" 175 26 175 42
@@ -159,33 +148,9 @@
   let%span sslice35 = "../../../creusot-contracts/src/std/slice.rs" 258 19 258 35
   let%span sslice36 = "../../../creusot-contracts/src/std/slice.rs" 259 18 259 50
   let%span sheapsort_generic37 = "heapsort_generic.rs" 16 16 17 24
-<<<<<<< HEAD
   let%span svec38 = "../../../creusot-contracts/src/std/vec.rs" 29 14 29 47
   let%span svec39 = "../../../creusot-contracts/src/std/vec.rs" 30 14 31 51
   let%span svec40 = "../../../creusot-contracts/src/std/vec.rs" 18 14 18 41
-  let%span smodel41 = "../../../creusot-contracts/src/model.rs" 88 8 88 22
-  let%span sord42 = "../../../creusot-contracts/src/logic/ord.rs" 15 14 15 64
-  let%span sord43 = "../../../creusot-contracts/src/logic/ord.rs" 25 14 25 61
-  let%span sord44 = "../../../creusot-contracts/src/logic/ord.rs" 35 14 35 61
-  let%span sord45 = "../../../creusot-contracts/src/logic/ord.rs" 45 14 45 64
-  let%span sord46 = "../../../creusot-contracts/src/logic/ord.rs" 49 14 49 45
-  let%span sord47 = "../../../creusot-contracts/src/logic/ord.rs" 53 15 53 32
-  let%span sord48 = "../../../creusot-contracts/src/logic/ord.rs" 54 15 54 32
-  let%span sord49 = "../../../creusot-contracts/src/logic/ord.rs" 55 14 55 31
-  let%span sord50 = "../../../creusot-contracts/src/logic/ord.rs" 59 15 59 45
-  let%span sord51 = "../../../creusot-contracts/src/logic/ord.rs" 60 14 60 47
-  let%span sord52 = "../../../creusot-contracts/src/logic/ord.rs" 64 15 64 48
-  let%span sord53 = "../../../creusot-contracts/src/logic/ord.rs" 65 14 65 44
-  let%span sord54 = "../../../creusot-contracts/src/logic/ord.rs" 69 14 69 59
-  let%span sslice55 = "../../../creusot-contracts/src/std/slice.rs" 122 20 122 37
-  let%span sslice56 = "../../../creusot-contracts/src/std/slice.rs" 129 20 129 37
-  let%span smodel57 = "../../../creusot-contracts/src/model.rs" 79 8 79 28
-  let%span sslice58 = "../../../creusot-contracts/src/std/slice.rs" 28 14 28 41
-  let%span sslice59 = "../../../creusot-contracts/src/std/slice.rs" 29 14 29 42
-=======
-  let%span svec38 = "../../../creusot-contracts/src/std/vec.rs" 31 14 31 47
-  let%span svec39 = "../../../creusot-contracts/src/std/vec.rs" 32 14 33 51
-  let%span svec40 = "../../../creusot-contracts/src/std/vec.rs" 19 14 19 41
   let%span sord41 = "../../../creusot-contracts/src/logic/ord.rs" 15 14 15 64
   let%span sord42 = "../../../creusot-contracts/src/logic/ord.rs" 25 14 25 61
   let%span sord43 = "../../../creusot-contracts/src/logic/ord.rs" 35 14 35 61
@@ -199,13 +164,12 @@
   let%span sord51 = "../../../creusot-contracts/src/logic/ord.rs" 64 15 64 48
   let%span sord52 = "../../../creusot-contracts/src/logic/ord.rs" 65 14 65 44
   let%span sord53 = "../../../creusot-contracts/src/logic/ord.rs" 69 14 69 59
-  let%span smodel54 = "../../../creusot-contracts/src/model.rs" 91 8 91 22
-  let%span sslice55 = "../../../creusot-contracts/src/std/slice.rs" 126 20 126 37
-  let%span sslice56 = "../../../creusot-contracts/src/std/slice.rs" 133 20 133 37
-  let%span smodel57 = "../../../creusot-contracts/src/model.rs" 82 8 82 28
-  let%span sslice58 = "../../../creusot-contracts/src/std/slice.rs" 29 14 29 41
-  let%span sslice59 = "../../../creusot-contracts/src/std/slice.rs" 30 14 30 42
->>>>>>> 34cd6190
+  let%span smodel54 = "../../../creusot-contracts/src/model.rs" 88 8 88 22
+  let%span sslice55 = "../../../creusot-contracts/src/std/slice.rs" 122 20 122 37
+  let%span sslice56 = "../../../creusot-contracts/src/std/slice.rs" 129 20 129 37
+  let%span smodel57 = "../../../creusot-contracts/src/model.rs" 79 8 79 28
+  let%span sslice58 = "../../../creusot-contracts/src/std/slice.rs" 28 14 28 41
+  let%span sslice59 = "../../../creusot-contracts/src/std/slice.rs" 29 14 29 42
   let%span sresolve60 = "../../../creusot-contracts/src/resolve.rs" 41 20 41 34
   let%span svec61 = "../../../creusot-contracts/src/std/vec.rs" 65 20 65 41
   let%span sslice62 = "../../../creusot-contracts/src/std/slice.rs" 18 20 18 30
@@ -216,6 +180,13 @@
   
   use prelude.prelude.Snapshot
   
+  use prelude.prelude.UIntSize
+  
+  use prelude.prelude.Int
+  
+  function parent'0 [#"heapsort_generic.rs" 10 0 10 24] (i : int) : int =
+    [%#sheapsort_generic22] div (i + 1) 2 - 1
+  
   use prelude.prelude.Borrow
   
   use prelude.prelude.Opaque
@@ -237,204 +208,149 @@
   type t_Vec'0  =
     { t_Vec__buf'0: t_RawVec'0; t_Vec__len'0: usize }
   
+  type t_DeepModelTy'0
+  
+  use seq.Seq
+  
+  use seq.Seq
+  
+  constant v_MAX'0 : usize = (18446744073709551615 : usize)
+  
   type t_T'0
   
   use seq.Seq
   
-  use seq.Seq
-  
-  constant v_MAX'0 : usize = (18446744073709551615 : usize)
-  
-  use prelude.prelude.UIntSize
-  
-  use prelude.prelude.Int
-  
   function view'2 (self : t_Vec'0) : Seq.seq t_T'0
   
   axiom view'2_spec : forall self : t_Vec'0 . [%#svec40] Seq.length (view'2 self) <= UIntSize.to_int (v_MAX'0 : usize)
   
-  function view'0 (self : borrowed (t_Vec'0)) : Seq.seq t_T'0 =
-    [%#smodel22] view'2 self.current
-  
-  use prelude.prelude.Snapshot
-  
-  use prelude.prelude.Snapshot
-  
-  function view'3 (self : borrowed (t_Vec'0)) : Seq.seq t_T'0 =
-    [%#smodel41] view'0 self
-  
-  function view'1 (self : Snapshot.snap_ty (borrowed (t_Vec'0))) : Seq.seq t_T'0 =
-    [%#ssnapshot23] view'3 (Snapshot.inner self)
-  
-  use seq.Permut
-  
-  predicate permutation_of'0 (self : Seq.seq t_T'0) (o : Seq.seq t_T'0) =
-    [%#sseq24] Permut.permut self o 0 (Seq.length self)
+  use seq.Seq
+  
+  use seq.Seq
   
   use seq.Seq
   
   function index_logic'0 [@inline:trivial] (self : t_Vec'0) (ix : int) : t_T'0 =
     [%#sops25] Seq.get (view'2 self) ix
   
-  type t_DeepModelTy'0
-  
-  use seq.Seq
-  
-  use seq.Seq
-  
-  use seq.Seq
-  
   function deep_model'3 (self : t_T'0) : t_DeepModelTy'0
   
   function deep_model'1 (self : t_Vec'0) : Seq.seq t_DeepModelTy'0
   
-  axiom deep_model'1_spec : forall self : t_Vec'0 . ([%#svec39] forall i : int . 0 <= i /\ i < Seq.length (view'2 self)
+  axiom deep_model'1_spec : forall self : t_Vec'0 . ([%#svec38] Seq.length (view'2 self)
+  = Seq.length (deep_model'1 self))
+  && ([%#svec39] forall i : int . 0 <= i /\ i < Seq.length (view'2 self)
    -> Seq.get (deep_model'1 self) i = deep_model'3 (index_logic'0 self i))
-  && ([%#svec38] Seq.length (view'2 self) = Seq.length (deep_model'1 self))
   
   function deep_model'0 (self : borrowed (t_Vec'0)) : Seq.seq t_DeepModelTy'0 =
-    [%#smodel26] deep_model'1 self.current
+    [%#smodel23] deep_model'1 self.current
   
   function le_log'0 (self : t_DeepModelTy'0) (o : t_DeepModelTy'0) : bool
   
-  function parent'0 [#"heapsort_generic.rs" 10 0 10 24] (i : int) : int =
-    [%#sheapsort_generic27] div (i + 1) 2 - 1
+  use prelude.prelude.Snapshot
+  
+  function view'0 (self : borrowed (t_Vec'0)) : Seq.seq t_T'0 =
+    [%#smodel24] view'2 self.current
+  
+  use prelude.prelude.Snapshot
+  
+  function view'3 (self : borrowed (t_Vec'0)) : Seq.seq t_T'0 =
+    [%#smodel54] view'0 self
+  
+  function view'1 (self : Snapshot.snap_ty (borrowed (t_Vec'0))) : Seq.seq t_T'0 =
+    [%#ssnapshot26] view'3 (Snapshot.inner self)
+  
+  use seq.Permut
+  
+  predicate permutation_of'0 (self : Seq.seq t_T'0) (o : Seq.seq t_T'0) =
+    [%#sseq27] Permut.permut self o 0 (Seq.length self)
+  
+  predicate inv'4 (_1 : t_Vec'0)
+  
+  predicate inv'5 (_1 : usize)
   
   function view'4 (self : t_Vec'0) : Seq.seq t_T'0 =
-    [%#smodel41] view'2 self
+    [%#smodel54] view'2 self
   
   predicate in_bounds'0 [@inline:trivial] (self : usize) (seq : Seq.seq t_T'0) =
     [%#sslice55] UIntSize.to_int self < Seq.length seq
   
-  predicate inv'4 (_1 : t_Vec'0)
-  
-<<<<<<< HEAD
-  predicate inv'5 (_1 : usize)
-=======
-  axiom view'6_spec : forall self : slice t . ([%#sslice58] Seq.length (view'6 self)
+  predicate inv'6 (_1 : t_T'0)
+  
+  predicate has_value'0 [@inline:trivial] (self : usize) (seq : Seq.seq t_T'0) (out : t_T'0) =
+    [%#sslice56] Seq.get seq (UIntSize.to_int self) = out
+  
+  predicate inv'0 (_1 : t_Vec'0)
+  
+  predicate inv'7 (_1 : Seq.seq t_T'0)
+  
+  predicate invariant'0 (self : t_Vec'0) =
+    [%#svec61] inv'7 (view'2 self)
+  
+  axiom inv_axiom'0 [@rewrite] : forall x : t_Vec'0 [inv'0 x] . inv'0 x = invariant'0 x
+  
+  use prelude.prelude.Slice
+  
+  predicate inv'1 (_1 : slice t_T'0)
+  
+  use prelude.prelude.Slice
+  
+  function view'6 (self : slice t_T'0) : Seq.seq t_T'0
+  
+  axiom view'6_spec : forall self : slice t_T'0 . ([%#sslice58] Seq.length (view'6 self)
   <= UIntSize.to_int (v_MAX'0 : usize))
   && ([%#sslice59] view'6 self = Slice.id self)
->>>>>>> 34cd6190
-  
-  predicate has_value'0 [@inline:trivial] (self : usize) (seq : Seq.seq t_T'0) (out : t_T'0) =
-    [%#sslice56] Seq.get seq (UIntSize.to_int self) = out
-  
-  predicate inv'6 (_1 : t_T'0)
-  
-  predicate inv'0 (_1 : t_Vec'0)
-  
-  predicate inv'7 (_1 : Seq.seq t_T'0)
-  
-  predicate invariant'0 (self : t_Vec'0) =
-    [%#svec61] inv'7 (view'2 self)
-  
-  axiom inv_axiom'0 [@rewrite] : forall x : t_Vec'0 [inv'0 x] . inv'0 x = invariant'0 x
-  
-  use prelude.prelude.Slice
-  
-  predicate inv'1 (_1 : slice t_T'0)
-  
-  use prelude.prelude.Slice
-  
-<<<<<<< HEAD
-  function view'6 (self : slice t_T'0) : Seq.seq t_T'0
-=======
-  axiom eq_cmp'0_spec : forall x : t_DeepModelTy'0, y : t_DeepModelTy'0 . [%#sord53] (x = y)
-  = (cmp_log'0 x y = Ordering'0.C_Equal)
->>>>>>> 34cd6190
-  
-  axiom view'6_spec : forall self : slice t_T'0 . ([%#sslice59] view'6 self = Slice.id self)
-  && ([%#sslice58] Seq.length (view'6 self) <= UIntSize.to_int (v_MAX'0 : usize))
-  
-<<<<<<< HEAD
+  
   predicate invariant'1 (self : slice t_T'0) =
     [%#sslice62] inv'7 (view'6 self)
-=======
-  axiom antisym2'0_spec : forall x : t_DeepModelTy'0, y : t_DeepModelTy'0 . ([%#sord51] cmp_log'0 x y
-  = Ordering'0.C_Greater)  -> ([%#sord52] cmp_log'0 y x = Ordering'0.C_Less)
->>>>>>> 34cd6190
   
   axiom inv_axiom'1 [@rewrite] : forall x : slice t_T'0 [inv'1 x] . inv'1 x = invariant'1 x
   
-<<<<<<< HEAD
   predicate inv'2 (_1 : borrowed (slice t_T'0))
-=======
-  axiom antisym1'0_spec : forall x : t_DeepModelTy'0, y : t_DeepModelTy'0 . ([%#sord49] cmp_log'0 x y
-  = Ordering'0.C_Less)  -> ([%#sord50] cmp_log'0 y x = Ordering'0.C_Greater)
->>>>>>> 34cd6190
   
   predicate invariant'2 (self : borrowed (slice t_T'0)) =
     [%#sinvariant63] inv'1 self.current /\ inv'1 self.final
   
-<<<<<<< HEAD
   axiom inv_axiom'2 [@rewrite] : forall x : borrowed (slice t_T'0) [inv'2 x] . inv'2 x = invariant'2 x
-=======
-  axiom trans'0_spec : forall x : t_DeepModelTy'0, y : t_DeepModelTy'0, z : t_DeepModelTy'0, o : Ordering'0.t_Ordering . ([%#sord46] cmp_log'0 x y
-  = o)  -> ([%#sord47] cmp_log'0 y z = o)  -> ([%#sord48] cmp_log'0 x z = o)
->>>>>>> 34cd6190
   
   predicate inv'3 (_1 : borrowed (t_Vec'0))
   
-<<<<<<< HEAD
   predicate invariant'3 (self : borrowed (t_Vec'0)) =
     [%#sinvariant63] inv'0 self.current /\ inv'0 self.final
-=======
-  axiom refl'0_spec : forall x : t_DeepModelTy'0 . [%#sord45] cmp_log'0 x x = Ordering'0.C_Equal
->>>>>>> 34cd6190
   
   axiom inv_axiom'3 [@rewrite] : forall x : borrowed (t_Vec'0) [inv'3 x] . inv'3 x = invariant'3 x
   
   predicate invariant'4 (self : t_Vec'0) =
     [%#sinvariant64] inv'0 self
   
-<<<<<<< HEAD
   axiom inv_axiom'4 [@rewrite] : forall x : t_Vec'0 [inv'4 x] . inv'4 x = invariant'4 x
-=======
-  axiom cmp_gt_log'0_spec : forall x : t_DeepModelTy'0, y : t_DeepModelTy'0 . [%#sord44] gt_log'0 x y
-  = (cmp_log'0 x y = Ordering'0.C_Greater)
->>>>>>> 34cd6190
   
   axiom inv_axiom'5 [@rewrite] : forall x : usize [inv'5 x] . inv'5 x = true
   
   predicate inv'8 (_1 : t_T'0)
   
-<<<<<<< HEAD
   predicate invariant'5 (self : t_T'0) =
     [%#sinvariant64] inv'8 self
-=======
-  axiom cmp_ge_log'0_spec : forall x : t_DeepModelTy'0, y : t_DeepModelTy'0 . [%#sord43] ge_log'0 x y
-  = (cmp_log'0 x y <> Ordering'0.C_Less)
->>>>>>> 34cd6190
   
   axiom inv_axiom'6 [@rewrite] : forall x : t_T'0 [inv'6 x] . inv'6 x = invariant'5 x
   
   use seq.Seq
   
-<<<<<<< HEAD
   predicate inv'9 (_1 : t_T'0)
-=======
-  axiom cmp_lt_log'0_spec : forall x : t_DeepModelTy'0, y : t_DeepModelTy'0 . [%#sord42] lt_log'0 x y
-  = (cmp_log'0 x y = Ordering'0.C_Less)
->>>>>>> 34cd6190
   
   predicate invariant'6 (self : Seq.seq t_T'0) =
     [%#sseq65] forall i : int . 0 <= i /\ i < Seq.length self  -> inv'9 (Seq.get self i)
   
   axiom inv_axiom'7 [@rewrite] : forall x : Seq.seq t_T'0 [inv'7 x] . inv'7 x = invariant'6 x
   
-<<<<<<< HEAD
   predicate invariant'7 (self : t_T'0) =
     [%#sboxed66] inv'8 self
-=======
-  axiom cmp_le_log'0_spec : forall x : t_DeepModelTy'0, y : t_DeepModelTy'0 . [%#sord41] le_log'0 x y
-  = (cmp_log'0 x y <> Ordering'0.C_Greater)
->>>>>>> 34cd6190
   
   axiom inv_axiom'8 [@rewrite] : forall x : t_T'0 [inv'9 x] . inv'9 x = invariant'7 x
   
-  let rec index'0 (self:t_Vec'0) (index:usize) (return'  (ret:t_T'0))= {[@expl:precondition] inv'5 index}
-    {[@expl:precondition] inv'4 self}
-    {[@expl:precondition] [%#svec28] in_bounds'0 index (view'4 self)}
+  let rec index'0 (self:t_Vec'0) (index:usize) (return'  (ret:t_T'0))= {[@expl:index 'self' type invariant] inv'4 self}
+    {[@expl:index 'index' type invariant] inv'5 index}
+    {[@expl:index requires] [%#svec28] in_bounds'0 index (view'4 self)}
     any
     [ return' (result:t_T'0)-> {inv'6 result} {[%#svec29] has_value'0 index (view'4 self) result} (! return' {result}) ]
     
@@ -444,88 +360,34 @@
   
   function lt_log'0 (self : t_DeepModelTy'0) (o : t_DeepModelTy'0) : bool
   
-  let rec lt'0 (self:t_T'0) (other:t_T'0) (return'  (ret:bool))= {[@expl:precondition] inv'6 other}
-    {[@expl:precondition] inv'6 self}
+  let rec lt'0 (self:t_T'0) (other:t_T'0) (return'  (ret:bool))= {[@expl:lt 'self' type invariant] inv'6 self}
+    {[@expl:lt 'other' type invariant] inv'6 other}
     any
     [ return' (result:bool)-> {[%#scmp30] result = lt_log'0 (deep_model'2 self) (deep_model'2 other)}
       (! return' {result}) ]
     
   
-  let rec le'0 (self:t_T'0) (other:t_T'0) (return'  (ret:bool))= {[@expl:precondition] inv'6 other}
-    {[@expl:precondition] inv'6 self}
+  let rec le'0 (self:t_T'0) (other:t_T'0) (return'  (ret:bool))= {[@expl:le 'self' type invariant] inv'6 self}
+    {[@expl:le 'other' type invariant] inv'6 other}
     any
     [ return' (result:bool)-> {[%#scmp31] result = le_log'0 (deep_model'2 self) (deep_model'2 other)}
       (! return' {result}) ]
     
   
   function view'5 (self : borrowed (slice t_T'0)) : Seq.seq t_T'0 =
-    [%#smodel22] view'6 self.current
-  
-<<<<<<< HEAD
-  let rec deref_mut'0 (self:borrowed (t_Vec'0)) (return'  (ret:borrowed (slice t_T'0)))= {[@expl:precondition] inv'3 self}
+    [%#smodel24] view'6 self.current
+  
+  let rec deref_mut'0 (self:borrowed (t_Vec'0)) (return'  (ret:borrowed (slice t_T'0)))= {[@expl:deref_mut 'self' type invariant] inv'3 self}
     any
     [ return' (result:borrowed (slice t_T'0))-> {inv'2 result}
+      {[%#svec32] view'5 result = view'0 self}
       {[%#svec33] view'6 result.final = view'2 self.final}
-      {[%#svec32] view'5 result = view'0 self}
       (! return' {result}) ]
     
   
   use seq.Permut
-=======
-  axiom deep_model'1_spec : forall self : Vec'0.t_Vec t (Global'0.t_Global) . ([%#svec38] Seq.length (view'2 self)
-  = Seq.length (deep_model'1 self))
-  && ([%#svec39] forall i : int . 0 <= i /\ i < Seq.length (view'2 self)
-   -> Seq.get (deep_model'1 self) i = deep_model'3 (index_logic'0 self i))
-  
-  function parent'0 [#"heapsort_generic.rs" 10 0 10 24] (i : int) : int =
-    [%#sheapsort_generic22] div (i + 1) 2 - 1
->>>>>>> 34cd6190
-  
-  let rec swap'0 (self:borrowed (slice t_T'0)) (a:usize) (b:usize) (return'  (ret:()))= {[@expl:precondition] inv'2 self}
-    {[@expl:precondition] [%#sslice35] UIntSize.to_int b < Seq.length (view'5 self)}
-    {[@expl:precondition] [%#sslice34] UIntSize.to_int a < Seq.length (view'5 self)}
-    any
-    [ return' (result:())-> {[%#sslice36] Permut.exchange (view'6 self.final) (view'5 self) (UIntSize.to_int a) (UIntSize.to_int b)}
-      (! return' {result}) ]
-    
-  
-  predicate resolve'2 (self : borrowed (slice t_T'0)) =
-    [%#sresolve60] self.final = self.current
-  
-  predicate resolve'0 (_1 : borrowed (slice t_T'0)) =
-    resolve'2 _1
-  
-  predicate resolve'3 (self : borrowed (t_Vec'0)) =
-    [%#sresolve60] self.final = self.current
-  
-  predicate resolve'1 (_1 : borrowed (t_Vec'0)) =
-    resolve'3 _1
-  
-  use prelude.prelude.Intrinsic
-  
-  predicate heap_frag'0 [#"heapsort_generic.rs" 15 0 15 66] (s : Seq.seq t_DeepModelTy'0) (start : int) (end' : int) =
-    [%#sheapsort_generic37] forall i : int . start <= parent'0 i /\ i < end'
-     -> le_log'0 (Seq.get s i) (Seq.get s (parent'0 i))
-  
-  type t_Ordering'0  =
-    | C_Less'0
-    | C_Equal'0
-    | C_Greater'0
-  
-<<<<<<< HEAD
-  function cmp_log'0 (self : t_DeepModelTy'0) (_2 : t_DeepModelTy'0) : t_Ordering'0
-  
-  function cmp_le_log'0 (x : t_DeepModelTy'0) (y : t_DeepModelTy'0) : ()
-  
-  axiom cmp_le_log'0_spec : forall x : t_DeepModelTy'0, y : t_DeepModelTy'0 . [%#sord42] le_log'0 x y
-  = (cmp_log'0 x y <> C_Greater'0)
-  
-  function cmp_lt_log'0 (x : t_DeepModelTy'0) (y : t_DeepModelTy'0) : ()
-=======
-  function view'5 (self : borrowed (slice t)) : Seq.seq t =
-    [%#smodel24] view'6 self.current
-  
-  let rec swap'0 (self:borrowed (slice t)) (a:usize) (b:usize) (return'  (ret:()))= {[@expl:swap 'self' type invariant] inv'2 self}
+  
+  let rec swap'0 (self:borrowed (slice t_T'0)) (a:usize) (b:usize) (return'  (ret:()))= {[@expl:swap 'self' type invariant] inv'2 self}
     {[@expl:swap requires #0] [%#sslice34] UIntSize.to_int a < Seq.length (view'5 self)}
     {[@expl:swap requires #1] [%#sslice35] UIntSize.to_int b < Seq.length (view'5 self)}
     any
@@ -533,117 +395,86 @@
       (! return' {result}) ]
     
   
-  function view'0 (self : borrowed (Vec'0.t_Vec t (Global'0.t_Global))) : Seq.seq t =
-    [%#smodel24] view'2 self.current
-  
-  let rec deref_mut'0 (self:borrowed (Vec'0.t_Vec t (Global'0.t_Global))) (return'  (ret:borrowed (slice t)))= {[@expl:deref_mut 'self' type invariant] inv'3 self}
-    any
-    [ return' (result:borrowed (slice t))-> {inv'2 result}
-      {[%#svec32] view'5 result = view'0 self}
-      {[%#svec33] view'6 result.final = view'2 self.final}
-      (! return' {result}) ]
-    
->>>>>>> 34cd6190
-  
-  axiom cmp_lt_log'0_spec : forall x : t_DeepModelTy'0, y : t_DeepModelTy'0 . [%#sord43] lt_log'0 x y
+  predicate resolve'2 (self : borrowed (slice t_T'0)) =
+    [%#sresolve60] self.final = self.current
+  
+  predicate resolve'0 (_1 : borrowed (slice t_T'0)) =
+    resolve'2 _1
+  
+  predicate resolve'3 (self : borrowed (t_Vec'0)) =
+    [%#sresolve60] self.final = self.current
+  
+  predicate resolve'1 (_1 : borrowed (t_Vec'0)) =
+    resolve'3 _1
+  
+  use prelude.prelude.Intrinsic
+  
+  predicate heap_frag'0 [#"heapsort_generic.rs" 15 0 15 66] (s : Seq.seq t_DeepModelTy'0) (start : int) (end' : int) =
+    [%#sheapsort_generic37] forall i : int . start <= parent'0 i /\ i < end'
+     -> le_log'0 (Seq.get s i) (Seq.get s (parent'0 i))
+  
+  type t_Ordering'0  =
+    | C_Less'0
+    | C_Equal'0
+    | C_Greater'0
+  
+  function cmp_log'0 (self : t_DeepModelTy'0) (_2 : t_DeepModelTy'0) : t_Ordering'0
+  
+  function cmp_le_log'0 (x : t_DeepModelTy'0) (y : t_DeepModelTy'0) : ()
+  
+  axiom cmp_le_log'0_spec : forall x : t_DeepModelTy'0, y : t_DeepModelTy'0 . [%#sord41] le_log'0 x y
+  = (cmp_log'0 x y <> C_Greater'0)
+  
+  function cmp_lt_log'0 (x : t_DeepModelTy'0) (y : t_DeepModelTy'0) : ()
+  
+  axiom cmp_lt_log'0_spec : forall x : t_DeepModelTy'0, y : t_DeepModelTy'0 . [%#sord42] lt_log'0 x y
   = (cmp_log'0 x y = C_Less'0)
   
-<<<<<<< HEAD
   function ge_log'0 (self : t_DeepModelTy'0) (o : t_DeepModelTy'0) : bool
   
   function cmp_ge_log'0 (x : t_DeepModelTy'0) (y : t_DeepModelTy'0) : ()
-=======
-  let rec le'0 (self:t) (other:t) (return'  (ret:bool))= {[@expl:le 'self' type invariant] inv'6 self}
-    {[@expl:le 'other' type invariant] inv'6 other}
-    any
-    [ return' (result:bool)-> {[%#scmp31] result = le_log'0 (deep_model'2 self) (deep_model'2 other)}
-      (! return' {result}) ]
-    
-  
-  let rec lt'0 (self:t) (other:t) (return'  (ret:bool))= {[@expl:lt 'self' type invariant] inv'6 self}
-    {[@expl:lt 'other' type invariant] inv'6 other}
-    any
-    [ return' (result:bool)-> {[%#scmp30] result = lt_log'0 (deep_model'2 self) (deep_model'2 other)}
-      (! return' {result}) ]
-    
->>>>>>> 34cd6190
-  
-  axiom cmp_ge_log'0_spec : forall x : t_DeepModelTy'0, y : t_DeepModelTy'0 . [%#sord44] ge_log'0 x y
+  
+  axiom cmp_ge_log'0_spec : forall x : t_DeepModelTy'0, y : t_DeepModelTy'0 . [%#sord43] ge_log'0 x y
   = (cmp_log'0 x y <> C_Less'0)
   
   function gt_log'0 (self : t_DeepModelTy'0) (o : t_DeepModelTy'0) : bool
   
-<<<<<<< HEAD
   function cmp_gt_log'0 (x : t_DeepModelTy'0) (y : t_DeepModelTy'0) : ()
   
-  axiom cmp_gt_log'0_spec : forall x : t_DeepModelTy'0, y : t_DeepModelTy'0 . [%#sord45] gt_log'0 x y
+  axiom cmp_gt_log'0_spec : forall x : t_DeepModelTy'0, y : t_DeepModelTy'0 . [%#sord44] gt_log'0 x y
   = (cmp_log'0 x y = C_Greater'0)
   
   function refl'0 (x : t_DeepModelTy'0) : ()
   
-  axiom refl'0_spec : forall x : t_DeepModelTy'0 . [%#sord46] cmp_log'0 x x = C_Equal'0
+  axiom refl'0_spec : forall x : t_DeepModelTy'0 . [%#sord45] cmp_log'0 x x = C_Equal'0
   
   function trans'0 (x : t_DeepModelTy'0) (y : t_DeepModelTy'0) (z : t_DeepModelTy'0) (o : t_Ordering'0) : ()
   
-  axiom trans'0_spec : forall x : t_DeepModelTy'0, y : t_DeepModelTy'0, z : t_DeepModelTy'0, o : t_Ordering'0 . ([%#sord47] cmp_log'0 x y
-  = o)  -> ([%#sord48] cmp_log'0 y z = o)  -> ([%#sord49] cmp_log'0 x z = o)
+  axiom trans'0_spec : forall x : t_DeepModelTy'0, y : t_DeepModelTy'0, z : t_DeepModelTy'0, o : t_Ordering'0 . ([%#sord46] cmp_log'0 x y
+  = o)  -> ([%#sord47] cmp_log'0 y z = o)  -> ([%#sord48] cmp_log'0 x z = o)
   
   function antisym1'0 (x : t_DeepModelTy'0) (y : t_DeepModelTy'0) : ()
   
-  axiom antisym1'0_spec : forall x : t_DeepModelTy'0, y : t_DeepModelTy'0 . ([%#sord50] cmp_log'0 x y = C_Less'0)
-   -> ([%#sord51] cmp_log'0 y x = C_Greater'0)
-=======
-  function view'4 (self : Vec'0.t_Vec t (Global'0.t_Global)) : Seq.seq t =
-    [%#smodel54] view'2 self
-  
-  let rec index'0 (self:Vec'0.t_Vec t (Global'0.t_Global)) (index:usize) (return'  (ret:t))= {[@expl:index 'self' type invariant] inv'4 self}
-    {[@expl:index 'index' type invariant] inv'5 index}
-    {[@expl:index requires] [%#svec28] in_bounds'0 index (view'4 self)}
-    any
-    [ return' (result:t)-> {inv'6 result} {[%#svec29] has_value'0 index (view'4 self) result} (! return' {result}) ]
-    
-  
-  use seq.Permut
-  
-  predicate permutation_of'0 (self : Seq.seq t) (o : Seq.seq t) =
-    [%#sseq27] Permut.permut self o 0 (Seq.length self)
-  
-  function view'3 (self : borrowed (Vec'0.t_Vec t (Global'0.t_Global))) : Seq.seq t =
-    [%#smodel54] view'0 self
-  
-  use prelude.prelude.Snapshot
-  
-  function view'1 (self : Snapshot.snap_ty (borrowed (Vec'0.t_Vec t (Global'0.t_Global)))) : Seq.seq t =
-    [%#ssnapshot26] view'3 (Snapshot.inner self)
-  
-  function deep_model'0 (self : borrowed (Vec'0.t_Vec t (Global'0.t_Global))) : Seq.seq t_DeepModelTy'0 =
-    [%#smodel23] deep_model'1 self.current
->>>>>>> 34cd6190
+  axiom antisym1'0_spec : forall x : t_DeepModelTy'0, y : t_DeepModelTy'0 . ([%#sord49] cmp_log'0 x y = C_Less'0)
+   -> ([%#sord50] cmp_log'0 y x = C_Greater'0)
   
   function antisym2'0 (x : t_DeepModelTy'0) (y : t_DeepModelTy'0) : ()
   
-  axiom antisym2'0_spec : forall x : t_DeepModelTy'0, y : t_DeepModelTy'0 . ([%#sord52] cmp_log'0 x y = C_Greater'0)
-   -> ([%#sord53] cmp_log'0 y x = C_Less'0)
+  axiom antisym2'0_spec : forall x : t_DeepModelTy'0, y : t_DeepModelTy'0 . ([%#sord51] cmp_log'0 x y = C_Greater'0)
+   -> ([%#sord52] cmp_log'0 y x = C_Less'0)
   
   function eq_cmp'0 (x : t_DeepModelTy'0) (y : t_DeepModelTy'0) : ()
   
-  axiom eq_cmp'0_spec : forall x : t_DeepModelTy'0, y : t_DeepModelTy'0 . [%#sord54] (x = y)
+  axiom eq_cmp'0_spec : forall x : t_DeepModelTy'0, y : t_DeepModelTy'0 . [%#sord53] (x = y)
   = (cmp_log'0 x y = C_Equal'0)
   
   meta "compute_max_steps" 1000000
   
-<<<<<<< HEAD
-  let rec sift_down'0 (v:borrowed (t_Vec'0)) (start:usize) (end':usize) (return'  (ret:()))= {[%#sheapsort_generic17] inv'3 v}
-    {[%#sheapsort_generic16] UIntSize.to_int end' <= Seq.length (view'0 v)}
-    {[%#sheapsort_generic15] UIntSize.to_int start < UIntSize.to_int end'}
-    {[%#sheapsort_generic14] heap_frag'0 (deep_model'0 v) (UIntSize.to_int start + 1) (UIntSize.to_int end')}
-=======
-  let rec sift_down (v:borrowed (Vec'0.t_Vec t (Global'0.t_Global))) (start:usize) (end':usize) (return'  (ret:()))= {[@expl:sift_down 'v' type invariant] [%#sheapsort_generic14] inv'3 v}
+  let rec sift_down'0 (v:borrowed (t_Vec'0)) (start:usize) (end':usize) (return'  (ret:()))= {[@expl:sift_down 'v' type invariant] [%#sheapsort_generic14] inv'3 v}
     {[@expl:sift_down requires #0] [%#sheapsort_generic15] heap_frag'0 (deep_model'0 v) (UIntSize.to_int start
     + 1) (UIntSize.to_int end')}
     {[@expl:sift_down requires #1] [%#sheapsort_generic16] UIntSize.to_int start < UIntSize.to_int end'}
     {[@expl:sift_down requires #2] [%#sheapsort_generic17] UIntSize.to_int end' <= Seq.length (view'0 v)}
->>>>>>> 34cd6190
     (! bb0
     [ bb0 = s0 [ s0 =  [ &old_v <- [%#sheapsort_generic0] Snapshot.new v ] s1 | s1 = bb1 ] 
     | bb1 = s0 [ s0 =  [ &i <- start ] s1 | s1 =  [ &old_2_0 <- Snapshot.new v ] s2 | s2 = bb2 ] 
@@ -803,29 +634,16 @@
   let%span sheapsort_generic19 = "heapsort_generic.rs" 90 11 90 40
   let%span sheapsort_generic20 = "heapsort_generic.rs" 91 10 91 35
   let%span sheapsort_generic21 = "heapsort_generic.rs" 92 10 92 34
-<<<<<<< HEAD
   let%span svec22 = "../../../creusot-contracts/src/std/vec.rs" 83 26 83 48
   let%span smodel23 = "../../../creusot-contracts/src/model.rs" 106 8 106 22
-  let%span ssnapshot24 = "../../../creusot-contracts/src/snapshot.rs" 26 20 26 39
-  let%span sseq25 = "../../../creusot-contracts/src/logic/seq.rs" 170 8 170 37
-  let%span smodel26 = "../../../creusot-contracts/src/model.rs" 97 8 97 28
-  let%span sheapsort_generic27 = "heapsort_generic.rs" 16 16 17 24
-  let%span sheapsort_generic28 = "heapsort_generic.rs" 31 11 31 54
-  let%span sheapsort_generic29 = "heapsort_generic.rs" 32 11 32 24
-  let%span sheapsort_generic30 = "heapsort_generic.rs" 33 11 33 27
-  let%span sheapsort_generic31 = "heapsort_generic.rs" 41 33 41 34
-=======
-  let%span svec22 = "../../../creusot-contracts/src/std/vec.rs" 86 26 86 48
-  let%span smodel23 = "../../../creusot-contracts/src/model.rs" 109 8 109 22
-  let%span smodel24 = "../../../creusot-contracts/src/model.rs" 100 8 100 28
+  let%span smodel24 = "../../../creusot-contracts/src/model.rs" 97 8 97 28
   let%span sheapsort_generic25 = "heapsort_generic.rs" 16 16 17 24
-  let%span ssnapshot26 = "../../../creusot-contracts/src/snapshot.rs" 27 20 27 39
-  let%span sseq27 = "../../../creusot-contracts/src/logic/seq.rs" 181 8 181 37
+  let%span ssnapshot26 = "../../../creusot-contracts/src/snapshot.rs" 26 20 26 39
+  let%span sseq27 = "../../../creusot-contracts/src/logic/seq.rs" 170 8 170 37
   let%span sheapsort_generic28 = "heapsort_generic.rs" 41 33 41 34
   let%span sheapsort_generic29 = "heapsort_generic.rs" 31 11 31 54
   let%span sheapsort_generic30 = "heapsort_generic.rs" 32 11 32 24
   let%span sheapsort_generic31 = "heapsort_generic.rs" 33 11 33 27
->>>>>>> 34cd6190
   let%span sheapsort_generic32 = "heapsort_generic.rs" 34 10 34 52
   let%span sheapsort_generic33 = "heapsort_generic.rs" 35 10 35 34
   let%span sheapsort_generic34 = "heapsort_generic.rs" 36 10 37 41
@@ -932,14 +750,9 @@
   
   function view'6 (self : slice t_T'0) : Seq.seq t_T'0
   
-<<<<<<< HEAD
-  axiom view'6_spec : forall self : slice t_T'0 . ([%#sslice68] view'6 self = Slice.id self)
-  && ([%#sslice67] Seq.length (view'6 self) <= UIntSize.to_int (v_MAX'1 : usize))
-=======
-  axiom view'6_spec : forall self : slice t . ([%#sslice67] Seq.length (view'6 self)
+  axiom view'6_spec : forall self : slice t_T'0 . ([%#sslice67] Seq.length (view'6 self)
   <= UIntSize.to_int (v_MAX'1 : usize))
   && ([%#sslice68] view'6 self = Slice.id self)
->>>>>>> 34cd6190
   
   predicate invariant'1 (self : slice t_T'0) =
     [%#sslice71] inv'5 (view'6 self)
@@ -981,7 +794,7 @@
   
   axiom inv_axiom'6 [@rewrite] : forall x : t_T'0 [inv'6 x] . inv'6 x = invariant'6 x
   
-  let rec len'0 (self:t_Vec'0) (return'  (ret:usize))= {[@expl:precondition] inv'4 self}
+  let rec len'0 (self:t_Vec'0) (return'  (ret:usize))= {[@expl:len 'self' type invariant] inv'4 self}
     any
     [ return' (result:usize)-> {[%#svec22] UIntSize.to_int result = Seq.length (view'3 self)} (! return' {result}) ]
     
@@ -989,21 +802,6 @@
   function view'0 (self : borrowed (t_Vec'0)) : Seq.seq t_T'0 =
     [%#smodel23] view'2 self.current
   
-  use prelude.prelude.Snapshot
-  
-  use prelude.prelude.Snapshot
-  
-  function view'4 (self : borrowed (t_Vec'0)) : Seq.seq t_T'0 =
-    [%#smodel51] view'0 self
-  
-  function view'1 (self : Snapshot.snap_ty (borrowed (t_Vec'0))) : Seq.seq t_T'0 =
-    [%#ssnapshot24] view'4 (Snapshot.inner self)
-  
-  use seq.Permut
-  
-  predicate permutation_of'0 (self : Seq.seq t_T'0) (o : Seq.seq t_T'0) =
-    [%#sseq25] Permut.permut self o 0 (Seq.length self)
-  
   type t_DeepModelTy'0
   
   use seq.Seq
@@ -1017,27 +815,17 @@
   function index_logic'0 [@inline:trivial] (self : t_Vec'0) (ix : int) : t_T'0 =
     [%#sops53] Seq.get (view'2 self) ix
   
-<<<<<<< HEAD
   function deep_model'2 (self : t_T'0) : t_DeepModelTy'0
-=======
-  function deep_model'1 (self : Vec'0.t_Vec t (Global'0.t_Global)) : Seq.seq t_DeepModelTy'0
-  
-  axiom deep_model'1_spec : forall self : Vec'0.t_Vec t (Global'0.t_Global) . ([%#svec47] Seq.length (view'2 self)
+  
+  function deep_model'1 (self : t_Vec'0) : Seq.seq t_DeepModelTy'0
+  
+  axiom deep_model'1_spec : forall self : t_Vec'0 . ([%#svec47] Seq.length (view'2 self)
   = Seq.length (deep_model'1 self))
   && ([%#svec48] forall i : int . 0 <= i /\ i < Seq.length (view'2 self)
    -> Seq.get (deep_model'1 self) i = deep_model'2 (index_logic'0 self i))
   
-  constant v_MAX'0 : usize = (18446744073709551615 : usize)
->>>>>>> 34cd6190
-  
-  function deep_model'1 (self : t_Vec'0) : Seq.seq t_DeepModelTy'0
-  
-  axiom deep_model'1_spec : forall self : t_Vec'0 . ([%#svec48] forall i : int . 0 <= i /\ i < Seq.length (view'2 self)
-   -> Seq.get (deep_model'1 self) i = deep_model'2 (index_logic'0 self i))
-  && ([%#svec47] Seq.length (view'2 self) = Seq.length (deep_model'1 self))
-  
   function deep_model'0 (self : borrowed (t_Vec'0)) : Seq.seq t_DeepModelTy'0 =
-    [%#smodel26] deep_model'1 self.current
+    [%#smodel24] deep_model'1 self.current
   
   function parent'0 [#"heapsort_generic.rs" 10 0 10 24] (i : int) : int =
     [%#sheapsort_generic52] div (i + 1) 2 - 1
@@ -1048,119 +836,22 @@
     [%#sheapsort_generic25] forall i : int . start <= parent'0 i /\ i < end'
      -> le_log'0 (Seq.get s i) (Seq.get s (parent'0 i))
   
-  let rec sift_down'0 (v:borrowed (t_Vec'0)) (start:usize) (end':usize) (return'  (ret:()))= {[@expl:precondition] [%#sheapsort_generic31] inv'3 v}
-    {[@expl:precondition] [%#sheapsort_generic30] UIntSize.to_int end' <= Seq.length (view'0 v)}
-    {[@expl:precondition] [%#sheapsort_generic29] UIntSize.to_int start < UIntSize.to_int end'}
-    {[@expl:precondition] [%#sheapsort_generic28] heap_frag'0 (deep_model'0 v) (UIntSize.to_int start
-    + 1) (UIntSize.to_int end')}
-    any
-    [ return' (result:())-> {[%#sheapsort_generic35] forall m : t_DeepModelTy'0 . (forall j : int . UIntSize.to_int start
-      <= j
-      /\ j < UIntSize.to_int end'  -> le_log'0 (Seq.get (deep_model'0 v) j) m)
-       -> (forall j : int . UIntSize.to_int start <= j /\ j < UIntSize.to_int end'
-       -> le_log'0 (Seq.get (deep_model'1 v.final) j) m)}
-      {[%#sheapsort_generic34] forall i : int . 0 <= i /\ i < UIntSize.to_int start
-      \/ UIntSize.to_int end' <= i /\ i < Seq.length (view'0 v)  -> index_logic'0 v.current i = index_logic'0 v.final i}
-      {[%#sheapsort_generic33] permutation_of'0 (view'2 v.final) (view'0 v)}
-      {[%#sheapsort_generic32] heap_frag'0 (deep_model'1 v.final) (UIntSize.to_int start) (UIntSize.to_int end')}
-      (! return' {result}) ]
-    
-  
-  predicate sorted_range'0 [#"heapsort_generic.rs" 77 0 77 63] (s : Seq.seq t_DeepModelTy'0) (l : int) (u : int) =
-    [%#sheapsort_generic36] forall i : int, j : int . l <= i /\ i < j /\ j < u  -> le_log'0 (Seq.get s i) (Seq.get s j)
-  
-  function view'5 (self : borrowed (slice t_T'0)) : Seq.seq t_T'0 =
-    [%#smodel23] view'6 self.current
-  
-  let rec deref_mut'0 (self:borrowed (t_Vec'0)) (return'  (ret:borrowed (slice t_T'0)))= {[@expl:precondition] inv'3 self}
-    any
-    [ return' (result:borrowed (slice t_T'0))-> {inv'2 result}
-      {[%#svec38] view'6 result.final = view'2 self.final}
-      {[%#svec37] view'5 result = view'0 self}
-      (! return' {result}) ]
-    
+  use prelude.prelude.Snapshot
+  
+  use prelude.prelude.Snapshot
+  
+  function view'4 (self : borrowed (t_Vec'0)) : Seq.seq t_T'0 =
+    [%#smodel51] view'0 self
+  
+  function view'1 (self : Snapshot.snap_ty (borrowed (t_Vec'0))) : Seq.seq t_T'0 =
+    [%#ssnapshot26] view'4 (Snapshot.inner self)
   
   use seq.Permut
   
-  let rec swap'0 (self:borrowed (slice t_T'0)) (a:usize) (b:usize) (return'  (ret:()))= {[@expl:precondition] inv'2 self}
-    {[@expl:precondition] [%#sslice40] UIntSize.to_int b < Seq.length (view'5 self)}
-    {[@expl:precondition] [%#sslice39] UIntSize.to_int a < Seq.length (view'5 self)}
-    any
-    [ return' (result:())-> {[%#sslice41] Permut.exchange (view'6 self.final) (view'5 self) (UIntSize.to_int a) (UIntSize.to_int b)}
-      (! return' {result}) ]
-    
-  
-  predicate resolve'2 (self : borrowed (slice t_T'0)) =
-    [%#sresolve69] self.final = self.current
-  
-  predicate resolve'0 (_1 : borrowed (slice t_T'0)) =
-    resolve'2 _1
-  
-  function heap_frag_max'0 [#"heapsort_generic.rs" 25 0 25 58] (s : Seq.seq t_DeepModelTy'0) (i : int) (end' : int) : ()
-  
-  axiom heap_frag_max'0_def : forall s : Seq.seq t_DeepModelTy'0, i : int, end' : int . heap_frag_max'0 s i end'
-  = ([%#sheapsort_generic46] if i > 0 then heap_frag_max'0 s (parent'0 i) end' else ())
-  
-  axiom heap_frag_max'0_spec : forall s : Seq.seq t_DeepModelTy'0, i : int, end' : int . ([%#sheapsort_generic42] heap_frag'0 s 0 end')
-   -> ([%#sheapsort_generic43] 0 <= i /\ i < end')  -> ([%#sheapsort_generic44] le_log'0 (Seq.get s i) (Seq.get s 0))
-  
-  predicate resolve'3 (self : borrowed (t_Vec'0)) =
-    [%#sresolve69] self.final = self.current
-  
-  predicate resolve'1 (_1 : borrowed (t_Vec'0)) =
-    resolve'3 _1
-  
-  use prelude.prelude.Intrinsic
-  
-  constant v_MAX'0 : usize = (18446744073709551615 : usize)
-  
-<<<<<<< HEAD
-  predicate sorted'0 [#"heapsort_generic.rs" 84 0 84 41] (s : Seq.seq t_DeepModelTy'0) =
-    [%#sheapsort_generic49] sorted_range'0 s 0 (Seq.length s)
-=======
-  let rec swap'0 (self:borrowed (slice t)) (a:usize) (b:usize) (return'  (ret:()))= {[@expl:swap 'self' type invariant] inv'2 self}
-    {[@expl:swap requires #0] [%#sslice39] UIntSize.to_int a < Seq.length (view'5 self)}
-    {[@expl:swap requires #1] [%#sslice40] UIntSize.to_int b < Seq.length (view'5 self)}
-    any
-    [ return' (result:())-> {[%#sslice41] Permut.exchange (view'6 self.final) (view'5 self) (UIntSize.to_int a) (UIntSize.to_int b)}
-      (! return' {result}) ]
-    
->>>>>>> 34cd6190
-  
-  type t_Ordering'0  =
-    | C_Less'0
-    | C_Equal'0
-    | C_Greater'0
-  
-<<<<<<< HEAD
-  function cmp_log'0 (self : t_DeepModelTy'0) (_2 : t_DeepModelTy'0) : t_Ordering'0
-=======
-  let rec deref_mut'0 (self:borrowed (Vec'0.t_Vec t (Global'0.t_Global))) (return'  (ret:borrowed (slice t)))= {[@expl:deref_mut 'self' type invariant] inv'3 self}
-    any
-    [ return' (result:borrowed (slice t))-> {inv'2 result}
-      {[%#svec37] view'5 result = view'0 self}
-      {[%#svec38] view'6 result.final = view'2 self.final}
-      (! return' {result}) ]
-    
->>>>>>> 34cd6190
-  
-  function cmp_le_log'0 (x : t_DeepModelTy'0) (y : t_DeepModelTy'0) : ()
-  
-<<<<<<< HEAD
-  axiom cmp_le_log'0_spec : forall x : t_DeepModelTy'0, y : t_DeepModelTy'0 . [%#sord54] le_log'0 x y
-  = (cmp_log'0 x y <> C_Greater'0)
-  
-  function lt_log'0 (self : t_DeepModelTy'0) (o : t_DeepModelTy'0) : bool
-  
-  function cmp_lt_log'0 (x : t_DeepModelTy'0) (y : t_DeepModelTy'0) : ()
-=======
-  predicate permutation_of'0 (self : Seq.seq t) (o : Seq.seq t) =
+  predicate permutation_of'0 (self : Seq.seq t_T'0) (o : Seq.seq t_T'0) =
     [%#sseq27] Permut.permut self o 0 (Seq.length self)
   
-  function deep_model'0 (self : borrowed (Vec'0.t_Vec t (Global'0.t_Global))) : Seq.seq t_DeepModelTy'0 =
-    [%#smodel24] deep_model'1 self.current
-  
-  let rec sift_down'0 (v:borrowed (Vec'0.t_Vec t (Global'0.t_Global))) (start:usize) (end':usize) (return'  (ret:()))= {[@expl:sift_down 'v' type invariant] [%#sheapsort_generic28] inv'3 v}
+  let rec sift_down'0 (v:borrowed (t_Vec'0)) (start:usize) (end':usize) (return'  (ret:()))= {[@expl:sift_down 'v' type invariant] [%#sheapsort_generic28] inv'3 v}
     {[@expl:sift_down requires #0] [%#sheapsort_generic29] heap_frag'0 (deep_model'0 v) (UIntSize.to_int start
     + 1) (UIntSize.to_int end')}
     {[@expl:sift_down requires #1] [%#sheapsort_generic30] UIntSize.to_int start < UIntSize.to_int end'}
@@ -1176,31 +867,85 @@
        -> le_log'0 (Seq.get (deep_model'1 v.final) j) m)}
       (! return' {result}) ]
     
->>>>>>> 34cd6190
+  
+  predicate sorted_range'0 [#"heapsort_generic.rs" 77 0 77 63] (s : Seq.seq t_DeepModelTy'0) (l : int) (u : int) =
+    [%#sheapsort_generic36] forall i : int, j : int . l <= i /\ i < j /\ j < u  -> le_log'0 (Seq.get s i) (Seq.get s j)
+  
+  function view'5 (self : borrowed (slice t_T'0)) : Seq.seq t_T'0 =
+    [%#smodel23] view'6 self.current
+  
+  let rec deref_mut'0 (self:borrowed (t_Vec'0)) (return'  (ret:borrowed (slice t_T'0)))= {[@expl:deref_mut 'self' type invariant] inv'3 self}
+    any
+    [ return' (result:borrowed (slice t_T'0))-> {inv'2 result}
+      {[%#svec37] view'5 result = view'0 self}
+      {[%#svec38] view'6 result.final = view'2 self.final}
+      (! return' {result}) ]
+    
+  
+  use seq.Permut
+  
+  let rec swap'0 (self:borrowed (slice t_T'0)) (a:usize) (b:usize) (return'  (ret:()))= {[@expl:swap 'self' type invariant] inv'2 self}
+    {[@expl:swap requires #0] [%#sslice39] UIntSize.to_int a < Seq.length (view'5 self)}
+    {[@expl:swap requires #1] [%#sslice40] UIntSize.to_int b < Seq.length (view'5 self)}
+    any
+    [ return' (result:())-> {[%#sslice41] Permut.exchange (view'6 self.final) (view'5 self) (UIntSize.to_int a) (UIntSize.to_int b)}
+      (! return' {result}) ]
+    
+  
+  predicate resolve'2 (self : borrowed (slice t_T'0)) =
+    [%#sresolve69] self.final = self.current
+  
+  predicate resolve'0 (_1 : borrowed (slice t_T'0)) =
+    resolve'2 _1
+  
+  function heap_frag_max'0 [#"heapsort_generic.rs" 25 0 25 58] (s : Seq.seq t_DeepModelTy'0) (i : int) (end' : int) : ()
+  
+  axiom heap_frag_max'0_def : forall s : Seq.seq t_DeepModelTy'0, i : int, end' : int . heap_frag_max'0 s i end'
+  = ([%#sheapsort_generic46] if i > 0 then heap_frag_max'0 s (parent'0 i) end' else ())
+  
+  axiom heap_frag_max'0_spec : forall s : Seq.seq t_DeepModelTy'0, i : int, end' : int . ([%#sheapsort_generic42] heap_frag'0 s 0 end')
+   -> ([%#sheapsort_generic43] 0 <= i /\ i < end')  -> ([%#sheapsort_generic44] le_log'0 (Seq.get s i) (Seq.get s 0))
+  
+  predicate resolve'3 (self : borrowed (t_Vec'0)) =
+    [%#sresolve69] self.final = self.current
+  
+  predicate resolve'1 (_1 : borrowed (t_Vec'0)) =
+    resolve'3 _1
+  
+  use prelude.prelude.Intrinsic
+  
+  constant v_MAX'0 : usize = (18446744073709551615 : usize)
+  
+  predicate sorted'0 [#"heapsort_generic.rs" 84 0 84 41] (s : Seq.seq t_DeepModelTy'0) =
+    [%#sheapsort_generic49] sorted_range'0 s 0 (Seq.length s)
+  
+  type t_Ordering'0  =
+    | C_Less'0
+    | C_Equal'0
+    | C_Greater'0
+  
+  function cmp_log'0 (self : t_DeepModelTy'0) (_2 : t_DeepModelTy'0) : t_Ordering'0
+  
+  function cmp_le_log'0 (x : t_DeepModelTy'0) (y : t_DeepModelTy'0) : ()
+  
+  axiom cmp_le_log'0_spec : forall x : t_DeepModelTy'0, y : t_DeepModelTy'0 . [%#sord54] le_log'0 x y
+  = (cmp_log'0 x y <> C_Greater'0)
+  
+  function lt_log'0 (self : t_DeepModelTy'0) (o : t_DeepModelTy'0) : bool
+  
+  function cmp_lt_log'0 (x : t_DeepModelTy'0) (y : t_DeepModelTy'0) : ()
   
   axiom cmp_lt_log'0_spec : forall x : t_DeepModelTy'0, y : t_DeepModelTy'0 . [%#sord55] lt_log'0 x y
   = (cmp_log'0 x y = C_Less'0)
   
   function ge_log'0 (self : t_DeepModelTy'0) (o : t_DeepModelTy'0) : bool
   
-<<<<<<< HEAD
   function cmp_ge_log'0 (x : t_DeepModelTy'0) (y : t_DeepModelTy'0) : ()
-=======
-  function view'1 (self : Snapshot.snap_ty (borrowed (Vec'0.t_Vec t (Global'0.t_Global)))) : Seq.seq t =
-    [%#ssnapshot26] view'4 (Snapshot.inner self)
->>>>>>> 34cd6190
   
   axiom cmp_ge_log'0_spec : forall x : t_DeepModelTy'0, y : t_DeepModelTy'0 . [%#sord56] ge_log'0 x y
   = (cmp_log'0 x y <> C_Less'0)
   
-<<<<<<< HEAD
   function gt_log'0 (self : t_DeepModelTy'0) (o : t_DeepModelTy'0) : bool
-=======
-  let rec len'0 (self:Vec'0.t_Vec t (Global'0.t_Global)) (return'  (ret:usize))= {[@expl:len 'self' type invariant] inv'4 self}
-    any
-    [ return' (result:usize)-> {[%#svec22] UIntSize.to_int result = Seq.length (view'3 self)} (! return' {result}) ]
-    
->>>>>>> 34cd6190
   
   function cmp_gt_log'0 (x : t_DeepModelTy'0) (y : t_DeepModelTy'0) : ()
   
@@ -1233,13 +978,8 @@
   
   meta "compute_max_steps" 1000000
   
-<<<<<<< HEAD
-  let rec heap_sort'0 (v:borrowed (t_Vec'0)) (return'  (ret:()))= {[%#sheapsort_generic19] inv'3 v}
-    {[%#sheapsort_generic18] Seq.length (view'0 v) < div (UIntSize.to_int v_MAX'0) 2}
-=======
-  let rec heap_sort (v:borrowed (Vec'0.t_Vec t (Global'0.t_Global))) (return'  (ret:()))= {[@expl:heap_sort 'v' type invariant] [%#sheapsort_generic18] inv'3 v}
+  let rec heap_sort'0 (v:borrowed (t_Vec'0)) (return'  (ret:()))= {[@expl:heap_sort 'v' type invariant] [%#sheapsort_generic18] inv'3 v}
     {[@expl:heap_sort requires] [%#sheapsort_generic19] Seq.length (view'0 v) < div (UIntSize.to_int v_MAX'0) 2}
->>>>>>> 34cd6190
     (! bb0
     [ bb0 = s0 [ s0 =  [ &old_v <- [%#sheapsort_generic0] Snapshot.new v ] s1 | s1 = bb1 ] 
     | bb1 = s0 [ s0 = len'0 {v.current} (fun (_ret':usize) ->  [ &_8 <- _ret' ] s1) | s1 = bb2 ] 
