--- conflicted
+++ resolved
@@ -33,9 +33,6 @@
     | bad (field_0:uint32) (field_1:Option'0.t_option (t_list))-> {C_List field_0 field_1 <> input} {false} any ]
     
 end
-module CreusotContracts_Snapshot_Snapshot_Type
-  type t_snapshot 't
-end
 module ListIndexMut_IndexMut
   let%span slist_index_mut0 = "../list_index_mut.rs" 38 16 38 31
   
@@ -83,62 +80,44 @@
   
   let%span span22 = "../../../../creusot-contracts/src/model.rs" 90 8 90 31
   
-  let%span span23 = "../../../../creusot-contracts/src/snapshot.rs" 27 20 27 48
+  let%span span23 = "../../../../creusot-contracts/src/snapshot.rs" 28 20 28 48
   
   let%span span24 = "../list_index_mut.rs" 17 4 17 12
   
   let%span span25 = "../list_index_mut.rs" 6 4 6 12
   
-  let%span span26 = "../../../../creusot-contracts/src/snapshot.rs" 45 15 45 16
-  
-  let%span span27 = "../../../../creusot-contracts/src/snapshot.rs" 43 14 43 28
-  
   use ListIndexMut_List_Type as List'0
   
   use prelude.prelude.Borrow
   
   use Core_Option_Option_Type as Option'0
   
-  predicate invariant'4 (self : Option'0.t_option (borrowed (List'0.t_list))) =
+  predicate invariant'2 (self : Option'0.t_option (borrowed (List'0.t_list))) =
     [%#span13] true
   
-  predicate inv'4 (_x : Option'0.t_option (borrowed (List'0.t_list)))
-  
-  axiom inv'4 : forall x : Option'0.t_option (borrowed (List'0.t_list)) . inv'4 x = true
-  
-  predicate invariant'3 (self : borrowed (List'0.t_list)) =
+  predicate inv'2 (_x : Option'0.t_option (borrowed (List'0.t_list)))
+  
+  axiom inv'2 : forall x : Option'0.t_option (borrowed (List'0.t_list)) . inv'2 x = true
+  
+  predicate invariant'1 (self : borrowed (List'0.t_list)) =
     [%#span13] true
   
-  predicate inv'3 (_x : borrowed (List'0.t_list))
-  
-  axiom inv'3 : forall x : borrowed (List'0.t_list) . inv'3 x = true
-  
-  predicate invariant'2 (self : borrowed (Option'0.t_option (List'0.t_list))) =
+  predicate inv'1 (_x : borrowed (List'0.t_list))
+  
+  axiom inv'1 : forall x : borrowed (List'0.t_list) . inv'1 x = true
+  
+  predicate invariant'0 (self : borrowed (Option'0.t_option (List'0.t_list))) =
     [%#span13] true
   
-  predicate inv'2 (_x : borrowed (Option'0.t_option (List'0.t_list)))
-  
-  axiom inv'2 : forall x : borrowed (Option'0.t_option (List'0.t_list)) . inv'2 x = true
-  
-  use prelude.prelude.UIntSize
-  
-  predicate invariant'1 (self : usize) =
-    [%#span13] true
-  
-  predicate inv'1 (_x : usize)
-  
-  axiom inv'1 : forall x : usize . inv'1 x = true
-  
-  predicate invariant'0 (self : borrowed (List'0.t_list)) =
-    [%#span13] true
-  
-  predicate inv'0 (_x : borrowed (List'0.t_list))
-  
-  axiom inv'0 : forall x : borrowed (List'0.t_list) . inv'0 x = true
+  predicate inv'0 (_x : borrowed (Option'0.t_option (List'0.t_list)))
+  
+  axiom inv'0 : forall x : borrowed (Option'0.t_option (List'0.t_list)) . inv'0 x = true
   
   use prelude.prelude.UInt32
   
-  use CreusotContracts_Snapshot_Snapshot_Type as Snapshot'0
+  use prelude.prelude.UIntSize
+  
+  use prelude.prelude.Snapshot
   
   use prelude.prelude.Intrinsic
   
@@ -151,30 +130,22 @@
   predicate resolve'0 (self : borrowed (List'0.t_list)) =
     [%#span14] self.final = self.current
   
-  let rec unwrap'0 (self:Option'0.t_option (borrowed (List'0.t_list))) (return'  (ret:borrowed (List'0.t_list)))= {[@expl:precondition] [%#span16] inv'4 self}
+  let rec unwrap'0 (self:Option'0.t_option (borrowed (List'0.t_list))) (return'  (ret:borrowed (List'0.t_list)))= {[@expl:precondition] [%#span16] inv'2 self}
     {[@expl:precondition] [%#span15] self <> Option'0.C_None}
     any
-    [ return' (result:borrowed (List'0.t_list))-> {[%#span17] inv'3 result}
+    [ return' (result:borrowed (List'0.t_list))-> {[%#span17] inv'1 result}
       {[%#span15] Option'0.C_Some result = self}
       (! return' {result}) ]
     
   
-  let rec as_mut'0 (self:borrowed (Option'0.t_option (List'0.t_list))) (return'  (ret:Option'0.t_option (borrowed (List'0.t_list))))= {[@expl:precondition] [%#span18] inv'2 self}
+  let rec as_mut'0 (self:borrowed (Option'0.t_option (List'0.t_list))) (return'  (ret:Option'0.t_option (borrowed (List'0.t_list))))= {[@expl:precondition] [%#span18] inv'0 self}
     any
-<<<<<<< HEAD
-    [ return' (result:Option'0.t_option (borrowed (List'0.t_list)))-> {[%#span21] inv'4 result}
-      {[%#span20]  * self = Option'0.C_None
-      \/ (exists r : borrowed (List'0.t_list) . inv'3 r
-      /\ result = Option'0.C_Some r /\  * self = Option'0.C_Some ( * r) /\  ^ self = Option'0.C_Some ( ^ r))}
-      {[%#span19]  * self = Option'0.C_None  -> result = Option'0.C_None /\  ^ self = Option'0.C_None}
-=======
     [ return' (result:Option'0.t_option (borrowed (List'0.t_list)))-> {[%#span21] inv'2 result}
       {[%#span20] self.current = Option'0.C_None
       \/ (exists r : borrowed (List'0.t_list) . inv'1 r
       /\ result = Option'0.C_Some r
       /\ self.current = Option'0.C_Some (r.current) /\ self.final = Option'0.C_Some (r.final))}
       {[%#span19] self.current = Option'0.C_None  -> result = Option'0.C_None /\ self.final = Option'0.C_None}
->>>>>>> 7087246d
       (! return' {result}) ]
     
   
@@ -185,12 +156,12 @@
   function shallow_model'1 (self : usize) : int =
     [%#span22] UIntSize.to_int self
   
-  function deref'1 (self : Snapshot'0.t_snapshot usize) : usize
-  
-  function shallow_model'0 (self : Snapshot'0.t_snapshot usize) : int =
-    [%#span23] shallow_model'1 (deref'1 self)
-  
-  function deref'0 (self : Snapshot'0.t_snapshot (borrowed (List'0.t_list))) : borrowed (List'0.t_list)
+  use prelude.prelude.Snapshot
+  
+  function shallow_model'0 (self : Snapshot.snap_ty usize) : int =
+    [%#span23] shallow_model'1 (Snapshot.inner self)
+  
+  use prelude.prelude.Snapshot
   
   use prelude.prelude.Int
   
@@ -211,34 +182,18 @@
       | Option'0.C_None -> 0
       end
   
-  function new'1 (x : usize) : Snapshot'0.t_snapshot usize
-  
-  axiom new'1_spec : forall x : usize . ([%#span26] inv'1 x)  -> ([%#span27] deref'1 (new'1 x) = x)
-  
-  function new'0 (x : borrowed (List'0.t_list)) : Snapshot'0.t_snapshot (borrowed (List'0.t_list))
-  
-  axiom new'0_spec : forall x : borrowed (List'0.t_list) . ([%#span26] inv'0 x)  -> ([%#span27] deref'0 (new'0 x) = x)
+  use prelude.prelude.Snapshot
+  
+  use prelude.prelude.Snapshot
   
   let rec index_mut (l:borrowed (List'0.t_list)) (ix:usize) (return'  (ret:borrowed uint32))= {[%#slist_index_mut8] UIntSize.to_int ix
     < len'0 l.current}
     (! bb0
-    [ bb0 = s0 [ s0 =  [ &old_l <- [%#slist_index_mut0] new'0 l ] s1 | s1 = bb1 ] 
-    | bb1 = s0 [ s0 =  [ &old_ix <- [%#slist_index_mut1] new'1 ix ] s1 | s1 = bb2 ] 
+    [ bb0 = s0 [ s0 =  [ &old_l <- [%#slist_index_mut0] Snapshot.new l ] s1 | s1 = bb1 ] 
+    | bb1 = s0 [ s0 =  [ &old_ix <- [%#slist_index_mut1] Snapshot.new ix ] s1 | s1 = bb2 ] 
     | bb2 = bb3
     | bb3 = bb3
       [ bb3 = {[@expl:loop invariant] [%#slist_index_mut5] (forall i : int . 0 <= i
-<<<<<<< HEAD
-        /\ i < len'0 ( * l) /\ i <> UIntSize.to_int ix  -> get'0 ( ^ l) i = get'0 ( * l) i)
-         -> (forall i : int . 0 <= i /\ i < len'0 ( * deref'0 old_l) /\ i <> shallow_model'0 old_ix
-         -> get'0 ( ^ deref'0 old_l) i = get'0 ( * deref'0 old_l) i)}
-        {[@expl:loop invariant] [%#slist_index_mut5] len'0 ( ^ l) = len'0 ( * l)
-         -> len'0 ( ^ deref'0 old_l) = len'0 ( * deref'0 old_l)}
-        {[@expl:loop invariant] [%#slist_index_mut4] get'0 ( ^ l) (UIntSize.to_int ix)
-        = get'0 ( ^ deref'0 old_l) (shallow_model'0 old_ix)}
-        {[@expl:loop invariant] [%#slist_index_mut3] get'0 ( * l) (UIntSize.to_int ix)
-        = get'0 ( * deref'0 old_l) (shallow_model'0 old_ix)}
-        {[@expl:loop invariant] [%#slist_index_mut2] (0 : usize) <= ix /\ UIntSize.to_int ix < len'0 ( * l)}
-=======
         /\ i < len'0 l.current /\ i <> UIntSize.to_int ix  -> get'0 l.final i = get'0 l.current i)
          -> (forall i : int . 0 <= i /\ i < len'0 (Snapshot.inner old_l).current /\ i <> shallow_model'0 old_ix
          -> get'0 (Snapshot.inner old_l).final i = get'0 (Snapshot.inner old_l).current i)}
@@ -249,7 +204,6 @@
         {[@expl:loop invariant] [%#slist_index_mut3] get'0 l.current (UIntSize.to_int ix)
         = get'0 (Snapshot.inner old_l).current (shallow_model'0 old_ix)}
         {[@expl:loop invariant] [%#slist_index_mut2] (0 : usize) <= ix /\ UIntSize.to_int ix < len'0 l.current}
->>>>>>> 7087246d
         (! s0) [ s0 = bb4 ] 
         [ bb4 = s0
           [ s0 = UIntSize.gt {ix} {[%#slist_index_mut6] (0 : usize)} (fun (_ret':bool) ->  [ &_20 <- _ret' ] s1)
@@ -307,8 +261,8 @@
     | & l : borrowed (List'0.t_list) = l
     | & ix : usize = ix
     | & _3 : borrowed uint32 = any_l ()
-    | & old_l : Snapshot'0.t_snapshot (borrowed (List'0.t_list)) = any_l ()
-    | & old_ix : Snapshot'0.t_snapshot usize = any_l ()
+    | & old_l : Snapshot.snap_ty (borrowed (List'0.t_list)) = any_l ()
+    | & old_ix : Snapshot.snap_ty usize = any_l ()
     | & _20 : bool = any_l ()
     | & _22 : borrowed (List'0.t_list) = any_l ()
     | & _23 : borrowed (List'0.t_list) = any_l ()
