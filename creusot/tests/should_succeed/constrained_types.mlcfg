
module Core_Cmp_Ordering_Type
  type t_ordering  =
    | C_Less
    | C_Equal
    | C_Greater
    
end
module ConstrainedTypes_UsesConcreteInstance
  use prelude.Int
  function eq_cmp0 (_1 : (int, int)) (_2 : (int, int)) : ()
  val eq_cmp0 (_1 : (int, int)) (_2 : (int, int)) : ()
    ensures { result = eq_cmp0 _1 _2 }
    
  function antisym20 (_1 : (int, int)) (_2 : (int, int)) : ()
  val antisym20 (_1 : (int, int)) (_2 : (int, int)) : ()
    ensures { result = antisym20 _1 _2 }
    
  function antisym10 (_1 : (int, int)) (_2 : (int, int)) : ()
  val antisym10 (_1 : (int, int)) (_2 : (int, int)) : ()
    ensures { result = antisym10 _1 _2 }
    
  use Core_Cmp_Ordering_Type as Core_Cmp_Ordering_Type
  function trans0 (_1 : (int, int)) (_2 : (int, int)) (_3 : (int, int)) (_4 : Core_Cmp_Ordering_Type.t_ordering) : ()
  val trans0 (_1 : (int, int)) (_2 : (int, int)) (_3 : (int, int)) (_4 : Core_Cmp_Ordering_Type.t_ordering) : ()
    ensures { result = trans0 _1 _2 _3 _4 }
    
  function refl0 (_1 : (int, int)) : ()
  val refl0 (_1 : (int, int)) : ()
    ensures { result = refl0 _1 }
    
  function cmp_gt_log0 (_1 : (int, int)) (_2 : (int, int)) : ()
  val cmp_gt_log0 (_1 : (int, int)) (_2 : (int, int)) : ()
    ensures { result = cmp_gt_log0 _1 _2 }
    
  function cmp_ge_log0 (_1 : (int, int)) (_2 : (int, int)) : ()
  val cmp_ge_log0 (_1 : (int, int)) (_2 : (int, int)) : ()
    ensures { result = cmp_ge_log0 _1 _2 }
    
  function cmp_lt_log0 (_1 : (int, int)) (_2 : (int, int)) : ()
  val cmp_lt_log0 (_1 : (int, int)) (_2 : (int, int)) : ()
    ensures { result = cmp_lt_log0 _1 _2 }
    
  function cmp_le_log0 (_1 : (int, int)) (_2 : (int, int)) : ()
  val cmp_le_log0 (_1 : (int, int)) (_2 : (int, int)) : ()
    ensures { result = cmp_le_log0 _1 _2 }
    
  use prelude.UInt32
  predicate invariant0 (self : (uint32, uint32)) =
    [#"../../../../creusot-contracts/src/invariant.rs" 8 8 8 12] true
  val invariant0 (self : (uint32, uint32)) : bool
    ensures { result = invariant0 self }
    
  predicate inv0 (_x : (uint32, uint32))
  val inv0 (_x : (uint32, uint32)) : bool
    ensures { result = inv0 _x }
    
  axiom inv0 : forall x : (uint32, uint32) . inv0 x = true
  use prelude.Int
  predicate resolve1 (self : uint32) =
<<<<<<< HEAD
    [#"../../../../creusot-contracts/src/resolve.rs" 47 8 47 12] true
=======
    [#"../../../../creusot-contracts/src/resolve.rs" 46 8 46 12] true
>>>>>>> c22743fa
  val resolve1 (self : uint32) : bool
    ensures { result = resolve1 self }
    
  predicate resolve0 (self : (uint32, uint32)) =
<<<<<<< HEAD
    [#"../../../../creusot-contracts/src/resolve.rs" 18 8 18 60] resolve1 (let (a, _) = self in a) /\ resolve1 (let (_, a) = self in a)
=======
    [#"../../../../creusot-contracts/src/resolve.rs" 17 8 17 60] resolve1 (let (a, _) = self in a) /\ resolve1 (let (_, a) = self in a)
>>>>>>> c22743fa
  val resolve0 (self : (uint32, uint32)) : bool
    ensures { result = resolve0 self }
    
  use prelude.Borrow
  use int.Int
  function lt_log0 (self : (int, int)) (o : (int, int)) : bool =
    [#"../../../../creusot-contracts/src/logic/ord.rs" 240 20 240 67] (let (a, _) = self in a) = (let (a, _) = o in a) /\ (let (_, a) = self in a) < (let (_, a) = o in a) \/ (let (a, _) = self in a) < (let (a, _) = o in a)
  val lt_log0 (self : (int, int)) (o : (int, int)) : bool
    ensures { result = lt_log0 self o }
    
  use prelude.UInt32
  function deep_model2 (self : uint32) : int =
    [#"../../../../creusot-contracts/src/std/num.rs" 22 16 22 35] UInt32.to_int self
  val deep_model2 (self : uint32) : int
    ensures { result = deep_model2 self }
    
  function deep_model1 (self : (uint32, uint32)) : (int, int) =
    [#"../../../../creusot-contracts/src/std/tuples.rs" 29 28 29 57] (deep_model2 (let (a, _) = self in a), deep_model2 (let (_, a) = self in a))
  val deep_model1 (self : (uint32, uint32)) : (int, int)
    ensures { result = deep_model1 self }
    
  function deep_model0 (self : (uint32, uint32)) : (int, int) =
    [#"../../../../creusot-contracts/src/model.rs" 70 8 70 28] deep_model1 self
  val deep_model0 (self : (uint32, uint32)) : (int, int)
    ensures { result = deep_model0 self }
    
  val lt0 (self : (uint32, uint32)) (other : (uint32, uint32)) : bool
    requires {inv0 self}
    requires {inv0 other}
    ensures { [#"../constrained_types.rs" 9 18 9 68] result = lt_log0 (deep_model0 self) (deep_model0 other) }
    
  let rec cfg uses_concrete_instance [#"../constrained_types.rs" 14 0 14 67] [@cfg:stackify] [@cfg:subregion_analysis] (x : (uint32, uint32)) (y : (uint32, uint32)) : bool
    
   = [@vc:do_not_keep_trace] [@vc:sp]
  var _0 : bool;
  var x : (uint32, uint32) = x;
  var y : (uint32, uint32) = y;
  {
    goto BB0
  }
  BB0 {
    [#"../constrained_types.rs" 15 4 15 9] _0 <- ([#"../constrained_types.rs" 15 4 15 9] lt0 x y);
    goto BB1
  }
  BB1 {
    assume { resolve0 y };
    assume { resolve0 x };
    return _0
  }
  
end<|MERGE_RESOLUTION|>--- conflicted
+++ resolved
@@ -58,20 +58,12 @@
   axiom inv0 : forall x : (uint32, uint32) . inv0 x = true
   use prelude.Int
   predicate resolve1 (self : uint32) =
-<<<<<<< HEAD
-    [#"../../../../creusot-contracts/src/resolve.rs" 47 8 47 12] true
-=======
     [#"../../../../creusot-contracts/src/resolve.rs" 46 8 46 12] true
->>>>>>> c22743fa
   val resolve1 (self : uint32) : bool
     ensures { result = resolve1 self }
     
   predicate resolve0 (self : (uint32, uint32)) =
-<<<<<<< HEAD
-    [#"../../../../creusot-contracts/src/resolve.rs" 18 8 18 60] resolve1 (let (a, _) = self in a) /\ resolve1 (let (_, a) = self in a)
-=======
     [#"../../../../creusot-contracts/src/resolve.rs" 17 8 17 60] resolve1 (let (a, _) = self in a) /\ resolve1 (let (_, a) = self in a)
->>>>>>> c22743fa
   val resolve0 (self : (uint32, uint32)) : bool
     ensures { result = resolve0 self }
     
