--- conflicted
+++ resolved
@@ -1,22 +1,3 @@
-<<<<<<< HEAD
-
-=======
-module T_own__OwnResult [#"own.rs" 7 0 7 24]
-  type t_OwnResult 't 'e =
-    | C_Ok 't
-    | C_Err 'e
-  
-  let rec v_Ok < 't > < 'e > (input:t_OwnResult 't 'e) (ret  (field_0:'t))= any
-    [ good (field_0:'t)-> {C_Ok field_0 = input} (! ret {field_0})
-    | bad -> {forall field_0 : 't [C_Ok field_0 : t_OwnResult 't 'e] . C_Ok field_0 <> input} (! {false} any) ]
-    
-  
-  let rec v_Err < 't > < 'e > (input:t_OwnResult 't 'e) (ret  (field_0:'e))= any
-    [ good (field_0:'e)-> {C_Err field_0 = input} (! ret {field_0})
-    | bad -> {forall field_0 : 'e [C_Err field_0 : t_OwnResult 't 'e] . C_Err field_0 <> input} (! {false} any) ]
-    
-end
->>>>>>> dfce2a3a
 module M_own__qyi3410529601998764826__resolve_coherence [#"own.rs" 26 4 26 31] (* <OwnResult<T, E> as creusot_contracts::Resolve> *)
   let%span sown0 = "own.rs" 24 15 24 39
   let%span sown1 = "own.rs" 25 14 25 31
