
module Core_Option_Option_Type
  type t_option 't =
    | C_None
    | C_Some 't
    
end
module Core_Result_Result_Type
  type t_result 't 'e =
    | C_Ok 't
    | C_Err 'e
    
end
module Result_TestResult
  use prelude.Int32
  use Core_Result_Result_Type as Core_Result_Result_Type
  use Core_Option_Option_Type as Core_Option_Option_Type
  predicate invariant14 (self : Core_Option_Option_Type.t_option (Core_Result_Result_Type.t_result int32 int32)) =
    [#"../../../../../creusot-contracts/src/invariant.rs" 8 8 8 12] true
  val invariant14 (self : Core_Option_Option_Type.t_option (Core_Result_Result_Type.t_result int32 int32)) : bool
    ensures { result = invariant14 self }
    
  predicate inv14 (_x : Core_Option_Option_Type.t_option (Core_Result_Result_Type.t_result int32 int32))
  val inv14 (_x : Core_Option_Option_Type.t_option (Core_Result_Result_Type.t_result int32 int32)) : bool
    ensures { result = inv14 _x }
    
  axiom inv14 : forall x : Core_Option_Option_Type.t_option (Core_Result_Result_Type.t_result int32 int32) . inv14 x = true
  predicate invariant13 (self : Core_Option_Option_Type.t_option (Core_Result_Result_Type.t_result int32 int32)) =
    [#"../../../../../creusot-contracts/src/invariant.rs" 8 8 8 12] true
  val invariant13 (self : Core_Option_Option_Type.t_option (Core_Result_Result_Type.t_result int32 int32)) : bool
    ensures { result = invariant13 self }
    
  predicate inv13 (_x : Core_Option_Option_Type.t_option (Core_Result_Result_Type.t_result int32 int32))
  val inv13 (_x : Core_Option_Option_Type.t_option (Core_Result_Result_Type.t_result int32 int32)) : bool
    ensures { result = inv13 _x }
    
  axiom inv13 : forall x : Core_Option_Option_Type.t_option (Core_Result_Result_Type.t_result int32 int32) . inv13 x = true
  predicate invariant12 (self : Core_Result_Result_Type.t_result (Core_Option_Option_Type.t_option int32) int32) =
    [#"../../../../../creusot-contracts/src/invariant.rs" 8 8 8 12] true
  val invariant12 (self : Core_Result_Result_Type.t_result (Core_Option_Option_Type.t_option int32) int32) : bool
    ensures { result = invariant12 self }
    
  predicate inv12 (_x : Core_Result_Result_Type.t_result (Core_Option_Option_Type.t_option int32) int32)
  val inv12 (_x : Core_Result_Result_Type.t_result (Core_Option_Option_Type.t_option int32) int32) : bool
    ensures { result = inv12 _x }
    
  axiom inv12 : forall x : Core_Result_Result_Type.t_result (Core_Option_Option_Type.t_option int32) int32 . inv12 x = true
  use prelude.Borrow
  predicate invariant11 (self : Core_Result_Result_Type.t_result int32 (borrowed int32)) =
    [#"../../../../../creusot-contracts/src/invariant.rs" 8 8 8 12] true
  val invariant11 (self : Core_Result_Result_Type.t_result int32 (borrowed int32)) : bool
    ensures { result = invariant11 self }
    
  predicate inv11 (_x : Core_Result_Result_Type.t_result int32 (borrowed int32))
  val inv11 (_x : Core_Result_Result_Type.t_result int32 (borrowed int32)) : bool
    ensures { result = inv11 _x }
    
  axiom inv11 : forall x : Core_Result_Result_Type.t_result int32 (borrowed int32) . inv11 x = true
  predicate invariant10 (self : Core_Result_Result_Type.t_result int32 int32) =
    [#"../../../../../creusot-contracts/src/invariant.rs" 8 8 8 12] true
  val invariant10 (self : Core_Result_Result_Type.t_result int32 int32) : bool
    ensures { result = invariant10 self }
    
  predicate inv10 (_x : Core_Result_Result_Type.t_result int32 int32)
  val inv10 (_x : Core_Result_Result_Type.t_result int32 int32) : bool
    ensures { result = inv10 _x }
    
  axiom inv10 : forall x : Core_Result_Result_Type.t_result int32 int32 . inv10 x = true
  predicate invariant9 (self : Core_Result_Result_Type.t_result (borrowed int32) (borrowed int32)) =
    [#"../../../../../creusot-contracts/src/invariant.rs" 8 8 8 12] true
  val invariant9 (self : Core_Result_Result_Type.t_result (borrowed int32) (borrowed int32)) : bool
    ensures { result = invariant9 self }
    
  predicate inv9 (_x : Core_Result_Result_Type.t_result (borrowed int32) (borrowed int32))
  val inv9 (_x : Core_Result_Result_Type.t_result (borrowed int32) (borrowed int32)) : bool
    ensures { result = inv9 _x }
    
  axiom inv9 : forall x : Core_Result_Result_Type.t_result (borrowed int32) (borrowed int32) . inv9 x = true
  predicate invariant8 (self : borrowed int32) =
    [#"../../../../../creusot-contracts/src/invariant.rs" 8 8 8 12] true
  val invariant8 (self : borrowed int32) : bool
    ensures { result = invariant8 self }
    
  predicate inv8 (_x : borrowed int32)
  val inv8 (_x : borrowed int32) : bool
    ensures { result = inv8 _x }
    
  axiom inv8 : forall x : borrowed int32 . inv8 x = true
  predicate invariant7 (self : borrowed (Core_Result_Result_Type.t_result int32 int32)) =
    [#"../../../../../creusot-contracts/src/invariant.rs" 8 8 8 12] true
  val invariant7 (self : borrowed (Core_Result_Result_Type.t_result int32 int32)) : bool
    ensures { result = invariant7 self }
    
  predicate inv7 (_x : borrowed (Core_Result_Result_Type.t_result int32 int32))
  val inv7 (_x : borrowed (Core_Result_Result_Type.t_result int32 int32)) : bool
    ensures { result = inv7 _x }
    
  axiom inv7 : forall x : borrowed (Core_Result_Result_Type.t_result int32 int32) . inv7 x = true
  predicate invariant6 (self : Core_Result_Result_Type.t_result int32 int32) =
    [#"../../../../../creusot-contracts/src/invariant.rs" 8 8 8 12] true
  val invariant6 (self : Core_Result_Result_Type.t_result int32 int32) : bool
    ensures { result = invariant6 self }
    
  predicate inv6 (_x : Core_Result_Result_Type.t_result int32 int32)
  val inv6 (_x : Core_Result_Result_Type.t_result int32 int32) : bool
    ensures { result = inv6 _x }
    
  axiom inv6 : forall x : Core_Result_Result_Type.t_result int32 int32 . inv6 x = true
  predicate invariant5 (self : int32) =
    [#"../../../../../creusot-contracts/src/invariant.rs" 8 8 8 12] true
  val invariant5 (self : int32) : bool
    ensures { result = invariant5 self }
    
  predicate inv5 (_x : int32)
  val inv5 (_x : int32) : bool
    ensures { result = inv5 _x }
    
  axiom inv5 : forall x : int32 . inv5 x = true
  predicate invariant4 (self : Core_Option_Option_Type.t_option int32) =
    [#"../../../../../creusot-contracts/src/invariant.rs" 8 8 8 12] true
  val invariant4 (self : Core_Option_Option_Type.t_option int32) : bool
    ensures { result = invariant4 self }
    
  predicate inv4 (_x : Core_Option_Option_Type.t_option int32)
  val inv4 (_x : Core_Option_Option_Type.t_option int32) : bool
    ensures { result = inv4 _x }
    
  axiom inv4 : forall x : Core_Option_Option_Type.t_option int32 . inv4 x = true
  predicate invariant3 (self : Core_Option_Option_Type.t_option int32) =
    [#"../../../../../creusot-contracts/src/invariant.rs" 8 8 8 12] true
  val invariant3 (self : Core_Option_Option_Type.t_option int32) : bool
    ensures { result = invariant3 self }
    
  predicate inv3 (_x : Core_Option_Option_Type.t_option int32)
  val inv3 (_x : Core_Option_Option_Type.t_option int32) : bool
    ensures { result = inv3 _x }
    
  axiom inv3 : forall x : Core_Option_Option_Type.t_option int32 . inv3 x = true
  predicate invariant2 (self : Core_Result_Result_Type.t_result int32 int32) =
    [#"../../../../../creusot-contracts/src/invariant.rs" 8 8 8 12] true
  val invariant2 (self : Core_Result_Result_Type.t_result int32 int32) : bool
    ensures { result = invariant2 self }
    
  predicate inv2 (_x : Core_Result_Result_Type.t_result int32 int32)
  val inv2 (_x : Core_Result_Result_Type.t_result int32 int32) : bool
    ensures { result = inv2 _x }
    
  axiom inv2 : forall x : Core_Result_Result_Type.t_result int32 int32 . inv2 x = true
  predicate invariant1 (self : int32) =
    [#"../../../../../creusot-contracts/src/invariant.rs" 8 8 8 12] true
  val invariant1 (self : int32) : bool
    ensures { result = invariant1 self }
    
  predicate inv1 (_x : int32)
  val inv1 (_x : int32) : bool
    ensures { result = inv1 _x }
    
  axiom inv1 : forall x : int32 . inv1 x = true
  predicate invariant0 (self : Core_Result_Result_Type.t_result int32 int32) =
    [#"../../../../../creusot-contracts/src/invariant.rs" 8 8 8 12] true
  val invariant0 (self : Core_Result_Result_Type.t_result int32 int32) : bool
    ensures { result = invariant0 self }
    
  predicate inv0 (_x : Core_Result_Result_Type.t_result int32 int32)
  val inv0 (_x : Core_Result_Result_Type.t_result int32 int32) : bool
    ensures { result = inv0 _x }
    
  axiom inv0 : forall x : Core_Result_Result_Type.t_result int32 int32 . inv0 x = true
  val unwrap6 (self : Core_Option_Option_Type.t_option (Core_Result_Result_Type.t_result int32 int32)) : Core_Result_Result_Type.t_result int32 int32
    requires {[#"../../../../../creusot-contracts/src/std/option.rs" 29 0 126 1] self <> Core_Option_Option_Type.C_None}
    requires {inv13 self}
    ensures { [#"../../../../../creusot-contracts/src/std/option.rs" 29 0 126 1] Core_Option_Option_Type.C_Some result = self }
    ensures { inv2 result }
    
  val is_none1 (self : Core_Option_Option_Type.t_option (Core_Result_Result_Type.t_result int32 int32)) : bool
    requires {inv14 self}
    ensures { [#"../../../../../creusot-contracts/src/std/option.rs" 36 26 36 51] result = (self = Core_Option_Option_Type.C_None) }
    
  val transpose0 (self : Core_Result_Result_Type.t_result (Core_Option_Option_Type.t_option int32) int32) : Core_Option_Option_Type.t_option (Core_Result_Result_Type.t_result int32 int32)
    requires {inv12 self}
    ensures { [#"../../../../../creusot-contracts/src/std/result.rs" 112 16 112 63] self = Core_Result_Result_Type.C_Ok (Core_Option_Option_Type.C_None)
     -> result = Core_Option_Option_Type.C_None }
    ensures { [#"../../../../../creusot-contracts/src/std/result.rs" 113 16 113 86] forall t : int32 . inv1 t
     -> self = Core_Result_Result_Type.C_Ok (Core_Option_Option_Type.C_Some t)
     -> result = Core_Option_Option_Type.C_Some (Core_Result_Result_Type.C_Ok t) }
    ensures { [#"../../../../../creusot-contracts/src/std/result.rs" 114 16 114 82] forall e : int32 . inv1 e
     -> self = Core_Result_Result_Type.C_Err e
     -> result = Core_Option_Option_Type.C_Some (Core_Result_Result_Type.C_Err e) }
    ensures { inv13 result }
    
  predicate resolve0 (self : borrowed int32) =
<<<<<<< HEAD
    [#"../../../../../creusot-contracts/src/resolve.rs" 27 20 27 34]  ^ self =  * self
=======
    [#"../../../../../creusot-contracts/src/resolve.rs" 26 20 26 34]  ^ self =  * self
>>>>>>> c22743fa
  val resolve0 (self : borrowed int32) : bool
    ensures { result = resolve0 self }
    
  val cloned1 (self : Core_Result_Result_Type.t_result (borrowed int32) (borrowed int32)) : Core_Result_Result_Type.t_result int32 (borrowed int32)
    requires {inv9 self}
    ensures { [#"../../../../../creusot-contracts/src/std/result.rs" 104 16 104 95] forall t : borrowed int32 . inv8 t
     -> self = Core_Result_Result_Type.C_Ok t  -> result = Core_Result_Result_Type.C_Ok ( * t) /\ resolve0 t }
    ensures { [#"../../../../../creusot-contracts/src/std/result.rs" 105 16 105 76] forall e : borrowed int32 . inv8 e
     -> self = Core_Result_Result_Type.C_Err e  -> result = Core_Result_Result_Type.C_Err e }
    ensures { inv11 result }
    
  val cloned0 (self : Core_Result_Result_Type.t_result int32 int32) : Core_Result_Result_Type.t_result int32 int32
    requires {inv6 self}
    ensures { [#"../../../../../creusot-contracts/src/std/result.rs" 90 16 90 76] forall t : int32 . inv5 t
     -> self = Core_Result_Result_Type.C_Ok t  -> result = Core_Result_Result_Type.C_Ok t }
    ensures { [#"../../../../../creusot-contracts/src/std/result.rs" 91 16 91 76] forall e : int32 . inv5 e
     -> self = Core_Result_Result_Type.C_Err e  -> result = Core_Result_Result_Type.C_Err e }
    ensures { inv10 result }
    
  val unwrap_err4 (self : Core_Result_Result_Type.t_result int32 (borrowed int32)) : borrowed int32
    requires {[#"../../../../../creusot-contracts/src/std/result.rs" 58 16 58 56] exists e : borrowed int32 . inv8 e /\ self = Core_Result_Result_Type.C_Err e}
    requires {inv11 self}
    ensures { [#"../../../../../creusot-contracts/src/std/result.rs" 18 0 119 1] Core_Result_Result_Type.C_Err result = self }
    ensures { inv8 result }
    
  val unwrap5 (self : Core_Result_Result_Type.t_result int32 (borrowed int32)) : int32
    requires {[#"../../../../../creusot-contracts/src/std/result.rs" 46 16 46 55] exists t : int32 . inv1 t /\ self = Core_Result_Result_Type.C_Ok t}
    requires {inv11 self}
    ensures { [#"../../../../../creusot-contracts/src/std/result.rs" 18 0 119 1] Core_Result_Result_Type.C_Ok result = self }
    ensures { inv1 result }
    
  val copied1 (self : Core_Result_Result_Type.t_result (borrowed int32) (borrowed int32)) : Core_Result_Result_Type.t_result int32 (borrowed int32)
    requires {inv9 self}
    ensures { [#"../../../../../creusot-contracts/src/std/result.rs" 98 16 98 95] forall t : borrowed int32 . inv8 t
     -> self = Core_Result_Result_Type.C_Ok t  -> result = Core_Result_Result_Type.C_Ok ( * t) /\ resolve0 t }
    ensures { [#"../../../../../creusot-contracts/src/std/result.rs" 99 16 99 76] forall e : borrowed int32 . inv8 e
     -> self = Core_Result_Result_Type.C_Err e  -> result = Core_Result_Result_Type.C_Err e }
    ensures { inv11 result }
    
  val unwrap_err3 (self : Core_Result_Result_Type.t_result int32 int32) : int32
    requires {[#"../../../../../creusot-contracts/src/std/result.rs" 58 16 58 56] exists e : int32 . inv5 e /\ self = Core_Result_Result_Type.C_Err e}
    requires {inv10 self}
    ensures { [#"../../../../../creusot-contracts/src/std/result.rs" 18 0 119 1] Core_Result_Result_Type.C_Err result = self }
    ensures { inv5 result }
    
  val unwrap4 (self : Core_Result_Result_Type.t_result int32 int32) : int32
    requires {[#"../../../../../creusot-contracts/src/std/result.rs" 46 16 46 55] exists t : int32 . inv1 t /\ self = Core_Result_Result_Type.C_Ok t}
    requires {inv10 self}
    ensures { [#"../../../../../creusot-contracts/src/std/result.rs" 18 0 119 1] Core_Result_Result_Type.C_Ok result = self }
    ensures { inv1 result }
    
  val copied0 (self : Core_Result_Result_Type.t_result int32 int32) : Core_Result_Result_Type.t_result int32 int32
    requires {inv6 self}
    ensures { [#"../../../../../creusot-contracts/src/std/result.rs" 84 16 84 76] forall t : int32 . inv5 t
     -> self = Core_Result_Result_Type.C_Ok t  -> result = Core_Result_Result_Type.C_Ok t }
    ensures { [#"../../../../../creusot-contracts/src/std/result.rs" 85 16 85 76] forall e : int32 . inv5 e
     -> self = Core_Result_Result_Type.C_Err e  -> result = Core_Result_Result_Type.C_Err e }
    ensures { inv10 result }
    
  val or0 (self : Core_Result_Result_Type.t_result int32 int32) (res : Core_Result_Result_Type.t_result int32 int32) : Core_Result_Result_Type.t_result int32 int32
    requires {inv2 self}
    requires {inv2 res}
    ensures { [#"../../../../../creusot-contracts/src/std/result.rs" 78 16 78 74] forall t : int32 . inv1 t
     -> self = Core_Result_Result_Type.C_Ok t  -> result = Core_Result_Result_Type.C_Ok t }
    ensures { [#"../../../../../creusot-contracts/src/std/result.rs" 79 16 79 75] (exists e : int32 . inv1 e /\ self = Core_Result_Result_Type.C_Err e)
     -> result = res }
    ensures { inv2 result }
    
  val and0 (self : Core_Result_Result_Type.t_result int32 int32) (res : Core_Result_Result_Type.t_result int32 int32) : Core_Result_Result_Type.t_result int32 int32
    requires {inv2 self}
    requires {inv2 res}
    ensures { [#"../../../../../creusot-contracts/src/std/result.rs" 74 16 74 74] (exists t : int32 . inv1 t /\ self = Core_Result_Result_Type.C_Ok t)
     -> result = res }
    ensures { [#"../../../../../creusot-contracts/src/std/result.rs" 75 16 75 76] forall e : int32 . inv1 e
     -> self = Core_Result_Result_Type.C_Err e  -> result = Core_Result_Result_Type.C_Err e }
    ensures { inv2 result }
    
  use prelude.Int
  predicate is_default0 (self : int32) =
    [#"../../../../../creusot-contracts/src/std/num.rs" 30 28 30 32] self = (0 : int32)
  val is_default0 (self : int32) : bool
    ensures { result = is_default0 self }
    
  val unwrap_or_default0 (self : Core_Result_Result_Type.t_result int32 int32) : int32
    requires {inv2 self}
    ensures { [#"../../../../../creusot-contracts/src/std/result.rs" 68 16 68 70] forall t : int32 . inv1 t
     -> self = Core_Result_Result_Type.C_Ok t  -> result = t }
    ensures { [#"../../../../../creusot-contracts/src/std/result.rs" 69 16 69 81] (exists e : int32 . inv1 e /\ self = Core_Result_Result_Type.C_Err e)
     -> is_default0 result }
    ensures { inv1 result }
    
  val unwrap_or0 (self : Core_Result_Result_Type.t_result int32 int32) (default : int32) : int32
    requires {inv2 self}
    requires {inv1 default}
    ensures { [#"../../../../../creusot-contracts/src/std/result.rs" 64 16 64 70] forall t : int32 . inv1 t
     -> self = Core_Result_Result_Type.C_Ok t  -> result = t }
    ensures { [#"../../../../../creusot-contracts/src/std/result.rs" 65 16 65 79] (exists e : int32 . inv1 e /\ self = Core_Result_Result_Type.C_Err e)
     -> result = default }
    ensures { inv1 result }
    
  val unwrap_err2 (self : Core_Result_Result_Type.t_result int32 int32) : int32
    requires {[#"../../../../../creusot-contracts/src/std/result.rs" 58 16 58 56] exists e : int32 . inv1 e /\ self = Core_Result_Result_Type.C_Err e}
    requires {inv2 self}
    ensures { [#"../../../../../creusot-contracts/src/std/result.rs" 18 0 119 1] Core_Result_Result_Type.C_Err result = self }
    ensures { inv1 result }
    
  val unwrap_err1 (self : Core_Result_Result_Type.t_result (borrowed int32) (borrowed int32)) : borrowed int32
    requires {[#"../../../../../creusot-contracts/src/std/result.rs" 58 16 58 56] exists e : borrowed int32 . inv8 e /\ self = Core_Result_Result_Type.C_Err e}
    requires {inv9 self}
    ensures { [#"../../../../../creusot-contracts/src/std/result.rs" 18 0 119 1] Core_Result_Result_Type.C_Err result = self }
    ensures { inv8 result }
    
  val unwrap3 (self : Core_Result_Result_Type.t_result int32 int32) : int32
    requires {[#"../../../../../creusot-contracts/src/std/result.rs" 46 16 46 55] exists t : int32 . inv1 t /\ self = Core_Result_Result_Type.C_Ok t}
    requires {inv2 self}
    ensures { [#"../../../../../creusot-contracts/src/std/result.rs" 18 0 119 1] Core_Result_Result_Type.C_Ok result = self }
    ensures { inv1 result }
    
  val unwrap2 (self : Core_Result_Result_Type.t_result (borrowed int32) (borrowed int32)) : borrowed int32
    requires {[#"../../../../../creusot-contracts/src/std/result.rs" 46 16 46 55] exists t : borrowed int32 . inv8 t /\ self = Core_Result_Result_Type.C_Ok t}
    requires {inv9 self}
    ensures { [#"../../../../../creusot-contracts/src/std/result.rs" 18 0 119 1] Core_Result_Result_Type.C_Ok result = self }
    ensures { inv8 result }
    
  val as_mut0 (self : borrowed (Core_Result_Result_Type.t_result int32 int32)) : Core_Result_Result_Type.t_result (borrowed int32) (borrowed int32)
    requires {inv7 self}
    ensures { [#"../../../../../creusot-contracts/src/std/result.rs" 40 16 43 18] exists t : borrowed int32 . inv8 t /\ ( * self = Core_Result_Result_Type.C_Ok ( * t) /\  ^ self = Core_Result_Result_Type.C_Ok ( ^ t) /\ result = Core_Result_Result_Type.C_Ok t \/ (exists e : borrowed int32 . inv8 e /\  * self = Core_Result_Result_Type.C_Err ( * e) /\  ^ self = Core_Result_Result_Type.C_Err ( ^ e) /\ result = Core_Result_Result_Type.C_Err e)) }
    ensures { inv9 result }
    
  val unwrap_err0 (self : Core_Result_Result_Type.t_result int32 int32) : int32
    requires {[#"../../../../../creusot-contracts/src/std/result.rs" 58 16 58 56] exists e : int32 . inv5 e /\ self = Core_Result_Result_Type.C_Err e}
    requires {inv6 self}
    ensures { [#"../../../../../creusot-contracts/src/std/result.rs" 18 0 119 1] Core_Result_Result_Type.C_Err result = self }
    ensures { inv5 result }
    
  val unwrap1 (self : Core_Result_Result_Type.t_result int32 int32) : int32
    requires {[#"../../../../../creusot-contracts/src/std/result.rs" 46 16 46 55] exists t : int32 . inv5 t /\ self = Core_Result_Result_Type.C_Ok t}
    requires {inv6 self}
    ensures { [#"../../../../../creusot-contracts/src/std/result.rs" 18 0 119 1] Core_Result_Result_Type.C_Ok result = self }
    ensures { inv5 result }
    
  val as_ref0 (self : Core_Result_Result_Type.t_result int32 int32) : Core_Result_Result_Type.t_result int32 int32
    requires {inv0 self}
    ensures { [#"../../../../../creusot-contracts/src/std/result.rs" 36 16 36 77] forall t : int32 . inv5 t
     -> self = Core_Result_Result_Type.C_Ok t  -> result = Core_Result_Result_Type.C_Ok t }
    ensures { [#"../../../../../creusot-contracts/src/std/result.rs" 37 16 37 79] forall e : int32 . inv5 e
     -> self = Core_Result_Result_Type.C_Err e  -> result = Core_Result_Result_Type.C_Err e }
    ensures { inv6 result }
    
  val err0 (self : Core_Result_Result_Type.t_result int32 int32) : Core_Option_Option_Type.t_option int32
    requires {inv2 self}
    ensures { [#"../../../../../creusot-contracts/src/std/result.rs" 32 16 32 75] (exists t : int32 . inv1 t /\ self = Core_Result_Result_Type.C_Ok t)
     -> result = Core_Option_Option_Type.C_None }
    ensures { [#"../../../../../creusot-contracts/src/std/result.rs" 33 16 33 77] forall e : int32 . inv1 e
     -> self = Core_Result_Result_Type.C_Err e  -> result = Core_Option_Option_Type.C_Some e }
    ensures { inv3 result }
    
  val is_none0 (self : Core_Option_Option_Type.t_option int32) : bool
    requires {inv4 self}
    ensures { [#"../../../../../creusot-contracts/src/std/option.rs" 36 26 36 51] result = (self = Core_Option_Option_Type.C_None) }
    
  val unwrap0 (self : Core_Option_Option_Type.t_option int32) : int32
    requires {[#"../../../../../creusot-contracts/src/std/option.rs" 29 0 126 1] self <> Core_Option_Option_Type.C_None}
    requires {inv3 self}
    ensures { [#"../../../../../creusot-contracts/src/std/option.rs" 29 0 126 1] Core_Option_Option_Type.C_Some result = self }
    ensures { inv1 result }
    
  val ok0 (self : Core_Result_Result_Type.t_result int32 int32) : Core_Option_Option_Type.t_option int32
    requires {inv2 self}
    ensures { [#"../../../../../creusot-contracts/src/std/result.rs" 28 16 28 76] forall t : int32 . inv1 t
     -> self = Core_Result_Result_Type.C_Ok t  -> result = Core_Option_Option_Type.C_Some t }
    ensures { [#"../../../../../creusot-contracts/src/std/result.rs" 29 16 29 76] (exists e : int32 . inv1 e /\ self = Core_Result_Result_Type.C_Err e)
     -> result = Core_Option_Option_Type.C_None }
    ensures { inv3 result }
    
  val is_err0 (self : Core_Result_Result_Type.t_result int32 int32) : bool
    requires {inv0 self}
    ensures { [#"../../../../../creusot-contracts/src/std/result.rs" 25 26 25 64] result = (exists e : int32 . inv1 e /\ self = Core_Result_Result_Type.C_Err e) }
    
  val is_ok0 (self : Core_Result_Result_Type.t_result int32 int32) : bool
    requires {inv0 self}
    ensures { [#"../../../../../creusot-contracts/src/std/result.rs" 22 26 22 63] result = (exists t : int32 . inv1 t /\ self = Core_Result_Result_Type.C_Ok t) }
    
  let rec cfg test_result [#"../result.rs" 3 0 3 20] [@cfg:stackify] [@cfg:subregion_analysis] (_1 : ()) : ()
   = [@vc:do_not_keep_trace] [@vc:sp]
  var _0 : ();
  var ok : Core_Result_Result_Type.t_result int32 int32;
  var err : Core_Result_Result_Type.t_result int32 int32;
  var _4 : bool;
  var _6 : bool;
  var _10 : bool;
  var _12 : bool;
  var _16 : bool;
  var _17 : int32;
  var _18 : Core_Option_Option_Type.t_option int32;
  var _22 : bool;
  var _24 : Core_Option_Option_Type.t_option int32;
  var _28 : bool;
  var _30 : Core_Option_Option_Type.t_option int32;
  var _34 : bool;
  var _35 : int32;
  var _36 : Core_Option_Option_Type.t_option int32;
  var _40 : bool;
  var _42 : int32;
  var _43 : Core_Result_Result_Type.t_result int32 int32;
  var _47 : bool;
  var _49 : int32;
  var _50 : Core_Result_Result_Type.t_result int32 int32;
  var _53 : borrowed int32;
  var _54 : Core_Result_Result_Type.t_result (borrowed int32) (borrowed int32);
  var _55 : borrowed (Core_Result_Result_Type.t_result int32 int32);
  var _57 : bool;
  var _58 : int32;
  var _61 : borrowed int32;
  var _62 : Core_Result_Result_Type.t_result (borrowed int32) (borrowed int32);
  var _63 : borrowed (Core_Result_Result_Type.t_result int32 int32);
  var _65 : bool;
  var _66 : int32;
  var _69 : borrowed int32;
  var _70 : Core_Result_Result_Type.t_result (borrowed int32) (borrowed int32);
  var _71 : borrowed (Core_Result_Result_Type.t_result int32 int32);
  var _73 : bool;
  var _74 : int32;
  var _77 : borrowed int32;
  var _78 : Core_Result_Result_Type.t_result (borrowed int32) (borrowed int32);
  var _79 : borrowed (Core_Result_Result_Type.t_result int32 int32);
  var _81 : bool;
  var _82 : int32;
  var _86 : bool;
  var _87 : int32;
  var _91 : bool;
  var _92 : int32;
  var _96 : bool;
  var _97 : int32;
  var _101 : bool;
  var _102 : int32;
  var _106 : bool;
  var _107 : int32;
  var _111 : bool;
  var _112 : int32;
  var _116 : bool;
  var _117 : int32;
  var _118 : Core_Result_Result_Type.t_result int32 int32;
  var _120 : Core_Result_Result_Type.t_result int32 int32;
  var _123 : bool;
  var _124 : int32;
  var _125 : Core_Result_Result_Type.t_result int32 int32;
  var _127 : Core_Result_Result_Type.t_result int32 int32;
  var _130 : bool;
  var _131 : int32;
  var _132 : Core_Result_Result_Type.t_result int32 int32;
  var _134 : Core_Result_Result_Type.t_result int32 int32;
  var _137 : bool;
  var _138 : int32;
  var _139 : Core_Result_Result_Type.t_result int32 int32;
  var _141 : Core_Result_Result_Type.t_result int32 int32;
  var _144 : bool;
  var _145 : int32;
  var _146 : Core_Result_Result_Type.t_result int32 int32;
  var _148 : Core_Result_Result_Type.t_result int32 int32;
  var _151 : bool;
  var _152 : int32;
  var _153 : Core_Result_Result_Type.t_result int32 int32;
  var _155 : Core_Result_Result_Type.t_result int32 int32;
  var _158 : bool;
  var _159 : int32;
  var _160 : Core_Result_Result_Type.t_result int32 int32;
  var _162 : Core_Result_Result_Type.t_result int32 int32;
  var _165 : bool;
  var _166 : int32;
  var _167 : Core_Result_Result_Type.t_result int32 int32;
  var _169 : Core_Result_Result_Type.t_result int32 int32;
  var _172 : bool;
  var _173 : int32;
  var _174 : Core_Result_Result_Type.t_result int32 int32;
  var _175 : Core_Result_Result_Type.t_result int32 int32;
  var _179 : bool;
  var _181 : int32;
  var _182 : Core_Result_Result_Type.t_result int32 int32;
  var _183 : Core_Result_Result_Type.t_result int32 int32;
  var _187 : bool;
  var _188 : int32;
  var _189 : Core_Result_Result_Type.t_result int32 (borrowed int32);
  var _190 : Core_Result_Result_Type.t_result (borrowed int32) (borrowed int32);
  var _191 : borrowed (Core_Result_Result_Type.t_result int32 int32);
  var _194 : bool;
  var _196 : borrowed int32;
  var _197 : Core_Result_Result_Type.t_result int32 (borrowed int32);
  var _198 : Core_Result_Result_Type.t_result (borrowed int32) (borrowed int32);
  var _199 : borrowed (Core_Result_Result_Type.t_result int32 int32);
  var _202 : bool;
  var _203 : int32;
  var _204 : Core_Result_Result_Type.t_result int32 int32;
  var _205 : Core_Result_Result_Type.t_result int32 int32;
  var _209 : bool;
  var _211 : int32;
  var _212 : Core_Result_Result_Type.t_result int32 int32;
  var _213 : Core_Result_Result_Type.t_result int32 int32;
  var _217 : bool;
  var _218 : int32;
  var _219 : Core_Result_Result_Type.t_result int32 (borrowed int32);
  var _220 : Core_Result_Result_Type.t_result (borrowed int32) (borrowed int32);
  var _221 : borrowed (Core_Result_Result_Type.t_result int32 int32);
  var _224 : bool;
  var _226 : borrowed int32;
  var _227 : Core_Result_Result_Type.t_result int32 (borrowed int32);
  var _228 : Core_Result_Result_Type.t_result (borrowed int32) (borrowed int32);
  var _229 : borrowed (Core_Result_Result_Type.t_result int32 int32);
  var res : Core_Result_Result_Type.t_result (Core_Option_Option_Type.t_option int32) int32;
  var _232 : Core_Option_Option_Type.t_option int32;
  var _234 : bool;
  var _236 : Core_Option_Option_Type.t_option (Core_Result_Result_Type.t_result int32 int32);
  var res1 : Core_Result_Result_Type.t_result (Core_Option_Option_Type.t_option int32) int32;
  var _240 : Core_Option_Option_Type.t_option int32;
  var _242 : bool;
  var _243 : int32;
  var _244 : Core_Result_Result_Type.t_result int32 int32;
  var _245 : Core_Option_Option_Type.t_option (Core_Result_Result_Type.t_result int32 int32);
  var res2 : Core_Result_Result_Type.t_result (Core_Option_Option_Type.t_option int32) int32;
  var _250 : bool;
  var _251 : int32;
  var _252 : Core_Result_Result_Type.t_result int32 int32;
  var _253 : Core_Option_Option_Type.t_option (Core_Result_Result_Type.t_result int32 int32);
  {
    goto BB0
  }
  BB0 {
    [#"../result.rs" 4 35 4 40] ok <- Core_Result_Result_Type.C_Ok ([#"../result.rs" 4 38 4 39] (1 : int32));
    [#"../result.rs" 5 36 5 43] err <- Core_Result_Result_Type.C_Err ([#"../result.rs" 5 40 5 42] (-1 : int32));
    [#"../result.rs" 8 12 8 22] _4 <- ([#"../result.rs" 8 12 8 22] is_ok0 ok);
    goto BB1
  }
  BB1 {
    switch (_4)
      | False -> goto BB6
      | True -> goto BB2
      end
  }
  BB2 {
    [#"../result.rs" 8 27 8 38] _6 <- ([#"../result.rs" 8 27 8 38] is_ok0 err);
    goto BB3
  }
  BB3 {
    switch (_6)
      | False -> goto BB5
      | True -> goto BB4
      end
  }
  BB4 {
    goto BB7
  }
  BB5 {
    [#"../result.rs" 10 12 10 24] _10 <- ([#"../result.rs" 10 12 10 24] is_err0 err);
    goto BB8
  }
  BB6 {
    goto BB7
  }
  BB7 {
    assert { [#"../result.rs" 8 4 8 39] false };
    absurd
  }
  BB8 {
    switch (_10)
      | False -> goto BB13
      | True -> goto BB9
      end
  }
  BB9 {
    [#"../result.rs" 10 29 10 40] _12 <- ([#"../result.rs" 10 29 10 40] is_err0 ok);
    goto BB10
  }
  BB10 {
    switch (_12)
      | False -> goto BB12
      | True -> goto BB11
      end
  }
  BB11 {
    goto BB14
  }
  BB12 {
    [#"../result.rs" 13 12 13 19] _18 <- ([#"../result.rs" 13 12 13 19] ok0 ok);
    goto BB15
  }
  BB13 {
    goto BB14
  }
  BB14 {
    assert { [#"../result.rs" 10 4 10 41] false };
    absurd
  }
  BB15 {
    [#"../result.rs" 13 12 13 28] _17 <- ([#"../result.rs" 13 12 13 28] unwrap0 _18);
    _18 <- any Core_Option_Option_Type.t_option int32;
    goto BB16
  }
  BB16 {
    [#"../result.rs" 13 12 13 33] _16 <- _17 = ([#"../result.rs" 13 32 13 33] (1 : int32));
    _17 <- any int32;
    switch (_16)
      | False -> goto BB18
      | True -> goto BB17
      end
  }
  BB17 {
    [#"../result.rs" 14 12 14 20] _24 <- ([#"../result.rs" 14 12 14 20] ok0 err);
    goto BB19
  }
  BB18 {
    assert { [#"../result.rs" 13 4 13 34] false };
    absurd
  }
  BB19 {
    [#"../result.rs" 14 12 14 30] _22 <- ([#"../result.rs" 14 12 14 30] is_none0 _24);
    goto BB20
  }
  BB20 {
    switch (_22)
      | False -> goto BB22
      | True -> goto BB21
      end
  }
  BB21 {
    [#"../result.rs" 16 12 16 20] _30 <- ([#"../result.rs" 16 12 16 20] err0 ok);
    goto BB23
  }
  BB22 {
    assert { [#"../result.rs" 14 4 14 31] false };
    absurd
  }
  BB23 {
    [#"../result.rs" 16 12 16 30] _28 <- ([#"../result.rs" 16 12 16 30] is_none0 _30);
    goto BB24
  }
  BB24 {
    switch (_28)
      | False -> goto BB26
      | True -> goto BB25
      end
  }
  BB25 {
    [#"../result.rs" 17 12 17 21] _36 <- ([#"../result.rs" 17 12 17 21] err0 err);
    goto BB27
  }
  BB26 {
    assert { [#"../result.rs" 16 4 16 31] false };
    absurd
  }
  BB27 {
    [#"../result.rs" 17 12 17 30] _35 <- ([#"../result.rs" 17 12 17 30] unwrap0 _36);
    _36 <- any Core_Option_Option_Type.t_option int32;
    goto BB28
  }
  BB28 {
    [#"../result.rs" 17 12 17 36] _34 <- _35 = ([#"../result.rs" 17 34 17 36] (-1 : int32));
    _35 <- any int32;
    switch (_34)
      | False -> goto BB30
      | True -> goto BB29
      end
  }
  BB29 {
    [#"../result.rs" 20 13 20 24] _43 <- ([#"../result.rs" 20 13 20 24] as_ref0 ok);
    goto BB31
  }
  BB30 {
    assert { [#"../result.rs" 17 4 17 37] false };
    absurd
  }
  BB31 {
    [#"../result.rs" 20 13 20 33] _42 <- ([#"../result.rs" 20 13 20 33] unwrap1 _43);
    _43 <- any Core_Result_Result_Type.t_result int32 int32;
    goto BB32
  }
  BB32 {
    [#"../result.rs" 20 12 20 38] _40 <- _42 = ([#"../result.rs" 20 37 20 38] (1 : int32));
    switch (_40)
      | False -> goto BB34
      | True -> goto BB33
      end
  }
  BB33 {
    [#"../result.rs" 21 13 21 25] _50 <- ([#"../result.rs" 21 13 21 25] as_ref0 err);
    goto BB35
  }
  BB34 {
    assert { [#"../result.rs" 20 4 20 39] false };
    absurd
  }
  BB35 {
    [#"../result.rs" 21 13 21 38] _49 <- ([#"../result.rs" 21 13 21 38] unwrap_err0 _50);
    _50 <- any Core_Result_Result_Type.t_result int32 int32;
    goto BB36
  }
  BB36 {
    [#"../result.rs" 21 12 21 44] _47 <- _49 = ([#"../result.rs" 21 42 21 44] (-1 : int32));
    switch (_47)
      | False -> goto BB38
      | True -> goto BB37
      end
  }
  BB37 {
    [#"../result.rs" 23 5 23 7] _55 <- Borrow.borrow_mut ok;
    [#"../result.rs" 23 5 23 7] ok <-  ^ _55;
    [#"../result.rs" 23 5 23 16] _54 <- ([#"../result.rs" 23 5 23 16] as_mut0 _55);
    _55 <- any borrowed (Core_Result_Result_Type.t_result int32 int32);
    goto BB39
  }
  BB38 {
    assert { [#"../result.rs" 21 4 21 45] false };
    absurd
  }
  BB39 {
    [#"../result.rs" 23 5 23 25] _53 <- ([#"../result.rs" 23 5 23 25] unwrap2 _54);
    _54 <- any Core_Result_Result_Type.t_result (borrowed int32) (borrowed int32);
    goto BB40
  }
  BB40 {
    [#"../result.rs" 23 4 23 29] _53 <- { _53 with current = ([#"../result.rs" 23 28 23 29] (0 : int32)) ; };
    assume { resolve0 _53 };
    [#"../result.rs" 24 12 24 23] _58 <- ([#"../result.rs" 24 12 24 23] unwrap3 ok);
    goto BB41
  }
  BB41 {
    [#"../result.rs" 24 12 24 28] _57 <- _58 = ([#"../result.rs" 24 27 24 28] (0 : int32));
    _58 <- any int32;
    switch (_57)
      | False -> goto BB43
      | True -> goto BB42
      end
  }
  BB42 {
    [#"../result.rs" 25 5 25 7] _63 <- Borrow.borrow_mut ok;
    [#"../result.rs" 25 5 25 7] ok <-  ^ _63;
    [#"../result.rs" 25 5 25 16] _62 <- ([#"../result.rs" 25 5 25 16] as_mut0 _63);
    _63 <- any borrowed (Core_Result_Result_Type.t_result int32 int32);
    goto BB44
  }
  BB43 {
    assert { [#"../result.rs" 24 4 24 29] false };
    absurd
  }
  BB44 {
    [#"../result.rs" 25 5 25 25] _61 <- ([#"../result.rs" 25 5 25 25] unwrap2 _62);
    _62 <- any Core_Result_Result_Type.t_result (borrowed int32) (borrowed int32);
    goto BB45
  }
  BB45 {
    [#"../result.rs" 25 4 25 29] _61 <- { _61 with current = ([#"../result.rs" 25 28 25 29] (1 : int32)) ; };
    assume { resolve0 _61 };
    [#"../result.rs" 26 12 26 23] _66 <- ([#"../result.rs" 26 12 26 23] unwrap3 ok);
    goto BB46
  }
  BB46 {
    [#"../result.rs" 26 12 26 28] _65 <- _66 = ([#"../result.rs" 26 27 26 28] (1 : int32));
    _66 <- any int32;
    switch (_65)
      | False -> goto BB48
      | True -> goto BB47
      end
  }
  BB47 {
    [#"../result.rs" 27 5 27 8] _71 <- Borrow.borrow_mut err;
    [#"../result.rs" 27 5 27 8] err <-  ^ _71;
    [#"../result.rs" 27 5 27 17] _70 <- ([#"../result.rs" 27 5 27 17] as_mut0 _71);
    _71 <- any borrowed (Core_Result_Result_Type.t_result int32 int32);
    goto BB49
  }
  BB48 {
    assert { [#"../result.rs" 26 4 26 29] false };
    absurd
  }
  BB49 {
    [#"../result.rs" 27 5 27 30] _69 <- ([#"../result.rs" 27 5 27 30] unwrap_err1 _70);
    _70 <- any Core_Result_Result_Type.t_result (borrowed int32) (borrowed int32);
    goto BB50
  }
  BB50 {
    [#"../result.rs" 27 4 27 34] _69 <- { _69 with current = ([#"../result.rs" 27 33 27 34] (0 : int32)) ; };
    assume { resolve0 _69 };
    [#"../result.rs" 28 12 28 28] _74 <- ([#"../result.rs" 28 12 28 28] unwrap_err2 err);
    goto BB51
  }
  BB51 {
    [#"../result.rs" 28 12 28 33] _73 <- _74 = ([#"../result.rs" 28 32 28 33] (0 : int32));
    _74 <- any int32;
    switch (_73)
      | False -> goto BB53
      | True -> goto BB52
      end
  }
  BB52 {
    [#"../result.rs" 29 5 29 8] _79 <- Borrow.borrow_mut err;
    [#"../result.rs" 29 5 29 8] err <-  ^ _79;
    [#"../result.rs" 29 5 29 17] _78 <- ([#"../result.rs" 29 5 29 17] as_mut0 _79);
    _79 <- any borrowed (Core_Result_Result_Type.t_result int32 int32);
    goto BB54
  }
  BB53 {
    assert { [#"../result.rs" 28 4 28 34] false };
    absurd
  }
  BB54 {
    [#"../result.rs" 29 5 29 30] _77 <- ([#"../result.rs" 29 5 29 30] unwrap_err1 _78);
    _78 <- any Core_Result_Result_Type.t_result (borrowed int32) (borrowed int32);
    goto BB55
  }
  BB55 {
    [#"../result.rs" 29 4 29 35] _77 <- { _77 with current = ([#"../result.rs" 29 33 29 35] (-1 : int32)) ; };
    assume { resolve0 _77 };
    [#"../result.rs" 30 12 30 28] _82 <- ([#"../result.rs" 30 12 30 28] unwrap_err2 err);
    goto BB56
  }
  BB56 {
    [#"../result.rs" 30 12 30 34] _81 <- _82 = ([#"../result.rs" 30 32 30 34] (-1 : int32));
    _82 <- any int32;
    switch (_81)
      | False -> goto BB58
      | True -> goto BB57
      end
  }
  BB57 {
    [#"../result.rs" 33 12 33 23] _87 <- ([#"../result.rs" 33 12 33 23] unwrap3 ok);
    goto BB59
  }
  BB58 {
    assert { [#"../result.rs" 30 4 30 35] false };
    absurd
  }
  BB59 {
    [#"../result.rs" 33 12 33 28] _86 <- _87 = ([#"../result.rs" 33 27 33 28] (1 : int32));
    _87 <- any int32;
    switch (_86)
      | False -> goto BB61
      | True -> goto BB60
      end
  }
  BB60 {
    [#"../result.rs" 37 12 37 28] _92 <- ([#"../result.rs" 37 12 37 28] unwrap_err2 err);
    goto BB62
  }
  BB61 {
    assert { [#"../result.rs" 33 4 33 29] false };
    absurd
  }
  BB62 {
    [#"../result.rs" 37 12 37 34] _91 <- _92 = ([#"../result.rs" 37 32 37 34] (-1 : int32));
    _92 <- any int32;
    switch (_91)
      | False -> goto BB64
      | True -> goto BB63
      end
  }
  BB63 {
    [#"../result.rs" 40 12 40 27] _97 <- ([#"../result.rs" 40 12 40 27] unwrap_or0 ok ([#"../result.rs" 40 25 40 26] (0 : int32)));
    goto BB65
  }
  BB64 {
    assert { [#"../result.rs" 37 4 37 35] false };
    absurd
  }
  BB65 {
    [#"../result.rs" 40 12 40 32] _96 <- _97 = ([#"../result.rs" 40 31 40 32] (1 : int32));
    _97 <- any int32;
    switch (_96)
      | False -> goto BB67
      | True -> goto BB66
      end
  }
  BB66 {
    [#"../result.rs" 41 12 41 28] _102 <- ([#"../result.rs" 41 12 41 28] unwrap_or0 err ([#"../result.rs" 41 26 41 27] (0 : int32)));
    goto BB68
  }
  BB67 {
    assert { [#"../result.rs" 40 4 40 33] false };
    absurd
  }
  BB68 {
    [#"../result.rs" 41 12 41 33] _101 <- _102 = ([#"../result.rs" 41 32 41 33] (0 : int32));
    _102 <- any int32;
    switch (_101)
      | False -> goto BB70
      | True -> goto BB69
      end
  }
  BB69 {
    [#"../result.rs" 43 12 43 34] _107 <- ([#"../result.rs" 43 12 43 34] unwrap_or_default0 ok);
    goto BB71
  }
  BB70 {
    assert { [#"../result.rs" 41 4 41 34] false };
    absurd
  }
  BB71 {
    [#"../result.rs" 43 12 43 39] _106 <- _107 = ([#"../result.rs" 43 38 43 39] (1 : int32));
    _107 <- any int32;
    switch (_106)
      | False -> goto BB73
      | True -> goto BB72
      end
  }
  BB72 {
    [#"../result.rs" 44 12 44 35] _112 <- ([#"../result.rs" 44 12 44 35] unwrap_or_default0 err);
    goto BB74
  }
  BB73 {
    assert { [#"../result.rs" 43 4 43 40] false };
    absurd
  }
  BB74 {
    [#"../result.rs" 44 12 44 40] _111 <- _112 = ([#"../result.rs" 44 39 44 40] (0 : int32));
    _112 <- any int32;
    switch (_111)
      | False -> goto BB76
      | True -> goto BB75
      end
  }
  BB75 {
    [#"../result.rs" 47 26 47 33] _120 <- Core_Result_Result_Type.C_Err ([#"../result.rs" 47 30 47 32] (-2 : int32));
    [#"../result.rs" 47 12 47 34] _118 <- ([#"../result.rs" 47 12 47 34] and0 ok _120);
    _120 <- any Core_Result_Result_Type.t_result int32 int32;
    goto BB77
  }
  BB76 {
    assert { [#"../result.rs" 44 4 44 41] false };
    absurd
  }
  BB77 {
    [#"../result.rs" 47 12 47 47] _117 <- ([#"../result.rs" 47 12 47 47] unwrap_err2 _118);
    _118 <- any Core_Result_Result_Type.t_result int32 int32;
    goto BB78
  }
  BB78 {
    [#"../result.rs" 47 12 47 53] _116 <- _117 = ([#"../result.rs" 47 51 47 53] (-2 : int32));
    _117 <- any int32;
    switch (_116)
      | False -> goto BB80
      | True -> goto BB79
      end
  }
  BB79 {
    [#"../result.rs" 48 19 48 24] _127 <- Core_Result_Result_Type.C_Ok ([#"../result.rs" 48 22 48 23] (2 : int32));
    [#"../result.rs" 48 12 48 25] _125 <- ([#"../result.rs" 48 12 48 25] and0 ok _127);
    _127 <- any Core_Result_Result_Type.t_result int32 int32;
    goto BB81
  }
  BB80 {
    assert { [#"../result.rs" 47 4 47 54] false };
    absurd
  }
  BB81 {
    [#"../result.rs" 48 12 48 34] _124 <- ([#"../result.rs" 48 12 48 34] unwrap3 _125);
    _125 <- any Core_Result_Result_Type.t_result int32 int32;
    goto BB82
  }
  BB82 {
    [#"../result.rs" 48 12 48 39] _123 <- _124 = ([#"../result.rs" 48 38 48 39] (2 : int32));
    _124 <- any int32;
    switch (_123)
      | False -> goto BB84
      | True -> goto BB83
      end
  }
  BB83 {
    [#"../result.rs" 49 27 49 34] _134 <- Core_Result_Result_Type.C_Err ([#"../result.rs" 49 31 49 33] (-2 : int32));
    [#"../result.rs" 49 12 49 35] _132 <- ([#"../result.rs" 49 12 49 35] and0 err _134);
    _134 <- any Core_Result_Result_Type.t_result int32 int32;
    goto BB85
  }
  BB84 {
    assert { [#"../result.rs" 48 4 48 40] false };
    absurd
  }
  BB85 {
    [#"../result.rs" 49 12 49 48] _131 <- ([#"../result.rs" 49 12 49 48] unwrap_err2 _132);
    _132 <- any Core_Result_Result_Type.t_result int32 int32;
    goto BB86
  }
  BB86 {
    [#"../result.rs" 49 12 49 54] _130 <- _131 = ([#"../result.rs" 49 52 49 54] (-1 : int32));
    _131 <- any int32;
    switch (_130)
      | False -> goto BB88
      | True -> goto BB87
      end
  }
  BB87 {
    [#"../result.rs" 50 20 50 25] _141 <- Core_Result_Result_Type.C_Ok ([#"../result.rs" 50 23 50 24] (2 : int32));
    [#"../result.rs" 50 12 50 26] _139 <- ([#"../result.rs" 50 12 50 26] and0 err _141);
    _141 <- any Core_Result_Result_Type.t_result int32 int32;
    goto BB89
  }
  BB88 {
    assert { [#"../result.rs" 49 4 49 55] false };
    absurd
  }
  BB89 {
    [#"../result.rs" 50 12 50 39] _138 <- ([#"../result.rs" 50 12 50 39] unwrap_err2 _139);
    _139 <- any Core_Result_Result_Type.t_result int32 int32;
    goto BB90
  }
  BB90 {
    [#"../result.rs" 50 12 50 45] _137 <- _138 = ([#"../result.rs" 50 43 50 45] (-1 : int32));
    _138 <- any int32;
    switch (_137)
      | False -> goto BB92
      | True -> goto BB91
      end
  }
  BB91 {
    [#"../result.rs" 53 18 53 25] _148 <- Core_Result_Result_Type.C_Err ([#"../result.rs" 53 22 53 24] (-2 : int32));
    [#"../result.rs" 53 12 53 26] _146 <- ([#"../result.rs" 53 12 53 26] or0 ok _148);
    _148 <- any Core_Result_Result_Type.t_result int32 int32;
    goto BB93
  }
  BB92 {
    assert { [#"../result.rs" 50 4 50 46] false };
    absurd
  }
  BB93 {
    [#"../result.rs" 53 12 53 35] _145 <- ([#"../result.rs" 53 12 53 35] unwrap3 _146);
    _146 <- any Core_Result_Result_Type.t_result int32 int32;
    goto BB94
  }
  BB94 {
    [#"../result.rs" 53 12 53 40] _144 <- _145 = ([#"../result.rs" 53 39 53 40] (1 : int32));
    _145 <- any int32;
    switch (_144)
      | False -> goto BB96
      | True -> goto BB95
      end
  }
  BB95 {
    [#"../result.rs" 54 25 54 30] _155 <- Core_Result_Result_Type.C_Ok ([#"../result.rs" 54 28 54 29] (2 : int32));
    [#"../result.rs" 54 12 54 31] _153 <- ([#"../result.rs" 54 12 54 31] or0 ok _155);
    _155 <- any Core_Result_Result_Type.t_result int32 int32;
    goto BB97
  }
  BB96 {
    assert { [#"../result.rs" 53 4 53 41] false };
    absurd
  }
  BB97 {
    [#"../result.rs" 54 12 54 40] _152 <- ([#"../result.rs" 54 12 54 40] unwrap3 _153);
    _153 <- any Core_Result_Result_Type.t_result int32 int32;
    goto BB98
  }
  BB98 {
    [#"../result.rs" 54 12 54 45] _151 <- _152 = ([#"../result.rs" 54 44 54 45] (1 : int32));
    _152 <- any int32;
    switch (_151)
      | False -> goto BB100
      | True -> goto BB99
      end
  }
  BB99 {
    [#"../result.rs" 55 19 55 26] _162 <- Core_Result_Result_Type.C_Err ([#"../result.rs" 55 23 55 25] (-2 : int32));
    [#"../result.rs" 55 12 55 27] _160 <- ([#"../result.rs" 55 12 55 27] or0 err _162);
    _162 <- any Core_Result_Result_Type.t_result int32 int32;
    goto BB101
  }
  BB100 {
    assert { [#"../result.rs" 54 4 54 46] false };
    absurd
  }
  BB101 {
    [#"../result.rs" 55 12 55 40] _159 <- ([#"../result.rs" 55 12 55 40] unwrap_err2 _160);
    _160 <- any Core_Result_Result_Type.t_result int32 int32;
    goto BB102
  }
  BB102 {
    [#"../result.rs" 55 12 55 46] _158 <- _159 = ([#"../result.rs" 55 44 55 46] (-2 : int32));
    _159 <- any int32;
    switch (_158)
      | False -> goto BB104
      | True -> goto BB103
      end
  }
  BB103 {
    [#"../result.rs" 56 26 56 31] _169 <- Core_Result_Result_Type.C_Ok ([#"../result.rs" 56 29 56 30] (2 : int32));
    [#"../result.rs" 56 12 56 32] _167 <- ([#"../result.rs" 56 12 56 32] or0 err _169);
    _169 <- any Core_Result_Result_Type.t_result int32 int32;
    goto BB105
  }
  BB104 {
    assert { [#"../result.rs" 55 4 55 47] false };
    absurd
  }
  BB105 {
    [#"../result.rs" 56 12 56 41] _166 <- ([#"../result.rs" 56 12 56 41] unwrap3 _167);
    _167 <- any Core_Result_Result_Type.t_result int32 int32;
    goto BB106
  }
  BB106 {
    [#"../result.rs" 56 12 56 46] _165 <- _166 = ([#"../result.rs" 56 45 56 46] (2 : int32));
    _166 <- any int32;
    switch (_165)
      | False -> goto BB108
      | True -> goto BB107
      end
  }
  BB107 {
    [#"../result.rs" 59 12 59 23] _175 <- ([#"../result.rs" 59 12 59 23] as_ref0 ok);
    goto BB109
  }
  BB108 {
    assert { [#"../result.rs" 56 4 56 47] false };
    absurd
  }
  BB109 {
    [#"../result.rs" 59 12 59 32] _174 <- ([#"../result.rs" 59 12 59 32] copied0 _175);
    _175 <- any Core_Result_Result_Type.t_result int32 int32;
    goto BB110
  }
  BB110 {
    [#"../result.rs" 59 12 59 41] _173 <- ([#"../result.rs" 59 12 59 41] unwrap4 _174);
    _174 <- any Core_Result_Result_Type.t_result int32 int32;
    goto BB111
  }
  BB111 {
    [#"../result.rs" 59 12 59 46] _172 <- _173 = ([#"../result.rs" 59 45 59 46] (1 : int32));
    _173 <- any int32;
    switch (_172)
      | False -> goto BB113
      | True -> goto BB112
      end
  }
  BB112 {
    [#"../result.rs" 60 13 60 25] _183 <- ([#"../result.rs" 60 13 60 25] as_ref0 err);
    goto BB114
  }
  BB113 {
    assert { [#"../result.rs" 59 4 59 47] false };
    absurd
  }
  BB114 {
    [#"../result.rs" 60 13 60 34] _182 <- ([#"../result.rs" 60 13 60 34] copied0 _183);
    _183 <- any Core_Result_Result_Type.t_result int32 int32;
    goto BB115
  }
  BB115 {
    [#"../result.rs" 60 13 60 47] _181 <- ([#"../result.rs" 60 13 60 47] unwrap_err3 _182);
    _182 <- any Core_Result_Result_Type.t_result int32 int32;
    goto BB116
  }
  BB116 {
    [#"../result.rs" 60 12 60 53] _179 <- _181 = ([#"../result.rs" 60 51 60 53] (-1 : int32));
    switch (_179)
      | False -> goto BB118
      | True -> goto BB117
      end
  }
  BB117 {
    [#"../result.rs" 61 12 61 14] _191 <- Borrow.borrow_mut ok;
    [#"../result.rs" 61 12 61 14] ok <-  ^ _191;
    [#"../result.rs" 61 12 61 23] _190 <- ([#"../result.rs" 61 12 61 23] as_mut0 _191);
    _191 <- any borrowed (Core_Result_Result_Type.t_result int32 int32);
    goto BB119
  }
  BB118 {
    assert { [#"../result.rs" 60 4 60 54] false };
    absurd
  }
  BB119 {
    [#"../result.rs" 61 12 61 32] _189 <- ([#"../result.rs" 61 12 61 32] copied1 _190);
    _190 <- any Core_Result_Result_Type.t_result (borrowed int32) (borrowed int32);
    goto BB120
  }
  BB120 {
    [#"../result.rs" 61 12 61 41] _188 <- ([#"../result.rs" 61 12 61 41] unwrap5 _189);
    _189 <- any Core_Result_Result_Type.t_result int32 (borrowed int32);
    goto BB121
  }
  BB121 {
    [#"../result.rs" 61 12 61 46] _187 <- _188 = ([#"../result.rs" 61 45 61 46] (1 : int32));
    _188 <- any int32;
    switch (_187)
      | False -> goto BB123
      | True -> goto BB122
      end
  }
  BB122 {
    [#"../result.rs" 62 13 62 16] _199 <- Borrow.borrow_mut err;
    [#"../result.rs" 62 13 62 16] err <-  ^ _199;
    [#"../result.rs" 62 13 62 25] _198 <- ([#"../result.rs" 62 13 62 25] as_mut0 _199);
    _199 <- any borrowed (Core_Result_Result_Type.t_result int32 int32);
    goto BB124
  }
  BB123 {
    assert { [#"../result.rs" 61 4 61 47] false };
    absurd
  }
  BB124 {
    [#"../result.rs" 62 13 62 34] _197 <- ([#"../result.rs" 62 13 62 34] copied1 _198);
    _198 <- any Core_Result_Result_Type.t_result (borrowed int32) (borrowed int32);
    goto BB125
  }
  BB125 {
    [#"../result.rs" 62 13 62 47] _196 <- ([#"../result.rs" 62 13 62 47] unwrap_err4 _197);
    _197 <- any Core_Result_Result_Type.t_result int32 (borrowed int32);
    goto BB126
  }
  BB126 {
    assume { resolve0 _196 };
    [#"../result.rs" 62 12 62 53] _194 <-  * _196 = ([#"../result.rs" 62 51 62 53] (-1 : int32));
    switch (_194)
      | False -> goto BB128
      | True -> goto BB127
      end
  }
  BB127 {
    [#"../result.rs" 64 12 64 23] _205 <- ([#"../result.rs" 64 12 64 23] as_ref0 ok);
    goto BB129
  }
  BB128 {
    assert { [#"../result.rs" 62 4 62 54] false };
    absurd
  }
  BB129 {
    [#"../result.rs" 64 12 64 32] _204 <- ([#"../result.rs" 64 12 64 32] cloned0 _205);
    _205 <- any Core_Result_Result_Type.t_result int32 int32;
    goto BB130
  }
  BB130 {
    [#"../result.rs" 64 12 64 41] _203 <- ([#"../result.rs" 64 12 64 41] unwrap4 _204);
    _204 <- any Core_Result_Result_Type.t_result int32 int32;
    goto BB131
  }
  BB131 {
    [#"../result.rs" 64 12 64 46] _202 <- _203 = ([#"../result.rs" 64 45 64 46] (1 : int32));
    _203 <- any int32;
    switch (_202)
      | False -> goto BB133
      | True -> goto BB132
      end
  }
  BB132 {
    [#"../result.rs" 65 13 65 25] _213 <- ([#"../result.rs" 65 13 65 25] as_ref0 err);
    goto BB134
  }
  BB133 {
    assert { [#"../result.rs" 64 4 64 47] false };
    absurd
  }
  BB134 {
    [#"../result.rs" 65 13 65 34] _212 <- ([#"../result.rs" 65 13 65 34] cloned0 _213);
    _213 <- any Core_Result_Result_Type.t_result int32 int32;
    goto BB135
  }
  BB135 {
    [#"../result.rs" 65 13 65 47] _211 <- ([#"../result.rs" 65 13 65 47] unwrap_err3 _212);
    _212 <- any Core_Result_Result_Type.t_result int32 int32;
    goto BB136
  }
  BB136 {
    [#"../result.rs" 65 12 65 53] _209 <- _211 = ([#"../result.rs" 65 51 65 53] (-1 : int32));
    switch (_209)
      | False -> goto BB138
      | True -> goto BB137
      end
  }
  BB137 {
    [#"../result.rs" 66 12 66 14] _221 <- Borrow.borrow_mut ok;
    [#"../result.rs" 66 12 66 14] ok <-  ^ _221;
    [#"../result.rs" 66 12 66 23] _220 <- ([#"../result.rs" 66 12 66 23] as_mut0 _221);
    _221 <- any borrowed (Core_Result_Result_Type.t_result int32 int32);
    goto BB139
  }
  BB138 {
    assert { [#"../result.rs" 65 4 65 54] false };
    absurd
  }
  BB139 {
    [#"../result.rs" 66 12 66 32] _219 <- ([#"../result.rs" 66 12 66 32] cloned1 _220);
    _220 <- any Core_Result_Result_Type.t_result (borrowed int32) (borrowed int32);
    goto BB140
  }
  BB140 {
    [#"../result.rs" 66 12 66 41] _218 <- ([#"../result.rs" 66 12 66 41] unwrap5 _219);
    _219 <- any Core_Result_Result_Type.t_result int32 (borrowed int32);
    goto BB141
  }
  BB141 {
    [#"../result.rs" 66 12 66 46] _217 <- _218 = ([#"../result.rs" 66 45 66 46] (1 : int32));
    _218 <- any int32;
    switch (_217)
      | False -> goto BB143
      | True -> goto BB142
      end
  }
  BB142 {
    [#"../result.rs" 67 13 67 16] _229 <- Borrow.borrow_mut err;
    [#"../result.rs" 67 13 67 16] err <-  ^ _229;
    [#"../result.rs" 67 13 67 25] _228 <- ([#"../result.rs" 67 13 67 25] as_mut0 _229);
    _229 <- any borrowed (Core_Result_Result_Type.t_result int32 int32);
    goto BB144
  }
  BB143 {
    assert { [#"../result.rs" 66 4 66 47] false };
    absurd
  }
  BB144 {
    [#"../result.rs" 67 13 67 34] _227 <- ([#"../result.rs" 67 13 67 34] cloned1 _228);
    _228 <- any Core_Result_Result_Type.t_result (borrowed int32) (borrowed int32);
    goto BB145
  }
  BB145 {
    [#"../result.rs" 67 13 67 47] _226 <- ([#"../result.rs" 67 13 67 47] unwrap_err4 _227);
    _227 <- any Core_Result_Result_Type.t_result int32 (borrowed int32);
    goto BB146
  }
  BB146 {
    assume { resolve0 _226 };
    [#"../result.rs" 67 12 67 53] _224 <-  * _226 = ([#"../result.rs" 67 51 67 53] (-1 : int32));
    switch (_224)
      | False -> goto BB148
      | True -> goto BB147
      end
  }
  BB147 {
    [#"../result.rs" 70 43 70 47] _232 <- Core_Option_Option_Type.C_None;
    [#"../result.rs" 70 40 70 48] res <- Core_Result_Result_Type.C_Ok _232;
    _232 <- any Core_Option_Option_Type.t_option int32;
    [#"../result.rs" 71 12 71 27] _236 <- ([#"../result.rs" 71 12 71 27] transpose0 res);
    goto BB149
  }
  BB148 {
    assert { [#"../result.rs" 67 4 67 54] false };
    absurd
  }
  BB149 {
    [#"../result.rs" 71 12 71 37] _234 <- ([#"../result.rs" 71 12 71 37] is_none1 _236);
    goto BB150
  }
  BB150 {
    switch (_234)
      | False -> goto BB152
      | True -> goto BB151
      end
  }
  BB151 {
    [#"../result.rs" 72 43 72 50] _240 <- Core_Option_Option_Type.C_Some ([#"../result.rs" 72 48 72 49] (1 : int32));
    [#"../result.rs" 72 40 72 51] res1 <- Core_Result_Result_Type.C_Ok _240;
    _240 <- any Core_Option_Option_Type.t_option int32;
    [#"../result.rs" 73 12 73 27] _245 <- ([#"../result.rs" 73 12 73 27] transpose0 res1);
    goto BB153
  }
  BB152 {
    assert { [#"../result.rs" 71 4 71 38] false };
    absurd
  }
  BB153 {
    [#"../result.rs" 73 12 73 36] _244 <- ([#"../result.rs" 73 12 73 36] unwrap6 _245);
    _245 <- any Core_Option_Option_Type.t_option (Core_Result_Result_Type.t_result int32 int32);
    goto BB154
  }
  BB154 {
    [#"../result.rs" 73 12 73 45] _243 <- ([#"../result.rs" 73 12 73 45] unwrap3 _244);
    _244 <- any Core_Result_Result_Type.t_result int32 int32;
    goto BB155
  }
  BB155 {
    [#"../result.rs" 73 12 73 50] _242 <- _243 = ([#"../result.rs" 73 49 73 50] (1 : int32));
    _243 <- any int32;
    switch (_242)
      | False -> goto BB157
      | True -> goto BB156
      end
  }
  BB156 {
    [#"../result.rs" 74 40 74 47] res2 <- Core_Result_Result_Type.C_Err ([#"../result.rs" 74 44 74 46] (-1 : int32));
    [#"../result.rs" 75 12 75 27] _253 <- ([#"../result.rs" 75 12 75 27] transpose0 res2);
    goto BB158
  }
  BB157 {
    assert { [#"../result.rs" 73 4 73 51] false };
    absurd
  }
  BB158 {
    [#"../result.rs" 75 12 75 36] _252 <- ([#"../result.rs" 75 12 75 36] unwrap6 _253);
    _253 <- any Core_Option_Option_Type.t_option (Core_Result_Result_Type.t_result int32 int32);
    goto BB159
  }
  BB159 {
    [#"../result.rs" 75 12 75 49] _251 <- ([#"../result.rs" 75 12 75 49] unwrap_err2 _252);
    _252 <- any Core_Result_Result_Type.t_result int32 int32;
    goto BB160
  }
  BB160 {
    [#"../result.rs" 75 12 75 55] _250 <- _251 = ([#"../result.rs" 75 53 75 55] (-1 : int32));
    _251 <- any int32;
    switch (_250)
      | False -> goto BB162
      | True -> goto BB161
      end
  }
  BB161 {
    [#"../result.rs" 3 21 76 1] _0 <- ([#"../result.rs" 3 21 76 1] ());
    return _0
  }
  BB162 {
    assert { [#"../result.rs" 75 4 75 56] false };
    absurd
  }
  
end<|MERGE_RESOLUTION|>--- conflicted
+++ resolved
@@ -189,11 +189,7 @@
     ensures { inv13 result }
     
   predicate resolve0 (self : borrowed int32) =
-<<<<<<< HEAD
-    [#"../../../../../creusot-contracts/src/resolve.rs" 27 20 27 34]  ^ self =  * self
-=======
     [#"../../../../../creusot-contracts/src/resolve.rs" 26 20 26 34]  ^ self =  * self
->>>>>>> c22743fa
   val resolve0 (self : borrowed int32) : bool
     ensures { result = resolve0 self }
     
