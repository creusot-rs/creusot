module M_result__test_result [#"result.rs" 3 0 3 20]
  let%span sresult0 = "result.rs" 4 38 4 39
  let%span sresult1 = "result.rs" 5 40 5 42
  let%span sresult2 = "result.rs" 13 32 13 33
  let%span sresult3 = "result.rs" 17 34 17 36
  let%span sresult4 = "result.rs" 20 37 20 38
  let%span sresult5 = "result.rs" 21 42 21 44
  let%span sresult6 = "result.rs" 23 28 23 29
  let%span sresult7 = "result.rs" 24 27 24 28
  let%span sresult8 = "result.rs" 25 28 25 29
  let%span sresult9 = "result.rs" 26 27 26 28
  let%span sresult10 = "result.rs" 27 33 27 34
  let%span sresult11 = "result.rs" 28 32 28 33
  let%span sresult12 = "result.rs" 29 33 29 35
  let%span sresult13 = "result.rs" 30 32 30 34
  let%span sresult14 = "result.rs" 33 27 33 28
  let%span sresult15 = "result.rs" 37 32 37 34
  let%span sresult16 = "result.rs" 40 25 40 26
  let%span sresult17 = "result.rs" 40 31 40 32
  let%span sresult18 = "result.rs" 41 26 41 27
  let%span sresult19 = "result.rs" 41 32 41 33
  let%span sresult20 = "result.rs" 43 38 43 39
  let%span sresult21 = "result.rs" 44 39 44 40
  let%span sresult22 = "result.rs" 47 30 47 32
  let%span sresult23 = "result.rs" 47 51 47 53
  let%span sresult24 = "result.rs" 48 22 48 23
  let%span sresult25 = "result.rs" 48 38 48 39
  let%span sresult26 = "result.rs" 49 31 49 33
  let%span sresult27 = "result.rs" 49 52 49 54
  let%span sresult28 = "result.rs" 50 23 50 24
  let%span sresult29 = "result.rs" 50 43 50 45
  let%span sresult30 = "result.rs" 53 22 53 24
  let%span sresult31 = "result.rs" 53 39 53 40
  let%span sresult32 = "result.rs" 54 28 54 29
  let%span sresult33 = "result.rs" 54 44 54 45
  let%span sresult34 = "result.rs" 55 23 55 25
  let%span sresult35 = "result.rs" 55 44 55 46
  let%span sresult36 = "result.rs" 56 29 56 30
  let%span sresult37 = "result.rs" 56 45 56 46
  let%span sresult38 = "result.rs" 59 45 59 46
  let%span sresult39 = "result.rs" 60 51 60 53
  let%span sresult40 = "result.rs" 61 45 61 46
  let%span sresult41 = "result.rs" 62 51 62 53
  let%span sresult42 = "result.rs" 64 45 64 46
  let%span sresult43 = "result.rs" 65 51 65 53
  let%span sresult44 = "result.rs" 66 45 66 46
  let%span sresult45 = "result.rs" 67 51 67 53
  let%span sresult46 = "result.rs" 72 48 72 49
  let%span sresult47 = "result.rs" 73 49 73 50
  let%span sresult48 = "result.rs" 74 44 74 46
  let%span sresult49 = "result.rs" 75 53 75 55
  let%span sresult50 = "result.rs" 75 4 75 56
  let%span sresult51 = "result.rs" 73 4 73 51
  let%span sresult52 = "result.rs" 71 4 71 38
  let%span sresult53 = "result.rs" 67 4 67 54
  let%span sresult54 = "result.rs" 66 4 66 47
  let%span sresult55 = "result.rs" 65 4 65 54
  let%span sresult56 = "result.rs" 64 4 64 47
  let%span sresult57 = "result.rs" 62 4 62 54
  let%span sresult58 = "result.rs" 61 4 61 47
  let%span sresult59 = "result.rs" 60 4 60 54
  let%span sresult60 = "result.rs" 59 4 59 47
  let%span sresult61 = "result.rs" 56 4 56 47
  let%span sresult62 = "result.rs" 55 4 55 47
  let%span sresult63 = "result.rs" 54 4 54 46
  let%span sresult64 = "result.rs" 53 4 53 41
  let%span sresult65 = "result.rs" 50 4 50 46
  let%span sresult66 = "result.rs" 49 4 49 55
  let%span sresult67 = "result.rs" 48 4 48 40
  let%span sresult68 = "result.rs" 47 4 47 54
  let%span sresult69 = "result.rs" 44 4 44 41
  let%span sresult70 = "result.rs" 43 4 43 40
  let%span sresult71 = "result.rs" 41 4 41 34
  let%span sresult72 = "result.rs" 40 4 40 33
  let%span sresult73 = "result.rs" 37 4 37 35
  let%span sresult74 = "result.rs" 33 4 33 29
  let%span sresult75 = "result.rs" 30 4 30 35
  let%span sresult76 = "result.rs" 28 4 28 34
  let%span sresult77 = "result.rs" 26 4 26 29
  let%span sresult78 = "result.rs" 24 4 24 29
  let%span sresult79 = "result.rs" 21 4 21 45
  let%span sresult80 = "result.rs" 20 4 20 39
  let%span sresult81 = "result.rs" 17 4 17 37
  let%span sresult82 = "result.rs" 16 4 16 31
  let%span sresult83 = "result.rs" 14 4 14 31
  let%span sresult84 = "result.rs" 13 4 13 34
  let%span sresult85 = "result.rs" 10 4 10 41
  let%span sresult86 = "result.rs" 8 4 8 39
  let%span sresult87 = "../../../../creusot-contracts/src/std/result.rs" 23 26 23 63
  let%span sresult88 = "../../../../creusot-contracts/src/std/result.rs" 27 26 27 64
  let%span sresult89 = "../../../../creusot-contracts/src/std/result.rs" 31 26 31 74
  let%span sresult90 = "../../../../creusot-contracts/src/std/result.rs" 32 26 32 74
  let%span soption91 = "../../../../creusot-contracts/src/std/option.rs" 31 0 423 1
  let%span soption92 = "../../../../creusot-contracts/src/std/option.rs" 51 26 51 51
  let%span sresult93 = "../../../../creusot-contracts/src/std/result.rs" 36 26 36 73
  let%span sresult94 = "../../../../creusot-contracts/src/std/result.rs" 37 26 37 75
  let%span sresult95 = "../../../../creusot-contracts/src/std/result.rs" 41 26 41 75
  let%span sresult96 = "../../../../creusot-contracts/src/std/result.rs" 42 26 42 77
  let%span sresult97 = "../../../../creusot-contracts/src/std/result.rs" 53 27 53 53
  let%span sresult98 = "../../../../creusot-contracts/src/std/result.rs" 18 0 135 1
  let%span sresult99 = "../../../../creusot-contracts/src/std/result.rs" 67 27 67 54
  let%span sresult100 = "../../../../creusot-contracts/src/std/result.rs" 47 20 48 94
  let%span sresult101 = "../../../../creusot-contracts/src/std/result.rs" 74 26 74 68
  let%span sresult102 = "../../../../creusot-contracts/src/std/result.rs" 75 26 75 77
  let%span sresult103 = "../../../../creusot-contracts/src/std/result.rs" 79 26 79 68
  let%span sresult104 = "../../../../creusot-contracts/src/std/result.rs" 80 26 80 79
  let%span sresult105 = "../../../../creusot-contracts/src/std/result.rs" 86 26 86 72
  let%span sresult106 = "../../../../creusot-contracts/src/std/result.rs" 87 26 87 74
  let%span sresult107 = "../../../../creusot-contracts/src/std/result.rs" 91 26 91 72
  let%span sresult108 = "../../../../creusot-contracts/src/std/result.rs" 92 26 92 73
  let%span sresult109 = "../../../../creusot-contracts/src/std/result.rs" 98 26 98 74
  let%span sresult110 = "../../../../creusot-contracts/src/std/result.rs" 99 26 99 74
  let%span sresult111 = "../../../../creusot-contracts/src/std/result.rs" 113 26 113 93
  let%span sresult112 = "../../../../creusot-contracts/src/std/result.rs" 114 26 114 74
  let%span sresult113 = "../../../../creusot-contracts/src/std/result.rs" 104 26 104 74
  let%span sresult114 = "../../../../creusot-contracts/src/std/result.rs" 105 26 105 74
  let%span sresult115 = "../../../../creusot-contracts/src/std/result.rs" 119 26 119 93
  let%span sresult116 = "../../../../creusot-contracts/src/std/result.rs" 120 26 120 74
  let%span sresult117 = "../../../../creusot-contracts/src/std/result.rs" 129 26 129 84
  let%span sresult118 = "../../../../creusot-contracts/src/std/result.rs" 130 26 130 80
  let%span sresolve119 = "../../../../creusot-contracts/src/resolve.rs" 41 20 41 34
  let%span snum120 = "../../../../creusot-contracts/src/std/num.rs" 29 28 29 32
  
  use prelude.prelude.Int32
  
  type t_Result'1  =
    | C_Ok'0 int32
    | C_Err'0 int32
  
  use prelude.prelude.Borrow
  
  predicate inv'0 (_1 : t_Result'1)
  
  axiom inv_axiom'0 [@rewrite] : forall x : t_Result'1 [inv'0 x] . inv'0 x = true
  
  predicate inv'1 (_1 : t_Result'1)
  
  axiom inv_axiom'1 [@rewrite] : forall x : t_Result'1 [inv'1 x] . inv'1 x = true
  
  type t_Option'0  =
    | C_None'0
    | C_Some'0 int32
  
  predicate inv'2 (_1 : t_Option'0)
  
  axiom inv_axiom'2 [@rewrite] : forall x : t_Option'0 [inv'2 x] . inv'2 x = true
  
  predicate inv'3 (_1 : int32)
  
  axiom inv_axiom'3 [@rewrite] : forall x : int32 [inv'3 x] . inv'3 x = true
  
  predicate inv'4 (_1 : t_Option'0)
  
  axiom inv_axiom'4 [@rewrite] : forall x : t_Option'0 [inv'4 x] . inv'4 x = true
  
  type t_Result'0  =
    | C_Ok'2 int32
    | C_Err'2 int32
  
  predicate inv'5 (_1 : t_Result'0)
  
  axiom inv_axiom'5 [@rewrite] : forall x : t_Result'0 [inv'5 x] . inv'5 x = true
  
  predicate inv'6 (_1 : int32)
  
  axiom inv_axiom'6 [@rewrite] : forall x : int32 [inv'6 x] . inv'6 x = true
  
  predicate inv'7 (_1 : borrowed (t_Result'1))
  
  axiom inv_axiom'7 [@rewrite] : forall x : borrowed (t_Result'1) [inv'7 x] . inv'7 x = true
  
  type t_Result'2  =
    | C_Ok'3 (borrowed int32)
    | C_Err'3 (borrowed int32)
  
  predicate inv'8 (_1 : t_Result'2)
  
  axiom inv_axiom'8 [@rewrite] : forall x : t_Result'2 [inv'8 x] . inv'8 x = true
  
  predicate inv'9 (_1 : borrowed int32)
  
  axiom inv_axiom'9 [@rewrite] : forall x : borrowed int32 [inv'9 x] . inv'9 x = true
  
  type t_Result'3  =
    | C_Ok'4 int32
    | C_Err'4 int32
  
  predicate inv'10 (_1 : t_Result'3)
  
  axiom inv_axiom'10 [@rewrite] : forall x : t_Result'3 [inv'10 x] . inv'10 x = true
  
  type t_Result'4  =
    | C_Ok'5 int32
    | C_Err'5 (borrowed int32)
  
  predicate inv'11 (_1 : t_Result'4)
  
  axiom inv_axiom'11 [@rewrite] : forall x : t_Result'4 [inv'11 x] . inv'11 x = true
  
  type t_Result'5  =
    | C_Ok'1 (t_Option'0)
    | C_Err'1 int32
  
  predicate inv'12 (_1 : t_Result'5)
  
  axiom inv_axiom'12 [@rewrite] : forall x : t_Result'5 [inv'12 x] . inv'12 x = true
  
  type t_Option'1  =
    | C_None'1
    | C_Some'1 (t_Result'1)
  
  predicate inv'13 (_1 : t_Option'1)
  
  axiom inv_axiom'13 [@rewrite] : forall x : t_Option'1 [inv'13 x] . inv'13 x = true
  
  predicate inv'14 (_1 : t_Option'1)
  
  axiom inv_axiom'14 [@rewrite] : forall x : t_Option'1 [inv'14 x] . inv'14 x = true
  
<<<<<<< HEAD
  let rec is_ok'0 (self:t_Result'1) (return'  (ret:bool))= {[@expl:precondition] inv'0 self}
    any [ return' (result:bool)-> {[%#sresult87] result = (exists t : int32 . self = C_Ok'0 t)} (! return' {result}) ] 
  
  let rec is_err'0 (self:t_Result'1) (return'  (ret:bool))= {[@expl:precondition] inv'0 self}
    any [ return' (result:bool)-> {[%#sresult88] result = (exists e : int32 . self = C_Err'0 e)} (! return' {result}) ] 
  
  let rec ok'0 (self:t_Result'1) (return'  (ret:t_Option'0))= {[@expl:precondition] inv'1 self}
    any
    [ return' (result:t_Option'0)-> {inv'2 result}
      {[%#sresult90] (exists e : int32 . self = C_Err'0 e)  -> result = C_None'0}
      {[%#sresult89] forall t : int32 . self = C_Ok'0 t  -> result = C_Some'0 t}
=======
  let rec unwrap'6 (self:Option'0.t_Option (Result'0.t_Result int32 int32)) (return'  (ret:Result'0.t_Result int32 int32))= {[@expl:unwrap 'self' type invariant] inv'13 self}
    {[@expl:unwrap requires] [%#soption91] self <> Option'0.C_None}
    any
    [ return' (result:Result'0.t_Result int32 int32)-> {inv'1 result}
      {[%#soption91] Option'0.C_Some result = self}
      (! return' {result}) ]
    
  
  let rec is_none'1 (self:Option'0.t_Option (Result'0.t_Result int32 int32)) (return'  (ret:bool))= {[@expl:is_none 'self' type invariant] inv'14 self}
    any [ return' (result:bool)-> {[%#soption92] result = (self = Option'0.C_None)} (! return' {result}) ] 
  
  let rec transpose'0 (self:Result'0.t_Result (Option'0.t_Option int32) int32) (return'  (ret:Option'0.t_Option (Result'0.t_Result int32 int32)))= {[@expl:transpose 'self' type invariant] inv'12 self}
    any
    [ return' (result:Option'0.t_Option (Result'0.t_Result int32 int32))-> {inv'13 result}
      {[%#sresult98] self = Result'0.C_Ok (Option'0.C_None)  -> result = Option'0.C_None}
      {[%#sresult117] forall t : int32 . self = Result'0.C_Ok (Option'0.C_Some t)
       -> result = Option'0.C_Some (Result'0.C_Ok t)}
      {[%#sresult118] forall e : int32 . self = Result'0.C_Err e  -> result = Option'0.C_Some (Result'0.C_Err e)}
>>>>>>> 34cd6190
      (! return' {result}) ]
    
  
  let rec unwrap'0 (self:t_Option'0) (return'  (ret:int32))= {[@expl:precondition] inv'2 self}
    {[@expl:precondition] [%#soption91] self <> C_None'0}
    any [ return' (result:int32)-> {inv'3 result} {[%#soption91] C_Some'0 result = self} (! return' {result}) ] 
  
<<<<<<< HEAD
  let rec is_none'0 (self:t_Option'0) (return'  (ret:bool))= {[@expl:precondition] inv'4 self}
    any [ return' (result:bool)-> {[%#soption92] result = (self = C_None'0)} (! return' {result}) ] 
  
  let rec err'0 (self:t_Result'1) (return'  (ret:t_Option'0))= {[@expl:precondition] inv'1 self}
    any
    [ return' (result:t_Option'0)-> {inv'2 result}
      {[%#sresult94] forall e : int32 . self = C_Err'0 e  -> result = C_Some'0 e}
      {[%#sresult93] (exists t : int32 . self = C_Ok'0 t)  -> result = C_None'0}
      (! return' {result}) ]
    
  
  let rec as_ref'0 (self:t_Result'1) (return'  (ret:t_Result'0))= {[@expl:precondition] inv'0 self}
=======
  let rec cloned'1 (self:Result'0.t_Result (borrowed int32) (borrowed int32)) (return'  (ret:Result'0.t_Result int32 (borrowed int32)))= {[@expl:cloned 'self' type invariant] inv'8 self}
    any
    [ return' (result:Result'0.t_Result int32 (borrowed int32))-> {inv'11 result}
      {[%#sresult115] forall t : borrowed int32 . self = Result'0.C_Ok t
       -> result = Result'0.C_Ok (t.current) /\ resolve'1 t}
      {[%#sresult116] forall e : borrowed int32 . self = Result'0.C_Err e  -> result = Result'0.C_Err e}
      (! return' {result}) ]
    
  
  let rec cloned'0 (self:Result'0.t_Result int32 int32) (return'  (ret:Result'0.t_Result int32 int32))= {[@expl:cloned 'self' type invariant] inv'5 self}
    any
    [ return' (result:Result'0.t_Result int32 int32)-> {inv'10 result}
      {[%#sresult113] forall t : int32 . self = Result'0.C_Ok t  -> result = Result'0.C_Ok t}
      {[%#sresult114] forall e : int32 . self = Result'0.C_Err e  -> result = Result'0.C_Err e}
      (! return' {result}) ]
    
  
  let rec unwrap_err'4 (self:Result'0.t_Result int32 (borrowed int32)) (return'  (ret:borrowed int32))= {[@expl:unwrap_err 'self' type invariant] inv'11 self}
    {[@expl:unwrap_err requires] [%#sresult99] exists e : borrowed int32 . self = Result'0.C_Err e}
>>>>>>> 34cd6190
    any
    [ return' (result:t_Result'0)-> {inv'5 result}
      {[%#sresult96] forall e : int32 . self = C_Err'0 e  -> result = C_Err'2 e}
      {[%#sresult95] forall t : int32 . self = C_Ok'0 t  -> result = C_Ok'2 t}
      (! return' {result}) ]
    
  
<<<<<<< HEAD
  let rec unwrap'1 (self:t_Result'0) (return'  (ret:int32))= {[@expl:precondition] inv'5 self}
    {[@expl:precondition] [%#sresult97] exists t : int32 . self = C_Ok'2 t}
    any [ return' (result:int32)-> {inv'6 result} {[%#sresult98] C_Ok'2 result = self} (! return' {result}) ] 
  
  let rec unwrap_err'0 (self:t_Result'0) (return'  (ret:int32))= {[@expl:precondition] inv'5 self}
    {[@expl:precondition] [%#sresult99] exists e : int32 . self = C_Err'2 e}
    any [ return' (result:int32)-> {inv'6 result} {[%#sresult98] C_Err'2 result = self} (! return' {result}) ] 
  
  let rec as_mut'0 (self:borrowed (t_Result'1)) (return'  (ret:t_Result'2))= {[@expl:precondition] inv'7 self}
    any
    [ return' (result:t_Result'2)-> {inv'8 result}
      {[%#sresult100] exists t : borrowed int32 . self.current = C_Ok'0 (t.current)
      /\ self.final = C_Ok'0 (t.final) /\ result = C_Ok'3 t
      \/ (exists e : borrowed int32 . self.current = C_Err'0 (e.current)
      /\ self.final = C_Err'0 (e.final) /\ result = C_Err'3 e)}
      (! return' {result}) ]
    
  
  let rec unwrap'2 (self:t_Result'2) (return'  (ret:borrowed int32))= {[@expl:precondition] inv'8 self}
    {[@expl:precondition] [%#sresult97] exists t : borrowed int32 . self = C_Ok'3 t}
    any [ return' (result:borrowed int32)-> {inv'9 result} {[%#sresult98] C_Ok'3 result = self} (! return' {result}) ] 
  
  predicate resolve'1 (self : borrowed int32) =
    [%#sresolve119] self.final = self.current
  
  predicate resolve'0 (_1 : borrowed int32) =
    resolve'1 _1
  
  let rec unwrap'3 (self:t_Result'1) (return'  (ret:int32))= {[@expl:precondition] inv'1 self}
    {[@expl:precondition] [%#sresult97] exists t : int32 . self = C_Ok'0 t}
    any [ return' (result:int32)-> {inv'3 result} {[%#sresult98] C_Ok'0 result = self} (! return' {result}) ] 
  
  let rec unwrap_err'1 (self:t_Result'2) (return'  (ret:borrowed int32))= {[@expl:precondition] inv'8 self}
    {[@expl:precondition] [%#sresult99] exists e : borrowed int32 . self = C_Err'3 e}
    any [ return' (result:borrowed int32)-> {inv'9 result} {[%#sresult98] C_Err'3 result = self} (! return' {result}) ] 
  
  let rec unwrap_err'2 (self:t_Result'1) (return'  (ret:int32))= {[@expl:precondition] inv'1 self}
    {[@expl:precondition] [%#sresult99] exists e : int32 . self = C_Err'0 e}
    any [ return' (result:int32)-> {inv'3 result} {[%#sresult98] C_Err'0 result = self} (! return' {result}) ] 
  
  let rec unwrap_or'0 (self:t_Result'1) (default:int32) (return'  (ret:int32))= {[@expl:precondition] inv'3 default}
    {[@expl:precondition] inv'1 self}
    any
    [ return' (result:int32)-> {inv'3 result}
      {[%#sresult102] (exists e : int32 . self = C_Err'0 e)  -> result = default}
      {[%#sresult101] forall t : int32 . self = C_Ok'0 t  -> result = t}
=======
  let rec unwrap'5 (self:Result'0.t_Result int32 (borrowed int32)) (return'  (ret:int32))= {[@expl:unwrap 'self' type invariant] inv'11 self}
    {[@expl:unwrap requires] [%#sresult97] exists t : int32 . self = Result'0.C_Ok t}
    any [ return' (result:int32)-> {inv'3 result} {[%#sresult98] Result'0.C_Ok result = self} (! return' {result}) ] 
  
  let rec copied'1 (self:Result'0.t_Result (borrowed int32) (borrowed int32)) (return'  (ret:Result'0.t_Result int32 (borrowed int32)))= {[@expl:copied 'self' type invariant] inv'8 self}
    any
    [ return' (result:Result'0.t_Result int32 (borrowed int32))-> {inv'11 result}
      {[%#sresult111] forall t : borrowed int32 . self = Result'0.C_Ok t
       -> result = Result'0.C_Ok (t.current) /\ resolve'1 t}
      {[%#sresult112] forall e : borrowed int32 . self = Result'0.C_Err e  -> result = Result'0.C_Err e}
      (! return' {result}) ]
    
  
  let rec unwrap_err'3 (self:Result'0.t_Result int32 int32) (return'  (ret:int32))= {[@expl:unwrap_err 'self' type invariant] inv'10 self}
    {[@expl:unwrap_err requires] [%#sresult99] exists e : int32 . self = Result'0.C_Err e}
    any [ return' (result:int32)-> {inv'6 result} {[%#sresult98] Result'0.C_Err result = self} (! return' {result}) ] 
  
  let rec unwrap'4 (self:Result'0.t_Result int32 int32) (return'  (ret:int32))= {[@expl:unwrap 'self' type invariant] inv'10 self}
    {[@expl:unwrap requires] [%#sresult97] exists t : int32 . self = Result'0.C_Ok t}
    any [ return' (result:int32)-> {inv'3 result} {[%#sresult98] Result'0.C_Ok result = self} (! return' {result}) ] 
  
  let rec copied'0 (self:Result'0.t_Result int32 int32) (return'  (ret:Result'0.t_Result int32 int32))= {[@expl:copied 'self' type invariant] inv'5 self}
    any
    [ return' (result:Result'0.t_Result int32 int32)-> {inv'10 result}
      {[%#sresult109] forall t : int32 . self = Result'0.C_Ok t  -> result = Result'0.C_Ok t}
      {[%#sresult110] forall e : int32 . self = Result'0.C_Err e  -> result = Result'0.C_Err e}
      (! return' {result}) ]
    
  
  let rec or'0 (self:Result'0.t_Result int32 int32) (res:Result'0.t_Result int32 int32) (return'  (ret:Result'0.t_Result int32 int32))= {[@expl:or 'self' type invariant] inv'1 self}
    {[@expl:or 'res' type invariant] inv'1 res}
    any
    [ return' (result:Result'0.t_Result int32 int32)-> {inv'1 result}
      {[%#sresult107] forall t : int32 . self = Result'0.C_Ok t  -> result = Result'0.C_Ok t}
      {[%#sresult108] (exists e : int32 . self = Result'0.C_Err e)  -> result = res}
      (! return' {result}) ]
    
  
  let rec and'0 (self:Result'0.t_Result int32 int32) (res:Result'0.t_Result int32 int32) (return'  (ret:Result'0.t_Result int32 int32))= {[@expl:and 'self' type invariant] inv'1 self}
    {[@expl:and 'res' type invariant] inv'1 res}
    any
    [ return' (result:Result'0.t_Result int32 int32)-> {inv'1 result}
      {[%#sresult105] (exists t : int32 . self = Result'0.C_Ok t)  -> result = res}
      {[%#sresult106] forall e : int32 . self = Result'0.C_Err e  -> result = Result'0.C_Err e}
>>>>>>> 34cd6190
      (! return' {result}) ]
    
  
  predicate is_default'0 (self : int32) =
    [%#snum120] self = (0 : int32)
  
<<<<<<< HEAD
  let rec unwrap_or_default'0 (self:t_Result'1) (return'  (ret:int32))= {[@expl:precondition] inv'1 self}
    any
    [ return' (result:int32)-> {inv'3 result}
      {[%#sresult104] (exists e : int32 . self = C_Err'0 e)  -> is_default'0 result}
      {[%#sresult103] forall t : int32 . self = C_Ok'0 t  -> result = t}
      (! return' {result}) ]
    
  
  let rec and'0 (self:t_Result'1) (res:t_Result'1) (return'  (ret:t_Result'1))= {[@expl:precondition] inv'1 res}
    {[@expl:precondition] inv'1 self}
    any
    [ return' (result:t_Result'1)-> {inv'1 result}
      {[%#sresult106] forall e : int32 . self = C_Err'0 e  -> result = C_Err'0 e}
      {[%#sresult105] (exists t : int32 . self = C_Ok'0 t)  -> result = res}
      (! return' {result}) ]
    
  
  let rec or'0 (self:t_Result'1) (res:t_Result'1) (return'  (ret:t_Result'1))= {[@expl:precondition] inv'1 res}
    {[@expl:precondition] inv'1 self}
=======
  let rec unwrap_or_default'0 (self:Result'0.t_Result int32 int32) (return'  (ret:int32))= {[@expl:unwrap_or_default 'self' type invariant] inv'1 self}
    any
    [ return' (result:int32)-> {inv'3 result}
      {[%#sresult103] forall t : int32 . self = Result'0.C_Ok t  -> result = t}
      {[%#sresult104] (exists e : int32 . self = Result'0.C_Err e)  -> is_default'0 result}
      (! return' {result}) ]
    
  
  let rec unwrap_or'0 (self:Result'0.t_Result int32 int32) (default:int32) (return'  (ret:int32))= {[@expl:unwrap_or 'self' type invariant] inv'1 self}
    {[@expl:unwrap_or 'default' type invariant] inv'3 default}
    any
    [ return' (result:int32)-> {inv'3 result}
      {[%#sresult101] forall t : int32 . self = Result'0.C_Ok t  -> result = t}
      {[%#sresult102] (exists e : int32 . self = Result'0.C_Err e)  -> result = default}
      (! return' {result}) ]
    
  
  let rec unwrap_err'2 (self:Result'0.t_Result int32 int32) (return'  (ret:int32))= {[@expl:unwrap_err 'self' type invariant] inv'1 self}
    {[@expl:unwrap_err requires] [%#sresult99] exists e : int32 . self = Result'0.C_Err e}
    any [ return' (result:int32)-> {inv'3 result} {[%#sresult98] Result'0.C_Err result = self} (! return' {result}) ] 
  
  let rec unwrap_err'1 (self:Result'0.t_Result (borrowed int32) (borrowed int32)) (return'  (ret:borrowed int32))= {[@expl:unwrap_err 'self' type invariant] inv'8 self}
    {[@expl:unwrap_err requires] [%#sresult99] exists e : borrowed int32 . self = Result'0.C_Err e}
    any
    [ return' (result:borrowed int32)-> {inv'9 result}
      {[%#sresult98] Result'0.C_Err result = self}
      (! return' {result}) ]
    
  
  let rec unwrap'3 (self:Result'0.t_Result int32 int32) (return'  (ret:int32))= {[@expl:unwrap 'self' type invariant] inv'1 self}
    {[@expl:unwrap requires] [%#sresult97] exists t : int32 . self = Result'0.C_Ok t}
    any [ return' (result:int32)-> {inv'3 result} {[%#sresult98] Result'0.C_Ok result = self} (! return' {result}) ] 
  
  predicate resolve'0 (_1 : borrowed int32) =
    resolve'1 _1
  
  let rec unwrap'2 (self:Result'0.t_Result (borrowed int32) (borrowed int32)) (return'  (ret:borrowed int32))= {[@expl:unwrap 'self' type invariant] inv'8 self}
    {[@expl:unwrap requires] [%#sresult97] exists t : borrowed int32 . self = Result'0.C_Ok t}
>>>>>>> 34cd6190
    any
    [ return' (result:t_Result'1)-> {inv'1 result}
      {[%#sresult108] (exists e : int32 . self = C_Err'0 e)  -> result = res}
      {[%#sresult107] forall t : int32 . self = C_Ok'0 t  -> result = C_Ok'0 t}
      (! return' {result}) ]
    
  
<<<<<<< HEAD
  let rec copied'0 (self:t_Result'0) (return'  (ret:t_Result'3))= {[@expl:precondition] inv'5 self}
=======
  let rec as_mut'0 (self:borrowed (Result'0.t_Result int32 int32)) (return'  (ret:Result'0.t_Result (borrowed int32) (borrowed int32)))= {[@expl:as_mut 'self' type invariant] inv'7 self}
>>>>>>> 34cd6190
    any
    [ return' (result:t_Result'3)-> {inv'10 result}
      {[%#sresult110] forall e : int32 . self = C_Err'2 e  -> result = C_Err'4 e}
      {[%#sresult109] forall t : int32 . self = C_Ok'2 t  -> result = C_Ok'4 t}
      (! return' {result}) ]
    
  
<<<<<<< HEAD
  let rec unwrap'4 (self:t_Result'3) (return'  (ret:int32))= {[@expl:precondition] inv'10 self}
    {[@expl:precondition] [%#sresult97] exists t : int32 . self = C_Ok'4 t}
    any [ return' (result:int32)-> {inv'3 result} {[%#sresult98] C_Ok'4 result = self} (! return' {result}) ] 
  
  let rec unwrap_err'3 (self:t_Result'3) (return'  (ret:int32))= {[@expl:precondition] inv'10 self}
    {[@expl:precondition] [%#sresult99] exists e : int32 . self = C_Err'4 e}
    any [ return' (result:int32)-> {inv'6 result} {[%#sresult98] C_Err'4 result = self} (! return' {result}) ] 
  
  let rec copied'1 (self:t_Result'2) (return'  (ret:t_Result'4))= {[@expl:precondition] inv'8 self}
    any
    [ return' (result:t_Result'4)-> {inv'11 result}
      {[%#sresult112] forall e : borrowed int32 . self = C_Err'3 e  -> result = C_Err'5 e}
      {[%#sresult111] forall t : borrowed int32 . self = C_Ok'3 t  -> result = C_Ok'5 (t.current) /\ resolve'1 t}
      (! return' {result}) ]
    
  
  let rec unwrap'5 (self:t_Result'4) (return'  (ret:int32))= {[@expl:precondition] inv'11 self}
    {[@expl:precondition] [%#sresult97] exists t : int32 . self = C_Ok'5 t}
    any [ return' (result:int32)-> {inv'3 result} {[%#sresult98] C_Ok'5 result = self} (! return' {result}) ] 
  
  let rec unwrap_err'4 (self:t_Result'4) (return'  (ret:borrowed int32))= {[@expl:precondition] inv'11 self}
    {[@expl:precondition] [%#sresult99] exists e : borrowed int32 . self = C_Err'5 e}
    any [ return' (result:borrowed int32)-> {inv'9 result} {[%#sresult98] C_Err'5 result = self} (! return' {result}) ] 
  
  let rec cloned'0 (self:t_Result'0) (return'  (ret:t_Result'3))= {[@expl:precondition] inv'5 self}
    any
    [ return' (result:t_Result'3)-> {inv'10 result}
      {[%#sresult114] forall e : int32 . self = C_Err'2 e  -> result = C_Err'4 e}
      {[%#sresult113] forall t : int32 . self = C_Ok'2 t  -> result = C_Ok'4 t}
      (! return' {result}) ]
    
  
  let rec cloned'1 (self:t_Result'2) (return'  (ret:t_Result'4))= {[@expl:precondition] inv'8 self}
=======
  let rec unwrap_err'0 (self:Result'0.t_Result int32 int32) (return'  (ret:int32))= {[@expl:unwrap_err 'self' type invariant] inv'5 self}
    {[@expl:unwrap_err requires] [%#sresult99] exists e : int32 . self = Result'0.C_Err e}
    any [ return' (result:int32)-> {inv'6 result} {[%#sresult98] Result'0.C_Err result = self} (! return' {result}) ] 
  
  let rec unwrap'1 (self:Result'0.t_Result int32 int32) (return'  (ret:int32))= {[@expl:unwrap 'self' type invariant] inv'5 self}
    {[@expl:unwrap requires] [%#sresult97] exists t : int32 . self = Result'0.C_Ok t}
    any [ return' (result:int32)-> {inv'6 result} {[%#sresult98] Result'0.C_Ok result = self} (! return' {result}) ] 
  
  let rec as_ref'0 (self:Result'0.t_Result int32 int32) (return'  (ret:Result'0.t_Result int32 int32))= {[@expl:as_ref 'self' type invariant] inv'0 self}
    any
    [ return' (result:Result'0.t_Result int32 int32)-> {inv'5 result}
      {[%#sresult95] forall t : int32 . self = Result'0.C_Ok t  -> result = Result'0.C_Ok t}
      {[%#sresult96] forall e : int32 . self = Result'0.C_Err e  -> result = Result'0.C_Err e}
      (! return' {result}) ]
    
  
  let rec err'0 (self:Result'0.t_Result int32 int32) (return'  (ret:Option'0.t_Option int32))= {[@expl:err 'self' type invariant] inv'1 self}
    any
    [ return' (result:Option'0.t_Option int32)-> {inv'2 result}
      {[%#sresult93] (exists t : int32 . self = Result'0.C_Ok t)  -> result = Option'0.C_None}
      {[%#sresult94] forall e : int32 . self = Result'0.C_Err e  -> result = Option'0.C_Some e}
      (! return' {result}) ]
    
  
  let rec is_none'0 (self:Option'0.t_Option int32) (return'  (ret:bool))= {[@expl:is_none 'self' type invariant] inv'4 self}
    any [ return' (result:bool)-> {[%#soption92] result = (self = Option'0.C_None)} (! return' {result}) ] 
  
  let rec unwrap'0 (self:Option'0.t_Option int32) (return'  (ret:int32))= {[@expl:unwrap 'self' type invariant] inv'2 self}
    {[@expl:unwrap requires] [%#soption91] self <> Option'0.C_None}
    any [ return' (result:int32)-> {inv'3 result} {[%#soption91] Option'0.C_Some result = self} (! return' {result}) ] 
  
  let rec ok'0 (self:Result'0.t_Result int32 int32) (return'  (ret:Option'0.t_Option int32))= {[@expl:ok 'self' type invariant] inv'1 self}
    any
    [ return' (result:Option'0.t_Option int32)-> {inv'2 result}
      {[%#sresult89] forall t : int32 . self = Result'0.C_Ok t  -> result = Option'0.C_Some t}
      {[%#sresult90] (exists e : int32 . self = Result'0.C_Err e)  -> result = Option'0.C_None}
      (! return' {result}) ]
    
  
  let rec is_err'0 (self:Result'0.t_Result int32 int32) (return'  (ret:bool))= {[@expl:is_err 'self' type invariant] inv'0 self}
>>>>>>> 34cd6190
    any
    [ return' (result:t_Result'4)-> {inv'11 result}
      {[%#sresult116] forall e : borrowed int32 . self = C_Err'3 e  -> result = C_Err'5 e}
      {[%#sresult115] forall t : borrowed int32 . self = C_Ok'3 t  -> result = C_Ok'5 (t.current) /\ resolve'1 t}
      (! return' {result}) ]
    
  
<<<<<<< HEAD
  let rec transpose'0 (self:t_Result'5) (return'  (ret:t_Option'1))= {[@expl:precondition] inv'12 self}
=======
  let rec is_ok'0 (self:Result'0.t_Result int32 int32) (return'  (ret:bool))= {[@expl:is_ok 'self' type invariant] inv'0 self}
>>>>>>> 34cd6190
    any
    [ return' (result:t_Option'1)-> {inv'13 result}
      {[%#sresult118] forall e : int32 . self = C_Err'1 e  -> result = C_Some'1 (C_Err'0 e)}
      {[%#sresult117] forall t : int32 . self = C_Ok'1 (C_Some'0 t)  -> result = C_Some'1 (C_Ok'0 t)}
      {[%#sresult98] self = C_Ok'1 (C_None'0)  -> result = C_None'1}
      (! return' {result}) ]
    
  
  let rec is_none'1 (self:t_Option'1) (return'  (ret:bool))= {[@expl:precondition] inv'14 self}
    any [ return' (result:bool)-> {[%#soption92] result = (self = C_None'1)} (! return' {result}) ] 
  
  let rec unwrap'6 (self:t_Option'1) (return'  (ret:t_Result'1))= {[@expl:precondition] inv'13 self}
    {[@expl:precondition] [%#soption91] self <> C_None'1}
    any [ return' (result:t_Result'1)-> {inv'1 result} {[%#soption91] C_Some'1 result = self} (! return' {result}) ] 
  
  use prelude.prelude.Intrinsic
  
  meta "compute_max_steps" 1000000
  
  let rec test_result'0 (_1:()) (return'  (ret:()))= (! bb0
    [ bb0 = s0
      [ s0 =  [ &ok <- C_Ok'0 ([%#sresult0] (1 : int32)) ] s1
      | s1 =  [ &err <- C_Err'0 ([%#sresult1] (-1 : int32)) ] s2
      | s2 = is_ok'0 {ok} (fun (_ret':bool) ->  [ &_4 <- _ret' ] s3)
      | s3 = bb1 ]
      
    | bb1 = any [ br0 -> {_4 = false} (! bb6) | br1 -> {_4} (! bb2) ] 
    | bb2 = s0 [ s0 = is_ok'0 {err} (fun (_ret':bool) ->  [ &_6 <- _ret' ] s1) | s1 = bb3 ] 
    | bb3 = any [ br0 -> {_6 = false} (! bb5) | br1 -> {_6} (! bb4) ] 
    | bb4 = bb7
    | bb5 = s0 [ s0 = is_err'0 {err} (fun (_ret':bool) ->  [ &_10 <- _ret' ] s1) | s1 = bb8 ] 
    | bb8 = any [ br0 -> {_10 = false} (! bb13) | br1 -> {_10} (! bb9) ] 
    | bb9 = s0 [ s0 = is_err'0 {ok} (fun (_ret':bool) ->  [ &_12 <- _ret' ] s1) | s1 = bb10 ] 
    | bb10 = any [ br0 -> {_12 = false} (! bb12) | br1 -> {_12} (! bb11) ] 
    | bb11 = bb14
    | bb12 = s0 [ s0 = ok'0 {ok} (fun (_ret':t_Option'0) ->  [ &_18 <- _ret' ] s1) | s1 = bb15 ] 
    | bb15 = s0 [ s0 = unwrap'0 {_18} (fun (_ret':int32) ->  [ &_17 <- _ret' ] s1) | s1 = bb16 ] 
    | bb16 = s0
      [ s0 = Int32.eq {_17} {[%#sresult2] (1 : int32)} (fun (_ret':bool) ->  [ &_16 <- _ret' ] s1)
      | s1 = any [ br0 -> {_16 = false} (! bb18) | br1 -> {_16} (! bb17) ]  ]
      
    | bb17 = s0 [ s0 = ok'0 {err} (fun (_ret':t_Option'0) ->  [ &_24 <- _ret' ] s1) | s1 = bb19 ] 
    | bb19 = s0 [ s0 = is_none'0 {_24} (fun (_ret':bool) ->  [ &_22 <- _ret' ] s1) | s1 = bb20 ] 
    | bb20 = any [ br0 -> {_22 = false} (! bb22) | br1 -> {_22} (! bb21) ] 
    | bb21 = s0 [ s0 = err'0 {ok} (fun (_ret':t_Option'0) ->  [ &_30 <- _ret' ] s1) | s1 = bb23 ] 
    | bb23 = s0 [ s0 = is_none'0 {_30} (fun (_ret':bool) ->  [ &_28 <- _ret' ] s1) | s1 = bb24 ] 
    | bb24 = any [ br0 -> {_28 = false} (! bb26) | br1 -> {_28} (! bb25) ] 
    | bb25 = s0 [ s0 = err'0 {err} (fun (_ret':t_Option'0) ->  [ &_36 <- _ret' ] s1) | s1 = bb27 ] 
    | bb27 = s0 [ s0 = unwrap'0 {_36} (fun (_ret':int32) ->  [ &_35 <- _ret' ] s1) | s1 = bb28 ] 
    | bb28 = s0
      [ s0 = Int32.eq {_35} {[%#sresult3] (-1 : int32)} (fun (_ret':bool) ->  [ &_34 <- _ret' ] s1)
      | s1 = any [ br0 -> {_34 = false} (! bb30) | br1 -> {_34} (! bb29) ]  ]
      
    | bb29 = s0 [ s0 = as_ref'0 {ok} (fun (_ret':t_Result'0) ->  [ &_43 <- _ret' ] s1) | s1 = bb31 ] 
    | bb31 = s0 [ s0 = unwrap'1 {_43} (fun (_ret':int32) ->  [ &_42 <- _ret' ] s1) | s1 = bb32 ] 
    | bb32 = s0
      [ s0 = Int32.eq {_42} {[%#sresult4] (1 : int32)} (fun (_ret':bool) ->  [ &_40 <- _ret' ] s1)
      | s1 = any [ br0 -> {_40 = false} (! bb34) | br1 -> {_40} (! bb33) ]  ]
      
    | bb33 = s0 [ s0 = as_ref'0 {err} (fun (_ret':t_Result'0) ->  [ &_50 <- _ret' ] s1) | s1 = bb35 ] 
    | bb35 = s0 [ s0 = unwrap_err'0 {_50} (fun (_ret':int32) ->  [ &_49 <- _ret' ] s1) | s1 = bb36 ] 
    | bb36 = s0
      [ s0 = Int32.eq {_49} {[%#sresult5] (-1 : int32)} (fun (_ret':bool) ->  [ &_47 <- _ret' ] s1)
      | s1 = any [ br0 -> {_47 = false} (! bb38) | br1 -> {_47} (! bb37) ]  ]
      
    | bb37 = s0
      [ s0 = Borrow.borrow_mut <t_Result'1> {ok}
          (fun (_ret':borrowed (t_Result'1)) ->  [ &_55 <- _ret' ]  [ &ok <- _ret'.final ] s1)
      | s1 = as_mut'0 {_55} (fun (_ret':t_Result'2) ->  [ &_54 <- _ret' ] s2)
      | s2 = bb39 ]
      
    | bb39 = s0 [ s0 = unwrap'2 {_54} (fun (_ret':borrowed int32) ->  [ &_53 <- _ret' ] s1) | s1 = bb40 ] 
    | bb40 = s0
      [ s0 =  [ &_53 <- { _53 with current = ([%#sresult6] (0 : int32)) } ] s1
      | s1 = -{resolve'0 _53}- s2
      | s2 = unwrap'3 {ok} (fun (_ret':int32) ->  [ &_58 <- _ret' ] s3)
      | s3 = bb41 ]
      
    | bb41 = s0
      [ s0 = Int32.eq {_58} {[%#sresult7] (0 : int32)} (fun (_ret':bool) ->  [ &_57 <- _ret' ] s1)
      | s1 = any [ br0 -> {_57 = false} (! bb43) | br1 -> {_57} (! bb42) ]  ]
      
    | bb42 = s0
      [ s0 = Borrow.borrow_mut <t_Result'1> {ok}
          (fun (_ret':borrowed (t_Result'1)) ->  [ &_63 <- _ret' ]  [ &ok <- _ret'.final ] s1)
      | s1 = as_mut'0 {_63} (fun (_ret':t_Result'2) ->  [ &_62 <- _ret' ] s2)
      | s2 = bb44 ]
      
    | bb44 = s0 [ s0 = unwrap'2 {_62} (fun (_ret':borrowed int32) ->  [ &_61 <- _ret' ] s1) | s1 = bb45 ] 
    | bb45 = s0
      [ s0 =  [ &_61 <- { _61 with current = ([%#sresult8] (1 : int32)) } ] s1
      | s1 = -{resolve'0 _61}- s2
      | s2 = unwrap'3 {ok} (fun (_ret':int32) ->  [ &_66 <- _ret' ] s3)
      | s3 = bb46 ]
      
    | bb46 = s0
      [ s0 = Int32.eq {_66} {[%#sresult9] (1 : int32)} (fun (_ret':bool) ->  [ &_65 <- _ret' ] s1)
      | s1 = any [ br0 -> {_65 = false} (! bb48) | br1 -> {_65} (! bb47) ]  ]
      
    | bb47 = s0
      [ s0 = Borrow.borrow_mut <t_Result'1> {err}
          (fun (_ret':borrowed (t_Result'1)) ->  [ &_71 <- _ret' ]  [ &err <- _ret'.final ] s1)
      | s1 = as_mut'0 {_71} (fun (_ret':t_Result'2) ->  [ &_70 <- _ret' ] s2)
      | s2 = bb49 ]
      
    | bb49 = s0 [ s0 = unwrap_err'1 {_70} (fun (_ret':borrowed int32) ->  [ &_69 <- _ret' ] s1) | s1 = bb50 ] 
    | bb50 = s0
      [ s0 =  [ &_69 <- { _69 with current = ([%#sresult10] (0 : int32)) } ] s1
      | s1 = -{resolve'0 _69}- s2
      | s2 = unwrap_err'2 {err} (fun (_ret':int32) ->  [ &_74 <- _ret' ] s3)
      | s3 = bb51 ]
      
    | bb51 = s0
      [ s0 = Int32.eq {_74} {[%#sresult11] (0 : int32)} (fun (_ret':bool) ->  [ &_73 <- _ret' ] s1)
      | s1 = any [ br0 -> {_73 = false} (! bb53) | br1 -> {_73} (! bb52) ]  ]
      
    | bb52 = s0
      [ s0 = Borrow.borrow_mut <t_Result'1> {err}
          (fun (_ret':borrowed (t_Result'1)) ->  [ &_79 <- _ret' ]  [ &err <- _ret'.final ] s1)
      | s1 = as_mut'0 {_79} (fun (_ret':t_Result'2) ->  [ &_78 <- _ret' ] s2)
      | s2 = bb54 ]
      
    | bb54 = s0 [ s0 = unwrap_err'1 {_78} (fun (_ret':borrowed int32) ->  [ &_77 <- _ret' ] s1) | s1 = bb55 ] 
    | bb55 = s0
      [ s0 =  [ &_77 <- { _77 with current = ([%#sresult12] (-1 : int32)) } ] s1
      | s1 = -{resolve'0 _77}- s2
      | s2 = unwrap_err'2 {err} (fun (_ret':int32) ->  [ &_82 <- _ret' ] s3)
      | s3 = bb56 ]
      
    | bb56 = s0
      [ s0 = Int32.eq {_82} {[%#sresult13] (-1 : int32)} (fun (_ret':bool) ->  [ &_81 <- _ret' ] s1)
      | s1 = any [ br0 -> {_81 = false} (! bb58) | br1 -> {_81} (! bb57) ]  ]
      
    | bb57 = s0 [ s0 = unwrap'3 {ok} (fun (_ret':int32) ->  [ &_87 <- _ret' ] s1) | s1 = bb59 ] 
    | bb59 = s0
      [ s0 = Int32.eq {_87} {[%#sresult14] (1 : int32)} (fun (_ret':bool) ->  [ &_86 <- _ret' ] s1)
      | s1 = any [ br0 -> {_86 = false} (! bb61) | br1 -> {_86} (! bb60) ]  ]
      
    | bb60 = s0 [ s0 = unwrap_err'2 {err} (fun (_ret':int32) ->  [ &_92 <- _ret' ] s1) | s1 = bb62 ] 
    | bb62 = s0
      [ s0 = Int32.eq {_92} {[%#sresult15] (-1 : int32)} (fun (_ret':bool) ->  [ &_91 <- _ret' ] s1)
      | s1 = any [ br0 -> {_91 = false} (! bb64) | br1 -> {_91} (! bb63) ]  ]
      
    | bb63 = s0
      [ s0 = unwrap_or'0 {ok} {[%#sresult16] (0 : int32)} (fun (_ret':int32) ->  [ &_97 <- _ret' ] s1) | s1 = bb65 ]
      
    | bb65 = s0
      [ s0 = Int32.eq {_97} {[%#sresult17] (1 : int32)} (fun (_ret':bool) ->  [ &_96 <- _ret' ] s1)
      | s1 = any [ br0 -> {_96 = false} (! bb67) | br1 -> {_96} (! bb66) ]  ]
      
    | bb66 = s0
      [ s0 = unwrap_or'0 {err} {[%#sresult18] (0 : int32)} (fun (_ret':int32) ->  [ &_102 <- _ret' ] s1) | s1 = bb68 ]
      
    | bb68 = s0
      [ s0 = Int32.eq {_102} {[%#sresult19] (0 : int32)} (fun (_ret':bool) ->  [ &_101 <- _ret' ] s1)
      | s1 = any [ br0 -> {_101 = false} (! bb70) | br1 -> {_101} (! bb69) ]  ]
      
    | bb69 = s0 [ s0 = unwrap_or_default'0 {ok} (fun (_ret':int32) ->  [ &_107 <- _ret' ] s1) | s1 = bb71 ] 
    | bb71 = s0
      [ s0 = Int32.eq {_107} {[%#sresult20] (1 : int32)} (fun (_ret':bool) ->  [ &_106 <- _ret' ] s1)
      | s1 = any [ br0 -> {_106 = false} (! bb73) | br1 -> {_106} (! bb72) ]  ]
      
    | bb72 = s0 [ s0 = unwrap_or_default'0 {err} (fun (_ret':int32) ->  [ &_112 <- _ret' ] s1) | s1 = bb74 ] 
    | bb74 = s0
      [ s0 = Int32.eq {_112} {[%#sresult21] (0 : int32)} (fun (_ret':bool) ->  [ &_111 <- _ret' ] s1)
      | s1 = any [ br0 -> {_111 = false} (! bb76) | br1 -> {_111} (! bb75) ]  ]
      
    | bb75 = s0
      [ s0 =  [ &_120 <- C_Err'0 ([%#sresult22] (-2 : int32)) ] s1
      | s1 = and'0 {ok} {_120} (fun (_ret':t_Result'1) ->  [ &_118 <- _ret' ] s2)
      | s2 = bb77 ]
      
    | bb77 = s0 [ s0 = unwrap_err'2 {_118} (fun (_ret':int32) ->  [ &_117 <- _ret' ] s1) | s1 = bb78 ] 
    | bb78 = s0
      [ s0 = Int32.eq {_117} {[%#sresult23] (-2 : int32)} (fun (_ret':bool) ->  [ &_116 <- _ret' ] s1)
      | s1 = any [ br0 -> {_116 = false} (! bb80) | br1 -> {_116} (! bb79) ]  ]
      
    | bb79 = s0
      [ s0 =  [ &_127 <- C_Ok'0 ([%#sresult24] (2 : int32)) ] s1
      | s1 = and'0 {ok} {_127} (fun (_ret':t_Result'1) ->  [ &_125 <- _ret' ] s2)
      | s2 = bb81 ]
      
    | bb81 = s0 [ s0 = unwrap'3 {_125} (fun (_ret':int32) ->  [ &_124 <- _ret' ] s1) | s1 = bb82 ] 
    | bb82 = s0
      [ s0 = Int32.eq {_124} {[%#sresult25] (2 : int32)} (fun (_ret':bool) ->  [ &_123 <- _ret' ] s1)
      | s1 = any [ br0 -> {_123 = false} (! bb84) | br1 -> {_123} (! bb83) ]  ]
      
    | bb83 = s0
      [ s0 =  [ &_134 <- C_Err'0 ([%#sresult26] (-2 : int32)) ] s1
      | s1 = and'0 {err} {_134} (fun (_ret':t_Result'1) ->  [ &_132 <- _ret' ] s2)
      | s2 = bb85 ]
      
    | bb85 = s0 [ s0 = unwrap_err'2 {_132} (fun (_ret':int32) ->  [ &_131 <- _ret' ] s1) | s1 = bb86 ] 
    | bb86 = s0
      [ s0 = Int32.eq {_131} {[%#sresult27] (-1 : int32)} (fun (_ret':bool) ->  [ &_130 <- _ret' ] s1)
      | s1 = any [ br0 -> {_130 = false} (! bb88) | br1 -> {_130} (! bb87) ]  ]
      
    | bb87 = s0
      [ s0 =  [ &_141 <- C_Ok'0 ([%#sresult28] (2 : int32)) ] s1
      | s1 = and'0 {err} {_141} (fun (_ret':t_Result'1) ->  [ &_139 <- _ret' ] s2)
      | s2 = bb89 ]
      
    | bb89 = s0 [ s0 = unwrap_err'2 {_139} (fun (_ret':int32) ->  [ &_138 <- _ret' ] s1) | s1 = bb90 ] 
    | bb90 = s0
      [ s0 = Int32.eq {_138} {[%#sresult29] (-1 : int32)} (fun (_ret':bool) ->  [ &_137 <- _ret' ] s1)
      | s1 = any [ br0 -> {_137 = false} (! bb92) | br1 -> {_137} (! bb91) ]  ]
      
    | bb91 = s0
      [ s0 =  [ &_148 <- C_Err'0 ([%#sresult30] (-2 : int32)) ] s1
      | s1 = or'0 {ok} {_148} (fun (_ret':t_Result'1) ->  [ &_146 <- _ret' ] s2)
      | s2 = bb93 ]
      
    | bb93 = s0 [ s0 = unwrap'3 {_146} (fun (_ret':int32) ->  [ &_145 <- _ret' ] s1) | s1 = bb94 ] 
    | bb94 = s0
      [ s0 = Int32.eq {_145} {[%#sresult31] (1 : int32)} (fun (_ret':bool) ->  [ &_144 <- _ret' ] s1)
      | s1 = any [ br0 -> {_144 = false} (! bb96) | br1 -> {_144} (! bb95) ]  ]
      
    | bb95 = s0
      [ s0 =  [ &_155 <- C_Ok'0 ([%#sresult32] (2 : int32)) ] s1
      | s1 = or'0 {ok} {_155} (fun (_ret':t_Result'1) ->  [ &_153 <- _ret' ] s2)
      | s2 = bb97 ]
      
    | bb97 = s0 [ s0 = unwrap'3 {_153} (fun (_ret':int32) ->  [ &_152 <- _ret' ] s1) | s1 = bb98 ] 
    | bb98 = s0
      [ s0 = Int32.eq {_152} {[%#sresult33] (1 : int32)} (fun (_ret':bool) ->  [ &_151 <- _ret' ] s1)
      | s1 = any [ br0 -> {_151 = false} (! bb100) | br1 -> {_151} (! bb99) ]  ]
      
    | bb99 = s0
      [ s0 =  [ &_162 <- C_Err'0 ([%#sresult34] (-2 : int32)) ] s1
      | s1 = or'0 {err} {_162} (fun (_ret':t_Result'1) ->  [ &_160 <- _ret' ] s2)
      | s2 = bb101 ]
      
    | bb101 = s0 [ s0 = unwrap_err'2 {_160} (fun (_ret':int32) ->  [ &_159 <- _ret' ] s1) | s1 = bb102 ] 
    | bb102 = s0
      [ s0 = Int32.eq {_159} {[%#sresult35] (-2 : int32)} (fun (_ret':bool) ->  [ &_158 <- _ret' ] s1)
      | s1 = any [ br0 -> {_158 = false} (! bb104) | br1 -> {_158} (! bb103) ]  ]
      
    | bb103 = s0
      [ s0 =  [ &_169 <- C_Ok'0 ([%#sresult36] (2 : int32)) ] s1
      | s1 = or'0 {err} {_169} (fun (_ret':t_Result'1) ->  [ &_167 <- _ret' ] s2)
      | s2 = bb105 ]
      
    | bb105 = s0 [ s0 = unwrap'3 {_167} (fun (_ret':int32) ->  [ &_166 <- _ret' ] s1) | s1 = bb106 ] 
    | bb106 = s0
      [ s0 = Int32.eq {_166} {[%#sresult37] (2 : int32)} (fun (_ret':bool) ->  [ &_165 <- _ret' ] s1)
      | s1 = any [ br0 -> {_165 = false} (! bb108) | br1 -> {_165} (! bb107) ]  ]
      
    | bb107 = s0 [ s0 = as_ref'0 {ok} (fun (_ret':t_Result'0) ->  [ &_175 <- _ret' ] s1) | s1 = bb109 ] 
    | bb109 = s0 [ s0 = copied'0 {_175} (fun (_ret':t_Result'3) ->  [ &_174 <- _ret' ] s1) | s1 = bb110 ] 
    | bb110 = s0 [ s0 = unwrap'4 {_174} (fun (_ret':int32) ->  [ &_173 <- _ret' ] s1) | s1 = bb111 ] 
    | bb111 = s0
      [ s0 = Int32.eq {_173} {[%#sresult38] (1 : int32)} (fun (_ret':bool) ->  [ &_172 <- _ret' ] s1)
      | s1 = any [ br0 -> {_172 = false} (! bb113) | br1 -> {_172} (! bb112) ]  ]
      
    | bb112 = s0 [ s0 = as_ref'0 {err} (fun (_ret':t_Result'0) ->  [ &_183 <- _ret' ] s1) | s1 = bb114 ] 
    | bb114 = s0 [ s0 = copied'0 {_183} (fun (_ret':t_Result'3) ->  [ &_182 <- _ret' ] s1) | s1 = bb115 ] 
    | bb115 = s0 [ s0 = unwrap_err'3 {_182} (fun (_ret':int32) ->  [ &_181 <- _ret' ] s1) | s1 = bb116 ] 
    | bb116 = s0
      [ s0 = Int32.eq {_181} {[%#sresult39] (-1 : int32)} (fun (_ret':bool) ->  [ &_179 <- _ret' ] s1)
      | s1 = any [ br0 -> {_179 = false} (! bb118) | br1 -> {_179} (! bb117) ]  ]
      
    | bb117 = s0
      [ s0 = Borrow.borrow_mut <t_Result'1> {ok}
          (fun (_ret':borrowed (t_Result'1)) ->  [ &_191 <- _ret' ]  [ &ok <- _ret'.final ] s1)
      | s1 = as_mut'0 {_191} (fun (_ret':t_Result'2) ->  [ &_190 <- _ret' ] s2)
      | s2 = bb119 ]
      
    | bb119 = s0 [ s0 = copied'1 {_190} (fun (_ret':t_Result'4) ->  [ &_189 <- _ret' ] s1) | s1 = bb120 ] 
    | bb120 = s0 [ s0 = unwrap'5 {_189} (fun (_ret':int32) ->  [ &_188 <- _ret' ] s1) | s1 = bb121 ] 
    | bb121 = s0
      [ s0 = Int32.eq {_188} {[%#sresult40] (1 : int32)} (fun (_ret':bool) ->  [ &_187 <- _ret' ] s1)
      | s1 = any [ br0 -> {_187 = false} (! bb123) | br1 -> {_187} (! bb122) ]  ]
      
    | bb122 = s0
      [ s0 = Borrow.borrow_mut <t_Result'1> {err}
          (fun (_ret':borrowed (t_Result'1)) ->  [ &_199 <- _ret' ]  [ &err <- _ret'.final ] s1)
      | s1 = as_mut'0 {_199} (fun (_ret':t_Result'2) ->  [ &_198 <- _ret' ] s2)
      | s2 = bb124 ]
      
    | bb124 = s0 [ s0 = copied'1 {_198} (fun (_ret':t_Result'4) ->  [ &_197 <- _ret' ] s1) | s1 = bb125 ] 
    | bb125 = s0 [ s0 = unwrap_err'4 {_197} (fun (_ret':borrowed int32) ->  [ &_196 <- _ret' ] s1) | s1 = bb126 ] 
    | bb126 = s0
      [ s0 = -{resolve'0 _196}- s1
      | s1 = Int32.eq {_196.current} {[%#sresult41] (-1 : int32)} (fun (_ret':bool) ->  [ &_194 <- _ret' ] s2)
      | s2 = any [ br0 -> {_194 = false} (! bb128) | br1 -> {_194} (! bb127) ]  ]
      
    | bb127 = s0 [ s0 = as_ref'0 {ok} (fun (_ret':t_Result'0) ->  [ &_205 <- _ret' ] s1) | s1 = bb129 ] 
    | bb129 = s0 [ s0 = cloned'0 {_205} (fun (_ret':t_Result'3) ->  [ &_204 <- _ret' ] s1) | s1 = bb130 ] 
    | bb130 = s0 [ s0 = unwrap'4 {_204} (fun (_ret':int32) ->  [ &_203 <- _ret' ] s1) | s1 = bb131 ] 
    | bb131 = s0
      [ s0 = Int32.eq {_203} {[%#sresult42] (1 : int32)} (fun (_ret':bool) ->  [ &_202 <- _ret' ] s1)
      | s1 = any [ br0 -> {_202 = false} (! bb133) | br1 -> {_202} (! bb132) ]  ]
      
    | bb132 = s0 [ s0 = as_ref'0 {err} (fun (_ret':t_Result'0) ->  [ &_213 <- _ret' ] s1) | s1 = bb134 ] 
    | bb134 = s0 [ s0 = cloned'0 {_213} (fun (_ret':t_Result'3) ->  [ &_212 <- _ret' ] s1) | s1 = bb135 ] 
    | bb135 = s0 [ s0 = unwrap_err'3 {_212} (fun (_ret':int32) ->  [ &_211 <- _ret' ] s1) | s1 = bb136 ] 
    | bb136 = s0
      [ s0 = Int32.eq {_211} {[%#sresult43] (-1 : int32)} (fun (_ret':bool) ->  [ &_209 <- _ret' ] s1)
      | s1 = any [ br0 -> {_209 = false} (! bb138) | br1 -> {_209} (! bb137) ]  ]
      
    | bb137 = s0
      [ s0 = Borrow.borrow_mut <t_Result'1> {ok}
          (fun (_ret':borrowed (t_Result'1)) ->  [ &_221 <- _ret' ]  [ &ok <- _ret'.final ] s1)
      | s1 = as_mut'0 {_221} (fun (_ret':t_Result'2) ->  [ &_220 <- _ret' ] s2)
      | s2 = bb139 ]
      
    | bb139 = s0 [ s0 = cloned'1 {_220} (fun (_ret':t_Result'4) ->  [ &_219 <- _ret' ] s1) | s1 = bb140 ] 
    | bb140 = s0 [ s0 = unwrap'5 {_219} (fun (_ret':int32) ->  [ &_218 <- _ret' ] s1) | s1 = bb141 ] 
    | bb141 = s0
      [ s0 = Int32.eq {_218} {[%#sresult44] (1 : int32)} (fun (_ret':bool) ->  [ &_217 <- _ret' ] s1)
      | s1 = any [ br0 -> {_217 = false} (! bb143) | br1 -> {_217} (! bb142) ]  ]
      
    | bb142 = s0
      [ s0 = Borrow.borrow_mut <t_Result'1> {err}
          (fun (_ret':borrowed (t_Result'1)) ->  [ &_229 <- _ret' ]  [ &err <- _ret'.final ] s1)
      | s1 = as_mut'0 {_229} (fun (_ret':t_Result'2) ->  [ &_228 <- _ret' ] s2)
      | s2 = bb144 ]
      
    | bb144 = s0 [ s0 = cloned'1 {_228} (fun (_ret':t_Result'4) ->  [ &_227 <- _ret' ] s1) | s1 = bb145 ] 
    | bb145 = s0 [ s0 = unwrap_err'4 {_227} (fun (_ret':borrowed int32) ->  [ &_226 <- _ret' ] s1) | s1 = bb146 ] 
    | bb146 = s0
      [ s0 = -{resolve'0 _226}- s1
      | s1 = Int32.eq {_226.current} {[%#sresult45] (-1 : int32)} (fun (_ret':bool) ->  [ &_224 <- _ret' ] s2)
      | s2 = any [ br0 -> {_224 = false} (! bb148) | br1 -> {_224} (! bb147) ]  ]
      
    | bb147 = s0
      [ s0 =  [ &_232 <- C_None'0 ] s1
      | s1 =  [ &res <- C_Ok'1 _232 ] s2
      | s2 = transpose'0 {res} (fun (_ret':t_Option'1) ->  [ &_236 <- _ret' ] s3)
      | s3 = bb149 ]
      
    | bb149 = s0 [ s0 = is_none'1 {_236} (fun (_ret':bool) ->  [ &_234 <- _ret' ] s1) | s1 = bb150 ] 
    | bb150 = any [ br0 -> {_234 = false} (! bb152) | br1 -> {_234} (! bb151) ] 
    | bb151 = s0
      [ s0 =  [ &_240 <- C_Some'0 ([%#sresult46] (1 : int32)) ] s1
      | s1 =  [ &res1 <- C_Ok'1 _240 ] s2
      | s2 = transpose'0 {res1} (fun (_ret':t_Option'1) ->  [ &_245 <- _ret' ] s3)
      | s3 = bb153 ]
      
    | bb153 = s0 [ s0 = unwrap'6 {_245} (fun (_ret':t_Result'1) ->  [ &_244 <- _ret' ] s1) | s1 = bb154 ] 
    | bb154 = s0 [ s0 = unwrap'3 {_244} (fun (_ret':int32) ->  [ &_243 <- _ret' ] s1) | s1 = bb155 ] 
    | bb155 = s0
      [ s0 = Int32.eq {_243} {[%#sresult47] (1 : int32)} (fun (_ret':bool) ->  [ &_242 <- _ret' ] s1)
      | s1 = any [ br0 -> {_242 = false} (! bb157) | br1 -> {_242} (! bb156) ]  ]
      
    | bb156 = s0
      [ s0 =  [ &res2 <- C_Err'1 ([%#sresult48] (-1 : int32)) ] s1
      | s1 = transpose'0 {res2} (fun (_ret':t_Option'1) ->  [ &_253 <- _ret' ] s2)
      | s2 = bb158 ]
      
    | bb158 = s0 [ s0 = unwrap'6 {_253} (fun (_ret':t_Result'1) ->  [ &_252 <- _ret' ] s1) | s1 = bb159 ] 
    | bb159 = s0 [ s0 = unwrap_err'2 {_252} (fun (_ret':int32) ->  [ &_251 <- _ret' ] s1) | s1 = bb160 ] 
    | bb160 = s0
      [ s0 = Int32.eq {_251} {[%#sresult49] (-1 : int32)} (fun (_ret':bool) ->  [ &_250 <- _ret' ] s1)
      | s1 = any [ br0 -> {_250 = false} (! bb162) | br1 -> {_250} (! bb161) ]  ]
      
    | bb161 = return' {_0}
    | bb162 = {[%#sresult50] false} any
    | bb157 = {[%#sresult51] false} any
    | bb152 = {[%#sresult52] false} any
    | bb148 = {[%#sresult53] false} any
    | bb143 = {[%#sresult54] false} any
    | bb138 = {[%#sresult55] false} any
    | bb133 = {[%#sresult56] false} any
    | bb128 = {[%#sresult57] false} any
    | bb123 = {[%#sresult58] false} any
    | bb118 = {[%#sresult59] false} any
    | bb113 = {[%#sresult60] false} any
    | bb108 = {[%#sresult61] false} any
    | bb104 = {[%#sresult62] false} any
    | bb100 = {[%#sresult63] false} any
    | bb96 = {[%#sresult64] false} any
    | bb92 = {[%#sresult65] false} any
    | bb88 = {[%#sresult66] false} any
    | bb84 = {[%#sresult67] false} any
    | bb80 = {[%#sresult68] false} any
    | bb76 = {[%#sresult69] false} any
    | bb73 = {[%#sresult70] false} any
    | bb70 = {[%#sresult71] false} any
    | bb67 = {[%#sresult72] false} any
    | bb64 = {[%#sresult73] false} any
    | bb61 = {[%#sresult74] false} any
    | bb58 = {[%#sresult75] false} any
    | bb53 = {[%#sresult76] false} any
    | bb48 = {[%#sresult77] false} any
    | bb43 = {[%#sresult78] false} any
    | bb38 = {[%#sresult79] false} any
    | bb34 = {[%#sresult80] false} any
    | bb30 = {[%#sresult81] false} any
    | bb26 = {[%#sresult82] false} any
    | bb22 = {[%#sresult83] false} any
    | bb18 = {[%#sresult84] false} any
    | bb13 = bb14
    | bb14 = {[%#sresult85] false} any
    | bb6 = bb7
    | bb7 = {[%#sresult86] false} any ]
    )
    [ & _0 : () = any_l ()
    | & ok : t_Result'1 = any_l ()
    | & err : t_Result'1 = any_l ()
    | & _4 : bool = any_l ()
    | & _6 : bool = any_l ()
    | & _10 : bool = any_l ()
    | & _12 : bool = any_l ()
    | & _16 : bool = any_l ()
    | & _17 : int32 = any_l ()
    | & _18 : t_Option'0 = any_l ()
    | & _22 : bool = any_l ()
    | & _24 : t_Option'0 = any_l ()
    | & _28 : bool = any_l ()
    | & _30 : t_Option'0 = any_l ()
    | & _34 : bool = any_l ()
    | & _35 : int32 = any_l ()
    | & _36 : t_Option'0 = any_l ()
    | & _40 : bool = any_l ()
    | & _42 : int32 = any_l ()
    | & _43 : t_Result'0 = any_l ()
    | & _47 : bool = any_l ()
    | & _49 : int32 = any_l ()
    | & _50 : t_Result'0 = any_l ()
    | & _53 : borrowed int32 = any_l ()
    | & _54 : t_Result'2 = any_l ()
    | & _55 : borrowed (t_Result'1) = any_l ()
    | & _57 : bool = any_l ()
    | & _58 : int32 = any_l ()
    | & _61 : borrowed int32 = any_l ()
    | & _62 : t_Result'2 = any_l ()
    | & _63 : borrowed (t_Result'1) = any_l ()
    | & _65 : bool = any_l ()
    | & _66 : int32 = any_l ()
    | & _69 : borrowed int32 = any_l ()
    | & _70 : t_Result'2 = any_l ()
    | & _71 : borrowed (t_Result'1) = any_l ()
    | & _73 : bool = any_l ()
    | & _74 : int32 = any_l ()
    | & _77 : borrowed int32 = any_l ()
    | & _78 : t_Result'2 = any_l ()
    | & _79 : borrowed (t_Result'1) = any_l ()
    | & _81 : bool = any_l ()
    | & _82 : int32 = any_l ()
    | & _86 : bool = any_l ()
    | & _87 : int32 = any_l ()
    | & _91 : bool = any_l ()
    | & _92 : int32 = any_l ()
    | & _96 : bool = any_l ()
    | & _97 : int32 = any_l ()
    | & _101 : bool = any_l ()
    | & _102 : int32 = any_l ()
    | & _106 : bool = any_l ()
    | & _107 : int32 = any_l ()
    | & _111 : bool = any_l ()
    | & _112 : int32 = any_l ()
    | & _116 : bool = any_l ()
    | & _117 : int32 = any_l ()
    | & _118 : t_Result'1 = any_l ()
    | & _120 : t_Result'1 = any_l ()
    | & _123 : bool = any_l ()
    | & _124 : int32 = any_l ()
    | & _125 : t_Result'1 = any_l ()
    | & _127 : t_Result'1 = any_l ()
    | & _130 : bool = any_l ()
    | & _131 : int32 = any_l ()
    | & _132 : t_Result'1 = any_l ()
    | & _134 : t_Result'1 = any_l ()
    | & _137 : bool = any_l ()
    | & _138 : int32 = any_l ()
    | & _139 : t_Result'1 = any_l ()
    | & _141 : t_Result'1 = any_l ()
    | & _144 : bool = any_l ()
    | & _145 : int32 = any_l ()
    | & _146 : t_Result'1 = any_l ()
    | & _148 : t_Result'1 = any_l ()
    | & _151 : bool = any_l ()
    | & _152 : int32 = any_l ()
    | & _153 : t_Result'1 = any_l ()
    | & _155 : t_Result'1 = any_l ()
    | & _158 : bool = any_l ()
    | & _159 : int32 = any_l ()
    | & _160 : t_Result'1 = any_l ()
    | & _162 : t_Result'1 = any_l ()
    | & _165 : bool = any_l ()
    | & _166 : int32 = any_l ()
    | & _167 : t_Result'1 = any_l ()
    | & _169 : t_Result'1 = any_l ()
    | & _172 : bool = any_l ()
    | & _173 : int32 = any_l ()
    | & _174 : t_Result'3 = any_l ()
    | & _175 : t_Result'0 = any_l ()
    | & _179 : bool = any_l ()
    | & _181 : int32 = any_l ()
    | & _182 : t_Result'3 = any_l ()
    | & _183 : t_Result'0 = any_l ()
    | & _187 : bool = any_l ()
    | & _188 : int32 = any_l ()
    | & _189 : t_Result'4 = any_l ()
    | & _190 : t_Result'2 = any_l ()
    | & _191 : borrowed (t_Result'1) = any_l ()
    | & _194 : bool = any_l ()
    | & _196 : borrowed int32 = any_l ()
    | & _197 : t_Result'4 = any_l ()
    | & _198 : t_Result'2 = any_l ()
    | & _199 : borrowed (t_Result'1) = any_l ()
    | & _202 : bool = any_l ()
    | & _203 : int32 = any_l ()
    | & _204 : t_Result'3 = any_l ()
    | & _205 : t_Result'0 = any_l ()
    | & _209 : bool = any_l ()
    | & _211 : int32 = any_l ()
    | & _212 : t_Result'3 = any_l ()
    | & _213 : t_Result'0 = any_l ()
    | & _217 : bool = any_l ()
    | & _218 : int32 = any_l ()
    | & _219 : t_Result'4 = any_l ()
    | & _220 : t_Result'2 = any_l ()
    | & _221 : borrowed (t_Result'1) = any_l ()
    | & _224 : bool = any_l ()
    | & _226 : borrowed int32 = any_l ()
    | & _227 : t_Result'4 = any_l ()
    | & _228 : t_Result'2 = any_l ()
    | & _229 : borrowed (t_Result'1) = any_l ()
    | & res : t_Result'5 = any_l ()
    | & _232 : t_Option'0 = any_l ()
    | & _234 : bool = any_l ()
    | & _236 : t_Option'1 = any_l ()
    | & res1 : t_Result'5 = any_l ()
    | & _240 : t_Option'0 = any_l ()
    | & _242 : bool = any_l ()
    | & _243 : int32 = any_l ()
    | & _244 : t_Result'1 = any_l ()
    | & _245 : t_Option'1 = any_l ()
    | & res2 : t_Result'5 = any_l ()
    | & _250 : bool = any_l ()
    | & _251 : int32 = any_l ()
    | & _252 : t_Result'1 = any_l ()
    | & _253 : t_Option'1 = any_l () ]
     [ return' (result:())-> (! return' {result}) ] 
end<|MERGE_RESOLUTION|>--- conflicted
+++ resolved
@@ -217,96 +217,52 @@
   
   axiom inv_axiom'14 [@rewrite] : forall x : t_Option'1 [inv'14 x] . inv'14 x = true
   
-<<<<<<< HEAD
-  let rec is_ok'0 (self:t_Result'1) (return'  (ret:bool))= {[@expl:precondition] inv'0 self}
+  let rec is_ok'0 (self:t_Result'1) (return'  (ret:bool))= {[@expl:is_ok 'self' type invariant] inv'0 self}
     any [ return' (result:bool)-> {[%#sresult87] result = (exists t : int32 . self = C_Ok'0 t)} (! return' {result}) ] 
   
-  let rec is_err'0 (self:t_Result'1) (return'  (ret:bool))= {[@expl:precondition] inv'0 self}
+  let rec is_err'0 (self:t_Result'1) (return'  (ret:bool))= {[@expl:is_err 'self' type invariant] inv'0 self}
     any [ return' (result:bool)-> {[%#sresult88] result = (exists e : int32 . self = C_Err'0 e)} (! return' {result}) ] 
   
-  let rec ok'0 (self:t_Result'1) (return'  (ret:t_Option'0))= {[@expl:precondition] inv'1 self}
+  let rec ok'0 (self:t_Result'1) (return'  (ret:t_Option'0))= {[@expl:ok 'self' type invariant] inv'1 self}
     any
     [ return' (result:t_Option'0)-> {inv'2 result}
+      {[%#sresult89] forall t : int32 . self = C_Ok'0 t  -> result = C_Some'0 t}
       {[%#sresult90] (exists e : int32 . self = C_Err'0 e)  -> result = C_None'0}
-      {[%#sresult89] forall t : int32 . self = C_Ok'0 t  -> result = C_Some'0 t}
-=======
-  let rec unwrap'6 (self:Option'0.t_Option (Result'0.t_Result int32 int32)) (return'  (ret:Result'0.t_Result int32 int32))= {[@expl:unwrap 'self' type invariant] inv'13 self}
-    {[@expl:unwrap requires] [%#soption91] self <> Option'0.C_None}
-    any
-    [ return' (result:Result'0.t_Result int32 int32)-> {inv'1 result}
-      {[%#soption91] Option'0.C_Some result = self}
-      (! return' {result}) ]
-    
-  
-  let rec is_none'1 (self:Option'0.t_Option (Result'0.t_Result int32 int32)) (return'  (ret:bool))= {[@expl:is_none 'self' type invariant] inv'14 self}
-    any [ return' (result:bool)-> {[%#soption92] result = (self = Option'0.C_None)} (! return' {result}) ] 
-  
-  let rec transpose'0 (self:Result'0.t_Result (Option'0.t_Option int32) int32) (return'  (ret:Option'0.t_Option (Result'0.t_Result int32 int32)))= {[@expl:transpose 'self' type invariant] inv'12 self}
-    any
-    [ return' (result:Option'0.t_Option (Result'0.t_Result int32 int32))-> {inv'13 result}
-      {[%#sresult98] self = Result'0.C_Ok (Option'0.C_None)  -> result = Option'0.C_None}
-      {[%#sresult117] forall t : int32 . self = Result'0.C_Ok (Option'0.C_Some t)
-       -> result = Option'0.C_Some (Result'0.C_Ok t)}
-      {[%#sresult118] forall e : int32 . self = Result'0.C_Err e  -> result = Option'0.C_Some (Result'0.C_Err e)}
->>>>>>> 34cd6190
-      (! return' {result}) ]
-    
-  
-  let rec unwrap'0 (self:t_Option'0) (return'  (ret:int32))= {[@expl:precondition] inv'2 self}
-    {[@expl:precondition] [%#soption91] self <> C_None'0}
+      (! return' {result}) ]
+    
+  
+  let rec unwrap'0 (self:t_Option'0) (return'  (ret:int32))= {[@expl:unwrap 'self' type invariant] inv'2 self}
+    {[@expl:unwrap requires] [%#soption91] self <> C_None'0}
     any [ return' (result:int32)-> {inv'3 result} {[%#soption91] C_Some'0 result = self} (! return' {result}) ] 
   
-<<<<<<< HEAD
-  let rec is_none'0 (self:t_Option'0) (return'  (ret:bool))= {[@expl:precondition] inv'4 self}
+  let rec is_none'0 (self:t_Option'0) (return'  (ret:bool))= {[@expl:is_none 'self' type invariant] inv'4 self}
     any [ return' (result:bool)-> {[%#soption92] result = (self = C_None'0)} (! return' {result}) ] 
   
-  let rec err'0 (self:t_Result'1) (return'  (ret:t_Option'0))= {[@expl:precondition] inv'1 self}
+  let rec err'0 (self:t_Result'1) (return'  (ret:t_Option'0))= {[@expl:err 'self' type invariant] inv'1 self}
     any
     [ return' (result:t_Option'0)-> {inv'2 result}
+      {[%#sresult93] (exists t : int32 . self = C_Ok'0 t)  -> result = C_None'0}
       {[%#sresult94] forall e : int32 . self = C_Err'0 e  -> result = C_Some'0 e}
-      {[%#sresult93] (exists t : int32 . self = C_Ok'0 t)  -> result = C_None'0}
-      (! return' {result}) ]
-    
-  
-  let rec as_ref'0 (self:t_Result'1) (return'  (ret:t_Result'0))= {[@expl:precondition] inv'0 self}
-=======
-  let rec cloned'1 (self:Result'0.t_Result (borrowed int32) (borrowed int32)) (return'  (ret:Result'0.t_Result int32 (borrowed int32)))= {[@expl:cloned 'self' type invariant] inv'8 self}
-    any
-    [ return' (result:Result'0.t_Result int32 (borrowed int32))-> {inv'11 result}
-      {[%#sresult115] forall t : borrowed int32 . self = Result'0.C_Ok t
-       -> result = Result'0.C_Ok (t.current) /\ resolve'1 t}
-      {[%#sresult116] forall e : borrowed int32 . self = Result'0.C_Err e  -> result = Result'0.C_Err e}
-      (! return' {result}) ]
-    
-  
-  let rec cloned'0 (self:Result'0.t_Result int32 int32) (return'  (ret:Result'0.t_Result int32 int32))= {[@expl:cloned 'self' type invariant] inv'5 self}
-    any
-    [ return' (result:Result'0.t_Result int32 int32)-> {inv'10 result}
-      {[%#sresult113] forall t : int32 . self = Result'0.C_Ok t  -> result = Result'0.C_Ok t}
-      {[%#sresult114] forall e : int32 . self = Result'0.C_Err e  -> result = Result'0.C_Err e}
-      (! return' {result}) ]
-    
-  
-  let rec unwrap_err'4 (self:Result'0.t_Result int32 (borrowed int32)) (return'  (ret:borrowed int32))= {[@expl:unwrap_err 'self' type invariant] inv'11 self}
-    {[@expl:unwrap_err requires] [%#sresult99] exists e : borrowed int32 . self = Result'0.C_Err e}
->>>>>>> 34cd6190
+      (! return' {result}) ]
+    
+  
+  let rec as_ref'0 (self:t_Result'1) (return'  (ret:t_Result'0))= {[@expl:as_ref 'self' type invariant] inv'0 self}
     any
     [ return' (result:t_Result'0)-> {inv'5 result}
+      {[%#sresult95] forall t : int32 . self = C_Ok'0 t  -> result = C_Ok'2 t}
       {[%#sresult96] forall e : int32 . self = C_Err'0 e  -> result = C_Err'2 e}
-      {[%#sresult95] forall t : int32 . self = C_Ok'0 t  -> result = C_Ok'2 t}
-      (! return' {result}) ]
-    
-  
-<<<<<<< HEAD
-  let rec unwrap'1 (self:t_Result'0) (return'  (ret:int32))= {[@expl:precondition] inv'5 self}
-    {[@expl:precondition] [%#sresult97] exists t : int32 . self = C_Ok'2 t}
+      (! return' {result}) ]
+    
+  
+  let rec unwrap'1 (self:t_Result'0) (return'  (ret:int32))= {[@expl:unwrap 'self' type invariant] inv'5 self}
+    {[@expl:unwrap requires] [%#sresult97] exists t : int32 . self = C_Ok'2 t}
     any [ return' (result:int32)-> {inv'6 result} {[%#sresult98] C_Ok'2 result = self} (! return' {result}) ] 
   
-  let rec unwrap_err'0 (self:t_Result'0) (return'  (ret:int32))= {[@expl:precondition] inv'5 self}
-    {[@expl:precondition] [%#sresult99] exists e : int32 . self = C_Err'2 e}
+  let rec unwrap_err'0 (self:t_Result'0) (return'  (ret:int32))= {[@expl:unwrap_err 'self' type invariant] inv'5 self}
+    {[@expl:unwrap_err requires] [%#sresult99] exists e : int32 . self = C_Err'2 e}
     any [ return' (result:int32)-> {inv'6 result} {[%#sresult98] C_Err'2 result = self} (! return' {result}) ] 
   
-  let rec as_mut'0 (self:borrowed (t_Result'1)) (return'  (ret:t_Result'2))= {[@expl:precondition] inv'7 self}
+  let rec as_mut'0 (self:borrowed (t_Result'1)) (return'  (ret:t_Result'2))= {[@expl:as_mut 'self' type invariant] inv'7 self}
     any
     [ return' (result:t_Result'2)-> {inv'8 result}
       {[%#sresult100] exists t : borrowed int32 . self.current = C_Ok'0 (t.current)
@@ -316,8 +272,8 @@
       (! return' {result}) ]
     
   
-  let rec unwrap'2 (self:t_Result'2) (return'  (ret:borrowed int32))= {[@expl:precondition] inv'8 self}
-    {[@expl:precondition] [%#sresult97] exists t : borrowed int32 . self = C_Ok'3 t}
+  let rec unwrap'2 (self:t_Result'2) (return'  (ret:borrowed int32))= {[@expl:unwrap 'self' type invariant] inv'8 self}
+    {[@expl:unwrap requires] [%#sresult97] exists t : borrowed int32 . self = C_Ok'3 t}
     any [ return' (result:borrowed int32)-> {inv'9 result} {[%#sresult98] C_Ok'3 result = self} (! return' {result}) ] 
   
   predicate resolve'1 (self : borrowed int32) =
@@ -326,256 +282,118 @@
   predicate resolve'0 (_1 : borrowed int32) =
     resolve'1 _1
   
-  let rec unwrap'3 (self:t_Result'1) (return'  (ret:int32))= {[@expl:precondition] inv'1 self}
-    {[@expl:precondition] [%#sresult97] exists t : int32 . self = C_Ok'0 t}
+  let rec unwrap'3 (self:t_Result'1) (return'  (ret:int32))= {[@expl:unwrap 'self' type invariant] inv'1 self}
+    {[@expl:unwrap requires] [%#sresult97] exists t : int32 . self = C_Ok'0 t}
     any [ return' (result:int32)-> {inv'3 result} {[%#sresult98] C_Ok'0 result = self} (! return' {result}) ] 
   
-  let rec unwrap_err'1 (self:t_Result'2) (return'  (ret:borrowed int32))= {[@expl:precondition] inv'8 self}
-    {[@expl:precondition] [%#sresult99] exists e : borrowed int32 . self = C_Err'3 e}
+  let rec unwrap_err'1 (self:t_Result'2) (return'  (ret:borrowed int32))= {[@expl:unwrap_err 'self' type invariant] inv'8 self}
+    {[@expl:unwrap_err requires] [%#sresult99] exists e : borrowed int32 . self = C_Err'3 e}
     any [ return' (result:borrowed int32)-> {inv'9 result} {[%#sresult98] C_Err'3 result = self} (! return' {result}) ] 
   
-  let rec unwrap_err'2 (self:t_Result'1) (return'  (ret:int32))= {[@expl:precondition] inv'1 self}
-    {[@expl:precondition] [%#sresult99] exists e : int32 . self = C_Err'0 e}
+  let rec unwrap_err'2 (self:t_Result'1) (return'  (ret:int32))= {[@expl:unwrap_err 'self' type invariant] inv'1 self}
+    {[@expl:unwrap_err requires] [%#sresult99] exists e : int32 . self = C_Err'0 e}
     any [ return' (result:int32)-> {inv'3 result} {[%#sresult98] C_Err'0 result = self} (! return' {result}) ] 
   
-  let rec unwrap_or'0 (self:t_Result'1) (default:int32) (return'  (ret:int32))= {[@expl:precondition] inv'3 default}
-    {[@expl:precondition] inv'1 self}
+  let rec unwrap_or'0 (self:t_Result'1) (default:int32) (return'  (ret:int32))= {[@expl:unwrap_or 'self' type invariant] inv'1 self}
+    {[@expl:unwrap_or 'default' type invariant] inv'3 default}
     any
     [ return' (result:int32)-> {inv'3 result}
+      {[%#sresult101] forall t : int32 . self = C_Ok'0 t  -> result = t}
       {[%#sresult102] (exists e : int32 . self = C_Err'0 e)  -> result = default}
-      {[%#sresult101] forall t : int32 . self = C_Ok'0 t  -> result = t}
-=======
-  let rec unwrap'5 (self:Result'0.t_Result int32 (borrowed int32)) (return'  (ret:int32))= {[@expl:unwrap 'self' type invariant] inv'11 self}
-    {[@expl:unwrap requires] [%#sresult97] exists t : int32 . self = Result'0.C_Ok t}
-    any [ return' (result:int32)-> {inv'3 result} {[%#sresult98] Result'0.C_Ok result = self} (! return' {result}) ] 
-  
-  let rec copied'1 (self:Result'0.t_Result (borrowed int32) (borrowed int32)) (return'  (ret:Result'0.t_Result int32 (borrowed int32)))= {[@expl:copied 'self' type invariant] inv'8 self}
-    any
-    [ return' (result:Result'0.t_Result int32 (borrowed int32))-> {inv'11 result}
-      {[%#sresult111] forall t : borrowed int32 . self = Result'0.C_Ok t
-       -> result = Result'0.C_Ok (t.current) /\ resolve'1 t}
-      {[%#sresult112] forall e : borrowed int32 . self = Result'0.C_Err e  -> result = Result'0.C_Err e}
-      (! return' {result}) ]
-    
-  
-  let rec unwrap_err'3 (self:Result'0.t_Result int32 int32) (return'  (ret:int32))= {[@expl:unwrap_err 'self' type invariant] inv'10 self}
-    {[@expl:unwrap_err requires] [%#sresult99] exists e : int32 . self = Result'0.C_Err e}
-    any [ return' (result:int32)-> {inv'6 result} {[%#sresult98] Result'0.C_Err result = self} (! return' {result}) ] 
-  
-  let rec unwrap'4 (self:Result'0.t_Result int32 int32) (return'  (ret:int32))= {[@expl:unwrap 'self' type invariant] inv'10 self}
-    {[@expl:unwrap requires] [%#sresult97] exists t : int32 . self = Result'0.C_Ok t}
-    any [ return' (result:int32)-> {inv'3 result} {[%#sresult98] Result'0.C_Ok result = self} (! return' {result}) ] 
-  
-  let rec copied'0 (self:Result'0.t_Result int32 int32) (return'  (ret:Result'0.t_Result int32 int32))= {[@expl:copied 'self' type invariant] inv'5 self}
-    any
-    [ return' (result:Result'0.t_Result int32 int32)-> {inv'10 result}
-      {[%#sresult109] forall t : int32 . self = Result'0.C_Ok t  -> result = Result'0.C_Ok t}
-      {[%#sresult110] forall e : int32 . self = Result'0.C_Err e  -> result = Result'0.C_Err e}
-      (! return' {result}) ]
-    
-  
-  let rec or'0 (self:Result'0.t_Result int32 int32) (res:Result'0.t_Result int32 int32) (return'  (ret:Result'0.t_Result int32 int32))= {[@expl:or 'self' type invariant] inv'1 self}
-    {[@expl:or 'res' type invariant] inv'1 res}
-    any
-    [ return' (result:Result'0.t_Result int32 int32)-> {inv'1 result}
-      {[%#sresult107] forall t : int32 . self = Result'0.C_Ok t  -> result = Result'0.C_Ok t}
-      {[%#sresult108] (exists e : int32 . self = Result'0.C_Err e)  -> result = res}
-      (! return' {result}) ]
-    
-  
-  let rec and'0 (self:Result'0.t_Result int32 int32) (res:Result'0.t_Result int32 int32) (return'  (ret:Result'0.t_Result int32 int32))= {[@expl:and 'self' type invariant] inv'1 self}
-    {[@expl:and 'res' type invariant] inv'1 res}
-    any
-    [ return' (result:Result'0.t_Result int32 int32)-> {inv'1 result}
-      {[%#sresult105] (exists t : int32 . self = Result'0.C_Ok t)  -> result = res}
-      {[%#sresult106] forall e : int32 . self = Result'0.C_Err e  -> result = Result'0.C_Err e}
->>>>>>> 34cd6190
       (! return' {result}) ]
     
   
   predicate is_default'0 (self : int32) =
     [%#snum120] self = (0 : int32)
   
-<<<<<<< HEAD
-  let rec unwrap_or_default'0 (self:t_Result'1) (return'  (ret:int32))= {[@expl:precondition] inv'1 self}
+  let rec unwrap_or_default'0 (self:t_Result'1) (return'  (ret:int32))= {[@expl:unwrap_or_default 'self' type invariant] inv'1 self}
     any
     [ return' (result:int32)-> {inv'3 result}
+      {[%#sresult103] forall t : int32 . self = C_Ok'0 t  -> result = t}
       {[%#sresult104] (exists e : int32 . self = C_Err'0 e)  -> is_default'0 result}
-      {[%#sresult103] forall t : int32 . self = C_Ok'0 t  -> result = t}
-      (! return' {result}) ]
-    
-  
-  let rec and'0 (self:t_Result'1) (res:t_Result'1) (return'  (ret:t_Result'1))= {[@expl:precondition] inv'1 res}
-    {[@expl:precondition] inv'1 self}
+      (! return' {result}) ]
+    
+  
+  let rec and'0 (self:t_Result'1) (res:t_Result'1) (return'  (ret:t_Result'1))= {[@expl:and 'self' type invariant] inv'1 self}
+    {[@expl:and 'res' type invariant] inv'1 res}
     any
     [ return' (result:t_Result'1)-> {inv'1 result}
+      {[%#sresult105] (exists t : int32 . self = C_Ok'0 t)  -> result = res}
       {[%#sresult106] forall e : int32 . self = C_Err'0 e  -> result = C_Err'0 e}
-      {[%#sresult105] (exists t : int32 . self = C_Ok'0 t)  -> result = res}
-      (! return' {result}) ]
-    
-  
-  let rec or'0 (self:t_Result'1) (res:t_Result'1) (return'  (ret:t_Result'1))= {[@expl:precondition] inv'1 res}
-    {[@expl:precondition] inv'1 self}
-=======
-  let rec unwrap_or_default'0 (self:Result'0.t_Result int32 int32) (return'  (ret:int32))= {[@expl:unwrap_or_default 'self' type invariant] inv'1 self}
-    any
-    [ return' (result:int32)-> {inv'3 result}
-      {[%#sresult103] forall t : int32 . self = Result'0.C_Ok t  -> result = t}
-      {[%#sresult104] (exists e : int32 . self = Result'0.C_Err e)  -> is_default'0 result}
-      (! return' {result}) ]
-    
-  
-  let rec unwrap_or'0 (self:Result'0.t_Result int32 int32) (default:int32) (return'  (ret:int32))= {[@expl:unwrap_or 'self' type invariant] inv'1 self}
-    {[@expl:unwrap_or 'default' type invariant] inv'3 default}
-    any
-    [ return' (result:int32)-> {inv'3 result}
-      {[%#sresult101] forall t : int32 . self = Result'0.C_Ok t  -> result = t}
-      {[%#sresult102] (exists e : int32 . self = Result'0.C_Err e)  -> result = default}
-      (! return' {result}) ]
-    
-  
-  let rec unwrap_err'2 (self:Result'0.t_Result int32 int32) (return'  (ret:int32))= {[@expl:unwrap_err 'self' type invariant] inv'1 self}
-    {[@expl:unwrap_err requires] [%#sresult99] exists e : int32 . self = Result'0.C_Err e}
-    any [ return' (result:int32)-> {inv'3 result} {[%#sresult98] Result'0.C_Err result = self} (! return' {result}) ] 
-  
-  let rec unwrap_err'1 (self:Result'0.t_Result (borrowed int32) (borrowed int32)) (return'  (ret:borrowed int32))= {[@expl:unwrap_err 'self' type invariant] inv'8 self}
-    {[@expl:unwrap_err requires] [%#sresult99] exists e : borrowed int32 . self = Result'0.C_Err e}
-    any
-    [ return' (result:borrowed int32)-> {inv'9 result}
-      {[%#sresult98] Result'0.C_Err result = self}
-      (! return' {result}) ]
-    
-  
-  let rec unwrap'3 (self:Result'0.t_Result int32 int32) (return'  (ret:int32))= {[@expl:unwrap 'self' type invariant] inv'1 self}
-    {[@expl:unwrap requires] [%#sresult97] exists t : int32 . self = Result'0.C_Ok t}
-    any [ return' (result:int32)-> {inv'3 result} {[%#sresult98] Result'0.C_Ok result = self} (! return' {result}) ] 
-  
-  predicate resolve'0 (_1 : borrowed int32) =
-    resolve'1 _1
-  
-  let rec unwrap'2 (self:Result'0.t_Result (borrowed int32) (borrowed int32)) (return'  (ret:borrowed int32))= {[@expl:unwrap 'self' type invariant] inv'8 self}
-    {[@expl:unwrap requires] [%#sresult97] exists t : borrowed int32 . self = Result'0.C_Ok t}
->>>>>>> 34cd6190
+      (! return' {result}) ]
+    
+  
+  let rec or'0 (self:t_Result'1) (res:t_Result'1) (return'  (ret:t_Result'1))= {[@expl:or 'self' type invariant] inv'1 self}
+    {[@expl:or 'res' type invariant] inv'1 res}
     any
     [ return' (result:t_Result'1)-> {inv'1 result}
+      {[%#sresult107] forall t : int32 . self = C_Ok'0 t  -> result = C_Ok'0 t}
       {[%#sresult108] (exists e : int32 . self = C_Err'0 e)  -> result = res}
-      {[%#sresult107] forall t : int32 . self = C_Ok'0 t  -> result = C_Ok'0 t}
-      (! return' {result}) ]
-    
-  
-<<<<<<< HEAD
-  let rec copied'0 (self:t_Result'0) (return'  (ret:t_Result'3))= {[@expl:precondition] inv'5 self}
-=======
-  let rec as_mut'0 (self:borrowed (Result'0.t_Result int32 int32)) (return'  (ret:Result'0.t_Result (borrowed int32) (borrowed int32)))= {[@expl:as_mut 'self' type invariant] inv'7 self}
->>>>>>> 34cd6190
+      (! return' {result}) ]
+    
+  
+  let rec copied'0 (self:t_Result'0) (return'  (ret:t_Result'3))= {[@expl:copied 'self' type invariant] inv'5 self}
     any
     [ return' (result:t_Result'3)-> {inv'10 result}
+      {[%#sresult109] forall t : int32 . self = C_Ok'2 t  -> result = C_Ok'4 t}
       {[%#sresult110] forall e : int32 . self = C_Err'2 e  -> result = C_Err'4 e}
-      {[%#sresult109] forall t : int32 . self = C_Ok'2 t  -> result = C_Ok'4 t}
-      (! return' {result}) ]
-    
-  
-<<<<<<< HEAD
-  let rec unwrap'4 (self:t_Result'3) (return'  (ret:int32))= {[@expl:precondition] inv'10 self}
-    {[@expl:precondition] [%#sresult97] exists t : int32 . self = C_Ok'4 t}
+      (! return' {result}) ]
+    
+  
+  let rec unwrap'4 (self:t_Result'3) (return'  (ret:int32))= {[@expl:unwrap 'self' type invariant] inv'10 self}
+    {[@expl:unwrap requires] [%#sresult97] exists t : int32 . self = C_Ok'4 t}
     any [ return' (result:int32)-> {inv'3 result} {[%#sresult98] C_Ok'4 result = self} (! return' {result}) ] 
   
-  let rec unwrap_err'3 (self:t_Result'3) (return'  (ret:int32))= {[@expl:precondition] inv'10 self}
-    {[@expl:precondition] [%#sresult99] exists e : int32 . self = C_Err'4 e}
+  let rec unwrap_err'3 (self:t_Result'3) (return'  (ret:int32))= {[@expl:unwrap_err 'self' type invariant] inv'10 self}
+    {[@expl:unwrap_err requires] [%#sresult99] exists e : int32 . self = C_Err'4 e}
     any [ return' (result:int32)-> {inv'6 result} {[%#sresult98] C_Err'4 result = self} (! return' {result}) ] 
   
-  let rec copied'1 (self:t_Result'2) (return'  (ret:t_Result'4))= {[@expl:precondition] inv'8 self}
+  let rec copied'1 (self:t_Result'2) (return'  (ret:t_Result'4))= {[@expl:copied 'self' type invariant] inv'8 self}
     any
     [ return' (result:t_Result'4)-> {inv'11 result}
+      {[%#sresult111] forall t : borrowed int32 . self = C_Ok'3 t  -> result = C_Ok'5 (t.current) /\ resolve'1 t}
       {[%#sresult112] forall e : borrowed int32 . self = C_Err'3 e  -> result = C_Err'5 e}
-      {[%#sresult111] forall t : borrowed int32 . self = C_Ok'3 t  -> result = C_Ok'5 (t.current) /\ resolve'1 t}
-      (! return' {result}) ]
-    
-  
-  let rec unwrap'5 (self:t_Result'4) (return'  (ret:int32))= {[@expl:precondition] inv'11 self}
-    {[@expl:precondition] [%#sresult97] exists t : int32 . self = C_Ok'5 t}
+      (! return' {result}) ]
+    
+  
+  let rec unwrap'5 (self:t_Result'4) (return'  (ret:int32))= {[@expl:unwrap 'self' type invariant] inv'11 self}
+    {[@expl:unwrap requires] [%#sresult97] exists t : int32 . self = C_Ok'5 t}
     any [ return' (result:int32)-> {inv'3 result} {[%#sresult98] C_Ok'5 result = self} (! return' {result}) ] 
   
-  let rec unwrap_err'4 (self:t_Result'4) (return'  (ret:borrowed int32))= {[@expl:precondition] inv'11 self}
-    {[@expl:precondition] [%#sresult99] exists e : borrowed int32 . self = C_Err'5 e}
+  let rec unwrap_err'4 (self:t_Result'4) (return'  (ret:borrowed int32))= {[@expl:unwrap_err 'self' type invariant] inv'11 self}
+    {[@expl:unwrap_err requires] [%#sresult99] exists e : borrowed int32 . self = C_Err'5 e}
     any [ return' (result:borrowed int32)-> {inv'9 result} {[%#sresult98] C_Err'5 result = self} (! return' {result}) ] 
   
-  let rec cloned'0 (self:t_Result'0) (return'  (ret:t_Result'3))= {[@expl:precondition] inv'5 self}
+  let rec cloned'0 (self:t_Result'0) (return'  (ret:t_Result'3))= {[@expl:cloned 'self' type invariant] inv'5 self}
     any
     [ return' (result:t_Result'3)-> {inv'10 result}
+      {[%#sresult113] forall t : int32 . self = C_Ok'2 t  -> result = C_Ok'4 t}
       {[%#sresult114] forall e : int32 . self = C_Err'2 e  -> result = C_Err'4 e}
-      {[%#sresult113] forall t : int32 . self = C_Ok'2 t  -> result = C_Ok'4 t}
-      (! return' {result}) ]
-    
-  
-  let rec cloned'1 (self:t_Result'2) (return'  (ret:t_Result'4))= {[@expl:precondition] inv'8 self}
-=======
-  let rec unwrap_err'0 (self:Result'0.t_Result int32 int32) (return'  (ret:int32))= {[@expl:unwrap_err 'self' type invariant] inv'5 self}
-    {[@expl:unwrap_err requires] [%#sresult99] exists e : int32 . self = Result'0.C_Err e}
-    any [ return' (result:int32)-> {inv'6 result} {[%#sresult98] Result'0.C_Err result = self} (! return' {result}) ] 
-  
-  let rec unwrap'1 (self:Result'0.t_Result int32 int32) (return'  (ret:int32))= {[@expl:unwrap 'self' type invariant] inv'5 self}
-    {[@expl:unwrap requires] [%#sresult97] exists t : int32 . self = Result'0.C_Ok t}
-    any [ return' (result:int32)-> {inv'6 result} {[%#sresult98] Result'0.C_Ok result = self} (! return' {result}) ] 
-  
-  let rec as_ref'0 (self:Result'0.t_Result int32 int32) (return'  (ret:Result'0.t_Result int32 int32))= {[@expl:as_ref 'self' type invariant] inv'0 self}
-    any
-    [ return' (result:Result'0.t_Result int32 int32)-> {inv'5 result}
-      {[%#sresult95] forall t : int32 . self = Result'0.C_Ok t  -> result = Result'0.C_Ok t}
-      {[%#sresult96] forall e : int32 . self = Result'0.C_Err e  -> result = Result'0.C_Err e}
-      (! return' {result}) ]
-    
-  
-  let rec err'0 (self:Result'0.t_Result int32 int32) (return'  (ret:Option'0.t_Option int32))= {[@expl:err 'self' type invariant] inv'1 self}
-    any
-    [ return' (result:Option'0.t_Option int32)-> {inv'2 result}
-      {[%#sresult93] (exists t : int32 . self = Result'0.C_Ok t)  -> result = Option'0.C_None}
-      {[%#sresult94] forall e : int32 . self = Result'0.C_Err e  -> result = Option'0.C_Some e}
-      (! return' {result}) ]
-    
-  
-  let rec is_none'0 (self:Option'0.t_Option int32) (return'  (ret:bool))= {[@expl:is_none 'self' type invariant] inv'4 self}
-    any [ return' (result:bool)-> {[%#soption92] result = (self = Option'0.C_None)} (! return' {result}) ] 
-  
-  let rec unwrap'0 (self:Option'0.t_Option int32) (return'  (ret:int32))= {[@expl:unwrap 'self' type invariant] inv'2 self}
-    {[@expl:unwrap requires] [%#soption91] self <> Option'0.C_None}
-    any [ return' (result:int32)-> {inv'3 result} {[%#soption91] Option'0.C_Some result = self} (! return' {result}) ] 
-  
-  let rec ok'0 (self:Result'0.t_Result int32 int32) (return'  (ret:Option'0.t_Option int32))= {[@expl:ok 'self' type invariant] inv'1 self}
-    any
-    [ return' (result:Option'0.t_Option int32)-> {inv'2 result}
-      {[%#sresult89] forall t : int32 . self = Result'0.C_Ok t  -> result = Option'0.C_Some t}
-      {[%#sresult90] (exists e : int32 . self = Result'0.C_Err e)  -> result = Option'0.C_None}
-      (! return' {result}) ]
-    
-  
-  let rec is_err'0 (self:Result'0.t_Result int32 int32) (return'  (ret:bool))= {[@expl:is_err 'self' type invariant] inv'0 self}
->>>>>>> 34cd6190
+      (! return' {result}) ]
+    
+  
+  let rec cloned'1 (self:t_Result'2) (return'  (ret:t_Result'4))= {[@expl:cloned 'self' type invariant] inv'8 self}
     any
     [ return' (result:t_Result'4)-> {inv'11 result}
+      {[%#sresult115] forall t : borrowed int32 . self = C_Ok'3 t  -> result = C_Ok'5 (t.current) /\ resolve'1 t}
       {[%#sresult116] forall e : borrowed int32 . self = C_Err'3 e  -> result = C_Err'5 e}
-      {[%#sresult115] forall t : borrowed int32 . self = C_Ok'3 t  -> result = C_Ok'5 (t.current) /\ resolve'1 t}
-      (! return' {result}) ]
-    
-  
-<<<<<<< HEAD
-  let rec transpose'0 (self:t_Result'5) (return'  (ret:t_Option'1))= {[@expl:precondition] inv'12 self}
-=======
-  let rec is_ok'0 (self:Result'0.t_Result int32 int32) (return'  (ret:bool))= {[@expl:is_ok 'self' type invariant] inv'0 self}
->>>>>>> 34cd6190
+      (! return' {result}) ]
+    
+  
+  let rec transpose'0 (self:t_Result'5) (return'  (ret:t_Option'1))= {[@expl:transpose 'self' type invariant] inv'12 self}
     any
     [ return' (result:t_Option'1)-> {inv'13 result}
+      {[%#sresult98] self = C_Ok'1 (C_None'0)  -> result = C_None'1}
+      {[%#sresult117] forall t : int32 . self = C_Ok'1 (C_Some'0 t)  -> result = C_Some'1 (C_Ok'0 t)}
       {[%#sresult118] forall e : int32 . self = C_Err'1 e  -> result = C_Some'1 (C_Err'0 e)}
-      {[%#sresult117] forall t : int32 . self = C_Ok'1 (C_Some'0 t)  -> result = C_Some'1 (C_Ok'0 t)}
-      {[%#sresult98] self = C_Ok'1 (C_None'0)  -> result = C_None'1}
-      (! return' {result}) ]
-    
-  
-  let rec is_none'1 (self:t_Option'1) (return'  (ret:bool))= {[@expl:precondition] inv'14 self}
+      (! return' {result}) ]
+    
+  
+  let rec is_none'1 (self:t_Option'1) (return'  (ret:bool))= {[@expl:is_none 'self' type invariant] inv'14 self}
     any [ return' (result:bool)-> {[%#soption92] result = (self = C_None'1)} (! return' {result}) ] 
   
-  let rec unwrap'6 (self:t_Option'1) (return'  (ret:t_Result'1))= {[@expl:precondition] inv'13 self}
-    {[@expl:precondition] [%#soption91] self <> C_None'1}
+  let rec unwrap'6 (self:t_Option'1) (return'  (ret:t_Result'1))= {[@expl:unwrap 'self' type invariant] inv'13 self}
+    {[@expl:unwrap requires] [%#soption91] self <> C_None'1}
     any [ return' (result:t_Result'1)-> {inv'1 result} {[%#soption91] C_Some'1 result = self} (! return' {result}) ] 
   
   use prelude.prelude.Intrinsic
