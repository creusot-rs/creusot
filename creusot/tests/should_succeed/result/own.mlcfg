
module Own_OwnResult_Type
  type t_ownresult 't 'e =
    | C_Ok 't
    | C_Err 'e
    
  let function ok_0 (self : t_ownresult 't 'e) : 't = [@vc:do_not_keep_trace] [@vc:sp]
    match self with
      | C_Ok a -> a
      | C_Err _ -> any 't
      end
  let function err_0 (self : t_ownresult 't 'e) : 'e = [@vc:do_not_keep_trace] [@vc:sp]
    match self with
      | C_Ok _ -> any 'e
      | C_Err a -> a
      end
end
module Own_Impl0_IsOk
  type t
  type e
  predicate invariant1 (self : t)
  val invariant1 (self : t) : bool
    ensures { result = invariant1 self }
    
  predicate inv1 (_x : t)
  val inv1 (_x : t) : bool
    ensures { result = inv1 _x }
    
  axiom inv1 : forall x : t . inv1 x = true
  use Own_OwnResult_Type as Own_OwnResult_Type
  predicate invariant0 (self : Own_OwnResult_Type.t_ownresult t e)
  val invariant0 (self : Own_OwnResult_Type.t_ownresult t e) : bool
    ensures { result = invariant0 self }
    
  predicate inv0 (_x : Own_OwnResult_Type.t_ownresult t e)
  val inv0 (_x : Own_OwnResult_Type.t_ownresult t e) : bool
    ensures { result = inv0 _x }
    
  axiom inv0 : forall x : Own_OwnResult_Type.t_ownresult t e . inv0 x = true
  use prelude.Borrow
  predicate resolve0 (self : Own_OwnResult_Type.t_ownresult t e)
  val resolve0 (self : Own_OwnResult_Type.t_ownresult t e) : bool
    ensures { result = resolve0 self }
    
  let rec cfg is_ok [#"../own.rs" 25 4 25 31] [@cfg:stackify] [@cfg:subregion_analysis] (self : Own_OwnResult_Type.t_ownresult t e) : bool
    requires {[#"../own.rs" 25 18 25 22] inv0 self}
    ensures { [#"../own.rs" 24 14 24 62] result = (exists t : t . inv1 t /\ self = Own_OwnResult_Type.C_Ok t) }
    
   = [@vc:do_not_keep_trace] [@vc:sp]
  var _0 : bool;
  var self : Own_OwnResult_Type.t_ownresult t e = self;
  {
    goto BB0
  }
  BB0 {
    assert { [@expl:type invariant] inv0 self };
    assume { resolve0 self };
    switch (self)
      | Own_OwnResult_Type.C_Ok _ -> goto BB1
      | _ -> goto BB2
      end
  }
  BB1 {
    goto BB3
  }
  BB2 {
    _0 <- false;
    goto BB4
  }
  BB3 {
    _0 <- true;
    goto BB4
  }
  BB4 {
    return _0
  }
  
end
module Own_Impl0_IsErr
  type t
  type e
  predicate invariant2 (self : t)
  val invariant2 (self : t) : bool
    ensures { result = invariant2 self }
    
  predicate inv2 (_x : t)
  val inv2 (_x : t) : bool
    ensures { result = inv2 _x }
    
  axiom inv2 : forall x : t . inv2 x = true
  predicate invariant1 (self : e)
  val invariant1 (self : e) : bool
    ensures { result = invariant1 self }
    
  predicate inv1 (_x : e)
  val inv1 (_x : e) : bool
    ensures { result = inv1 _x }
    
  axiom inv1 : forall x : e . inv1 x = true
  use Own_OwnResult_Type as Own_OwnResult_Type
  predicate invariant0 (self : Own_OwnResult_Type.t_ownresult t e)
  val invariant0 (self : Own_OwnResult_Type.t_ownresult t e) : bool
    ensures { result = invariant0 self }
    
  predicate inv0 (_x : Own_OwnResult_Type.t_ownresult t e)
  val inv0 (_x : Own_OwnResult_Type.t_ownresult t e) : bool
    ensures { result = inv0 _x }
    
  axiom inv0 : forall x : Own_OwnResult_Type.t_ownresult t e . inv0 x = true
  use prelude.Borrow
  val is_ok0 [#"../own.rs" 25 4 25 31] (self : Own_OwnResult_Type.t_ownresult t e) : bool
    requires {[#"../own.rs" 25 18 25 22] inv0 self}
    ensures { [#"../own.rs" 24 14 24 62] result = (exists t : t . inv2 t /\ self = Own_OwnResult_Type.C_Ok t) }
    
  predicate resolve0 (self : Own_OwnResult_Type.t_ownresult t e)
  val resolve0 (self : Own_OwnResult_Type.t_ownresult t e) : bool
    ensures { result = resolve0 self }
    
  let rec cfg is_err [#"../own.rs" 30 4 30 32] [@cfg:stackify] [@cfg:subregion_analysis] (self : Own_OwnResult_Type.t_ownresult t e) : bool
    requires {[#"../own.rs" 30 19 30 23] inv0 self}
    ensures { [#"../own.rs" 29 14 29 63] result = (exists e : e . inv1 e /\ self = Own_OwnResult_Type.C_Err e) }
    
   = [@vc:do_not_keep_trace] [@vc:sp]
  var _0 : bool;
  var self : Own_OwnResult_Type.t_ownresult t e = self;
  var _3 : bool;
  {
    goto BB0
  }
  BB0 {
    assert { [@expl:type invariant] inv0 self };
    assume { resolve0 self };
    [#"../own.rs" 31 9 31 21] _3 <- ([#"../own.rs" 31 9 31 21] is_ok0 self);
    goto BB1
  }
  BB1 {
    [#"../own.rs" 31 8 31 21] _0 <- not _3;
    _3 <- any bool;
    return _0
  }
  
end
module Core_Option_Option_Type
  type t_option 't =
    | C_None
    | C_Some 't
    
  let function some_0 (self : t_option 't) : 't = [@vc:do_not_keep_trace] [@vc:sp]
    match self with
      | C_None -> any 't
      | C_Some a -> a
      end
end
module Own_Impl0_Ok
  type t
  type e
  use Core_Option_Option_Type as Core_Option_Option_Type
  predicate invariant3 (self : Core_Option_Option_Type.t_option t)
  val invariant3 (self : Core_Option_Option_Type.t_option t) : bool
    ensures { result = invariant3 self }
    
  predicate inv3 (_x : Core_Option_Option_Type.t_option t)
  val inv3 (_x : Core_Option_Option_Type.t_option t) : bool
    ensures { result = inv3 _x }
    
  axiom inv3 : forall x : Core_Option_Option_Type.t_option t . inv3 x = true
  predicate invariant2 (self : t)
  val invariant2 (self : t) : bool
    ensures { result = invariant2 self }
    
  predicate inv2 (_x : t)
  val inv2 (_x : t) : bool
    ensures { result = inv2 _x }
    
  axiom inv2 : forall x : t . inv2 x = true
  predicate invariant1 (self : e)
  val invariant1 (self : e) : bool
    ensures { result = invariant1 self }
    
  predicate inv1 (_x : e)
  val inv1 (_x : e) : bool
    ensures { result = inv1 _x }
    
  axiom inv1 : forall x : e . inv1 x = true
  use Own_OwnResult_Type as Own_OwnResult_Type
  predicate invariant0 (self : Own_OwnResult_Type.t_ownresult t e)
  val invariant0 (self : Own_OwnResult_Type.t_ownresult t e) : bool
    ensures { result = invariant0 self }
    
  predicate inv0 (_x : Own_OwnResult_Type.t_ownresult t e)
  val inv0 (_x : Own_OwnResult_Type.t_ownresult t e) : bool
    ensures { result = inv0 _x }
    
  axiom inv0 : forall x : Own_OwnResult_Type.t_ownresult t e . inv0 x = true
  predicate resolve1 (self : e)
  val resolve1 (self : e) : bool
    ensures { result = resolve1 self }
    
  predicate resolve2 (self : t)
  val resolve2 (self : t) : bool
    ensures { result = resolve2 self }
    
  predicate resolve0 [#"../own.rs" 15 4 15 28] (self : Own_OwnResult_Type.t_ownresult t e) =
    [#"../own.rs" 16 8 19 9] match self with
      | Own_OwnResult_Type.C_Ok t -> resolve2 t
      | Own_OwnResult_Type.C_Err e -> resolve1 e
      end
  val resolve0 [#"../own.rs" 15 4 15 28] (self : Own_OwnResult_Type.t_ownresult t e) : bool
    ensures { result = resolve0 self }
    
  let rec cfg ok [#"../own.rs" 36 4 36 32] [@cfg:stackify] [@cfg:subregion_analysis] (self : Own_OwnResult_Type.t_ownresult t e) : Core_Option_Option_Type.t_option t
    requires {[#"../own.rs" 36 14 36 18] inv0 self}
    ensures { [#"../own.rs" 34 4 34 75] forall t : t . inv2 t
     -> self = Own_OwnResult_Type.C_Ok t  -> result = Core_Option_Option_Type.C_Some t }
    ensures { [#"../own.rs" 35 4 35 75] (exists e : e . inv1 e /\ self = Own_OwnResult_Type.C_Err e)
     -> result = Core_Option_Option_Type.C_None }
    ensures { [#"../own.rs" 36 23 36 32] inv3 result }
    
   = [@vc:do_not_keep_trace] [@vc:sp]
  var _0 : Core_Option_Option_Type.t_option t;
  var self : Own_OwnResult_Type.t_ownresult t e = self;
  var x : t;
  var x1 : e;
  {
    goto BB0
  }
  BB0 {
    goto BB1
  }
  BB1 {
    goto BB2
  }
  BB2 {
    switch (self)
      | Own_OwnResult_Type.C_Ok _ -> goto BB3
      | Own_OwnResult_Type.C_Err _ -> goto BB4
      end
  }
  BB3 {
    goto BB6
  }
  BB4 {
    [#"../own.rs" 40 27 40 28] x1 <- Own_OwnResult_Type.err_0 self;
    self <- (let Own_OwnResult_Type.C_Err x0 = self in Own_OwnResult_Type.C_Err (any e));
    assert { [@expl:type invariant] inv1 x1 };
    assume { resolve1 x1 };
    assert { [@expl:type invariant] inv0 self };
    assume { resolve0 self };
    [#"../own.rs" 40 33 40 37] _0 <- Core_Option_Option_Type.C_None;
    goto BB9
  }
  BB5 {
    assert { [@expl:type invariant] inv0 self };
    assume { resolve0 self };
    assert { [#"../own.rs" 37 14 37 18] false };
    absurd
  }
  BB6 {
    [#"../own.rs" 38 26 38 27] x <- Own_OwnResult_Type.ok_0 self;
    self <- (let Own_OwnResult_Type.C_Ok x0 = self in Own_OwnResult_Type.C_Ok (any t));
    assert { [@expl:type invariant] inv0 self };
    assume { resolve0 self };
    [#"../own.rs" 38 32 38 39] _0 <- Core_Option_Option_Type.C_Some x;
    x <- any t;
    goto BB7
  }
  BB7 {
    goto BB8
  }
  BB8 {
    goto BB10
  }
  BB9 {
    goto BB10
  }
  BB10 {
    goto BB11
  }
  BB11 {
    return _0
  }
  
end
module Own_Impl0_Err
  type t
  type e
  use Core_Option_Option_Type as Core_Option_Option_Type
  predicate invariant3 (self : Core_Option_Option_Type.t_option e)
  val invariant3 (self : Core_Option_Option_Type.t_option e) : bool
    ensures { result = invariant3 self }
    
  predicate inv3 (_x : Core_Option_Option_Type.t_option e)
  val inv3 (_x : Core_Option_Option_Type.t_option e) : bool
    ensures { result = inv3 _x }
    
  axiom inv3 : forall x : Core_Option_Option_Type.t_option e . inv3 x = true
  predicate invariant2 (self : e)
  val invariant2 (self : e) : bool
    ensures { result = invariant2 self }
    
  predicate inv2 (_x : e)
  val inv2 (_x : e) : bool
    ensures { result = inv2 _x }
    
  axiom inv2 : forall x : e . inv2 x = true
  use Own_OwnResult_Type as Own_OwnResult_Type
  predicate invariant1 (self : Own_OwnResult_Type.t_ownresult t e)
  val invariant1 (self : Own_OwnResult_Type.t_ownresult t e) : bool
    ensures { result = invariant1 self }
    
  predicate inv1 (_x : Own_OwnResult_Type.t_ownresult t e)
  val inv1 (_x : Own_OwnResult_Type.t_ownresult t e) : bool
    ensures { result = inv1 _x }
    
  axiom inv1 : forall x : Own_OwnResult_Type.t_ownresult t e . inv1 x = true
  predicate invariant0 (self : t)
  val invariant0 (self : t) : bool
    ensures { result = invariant0 self }
    
  predicate inv0 (_x : t)
  val inv0 (_x : t) : bool
    ensures { result = inv0 _x }
    
  axiom inv0 : forall x : t . inv0 x = true
  predicate resolve2 (self : e)
  val resolve2 (self : e) : bool
    ensures { result = resolve2 self }
    
  predicate resolve0 (self : t)
  val resolve0 (self : t) : bool
    ensures { result = resolve0 self }
    
  predicate resolve1 [#"../own.rs" 15 4 15 28] (self : Own_OwnResult_Type.t_ownresult t e) =
    [#"../own.rs" 16 8 19 9] match self with
      | Own_OwnResult_Type.C_Ok t -> resolve0 t
      | Own_OwnResult_Type.C_Err e -> resolve2 e
      end
  val resolve1 [#"../own.rs" 15 4 15 28] (self : Own_OwnResult_Type.t_ownresult t e) : bool
    ensures { result = resolve1 self }
    
  let rec cfg err [#"../own.rs" 46 4 46 33] [@cfg:stackify] [@cfg:subregion_analysis] (self : Own_OwnResult_Type.t_ownresult t e) : Core_Option_Option_Type.t_option e
    requires {[#"../own.rs" 46 15 46 19] inv1 self}
    ensures { [#"../own.rs" 44 4 44 74] (exists t : t . inv0 t /\ self = Own_OwnResult_Type.C_Ok t)
     -> result = Core_Option_Option_Type.C_None }
    ensures { [#"../own.rs" 45 4 45 76] forall e : e . inv2 e
     -> self = Own_OwnResult_Type.C_Err e  -> result = Core_Option_Option_Type.C_Some e }
    ensures { [#"../own.rs" 46 24 46 33] inv3 result }
    
   = [@vc:do_not_keep_trace] [@vc:sp]
  var _0 : Core_Option_Option_Type.t_option e;
  var self : Own_OwnResult_Type.t_ownresult t e = self;
  var x : t;
  var x1 : e;
  {
    goto BB0
  }
  BB0 {
    goto BB1
  }
  BB1 {
    goto BB2
  }
  BB2 {
    switch (self)
      | Own_OwnResult_Type.C_Ok _ -> goto BB3
      | Own_OwnResult_Type.C_Err _ -> goto BB4
      end
  }
  BB3 {
    goto BB6
  }
  BB4 {
    [#"../own.rs" 50 27 50 28] x1 <- Own_OwnResult_Type.err_0 self;
    self <- (let Own_OwnResult_Type.C_Err x0 = self in Own_OwnResult_Type.C_Err (any e));
    assert { [@expl:type invariant] inv1 self };
    assume { resolve1 self };
    [#"../own.rs" 50 33 50 40] _0 <- Core_Option_Option_Type.C_Some x1;
    x1 <- any e;
    goto BB8
  }
  BB5 {
    assert { [@expl:type invariant] inv1 self };
    assume { resolve1 self };
    assert { [#"../own.rs" 47 14 47 18] false };
    absurd
  }
  BB6 {
    [#"../own.rs" 49 26 49 27] x <- Own_OwnResult_Type.ok_0 self;
    self <- (let Own_OwnResult_Type.C_Ok x0 = self in Own_OwnResult_Type.C_Ok (any t));
    assert { [@expl:type invariant] inv0 x };
    assume { resolve0 x };
    assert { [@expl:type invariant] inv1 self };
    assume { resolve1 self };
    [#"../own.rs" 49 32 49 36] _0 <- Core_Option_Option_Type.C_None;
    goto BB7
  }
  BB7 {
    goto BB10
  }
  BB8 {
    goto BB9
  }
  BB9 {
    goto BB10
  }
  BB10 {
    goto BB11
  }
  BB11 {
    return _0
  }
  
end
module Own_Impl0_AsRef
  type t
  type e
  use Own_OwnResult_Type as Own_OwnResult_Type
  predicate invariant3 (self : Own_OwnResult_Type.t_ownresult t e)
  val invariant3 (self : Own_OwnResult_Type.t_ownresult t e) : bool
    ensures { result = invariant3 self }
    
  predicate inv3 (_x : Own_OwnResult_Type.t_ownresult t e)
  val inv3 (_x : Own_OwnResult_Type.t_ownresult t e) : bool
    ensures { result = inv3 _x }
    
  axiom inv3 : forall x : Own_OwnResult_Type.t_ownresult t e . inv3 x = true
  predicate invariant2 (self : e)
  val invariant2 (self : e) : bool
    ensures { result = invariant2 self }
    
  predicate inv2 (_x : e)
  val inv2 (_x : e) : bool
    ensures { result = inv2 _x }
    
  axiom inv2 : forall x : e . inv2 x = true
  predicate invariant1 (self : t)
  val invariant1 (self : t) : bool
    ensures { result = invariant1 self }
    
  predicate inv1 (_x : t)
  val inv1 (_x : t) : bool
    ensures { result = inv1 _x }
    
  axiom inv1 : forall x : t . inv1 x = true
  predicate invariant0 (self : Own_OwnResult_Type.t_ownresult t e)
  val invariant0 (self : Own_OwnResult_Type.t_ownresult t e) : bool
    ensures { result = invariant0 self }
    
  predicate inv0 (_x : Own_OwnResult_Type.t_ownresult t e)
  val inv0 (_x : Own_OwnResult_Type.t_ownresult t e) : bool
    ensures { result = inv0 _x }
    
  axiom inv0 : forall x : Own_OwnResult_Type.t_ownresult t e . inv0 x = true
  use prelude.Borrow
  predicate resolve2 (self : e)
  val resolve2 (self : e) : bool
    ensures { result = resolve2 self }
    
  predicate resolve1 (self : t)
  val resolve1 (self : t) : bool
    ensures { result = resolve1 self }
    
  predicate resolve0 (self : Own_OwnResult_Type.t_ownresult t e)
  val resolve0 (self : Own_OwnResult_Type.t_ownresult t e) : bool
    ensures { result = resolve0 self }
    
  let rec cfg as_ref [#"../own.rs" 56 4 56 45] [@cfg:stackify] [@cfg:subregion_analysis] (self : Own_OwnResult_Type.t_ownresult t e) : Own_OwnResult_Type.t_ownresult t e
    requires {[#"../own.rs" 56 19 56 23] inv0 self}
    ensures { [#"../own.rs" 54 4 54 87] forall t : t . inv1 t
     -> self = Own_OwnResult_Type.C_Ok t  -> result = Own_OwnResult_Type.C_Ok t }
    ensures { [#"../own.rs" 55 4 55 89] forall e : e . inv2 e
     -> self = Own_OwnResult_Type.C_Err e  -> result = Own_OwnResult_Type.C_Err e }
    ensures { [#"../own.rs" 56 28 56 45] inv3 result }
    
   = [@vc:do_not_keep_trace] [@vc:sp]
  var _0 : Own_OwnResult_Type.t_ownresult t e;
  var self : Own_OwnResult_Type.t_ownresult t e = self;
  var x : t;
  var x1 : e;
  {
    goto BB0
  }
  BB0 {
    switch (self)
      | Own_OwnResult_Type.C_Ok _ -> goto BB1
      | Own_OwnResult_Type.C_Err _ -> goto BB2
      end
  }
  BB1 {
    goto BB4
  }
  BB2 {
    [#"../own.rs" 59 27 59 32] x1 <- Own_OwnResult_Type.err_0 self;
    assert { [@expl:type invariant] inv0 self };
    assume { resolve0 self };
    assert { [@expl:type invariant] inv2 x1 };
    assume { resolve2 x1 };
    [#"../own.rs" 59 37 59 54] _0 <- Own_OwnResult_Type.C_Err x1;
    goto BB5
  }
  BB3 {
    assert { [@expl:type invariant] inv0 self };
    assume { resolve0 self };
    assert { [#"../own.rs" 57 14 57 19] false };
    absurd
  }
  BB4 {
    [#"../own.rs" 58 26 58 31] x <- Own_OwnResult_Type.ok_0 self;
    assert { [@expl:type invariant] inv0 self };
    assume { resolve0 self };
    assert { [@expl:type invariant] inv1 x };
    assume { resolve1 x };
    [#"../own.rs" 58 36 58 52] _0 <- Own_OwnResult_Type.C_Ok x;
    goto BB5
  }
  BB5 {
    return _0
  }
  
end
module Own_Impl0_AsMut
  type t
  type e
  use prelude.Borrow
  use Own_OwnResult_Type as Own_OwnResult_Type
  predicate invariant5 (self : Own_OwnResult_Type.t_ownresult (borrowed t) (borrowed e))
  val invariant5 (self : Own_OwnResult_Type.t_ownresult (borrowed t) (borrowed e)) : bool
    ensures { result = invariant5 self }
    
  predicate inv5 (_x : Own_OwnResult_Type.t_ownresult (borrowed t) (borrowed e))
  val inv5 (_x : Own_OwnResult_Type.t_ownresult (borrowed t) (borrowed e)) : bool
    ensures { result = inv5 _x }
    
  axiom inv5 : forall x : Own_OwnResult_Type.t_ownresult (borrowed t) (borrowed e) . inv5 x = true
  predicate invariant4 (self : borrowed (Own_OwnResult_Type.t_ownresult t e))
  val invariant4 (self : borrowed (Own_OwnResult_Type.t_ownresult t e)) : bool
    ensures { result = invariant4 self }
    
  predicate inv4 (_x : borrowed (Own_OwnResult_Type.t_ownresult t e))
  val inv4 (_x : borrowed (Own_OwnResult_Type.t_ownresult t e)) : bool
    ensures { result = inv4 _x }
    
  axiom inv4 : forall x : borrowed (Own_OwnResult_Type.t_ownresult t e) . inv4 x = true
  predicate invariant3 (self : borrowed e)
  val invariant3 (self : borrowed e) : bool
    ensures { result = invariant3 self }
    
  predicate inv3 (_x : borrowed e)
  val inv3 (_x : borrowed e) : bool
    ensures { result = inv3 _x }
    
  axiom inv3 : forall x : borrowed e . inv3 x = true
  predicate invariant2 (self : e)
  val invariant2 (self : e) : bool
    ensures { result = invariant2 self }
    
  predicate inv2 (_x : e)
  val inv2 (_x : e) : bool
    ensures { result = inv2 _x }
    
  axiom inv2 : forall x : e . inv2 x = true
  predicate invariant1 (self : borrowed t)
  val invariant1 (self : borrowed t) : bool
    ensures { result = invariant1 self }
    
  predicate inv1 (_x : borrowed t)
  val inv1 (_x : borrowed t) : bool
    ensures { result = inv1 _x }
    
  axiom inv1 : forall x : borrowed t . inv1 x = true
  predicate invariant0 (self : t)
  val invariant0 (self : t) : bool
    ensures { result = invariant0 self }
    
  predicate inv0 (_x : t)
  val inv0 (_x : t) : bool
    ensures { result = inv0 _x }
    
  axiom inv0 : forall x : t . inv0 x = true
  predicate resolve2 (self : borrowed (Own_OwnResult_Type.t_ownresult t e)) =
<<<<<<< HEAD
    [#"../../../../../creusot-contracts/src/resolve.rs" 27 20 27 34]  ^ self =  * self
=======
    [#"../../../../../creusot-contracts/src/resolve.rs" 26 20 26 34]  ^ self =  * self
>>>>>>> c22743fa
  val resolve2 (self : borrowed (Own_OwnResult_Type.t_ownresult t e)) : bool
    ensures { result = resolve2 self }
    
  predicate resolve1 (self : borrowed e) =
<<<<<<< HEAD
    [#"../../../../../creusot-contracts/src/resolve.rs" 27 20 27 34]  ^ self =  * self
=======
    [#"../../../../../creusot-contracts/src/resolve.rs" 26 20 26 34]  ^ self =  * self
>>>>>>> c22743fa
  val resolve1 (self : borrowed e) : bool
    ensures { result = resolve1 self }
    
  predicate resolve0 (self : borrowed t) =
<<<<<<< HEAD
    [#"../../../../../creusot-contracts/src/resolve.rs" 27 20 27 34]  ^ self =  * self
=======
    [#"../../../../../creusot-contracts/src/resolve.rs" 26 20 26 34]  ^ self =  * self
>>>>>>> c22743fa
  val resolve0 (self : borrowed t) : bool
    ensures { result = resolve0 self }
    
  let rec cfg as_mut [#"../own.rs" 71 4 71 57] [@cfg:stackify] [@cfg:subregion_analysis] (self : borrowed (Own_OwnResult_Type.t_ownresult t e)) : Own_OwnResult_Type.t_ownresult (borrowed t) (borrowed e)
    requires {[#"../own.rs" 71 23 71 27] inv4 self}
    ensures { [#"../own.rs" 63 4 70 6] exists t : borrowed t . inv1 t /\ ( * self = Own_OwnResult_Type.C_Ok ( * t) /\  ^ self = Own_OwnResult_Type.C_Ok ( ^ t) /\ result = Own_OwnResult_Type.C_Ok t \/ (exists e : borrowed e . inv3 e /\  * self = Own_OwnResult_Type.C_Err ( * e) /\  ^ self = Own_OwnResult_Type.C_Err ( ^ e) /\ result = Own_OwnResult_Type.C_Err e)) }
    ensures { [#"../own.rs" 71 32 71 57] inv5 result }
    
   = [@vc:do_not_keep_trace] [@vc:sp]
  var _0 : Own_OwnResult_Type.t_ownresult (borrowed t) (borrowed e);
  var self : borrowed (Own_OwnResult_Type.t_ownresult t e) = self;
  var x : borrowed t;
  var _5 : borrowed t;
  var x1 : borrowed e;
  var _7 : borrowed e;
  {
    goto BB0
  }
  BB0 {
    switch ( * self)
      | Own_OwnResult_Type.C_Ok _ -> goto BB1
      | Own_OwnResult_Type.C_Err _ -> goto BB2
      end
  }
  BB1 {
    goto BB4
  }
  BB2 {
    [#"../own.rs" 74 27 74 36] x1 <- Borrow.borrow_final (Own_OwnResult_Type.err_0 ( * self)) (Borrow.inherit_id (Borrow.get_id self) 1);
    [#"../own.rs" 74 27 74 36] self <- { self with current = (let Own_OwnResult_Type.C_Err x0 =  * self in Own_OwnResult_Type.C_Err ( ^ x1)) ; };
    assume { inv2 ( ^ x1) };
    [#"../own.rs" 74 56 74 57] _7 <- Borrow.borrow_final ( * x1) (Borrow.get_id x1);
    [#"../own.rs" 74 56 74 57] x1 <- { x1 with current = ( ^ _7) ; };
    assume { inv2 ( ^ _7) };
    [#"../own.rs" 74 41 74 58] _0 <- Own_OwnResult_Type.C_Err _7;
    _7 <- any borrowed e;
    assert { [@expl:type invariant] inv3 x1 };
    assume { resolve1 x1 };
    goto BB5
  }
  BB3 {
    assert { [@expl:type invariant] inv4 self };
    assume { resolve2 self };
    assert { [#"../own.rs" 72 14 72 19] false };
    absurd
  }
  BB4 {
    [#"../own.rs" 73 26 73 35] x <- Borrow.borrow_final (Own_OwnResult_Type.ok_0 ( * self)) (Borrow.inherit_id (Borrow.get_id self) 1);
    [#"../own.rs" 73 26 73 35] self <- { self with current = (let Own_OwnResult_Type.C_Ok x0 =  * self in Own_OwnResult_Type.C_Ok ( ^ x)) ; };
    assume { inv0 ( ^ x) };
    [#"../own.rs" 73 54 73 55] _5 <- Borrow.borrow_final ( * x) (Borrow.get_id x);
    [#"../own.rs" 73 54 73 55] x <- { x with current = ( ^ _5) ; };
    assume { inv0 ( ^ _5) };
    [#"../own.rs" 73 40 73 56] _0 <- Own_OwnResult_Type.C_Ok _5;
    _5 <- any borrowed t;
    assert { [@expl:type invariant] inv1 x };
    assume { resolve0 x };
    goto BB5
  }
  BB5 {
    assert { [@expl:type invariant] inv4 self };
    assume { resolve2 self };
    return _0
  }
  
end
module Own_Impl0_Unwrap
  type t
  type e
  predicate invariant2 (self : t)
  val invariant2 (self : t) : bool
    ensures { result = invariant2 self }
    
  predicate inv2 (_x : t)
  val inv2 (_x : t) : bool
    ensures { result = inv2 _x }
    
  axiom inv2 : forall x : t . inv2 x = true
  predicate invariant1 (self : e)
  val invariant1 (self : e) : bool
    ensures { result = invariant1 self }
    
  predicate inv1 (_x : e)
  val inv1 (_x : e) : bool
    ensures { result = inv1 _x }
    
  axiom inv1 : forall x : e . inv1 x = true
  use Own_OwnResult_Type as Own_OwnResult_Type
  predicate invariant0 (self : Own_OwnResult_Type.t_ownresult t e)
  val invariant0 (self : Own_OwnResult_Type.t_ownresult t e) : bool
    ensures { result = invariant0 self }
    
  predicate inv0 (_x : Own_OwnResult_Type.t_ownresult t e)
  val inv0 (_x : Own_OwnResult_Type.t_ownresult t e) : bool
    ensures { result = inv0 _x }
    
  axiom inv0 : forall x : Own_OwnResult_Type.t_ownresult t e . inv0 x = true
  predicate resolve1 (self : e)
  val resolve1 (self : e) : bool
    ensures { result = resolve1 self }
    
  predicate resolve2 (self : t)
  val resolve2 (self : t) : bool
    ensures { result = resolve2 self }
    
  predicate resolve0 [#"../own.rs" 15 4 15 28] (self : Own_OwnResult_Type.t_ownresult t e) =
    [#"../own.rs" 16 8 19 9] match self with
      | Own_OwnResult_Type.C_Ok t -> resolve2 t
      | Own_OwnResult_Type.C_Err e -> resolve1 e
      end
  val resolve0 [#"../own.rs" 15 4 15 28] (self : Own_OwnResult_Type.t_ownresult t e) : bool
    ensures { result = resolve0 self }
    
  let rec cfg unwrap [#"../own.rs" 80 4 82 29] [@cfg:stackify] [@cfg:subregion_analysis] (self : Own_OwnResult_Type.t_ownresult t e) : t
    requires {[#"../own.rs" 78 4 78 54] exists t : t . inv2 t /\ self = Own_OwnResult_Type.C_Ok t}
    requires {[#"../own.rs" 80 18 80 22] inv0 self}
    ensures { [#"../own.rs" 79 14 79 43] Own_OwnResult_Type.C_Ok result = self }
    ensures { [#"../own.rs" 80 27 80 28] inv2 result }
    
   = [@vc:do_not_keep_trace] [@vc:sp]
  var _0 : t;
  var self : Own_OwnResult_Type.t_ownresult t e = self;
  var t : t;
  var _e : e;
  {
    goto BB0
  }
  BB0 {
    goto BB1
  }
  BB1 {
    goto BB2
  }
  BB2 {
    switch (self)
      | Own_OwnResult_Type.C_Ok _ -> goto BB3
      | Own_OwnResult_Type.C_Err _ -> goto BB4
      end
  }
  BB3 {
    goto BB6
  }
  BB4 {
    [#"../own.rs" 86 27 86 29] _e <- Own_OwnResult_Type.err_0 self;
    self <- (let Own_OwnResult_Type.C_Err x0 = self in Own_OwnResult_Type.C_Err (any e));
    assert { [@expl:type invariant] inv1 _e };
    assume { resolve1 _e };
    assert { [@expl:type invariant] inv0 self };
    assume { resolve0 self };
    assert { false };
    absurd
  }
  BB5 {
    assert { [@expl:type invariant] inv0 self };
    assume { resolve0 self };
    assert { [#"../own.rs" 84 14 84 18] false };
    absurd
  }
  BB6 {
    [#"../own.rs" 85 26 85 27] t <- Own_OwnResult_Type.ok_0 self;
    self <- (let Own_OwnResult_Type.C_Ok x0 = self in Own_OwnResult_Type.C_Ok (any t));
    assert { [@expl:type invariant] inv0 self };
    assume { resolve0 self };
    [#"../own.rs" 85 32 85 33] _0 <- t;
    t <- any t;
    goto BB7
  }
  BB7 {
    goto BB8
  }
  BB8 {
    return _0
  }
  
end
module Own_Impl0_Expect
  type t
  type e
  predicate invariant2 (self : t)
  val invariant2 (self : t) : bool
    ensures { result = invariant2 self }
    
  predicate inv2 (_x : t)
  val inv2 (_x : t) : bool
    ensures { result = inv2 _x }
    
  axiom inv2 : forall x : t . inv2 x = true
  predicate invariant1 (self : e)
  val invariant1 (self : e) : bool
    ensures { result = invariant1 self }
    
  predicate inv1 (_x : e)
  val inv1 (_x : e) : bool
    ensures { result = inv1 _x }
    
  axiom inv1 : forall x : e . inv1 x = true
  use Own_OwnResult_Type as Own_OwnResult_Type
  predicate invariant0 (self : Own_OwnResult_Type.t_ownresult t e)
  val invariant0 (self : Own_OwnResult_Type.t_ownresult t e) : bool
    ensures { result = invariant0 self }
    
  predicate inv0 (_x : Own_OwnResult_Type.t_ownresult t e)
  val inv0 (_x : Own_OwnResult_Type.t_ownresult t e) : bool
    ensures { result = inv0 _x }
    
  axiom inv0 : forall x : Own_OwnResult_Type.t_ownresult t e . inv0 x = true
  use prelude.Borrow
  predicate resolve1 (self : e)
  val resolve1 (self : e) : bool
    ensures { result = resolve1 self }
    
  predicate resolve2 (self : t)
  val resolve2 (self : t) : bool
    ensures { result = resolve2 self }
    
  predicate resolve0 [#"../own.rs" 15 4 15 28] (self : Own_OwnResult_Type.t_ownresult t e) =
    [#"../own.rs" 16 8 19 9] match self with
      | Own_OwnResult_Type.C_Ok t -> resolve2 t
      | Own_OwnResult_Type.C_Err e -> resolve1 e
      end
  val resolve0 [#"../own.rs" 15 4 15 28] (self : Own_OwnResult_Type.t_ownresult t e) : bool
    ensures { result = resolve0 self }
    
  let rec cfg expect [#"../own.rs" 92 4 94 29] [@cfg:stackify] [@cfg:subregion_analysis] (self : Own_OwnResult_Type.t_ownresult t e) (msg : string) : t
    requires {[#"../own.rs" 90 4 90 54] exists t : t . inv2 t /\ self = Own_OwnResult_Type.C_Ok t}
    requires {[#"../own.rs" 92 18 92 22] inv0 self}
    ensures { [#"../own.rs" 91 14 91 43] Own_OwnResult_Type.C_Ok result = self }
    ensures { [#"../own.rs" 92 38 92 39] inv2 result }
    
   = [@vc:do_not_keep_trace] [@vc:sp]
  var _0 : t;
  var self : Own_OwnResult_Type.t_ownresult t e = self;
  var t : t;
  var _e : e;
  {
    goto BB0
  }
  BB0 {
    goto BB1
  }
  BB1 {
    goto BB2
  }
  BB2 {
    switch (self)
      | Own_OwnResult_Type.C_Ok _ -> goto BB3
      | Own_OwnResult_Type.C_Err _ -> goto BB4
      end
  }
  BB3 {
    goto BB6
  }
  BB4 {
    [#"../own.rs" 98 27 98 29] _e <- Own_OwnResult_Type.err_0 self;
    self <- (let Own_OwnResult_Type.C_Err x0 = self in Own_OwnResult_Type.C_Err (any e));
    assert { [@expl:type invariant] inv1 _e };
    assume { resolve1 _e };
    assert { [@expl:type invariant] inv0 self };
    assume { resolve0 self };
    assert { false };
    absurd
  }
  BB5 {
    assert { [@expl:type invariant] inv0 self };
    assume { resolve0 self };
    assert { [#"../own.rs" 96 14 96 18] false };
    absurd
  }
  BB6 {
    [#"../own.rs" 97 26 97 27] t <- Own_OwnResult_Type.ok_0 self;
    self <- (let Own_OwnResult_Type.C_Ok x0 = self in Own_OwnResult_Type.C_Ok (any t));
    assert { [@expl:type invariant] inv0 self };
    assume { resolve0 self };
    [#"../own.rs" 97 32 97 33] _0 <- t;
    t <- any t;
    goto BB7
  }
  BB7 {
    goto BB8
  }
  BB8 {
    return _0
  }
  
end
module Own_Impl0_UnwrapErr
  type t
  type e
  predicate invariant2 (self : e)
  val invariant2 (self : e) : bool
    ensures { result = invariant2 self }
    
  predicate inv2 (_x : e)
  val inv2 (_x : e) : bool
    ensures { result = inv2 _x }
    
  axiom inv2 : forall x : e . inv2 x = true
  use Own_OwnResult_Type as Own_OwnResult_Type
  predicate invariant1 (self : Own_OwnResult_Type.t_ownresult t e)
  val invariant1 (self : Own_OwnResult_Type.t_ownresult t e) : bool
    ensures { result = invariant1 self }
    
  predicate inv1 (_x : Own_OwnResult_Type.t_ownresult t e)
  val inv1 (_x : Own_OwnResult_Type.t_ownresult t e) : bool
    ensures { result = inv1 _x }
    
  axiom inv1 : forall x : Own_OwnResult_Type.t_ownresult t e . inv1 x = true
  predicate invariant0 (self : t)
  val invariant0 (self : t) : bool
    ensures { result = invariant0 self }
    
  predicate inv0 (_x : t)
  val inv0 (_x : t) : bool
    ensures { result = inv0 _x }
    
  axiom inv0 : forall x : t . inv0 x = true
  predicate resolve2 (self : e)
  val resolve2 (self : e) : bool
    ensures { result = resolve2 self }
    
  predicate resolve0 (self : t)
  val resolve0 (self : t) : bool
    ensures { result = resolve0 self }
    
  predicate resolve1 [#"../own.rs" 15 4 15 28] (self : Own_OwnResult_Type.t_ownresult t e) =
    [#"../own.rs" 16 8 19 9] match self with
      | Own_OwnResult_Type.C_Ok t -> resolve0 t
      | Own_OwnResult_Type.C_Err e -> resolve2 e
      end
  val resolve1 [#"../own.rs" 15 4 15 28] (self : Own_OwnResult_Type.t_ownresult t e) : bool
    ensures { result = resolve1 self }
    
  let rec cfg unwrap_err [#"../own.rs" 104 4 106 29] [@cfg:stackify] [@cfg:subregion_analysis] (self : Own_OwnResult_Type.t_ownresult t e) : e
    requires {[#"../own.rs" 102 4 102 55] exists e : e . inv2 e /\ self = Own_OwnResult_Type.C_Err e}
    requires {[#"../own.rs" 104 22 104 26] inv1 self}
    ensures { [#"../own.rs" 103 14 103 44] Own_OwnResult_Type.C_Err result = self }
    ensures { [#"../own.rs" 104 31 104 32] inv2 result }
    
   = [@vc:do_not_keep_trace] [@vc:sp]
  var _0 : e;
  var self : Own_OwnResult_Type.t_ownresult t e = self;
  var _t : t;
  var e : e;
  {
    goto BB0
  }
  BB0 {
    goto BB1
  }
  BB1 {
    goto BB2
  }
  BB2 {
    switch (self)
      | Own_OwnResult_Type.C_Ok _ -> goto BB3
      | Own_OwnResult_Type.C_Err _ -> goto BB4
      end
  }
  BB3 {
    goto BB6
  }
  BB4 {
    [#"../own.rs" 110 27 110 28] e <- Own_OwnResult_Type.err_0 self;
    self <- (let Own_OwnResult_Type.C_Err x0 = self in Own_OwnResult_Type.C_Err (any e));
    assert { [@expl:type invariant] inv1 self };
    assume { resolve1 self };
    [#"../own.rs" 110 33 110 34] _0 <- e;
    e <- any e;
    goto BB7
  }
  BB5 {
    assert { [@expl:type invariant] inv1 self };
    assume { resolve1 self };
    assert { [#"../own.rs" 108 14 108 18] false };
    absurd
  }
  BB6 {
    [#"../own.rs" 109 26 109 28] _t <- Own_OwnResult_Type.ok_0 self;
    self <- (let Own_OwnResult_Type.C_Ok x0 = self in Own_OwnResult_Type.C_Ok (any t));
    assert { [@expl:type invariant] inv0 _t };
    assume { resolve0 _t };
    assert { [@expl:type invariant] inv1 self };
    assume { resolve1 self };
    assert { false };
    absurd
  }
  BB7 {
    goto BB8
  }
  BB8 {
    return _0
  }
  
end
module Own_Impl0_UnwrapOr
  type t
  type e
  predicate invariant2 (self : e)
  val invariant2 (self : e) : bool
    ensures { result = invariant2 self }
    
  predicate inv2 (_x : e)
  val inv2 (_x : e) : bool
    ensures { result = inv2 _x }
    
  axiom inv2 : forall x : e . inv2 x = true
  use Own_OwnResult_Type as Own_OwnResult_Type
  predicate invariant1 (self : Own_OwnResult_Type.t_ownresult t e)
  val invariant1 (self : Own_OwnResult_Type.t_ownresult t e) : bool
    ensures { result = invariant1 self }
    
  predicate inv1 (_x : Own_OwnResult_Type.t_ownresult t e)
  val inv1 (_x : Own_OwnResult_Type.t_ownresult t e) : bool
    ensures { result = inv1 _x }
    
  axiom inv1 : forall x : Own_OwnResult_Type.t_ownresult t e . inv1 x = true
  predicate invariant0 (self : t)
  val invariant0 (self : t) : bool
    ensures { result = invariant0 self }
    
  predicate inv0 (_x : t)
  val inv0 (_x : t) : bool
    ensures { result = inv0 _x }
    
  axiom inv0 : forall x : t . inv0 x = true
  predicate resolve2 (self : e)
  val resolve2 (self : e) : bool
    ensures { result = resolve2 self }
    
  predicate resolve0 (self : t)
  val resolve0 (self : t) : bool
    ensures { result = resolve0 self }
    
  predicate resolve1 [#"../own.rs" 15 4 15 28] (self : Own_OwnResult_Type.t_ownresult t e) =
    [#"../own.rs" 16 8 19 9] match self with
      | Own_OwnResult_Type.C_Ok t -> resolve0 t
      | Own_OwnResult_Type.C_Err e -> resolve2 e
      end
  val resolve1 [#"../own.rs" 15 4 15 28] (self : Own_OwnResult_Type.t_ownresult t e) : bool
    ensures { result = resolve1 self }
    
  let rec cfg unwrap_or [#"../own.rs" 116 4 116 43] [@cfg:stackify] [@cfg:subregion_analysis] (self : Own_OwnResult_Type.t_ownresult t e) (default : t) : t
    requires {[#"../own.rs" 116 21 116 25] inv1 self}
    requires {[#"../own.rs" 116 27 116 34] inv0 default}
    ensures { [#"../own.rs" 114 4 114 69] forall t : t . inv0 t  -> self = Own_OwnResult_Type.C_Ok t  -> result = t }
    ensures { [#"../own.rs" 115 4 115 78] (exists e : e . inv2 e /\ self = Own_OwnResult_Type.C_Err e)
     -> result = default }
    ensures { [#"../own.rs" 116 42 116 43] inv0 result }
    
   = [@vc:do_not_keep_trace] [@vc:sp]
  var _0 : t;
  var self : Own_OwnResult_Type.t_ownresult t e = self;
  var default : t = default;
  var t : t;
  var e : e;
  {
    goto BB0
  }
  BB0 {
    goto BB1
  }
  BB1 {
    goto BB2
  }
  BB2 {
    switch (self)
      | Own_OwnResult_Type.C_Ok _ -> goto BB3
      | Own_OwnResult_Type.C_Err _ -> goto BB4
      end
  }
  BB3 {
    goto BB6
  }
  BB4 {
    [#"../own.rs" 120 27 120 28] e <- Own_OwnResult_Type.err_0 self;
    self <- (let Own_OwnResult_Type.C_Err x0 = self in Own_OwnResult_Type.C_Err (any e));
    assert { [@expl:type invariant] inv2 e };
    assume { resolve2 e };
    assert { [@expl:type invariant] inv1 self };
    assume { resolve1 self };
    [#"../own.rs" 120 33 120 40] _0 <- default;
    default <- any t;
    goto BB8
  }
  BB5 {
    assert { [@expl:type invariant] inv0 default };
    assume { resolve0 default };
    assert { [@expl:type invariant] inv1 self };
    assume { resolve1 self };
    assert { [#"../own.rs" 117 14 117 18] false };
    absurd
  }
  BB6 {
    assert { [@expl:type invariant] inv0 default };
    assume { resolve0 default };
    [#"../own.rs" 118 26 118 27] t <- Own_OwnResult_Type.ok_0 self;
    self <- (let Own_OwnResult_Type.C_Ok x0 = self in Own_OwnResult_Type.C_Ok (any t));
    assert { [@expl:type invariant] inv1 self };
    assume { resolve1 self };
    [#"../own.rs" 118 32 118 33] _0 <- t;
    t <- any t;
    goto BB7
  }
  BB7 {
    goto BB9
  }
  BB8 {
    goto BB9
  }
  BB9 {
    goto BB10
  }
  BB10 {
    goto BB11
  }
  BB11 {
    return _0
  }
  
end
module Own_Impl0_UnwrapOrDefault
  type t
  type e
  predicate invariant2 (self : e)
  val invariant2 (self : e) : bool
    ensures { result = invariant2 self }
    
  predicate inv2 (_x : e)
  val inv2 (_x : e) : bool
    ensures { result = inv2 _x }
    
  axiom inv2 : forall x : e . inv2 x = true
  predicate invariant1 (self : t)
  val invariant1 (self : t) : bool
    ensures { result = invariant1 self }
    
  predicate inv1 (_x : t)
  val inv1 (_x : t) : bool
    ensures { result = inv1 _x }
    
  axiom inv1 : forall x : t . inv1 x = true
  use Own_OwnResult_Type as Own_OwnResult_Type
  predicate invariant0 (self : Own_OwnResult_Type.t_ownresult t e)
  val invariant0 (self : Own_OwnResult_Type.t_ownresult t e) : bool
    ensures { result = invariant0 self }
    
  predicate inv0 (_x : Own_OwnResult_Type.t_ownresult t e)
  val inv0 (_x : Own_OwnResult_Type.t_ownresult t e) : bool
    ensures { result = inv0 _x }
    
  axiom inv0 : forall x : Own_OwnResult_Type.t_ownresult t e . inv0 x = true
  predicate is_default0 (self : t)
  val is_default0 (self : t) : bool
    ensures { result = is_default0 self }
    
  val default0 (_1 : ()) : t
    ensures { [#"../../../../../creusot-contracts/src/std/default.rs" 13 26 13 45] is_default0 result }
    ensures { inv1 result }
    
  predicate resolve2 (self : e)
  val resolve2 (self : e) : bool
    ensures { result = resolve2 self }
    
  predicate resolve1 (self : t)
  val resolve1 (self : t) : bool
    ensures { result = resolve1 self }
    
  predicate resolve0 [#"../own.rs" 15 4 15 28] (self : Own_OwnResult_Type.t_ownresult t e) =
    [#"../own.rs" 16 8 19 9] match self with
      | Own_OwnResult_Type.C_Ok t -> resolve1 t
      | Own_OwnResult_Type.C_Err e -> resolve2 e
      end
  val resolve0 [#"../own.rs" 15 4 15 28] (self : Own_OwnResult_Type.t_ownresult t e) : bool
    ensures { result = resolve0 self }
    
  let rec cfg unwrap_or_default [#"../own.rs" 126 4 128 19] [@cfg:stackify] [@cfg:subregion_analysis] (self : Own_OwnResult_Type.t_ownresult t e) : t
    requires {[#"../own.rs" 126 29 126 33] inv0 self}
    ensures { [#"../own.rs" 124 4 124 69] forall t : t . inv1 t  -> self = Own_OwnResult_Type.C_Ok t  -> result = t }
    ensures { [#"../own.rs" 125 4 125 80] (exists e : e . inv2 e /\ self = Own_OwnResult_Type.C_Err e)
     -> is_default0 result }
    ensures { [#"../own.rs" 126 38 126 39] inv1 result }
    
   = [@vc:do_not_keep_trace] [@vc:sp]
  var _0 : t;
  var self : Own_OwnResult_Type.t_ownresult t e = self;
  var x : t;
  {
    goto BB0
  }
  BB0 {
    goto BB1
  }
  BB1 {
    goto BB2
  }
  BB2 {
    switch (self)
      | Own_OwnResult_Type.C_Ok _ -> goto BB3
      | Own_OwnResult_Type.C_Err _ -> goto BB4
      end
  }
  BB3 {
    goto BB6
  }
  BB4 {
    assert { [@expl:type invariant] inv0 self };
    assume { resolve0 self };
    [#"../own.rs" 132 33 132 45] _0 <- ([#"../own.rs" 132 33 132 45] default0 ([#"../own.rs" 132 33 132 45] ()));
    goto BB8
  }
  BB5 {
    assert { [@expl:type invariant] inv0 self };
    assume { resolve0 self };
    assert { [#"../own.rs" 130 14 130 18] false };
    absurd
  }
  BB6 {
    [#"../own.rs" 131 26 131 27] x <- Own_OwnResult_Type.ok_0 self;
    self <- (let Own_OwnResult_Type.C_Ok x0 = self in Own_OwnResult_Type.C_Ok (any t));
    assert { [@expl:type invariant] inv0 self };
    assume { resolve0 self };
    [#"../own.rs" 131 32 131 33] _0 <- x;
    x <- any t;
    goto BB7
  }
  BB7 {
    goto BB8
  }
  BB8 {
    goto BB9
  }
  BB9 {
    return _0
  }
  
end
module Own_Impl0_And
  type t
  type e
  type u
  predicate invariant3 (self : e)
  val invariant3 (self : e) : bool
    ensures { result = invariant3 self }
    
  predicate inv3 (_x : e)
  val inv3 (_x : e) : bool
    ensures { result = inv3 _x }
    
  axiom inv3 : forall x : e . inv3 x = true
  use Own_OwnResult_Type as Own_OwnResult_Type
  predicate invariant2 (self : Own_OwnResult_Type.t_ownresult u e)
  val invariant2 (self : Own_OwnResult_Type.t_ownresult u e) : bool
    ensures { result = invariant2 self }
    
  predicate inv2 (_x : Own_OwnResult_Type.t_ownresult u e)
  val inv2 (_x : Own_OwnResult_Type.t_ownresult u e) : bool
    ensures { result = inv2 _x }
    
  axiom inv2 : forall x : Own_OwnResult_Type.t_ownresult u e . inv2 x = true
  predicate invariant1 (self : Own_OwnResult_Type.t_ownresult t e)
  val invariant1 (self : Own_OwnResult_Type.t_ownresult t e) : bool
    ensures { result = invariant1 self }
    
  predicate inv1 (_x : Own_OwnResult_Type.t_ownresult t e)
  val inv1 (_x : Own_OwnResult_Type.t_ownresult t e) : bool
    ensures { result = inv1 _x }
    
  axiom inv1 : forall x : Own_OwnResult_Type.t_ownresult t e . inv1 x = true
  predicate invariant0 (self : t)
  val invariant0 (self : t) : bool
    ensures { result = invariant0 self }
    
  predicate inv0 (_x : t)
  val inv0 (_x : t) : bool
    ensures { result = inv0 _x }
    
  axiom inv0 : forall x : t . inv0 x = true
  predicate resolve3 (self : e)
  val resolve3 (self : e) : bool
    ensures { result = resolve3 self }
    
  predicate resolve4 (self : u)
  val resolve4 (self : u) : bool
    ensures { result = resolve4 self }
    
  predicate resolve2 [#"../own.rs" 15 4 15 28] (self : Own_OwnResult_Type.t_ownresult u e) =
    [#"../own.rs" 16 8 19 9] match self with
      | Own_OwnResult_Type.C_Ok t -> resolve4 t
      | Own_OwnResult_Type.C_Err e -> resolve3 e
      end
  val resolve2 [#"../own.rs" 15 4 15 28] (self : Own_OwnResult_Type.t_ownresult u e) : bool
    ensures { result = resolve2 self }
    
  predicate resolve0 (self : t)
  val resolve0 (self : t) : bool
    ensures { result = resolve0 self }
    
  predicate resolve1 [#"../own.rs" 15 4 15 28] (self : Own_OwnResult_Type.t_ownresult t e) =
    [#"../own.rs" 16 8 19 9] match self with
      | Own_OwnResult_Type.C_Ok t -> resolve0 t
      | Own_OwnResult_Type.C_Err e -> resolve3 e
      end
  val resolve1 [#"../own.rs" 15 4 15 28] (self : Own_OwnResult_Type.t_ownresult t e) : bool
    ensures { result = resolve1 self }
    
  let rec cfg and [#"../own.rs" 138 4 138 64] [@cfg:stackify] [@cfg:subregion_analysis] (self : Own_OwnResult_Type.t_ownresult t e) (res : Own_OwnResult_Type.t_ownresult u e) : Own_OwnResult_Type.t_ownresult u e
    requires {[#"../own.rs" 138 18 138 22] inv1 self}
    requires {[#"../own.rs" 138 24 138 27] inv2 res}
    ensures { [#"../own.rs" 136 4 136 73] (exists t : t . inv0 t /\ self = Own_OwnResult_Type.C_Ok t)  -> result = res }
    ensures { [#"../own.rs" 137 4 137 86] forall e : e . inv3 e
     -> self = Own_OwnResult_Type.C_Err e  -> result = Own_OwnResult_Type.C_Err e }
    ensures { [#"../own.rs" 138 49 138 64] inv2 result }
    
   = [@vc:do_not_keep_trace] [@vc:sp]
  var _0 : Own_OwnResult_Type.t_ownresult u e;
  var self : Own_OwnResult_Type.t_ownresult t e = self;
  var res : Own_OwnResult_Type.t_ownresult u e = res;
  var x : t;
  var e : e;
  {
    goto BB0
  }
  BB0 {
    goto BB1
  }
  BB1 {
    goto BB2
  }
  BB2 {
    switch (self)
      | Own_OwnResult_Type.C_Ok _ -> goto BB3
      | Own_OwnResult_Type.C_Err _ -> goto BB4
      end
  }
  BB3 {
    goto BB6
  }
  BB4 {
    assert { [@expl:type invariant] inv2 res };
    assume { resolve2 res };
    [#"../own.rs" 142 27 142 28] e <- Own_OwnResult_Type.err_0 self;
    self <- (let Own_OwnResult_Type.C_Err x0 = self in Own_OwnResult_Type.C_Err (any e));
    assert { [@expl:type invariant] inv1 self };
    assume { resolve1 self };
    [#"../own.rs" 142 33 142 50] _0 <- Own_OwnResult_Type.C_Err e;
    e <- any e;
    goto BB8
  }
  BB5 {
    assert { [@expl:type invariant] inv2 res };
    assume { resolve2 res };
    assert { [@expl:type invariant] inv1 self };
    assume { resolve1 self };
    assert { [#"../own.rs" 139 14 139 18] false };
    absurd
  }
  BB6 {
    [#"../own.rs" 141 26 141 27] x <- Own_OwnResult_Type.ok_0 self;
    self <- (let Own_OwnResult_Type.C_Ok x0 = self in Own_OwnResult_Type.C_Ok (any t));
    assert { [@expl:type invariant] inv0 x };
    assume { resolve0 x };
    assert { [@expl:type invariant] inv1 self };
    assume { resolve1 self };
    [#"../own.rs" 141 32 141 35] _0 <- res;
    res <- any Own_OwnResult_Type.t_ownresult u e;
    goto BB7
  }
  BB7 {
    goto BB10
  }
  BB8 {
    goto BB9
  }
  BB9 {
    goto BB10
  }
  BB10 {
    goto BB11
  }
  BB11 {
    goto BB12
  }
  BB12 {
    return _0
  }
  
end
module Own_Impl0_Or
  type t
  type e
  type f
  predicate invariant3 (self : t)
  val invariant3 (self : t) : bool
    ensures { result = invariant3 self }
    
  predicate inv3 (_x : t)
  val inv3 (_x : t) : bool
    ensures { result = inv3 _x }
    
  axiom inv3 : forall x : t . inv3 x = true
  predicate invariant2 (self : e)
  val invariant2 (self : e) : bool
    ensures { result = invariant2 self }
    
  predicate inv2 (_x : e)
  val inv2 (_x : e) : bool
    ensures { result = inv2 _x }
    
  axiom inv2 : forall x : e . inv2 x = true
  use Own_OwnResult_Type as Own_OwnResult_Type
  predicate invariant1 (self : Own_OwnResult_Type.t_ownresult t e)
  val invariant1 (self : Own_OwnResult_Type.t_ownresult t e) : bool
    ensures { result = invariant1 self }
    
  predicate inv1 (_x : Own_OwnResult_Type.t_ownresult t e)
  val inv1 (_x : Own_OwnResult_Type.t_ownresult t e) : bool
    ensures { result = inv1 _x }
    
  axiom inv1 : forall x : Own_OwnResult_Type.t_ownresult t e . inv1 x = true
  predicate invariant0 (self : Own_OwnResult_Type.t_ownresult t f)
  val invariant0 (self : Own_OwnResult_Type.t_ownresult t f) : bool
    ensures { result = invariant0 self }
    
  predicate inv0 (_x : Own_OwnResult_Type.t_ownresult t f)
  val inv0 (_x : Own_OwnResult_Type.t_ownresult t f) : bool
    ensures { result = inv0 _x }
    
  axiom inv0 : forall x : Own_OwnResult_Type.t_ownresult t f . inv0 x = true
  predicate resolve2 (self : e)
  val resolve2 (self : e) : bool
    ensures { result = resolve2 self }
    
  predicate resolve3 (self : t)
  val resolve3 (self : t) : bool
    ensures { result = resolve3 self }
    
  predicate resolve1 [#"../own.rs" 15 4 15 28] (self : Own_OwnResult_Type.t_ownresult t e) =
    [#"../own.rs" 16 8 19 9] match self with
      | Own_OwnResult_Type.C_Ok t -> resolve3 t
      | Own_OwnResult_Type.C_Err e -> resolve2 e
      end
  val resolve1 [#"../own.rs" 15 4 15 28] (self : Own_OwnResult_Type.t_ownresult t e) : bool
    ensures { result = resolve1 self }
    
  predicate resolve4 (self : f)
  val resolve4 (self : f) : bool
    ensures { result = resolve4 self }
    
  predicate resolve0 [#"../own.rs" 15 4 15 28] (self : Own_OwnResult_Type.t_ownresult t f) =
    [#"../own.rs" 16 8 19 9] match self with
      | Own_OwnResult_Type.C_Ok t -> resolve3 t
      | Own_OwnResult_Type.C_Err e -> resolve4 e
      end
  val resolve0 [#"../own.rs" 15 4 15 28] (self : Own_OwnResult_Type.t_ownresult t f) : bool
    ensures { result = resolve0 self }
    
  let rec cfg or [#"../own.rs" 148 4 148 63] [@cfg:stackify] [@cfg:subregion_analysis] (self : Own_OwnResult_Type.t_ownresult t e) (res : Own_OwnResult_Type.t_ownresult t f) : Own_OwnResult_Type.t_ownresult t f
    requires {[#"../own.rs" 148 17 148 21] inv1 self}
    requires {[#"../own.rs" 148 23 148 26] inv0 res}
    ensures { [#"../own.rs" 146 4 146 84] forall t : t . inv3 t
     -> self = Own_OwnResult_Type.C_Ok t  -> result = Own_OwnResult_Type.C_Ok t }
    ensures { [#"../own.rs" 147 4 147 74] (exists e : e . inv2 e /\ self = Own_OwnResult_Type.C_Err e)
     -> result = res }
    ensures { [#"../own.rs" 148 48 148 63] inv0 result }
    
   = [@vc:do_not_keep_trace] [@vc:sp]
  var _0 : Own_OwnResult_Type.t_ownresult t f;
  var self : Own_OwnResult_Type.t_ownresult t e = self;
  var res : Own_OwnResult_Type.t_ownresult t f = res;
  var v : t;
  var e : e;
  {
    goto BB0
  }
  BB0 {
    goto BB1
  }
  BB1 {
    goto BB2
  }
  BB2 {
    switch (self)
      | Own_OwnResult_Type.C_Ok _ -> goto BB3
      | Own_OwnResult_Type.C_Err _ -> goto BB4
      end
  }
  BB3 {
    goto BB6
  }
  BB4 {
    [#"../own.rs" 152 27 152 28] e <- Own_OwnResult_Type.err_0 self;
    self <- (let Own_OwnResult_Type.C_Err x0 = self in Own_OwnResult_Type.C_Err (any e));
    assert { [@expl:type invariant] inv2 e };
    assume { resolve2 e };
    assert { [@expl:type invariant] inv1 self };
    assume { resolve1 self };
    [#"../own.rs" 152 33 152 36] _0 <- res;
    res <- any Own_OwnResult_Type.t_ownresult t f;
    goto BB9
  }
  BB5 {
    assert { [@expl:type invariant] inv0 res };
    assume { resolve0 res };
    assert { [@expl:type invariant] inv1 self };
    assume { resolve1 self };
    assert { [#"../own.rs" 149 14 149 18] false };
    absurd
  }
  BB6 {
    assert { [@expl:type invariant] inv0 res };
    assume { resolve0 res };
    [#"../own.rs" 150 26 150 27] v <- Own_OwnResult_Type.ok_0 self;
    self <- (let Own_OwnResult_Type.C_Ok x0 = self in Own_OwnResult_Type.C_Ok (any t));
    assert { [@expl:type invariant] inv1 self };
    assume { resolve1 self };
    [#"../own.rs" 150 32 150 48] _0 <- Own_OwnResult_Type.C_Ok v;
    v <- any t;
    goto BB7
  }
  BB7 {
    goto BB8
  }
  BB8 {
    goto BB10
  }
  BB9 {
    goto BB10
  }
  BB10 {
    goto BB11
  }
  BB11 {
    goto BB12
  }
  BB12 {
    return _0
  }
  
end
module Own_Impl1_Copied
  type t
  type e
  use Own_OwnResult_Type as Own_OwnResult_Type
  predicate invariant3 (self : Own_OwnResult_Type.t_ownresult t e)
  val invariant3 (self : Own_OwnResult_Type.t_ownresult t e) : bool
    ensures { result = invariant3 self }
    
  predicate inv3 (_x : Own_OwnResult_Type.t_ownresult t e)
  val inv3 (_x : Own_OwnResult_Type.t_ownresult t e) : bool
    ensures { result = inv3 _x }
    
  axiom inv3 : forall x : Own_OwnResult_Type.t_ownresult t e . inv3 x = true
  predicate invariant2 (self : e)
  val invariant2 (self : e) : bool
    ensures { result = invariant2 self }
    
  predicate inv2 (_x : e)
  val inv2 (_x : e) : bool
    ensures { result = inv2 _x }
    
  axiom inv2 : forall x : e . inv2 x = true
  predicate invariant1 (self : t)
  val invariant1 (self : t) : bool
    ensures { result = invariant1 self }
    
  predicate inv1 (_x : t)
  val inv1 (_x : t) : bool
    ensures { result = inv1 _x }
    
  axiom inv1 : forall x : t . inv1 x = true
  predicate invariant0 (self : Own_OwnResult_Type.t_ownresult t e)
  val invariant0 (self : Own_OwnResult_Type.t_ownresult t e) : bool
    ensures { result = invariant0 self }
    
  predicate inv0 (_x : Own_OwnResult_Type.t_ownresult t e)
  val inv0 (_x : Own_OwnResult_Type.t_ownresult t e) : bool
    ensures { result = inv0 _x }
    
  axiom inv0 : forall x : Own_OwnResult_Type.t_ownresult t e . inv0 x = true
  use prelude.Borrow
  predicate resolve1 (self : t)
  val resolve1 (self : t) : bool
    ensures { result = resolve1 self }
    
  predicate resolve2 (self : e)
  val resolve2 (self : e) : bool
    ensures { result = resolve2 self }
    
  predicate resolve0 [#"../own.rs" 15 4 15 28] (self : Own_OwnResult_Type.t_ownresult t e) =
    [#"../own.rs" 16 8 19 9] match self with
      | Own_OwnResult_Type.C_Ok t -> resolve1 t
      | Own_OwnResult_Type.C_Err e -> resolve2 e
      end
  val resolve0 [#"../own.rs" 15 4 15 28] (self : Own_OwnResult_Type.t_ownresult t e) : bool
    ensures { result = resolve0 self }
    
  let rec cfg copied [#"../own.rs" 160 4 162 16] [@cfg:stackify] [@cfg:subregion_analysis] (self : Own_OwnResult_Type.t_ownresult t e) : Own_OwnResult_Type.t_ownresult t e
    requires {[#"../own.rs" 160 18 160 22] inv0 self}
    ensures { [#"../own.rs" 158 4 158 86] forall t : t . inv1 t
     -> self = Own_OwnResult_Type.C_Ok t  -> result = Own_OwnResult_Type.C_Ok t }
    ensures { [#"../own.rs" 159 4 159 86] forall e : e . inv2 e
     -> self = Own_OwnResult_Type.C_Err e  -> result = Own_OwnResult_Type.C_Err e }
    ensures { [#"../own.rs" 160 27 160 42] inv3 result }
    
   = [@vc:do_not_keep_trace] [@vc:sp]
  var _0 : Own_OwnResult_Type.t_ownresult t e;
  var self : Own_OwnResult_Type.t_ownresult t e = self;
  var t : t;
  var e : e;
  {
    goto BB0
  }
  BB0 {
    goto BB1
  }
  BB1 {
    goto BB2
  }
  BB2 {
    switch (self)
      | Own_OwnResult_Type.C_Ok _ -> goto BB3
      | Own_OwnResult_Type.C_Err _ -> goto BB4
      end
  }
  BB3 {
    goto BB6
  }
  BB4 {
    [#"../own.rs" 167 27 167 28] e <- Own_OwnResult_Type.err_0 self;
    self <- (let Own_OwnResult_Type.C_Err x0 = self in Own_OwnResult_Type.C_Err (any e));
    assert { [@expl:type invariant] inv0 self };
    assume { resolve0 self };
    [#"../own.rs" 167 33 167 50] _0 <- Own_OwnResult_Type.C_Err e;
    e <- any e;
    goto BB7
  }
  BB5 {
    assert { [@expl:type invariant] inv0 self };
    assume { resolve0 self };
    assert { [#"../own.rs" 165 14 165 18] false };
    absurd
  }
  BB6 {
    [#"../own.rs" 166 26 166 27] t <- Own_OwnResult_Type.ok_0 self;
    assert { [@expl:type invariant] inv0 self };
    assume { resolve0 self };
    assert { [@expl:type invariant] inv1 t };
    assume { resolve1 t };
    [#"../own.rs" 166 32 166 49] _0 <- Own_OwnResult_Type.C_Ok t;
    goto BB9
  }
  BB7 {
    goto BB8
  }
  BB8 {
    goto BB9
  }
  BB9 {
    goto BB10
  }
  BB10 {
    return _0
  }
  
end
module Own_Impl1_Cloned
  type t
  type e
  predicate invariant4 (self : t)
  val invariant4 (self : t) : bool
    ensures { result = invariant4 self }
    
  predicate inv4 (_x : t)
  val inv4 (_x : t) : bool
    ensures { result = inv4 _x }
    
  axiom inv4 : forall x : t . inv4 x = true
  use Own_OwnResult_Type as Own_OwnResult_Type
  predicate invariant3 (self : Own_OwnResult_Type.t_ownresult t e)
  val invariant3 (self : Own_OwnResult_Type.t_ownresult t e) : bool
    ensures { result = invariant3 self }
    
  predicate inv3 (_x : Own_OwnResult_Type.t_ownresult t e)
  val inv3 (_x : Own_OwnResult_Type.t_ownresult t e) : bool
    ensures { result = inv3 _x }
    
  axiom inv3 : forall x : Own_OwnResult_Type.t_ownresult t e . inv3 x = true
  predicate invariant2 (self : e)
  val invariant2 (self : e) : bool
    ensures { result = invariant2 self }
    
  predicate inv2 (_x : e)
  val inv2 (_x : e) : bool
    ensures { result = inv2 _x }
    
  axiom inv2 : forall x : e . inv2 x = true
  predicate invariant1 (self : t)
  val invariant1 (self : t) : bool
    ensures { result = invariant1 self }
    
  predicate inv1 (_x : t)
  val inv1 (_x : t) : bool
    ensures { result = inv1 _x }
    
  axiom inv1 : forall x : t . inv1 x = true
  predicate invariant0 (self : Own_OwnResult_Type.t_ownresult t e)
  val invariant0 (self : Own_OwnResult_Type.t_ownresult t e) : bool
    ensures { result = invariant0 self }
    
  predicate inv0 (_x : Own_OwnResult_Type.t_ownresult t e)
  val inv0 (_x : Own_OwnResult_Type.t_ownresult t e) : bool
    ensures { result = inv0 _x }
    
  axiom inv0 : forall x : Own_OwnResult_Type.t_ownresult t e . inv0 x = true
  use prelude.Borrow
  val clone0 (self : t) : t
    requires {inv1 self}
    ensures { [#"../../../../../creusot-contracts/src/std/clone.rs" 7 0 20 1] result = self }
    ensures { inv4 result }
    
  predicate resolve1 (self : t)
  val resolve1 (self : t) : bool
    ensures { result = resolve1 self }
    
  predicate resolve2 (self : e)
  val resolve2 (self : e) : bool
    ensures { result = resolve2 self }
    
  predicate resolve0 [#"../own.rs" 15 4 15 28] (self : Own_OwnResult_Type.t_ownresult t e) =
    [#"../own.rs" 16 8 19 9] match self with
      | Own_OwnResult_Type.C_Ok t -> resolve1 t
      | Own_OwnResult_Type.C_Err e -> resolve2 e
      end
  val resolve0 [#"../own.rs" 15 4 15 28] (self : Own_OwnResult_Type.t_ownresult t e) : bool
    ensures { result = resolve0 self }
    
  let rec cfg cloned [#"../own.rs" 173 4 175 17] [@cfg:stackify] [@cfg:subregion_analysis] (self : Own_OwnResult_Type.t_ownresult t e) : Own_OwnResult_Type.t_ownresult t e
    requires {[#"../own.rs" 173 18 173 22] inv0 self}
    ensures { [#"../own.rs" 171 4 171 86] forall t : t . inv1 t
     -> self = Own_OwnResult_Type.C_Ok t  -> result = Own_OwnResult_Type.C_Ok t }
    ensures { [#"../own.rs" 172 4 172 86] forall e : e . inv2 e
     -> self = Own_OwnResult_Type.C_Err e  -> result = Own_OwnResult_Type.C_Err e }
    ensures { [#"../own.rs" 173 27 173 42] inv3 result }
    
   = [@vc:do_not_keep_trace] [@vc:sp]
  var _0 : Own_OwnResult_Type.t_ownresult t e;
  var self : Own_OwnResult_Type.t_ownresult t e = self;
  var t : t;
  var _6 : t;
  var e : e;
  {
    goto BB0
  }
  BB0 {
    goto BB1
  }
  BB1 {
    goto BB2
  }
  BB2 {
    switch (self)
      | Own_OwnResult_Type.C_Ok _ -> goto BB3
      | Own_OwnResult_Type.C_Err _ -> goto BB4
      end
  }
  BB3 {
    goto BB6
  }
  BB4 {
    [#"../own.rs" 180 27 180 28] e <- Own_OwnResult_Type.err_0 self;
    self <- (let Own_OwnResult_Type.C_Err x0 = self in Own_OwnResult_Type.C_Err (any e));
    assert { [@expl:type invariant] inv0 self };
    assume { resolve0 self };
    [#"../own.rs" 180 33 180 50] _0 <- Own_OwnResult_Type.C_Err e;
    e <- any e;
    goto BB9
  }
  BB5 {
    assert { [@expl:type invariant] inv0 self };
    assume { resolve0 self };
    assert { [#"../own.rs" 178 14 178 18] false };
    absurd
  }
  BB6 {
    [#"../own.rs" 179 26 179 27] t <- Own_OwnResult_Type.ok_0 self;
    assert { [@expl:type invariant] inv0 self };
    assume { resolve0 self };
    assert { [@expl:type invariant] inv1 t };
    assume { resolve1 t };
    [#"../own.rs" 179 46 179 55] _6 <- ([#"../own.rs" 179 46 179 55] clone0 t);
    goto BB7
  }
  BB7 {
    [#"../own.rs" 179 32 179 56] _0 <- Own_OwnResult_Type.C_Ok _6;
    _6 <- any t;
    goto BB8
  }
  BB8 {
    goto BB11
  }
  BB9 {
    goto BB10
  }
  BB10 {
    goto BB11
  }
  BB11 {
    goto BB12
  }
  BB12 {
    return _0
  }
  
end
module Own_Impl2_Copied
  type t
  type e
  use Own_OwnResult_Type as Own_OwnResult_Type
  predicate invariant3 (self : Own_OwnResult_Type.t_ownresult t e)
  val invariant3 (self : Own_OwnResult_Type.t_ownresult t e) : bool
    ensures { result = invariant3 self }
    
  predicate inv3 (_x : Own_OwnResult_Type.t_ownresult t e)
  val inv3 (_x : Own_OwnResult_Type.t_ownresult t e) : bool
    ensures { result = inv3 _x }
    
  axiom inv3 : forall x : Own_OwnResult_Type.t_ownresult t e . inv3 x = true
  predicate invariant2 (self : e)
  val invariant2 (self : e) : bool
    ensures { result = invariant2 self }
    
  predicate inv2 (_x : e)
  val inv2 (_x : e) : bool
    ensures { result = inv2 _x }
    
  axiom inv2 : forall x : e . inv2 x = true
  use prelude.Borrow
  predicate invariant1 (self : borrowed t)
  val invariant1 (self : borrowed t) : bool
    ensures { result = invariant1 self }
    
  predicate inv1 (_x : borrowed t)
  val inv1 (_x : borrowed t) : bool
    ensures { result = inv1 _x }
    
  axiom inv1 : forall x : borrowed t . inv1 x = true
  predicate invariant0 (self : Own_OwnResult_Type.t_ownresult (borrowed t) e)
  val invariant0 (self : Own_OwnResult_Type.t_ownresult (borrowed t) e) : bool
    ensures { result = invariant0 self }
    
  predicate inv0 (_x : Own_OwnResult_Type.t_ownresult (borrowed t) e)
  val inv0 (_x : Own_OwnResult_Type.t_ownresult (borrowed t) e) : bool
    ensures { result = inv0 _x }
    
  axiom inv0 : forall x : Own_OwnResult_Type.t_ownresult (borrowed t) e . inv0 x = true
  predicate resolve1 (self : borrowed t) =
<<<<<<< HEAD
    [#"../../../../../creusot-contracts/src/resolve.rs" 27 20 27 34]  ^ self =  * self
=======
    [#"../../../../../creusot-contracts/src/resolve.rs" 26 20 26 34]  ^ self =  * self
>>>>>>> c22743fa
  val resolve1 (self : borrowed t) : bool
    ensures { result = resolve1 self }
    
  predicate resolve2 (self : e)
  val resolve2 (self : e) : bool
    ensures { result = resolve2 self }
    
  predicate resolve0 [#"../own.rs" 15 4 15 28] (self : Own_OwnResult_Type.t_ownresult (borrowed t) e) =
    [#"../own.rs" 16 8 19 9] match self with
      | Own_OwnResult_Type.C_Ok t -> resolve1 t
      | Own_OwnResult_Type.C_Err e -> resolve2 e
      end
  val resolve0 [#"../own.rs" 15 4 15 28] (self : Own_OwnResult_Type.t_ownresult (borrowed t) e) : bool
    ensures { result = resolve0 self }
    
  let rec cfg copied [#"../own.rs" 188 4 190 16] [@cfg:stackify] [@cfg:subregion_analysis] (self : Own_OwnResult_Type.t_ownresult (borrowed t) e) : Own_OwnResult_Type.t_ownresult t e
    requires {[#"../own.rs" 188 18 188 22] inv0 self}
    ensures { [#"../own.rs" 186 4 186 105] forall t : borrowed t . inv1 t
     -> self = Own_OwnResult_Type.C_Ok t  -> result = Own_OwnResult_Type.C_Ok ( * t) /\ resolve1 t }
    ensures { [#"../own.rs" 187 4 187 86] forall e : e . inv2 e
     -> self = Own_OwnResult_Type.C_Err e  -> result = Own_OwnResult_Type.C_Err e }
    ensures { [#"../own.rs" 188 27 188 42] inv3 result }
    
   = [@vc:do_not_keep_trace] [@vc:sp]
  var _0 : Own_OwnResult_Type.t_ownresult t e;
  var self : Own_OwnResult_Type.t_ownresult (borrowed t) e = self;
  var t : borrowed t;
  var e : e;
  {
    goto BB0
  }
  BB0 {
    goto BB1
  }
  BB1 {
    goto BB2
  }
  BB2 {
    switch (self)
      | Own_OwnResult_Type.C_Ok _ -> goto BB3
      | Own_OwnResult_Type.C_Err _ -> goto BB4
      end
  }
  BB3 {
    goto BB6
  }
  BB4 {
    [#"../own.rs" 195 27 195 28] e <- Own_OwnResult_Type.err_0 self;
    self <- (let Own_OwnResult_Type.C_Err x0 = self in Own_OwnResult_Type.C_Err (any e));
    assert { [@expl:type invariant] inv0 self };
    assume { resolve0 self };
    [#"../own.rs" 195 33 195 50] _0 <- Own_OwnResult_Type.C_Err e;
    e <- any e;
    goto BB7
  }
  BB5 {
    assert { [@expl:type invariant] inv0 self };
    assume { resolve0 self };
    assert { [#"../own.rs" 193 14 193 18] false };
    absurd
  }
  BB6 {
    [#"../own.rs" 194 26 194 27] t <- Own_OwnResult_Type.ok_0 self;
    self <- (let Own_OwnResult_Type.C_Ok x0 = self in Own_OwnResult_Type.C_Ok (any borrowed t));
    assert { [@expl:type invariant] inv0 self };
    assume { resolve0 self };
    assert { [@expl:type invariant] inv1 t };
    assume { resolve1 t };
    [#"../own.rs" 194 32 194 49] _0 <- Own_OwnResult_Type.C_Ok ( * t);
    goto BB9
  }
  BB7 {
    goto BB8
  }
  BB8 {
    goto BB9
  }
  BB9 {
    goto BB10
  }
  BB10 {
    return _0
  }
  
end
module Own_Impl2_Cloned
  type t
  type e
  predicate invariant5 (self : t)
  val invariant5 (self : t) : bool
    ensures { result = invariant5 self }
    
  predicate inv5 (_x : t)
  val inv5 (_x : t) : bool
    ensures { result = inv5 _x }
    
  axiom inv5 : forall x : t . inv5 x = true
  predicate invariant4 (self : t)
  val invariant4 (self : t) : bool
    ensures { result = invariant4 self }
    
  predicate inv4 (_x : t)
  val inv4 (_x : t) : bool
    ensures { result = inv4 _x }
    
  axiom inv4 : forall x : t . inv4 x = true
  use Own_OwnResult_Type as Own_OwnResult_Type
  predicate invariant3 (self : Own_OwnResult_Type.t_ownresult t e)
  val invariant3 (self : Own_OwnResult_Type.t_ownresult t e) : bool
    ensures { result = invariant3 self }
    
  predicate inv3 (_x : Own_OwnResult_Type.t_ownresult t e)
  val inv3 (_x : Own_OwnResult_Type.t_ownresult t e) : bool
    ensures { result = inv3 _x }
    
  axiom inv3 : forall x : Own_OwnResult_Type.t_ownresult t e . inv3 x = true
  predicate invariant2 (self : e)
  val invariant2 (self : e) : bool
    ensures { result = invariant2 self }
    
  predicate inv2 (_x : e)
  val inv2 (_x : e) : bool
    ensures { result = inv2 _x }
    
  axiom inv2 : forall x : e . inv2 x = true
  use prelude.Borrow
  predicate invariant1 (self : borrowed t)
  val invariant1 (self : borrowed t) : bool
    ensures { result = invariant1 self }
    
  predicate inv1 (_x : borrowed t)
  val inv1 (_x : borrowed t) : bool
    ensures { result = inv1 _x }
    
  axiom inv1 : forall x : borrowed t . inv1 x = true
  predicate invariant0 (self : Own_OwnResult_Type.t_ownresult (borrowed t) e)
  val invariant0 (self : Own_OwnResult_Type.t_ownresult (borrowed t) e) : bool
    ensures { result = invariant0 self }
    
  predicate inv0 (_x : Own_OwnResult_Type.t_ownresult (borrowed t) e)
  val inv0 (_x : Own_OwnResult_Type.t_ownresult (borrowed t) e) : bool
    ensures { result = inv0 _x }
    
  axiom inv0 : forall x : Own_OwnResult_Type.t_ownresult (borrowed t) e . inv0 x = true
  predicate resolve1 (self : borrowed t) =
<<<<<<< HEAD
    [#"../../../../../creusot-contracts/src/resolve.rs" 27 20 27 34]  ^ self =  * self
=======
    [#"../../../../../creusot-contracts/src/resolve.rs" 26 20 26 34]  ^ self =  * self
>>>>>>> c22743fa
  val resolve1 (self : borrowed t) : bool
    ensures { result = resolve1 self }
    
  val clone0 (self : t) : t
    requires {inv4 self}
    ensures { [#"../../../../../creusot-contracts/src/std/clone.rs" 7 0 20 1] result = self }
    ensures { inv5 result }
    
  predicate resolve2 (self : e)
  val resolve2 (self : e) : bool
    ensures { result = resolve2 self }
    
  predicate resolve0 [#"../own.rs" 15 4 15 28] (self : Own_OwnResult_Type.t_ownresult (borrowed t) e) =
    [#"../own.rs" 16 8 19 9] match self with
      | Own_OwnResult_Type.C_Ok t -> resolve1 t
      | Own_OwnResult_Type.C_Err e -> resolve2 e
      end
  val resolve0 [#"../own.rs" 15 4 15 28] (self : Own_OwnResult_Type.t_ownresult (borrowed t) e) : bool
    ensures { result = resolve0 self }
    
  let rec cfg cloned [#"../own.rs" 201 4 203 17] [@cfg:stackify] [@cfg:subregion_analysis] (self : Own_OwnResult_Type.t_ownresult (borrowed t) e) : Own_OwnResult_Type.t_ownresult t e
    requires {[#"../own.rs" 201 18 201 22] inv0 self}
    ensures { [#"../own.rs" 199 4 199 105] forall t : borrowed t . inv1 t
     -> self = Own_OwnResult_Type.C_Ok t  -> result = Own_OwnResult_Type.C_Ok ( * t) /\ resolve1 t }
    ensures { [#"../own.rs" 200 4 200 86] forall e : e . inv2 e
     -> self = Own_OwnResult_Type.C_Err e  -> result = Own_OwnResult_Type.C_Err e }
    ensures { [#"../own.rs" 201 27 201 42] inv3 result }
    
   = [@vc:do_not_keep_trace] [@vc:sp]
  var _0 : Own_OwnResult_Type.t_ownresult t e;
  var self : Own_OwnResult_Type.t_ownresult (borrowed t) e = self;
  var t : borrowed t;
  var _6 : t;
  var e : e;
  {
    goto BB0
  }
  BB0 {
    goto BB1
  }
  BB1 {
    goto BB2
  }
  BB2 {
    switch (self)
      | Own_OwnResult_Type.C_Ok _ -> goto BB3
      | Own_OwnResult_Type.C_Err _ -> goto BB4
      end
  }
  BB3 {
    goto BB6
  }
  BB4 {
    [#"../own.rs" 208 27 208 28] e <- Own_OwnResult_Type.err_0 self;
    self <- (let Own_OwnResult_Type.C_Err x0 = self in Own_OwnResult_Type.C_Err (any e));
    assert { [@expl:type invariant] inv0 self };
    assume { resolve0 self };
    [#"../own.rs" 208 33 208 50] _0 <- Own_OwnResult_Type.C_Err e;
    e <- any e;
    goto BB9
  }
  BB5 {
    assert { [@expl:type invariant] inv0 self };
    assume { resolve0 self };
    assert { [#"../own.rs" 206 14 206 18] false };
    absurd
  }
  BB6 {
    [#"../own.rs" 207 26 207 27] t <- Own_OwnResult_Type.ok_0 self;
    self <- (let Own_OwnResult_Type.C_Ok x0 = self in Own_OwnResult_Type.C_Ok (any borrowed t));
    assert { [@expl:type invariant] inv0 self };
    assume { resolve0 self };
    [#"../own.rs" 207 46 207 55] _6 <- ([#"../own.rs" 207 46 207 55] clone0 ( * t));
    goto BB7
  }
  BB7 {
    assert { [@expl:type invariant] inv1 t };
    assume { resolve1 t };
    [#"../own.rs" 207 32 207 56] _0 <- Own_OwnResult_Type.C_Ok _6;
    _6 <- any t;
    goto BB8
  }
  BB8 {
    goto BB11
  }
  BB9 {
    goto BB10
  }
  BB10 {
    goto BB11
  }
  BB11 {
    goto BB12
  }
  BB12 {
    return _0
  }
  
end
module Own_Impl3_Transpose
  type t
  type e
  use Own_OwnResult_Type as Own_OwnResult_Type
  use Core_Option_Option_Type as Core_Option_Option_Type
  predicate invariant3 (self : Core_Option_Option_Type.t_option (Own_OwnResult_Type.t_ownresult t e))
  val invariant3 (self : Core_Option_Option_Type.t_option (Own_OwnResult_Type.t_ownresult t e)) : bool
    ensures { result = invariant3 self }
    
  predicate inv3 (_x : Core_Option_Option_Type.t_option (Own_OwnResult_Type.t_ownresult t e))
  val inv3 (_x : Core_Option_Option_Type.t_option (Own_OwnResult_Type.t_ownresult t e)) : bool
    ensures { result = inv3 _x }
    
  axiom inv3 : forall x : Core_Option_Option_Type.t_option (Own_OwnResult_Type.t_ownresult t e) . inv3 x = true
  predicate invariant2 (self : e)
  val invariant2 (self : e) : bool
    ensures { result = invariant2 self }
    
  predicate inv2 (_x : e)
  val inv2 (_x : e) : bool
    ensures { result = inv2 _x }
    
  axiom inv2 : forall x : e . inv2 x = true
  predicate invariant1 (self : t)
  val invariant1 (self : t) : bool
    ensures { result = invariant1 self }
    
  predicate inv1 (_x : t)
  val inv1 (_x : t) : bool
    ensures { result = inv1 _x }
    
  axiom inv1 : forall x : t . inv1 x = true
  predicate invariant0 (self : Own_OwnResult_Type.t_ownresult (Core_Option_Option_Type.t_option t) e)
  val invariant0 (self : Own_OwnResult_Type.t_ownresult (Core_Option_Option_Type.t_option t) e) : bool
    ensures { result = invariant0 self }
    
  predicate inv0 (_x : Own_OwnResult_Type.t_ownresult (Core_Option_Option_Type.t_option t) e)
  val inv0 (_x : Own_OwnResult_Type.t_ownresult (Core_Option_Option_Type.t_option t) e) : bool
    ensures { result = inv0 _x }
    
  axiom inv0 : forall x : Own_OwnResult_Type.t_ownresult (Core_Option_Option_Type.t_option t) e . inv0 x = true
  predicate resolve2 (self : e)
  val resolve2 (self : e) : bool
    ensures { result = resolve2 self }
    
  predicate resolve1 (self : Core_Option_Option_Type.t_option t)
  val resolve1 (self : Core_Option_Option_Type.t_option t) : bool
    ensures { result = resolve1 self }
    
  predicate resolve0 [#"../own.rs" 15 4 15 28] (self : Own_OwnResult_Type.t_ownresult (Core_Option_Option_Type.t_option t) e)
    
   =
    [#"../own.rs" 16 8 19 9] match self with
      | Own_OwnResult_Type.C_Ok t -> resolve1 t
      | Own_OwnResult_Type.C_Err e -> resolve2 e
      end
  val resolve0 [#"../own.rs" 15 4 15 28] (self : Own_OwnResult_Type.t_ownresult (Core_Option_Option_Type.t_option t) e) : bool
    ensures { result = resolve0 self }
    
  let rec cfg transpose [#"../own.rs" 217 4 217 53] [@cfg:stackify] [@cfg:subregion_analysis] (self : Own_OwnResult_Type.t_ownresult (Core_Option_Option_Type.t_option t) e) : Core_Option_Option_Type.t_option (Own_OwnResult_Type.t_ownresult t e)
    requires {[#"../own.rs" 217 21 217 25] inv0 self}
    ensures { [#"../own.rs" 214 4 214 62] self = Own_OwnResult_Type.C_Ok (Core_Option_Option_Type.C_None)
     -> result = Core_Option_Option_Type.C_None }
    ensures { [#"../own.rs" 215 4 215 96] forall t : t . inv1 t
     -> self = Own_OwnResult_Type.C_Ok (Core_Option_Option_Type.C_Some t)
     -> result = Core_Option_Option_Type.C_Some (Own_OwnResult_Type.C_Ok t) }
    ensures { [#"../own.rs" 216 4 216 92] forall e : e . inv2 e
     -> self = Own_OwnResult_Type.C_Err e  -> result = Core_Option_Option_Type.C_Some (Own_OwnResult_Type.C_Err e) }
    ensures { [#"../own.rs" 217 30 217 53] inv3 result }
    
   = [@vc:do_not_keep_trace] [@vc:sp]
  var _0 : Core_Option_Option_Type.t_option (Own_OwnResult_Type.t_ownresult t e);
  var self : Own_OwnResult_Type.t_ownresult (Core_Option_Option_Type.t_option t) e = self;
  var x : t;
  var _8 : Own_OwnResult_Type.t_ownresult t e;
  var e : e;
  var _11 : Own_OwnResult_Type.t_ownresult t e;
  {
    goto BB0
  }
  BB0 {
    goto BB1
  }
  BB1 {
    goto BB2
  }
  BB2 {
    goto BB3
  }
  BB3 {
    switch (self)
      | Own_OwnResult_Type.C_Ok _ -> goto BB4
      | Own_OwnResult_Type.C_Err _ -> goto BB8
      end
  }
  BB4 {
    switch (Own_OwnResult_Type.ok_0 self)
      | Core_Option_Option_Type.C_None -> goto BB5
      | Core_Option_Option_Type.C_Some _ -> goto BB6
      end
  }
  BB5 {
    goto BB13
  }
  BB6 {
    goto BB9
  }
  BB7 {
    assert { [@expl:type invariant] inv0 self };
    assume { resolve0 self };
    assert { [#"../own.rs" 218 14 218 18] false };
    absurd
  }
  BB8 {
    [#"../own.rs" 221 27 221 28] e <- Own_OwnResult_Type.err_0 self;
    self <- (let Own_OwnResult_Type.C_Err x0 = self in Own_OwnResult_Type.C_Err (any e));
    assert { [@expl:type invariant] inv0 self };
    assume { resolve0 self };
    [#"../own.rs" 221 38 221 55] _11 <- Own_OwnResult_Type.C_Err e;
    e <- any e;
    goto BB14
  }
  BB9 {
    [#"../own.rs" 219 31 219 32] x <- Core_Option_Option_Type.some_0 (Own_OwnResult_Type.ok_0 self);
    self <- (let Own_OwnResult_Type.C_Ok x0 = self in Own_OwnResult_Type.C_Ok (let Core_Option_Option_Type.C_Some x0 = Own_OwnResult_Type.ok_0 self in Core_Option_Option_Type.C_Some (any t)));
    assert { [@expl:type invariant] inv0 self };
    assume { resolve0 self };
    [#"../own.rs" 219 43 219 59] _8 <- Own_OwnResult_Type.C_Ok x;
    x <- any t;
    goto BB10
  }
  BB10 {
    [#"../own.rs" 219 38 219 60] _0 <- Core_Option_Option_Type.C_Some _8;
    _8 <- any Own_OwnResult_Type.t_ownresult t e;
    goto BB11
  }
  BB11 {
    goto BB12
  }
  BB12 {
    goto BB17
  }
  BB13 {
    assert { [@expl:type invariant] inv0 self };
    assume { resolve0 self };
    [#"../own.rs" 220 35 220 39] _0 <- Core_Option_Option_Type.C_None;
    goto BB17
  }
  BB14 {
    [#"../own.rs" 221 33 221 56] _0 <- Core_Option_Option_Type.C_Some _11;
    _11 <- any Own_OwnResult_Type.t_ownresult t e;
    goto BB15
  }
  BB15 {
    goto BB16
  }
  BB16 {
    goto BB17
  }
  BB17 {
    goto BB18
  }
  BB18 {
    return _0
  }
  
end
module Own_Impl4
  type t
  type e
end<|MERGE_RESOLUTION|>--- conflicted
+++ resolved
@@ -578,29 +578,17 @@
     
   axiom inv0 : forall x : t . inv0 x = true
   predicate resolve2 (self : borrowed (Own_OwnResult_Type.t_ownresult t e)) =
-<<<<<<< HEAD
-    [#"../../../../../creusot-contracts/src/resolve.rs" 27 20 27 34]  ^ self =  * self
-=======
     [#"../../../../../creusot-contracts/src/resolve.rs" 26 20 26 34]  ^ self =  * self
->>>>>>> c22743fa
   val resolve2 (self : borrowed (Own_OwnResult_Type.t_ownresult t e)) : bool
     ensures { result = resolve2 self }
     
   predicate resolve1 (self : borrowed e) =
-<<<<<<< HEAD
-    [#"../../../../../creusot-contracts/src/resolve.rs" 27 20 27 34]  ^ self =  * self
-=======
     [#"../../../../../creusot-contracts/src/resolve.rs" 26 20 26 34]  ^ self =  * self
->>>>>>> c22743fa
   val resolve1 (self : borrowed e) : bool
     ensures { result = resolve1 self }
     
   predicate resolve0 (self : borrowed t) =
-<<<<<<< HEAD
-    [#"../../../../../creusot-contracts/src/resolve.rs" 27 20 27 34]  ^ self =  * self
-=======
     [#"../../../../../creusot-contracts/src/resolve.rs" 26 20 26 34]  ^ self =  * self
->>>>>>> c22743fa
   val resolve0 (self : borrowed t) : bool
     ensures { result = resolve0 self }
     
@@ -1857,11 +1845,7 @@
     
   axiom inv0 : forall x : Own_OwnResult_Type.t_ownresult (borrowed t) e . inv0 x = true
   predicate resolve1 (self : borrowed t) =
-<<<<<<< HEAD
-    [#"../../../../../creusot-contracts/src/resolve.rs" 27 20 27 34]  ^ self =  * self
-=======
     [#"../../../../../creusot-contracts/src/resolve.rs" 26 20 26 34]  ^ self =  * self
->>>>>>> c22743fa
   val resolve1 (self : borrowed t) : bool
     ensures { result = resolve1 self }
     
@@ -2007,11 +1991,7 @@
     
   axiom inv0 : forall x : Own_OwnResult_Type.t_ownresult (borrowed t) e . inv0 x = true
   predicate resolve1 (self : borrowed t) =
-<<<<<<< HEAD
-    [#"../../../../../creusot-contracts/src/resolve.rs" 27 20 27 34]  ^ self =  * self
-=======
     [#"../../../../../creusot-contracts/src/resolve.rs" 26 20 26 34]  ^ self =  * self
->>>>>>> c22743fa
   val resolve1 (self : borrowed t) : bool
     ensures { result = resolve1 self }
     
