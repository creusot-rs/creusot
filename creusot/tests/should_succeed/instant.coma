<<<<<<< HEAD

=======
module T_std__sys__pal__unix__time__Nanoseconds
  use prelude.prelude.UInt32
  
  use prelude.prelude.Int
  
  type t_Nanoseconds  =
    | C_Nanoseconds uint32
  
  let rec t_Nanoseconds (input:t_Nanoseconds) (ret  (field_0:uint32))= any
    [ good (field_0:uint32)-> {C_Nanoseconds field_0 = input} (! ret {field_0}) ]
    
end
module T_std__sys__pal__unix__time__Timespec
  use T_std__sys__pal__unix__time__Nanoseconds as Nanoseconds'0
  
  use prelude.prelude.Int64
  
  use prelude.prelude.Int
  
  type t_Timespec  =
    | C_Timespec int64 (Nanoseconds'0.t_Nanoseconds)
  
  let rec t_Timespec (input:t_Timespec) (ret  (tv_sec:int64) (tv_nsec:Nanoseconds'0.t_Nanoseconds))= any
    [ good (tv_sec:int64) (tv_nsec:Nanoseconds'0.t_Nanoseconds)-> {C_Timespec tv_sec tv_nsec = input}
      (! ret {tv_sec} {tv_nsec}) ]
    
end
module T_std__sys__pal__unix__time__Instant
  use T_std__sys__pal__unix__time__Timespec as Timespec'0
  
  type t_Instant  =
    | C_Instant (Timespec'0.t_Timespec)
  
  let rec t_Instant (input:t_Instant) (ret  (t:Timespec'0.t_Timespec))= any
    [ good (t:Timespec'0.t_Timespec)-> {C_Instant t = input} (! ret {t}) ]
    
end
module T_std__time__Instant
  use T_std__sys__pal__unix__time__Instant as Instant'0
  
  type t_Instant  =
    | C_Instant (Instant'0.t_Instant)
  
  let rec t_Instant (input:t_Instant) (ret  (field_0:Instant'0.t_Instant))= any
    [ good (field_0:Instant'0.t_Instant)-> {C_Instant field_0 = input} (! ret {field_0}) ]
    
end
module T_core__time__Nanoseconds
  use prelude.prelude.UInt32
  
  use prelude.prelude.Int
  
  type t_Nanoseconds  =
    | C_Nanoseconds uint32
  
  let rec t_Nanoseconds (input:t_Nanoseconds) (ret  (field_0:uint32))= any
    [ good (field_0:uint32)-> {C_Nanoseconds field_0 = input} (! ret {field_0}) ]
    
end
module T_core__time__Duration
  use T_core__time__Nanoseconds as Nanoseconds'0
  
  use prelude.prelude.UInt64
  
  use prelude.prelude.Int
  
  type t_Duration  =
    | C_Duration uint64 (Nanoseconds'0.t_Nanoseconds)
  
  let rec t_Duration (input:t_Duration) (ret  (secs:uint64) (nanos:Nanoseconds'0.t_Nanoseconds))= any
    [ good (secs:uint64) (nanos:Nanoseconds'0.t_Nanoseconds)-> {C_Duration secs nanos = input} (! ret {secs} {nanos}) ]
    
end
module T_core__option__Option
  type t_Option 't =
    | C_None
    | C_Some 't
  
  let rec v_None < 't > (input:t_Option 't) (ret  )= any
    [ good -> {C_None  = input} (! ret) | bad -> {C_None  <> input} (! {false} any) ]
    
  
  let rec v_Some < 't > (input:t_Option 't) (ret  (field_0:'t))= any
    [ good (field_0:'t)-> {C_Some field_0 = input} (! ret {field_0})
    | bad -> {forall field_0 : 't [C_Some field_0 : t_Option 't] . C_Some field_0 <> input} (! {false} any) ]
    
end
module T_core__cmp__Ordering
  type t_Ordering  =
    | C_Less
    | C_Equal
    | C_Greater
  
  let rec v_Less (input:t_Ordering) (ret  )= any
    [ good -> {C_Less  = input} (! ret) | bad -> {C_Less  <> input} (! {false} any) ]
    
  
  let rec v_Equal (input:t_Ordering) (ret  )= any
    [ good -> {C_Equal  = input} (! ret) | bad -> {C_Equal  <> input} (! {false} any) ]
    
  
  let rec v_Greater (input:t_Ordering) (ret  )= any
    [ good -> {C_Greater  = input} (! ret) | bad -> {C_Greater  <> input} (! {false} any) ]
    
end
>>>>>>> dfce2a3a
module M_instant__test_instant [#"instant.rs" 7 0 7 21]
  let%span sinstant0 = "instant.rs" 8 18 8 32
  let%span sinstant1 = "instant.rs" 9 39 9 40
  let%span sinstant2 = "instant.rs" 14 44 14 45
  let%span sinstant3 = "instant.rs" 16 18 16 45
  let%span sinstant4 = "instant.rs" 18 18 18 50
  let%span sinstant5 = "instant.rs" 23 18 23 44
  let%span sinstant6 = "instant.rs" 33 4 33 75
  let%span sinstant7 = "instant.rs" 32 4 32 74
  let%span sinstant8 = "instant.rs" 31 4 31 70
  let%span sinstant9 = "instant.rs" 30 4 30 70
  let%span sinstant10 = "instant.rs" 29 4 29 64
  let%span sinstant11 = "instant.rs" 28 4 28 63
  let%span sinstant12 = "instant.rs" 26 4 26 49
  let%span sinstant13 = "instant.rs" 25 4 25 50
  let%span sinstant14 = "instant.rs" 24 4 24 42
  let%span sinstant15 = "instant.rs" 21 4 21 42
  let%span sinstant16 = "instant.rs" 20 4 20 62
  let%span sinstant17 = "instant.rs" 13 4 13 42
  let%span sinstant18 = "instant.rs" 12 4 12 62
  let%span sinstant19 = "instant.rs" 10 4 10 42
  let%span stime20 = "../../../creusot-contracts/src/std/time.rs" 156 26 156 38
  let%span stime21 = "../../../creusot-contracts/src/std/time.rs" 82 26 82 57
  let%span stime22 = "../../../creusot-contracts/src/std/time.rs" 159 26 159 38
  let%span scmp23 = "../../../creusot-contracts/src/std/cmp.rs" 42 26 42 77
<<<<<<< HEAD
  let%span stime24 = "../../../creusot-contracts/src/std/time.rs" 178 16 178 81
  let%span stime25 = "../../../creusot-contracts/src/std/time.rs" 179 16 179 97
  let%span soption26 = "../../../creusot-contracts/src/std/option.rs" 30 0 141 1
=======
  let%span stime24 = "../../../creusot-contracts/src/std/time.rs" 180 16 180 81
  let%span stime25 = "../../../creusot-contracts/src/std/time.rs" 181 16 181 97
  let%span soption26 = "../../../creusot-contracts/src/std/option.rs" 31 0 423 1
>>>>>>> dfce2a3a
  let%span scmp27 = "../../../creusot-contracts/src/std/cmp.rs" 11 26 11 75
  let%span stime28 = "../../../creusot-contracts/src/std/time.rs" 208 8 208 50
  let%span stime29 = "../../../creusot-contracts/src/std/time.rs" 209 8 209 48
  let%span stime30 = "../../../creusot-contracts/src/std/time.rs" 56 14 56 25
  let%span stime31 = "../../../creusot-contracts/src/std/time.rs" 183 16 183 81
  let%span stime32 = "../../../creusot-contracts/src/std/time.rs" 184 16 184 97
  let%span stime33 = "../../../creusot-contracts/src/std/time.rs" 215 8 215 50
  let%span stime34 = "../../../creusot-contracts/src/std/time.rs" 216 8 216 48
  let%span stime35 = "../../../creusot-contracts/src/std/time.rs" 222 8 222 50
  let%span stime36 = "../../../creusot-contracts/src/std/time.rs" 223 8 223 52
  let%span scmp37 = "../../../creusot-contracts/src/std/cmp.rs" 39 26 39 76
<<<<<<< HEAD
  let%span stime38 = "../../../creusot-contracts/src/std/time.rs" 163 16 163 60
  let%span stime39 = "../../../creusot-contracts/src/std/time.rs" 164 16 164 62
  let%span stime40 = "../../../creusot-contracts/src/std/time.rs" 168 16 168 64
  let%span stime41 = "../../../creusot-contracts/src/std/time.rs" 169 16 169 63
  let%span soption42 = "../../../creusot-contracts/src/std/option.rs" 35 26 35 51
  let%span soption43 = "../../../creusot-contracts/src/std/option.rs" 39 26 39 51
  let%span stime44 = "../../../creusot-contracts/src/std/time.rs" 173 16 173 60
  let%span stime45 = "../../../creusot-contracts/src/std/time.rs" 174 16 174 62
  let%span stime46 = "../../../creusot-contracts/src/std/time.rs" 12 14 12 77
  let%span stime47 = "../../../creusot-contracts/src/std/time.rs" 48 4 48 24
  let%span smodel48 = "../../../creusot-contracts/src/model.rs" 79 8 79 28
=======
  let%span stime38 = "../../../creusot-contracts/src/std/time.rs" 165 16 165 60
  let%span stime39 = "../../../creusot-contracts/src/std/time.rs" 166 16 166 62
  let%span stime40 = "../../../creusot-contracts/src/std/time.rs" 170 16 170 64
  let%span stime41 = "../../../creusot-contracts/src/std/time.rs" 171 16 171 63
  let%span soption42 = "../../../creusot-contracts/src/std/option.rs" 36 26 36 51
  let%span soption43 = "../../../creusot-contracts/src/std/option.rs" 51 26 51 51
  let%span stime44 = "../../../creusot-contracts/src/std/time.rs" 175 16 175 60
  let%span stime45 = "../../../creusot-contracts/src/std/time.rs" 176 16 176 62
  let%span stime46 = "../../../creusot-contracts/src/std/time.rs" 13 14 13 77
  let%span stime47 = "../../../creusot-contracts/src/std/time.rs" 49 4 49 24
  let%span smodel48 = "../../../creusot-contracts/src/model.rs" 82 8 82 28
>>>>>>> dfce2a3a
  let%span soption49 = "../../../creusot-contracts/src/std/option.rs" 11 8 14 9
  let%span smodel50 = "../../../creusot-contracts/src/model.rs" 88 8 88 22
  let%span sord51 = "../../../creusot-contracts/src/logic/ord.rs" 21 20 21 53
  let%span sord52 = "../../../creusot-contracts/src/logic/ord.rs" 41 20 41 56
  let%span stime53 = "../../../creusot-contracts/src/std/time.rs" 24 8 24 19
  let%span stime54 = "../../../creusot-contracts/src/std/time.rs" 68 8 68 19
  let%span sord55 = "../../../creusot-contracts/src/logic/ord.rs" 78 39 78 89
  let%span sord56 = "../../../creusot-contracts/src/logic/ord.rs" 83 39 83 86
  let%span sord57 = "../../../creusot-contracts/src/logic/ord.rs" 88 39 88 86
  let%span sord58 = "../../../creusot-contracts/src/logic/ord.rs" 93 39 93 89
  let%span sord59 = "../../../creusot-contracts/src/logic/ord.rs" 98 39 98 70
  let%span sord60 = "../../../creusot-contracts/src/logic/ord.rs" 103 40 103 57
  let%span sord61 = "../../../creusot-contracts/src/logic/ord.rs" 104 40 104 57
  let%span sord62 = "../../../creusot-contracts/src/logic/ord.rs" 105 39 105 56
  let%span sord63 = "../../../creusot-contracts/src/logic/ord.rs" 110 40 110 70
  let%span sord64 = "../../../creusot-contracts/src/logic/ord.rs" 111 39 111 72
  let%span sord65 = "../../../creusot-contracts/src/logic/ord.rs" 116 40 116 73
  let%span sord66 = "../../../creusot-contracts/src/logic/ord.rs" 117 39 117 69
  let%span sord67 = "../../../creusot-contracts/src/logic/ord.rs" 122 39 122 84
  let%span soption68 = "../../../creusot-contracts/src/std/option.rs" 437 8 442 9
  let%span sord69 = "../../../creusot-contracts/src/logic/ord.rs" 11 20 11 56
  let%span sord70 = "../../../creusot-contracts/src/logic/ord.rs" 31 20 31 53
  let%span sord71 = "../../../creusot-contracts/src/logic/ord.rs" 135 16 141 17
  let%span sord72 = "../../../creusot-contracts/src/logic/ord.rs" 78 39 78 89
  let%span sord73 = "../../../creusot-contracts/src/logic/ord.rs" 83 39 83 86
  let%span sord74 = "../../../creusot-contracts/src/logic/ord.rs" 88 39 88 86
  let%span sord75 = "../../../creusot-contracts/src/logic/ord.rs" 93 39 93 89
  let%span sord76 = "../../../creusot-contracts/src/logic/ord.rs" 98 39 98 70
  let%span sord77 = "../../../creusot-contracts/src/logic/ord.rs" 103 40 103 57
  let%span sord78 = "../../../creusot-contracts/src/logic/ord.rs" 104 40 104 57
  let%span sord79 = "../../../creusot-contracts/src/logic/ord.rs" 105 39 105 56
  let%span sord80 = "../../../creusot-contracts/src/logic/ord.rs" 110 40 110 70
  let%span sord81 = "../../../creusot-contracts/src/logic/ord.rs" 111 39 111 72
  let%span sord82 = "../../../creusot-contracts/src/logic/ord.rs" 116 40 116 73
  let%span sord83 = "../../../creusot-contracts/src/logic/ord.rs" 117 39 117 69
  let%span sord84 = "../../../creusot-contracts/src/logic/ord.rs" 122 39 122 84
  
  use prelude.prelude.Int
  
  use prelude.prelude.Int64
  
  use prelude.prelude.UInt32
  
  type t_Nanoseconds'1  =
    { t_Nanoseconds__0'1: uint32 }
  
  type t_Timespec'0  =
    { t_Timespec__tv_sec'0: int64; t_Timespec__tv_nsec'0: t_Nanoseconds'1 }
  
  type t_Instant'1  =
    { t_Instant__t'0: t_Timespec'0 }
  
  type t_Instant'0  =
    { t_Instant__0'0: t_Instant'1 }
  
  function view'0 (self : t_Instant'0) : int
  
  axiom view'0_spec : forall self : t_Instant'0 . [%#stime30] view'0 self >= 0
  
  use prelude.prelude.Borrow
  
  use prelude.prelude.UInt64
  
  type t_Nanoseconds'0  =
    { t_Nanoseconds__0'0: uint32 }
  
  type t_Duration'0  =
    { t_Duration__secs'0: uint64; t_Duration__nanos'0: t_Nanoseconds'0 }
  
  predicate inv'0 (_1 : t_Duration'0)
  
  axiom inv_axiom'0 [@rewrite] : forall x : t_Duration'0 [inv'0 x] . inv'0 x = true
  
  type t_Option'0  =
    | C_None'0
    | C_Some'1 (t_Instant'0)
  
  predicate inv'1 (_1 : t_Option'0)
  
  axiom inv_axiom'1 [@rewrite] : forall x : t_Option'0 [inv'1 x] . inv'1 x = true
  
  predicate inv'2 (_1 : t_Instant'0)
  
  axiom inv_axiom'2 [@rewrite] : forall x : t_Instant'0 [inv'2 x] . inv'2 x = true
  
  type t_Option'1  =
    | C_None'1
    | C_Some'2 (t_Duration'0)
  
  predicate inv'3 (_1 : t_Option'1)
  
  axiom inv_axiom'3 [@rewrite] : forall x : t_Option'1 [inv'3 x] . inv'3 x = true
  
  let rec now'0 (_1:()) (return'  (ret:t_Instant'0))= any
    [ return' (result:t_Instant'0)-> {[%#stime20] view'0 result >= 0} (! return' {result}) ]
    
  
  constant v_MAX'0 : uint64 = (18446744073709551615 : uint64)
  
  use prelude.prelude.UInt64
  
  function secs_to_nanos'0 (secs : int) : int =
    [%#stime47] secs * 1000000000
  
  function view'1 (self : t_Duration'0) : int
  
  axiom view'1_spec : forall self : t_Duration'0 . [%#stime46] view'1 self >= 0
  /\ view'1 self <= secs_to_nanos'0 (UInt64.to_int (v_MAX'0 : uint64)) + 999999999
  
  let rec from_secs'0 (secs:uint64) (return'  (ret:t_Duration'0))= any
    [ return' (result:t_Duration'0)-> {[%#stime21] view'1 result = secs_to_nanos'0 (UInt64.to_int secs)}
      (! return' {result}) ]
    
  
  let rec elapsed'0 (self:t_Instant'0) (return'  (ret:t_Duration'0))= any
    [ return' (result:t_Duration'0)-> {[%#stime22] view'1 result >= 0} (! return' {result}) ]
    
  
  function deep_model'3 (self : t_Duration'0) : int =
    [%#stime53] view'1 self
  
  function deep_model'0 (self : t_Duration'0) : int =
    [%#smodel48] deep_model'3 self
  
  let rec ge'0 (self:t_Duration'0) (other:t_Duration'0) (return'  (ret:bool))= {[@expl:precondition] inv'0 other}
    {[@expl:precondition] inv'0 self}
    any
    [ return' (result:bool)-> {[%#scmp23] result = (deep_model'0 self >= deep_model'0 other)} (! return' {result}) ]
    
  
  type t_Option'2  =
    | C_None'2
    | C_Some'0 int
  
  function deep_model'4 (self : t_Instant'0) : int =
    [%#stime54] view'0 self
  
  function deep_model'1 (self : t_Option'0) : t_Option'2 =
    [%#soption49] match self with
      | C_Some'1 t -> C_Some'0 (deep_model'4 t)
      | C_None'0 -> C_None'2
      end
  
  function view'2 (self : t_Instant'0) : int =
    [%#smodel50] view'0 self
  
  type t_Ordering'0  =
    | C_Less'0
    | C_Equal'0
    | C_Greater'0
  
  function cmp_log'1 (self : int) (o : int) : t_Ordering'0 =
    [%#sord71] if self < o then C_Less'0 else if self = o then C_Equal'0 else C_Greater'0
  
  function cmp_log'0 (self : t_Option'2) (o : t_Option'2) : t_Ordering'0 =
    [%#soption68] match (self, o) with
      | (C_None'2, C_None'2) -> C_Equal'0
      | (C_None'2, C_Some'0 _) -> C_Less'0
      | (C_Some'0 _, C_None'2) -> C_Greater'0
      | (C_Some'0 x, C_Some'0 y) -> cmp_log'1 x y
      end
  
  function lt_log'0 (self : t_Option'2) (o : t_Option'2) : bool =
    [%#sord51] cmp_log'0 self o = C_Less'0
  
  let rec checked_add'0 (self:t_Instant'0) (duration:t_Duration'0) (return'  (ret:t_Option'0))= any
    [ return' (result:t_Option'0)-> {[%#stime25] view'1 duration > 0 /\ result <> C_None'0
       -> lt_log'0 (C_Some'0 (view'2 self)) (deep_model'1 result)}
      {[%#stime24] view'1 duration = 0  -> deep_model'1 result = C_Some'0 (view'2 self)}
      (! return' {result}) ]
    
  
  let rec unwrap'0 (self:t_Option'0) (return'  (ret:t_Instant'0))= {[@expl:precondition] inv'1 self}
    {[@expl:precondition] [%#soption26] self <> C_None'0}
    any [ return' (result:t_Instant'0)-> {inv'2 result} {[%#soption26] C_Some'1 result = self} (! return' {result}) ] 
  
  function deep_model'2 (self : t_Instant'0) : int =
    [%#smodel48] deep_model'4 self
  
  let rec eq'0 (self:t_Instant'0) (other:t_Instant'0) (return'  (ret:bool))= any
    [ return' (result:bool)-> {[%#scmp27] result = (deep_model'2 self = deep_model'2 other)} (! return' {result}) ]
    
  
  let rec add'0 (self:t_Instant'0) (other:t_Duration'0) (return'  (ret:t_Instant'0))= any
    [ return' (result:t_Instant'0)-> {[%#stime29] view'1 other > 0  -> view'0 self < view'0 result}
      {[%#stime28] view'1 other = 0  -> view'0 self = view'0 result}
      (! return' {result}) ]
    
  
  function gt_log'0 (self : t_Option'2) (o : t_Option'2) : bool =
    [%#sord52] cmp_log'0 self o = C_Greater'0
  
  let rec checked_sub'0 (self:t_Instant'0) (duration:t_Duration'0) (return'  (ret:t_Option'0))= any
    [ return' (result:t_Option'0)-> {[%#stime32] view'1 duration > 0 /\ result <> C_None'0
       -> gt_log'0 (C_Some'0 (view'2 self)) (deep_model'1 result)}
      {[%#stime31] view'1 duration = 0  -> deep_model'1 result = C_Some'0 (view'2 self)}
      (! return' {result}) ]
    
  
  let rec sub'0 (self:t_Instant'0) (other:t_Duration'0) (return'  (ret:t_Instant'0))= any
    [ return' (result:t_Instant'0)-> {[%#stime34] view'1 other > 0  -> view'0 self > view'0 result}
      {[%#stime33] view'1 other = 0  -> view'0 self = view'0 result}
      (! return' {result}) ]
    
  
  let rec sub'1 (self:t_Instant'0) (other:t_Instant'0) (return'  (ret:t_Duration'0))= any
    [ return' (result:t_Duration'0)-> {[%#stime36] view'0 self <= view'0 other  -> view'1 result = 0}
      {[%#stime35] view'0 self > view'0 other  -> view'1 result > 0}
      (! return' {result}) ]
    
  
  let rec eq'1 (self:t_Duration'0) (other:t_Duration'0) (return'  (ret:bool))= any
    [ return' (result:bool)-> {[%#scmp27] result = (deep_model'0 self = deep_model'0 other)} (! return' {result}) ]
    
  
  let rec gt'0 (self:t_Duration'0) (other:t_Duration'0) (return'  (ret:bool))= {[@expl:precondition] inv'0 other}
    {[@expl:precondition] inv'0 self}
    any [ return' (result:bool)-> {[%#scmp37] result = (deep_model'0 self > deep_model'0 other)} (! return' {result}) ] 
  
  let rec duration_since'0 (self:t_Instant'0) (earlier:t_Instant'0) (return'  (ret:t_Duration'0))= any
    [ return' (result:t_Duration'0)-> {[%#stime39] view'2 self <= view'0 earlier  -> view'1 result = 0}
      {[%#stime38] view'2 self > view'0 earlier  -> view'1 result > 0}
      (! return' {result}) ]
    
  
  let rec checked_duration_since'0 (self:t_Instant'0) (earlier:t_Instant'0) (return'  (ret:t_Option'1))= any
    [ return' (result:t_Option'1)-> {[%#stime41] view'2 self < view'0 earlier  -> result = C_None'1}
      {[%#stime40] view'2 self >= view'0 earlier  -> result <> C_None'1}
      (! return' {result}) ]
    
  
  let rec is_some'0 (self:t_Option'1) (return'  (ret:bool))= {[@expl:precondition] inv'3 self}
    any [ return' (result:bool)-> {[%#soption42] result = (self <> C_None'1)} (! return' {result}) ] 
  
  let rec is_none'0 (self:t_Option'1) (return'  (ret:bool))= {[@expl:precondition] inv'3 self}
    any [ return' (result:bool)-> {[%#soption43] result = (self = C_None'1)} (! return' {result}) ] 
  
  let rec saturating_duration_since'0 (self:t_Instant'0) (earlier:t_Instant'0) (return'  (ret:t_Duration'0))= any
    [ return' (result:t_Duration'0)-> {[%#stime45] view'2 self <= view'0 earlier  -> view'1 result = 0}
      {[%#stime44] view'2 self > view'0 earlier  -> view'1 result > 0}
      (! return' {result}) ]
    
  
  use prelude.prelude.Intrinsic
  
  function le_log'0 (self : t_Option'2) (o : t_Option'2) : bool =
    [%#sord69] cmp_log'0 self o <> C_Greater'0
  
  function cmp_le_log'1 (x : t_Option'2) (y : t_Option'2) : ()
  
  axiom cmp_le_log'1_spec : forall x : t_Option'2, y : t_Option'2 . [%#sord55] le_log'0 x y
  = (cmp_log'0 x y <> C_Greater'0)
  
  function cmp_lt_log'1 (x : t_Option'2) (y : t_Option'2) : ()
  
  axiom cmp_lt_log'1_spec : forall x : t_Option'2, y : t_Option'2 . [%#sord56] lt_log'0 x y = (cmp_log'0 x y = C_Less'0)
  
  function ge_log'0 (self : t_Option'2) (o : t_Option'2) : bool =
    [%#sord70] cmp_log'0 self o <> C_Less'0
  
  function cmp_ge_log'1 (x : t_Option'2) (y : t_Option'2) : ()
  
  axiom cmp_ge_log'1_spec : forall x : t_Option'2, y : t_Option'2 . [%#sord57] ge_log'0 x y
  = (cmp_log'0 x y <> C_Less'0)
  
  function cmp_gt_log'1 (x : t_Option'2) (y : t_Option'2) : ()
  
  axiom cmp_gt_log'1_spec : forall x : t_Option'2, y : t_Option'2 . [%#sord58] gt_log'0 x y
  = (cmp_log'0 x y = C_Greater'0)
  
  function refl'1 (x : t_Option'2) : ()
  
  axiom refl'1_spec : forall x : t_Option'2 . [%#sord59] cmp_log'0 x x = C_Equal'0
  
  function trans'1 (x : t_Option'2) (y : t_Option'2) (z : t_Option'2) (o : t_Ordering'0) : ()
  
  axiom trans'1_spec : forall x : t_Option'2, y : t_Option'2, z : t_Option'2, o : t_Ordering'0 . ([%#sord60] cmp_log'0 x y
  = o)  -> ([%#sord61] cmp_log'0 y z = o)  -> ([%#sord62] cmp_log'0 x z = o)
  
  function antisym1'1 (x : t_Option'2) (y : t_Option'2) : ()
  
  axiom antisym1'1_spec : forall x : t_Option'2, y : t_Option'2 . ([%#sord63] cmp_log'0 x y = C_Less'0)
   -> ([%#sord64] cmp_log'0 y x = C_Greater'0)
  
  function antisym2'1 (x : t_Option'2) (y : t_Option'2) : ()
  
  axiom antisym2'1_spec : forall x : t_Option'2, y : t_Option'2 . ([%#sord65] cmp_log'0 x y = C_Greater'0)
   -> ([%#sord66] cmp_log'0 y x = C_Less'0)
  
  function eq_cmp'1 (x : t_Option'2) (y : t_Option'2) : ()
  
  axiom eq_cmp'1_spec : forall x : t_Option'2, y : t_Option'2 . [%#sord67] (x = y) = (cmp_log'0 x y = C_Equal'0)
  
  function cmp_le_log'2 (x : int) (y : int) : ()
  
  axiom cmp_le_log'2_spec : forall x : int, y : int . [%#sord72] (x <= y) = (cmp_log'1 x y <> C_Greater'0)
  
  function cmp_lt_log'2 (x : int) (y : int) : ()
  
  axiom cmp_lt_log'2_spec : forall x : int, y : int . [%#sord73] (x < y) = (cmp_log'1 x y = C_Less'0)
  
  function cmp_ge_log'2 (x : int) (y : int) : ()
  
  axiom cmp_ge_log'2_spec : forall x : int, y : int . [%#sord74] (x >= y) = (cmp_log'1 x y <> C_Less'0)
  
  function cmp_gt_log'2 (x : int) (y : int) : ()
  
  axiom cmp_gt_log'2_spec : forall x : int, y : int . [%#sord75] (x > y) = (cmp_log'1 x y = C_Greater'0)
  
  function refl'2 (x : int) : ()
  
  axiom refl'2_spec : forall x : int . [%#sord76] cmp_log'1 x x = C_Equal'0
  
  function trans'2 (x : int) (y : int) (z : int) (o : t_Ordering'0) : ()
  
  axiom trans'2_spec : forall x : int, y : int, z : int, o : t_Ordering'0 . ([%#sord77] cmp_log'1 x y = o)
   -> ([%#sord78] cmp_log'1 y z = o)  -> ([%#sord79] cmp_log'1 x z = o)
  
  function antisym1'2 (x : int) (y : int) : ()
  
  axiom antisym1'2_spec : forall x : int, y : int . ([%#sord80] cmp_log'1 x y = C_Less'0)
   -> ([%#sord81] cmp_log'1 y x = C_Greater'0)
  
  function antisym2'2 (x : int) (y : int) : ()
  
  axiom antisym2'2_spec : forall x : int, y : int . ([%#sord82] cmp_log'1 x y = C_Greater'0)
   -> ([%#sord83] cmp_log'1 y x = C_Less'0)
  
  function eq_cmp'2 (x : int) (y : int) : ()
  
  axiom eq_cmp'2_spec : forall x : int, y : int . [%#sord84] (x = y) = (cmp_log'1 x y = C_Equal'0)
  
  meta "compute_max_steps" 1000000
  
  let rec test_instant'0 (_1:()) (return'  (ret:()))= (! bb0
    [ bb0 = s0 [ s0 = now'0 {[%#sinstant0] ()} (fun (_ret':t_Instant'0) ->  [ &instant <- _ret' ] s1) | s1 = bb1 ] 
    | bb1 = s0
      [ s0 = from_secs'0 {[%#sinstant1] (0 : uint64)} (fun (_ret':t_Duration'0) ->  [ &zero_dur <- _ret' ] s1)
      | s1 = bb2 ]
      
    | bb2 = s0 [ s0 = elapsed'0 {instant} (fun (_ret':t_Duration'0) ->  [ &_6 <- _ret' ] s1) | s1 = bb3 ] 
    | bb3 = s0 [ s0 = ge'0 {_6} {zero_dur} (fun (_ret':bool) ->  [ &_4 <- _ret' ] s1) | s1 = bb4 ] 
    | bb4 = any [ br0 -> {_4 = false} (! bb6) | br1 -> {_4} (! bb5) ] 
    | bb5 = s0 [ s0 = checked_add'0 {instant} {zero_dur} (fun (_ret':t_Option'0) ->  [ &_14 <- _ret' ] s1) | s1 = bb7 ] 
    | bb7 = s0 [ s0 = unwrap'0 {_14} (fun (_ret':t_Instant'0) ->  [ &_13 <- _ret' ] s1) | s1 = bb8 ] 
    | bb8 = s0 [ s0 = eq'0 {_13} {instant} (fun (_ret':bool) ->  [ &_11 <- _ret' ] s1) | s1 = bb9 ] 
    | bb9 = any [ br0 -> {_11 = false} (! bb11) | br1 -> {_11} (! bb10) ] 
    | bb10 = s0 [ s0 = add'0 {instant} {zero_dur} (fun (_ret':t_Instant'0) ->  [ &_22 <- _ret' ] s1) | s1 = bb12 ] 
    | bb12 = s0 [ s0 = eq'0 {_22} {instant} (fun (_ret':bool) ->  [ &_20 <- _ret' ] s1) | s1 = bb13 ] 
    | bb13 = any [ br0 -> {_20 = false} (! bb15) | br1 -> {_20} (! bb14) ] 
    | bb14 = s0
      [ s0 = from_secs'0 {[%#sinstant2] (3 : uint64)} (fun (_ret':t_Duration'0) ->  [ &three_seconds <- _ret' ] s1)
      | s1 = bb16 ]
      
    | bb16 = s0
      [ s0 = add'0 {instant} {three_seconds} (fun (_ret':t_Instant'0) ->  [ &greater_instant <- _ret' ] s1)
      | s1 = bb17 ]
      
    | bb17 = s0
      [ s0 = {[@expl:assertion] [%#sinstant3] view'0 instant < view'0 greater_instant} s1
      | s1 = add'0 {greater_instant} {three_seconds} (fun (_ret':t_Instant'0) ->  [ &even_greater_instant <- _ret' ] s2)
      | s2 = bb18 ]
      
    | bb18 = s0
      [ s0 = {[@expl:assertion] [%#sinstant4] view'0 instant < view'0 even_greater_instant} s1
      | s1 = checked_sub'0 {instant} {zero_dur} (fun (_ret':t_Option'0) ->  [ &_42 <- _ret' ] s2)
      | s2 = bb19 ]
      
    | bb19 = s0 [ s0 = unwrap'0 {_42} (fun (_ret':t_Instant'0) ->  [ &_41 <- _ret' ] s1) | s1 = bb20 ] 
    | bb20 = s0 [ s0 = eq'0 {_41} {instant} (fun (_ret':bool) ->  [ &_39 <- _ret' ] s1) | s1 = bb21 ] 
    | bb21 = any [ br0 -> {_39 = false} (! bb23) | br1 -> {_39} (! bb22) ] 
    | bb22 = s0 [ s0 = sub'0 {instant} {zero_dur} (fun (_ret':t_Instant'0) ->  [ &_50 <- _ret' ] s1) | s1 = bb24 ] 
    | bb24 = s0 [ s0 = eq'0 {_50} {instant} (fun (_ret':bool) ->  [ &_48 <- _ret' ] s1) | s1 = bb25 ] 
    | bb25 = any [ br0 -> {_48 = false} (! bb27) | br1 -> {_48} (! bb26) ] 
    | bb26 = s0
      [ s0 = sub'0 {instant} {three_seconds} (fun (_ret':t_Instant'0) ->  [ &lesser_instant <- _ret' ] s1) | s1 = bb28 ]
      
    | bb28 = s0
      [ s0 = {[@expl:assertion] [%#sinstant5] view'0 instant > view'0 lesser_instant} s1
      | s1 = sub'1 {instant} {instant} (fun (_ret':t_Duration'0) ->  [ &_63 <- _ret' ] s2)
      | s2 = bb29 ]
      
    | bb29 = s0 [ s0 = eq'1 {_63} {zero_dur} (fun (_ret':bool) ->  [ &_61 <- _ret' ] s1) | s1 = bb30 ] 
    | bb30 = any [ br0 -> {_61 = false} (! bb32) | br1 -> {_61} (! bb31) ] 
    | bb31 = s0
      [ s0 = sub'1 {instant} {greater_instant} (fun (_ret':t_Duration'0) ->  [ &_71 <- _ret' ] s1) | s1 = bb33 ]
      
    | bb33 = s0 [ s0 = eq'1 {_71} {zero_dur} (fun (_ret':bool) ->  [ &_69 <- _ret' ] s1) | s1 = bb34 ] 
    | bb34 = any [ br0 -> {_69 = false} (! bb36) | br1 -> {_69} (! bb35) ] 
    | bb35 = s0
      [ s0 = sub'1 {greater_instant} {instant} (fun (_ret':t_Duration'0) ->  [ &_79 <- _ret' ] s1) | s1 = bb37 ]
      
    | bb37 = s0 [ s0 = gt'0 {_79} {zero_dur} (fun (_ret':bool) ->  [ &_77 <- _ret' ] s1) | s1 = bb38 ] 
    | bb38 = any [ br0 -> {_77 = false} (! bb40) | br1 -> {_77} (! bb39) ] 
    | bb39 = s0
      [ s0 = duration_since'0 {greater_instant} {instant} (fun (_ret':t_Duration'0) ->  [ &_87 <- _ret' ] s1)
      | s1 = bb41 ]
      
    | bb41 = s0 [ s0 = gt'0 {_87} {zero_dur} (fun (_ret':bool) ->  [ &_85 <- _ret' ] s1) | s1 = bb42 ] 
    | bb42 = any [ br0 -> {_85 = false} (! bb44) | br1 -> {_85} (! bb43) ] 
    | bb43 = s0
      [ s0 = duration_since'0 {instant} {greater_instant} (fun (_ret':t_Duration'0) ->  [ &_95 <- _ret' ] s1)
      | s1 = bb45 ]
      
    | bb45 = s0 [ s0 = eq'1 {_95} {zero_dur} (fun (_ret':bool) ->  [ &_93 <- _ret' ] s1) | s1 = bb46 ] 
    | bb46 = any [ br0 -> {_93 = false} (! bb48) | br1 -> {_93} (! bb47) ] 
    | bb47 = s0
      [ s0 = checked_duration_since'0 {greater_instant} {instant} (fun (_ret':t_Option'1) ->  [ &_103 <- _ret' ] s1)
      | s1 = bb49 ]
      
    | bb49 = s0 [ s0 = is_some'0 {_103} (fun (_ret':bool) ->  [ &_101 <- _ret' ] s1) | s1 = bb50 ] 
    | bb50 = any [ br0 -> {_101 = false} (! bb52) | br1 -> {_101} (! bb51) ] 
    | bb51 = s0
      [ s0 = checked_duration_since'0 {instant} {greater_instant} (fun (_ret':t_Option'1) ->  [ &_110 <- _ret' ] s1)
      | s1 = bb53 ]
      
    | bb53 = s0 [ s0 = is_none'0 {_110} (fun (_ret':bool) ->  [ &_108 <- _ret' ] s1) | s1 = bb54 ] 
    | bb54 = any [ br0 -> {_108 = false} (! bb56) | br1 -> {_108} (! bb55) ] 
    | bb55 = s0
      [ s0 = saturating_duration_since'0 {greater_instant} {instant}
          (fun (_ret':t_Duration'0) ->  [ &_117 <- _ret' ] s1)
      | s1 = bb57 ]
      
    | bb57 = s0 [ s0 = gt'0 {_117} {zero_dur} (fun (_ret':bool) ->  [ &_115 <- _ret' ] s1) | s1 = bb58 ] 
    | bb58 = any [ br0 -> {_115 = false} (! bb60) | br1 -> {_115} (! bb59) ] 
    | bb59 = s0
      [ s0 = saturating_duration_since'0 {instant} {greater_instant}
          (fun (_ret':t_Duration'0) ->  [ &_125 <- _ret' ] s1)
      | s1 = bb61 ]
      
    | bb61 = s0 [ s0 = eq'1 {_125} {zero_dur} (fun (_ret':bool) ->  [ &_123 <- _ret' ] s1) | s1 = bb62 ] 
    | bb62 = any [ br0 -> {_123 = false} (! bb64) | br1 -> {_123} (! bb63) ] 
    | bb63 = return' {_0}
    | bb64 = {[%#sinstant6] false} any
    | bb60 = {[%#sinstant7] false} any
    | bb56 = {[%#sinstant8] false} any
    | bb52 = {[%#sinstant9] false} any
    | bb48 = {[%#sinstant10] false} any
    | bb44 = {[%#sinstant11] false} any
    | bb40 = {[%#sinstant12] false} any
    | bb36 = {[%#sinstant13] false} any
    | bb32 = {[%#sinstant14] false} any
    | bb27 = {[%#sinstant15] false} any
    | bb23 = {[%#sinstant16] false} any
    | bb15 = {[%#sinstant17] false} any
    | bb11 = {[%#sinstant18] false} any
    | bb6 = {[%#sinstant19] false} any ]
    )
    [ & _0 : () = any_l ()
    | & instant : t_Instant'0 = any_l ()
    | & zero_dur : t_Duration'0 = any_l ()
    | & _4 : bool = any_l ()
    | & _6 : t_Duration'0 = any_l ()
    | & _11 : bool = any_l ()
    | & _13 : t_Instant'0 = any_l ()
    | & _14 : t_Option'0 = any_l ()
    | & _20 : bool = any_l ()
    | & _22 : t_Instant'0 = any_l ()
    | & three_seconds : t_Duration'0 = any_l ()
    | & greater_instant : t_Instant'0 = any_l ()
    | & even_greater_instant : t_Instant'0 = any_l ()
    | & _39 : bool = any_l ()
    | & _41 : t_Instant'0 = any_l ()
    | & _42 : t_Option'0 = any_l ()
    | & _48 : bool = any_l ()
    | & _50 : t_Instant'0 = any_l ()
    | & lesser_instant : t_Instant'0 = any_l ()
    | & _61 : bool = any_l ()
    | & _63 : t_Duration'0 = any_l ()
    | & _69 : bool = any_l ()
    | & _71 : t_Duration'0 = any_l ()
    | & _77 : bool = any_l ()
    | & _79 : t_Duration'0 = any_l ()
    | & _85 : bool = any_l ()
    | & _87 : t_Duration'0 = any_l ()
    | & _93 : bool = any_l ()
    | & _95 : t_Duration'0 = any_l ()
    | & _101 : bool = any_l ()
    | & _103 : t_Option'1 = any_l ()
    | & _108 : bool = any_l ()
    | & _110 : t_Option'1 = any_l ()
    | & _115 : bool = any_l ()
    | & _117 : t_Duration'0 = any_l ()
    | & _123 : bool = any_l ()
    | & _125 : t_Duration'0 = any_l () ]
     [ return' (result:())-> (! return' {result}) ] 
end<|MERGE_RESOLUTION|>--- conflicted
+++ resolved
@@ -1,112 +1,3 @@
-<<<<<<< HEAD
-
-=======
-module T_std__sys__pal__unix__time__Nanoseconds
-  use prelude.prelude.UInt32
-  
-  use prelude.prelude.Int
-  
-  type t_Nanoseconds  =
-    | C_Nanoseconds uint32
-  
-  let rec t_Nanoseconds (input:t_Nanoseconds) (ret  (field_0:uint32))= any
-    [ good (field_0:uint32)-> {C_Nanoseconds field_0 = input} (! ret {field_0}) ]
-    
-end
-module T_std__sys__pal__unix__time__Timespec
-  use T_std__sys__pal__unix__time__Nanoseconds as Nanoseconds'0
-  
-  use prelude.prelude.Int64
-  
-  use prelude.prelude.Int
-  
-  type t_Timespec  =
-    | C_Timespec int64 (Nanoseconds'0.t_Nanoseconds)
-  
-  let rec t_Timespec (input:t_Timespec) (ret  (tv_sec:int64) (tv_nsec:Nanoseconds'0.t_Nanoseconds))= any
-    [ good (tv_sec:int64) (tv_nsec:Nanoseconds'0.t_Nanoseconds)-> {C_Timespec tv_sec tv_nsec = input}
-      (! ret {tv_sec} {tv_nsec}) ]
-    
-end
-module T_std__sys__pal__unix__time__Instant
-  use T_std__sys__pal__unix__time__Timespec as Timespec'0
-  
-  type t_Instant  =
-    | C_Instant (Timespec'0.t_Timespec)
-  
-  let rec t_Instant (input:t_Instant) (ret  (t:Timespec'0.t_Timespec))= any
-    [ good (t:Timespec'0.t_Timespec)-> {C_Instant t = input} (! ret {t}) ]
-    
-end
-module T_std__time__Instant
-  use T_std__sys__pal__unix__time__Instant as Instant'0
-  
-  type t_Instant  =
-    | C_Instant (Instant'0.t_Instant)
-  
-  let rec t_Instant (input:t_Instant) (ret  (field_0:Instant'0.t_Instant))= any
-    [ good (field_0:Instant'0.t_Instant)-> {C_Instant field_0 = input} (! ret {field_0}) ]
-    
-end
-module T_core__time__Nanoseconds
-  use prelude.prelude.UInt32
-  
-  use prelude.prelude.Int
-  
-  type t_Nanoseconds  =
-    | C_Nanoseconds uint32
-  
-  let rec t_Nanoseconds (input:t_Nanoseconds) (ret  (field_0:uint32))= any
-    [ good (field_0:uint32)-> {C_Nanoseconds field_0 = input} (! ret {field_0}) ]
-    
-end
-module T_core__time__Duration
-  use T_core__time__Nanoseconds as Nanoseconds'0
-  
-  use prelude.prelude.UInt64
-  
-  use prelude.prelude.Int
-  
-  type t_Duration  =
-    | C_Duration uint64 (Nanoseconds'0.t_Nanoseconds)
-  
-  let rec t_Duration (input:t_Duration) (ret  (secs:uint64) (nanos:Nanoseconds'0.t_Nanoseconds))= any
-    [ good (secs:uint64) (nanos:Nanoseconds'0.t_Nanoseconds)-> {C_Duration secs nanos = input} (! ret {secs} {nanos}) ]
-    
-end
-module T_core__option__Option
-  type t_Option 't =
-    | C_None
-    | C_Some 't
-  
-  let rec v_None < 't > (input:t_Option 't) (ret  )= any
-    [ good -> {C_None  = input} (! ret) | bad -> {C_None  <> input} (! {false} any) ]
-    
-  
-  let rec v_Some < 't > (input:t_Option 't) (ret  (field_0:'t))= any
-    [ good (field_0:'t)-> {C_Some field_0 = input} (! ret {field_0})
-    | bad -> {forall field_0 : 't [C_Some field_0 : t_Option 't] . C_Some field_0 <> input} (! {false} any) ]
-    
-end
-module T_core__cmp__Ordering
-  type t_Ordering  =
-    | C_Less
-    | C_Equal
-    | C_Greater
-  
-  let rec v_Less (input:t_Ordering) (ret  )= any
-    [ good -> {C_Less  = input} (! ret) | bad -> {C_Less  <> input} (! {false} any) ]
-    
-  
-  let rec v_Equal (input:t_Ordering) (ret  )= any
-    [ good -> {C_Equal  = input} (! ret) | bad -> {C_Equal  <> input} (! {false} any) ]
-    
-  
-  let rec v_Greater (input:t_Ordering) (ret  )= any
-    [ good -> {C_Greater  = input} (! ret) | bad -> {C_Greater  <> input} (! {false} any) ]
-    
-end
->>>>>>> dfce2a3a
 module M_instant__test_instant [#"instant.rs" 7 0 7 21]
   let%span sinstant0 = "instant.rs" 8 18 8 32
   let%span sinstant1 = "instant.rs" 9 39 9 40
@@ -132,15 +23,9 @@
   let%span stime21 = "../../../creusot-contracts/src/std/time.rs" 82 26 82 57
   let%span stime22 = "../../../creusot-contracts/src/std/time.rs" 159 26 159 38
   let%span scmp23 = "../../../creusot-contracts/src/std/cmp.rs" 42 26 42 77
-<<<<<<< HEAD
   let%span stime24 = "../../../creusot-contracts/src/std/time.rs" 178 16 178 81
   let%span stime25 = "../../../creusot-contracts/src/std/time.rs" 179 16 179 97
-  let%span soption26 = "../../../creusot-contracts/src/std/option.rs" 30 0 141 1
-=======
-  let%span stime24 = "../../../creusot-contracts/src/std/time.rs" 180 16 180 81
-  let%span stime25 = "../../../creusot-contracts/src/std/time.rs" 181 16 181 97
   let%span soption26 = "../../../creusot-contracts/src/std/option.rs" 31 0 423 1
->>>>>>> dfce2a3a
   let%span scmp27 = "../../../creusot-contracts/src/std/cmp.rs" 11 26 11 75
   let%span stime28 = "../../../creusot-contracts/src/std/time.rs" 208 8 208 50
   let%span stime29 = "../../../creusot-contracts/src/std/time.rs" 209 8 209 48
@@ -152,31 +37,17 @@
   let%span stime35 = "../../../creusot-contracts/src/std/time.rs" 222 8 222 50
   let%span stime36 = "../../../creusot-contracts/src/std/time.rs" 223 8 223 52
   let%span scmp37 = "../../../creusot-contracts/src/std/cmp.rs" 39 26 39 76
-<<<<<<< HEAD
   let%span stime38 = "../../../creusot-contracts/src/std/time.rs" 163 16 163 60
   let%span stime39 = "../../../creusot-contracts/src/std/time.rs" 164 16 164 62
   let%span stime40 = "../../../creusot-contracts/src/std/time.rs" 168 16 168 64
   let%span stime41 = "../../../creusot-contracts/src/std/time.rs" 169 16 169 63
-  let%span soption42 = "../../../creusot-contracts/src/std/option.rs" 35 26 35 51
-  let%span soption43 = "../../../creusot-contracts/src/std/option.rs" 39 26 39 51
+  let%span soption42 = "../../../creusot-contracts/src/std/option.rs" 36 26 36 51
+  let%span soption43 = "../../../creusot-contracts/src/std/option.rs" 51 26 51 51
   let%span stime44 = "../../../creusot-contracts/src/std/time.rs" 173 16 173 60
   let%span stime45 = "../../../creusot-contracts/src/std/time.rs" 174 16 174 62
   let%span stime46 = "../../../creusot-contracts/src/std/time.rs" 12 14 12 77
   let%span stime47 = "../../../creusot-contracts/src/std/time.rs" 48 4 48 24
   let%span smodel48 = "../../../creusot-contracts/src/model.rs" 79 8 79 28
-=======
-  let%span stime38 = "../../../creusot-contracts/src/std/time.rs" 165 16 165 60
-  let%span stime39 = "../../../creusot-contracts/src/std/time.rs" 166 16 166 62
-  let%span stime40 = "../../../creusot-contracts/src/std/time.rs" 170 16 170 64
-  let%span stime41 = "../../../creusot-contracts/src/std/time.rs" 171 16 171 63
-  let%span soption42 = "../../../creusot-contracts/src/std/option.rs" 36 26 36 51
-  let%span soption43 = "../../../creusot-contracts/src/std/option.rs" 51 26 51 51
-  let%span stime44 = "../../../creusot-contracts/src/std/time.rs" 175 16 175 60
-  let%span stime45 = "../../../creusot-contracts/src/std/time.rs" 176 16 176 62
-  let%span stime46 = "../../../creusot-contracts/src/std/time.rs" 13 14 13 77
-  let%span stime47 = "../../../creusot-contracts/src/std/time.rs" 49 4 49 24
-  let%span smodel48 = "../../../creusot-contracts/src/model.rs" 82 8 82 28
->>>>>>> dfce2a3a
   let%span soption49 = "../../../creusot-contracts/src/std/option.rs" 11 8 14 9
   let%span smodel50 = "../../../creusot-contracts/src/model.rs" 88 8 88 22
   let%span sord51 = "../../../creusot-contracts/src/logic/ord.rs" 21 20 21 53
