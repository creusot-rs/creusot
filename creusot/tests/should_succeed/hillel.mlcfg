--- conflicted
+++ resolved
@@ -123,7 +123,7 @@
   use seq.Seq
   function shallow_model1 (self : borrowed (Alloc_Vec_Vec_Type.t_vec t (Alloc_Alloc_Global_Type.t_global))) : Seq.seq t
    =
-    [#"../../../../creusot-contracts/src/model.rs" 97 8 97 31] shallow_model3 ( * self)
+    [#"../../../../creusot-contracts/src/model.rs" 101 8 101 31] shallow_model3 ( * self)
   val shallow_model1 (self : borrowed (Alloc_Vec_Vec_Type.t_vec t (Alloc_Alloc_Global_Type.t_global))) : Seq.seq t
     ensures { result = shallow_model1 self }
     
@@ -133,7 +133,7 @@
     ensures { [#"../../../../creusot-contracts/src/std/vec.rs" 78 26 78 51] shallow_model3 ( ^ self) = Seq.snoc (shallow_model1 self) value }
     
   predicate resolve2 (self : borrowed (Alloc_Vec_Vec_Type.t_vec t (Alloc_Alloc_Global_Type.t_global))) =
-    [#"../../../../creusot-contracts/src/resolve.rs" 27 20 27 34]  ^ self =  * self
+    [#"../../../../creusot-contracts/src/resolve.rs" 25 20 25 34]  ^ self =  * self
   val resolve2 (self : borrowed (Alloc_Vec_Vec_Type.t_vec t (Alloc_Alloc_Global_Type.t_global))) : bool
     ensures { result = resolve2 self }
     
@@ -142,7 +142,7 @@
     ensures { result = resolve1 self }
     
   function shallow_model5 (self : Alloc_Vec_Vec_Type.t_vec t (Alloc_Alloc_Global_Type.t_global)) : Seq.seq t =
-    [#"../../../../creusot-contracts/src/model.rs" 79 8 79 31] shallow_model3 self
+    [#"../../../../creusot-contracts/src/model.rs" 83 8 83 31] shallow_model3 self
   val shallow_model5 (self : Alloc_Vec_Vec_Type.t_vec t (Alloc_Alloc_Global_Type.t_global)) : Seq.seq t
     ensures { result = shallow_model5 self }
     
@@ -161,7 +161,7 @@
     
   function shallow_model4 (self : borrowed (Alloc_Vec_Vec_Type.t_vec t (Alloc_Alloc_Global_Type.t_global))) : Seq.seq t
    =
-    [#"../../../../creusot-contracts/src/model.rs" 79 8 79 31] shallow_model1 self
+    [#"../../../../creusot-contracts/src/model.rs" 83 8 83 31] shallow_model1 self
   val shallow_model4 (self : borrowed (Alloc_Vec_Vec_Type.t_vec t (Alloc_Alloc_Global_Type.t_global))) : Seq.seq t
     ensures { result = shallow_model4 self }
     
@@ -346,7 +346,7 @@
     
   function shallow_model1 (self : borrowed (Alloc_Vec_Vec_Type.t_vec t (Alloc_Alloc_Global_Type.t_global))) : Seq.seq t
    =
-    [#"../../../../creusot-contracts/src/model.rs" 97 8 97 31] shallow_model4 ( * self)
+    [#"../../../../creusot-contracts/src/model.rs" 101 8 101 31] shallow_model4 ( * self)
   val shallow_model1 (self : borrowed (Alloc_Vec_Vec_Type.t_vec t (Alloc_Alloc_Global_Type.t_global))) : Seq.seq t
     ensures { result = shallow_model1 self }
     
@@ -361,7 +361,7 @@
      -> index_logic0 ( ^ self) i = index_logic0 ( * self) (i - 1) }
     
   predicate resolve2 (self : borrowed (Alloc_Vec_Vec_Type.t_vec t (Alloc_Alloc_Global_Type.t_global))) =
-    [#"../../../../creusot-contracts/src/resolve.rs" 27 20 27 34]  ^ self =  * self
+    [#"../../../../creusot-contracts/src/resolve.rs" 25 20 25 34]  ^ self =  * self
   val resolve2 (self : borrowed (Alloc_Vec_Vec_Type.t_vec t (Alloc_Alloc_Global_Type.t_global))) : bool
     ensures { result = resolve2 self }
     
@@ -370,7 +370,7 @@
     ensures { result = resolve1 self }
     
   function shallow_model7 (self : Alloc_Vec_Vec_Type.t_vec t (Alloc_Alloc_Global_Type.t_global)) : Seq.seq t =
-    [#"../../../../creusot-contracts/src/model.rs" 79 8 79 31] shallow_model4 self
+    [#"../../../../creusot-contracts/src/model.rs" 83 8 83 31] shallow_model4 self
   val shallow_model7 (self : Alloc_Vec_Vec_Type.t_vec t (Alloc_Alloc_Global_Type.t_global)) : Seq.seq t
     ensures { result = shallow_model7 self }
     
@@ -381,7 +381,7 @@
   use prelude.Snapshot
   use prelude.Int
   function shallow_model6 (self : usize) : int =
-    [#"../../../../creusot-contracts/src/model.rs" 79 8 79 31] UIntSize.to_int self
+    [#"../../../../creusot-contracts/src/model.rs" 83 8 83 31] UIntSize.to_int self
   val shallow_model6 (self : usize) : int
     ensures { result = shallow_model6 self }
     
@@ -392,7 +392,7 @@
     
   function shallow_model5 (self : borrowed (Alloc_Vec_Vec_Type.t_vec t (Alloc_Alloc_Global_Type.t_global))) : Seq.seq t
    =
-    [#"../../../../creusot-contracts/src/model.rs" 79 8 79 31] shallow_model1 self
+    [#"../../../../creusot-contracts/src/model.rs" 83 8 83 31] shallow_model1 self
   val shallow_model5 (self : borrowed (Alloc_Vec_Vec_Type.t_vec t (Alloc_Alloc_Global_Type.t_global))) : Seq.seq t
     ensures { result = shallow_model5 self }
     
@@ -710,7 +710,7 @@
     
   use seq.Seq
   function shallow_model0 (self : slice t) : Seq.seq t =
-    [#"../../../../creusot-contracts/src/model.rs" 79 8 79 31] shallow_model5 self
+    [#"../../../../creusot-contracts/src/model.rs" 83 8 83 31] shallow_model5 self
   val shallow_model0 (self : slice t) : Seq.seq t
     ensures { result = shallow_model0 self }
     
@@ -818,7 +818,7 @@
   use seq.Seq
   function shallow_model4 (self : borrowed (Alloc_Vec_Vec_Type.t_vec t (Alloc_Alloc_Global_Type.t_global))) : Seq.seq t
    =
-    [#"../../../../creusot-contracts/src/model.rs" 97 8 97 31] shallow_model3 ( * self)
+    [#"../../../../creusot-contracts/src/model.rs" 101 8 101 31] shallow_model3 ( * self)
   val shallow_model4 (self : borrowed (Alloc_Vec_Vec_Type.t_vec t (Alloc_Alloc_Global_Type.t_global))) : Seq.seq t
     ensures { result = shallow_model4 self }
     
@@ -839,7 +839,7 @@
     ensures { result = contains0 seq elem }
     
   predicate resolve10 (self : borrowed (Alloc_Vec_Vec_Type.t_vec t (Alloc_Alloc_Global_Type.t_global))) =
-    [#"../../../../creusot-contracts/src/resolve.rs" 27 20 27 34]  ^ self =  * self
+    [#"../../../../creusot-contracts/src/resolve.rs" 25 20 25 34]  ^ self =  * self
   val resolve10 (self : borrowed (Alloc_Vec_Vec_Type.t_vec t (Alloc_Alloc_Global_Type.t_global))) : bool
     ensures { result = resolve10 self }
     
@@ -852,12 +852,12 @@
     ensures { result = resolve8 self }
     
   function deep_model2 (self : t) : deep_model_ty0 =
-    [#"../../../../creusot-contracts/src/model.rs" 70 8 70 28] deep_model1 self
+    [#"../../../../creusot-contracts/src/model.rs" 74 8 74 28] deep_model1 self
   val deep_model2 (self : t) : deep_model_ty0
     ensures { result = deep_model2 self }
     
   function deep_model4 (self : t) : deep_model_ty0 =
-    [#"../../../../creusot-contracts/src/model.rs" 70 8 70 28] deep_model2 self
+    [#"../../../../creusot-contracts/src/model.rs" 74 8 74 28] deep_model2 self
   val deep_model4 (self : t) : deep_model_ty0
     ensures { result = deep_model4 self }
     
@@ -877,13 +877,13 @@
     ensures { result = resolve6 self }
     
   predicate resolve5 (self : borrowed (Core_Slice_Iter_Iter_Type.t_iter t)) =
-    [#"../../../../creusot-contracts/src/resolve.rs" 27 20 27 34]  ^ self =  * self
+    [#"../../../../creusot-contracts/src/resolve.rs" 25 20 25 34]  ^ self =  * self
   val resolve5 (self : borrowed (Core_Slice_Iter_Iter_Type.t_iter t)) : bool
     ensures { result = resolve5 self }
     
   use seq.Seq
   function shallow_model6 (self : borrowed (Core_Slice_Iter_Iter_Type.t_iter t)) : slice t =
-    [#"../../../../creusot-contracts/src/model.rs" 97 8 97 31] shallow_model2 ( * self)
+    [#"../../../../creusot-contracts/src/model.rs" 101 8 101 31] shallow_model2 ( * self)
   val shallow_model6 (self : borrowed (Core_Slice_Iter_Iter_Type.t_iter t)) : slice t
     ensures { result = shallow_model6 self }
     
@@ -942,7 +942,7 @@
     ensures { result = resolve2 self }
     
   function shallow_model1 (self : Alloc_Vec_Vec_Type.t_vec t (Alloc_Alloc_Global_Type.t_global)) : Seq.seq t =
-    [#"../../../../creusot-contracts/src/model.rs" 79 8 79 31] shallow_model3 self
+    [#"../../../../creusot-contracts/src/model.rs" 83 8 83 31] shallow_model3 self
   val shallow_model1 (self : Alloc_Vec_Vec_Type.t_vec t (Alloc_Alloc_Global_Type.t_global)) : Seq.seq t
     ensures { result = shallow_model1 self }
     
@@ -965,7 +965,7 @@
   function deep_model0 (self : borrowed (Alloc_Vec_Vec_Type.t_vec t (Alloc_Alloc_Global_Type.t_global))) : Seq.seq deep_model_ty0
     
    =
-    [#"../../../../creusot-contracts/src/model.rs" 88 8 88 28] deep_model3 ( * self)
+    [#"../../../../creusot-contracts/src/model.rs" 92 8 92 28] deep_model3 ( * self)
   val deep_model0 (self : borrowed (Alloc_Vec_Vec_Type.t_vec t (Alloc_Alloc_Global_Type.t_global))) : Seq.seq deep_model_ty0
     ensures { result = deep_model0 self }
     
@@ -1114,11 +1114,7 @@
     absurd
   }
   BB18 {
-<<<<<<< HEAD
-    [#"../../../../creusot-contracts-proc/src/lib.rs" 674 0 674 51] __creusot_proc_iter_elem <- ([#"../../../../creusot-contracts-proc/src/lib.rs" 674 0 674 51] Core_Option_Option_Type.some_0 _28);
-=======
     [#"../../../../creusot-contracts-proc/src/lib.rs" 654 0 654 51] __creusot_proc_iter_elem <- Core_Option_Option_Type.some_0 _28;
->>>>>>> f5731f73
     assert { [@expl:type invariant] inv4 _28 };
     assume { resolve6 _28 };
     [#"../hillel.rs" 84 4 84 111] _33 <- ([#"../hillel.rs" 84 4 84 111] Snapshot.new (Seq.(++) (Snapshot.inner produced) (Seq.singleton __creusot_proc_iter_elem)));
@@ -1129,11 +1125,7 @@
     _33 <- any Snapshot.snap_ty (Seq.seq t);
     assert { [@expl:type invariant] inv2 produced };
     assume { resolve4 produced };
-<<<<<<< HEAD
-    [#"../../../../creusot-contracts-proc/src/lib.rs" 674 0 674 51] e <- ([#"../../../../creusot-contracts-proc/src/lib.rs" 674 0 674 51] __creusot_proc_iter_elem);
-=======
     [#"../../../../creusot-contracts-proc/src/lib.rs" 654 0 654 51] e <- __creusot_proc_iter_elem;
->>>>>>> f5731f73
     assert { [@expl:type invariant] inv5 __creusot_proc_iter_elem };
     assume { resolve7 __creusot_proc_iter_elem };
     assert { [@expl:assertion] [#"../hillel.rs" 86 24 86 57] e = index_logic1 (Snapshot.inner ghost_vec) (Seq.length (Snapshot.inner produced) - 1) };
@@ -1415,7 +1407,7 @@
   axiom shallow_model3_spec : forall self : slice t . ([#"../../../../creusot-contracts/src/std/slice.rs" 19 21 19 25] inv11 self)
    -> ([#"../../../../creusot-contracts/src/std/slice.rs" 19 4 19 50] inv9 (shallow_model3 self)) && ([#"../../../../creusot-contracts/src/std/slice.rs" 18 14 18 42] shallow_model3 self = Slice.id self) && ([#"../../../../creusot-contracts/src/std/slice.rs" 17 14 17 41] Seq.length (shallow_model3 self) <= UIntSize.to_int max0)
   function shallow_model0 (self : slice t) : Seq.seq t =
-    [#"../../../../creusot-contracts/src/model.rs" 79 8 79 31] shallow_model3 self
+    [#"../../../../creusot-contracts/src/model.rs" 83 8 83 31] shallow_model3 self
   val shallow_model0 (self : slice t) : Seq.seq t
     ensures { result = shallow_model0 self }
     
@@ -1426,7 +1418,7 @@
   use seq.Seq
   use prelude.Snapshot
   predicate resolve3 (self : borrowed (Alloc_Vec_Vec_Type.t_vec t (Alloc_Alloc_Global_Type.t_global))) =
-    [#"../../../../creusot-contracts/src/resolve.rs" 27 20 27 34]  ^ self =  * self
+    [#"../../../../creusot-contracts/src/resolve.rs" 25 20 25 34]  ^ self =  * self
   val resolve3 (self : borrowed (Alloc_Vec_Vec_Type.t_vec t (Alloc_Alloc_Global_Type.t_global))) : bool
     ensures { result = resolve3 self }
     
@@ -1464,7 +1456,7 @@
   function deep_model5 (self : borrowed (Alloc_Vec_Vec_Type.t_vec t (Alloc_Alloc_Global_Type.t_global))) : Seq.seq deep_model_ty0
     
    =
-    [#"../../../../creusot-contracts/src/model.rs" 88 8 88 28] deep_model0 ( * self)
+    [#"../../../../creusot-contracts/src/model.rs" 92 8 92 28] deep_model0 ( * self)
   val deep_model5 (self : borrowed (Alloc_Vec_Vec_Type.t_vec t (Alloc_Alloc_Global_Type.t_global))) : Seq.seq deep_model_ty0
     ensures { result = deep_model5 self }
     
@@ -1479,7 +1471,7 @@
     
   use seq.Seq
   predicate resolve1 (self : borrowed (Core_Ops_Range_Range_Type.t_range usize)) =
-    [#"../../../../creusot-contracts/src/resolve.rs" 27 20 27 34]  ^ self =  * self
+    [#"../../../../creusot-contracts/src/resolve.rs" 25 20 25 34]  ^ self =  * self
   val resolve1 (self : borrowed (Core_Ops_Range_Range_Type.t_range usize)) : bool
     ensures { result = resolve1 self }
     
@@ -1512,7 +1504,7 @@
    -> ([#"../../../../creusot-contracts/src/std/slice.rs" 32 4 32 44] inv6 (deep_model4 self)) && ([#"../../../../creusot-contracts/src/std/slice.rs" 31 4 31 98] forall i : int . 0 <= i /\ i < Seq.length (deep_model4 self)
    -> Seq.get (deep_model4 self) i = deep_model3 (index_logic4 self i)) && ([#"../../../../creusot-contracts/src/std/slice.rs" 30 14 30 44] Seq.length (shallow_model0 self) = Seq.length (deep_model4 self))
   function deep_model1 (self : slice t) : Seq.seq deep_model_ty0 =
-    [#"../../../../creusot-contracts/src/model.rs" 70 8 70 28] deep_model4 self
+    [#"../../../../creusot-contracts/src/model.rs" 74 8 74 28] deep_model4 self
   val deep_model1 (self : slice t) : Seq.seq deep_model_ty0
     ensures { result = deep_model1 self }
     
@@ -1669,18 +1661,6 @@
     absurd
   }
   BB16 {
-<<<<<<< HEAD
-    [#"../../../../creusot-contracts-proc/src/lib.rs" 674 0 674 51] __creusot_proc_iter_elem <- ([#"../../../../creusot-contracts-proc/src/lib.rs" 674 0 674 51] Core_Option_Option_Type.some_0 _23);
-    [#"../hillel.rs" 104 4 104 48] _28 <- ([#"../hillel.rs" 104 4 104 48] Ghost.new (Seq.(++) (Ghost.inner produced) (Seq.singleton __creusot_proc_iter_elem)));
-    goto BB17
-  }
-  BB17 {
-    [#"../hillel.rs" 104 4 104 48] produced <- ([#"../hillel.rs" 104 4 104 48] _28);
-    [#"../hillel.rs" 104 4 104 48] _28 <- any Ghost.ghost_ty (Seq.seq usize);
-    [#"../../../../creusot-contracts-proc/src/lib.rs" 674 0 674 51] i <- ([#"../../../../creusot-contracts-proc/src/lib.rs" 674 0 674 51] __creusot_proc_iter_elem);
-    [#"../hillel.rs" 108 26 108 27] _32 <- ([#"../hillel.rs" 108 26 108 27] i);
-    [#"../hillel.rs" 108 22 108 28] _34 <- ([#"../hillel.rs" 108 22 108 28] _32 < ([#"../hillel.rs" 108 22 108 28] Slice.length str));
-=======
     [#"../../../../creusot-contracts-proc/src/lib.rs" 654 0 654 51] __creusot_proc_iter_elem <- Core_Option_Option_Type.some_0 _23;
     [#"../hillel.rs" 104 4 104 48] _28 <- ([#"../hillel.rs" 104 4 104 48] Snapshot.new (Seq.(++) (Snapshot.inner produced) (Seq.singleton __creusot_proc_iter_elem)));
     goto BB17
@@ -1692,7 +1672,6 @@
     [#"../hillel.rs" 108 26 108 27] _32 <- i;
     [#"../hillel.rs" 108 22 108 28] _33 <- Slice.length str;
     [#"../hillel.rs" 108 22 108 28] _34 <- _32 < _33;
->>>>>>> f5731f73
     assert { [@expl:index in bounds] [#"../hillel.rs" 108 22 108 28] _34 };
     goto BB18
   }
@@ -1997,7 +1976,7 @@
     
   use seq.Seq
   function shallow_model1 (self : slice uint32) : Seq.seq uint32 =
-    [#"../../../../creusot-contracts/src/model.rs" 79 8 79 31] shallow_model4 self
+    [#"../../../../creusot-contracts/src/model.rs" 83 8 83 31] shallow_model4 self
   val shallow_model1 (self : slice uint32) : Seq.seq uint32
     ensures { result = shallow_model1 self }
     
@@ -2066,7 +2045,7 @@
     
   use seq.Seq
   predicate resolve1 (self : borrowed (Core_Ops_Range_Range_Type.t_range usize)) =
-    [#"../../../../creusot-contracts/src/resolve.rs" 27 20 27 34]  ^ self =  * self
+    [#"../../../../creusot-contracts/src/resolve.rs" 25 20 25 34]  ^ self =  * self
   val resolve1 (self : borrowed (Core_Ops_Range_Range_Type.t_range usize)) : bool
     ensures { result = resolve1 self }
     
@@ -2146,13 +2125,13 @@
     
   use seq.Seq
   predicate resolve0 (self : borrowed (Core_Slice_Iter_Iter_Type.t_iter uint32)) =
-    [#"../../../../creusot-contracts/src/resolve.rs" 27 20 27 34]  ^ self =  * self
+    [#"../../../../creusot-contracts/src/resolve.rs" 25 20 25 34]  ^ self =  * self
   val resolve0 (self : borrowed (Core_Slice_Iter_Iter_Type.t_iter uint32)) : bool
     ensures { result = resolve0 self }
     
   use seq.Seq
   function shallow_model5 (self : borrowed (Core_Slice_Iter_Iter_Type.t_iter uint32)) : slice uint32 =
-    [#"../../../../creusot-contracts/src/model.rs" 97 8 97 31] shallow_model3 ( * self)
+    [#"../../../../creusot-contracts/src/model.rs" 101 8 101 31] shallow_model3 ( * self)
   val shallow_model5 (self : borrowed (Core_Slice_Iter_Iter_Type.t_iter uint32)) : slice uint32
     ensures { result = shallow_model5 self }
     
@@ -2288,13 +2267,8 @@
     absurd
   }
   BB10 {
-<<<<<<< HEAD
-    [#"../../../../creusot-contracts-proc/src/lib.rs" 674 0 674 51] __creusot_proc_iter_elem <- ([#"../../../../creusot-contracts-proc/src/lib.rs" 674 0 674 51] Core_Option_Option_Type.some_0 _19);
-    [#"../hillel.rs" 159 4 159 60] _24 <- ([#"../hillel.rs" 159 4 159 60] Ghost.new (Seq.(++) (Ghost.inner produced) (Seq.singleton __creusot_proc_iter_elem)));
-=======
     [#"../../../../creusot-contracts-proc/src/lib.rs" 654 0 654 51] __creusot_proc_iter_elem <- Core_Option_Option_Type.some_0 _19;
     [#"../hillel.rs" 159 4 159 60] _24 <- ([#"../hillel.rs" 159 4 159 60] Snapshot.new (Seq.(++) (Snapshot.inner produced) (Seq.singleton __creusot_proc_iter_elem)));
->>>>>>> f5731f73
     goto BB11
   }
   BB11 {
@@ -2358,24 +2332,12 @@
     goto BB22
   }
   BB21 {
-<<<<<<< HEAD
-    [#"../../../../creusot-contracts-proc/src/lib.rs" 674 0 674 51] __creusot_proc_iter_elem1 <- ([#"../../../../creusot-contracts-proc/src/lib.rs" 674 0 674 51] Core_Option_Option_Type.some_0 _50);
-    [#"../hillel.rs" 171 4 171 58] _55 <- ([#"../hillel.rs" 171 4 171 58] Ghost.new (Seq.(++) (Ghost.inner produced1) (Seq.singleton __creusot_proc_iter_elem1)));
-    goto BB22
-  }
-  BB22 {
-    [#"../hillel.rs" 171 4 171 58] produced1 <- ([#"../hillel.rs" 171 4 171 58] _55);
-    [#"../hillel.rs" 171 4 171 58] _55 <- any Ghost.ghost_ty (Seq.seq usize);
-    [#"../../../../creusot-contracts-proc/src/lib.rs" 674 0 674 51] i <- ([#"../../../../creusot-contracts-proc/src/lib.rs" 674 0 674 51] __creusot_proc_iter_elem1);
-    [#"../hillel.rs" 177 19 177 44] dist <- ([#"../hillel.rs" 177 19 177 44] abs_diff0 ([#"../hillel.rs" 177 19 177 22] sum) ([#"../hillel.rs" 177 32 177 43] ([#"../hillel.rs" 177 32 177 37] total) - ([#"../hillel.rs" 177 40 177 43] sum)));
-=======
     assert { [#"../hillel.rs" 171 4 171 58] false };
     absurd
   }
   BB22 {
     [#"../../../../creusot-contracts-proc/src/lib.rs" 654 0 654 51] __creusot_proc_iter_elem1 <- Core_Option_Option_Type.some_0 _50;
     [#"../hillel.rs" 171 4 171 58] _55 <- ([#"../hillel.rs" 171 4 171 58] Snapshot.new (Seq.(++) (Snapshot.inner produced1) (Seq.singleton __creusot_proc_iter_elem1)));
->>>>>>> f5731f73
     goto BB23
   }
   BB23 {
