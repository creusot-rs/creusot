--- conflicted
+++ resolved
@@ -11,8 +11,6 @@
   
   use prelude.prelude.Snapshot
   
-  use prelude.prelude.Int
-  
   use prelude.prelude.Borrow
   
   use prelude.prelude.UInt32
@@ -21,11 +19,15 @@
     | C_Cons'0 uint32 (t_List'0)
     | C_Nil'0
   
+  use prelude.prelude.Int
+  
   function len'0 [#"all_zero.rs" 13 4 13 23] (self : t_List'0) : int =
     [%#sall_zero6] match self with
       | C_Cons'0 _ ls -> 1 + len'0 ls
       | C_Nil'0 -> 0
       end
+  
+  use prelude.prelude.Snapshot
   
   type t_Option'0  =
     | C_None'0
@@ -36,8 +38,6 @@
       | C_Cons'0 x ls -> if ix = 0 then C_Some'0 x else get'0 ls (ix - 1)
       | C_Nil'0 -> C_None'0
       end
-  
-  use prelude.prelude.Snapshot
   
   let rec v_Cons'0 (input:t_List'0) (ret  (field_0:uint32) (field_1:t_List'0))= any
     [ good (field_0:uint32) (field_1:t_List'0)-> {C_Cons'0 field_0 field_1 = input} (! ret {field_0} {field_1})
@@ -53,33 +53,19 @@
   predicate resolve'0 (_1 : borrowed uint32) =
     resolve'3 _1
   
-<<<<<<< HEAD
   predicate resolve'4 (self : borrowed (t_List'0)) =
     [%#sresolve8] self.final = self.current
   
   predicate resolve'1 (_1 : borrowed (t_List'0)) =
     resolve'4 _1
-=======
-  use T_core__option__Option as Option'0
->>>>>>> 34cd6190
   
   predicate resolve'5 (self : borrowed (t_List'0)) =
     [%#sresolve8] self.final = self.current
   
-<<<<<<< HEAD
   predicate resolve'2 (_1 : borrowed (t_List'0)) =
     resolve'5 _1
   
   use prelude.prelude.Intrinsic
-=======
-  use prelude.prelude.Snapshot
-  
-  function len'0 [#"all_zero.rs" 13 4 13 23] (self : List'0.t_List) : int =
-    [%#sall_zero6] match self with
-      | List'0.C_Cons _ ls -> 1 + len'0 ls
-      | List'0.C_Nil -> 0
-      end
->>>>>>> 34cd6190
   
   use prelude.prelude.Snapshot
   
@@ -89,21 +75,12 @@
     [ bb0 = s0 [ s0 =  [ &old_l <- [%#sall_zero0] Snapshot.new l ] s1 | s1 = bb1 ] 
     | bb1 = s0 [ s0 =  [ &loop_l <- l ] s1 | s1 = bb2 ] 
     | bb2 = bb2
-<<<<<<< HEAD
-      [ bb2 = {[@expl:loop invariant 1] [%#sall_zero2] len'0 loop_l.final = len'0 loop_l.current
-         -> len'0 (Snapshot.inner old_l).final = len'0 (Snapshot.inner old_l).current}
-        {[@expl:loop invariant 0] [%#sall_zero1] (forall i : int . 0 <= i /\ i < len'0 loop_l.current
+      [ bb2 = {[@expl:loop invariant #0] [%#sall_zero2] (forall i : int . 0 <= i /\ i < len'0 loop_l.current
          -> get'0 loop_l.final i = C_Some'0 (0 : uint32))
          -> (forall i : int . 0 <= i /\ i < len'0 (Snapshot.inner old_l).current
          -> get'0 (Snapshot.inner old_l).final i = C_Some'0 (0 : uint32))}
-=======
-      [ bb2 = {[@expl:loop invariant #0] [%#sall_zero2] (forall i : int . 0 <= i /\ i < len'0 loop_l.current
-         -> get'0 loop_l.final i = Option'0.C_Some (0 : uint32))
-         -> (forall i : int . 0 <= i /\ i < len'0 (Snapshot.inner old_l).current
-         -> get'0 (Snapshot.inner old_l).final i = Option'0.C_Some (0 : uint32))}
         {[@expl:loop invariant #1] [%#sall_zero1] len'0 loop_l.final = len'0 loop_l.current
          -> len'0 (Snapshot.inner old_l).final = len'0 (Snapshot.inner old_l).current}
->>>>>>> 34cd6190
         (! s0) [ s0 = bb3 ] 
         [ bb3 = any
           [ br0 (x0:uint32) (x1:t_List'0)-> {loop_l.current = C_Cons'0 x0 x1} (! bb4)
@@ -149,15 +126,9 @@
     | & next : borrowed (t_List'0) = any_l ()
     | & _13 : borrowed (t_List'0) = any_l () ]
     
-<<<<<<< HEAD
-    [ return' (result:())-> {[@expl:postcondition] [%#sall_zero5] len'0 l.current = len'0 l.final}
-      {[@expl:postcondition] [%#sall_zero4] forall i : int . 0 <= i /\ i < len'0 l.current
+    [ return' (result:())-> {[@expl:all_zero ensures #0] [%#sall_zero4] forall i : int . 0 <= i /\ i < len'0 l.current
        -> get'0 l.final i = C_Some'0 (0 : uint32)}
-=======
-    [ return' (result:())-> {[@expl:all_zero ensures #0] [%#sall_zero4] forall i : int . 0 <= i /\ i < len'0 l.current
-       -> get'0 l.final i = Option'0.C_Some (0 : uint32)}
       {[@expl:all_zero ensures #1] [%#sall_zero5] len'0 l.current = len'0 l.final}
->>>>>>> 34cd6190
       (! return' {result}) ]
     
 end