
module AllZero_List_Type
  use prelude.prelude.UInt32
  
  use prelude.prelude.Int
  
  type t_list  =
    | C_Cons uint32 (t_list)
    | C_Nil
  
  function any_l (_ : 'b) : 'a
  
  let rec cons (input:t_list) (ret  (field_0:uint32) (field_1:t_list))= any
    [ good (field_0:uint32) (field_1:t_list)-> {C_Cons field_0 field_1 = input} (! ret {field_0} {field_1})
    | bad (field_0:uint32) (field_1:t_list)-> {C_Cons field_0 field_1 <> input} {false} any ]
    
  
  let rec nil (input:t_list) (ret  )= any [ good -> {C_Nil  = input} (! ret) | bad -> {C_Nil  <> input} {false} any ] 
end
module Core_Option_Option_Type
  type t_option 't =
    | C_None
    | C_Some 't
  
  function any_l (_ : 'b) : 'a
  
  let rec none < 't > (input:t_option 't) (ret  )= any
    [ good -> {C_None  = input} (! ret) | bad -> {C_None  <> input} {false} any ]
    
  
  let rec some < 't > (input:t_option 't) (ret  (field_0:'t))= any
    [ good (field_0:'t)-> {C_Some field_0 = input} (! ret {field_0})
    | bad (field_0:'t)-> {C_Some field_0 <> input} {false} any ]
    
end
module CreusotContracts_Snapshot_Snapshot_Type
  type t_snapshot 't
end
module AllZero_AllZero
  let%span sall_zero0 = "../all_zero.rs" 36 16 36 31
  
  let%span sall_zero1 = "../all_zero.rs" 39 4 41 88
  
  let%span sall_zero2 = "../all_zero.rs" 44 17 44 18
  
  let%span sall_zero3 = "../all_zero.rs" 32 0 32 77
  
  let%span sall_zero4 = "../all_zero.rs" 33 10 33 34
  
  let%span span5 = "../../../../creusot-contracts/src/invariant.rs" 8 8 8 12
  
  let%span span6 = "../../../../creusot-contracts/src/resolve.rs" 26 20 26 34
  
  let%span span7 = "../all_zero.rs" 22 8 28 9
  
  let%span span8 = "../all_zero.rs" 14 8 17 9
  
  let%span span9 = "../../../../creusot-contracts/src/snapshot.rs" 45 15 45 16
  
  let%span span10 = "../../../../creusot-contracts/src/snapshot.rs" 43 14 43 28
  
  use AllZero_List_Type as List'0
  
  use prelude.prelude.Borrow
  
  predicate invariant'0 (self : borrowed (List'0.t_list)) =
    [%#span5] true
  
  predicate inv'0 (_x : borrowed (List'0.t_list))
  
  axiom inv'0 : forall x : borrowed (List'0.t_list) . inv'0 x = true
  
  use CreusotContracts_Snapshot_Snapshot_Type as Snapshot'0
  
  use prelude.prelude.Intrinsic
  
  predicate resolve'2 (self : borrowed (List'0.t_list)) =
<<<<<<< HEAD
    [%#span6]  ^ self =  * self
  
  predicate resolve'1 (self : borrowed (List'0.t_list)) =
    [%#span6]  ^ self =  * self
=======
    [%#span5] self.final = self.current
  
  predicate resolve'1 (self : borrowed (List'0.t_list)) =
    [%#span5] self.final = self.current
>>>>>>> 7087246d
  
  use prelude.prelude.UInt32
  
  predicate resolve'0 (self : borrowed uint32) =
<<<<<<< HEAD
    [%#span6]  ^ self =  * self
=======
    [%#span5] self.final = self.current
>>>>>>> 7087246d
  
  function deref'0 (self : Snapshot'0.t_snapshot (borrowed (List'0.t_list))) : borrowed (List'0.t_list)
  
  use Core_Option_Option_Type as Option'0
  
  use prelude.prelude.Int
  
  function get'0 [#"../all_zero.rs" 21 4 21 40] (self : List'0.t_list) (ix : int) : Option'0.t_option uint32 =
    [%#span7] match self with
      | List'0.C_Cons x ls -> if ix = 0 then Option'0.C_Some x else get'0 ls (ix - 1)
      | List'0.C_Nil -> Option'0.C_None
      end
  
  function len'0 [#"../all_zero.rs" 13 4 13 23] (self : List'0.t_list) : int =
    [%#span8] match self with
      | List'0.C_Cons _ ls -> 1 + len'0 ls
      | List'0.C_Nil -> 0
      end
  
  function new'0 (x : borrowed (List'0.t_list)) : Snapshot'0.t_snapshot (borrowed (List'0.t_list))
  
  axiom new'0_spec : forall x : borrowed (List'0.t_list) . ([%#span9] inv'0 x)  -> ([%#span10] deref'0 (new'0 x) = x)
  
  let rec all_zero (l:borrowed (List'0.t_list)) (return'  (ret:()))= (! bb0
    [ bb0 = s0 [ s0 =  [ &old_l <- [%#sall_zero0] new'0 l ] s1 | s1 = bb1 ] 
    | bb1 = s0
      [ s0 =  [ &loop_l <- l ] (any [ any_ (_any:borrowed (List'0.t_list))-> (!  [ &l <- _any ] s1) ] ) | s1 = bb2 ]
      
    | bb2 = bb2
<<<<<<< HEAD
      [ bb2 = {[@expl:loop invariant] [%#sall_zero1] len'0 ( ^ loop_l) = len'0 ( * loop_l)
         -> len'0 ( ^ deref'0 old_l) = len'0 ( * deref'0 old_l)}
        {[@expl:loop invariant] [%#sall_zero1] (forall i : int . 0 <= i /\ i < len'0 ( * loop_l)
         -> get'0 ( ^ loop_l) i = Option'0.C_Some (0 : uint32))
         -> (forall i : int . 0 <= i /\ i < len'0 ( * deref'0 old_l)
         -> get'0 ( ^ deref'0 old_l) i = Option'0.C_Some (0 : uint32))}
=======
      [ bb2 = {[@expl:loop invariant] [%#sall_zero1] len'0 loop_l.final = len'0 loop_l.current
         -> len'0 (Snapshot.inner old_l).final = len'0 (Snapshot.inner old_l).current}
        {[@expl:loop invariant] [%#sall_zero1] (forall i : int . 0 <= i /\ i < len'0 loop_l.current
         -> get'0 loop_l.final i = Option'0.C_Some (0 : uint32))
         -> (forall i : int . 0 <= i /\ i < len'0 (Snapshot.inner old_l).current
         -> get'0 (Snapshot.inner old_l).final i = Option'0.C_Some (0 : uint32))}
>>>>>>> 7087246d
        (! s0) [ s0 = bb3 ] 
        [ bb3 = any
          [ br0 (a:uint32) (b:List'0.t_list)-> {loop_l.current = List'0.C_Cons a b} (! bb4)
          | br1 -> {loop_l.current = List'0.C_Nil } (! bb6) ]
          
        | bb4 = bb5
        | bb5 = s0
          [ s0 = List'0.cons {loop_l.current}
              (fun (r0'0:uint32) (r1'0:List'0.t_list) ->
                Borrow.borrow_final <uint32> {r0'0} {Borrow.inherit_id (Borrow.get_id loop_l) 1}
                  (fun (_ret':borrowed uint32) ->
                     [ &value <- _ret' ] 
                    List'0.cons {loop_l.current}
                      (fun (l_0'0:uint32) (l_1'0:List'0.t_list) ->
                         [ &loop_l <- { loop_l with current = List'0.C_Cons value.final l_1'0 ; } ] 
                        s1)))
          | s1 = List'0.cons {loop_l.current}
              (fun (r0'1:uint32) (r1'1:List'0.t_list) ->
                Borrow.borrow_final <List'0.t_list> {r1'1} {Borrow.inherit_id (Borrow.get_id loop_l) 2}
                  (fun (_ret':borrowed (List'0.t_list)) ->
                     [ &next <- _ret' ] 
                    List'0.cons {loop_l.current}
                      (fun (l_0'1:uint32) (l_1'1:List'0.t_list) ->
                         [ &loop_l <- { loop_l with current = List'0.C_Cons l_0'1 next.final ; } ] 
                        s2)))
          | s2 =  [ &value <- { value with current = ([%#sall_zero2] (0 : uint32)) ; } ] s3
          | s3 = -{resolve'0 value}- s4
          | s4 = Borrow.borrow_mut <List'0.t_list> {next.current}
              (fun (_ret':borrowed (List'0.t_list)) ->
                 [ &_13 <- _ret' ] 
                 [ &next <- { next with current = _13.final ; } ] 
                s5)
          | s5 = -{resolve'1 loop_l}- s6
          | s6 =  [ &loop_l <- _13 ] (any [ any_ (_any:borrowed (List'0.t_list))-> (!  [ &_13 <- _any ] s7) ] )
          | s7 = -{resolve'2 next}- s8
          | s8 = bb2 ]
           ]
         ]
      
    | bb6 = s0 [ s0 = -{resolve'1 loop_l}- s1 | s1 = return' {_0} ]  ]
    )
    [ & _0 : () = any_l ()
    | & l : borrowed (List'0.t_list) = l
    | & old_l : Snapshot'0.t_snapshot (borrowed (List'0.t_list)) = any_l ()
    | & loop_l : borrowed (List'0.t_list) = any_l ()
    | & value : borrowed uint32 = any_l ()
    | & next : borrowed (List'0.t_list) = any_l ()
    | & _13 : borrowed (List'0.t_list) = any_l () ]
    
    [ return' (result:())-> {[@expl:postcondition] [%#sall_zero4] len'0 l.current = len'0 l.final}
      {[@expl:postcondition] [%#sall_zero3] forall i : int . 0 <= i /\ i < len'0 l.current
       -> get'0 l.final i = Option'0.C_Some (0 : uint32)}
      (! return' {result}) ]
    
end<|MERGE_RESOLUTION|>--- conflicted
+++ resolved
@@ -33,9 +33,6 @@
     | bad (field_0:'t)-> {C_Some field_0 <> input} {false} any ]
     
 end
-module CreusotContracts_Snapshot_Snapshot_Type
-  type t_snapshot 't
-end
 module AllZero_AllZero
   let%span sall_zero0 = "../all_zero.rs" 36 16 36 31
   
@@ -47,98 +44,63 @@
   
   let%span sall_zero4 = "../all_zero.rs" 33 10 33 34
   
-  let%span span5 = "../../../../creusot-contracts/src/invariant.rs" 8 8 8 12
+  let%span span5 = "../../../../creusot-contracts/src/resolve.rs" 26 20 26 34
   
-  let%span span6 = "../../../../creusot-contracts/src/resolve.rs" 26 20 26 34
+  let%span span6 = "../all_zero.rs" 22 8 28 9
   
-  let%span span7 = "../all_zero.rs" 22 8 28 9
-  
-  let%span span8 = "../all_zero.rs" 14 8 17 9
-  
-  let%span span9 = "../../../../creusot-contracts/src/snapshot.rs" 45 15 45 16
-  
-  let%span span10 = "../../../../creusot-contracts/src/snapshot.rs" 43 14 43 28
+  let%span span7 = "../all_zero.rs" 14 8 17 9
   
   use AllZero_List_Type as List'0
   
   use prelude.prelude.Borrow
   
-  predicate invariant'0 (self : borrowed (List'0.t_list)) =
-    [%#span5] true
-  
-  predicate inv'0 (_x : borrowed (List'0.t_list))
-  
-  axiom inv'0 : forall x : borrowed (List'0.t_list) . inv'0 x = true
-  
-  use CreusotContracts_Snapshot_Snapshot_Type as Snapshot'0
+  use prelude.prelude.Snapshot
   
   use prelude.prelude.Intrinsic
   
   predicate resolve'2 (self : borrowed (List'0.t_list)) =
-<<<<<<< HEAD
-    [%#span6]  ^ self =  * self
-  
-  predicate resolve'1 (self : borrowed (List'0.t_list)) =
-    [%#span6]  ^ self =  * self
-=======
     [%#span5] self.final = self.current
   
   predicate resolve'1 (self : borrowed (List'0.t_list)) =
     [%#span5] self.final = self.current
->>>>>>> 7087246d
   
   use prelude.prelude.UInt32
   
   predicate resolve'0 (self : borrowed uint32) =
-<<<<<<< HEAD
-    [%#span6]  ^ self =  * self
-=======
     [%#span5] self.final = self.current
->>>>>>> 7087246d
   
-  function deref'0 (self : Snapshot'0.t_snapshot (borrowed (List'0.t_list))) : borrowed (List'0.t_list)
+  use prelude.prelude.Snapshot
   
   use Core_Option_Option_Type as Option'0
   
   use prelude.prelude.Int
   
   function get'0 [#"../all_zero.rs" 21 4 21 40] (self : List'0.t_list) (ix : int) : Option'0.t_option uint32 =
-    [%#span7] match self with
+    [%#span6] match self with
       | List'0.C_Cons x ls -> if ix = 0 then Option'0.C_Some x else get'0 ls (ix - 1)
       | List'0.C_Nil -> Option'0.C_None
       end
   
   function len'0 [#"../all_zero.rs" 13 4 13 23] (self : List'0.t_list) : int =
-    [%#span8] match self with
+    [%#span7] match self with
       | List'0.C_Cons _ ls -> 1 + len'0 ls
       | List'0.C_Nil -> 0
       end
   
-  function new'0 (x : borrowed (List'0.t_list)) : Snapshot'0.t_snapshot (borrowed (List'0.t_list))
-  
-  axiom new'0_spec : forall x : borrowed (List'0.t_list) . ([%#span9] inv'0 x)  -> ([%#span10] deref'0 (new'0 x) = x)
+  use prelude.prelude.Snapshot
   
   let rec all_zero (l:borrowed (List'0.t_list)) (return'  (ret:()))= (! bb0
-    [ bb0 = s0 [ s0 =  [ &old_l <- [%#sall_zero0] new'0 l ] s1 | s1 = bb1 ] 
+    [ bb0 = s0 [ s0 =  [ &old_l <- [%#sall_zero0] Snapshot.new l ] s1 | s1 = bb1 ] 
     | bb1 = s0
       [ s0 =  [ &loop_l <- l ] (any [ any_ (_any:borrowed (List'0.t_list))-> (!  [ &l <- _any ] s1) ] ) | s1 = bb2 ]
       
     | bb2 = bb2
-<<<<<<< HEAD
-      [ bb2 = {[@expl:loop invariant] [%#sall_zero1] len'0 ( ^ loop_l) = len'0 ( * loop_l)
-         -> len'0 ( ^ deref'0 old_l) = len'0 ( * deref'0 old_l)}
-        {[@expl:loop invariant] [%#sall_zero1] (forall i : int . 0 <= i /\ i < len'0 ( * loop_l)
-         -> get'0 ( ^ loop_l) i = Option'0.C_Some (0 : uint32))
-         -> (forall i : int . 0 <= i /\ i < len'0 ( * deref'0 old_l)
-         -> get'0 ( ^ deref'0 old_l) i = Option'0.C_Some (0 : uint32))}
-=======
       [ bb2 = {[@expl:loop invariant] [%#sall_zero1] len'0 loop_l.final = len'0 loop_l.current
          -> len'0 (Snapshot.inner old_l).final = len'0 (Snapshot.inner old_l).current}
         {[@expl:loop invariant] [%#sall_zero1] (forall i : int . 0 <= i /\ i < len'0 loop_l.current
          -> get'0 loop_l.final i = Option'0.C_Some (0 : uint32))
          -> (forall i : int . 0 <= i /\ i < len'0 (Snapshot.inner old_l).current
          -> get'0 (Snapshot.inner old_l).final i = Option'0.C_Some (0 : uint32))}
->>>>>>> 7087246d
         (! s0) [ s0 = bb3 ] 
         [ bb3 = any
           [ br0 (a:uint32) (b:List'0.t_list)-> {loop_l.current = List'0.C_Cons a b} (! bb4)
@@ -182,7 +144,7 @@
     )
     [ & _0 : () = any_l ()
     | & l : borrowed (List'0.t_list) = l
-    | & old_l : Snapshot'0.t_snapshot (borrowed (List'0.t_list)) = any_l ()
+    | & old_l : Snapshot.snap_ty (borrowed (List'0.t_list)) = any_l ()
     | & loop_l : borrowed (List'0.t_list) = any_l ()
     | & value : borrowed uint32 = any_l ()
     | & next : borrowed (List'0.t_list) = any_l ()
