--- conflicted
+++ resolved
@@ -32,11 +32,7 @@
   
   meta "compute_max_steps" 1000000
   
-<<<<<<< HEAD
-  let rec inc_max_3'0 (ma:borrowed uint32) (mb:borrowed uint32) (mc:borrowed uint32) (return'  (ret:()))= {[%#sinc_max_32] ma.current
-=======
-  let rec inc_max_3 (ma:borrowed uint32) (mb:borrowed uint32) (mc:borrowed uint32) (return'  (ret:()))= {[@expl:inc_max_3 requires] [%#sinc_max_32] ma.current
->>>>>>> 34cd6190
+  let rec inc_max_3'0 (ma:borrowed uint32) (mb:borrowed uint32) (mc:borrowed uint32) (return'  (ret:()))= {[@expl:inc_max_3 requires] [%#sinc_max_32] ma.current
     <= (1000000 : uint32)
     /\ mb.current <= (1000000 : uint32) /\ mc.current <= (1000000 : uint32)}
     (! bb0
@@ -163,19 +159,7 @@
   
   use prelude.prelude.Int
   
-<<<<<<< HEAD
-  let rec inc_max_3'0 (ma:borrowed uint32) (mb:borrowed uint32) (mc:borrowed uint32) (return'  (ret:()))= {[@expl:precondition] [%#sinc_max_32] ma.current
-=======
-  use prelude.prelude.Borrow
-  
-  predicate resolve'1 (self : borrowed uint32) =
-    [%#sresolve4] self.final = self.current
-  
-  predicate resolve'0 (_1 : borrowed uint32) =
-    resolve'1 _1
-  
   let rec inc_max_3'0 (ma:borrowed uint32) (mb:borrowed uint32) (mc:borrowed uint32) (return'  (ret:()))= {[@expl:inc_max_3 requires] [%#sinc_max_32] ma.current
->>>>>>> 34cd6190
     <= (1000000 : uint32)
     /\ mb.current <= (1000000 : uint32) /\ mc.current <= (1000000 : uint32)}
     any
@@ -193,11 +177,7 @@
   
   meta "compute_max_steps" 1000000
   
-<<<<<<< HEAD
-  let rec test_inc_max_3'0 (a:uint32) (b:uint32) (c:uint32) (return'  (ret:()))= {[%#sinc_max_31] a
-=======
-  let rec test_inc_max_3 (a:uint32) (b:uint32) (c:uint32) (return'  (ret:()))= {[@expl:test_inc_max_3 requires] [%#sinc_max_31] a
->>>>>>> 34cd6190
+  let rec test_inc_max_3'0 (a:uint32) (b:uint32) (c:uint32) (return'  (ret:()))= {[@expl:test_inc_max_3 requires] [%#sinc_max_31] a
     <= (1000000 : uint32)
     /\ b <= (1000000 : uint32) /\ c <= (1000000 : uint32)}
     (! bb0
