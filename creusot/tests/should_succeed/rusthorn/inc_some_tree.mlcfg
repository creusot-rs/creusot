--- conflicted
+++ resolved
@@ -146,29 +146,17 @@
     ensures { result = sum0 self }
     
   predicate resolve2 (self : borrowed (IncSomeTree_Tree_Type.t_tree)) =
-<<<<<<< HEAD
-    [#"../../../../../creusot-contracts/src/resolve.rs" 27 20 27 34]  ^ self =  * self
-=======
     [#"../../../../../creusot-contracts/src/resolve.rs" 26 20 26 34]  ^ self =  * self
->>>>>>> c22743fa
   val resolve2 (self : borrowed (IncSomeTree_Tree_Type.t_tree)) : bool
     ensures { result = resolve2 self }
     
   predicate resolve1 (self : borrowed (IncSomeTree_Tree_Type.t_tree)) =
-<<<<<<< HEAD
-    [#"../../../../../creusot-contracts/src/resolve.rs" 27 20 27 34]  ^ self =  * self
-=======
     [#"../../../../../creusot-contracts/src/resolve.rs" 26 20 26 34]  ^ self =  * self
->>>>>>> c22743fa
   val resolve1 (self : borrowed (IncSomeTree_Tree_Type.t_tree)) : bool
     ensures { result = resolve1 self }
     
   predicate resolve0 (self : borrowed uint32) =
-<<<<<<< HEAD
-    [#"../../../../../creusot-contracts/src/resolve.rs" 27 20 27 34]  ^ self =  * self
-=======
     [#"../../../../../creusot-contracts/src/resolve.rs" 26 20 26 34]  ^ self =  * self
->>>>>>> c22743fa
   val resolve0 (self : borrowed uint32) : bool
     ensures { result = resolve0 self }
     
@@ -339,11 +327,7 @@
   use prelude.Borrow
   use prelude.UInt32
   predicate resolve0 (self : borrowed uint32) =
-<<<<<<< HEAD
-    [#"../../../../../creusot-contracts/src/resolve.rs" 27 20 27 34]  ^ self =  * self
-=======
     [#"../../../../../creusot-contracts/src/resolve.rs" 26 20 26 34]  ^ self =  * self
->>>>>>> c22743fa
   val resolve0 (self : borrowed uint32) : bool
     ensures { result = resolve0 self }
     
