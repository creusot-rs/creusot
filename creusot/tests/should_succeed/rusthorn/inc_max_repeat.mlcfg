
module IncMaxRepeat_TakeMax
  use prelude.Borrow
  use prelude.UInt32
  predicate resolve0 (self : borrowed uint32) =
    [#"../../../../../creusot-contracts/src/resolve.rs" 26 20 26 34]  ^ self =  * self
  val resolve0 (self : borrowed uint32) : bool
    ensures { result = resolve0 self }
    
  use prelude.Int
  let rec cfg take_max [#"../inc_max_repeat.rs" 6 0 6 64] [@cfg:stackify] [@cfg:subregion_analysis] (ma : borrowed uint32) (mb : borrowed uint32) : borrowed uint32
    ensures { [#"../inc_max_repeat.rs" 4 0 5 56] if  * ma >=  * mb then
       * mb =  ^ mb /\ result = ma
    else
       * ma =  ^ ma /\ result = mb
     }
    
   = [@vc:do_not_keep_trace] [@vc:sp]
  var _0 : borrowed uint32;
  var ma : borrowed uint32 = ma;
  var mb : borrowed uint32 = mb;
  var _3 : borrowed uint32;
  var _5 : borrowed uint32;
  var _6 : bool;
  var _9 : borrowed uint32;
  {
    goto BB0
  }
  BB0 {
    [#"../inc_max_repeat.rs" 7 7 7 17] _6 <-  * ma >=  * mb;
    switch (_6)
      | False -> goto BB2
      | True -> goto BB1
      end
  }
  BB1 {
    assume { resolve0 mb };
    [#"../inc_max_repeat.rs" 8 8 8 10] _9 <- Borrow.borrow_final ( * ma) (Borrow.get_id ma);
    [#"../inc_max_repeat.rs" 8 8 8 10] ma <- { ma with current = ( ^ _9) ; };
    [#"../inc_max_repeat.rs" 8 8 8 10] _5 <- Borrow.borrow_final ( * _9) (Borrow.get_id _9);
    [#"../inc_max_repeat.rs" 8 8 8 10] _9 <- { _9 with current = ( ^ _5) ; };
    assume { resolve0 _9 };
    goto BB3
  }
  BB2 {
    assume { resolve0 ma };
    [#"../inc_max_repeat.rs" 10 8 10 10] _5 <- Borrow.borrow_final ( * mb) (Borrow.get_id mb);
    [#"../inc_max_repeat.rs" 10 8 10 10] mb <- { mb with current = ( ^ _5) ; };
    goto BB3
  }
  BB3 {
    [#"../inc_max_repeat.rs" 7 4 11 5] _3 <- Borrow.borrow_final ( * _5) (Borrow.get_id _5);
    [#"../inc_max_repeat.rs" 7 4 11 5] _5 <- { _5 with current = ( ^ _3) ; };
    [#"../inc_max_repeat.rs" 7 4 11 5] _0 <- Borrow.borrow_final ( * _3) (Borrow.get_id _3);
    [#"../inc_max_repeat.rs" 7 4 11 5] _3 <- { _3 with current = ( ^ _0) ; };
    assume { resolve0 _5 };
    assume { resolve0 _3 };
    assume { resolve0 mb };
    assume { resolve0 ma };
    return _0
  }
  
end
module Core_Ops_Range_Range_Type
  type t_range 'idx =
    | C_Range 'idx 'idx
    
  let function range_end (self : t_range 'idx) : 'idx = [@vc:do_not_keep_trace] [@vc:sp]
    match self with
      | C_Range _ a -> a
      end
  let function range_start (self : t_range 'idx) : 'idx = [@vc:do_not_keep_trace] [@vc:sp]
    match self with
      | C_Range a _ -> a
      end
end
module Core_Option_Option_Type
  type t_option 't =
    | C_None
    | C_Some 't
    
  let function some_0 (self : t_option 't) : 't = [@vc:do_not_keep_trace] [@vc:sp]
    match self with
      | C_None -> any 't
      | C_Some a -> a
      end
end
module IncMaxRepeat_IncMaxRepeat
  use prelude.UInt32
  use seq.Seq
  predicate invariant3 (self : Seq.seq uint32) =
    [#"../../../../../creusot-contracts/src/invariant.rs" 8 8 8 12] true
  val invariant3 (self : Seq.seq uint32) : bool
    ensures { result = invariant3 self }
    
  predicate inv3 (_x : Seq.seq uint32)
  val inv3 (_x : Seq.seq uint32) : bool
    ensures { result = inv3 _x }
    
  axiom inv3 : forall x : Seq.seq uint32 . inv3 x = true
  use Core_Option_Option_Type as Core_Option_Option_Type
  predicate invariant2 (self : Core_Option_Option_Type.t_option uint32) =
    [#"../../../../../creusot-contracts/src/invariant.rs" 8 8 8 12] true
  val invariant2 (self : Core_Option_Option_Type.t_option uint32) : bool
    ensures { result = invariant2 self }
    
  predicate inv2 (_x : Core_Option_Option_Type.t_option uint32)
  val inv2 (_x : Core_Option_Option_Type.t_option uint32) : bool
    ensures { result = inv2 _x }
    
  axiom inv2 : forall x : Core_Option_Option_Type.t_option uint32 . inv2 x = true
  use Core_Ops_Range_Range_Type as Core_Ops_Range_Range_Type
  use prelude.Borrow
  predicate invariant1 (self : borrowed (Core_Ops_Range_Range_Type.t_range uint32)) =
    [#"../../../../../creusot-contracts/src/invariant.rs" 8 8 8 12] true
  val invariant1 (self : borrowed (Core_Ops_Range_Range_Type.t_range uint32)) : bool
    ensures { result = invariant1 self }
    
  predicate inv1 (_x : borrowed (Core_Ops_Range_Range_Type.t_range uint32))
  val inv1 (_x : borrowed (Core_Ops_Range_Range_Type.t_range uint32)) : bool
    ensures { result = inv1 _x }
    
  axiom inv1 : forall x : borrowed (Core_Ops_Range_Range_Type.t_range uint32) . inv1 x = true
  use seq.Seq
  predicate inv0 (_x : Core_Ops_Range_Range_Type.t_range uint32)
  val inv0 (_x : Core_Ops_Range_Range_Type.t_range uint32) : bool
    ensures { result = inv0 _x }
    
  use prelude.Int
  use seq.Seq
  use seq.Seq
  use prelude.Int
  use prelude.UInt32
  function deep_model0 (self : uint32) : int =
    [#"../../../../../creusot-contracts/src/std/num.rs" 22 16 22 35] UInt32.to_int self
  val deep_model0 (self : uint32) : int
    ensures { result = deep_model0 self }
    
  predicate produces0 (self : Core_Ops_Range_Range_Type.t_range uint32) (visited : Seq.seq uint32) (o : Core_Ops_Range_Range_Type.t_range uint32)
    
   =
    [#"../../../../../creusot-contracts/src/std/iter/range.rs" 21 8 27 9] Core_Ops_Range_Range_Type.range_end self
    = Core_Ops_Range_Range_Type.range_end o
    /\ deep_model0 (Core_Ops_Range_Range_Type.range_start self) <= deep_model0 (Core_Ops_Range_Range_Type.range_start o)
    /\ (Seq.length visited > 0
     -> deep_model0 (Core_Ops_Range_Range_Type.range_start o) <= deep_model0 (Core_Ops_Range_Range_Type.range_end o))
    /\ Seq.length visited
    = deep_model0 (Core_Ops_Range_Range_Type.range_start o) - deep_model0 (Core_Ops_Range_Range_Type.range_start self)
    /\ (forall i : int . 0 <= i /\ i < Seq.length visited
     -> deep_model0 (Seq.get visited i) = deep_model0 (Core_Ops_Range_Range_Type.range_start self) + i)
  val produces0 (self : Core_Ops_Range_Range_Type.t_range uint32) (visited : Seq.seq uint32) (o : Core_Ops_Range_Range_Type.t_range uint32) : bool
    ensures { result = produces0 self visited o }
    
  function produces_trans0 (a : Core_Ops_Range_Range_Type.t_range uint32) (ab : Seq.seq uint32) (b : Core_Ops_Range_Range_Type.t_range uint32) (bc : Seq.seq uint32) (c : Core_Ops_Range_Range_Type.t_range uint32) : ()
    
  val produces_trans0 (a : Core_Ops_Range_Range_Type.t_range uint32) (ab : Seq.seq uint32) (b : Core_Ops_Range_Range_Type.t_range uint32) (bc : Seq.seq uint32) (c : Core_Ops_Range_Range_Type.t_range uint32) : ()
    requires {[#"../../../../../creusot-contracts/src/std/iter/range.rs" 37 15 37 32] produces0 a ab b}
    requires {[#"../../../../../creusot-contracts/src/std/iter/range.rs" 38 15 38 32] produces0 b bc c}
    requires {[#"../../../../../creusot-contracts/src/std/iter/range.rs" 40 22 40 23] inv0 a}
    requires {[#"../../../../../creusot-contracts/src/std/iter/range.rs" 40 31 40 33] inv3 ab}
    requires {[#"../../../../../creusot-contracts/src/std/iter/range.rs" 40 52 40 53] inv0 b}
    requires {[#"../../../../../creusot-contracts/src/std/iter/range.rs" 40 61 40 63] inv3 bc}
    requires {[#"../../../../../creusot-contracts/src/std/iter/range.rs" 40 82 40 83] inv0 c}
    ensures { result = produces_trans0 a ab b bc c }
    
  axiom produces_trans0_spec : forall a : Core_Ops_Range_Range_Type.t_range uint32, ab : Seq.seq uint32, b : Core_Ops_Range_Range_Type.t_range uint32, bc : Seq.seq uint32, c : Core_Ops_Range_Range_Type.t_range uint32 . ([#"../../../../../creusot-contracts/src/std/iter/range.rs" 37 15 37 32] produces0 a ab b)
   -> ([#"../../../../../creusot-contracts/src/std/iter/range.rs" 38 15 38 32] produces0 b bc c)
   -> ([#"../../../../../creusot-contracts/src/std/iter/range.rs" 40 22 40 23] inv0 a)
   -> ([#"../../../../../creusot-contracts/src/std/iter/range.rs" 40 31 40 33] inv3 ab)
   -> ([#"../../../../../creusot-contracts/src/std/iter/range.rs" 40 52 40 53] inv0 b)
   -> ([#"../../../../../creusot-contracts/src/std/iter/range.rs" 40 61 40 63] inv3 bc)
   -> ([#"../../../../../creusot-contracts/src/std/iter/range.rs" 40 82 40 83] inv0 c)
   -> ([#"../../../../../creusot-contracts/src/std/iter/range.rs" 39 14 39 42] produces0 a (Seq.(++) ab bc) c)
  use seq.Seq
  function produces_refl0 (self : Core_Ops_Range_Range_Type.t_range uint32) : ()
  val produces_refl0 (self : Core_Ops_Range_Range_Type.t_range uint32) : ()
    requires {[#"../../../../../creusot-contracts/src/std/iter/range.rs" 33 21 33 25] inv0 self}
    ensures { result = produces_refl0 self }
    
  axiom produces_refl0_spec : forall self : Core_Ops_Range_Range_Type.t_range uint32 . ([#"../../../../../creusot-contracts/src/std/iter/range.rs" 33 21 33 25] inv0 self)
   -> ([#"../../../../../creusot-contracts/src/std/iter/range.rs" 32 14 32 45] produces0 self (Seq.empty ) self)
  predicate invariant0 (self : Core_Ops_Range_Range_Type.t_range uint32) =
    [#"../../../../../creusot-contracts/src/invariant.rs" 8 8 8 12] true
  val invariant0 (self : Core_Ops_Range_Range_Type.t_range uint32) : bool
    ensures { result = invariant0 self }
    
  axiom inv0 : forall x : Core_Ops_Range_Range_Type.t_range uint32 . inv0 x = true
  use prelude.Snapshot
  predicate resolve1 (self : borrowed uint32) =
    [#"../../../../../creusot-contracts/src/resolve.rs" 26 20 26 34]  ^ self =  * self
  val resolve1 (self : borrowed uint32) : bool
    ensures { result = resolve1 self }
    
  val take_max0 [#"../inc_max_repeat.rs" 6 0 6 64] (ma : borrowed uint32) (mb : borrowed uint32) : borrowed uint32
    ensures { [#"../inc_max_repeat.rs" 4 0 5 56] if  * ma >=  * mb then
       * mb =  ^ mb /\ result = ma
    else
       * ma =  ^ ma /\ result = mb
     }
    
  use seq.Seq
  predicate resolve0 (self : borrowed (Core_Ops_Range_Range_Type.t_range uint32)) =
    [#"../../../../../creusot-contracts/src/resolve.rs" 26 20 26 34]  ^ self =  * self
  val resolve0 (self : borrowed (Core_Ops_Range_Range_Type.t_range uint32)) : bool
    ensures { result = resolve0 self }
    
  predicate completed0 (self : borrowed (Core_Ops_Range_Range_Type.t_range uint32)) =
    [#"../../../../../creusot-contracts/src/std/iter/range.rs" 14 12 14 78] resolve0 self
    /\ deep_model0 (Core_Ops_Range_Range_Type.range_start ( * self))
    >= deep_model0 (Core_Ops_Range_Range_Type.range_end ( * self))
  val completed0 (self : borrowed (Core_Ops_Range_Range_Type.t_range uint32)) : bool
    ensures { result = completed0 self }
    
  val next0 (self : borrowed (Core_Ops_Range_Range_Type.t_range uint32)) : Core_Option_Option_Type.t_option uint32
    requires {inv1 self}
    ensures { [#"../../../../../creusot-contracts/src/std/iter.rs" 95 26 98 17] match result with
      | Core_Option_Option_Type.C_None -> completed0 self
      | Core_Option_Option_Type.C_Some v -> produces0 ( * self) (Seq.singleton v) ( ^ self)
      end }
    ensures { inv2 result }
    
  use prelude.Snapshot
  use prelude.Snapshot
  use prelude.Snapshot
  use prelude.Snapshot
  use prelude.Snapshot
  predicate into_iter_post0 (self : Core_Ops_Range_Range_Type.t_range uint32) (res : Core_Ops_Range_Range_Type.t_range uint32)
    
   =
    [#"../../../../../creusot-contracts/src/std/iter.rs" 80 8 80 19] self = res
  val into_iter_post0 (self : Core_Ops_Range_Range_Type.t_range uint32) (res : Core_Ops_Range_Range_Type.t_range uint32) : bool
    ensures { result = into_iter_post0 self res }
    
  predicate into_iter_pre0 (self : Core_Ops_Range_Range_Type.t_range uint32) =
    [#"../../../../../creusot-contracts/src/std/iter.rs" 74 20 74 24] true
  val into_iter_pre0 (self : Core_Ops_Range_Range_Type.t_range uint32) : bool
    ensures { result = into_iter_pre0 self }
    
  val into_iter0 (self : Core_Ops_Range_Range_Type.t_range uint32) : Core_Ops_Range_Range_Type.t_range uint32
    requires {[#"../../../../../creusot-contracts/src/std/iter.rs" 89 0 166 1] into_iter_pre0 self}
    requires {inv0 self}
    ensures { [#"../../../../../creusot-contracts/src/std/iter.rs" 89 0 166 1] into_iter_post0 self result }
    ensures { inv0 result }
    
  let rec cfg inc_max_repeat [#"../inc_max_repeat.rs" 15 0 15 53] [@cfg:stackify] [@cfg:subregion_analysis] (a : uint32) (b : uint32) (n : uint32) : ()
    requires {[#"../inc_max_repeat.rs" 14 11 14 70] a <= (1000000 : uint32)
    /\ b <= (1000000 : uint32) /\ n <= (1000000 : uint32)}
    
   = [@vc:do_not_keep_trace] [@vc:sp]
  var _0 : ();
  var a : uint32 = a;
  var b : uint32 = b;
  var n : uint32 = n;
  var iter : Core_Ops_Range_Range_Type.t_range uint32;
  var _7 : Core_Ops_Range_Range_Type.t_range uint32;
  var iter_old : Snapshot.snap_ty (Core_Ops_Range_Range_Type.t_range uint32);
  var produced : Snapshot.snap_ty (Seq.seq uint32);
  var _18 : Core_Option_Option_Type.t_option uint32;
  var _19 : borrowed (Core_Ops_Range_Range_Type.t_range uint32);
  var _20 : borrowed (Core_Ops_Range_Range_Type.t_range uint32);
  var __creusot_proc_iter_elem : uint32;
  var _23 : Snapshot.snap_ty (Seq.seq uint32);
  var mc : borrowed uint32;
  var _26 : borrowed uint32;
  var _27 : borrowed uint32;
  var _28 : borrowed uint32;
  var _29 : borrowed uint32;
  var _32 : bool;
  var _34 : uint32;
  var _37 : bool;
  var _39 : uint32;
  {
    goto BB0
  }
  BB0 {
    [#"../inc_max_repeat.rs" 18 13 18 17] _7 <- Core_Ops_Range_Range_Type.C_Range ([#"../inc_max_repeat.rs" 18 13 18 14] (0 : uint32)) n;
    [#"../inc_max_repeat.rs" 16 4 16 86] iter <- ([#"../inc_max_repeat.rs" 16 4 16 86] into_iter0 _7);
    _7 <- any Core_Ops_Range_Range_Type.t_range uint32;
    goto BB1
  }
  BB1 {
    [#"../inc_max_repeat.rs" 16 4 16 86] iter_old <- ([#"../inc_max_repeat.rs" 16 4 16 86] Snapshot.new iter);
    goto BB2
  }
  BB2 {
    [#"../inc_max_repeat.rs" 16 4 16 86] produced <- ([#"../inc_max_repeat.rs" 16 4 16 86] Snapshot.new (Seq.empty ));
    goto BB3
  }
  BB3 {
    goto BB4
  }
  BB4 {
    invariant { [#"../inc_max_repeat.rs" 16 4 16 86] inv0 iter };
    invariant { [#"../inc_max_repeat.rs" 16 4 16 86] produces0 (Snapshot.inner iter_old) (Snapshot.inner produced) iter };
    invariant { [#"../inc_max_repeat.rs" 16 16 16 84] UInt32.to_int a <= 1000000 + Seq.length (Snapshot.inner produced)
    /\ UInt32.to_int b <= 1000000 + Seq.length (Snapshot.inner produced) };
    invariant { [#"../inc_max_repeat.rs" 17 16 17 70] UInt32.to_int a
    >= UInt32.to_int b + Seq.length (Snapshot.inner produced)
    \/ UInt32.to_int b >= UInt32.to_int a + Seq.length (Snapshot.inner produced) };
    goto BB5
  }
  BB5 {
    [#"../inc_max_repeat.rs" 16 4 16 86] _20 <- Borrow.borrow_mut iter;
    [#"../inc_max_repeat.rs" 16 4 16 86] iter <-  ^ _20;
    [#"../inc_max_repeat.rs" 16 4 16 86] _19 <- Borrow.borrow_final ( * _20) (Borrow.get_id _20);
    [#"../inc_max_repeat.rs" 16 4 16 86] _20 <- { _20 with current = ( ^ _19) ; };
    [#"../inc_max_repeat.rs" 16 4 16 86] _18 <- ([#"../inc_max_repeat.rs" 16 4 16 86] next0 _19);
    _19 <- any borrowed (Core_Ops_Range_Range_Type.t_range uint32);
    goto BB6
  }
  BB6 {
    assume { resolve0 _20 };
    switch (_18)
      | Core_Option_Option_Type.C_None -> goto BB9
      | Core_Option_Option_Type.C_Some _ -> goto BB8
      end
  }
  BB7 {
    assert { [#"../inc_max_repeat.rs" 16 4 16 86] false };
    absurd
  }
  BB8 {
    goto BB10
  }
  BB9 {
    [#"../inc_max_repeat.rs" 22 17 22 22] _34 <- b + n;
    [#"../inc_max_repeat.rs" 22 12 22 22] _32 <- a >= _34;
    _34 <- any uint32;
    switch (_32)
      | False -> goto BB14
      | True -> goto BB13
      end
  }
  BB10 {
<<<<<<< HEAD
    [#"../../../../../creusot-contracts-proc/src/lib.rs" 664 0 664 51] __creusot_proc_iter_elem <- Core_Option_Option_Type.some_0 _18;
=======
    [#"../../../../../creusot-contracts-proc/src/lib.rs" 643 0 643 51] __creusot_proc_iter_elem <- Core_Option_Option_Type.some_0 _18;
>>>>>>> 8f1e3ec2
    [#"../inc_max_repeat.rs" 16 4 16 86] _23 <- ([#"../inc_max_repeat.rs" 16 4 16 86] Snapshot.new (Seq.(++) (Snapshot.inner produced) (Seq.singleton __creusot_proc_iter_elem)));
    goto BB11
  }
  BB11 {
    [#"../inc_max_repeat.rs" 16 4 16 86] produced <- _23;
    _23 <- any Snapshot.snap_ty (Seq.seq uint32);
    [#"../inc_max_repeat.rs" 19 26 19 32] _27 <- Borrow.borrow_mut a;
    [#"../inc_max_repeat.rs" 19 26 19 32] a <-  ^ _27;
    [#"../inc_max_repeat.rs" 19 26 19 32] _26 <- Borrow.borrow_final ( * _27) (Borrow.get_id _27);
    [#"../inc_max_repeat.rs" 19 26 19 32] _27 <- { _27 with current = ( ^ _26) ; };
    [#"../inc_max_repeat.rs" 19 34 19 40] _29 <- Borrow.borrow_mut b;
    [#"../inc_max_repeat.rs" 19 34 19 40] b <-  ^ _29;
    [#"../inc_max_repeat.rs" 19 34 19 40] _28 <- Borrow.borrow_final ( * _29) (Borrow.get_id _29);
    [#"../inc_max_repeat.rs" 19 34 19 40] _29 <- { _29 with current = ( ^ _28) ; };
    [#"../inc_max_repeat.rs" 19 17 19 41] mc <- ([#"../inc_max_repeat.rs" 19 17 19 41] take_max0 _26 _28);
    _26 <- any borrowed uint32;
    _28 <- any borrowed uint32;
    goto BB12
  }
  BB12 {
    assume { resolve1 _29 };
    assume { resolve1 _27 };
    [#"../inc_max_repeat.rs" 20 8 20 16] mc <- { mc with current = ( * mc
    + ([#"../inc_max_repeat.rs" 20 15 20 16] (1 : uint32))) ; };
    assume { resolve1 mc };
    goto BB4
  }
  BB13 {
    goto BB17
  }
  BB14 {
    [#"../inc_max_repeat.rs" 22 31 22 36] _39 <- a + n;
    [#"../inc_max_repeat.rs" 22 26 22 36] _37 <- b >= _39;
    _39 <- any uint32;
    switch (_37)
      | False -> goto BB16
      | True -> goto BB15
      end
  }
  BB15 {
    goto BB17
  }
  BB16 {
    assert { [#"../inc_max_repeat.rs" 22 4 22 37] false };
    absurd
  }
  BB17 {
    [#"../inc_max_repeat.rs" 15 54 23 1] _0 <- ([#"../inc_max_repeat.rs" 15 54 23 1] ());
    return _0
  }
  
end<|MERGE_RESOLUTION|>--- conflicted
+++ resolved
@@ -332,11 +332,7 @@
       end
   }
   BB10 {
-<<<<<<< HEAD
-    [#"../../../../../creusot-contracts-proc/src/lib.rs" 664 0 664 51] __creusot_proc_iter_elem <- Core_Option_Option_Type.some_0 _18;
-=======
     [#"../../../../../creusot-contracts-proc/src/lib.rs" 643 0 643 51] __creusot_proc_iter_elem <- Core_Option_Option_Type.some_0 _18;
->>>>>>> 8f1e3ec2
     [#"../inc_max_repeat.rs" 16 4 16 86] _23 <- ([#"../inc_max_repeat.rs" 16 4 16 86] Snapshot.new (Seq.(++) (Snapshot.inner produced) (Seq.singleton __creusot_proc_iter_elem)));
     goto BB11
   }
