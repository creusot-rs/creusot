
module IncMaxRepeat_TakeMax
  use prelude.Borrow
  use prelude.UInt32
  predicate resolve0 (self : borrowed uint32) =
    [#"../../../../../creusot-contracts/src/resolve.rs" 27 20 27 34]  ^ self =  * self
  val resolve0 (self : borrowed uint32) : bool
    ensures { result = resolve0 self }
    
  use prelude.Int
  let rec cfg take_max [#"../inc_max_repeat.rs" 6 0 6 64] [@cfg:stackify] [@cfg:subregion_analysis] (ma : borrowed uint32) (mb : borrowed uint32) : borrowed uint32
    ensures { [#"../inc_max_repeat.rs" 4 0 5 56] if  * ma >=  * mb then
       * mb =  ^ mb /\ result = ma
    else
       * ma =  ^ ma /\ result = mb
     }
    
   = [@vc:do_not_keep_trace] [@vc:sp]
  var _0 : borrowed uint32;
  var ma : borrowed uint32 = ma;
  var mb : borrowed uint32 = mb;
  var _3 : borrowed uint32;
  var _5 : borrowed uint32;
  var _6 : bool;
  var _9 : borrowed uint32;
  {
    goto BB0
  }
  BB0 {
    [#"../inc_max_repeat.rs" 7 7 7 17] _6 <-  * ma >=  * mb;
    switch (_6)
      | False -> goto BB2
      | True -> goto BB1
      end
  }
  BB1 {
    assume { resolve0 mb };
    [#"../inc_max_repeat.rs" 8 8 8 10] _9 <- Borrow.borrow_final ( * ma) (Borrow.get_id ma);
    [#"../inc_max_repeat.rs" 8 8 8 10] ma <- { ma with current = ( ^ _9) ; };
    [#"../inc_max_repeat.rs" 8 8 8 10] _5 <- Borrow.borrow_final ( * _9) (Borrow.get_id _9);
    [#"../inc_max_repeat.rs" 8 8 8 10] _9 <- { _9 with current = ( ^ _5) ; };
    assume { resolve0 _9 };
    goto BB3
  }
  BB2 {
    assume { resolve0 ma };
    [#"../inc_max_repeat.rs" 10 8 10 10] _5 <- Borrow.borrow_final ( * mb) (Borrow.get_id mb);
    [#"../inc_max_repeat.rs" 10 8 10 10] mb <- { mb with current = ( ^ _5) ; };
    goto BB3
  }
  BB3 {
    [#"../inc_max_repeat.rs" 7 4 11 5] _3 <- Borrow.borrow_final ( * _5) (Borrow.get_id _5);
    [#"../inc_max_repeat.rs" 7 4 11 5] _5 <- { _5 with current = ( ^ _3) ; };
    [#"../inc_max_repeat.rs" 7 4 11 5] _0 <- Borrow.borrow_final ( * _3) (Borrow.get_id _3);
    [#"../inc_max_repeat.rs" 7 4 11 5] _3 <- { _3 with current = ( ^ _0) ; };
    assume { resolve0 _5 };
    assume { resolve0 _3 };
    assume { resolve0 mb };
    assume { resolve0 ma };
    return _0
  }
  
end
module Core_Ops_Range_Range_Type
  type t_range 'idx =
    | C_Range 'idx 'idx
    
  let function range_end (self : t_range 'idx) : 'idx = [@vc:do_not_keep_trace] [@vc:sp]
    match self with
      | C_Range _ a -> a
      end
  let function range_start (self : t_range 'idx) : 'idx = [@vc:do_not_keep_trace] [@vc:sp]
    match self with
      | C_Range a _ -> a
      end
end
module Core_Option_Option_Type
  type t_option 't =
    | C_None
    | C_Some 't
    
  let function some_0 (self : t_option 't) : 't = [@vc:do_not_keep_trace] [@vc:sp]
    match self with
      | C_None -> any 't
      | C_Some a -> a
      end
end
module IncMaxRepeat_IncMaxRepeat
  use prelude.UInt32
  use seq.Seq
  predicate invariant3 (self : Seq.seq uint32) =
    [#"../../../../../creusot-contracts/src/invariant.rs" 8 8 8 12] true
  val invariant3 (self : Seq.seq uint32) : bool
    ensures { result = invariant3 self }
    
  predicate inv3 (_x : Seq.seq uint32)
  val inv3 (_x : Seq.seq uint32) : bool
    ensures { result = inv3 _x }
    
  axiom inv3 : forall x : Seq.seq uint32 . inv3 x = true
  use Core_Option_Option_Type as Core_Option_Option_Type
  predicate invariant2 (self : Core_Option_Option_Type.t_option uint32) =
    [#"../../../../../creusot-contracts/src/invariant.rs" 8 8 8 12] true
  val invariant2 (self : Core_Option_Option_Type.t_option uint32) : bool
    ensures { result = invariant2 self }
    
  predicate inv2 (_x : Core_Option_Option_Type.t_option uint32)
  val inv2 (_x : Core_Option_Option_Type.t_option uint32) : bool
    ensures { result = inv2 _x }
    
  axiom inv2 : forall x : Core_Option_Option_Type.t_option uint32 . inv2 x = true
  use Core_Ops_Range_Range_Type as Core_Ops_Range_Range_Type
  use prelude.Borrow
  predicate invariant1 (self : borrowed (Core_Ops_Range_Range_Type.t_range uint32)) =
    [#"../../../../../creusot-contracts/src/invariant.rs" 8 8 8 12] true
  val invariant1 (self : borrowed (Core_Ops_Range_Range_Type.t_range uint32)) : bool
    ensures { result = invariant1 self }
    
  predicate inv1 (_x : borrowed (Core_Ops_Range_Range_Type.t_range uint32))
  val inv1 (_x : borrowed (Core_Ops_Range_Range_Type.t_range uint32)) : bool
    ensures { result = inv1 _x }
    
  axiom inv1 : forall x : borrowed (Core_Ops_Range_Range_Type.t_range uint32) . inv1 x = true
  use seq.Seq
  predicate inv0 (_x : Core_Ops_Range_Range_Type.t_range uint32)
  val inv0 (_x : Core_Ops_Range_Range_Type.t_range uint32) : bool
    ensures { result = inv0 _x }
    
  use prelude.Int
  use seq.Seq
  use seq.Seq
  use prelude.Int
  use prelude.UInt32
  function deep_model0 (self : uint32) : int =
    [#"../../../../../creusot-contracts/src/std/num.rs" 22 16 22 35] UInt32.to_int self
  val deep_model0 (self : uint32) : int
    ensures { result = deep_model0 self }
    
  predicate produces0 (self : Core_Ops_Range_Range_Type.t_range uint32) (visited : Seq.seq uint32) (o : Core_Ops_Range_Range_Type.t_range uint32)
    
   =
    [#"../../../../../creusot-contracts/src/std/iter/range.rs" 21 8 27 9] Core_Ops_Range_Range_Type.range_end self = Core_Ops_Range_Range_Type.range_end o /\ deep_model0 (Core_Ops_Range_Range_Type.range_start self) <= deep_model0 (Core_Ops_Range_Range_Type.range_start o) /\ (Seq.length visited > 0
     -> deep_model0 (Core_Ops_Range_Range_Type.range_start o) <= deep_model0 (Core_Ops_Range_Range_Type.range_end o)) /\ Seq.length visited = deep_model0 (Core_Ops_Range_Range_Type.range_start o) - deep_model0 (Core_Ops_Range_Range_Type.range_start self) /\ (forall i : int . 0 <= i /\ i < Seq.length visited
     -> deep_model0 (Seq.get visited i) = deep_model0 (Core_Ops_Range_Range_Type.range_start self) + i)
  val produces0 (self : Core_Ops_Range_Range_Type.t_range uint32) (visited : Seq.seq uint32) (o : Core_Ops_Range_Range_Type.t_range uint32) : bool
    ensures { result = produces0 self visited o }
    
  function produces_trans0 (a : Core_Ops_Range_Range_Type.t_range uint32) (ab : Seq.seq uint32) (b : Core_Ops_Range_Range_Type.t_range uint32) (bc : Seq.seq uint32) (c : Core_Ops_Range_Range_Type.t_range uint32) : ()
    
  val produces_trans0 (a : Core_Ops_Range_Range_Type.t_range uint32) (ab : Seq.seq uint32) (b : Core_Ops_Range_Range_Type.t_range uint32) (bc : Seq.seq uint32) (c : Core_Ops_Range_Range_Type.t_range uint32) : ()
    requires {[#"../../../../../creusot-contracts/src/std/iter/range.rs" 37 15 37 32] produces0 a ab b}
    requires {[#"../../../../../creusot-contracts/src/std/iter/range.rs" 38 15 38 32] produces0 b bc c}
    requires {[#"../../../../../creusot-contracts/src/std/iter/range.rs" 40 22 40 23] inv0 a}
    requires {[#"../../../../../creusot-contracts/src/std/iter/range.rs" 40 31 40 33] inv3 ab}
    requires {[#"../../../../../creusot-contracts/src/std/iter/range.rs" 40 52 40 53] inv0 b}
    requires {[#"../../../../../creusot-contracts/src/std/iter/range.rs" 40 61 40 63] inv3 bc}
    requires {[#"../../../../../creusot-contracts/src/std/iter/range.rs" 40 82 40 83] inv0 c}
    ensures { result = produces_trans0 a ab b bc c }
    
  axiom produces_trans0_spec : forall a : Core_Ops_Range_Range_Type.t_range uint32, ab : Seq.seq uint32, b : Core_Ops_Range_Range_Type.t_range uint32, bc : Seq.seq uint32, c : Core_Ops_Range_Range_Type.t_range uint32 . ([#"../../../../../creusot-contracts/src/std/iter/range.rs" 37 15 37 32] produces0 a ab b)
   -> ([#"../../../../../creusot-contracts/src/std/iter/range.rs" 38 15 38 32] produces0 b bc c)
   -> ([#"../../../../../creusot-contracts/src/std/iter/range.rs" 40 22 40 23] inv0 a)
   -> ([#"../../../../../creusot-contracts/src/std/iter/range.rs" 40 31 40 33] inv3 ab)
   -> ([#"../../../../../creusot-contracts/src/std/iter/range.rs" 40 52 40 53] inv0 b)
   -> ([#"../../../../../creusot-contracts/src/std/iter/range.rs" 40 61 40 63] inv3 bc)
   -> ([#"../../../../../creusot-contracts/src/std/iter/range.rs" 40 82 40 83] inv0 c)
   -> ([#"../../../../../creusot-contracts/src/std/iter/range.rs" 39 14 39 42] produces0 a (Seq.(++) ab bc) c)
  use seq.Seq
  function produces_refl0 (self : Core_Ops_Range_Range_Type.t_range uint32) : ()
  val produces_refl0 (self : Core_Ops_Range_Range_Type.t_range uint32) : ()
    requires {[#"../../../../../creusot-contracts/src/std/iter/range.rs" 33 21 33 25] inv0 self}
    ensures { result = produces_refl0 self }
    
  axiom produces_refl0_spec : forall self : Core_Ops_Range_Range_Type.t_range uint32 . ([#"../../../../../creusot-contracts/src/std/iter/range.rs" 33 21 33 25] inv0 self)
   -> ([#"../../../../../creusot-contracts/src/std/iter/range.rs" 32 14 32 45] produces0 self (Seq.empty ) self)
  predicate invariant0 (self : Core_Ops_Range_Range_Type.t_range uint32) =
    [#"../../../../../creusot-contracts/src/invariant.rs" 8 8 8 12] true
  val invariant0 (self : Core_Ops_Range_Range_Type.t_range uint32) : bool
    ensures { result = invariant0 self }
    
  axiom inv0 : forall x : Core_Ops_Range_Range_Type.t_range uint32 . inv0 x = true
  use prelude.Snapshot
  predicate resolve1 (self : borrowed uint32) =
    [#"../../../../../creusot-contracts/src/resolve.rs" 27 20 27 34]  ^ self =  * self
  val resolve1 (self : borrowed uint32) : bool
    ensures { result = resolve1 self }
    
  val take_max0 [#"../inc_max_repeat.rs" 6 0 6 64] (ma : borrowed uint32) (mb : borrowed uint32) : borrowed uint32
    ensures { [#"../inc_max_repeat.rs" 4 0 5 56] if  * ma >=  * mb then
       * mb =  ^ mb /\ result = ma
    else
       * ma =  ^ ma /\ result = mb
     }
    
  use seq.Seq
  predicate resolve0 (self : borrowed (Core_Ops_Range_Range_Type.t_range uint32)) =
    [#"../../../../../creusot-contracts/src/resolve.rs" 27 20 27 34]  ^ self =  * self
  val resolve0 (self : borrowed (Core_Ops_Range_Range_Type.t_range uint32)) : bool
    ensures { result = resolve0 self }
    
  predicate completed0 (self : borrowed (Core_Ops_Range_Range_Type.t_range uint32)) =
    [#"../../../../../creusot-contracts/src/std/iter/range.rs" 14 12 14 78] resolve0 self /\ deep_model0 (Core_Ops_Range_Range_Type.range_start ( * self)) >= deep_model0 (Core_Ops_Range_Range_Type.range_end ( * self))
  val completed0 (self : borrowed (Core_Ops_Range_Range_Type.t_range uint32)) : bool
    ensures { result = completed0 self }
    
  val next0 (self : borrowed (Core_Ops_Range_Range_Type.t_range uint32)) : Core_Option_Option_Type.t_option uint32
    requires {inv1 self}
    ensures { [#"../../../../../creusot-contracts/src/std/iter.rs" 95 26 98 17] match result with
      | Core_Option_Option_Type.C_None -> completed0 self
      | Core_Option_Option_Type.C_Some v -> produces0 ( * self) (Seq.singleton v) ( ^ self)
      end }
    ensures { inv2 result }
    
  use prelude.Snapshot
  use prelude.Snapshot
  use prelude.Snapshot
  use prelude.Snapshot
  use prelude.Snapshot
  predicate into_iter_post0 (self : Core_Ops_Range_Range_Type.t_range uint32) (res : Core_Ops_Range_Range_Type.t_range uint32)
    
   =
    [#"../../../../../creusot-contracts/src/std/iter.rs" 80 8 80 19] self = res
  val into_iter_post0 (self : Core_Ops_Range_Range_Type.t_range uint32) (res : Core_Ops_Range_Range_Type.t_range uint32) : bool
    ensures { result = into_iter_post0 self res }
    
  predicate into_iter_pre0 (self : Core_Ops_Range_Range_Type.t_range uint32) =
    [#"../../../../../creusot-contracts/src/std/iter.rs" 74 20 74 24] true
  val into_iter_pre0 (self : Core_Ops_Range_Range_Type.t_range uint32) : bool
    ensures { result = into_iter_pre0 self }
    
  val into_iter0 (self : Core_Ops_Range_Range_Type.t_range uint32) : Core_Ops_Range_Range_Type.t_range uint32
    requires {[#"../../../../../creusot-contracts/src/std/iter.rs" 89 0 166 1] into_iter_pre0 self}
    requires {inv0 self}
    ensures { [#"../../../../../creusot-contracts/src/std/iter.rs" 89 0 166 1] into_iter_post0 self result }
    ensures { inv0 result }
    
  let rec cfg inc_max_repeat [#"../inc_max_repeat.rs" 15 0 15 53] [@cfg:stackify] [@cfg:subregion_analysis] (a : uint32) (b : uint32) (n : uint32) : ()
    requires {[#"../inc_max_repeat.rs" 14 11 14 70] a <= (1000000 : uint32) /\ b <= (1000000 : uint32) /\ n <= (1000000 : uint32)}
    
   = [@vc:do_not_keep_trace] [@vc:sp]
  var _0 : ();
  var a : uint32 = a;
  var b : uint32 = b;
  var n : uint32 = n;
  var iter : Core_Ops_Range_Range_Type.t_range uint32;
  var _7 : Core_Ops_Range_Range_Type.t_range uint32;
  var iter_old : Snapshot.snap_ty (Core_Ops_Range_Range_Type.t_range uint32);
  var produced : Snapshot.snap_ty (Seq.seq uint32);
  var _18 : Core_Option_Option_Type.t_option uint32;
  var _19 : borrowed (Core_Ops_Range_Range_Type.t_range uint32);
  var _20 : borrowed (Core_Ops_Range_Range_Type.t_range uint32);
  var __creusot_proc_iter_elem : uint32;
  var _23 : Snapshot.snap_ty (Seq.seq uint32);
  var mc : borrowed uint32;
  var _26 : borrowed uint32;
  var _27 : borrowed uint32;
  var _28 : borrowed uint32;
  var _29 : borrowed uint32;
  var _32 : bool;
  var _34 : uint32;
  var _37 : bool;
  var _39 : uint32;
  {
    goto BB0
  }
  BB0 {
    [#"../inc_max_repeat.rs" 18 13 18 17] _7 <- Core_Ops_Range_Range_Type.C_Range ([#"../inc_max_repeat.rs" 18 13 18 14] (0 : uint32)) n;
    [#"../inc_max_repeat.rs" 16 4 16 86] iter <- ([#"../inc_max_repeat.rs" 16 4 16 86] into_iter0 _7);
    _7 <- any Core_Ops_Range_Range_Type.t_range uint32;
    goto BB1
  }
  BB1 {
    [#"../inc_max_repeat.rs" 16 4 16 86] iter_old <- ([#"../inc_max_repeat.rs" 16 4 16 86] Snapshot.new iter);
    goto BB2
  }
  BB2 {
    [#"../inc_max_repeat.rs" 16 4 16 86] produced <- ([#"../inc_max_repeat.rs" 16 4 16 86] Snapshot.new (Seq.empty ));
    goto BB3
  }
  BB3 {
    goto BB4
  }
  BB4 {
    invariant { [#"../inc_max_repeat.rs" 16 4 16 86] inv0 iter };
    invariant { [#"../inc_max_repeat.rs" 16 4 16 86] produces0 (Snapshot.inner iter_old) (Snapshot.inner produced) iter };
    invariant { [#"../inc_max_repeat.rs" 16 16 16 84] UInt32.to_int a <= 1000000 + Seq.length (Snapshot.inner produced) /\ UInt32.to_int b <= 1000000 + Seq.length (Snapshot.inner produced) };
    invariant { [#"../inc_max_repeat.rs" 17 16 17 70] UInt32.to_int a >= UInt32.to_int b + Seq.length (Snapshot.inner produced) \/ UInt32.to_int b >= UInt32.to_int a + Seq.length (Snapshot.inner produced) };
    goto BB5
  }
  BB5 {
    [#"../inc_max_repeat.rs" 16 4 16 86] _20 <- Borrow.borrow_mut iter;
    [#"../inc_max_repeat.rs" 16 4 16 86] iter <-  ^ _20;
    [#"../inc_max_repeat.rs" 16 4 16 86] _19 <- Borrow.borrow_final ( * _20) (Borrow.get_id _20);
    [#"../inc_max_repeat.rs" 16 4 16 86] _20 <- { _20 with current = ( ^ _19) ; };
    [#"../inc_max_repeat.rs" 16 4 16 86] _18 <- ([#"../inc_max_repeat.rs" 16 4 16 86] next0 _19);
    _19 <- any borrowed (Core_Ops_Range_Range_Type.t_range uint32);
    goto BB6
  }
  BB6 {
    assume { resolve0 _20 };
    switch (_18)
      | Core_Option_Option_Type.C_None -> goto BB7
      | Core_Option_Option_Type.C_Some _ -> goto BB8
      end
  }
  BB7 {
    [#"../inc_max_repeat.rs" 22 17 22 22] _34 <- b + n;
    [#"../inc_max_repeat.rs" 22 12 22 22] _32 <- a >= _34;
    _34 <- any uint32;
    switch (_32)
      | False -> goto BB14
      | True -> goto BB13
      end
  }
  BB8 {
    goto BB10
  }
  BB9 {
    assert { [#"../inc_max_repeat.rs" 16 4 16 86] false };
    absurd
  }
  BB10 {
<<<<<<< HEAD
    [#"../../../../../creusot-contracts-proc/src/lib.rs" 674 0 674 51] __creusot_proc_iter_elem <- ([#"../../../../../creusot-contracts-proc/src/lib.rs" 674 0 674 51] Core_Option_Option_Type.some_0 _18);
    [#"../inc_max_repeat.rs" 16 4 16 86] _23 <- ([#"../inc_max_repeat.rs" 16 4 16 86] Ghost.new (Seq.(++) (Ghost.inner produced) (Seq.singleton __creusot_proc_iter_elem)));
=======
    [#"../../../../../creusot-contracts-proc/src/lib.rs" 654 0 654 51] __creusot_proc_iter_elem <- Core_Option_Option_Type.some_0 _18;
    [#"../inc_max_repeat.rs" 16 4 16 86] _23 <- ([#"../inc_max_repeat.rs" 16 4 16 86] Snapshot.new (Seq.(++) (Snapshot.inner produced) (Seq.singleton __creusot_proc_iter_elem)));
>>>>>>> f5731f73
    goto BB11
  }
  BB11 {
    [#"../inc_max_repeat.rs" 16 4 16 86] produced <- _23;
    _23 <- any Snapshot.snap_ty (Seq.seq uint32);
    [#"../inc_max_repeat.rs" 19 26 19 32] _27 <- Borrow.borrow_mut a;
    [#"../inc_max_repeat.rs" 19 26 19 32] a <-  ^ _27;
    [#"../inc_max_repeat.rs" 19 26 19 32] _26 <- Borrow.borrow_final ( * _27) (Borrow.get_id _27);
    [#"../inc_max_repeat.rs" 19 26 19 32] _27 <- { _27 with current = ( ^ _26) ; };
    [#"../inc_max_repeat.rs" 19 34 19 40] _29 <- Borrow.borrow_mut b;
    [#"../inc_max_repeat.rs" 19 34 19 40] b <-  ^ _29;
    [#"../inc_max_repeat.rs" 19 34 19 40] _28 <- Borrow.borrow_final ( * _29) (Borrow.get_id _29);
    [#"../inc_max_repeat.rs" 19 34 19 40] _29 <- { _29 with current = ( ^ _28) ; };
    [#"../inc_max_repeat.rs" 19 17 19 41] mc <- ([#"../inc_max_repeat.rs" 19 17 19 41] take_max0 _26 _28);
    _26 <- any borrowed uint32;
    _28 <- any borrowed uint32;
    goto BB12
  }
  BB12 {
    assume { resolve1 _29 };
    assume { resolve1 _27 };
    [#"../inc_max_repeat.rs" 20 8 20 16] mc <- { mc with current = ( * mc + ([#"../inc_max_repeat.rs" 20 15 20 16] (1 : uint32))) ; };
    assume { resolve1 mc };
    goto BB4
  }
  BB13 {
    goto BB15
  }
  BB14 {
    [#"../inc_max_repeat.rs" 22 31 22 36] _39 <- a + n;
    [#"../inc_max_repeat.rs" 22 26 22 36] _37 <- b >= _39;
    _39 <- any uint32;
    switch (_37)
      | False -> goto BB16
      | True -> goto BB15
      end
  }
  BB15 {
    [#"../inc_max_repeat.rs" 15 54 23 1] _0 <- ([#"../inc_max_repeat.rs" 15 54 23 1] ());
    return _0
  }
  BB16 {
    assert { [#"../inc_max_repeat.rs" 22 4 22 37] false };
    absurd
  }
  
end<|MERGE_RESOLUTION|>--- conflicted
+++ resolved
@@ -3,7 +3,7 @@
   use prelude.Borrow
   use prelude.UInt32
   predicate resolve0 (self : borrowed uint32) =
-    [#"../../../../../creusot-contracts/src/resolve.rs" 27 20 27 34]  ^ self =  * self
+    [#"../../../../../creusot-contracts/src/resolve.rs" 25 20 25 34]  ^ self =  * self
   val resolve0 (self : borrowed uint32) : bool
     ensures { result = resolve0 self }
     
@@ -181,7 +181,7 @@
   axiom inv0 : forall x : Core_Ops_Range_Range_Type.t_range uint32 . inv0 x = true
   use prelude.Snapshot
   predicate resolve1 (self : borrowed uint32) =
-    [#"../../../../../creusot-contracts/src/resolve.rs" 27 20 27 34]  ^ self =  * self
+    [#"../../../../../creusot-contracts/src/resolve.rs" 25 20 25 34]  ^ self =  * self
   val resolve1 (self : borrowed uint32) : bool
     ensures { result = resolve1 self }
     
@@ -194,7 +194,7 @@
     
   use seq.Seq
   predicate resolve0 (self : borrowed (Core_Ops_Range_Range_Type.t_range uint32)) =
-    [#"../../../../../creusot-contracts/src/resolve.rs" 27 20 27 34]  ^ self =  * self
+    [#"../../../../../creusot-contracts/src/resolve.rs" 25 20 25 34]  ^ self =  * self
   val resolve0 (self : borrowed (Core_Ops_Range_Range_Type.t_range uint32)) : bool
     ensures { result = resolve0 self }
     
@@ -320,13 +320,8 @@
     absurd
   }
   BB10 {
-<<<<<<< HEAD
-    [#"../../../../../creusot-contracts-proc/src/lib.rs" 674 0 674 51] __creusot_proc_iter_elem <- ([#"../../../../../creusot-contracts-proc/src/lib.rs" 674 0 674 51] Core_Option_Option_Type.some_0 _18);
-    [#"../inc_max_repeat.rs" 16 4 16 86] _23 <- ([#"../inc_max_repeat.rs" 16 4 16 86] Ghost.new (Seq.(++) (Ghost.inner produced) (Seq.singleton __creusot_proc_iter_elem)));
-=======
     [#"../../../../../creusot-contracts-proc/src/lib.rs" 654 0 654 51] __creusot_proc_iter_elem <- Core_Option_Option_Type.some_0 _18;
     [#"../inc_max_repeat.rs" 16 4 16 86] _23 <- ([#"../inc_max_repeat.rs" 16 4 16 86] Snapshot.new (Seq.(++) (Snapshot.inner produced) (Seq.singleton __creusot_proc_iter_elem)));
->>>>>>> f5731f73
     goto BB11
   }
   BB11 {
