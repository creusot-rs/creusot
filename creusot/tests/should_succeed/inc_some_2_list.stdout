module Type
  use Ref
  use mach.int.Int
  use mach.int.Int32
  use mach.int.Int64
  use mach.int.UInt32
  use mach.int.UInt64
  use string.Char
  use floating_point.Single
  use floating_point.Double
  use prelude.Prelude
  type incsome2list_list  = 
    | IncSome2List_List_Cons uint32 (incsome2list_list)
    | IncSome2List_List_Nil
    
end
module IncSome2List_Impl1_Sum_Interface
  use Type
  use mach.int.Int
  function sum (self : Type.incsome2list_list) : int
end
module IncSome2List_Impl1_Sum
  use Type
  use mach.int.Int
  use mach.int.Int32
  function sum (self : Type.incsome2list_list) : int = 
    match (self) with
      | Type.IncSome2List_List_Cons a l -> a + sum l
      | Type.IncSome2List_List_Nil -> 0
      end
end
module IncSome2List_Impl1_LemmaSumNonneg_Interface
  use mach.int.Int
  use mach.int.Int32
  use prelude.Prelude
  use Type
  clone IncSome2List_Impl1_Sum_Interface as Sum0
  function lemma_sum_nonneg (self : Type.incsome2list_list) : ()
end
module IncSome2List_Impl1_LemmaSumNonneg
  use mach.int.Int
  use mach.int.Int32
  use prelude.Prelude
  use Type
  clone IncSome2List_Impl1_Sum_Interface as Sum0
  function lemma_sum_nonneg (self : Type.incsome2list_list) : ()
  val lemma_sum_nonneg (self : Type.incsome2list_list) : ()
    ensures { Sum0.sum self >= 0 }
    ensures { result = lemma_sum_nonneg self }
    
  axiom spec : forall self : Type.incsome2list_list . Sum0.sum self >= 0
  axiom def : forall self : Type.incsome2list_list . lemma_sum_nonneg self = match (self) with
    | Type.IncSome2List_List_Cons _ l -> lemma_sum_nonneg l
    | Type.IncSome2List_List_Nil -> ()
    end
end
module IncSome2List_Impl1_LemmaSumNonneg_Impl
  use mach.int.Int
  use mach.int.Int32
  use prelude.Prelude
  use Type
  clone IncSome2List_Impl1_Sum as Sum0
  let rec lemma_sum_nonneg (self : Type.incsome2list_list) : ()
    ensures { Sum0.sum self >= 0 }
    variant {self}
    
   = 
    match (self) with
      | Type.IncSome2List_List_Cons _ l -> lemma_sum_nonneg l
      | Type.IncSome2List_List_Nil -> ()
      end
end
module CreusotContracts_Builtins_Resolve
  type self   
  predicate resolve (self : self)
end
module IncSome2List_Impl1_SumX_Interface
  use mach.int.Int
  use mach.int.Int32
  use prelude.Prelude
  use Type
  use mach.int.UInt32
  clone IncSome2List_Impl1_Sum_Interface as Sum0
  val sum_x (self : Type.incsome2list_list) : uint32
    requires {Sum0.sum self <= 1000000}
    ensures { result = Sum0.sum self }
    
end
module IncSome2List_Impl1_SumX
  use mach.int.Int
  use mach.int.Int32
  use prelude.Prelude
  use Type
  use mach.int.UInt32
  clone IncSome2List_Impl1_Sum as Sum0
  use mach.int.Int64
  clone CreusotContracts_Builtins_Resolve as Resolve4 with type self = Type.incsome2list_list
  clone CreusotContracts_Builtins_Resolve as Resolve3 with type self = uint32
  clone CreusotContracts_Builtins_Resolve as Resolve2 with type self = uint32
  clone CreusotContracts_Builtins_Resolve as Resolve1 with type self = isize
  clone CreusotContracts_Builtins_Resolve as Resolve0 with type self = Type.incsome2list_list
  let rec cfg sum_x (self : Type.incsome2list_list) : uint32
    requires {Sum0.sum self <= 1000000}
    ensures { result = Sum0.sum self }
    
   = 
  var _0 : uint32;
  var self_1 : Type.incsome2list_list;
  var _2 : isize;
  var a_3 : uint32;
  var l_4 : Type.incsome2list_list;
  var _5 : uint32;
  var _6 : uint32;
  var _7 : Type.incsome2list_list;
  {
    self_1 <- self;
    goto BB0
  }
  BB0 {
    switch (self_1)
      | Type.IncSome2List_List_Cons _ _ -> goto BB1
      | Type.IncSome2List_List_Nil -> goto BB2
      | _ -> goto BB3
      end
  }
  BB1 {
    assume { Resolve1.resolve _2 };
    goto BB4
  }
  BB2 {
    assume { Resolve0.resolve self_1 };
    assume { Resolve1.resolve _2 };
    _0 <- (0 : uint32);
    goto BB6
  }
  BB3 {
    assume { Resolve0.resolve self_1 };
    assume { Resolve1.resolve _2 };
    absurd
  }
  BB4 {
    a_3 <- (let Type.IncSome2List_List_Cons a _ = self_1 in a);
    l_4 <- (let Type.IncSome2List_List_Cons _ a = self_1 in a);
    assume { Resolve0.resolve self_1 };
    assume { Resolve2.resolve _5 };
    _5 <- a_3;
    assume { Resolve3.resolve a_3 };
    _7 <- l_4;
    assume { Resolve4.resolve l_4 };
    _6 <- sum_x _7;
    goto BB5
  }
  BB5 {
    _0 <- _5 + _6;
    goto BB6
  }
  BB6 {
    return _0
  }
  
end
module CreusotContracts_Builtins_Model
  type self   
  type modelty   
  function model (self : self) : modelty
end
module CreusotContracts_Builtins_Impl1_Model_Interface
  type t   
  use prelude.Prelude
  clone CreusotContracts_Builtins_Model as Model0 with type self = t
  function model (self : borrowed t) : Model0.modelty
end
module CreusotContracts_Builtins_Impl1_Model
  type t   
  use prelude.Prelude
  clone CreusotContracts_Builtins_Model as Model0 with type self = t
  function model (self : borrowed t) : Model0.modelty = 
    Model0.model ( * self)
end
module CreusotContracts_Builtins_Impl5_Model_Interface
  use mach.int.Int
  use mach.int.UInt32
  function model (self : uint32) : int
end
module CreusotContracts_Builtins_Impl5_Model
  use mach.int.Int
  use mach.int.UInt32
  function model (self : uint32) : int = 
    self
end
module CreusotContracts_Builtins_Impl5
  use mach.int.Int
  use mach.int.UInt32
  clone export CreusotContracts_Builtins_Impl5_Model
  type modelty  = 
    int
  clone export CreusotContracts_Builtins_Model with type self = uint32, type modelty = modelty, function model = model
end
module CreusotContracts_Builtins_Impl19_Resolve_Interface
  type t   
  use prelude.Prelude
  predicate resolve (self : borrowed t)
end
module CreusotContracts_Builtins_Impl19_Resolve
  type t   
  use prelude.Prelude
  predicate resolve (self : borrowed t) = 
     ^ self =  * self
end
module Rand_Random_Interface
  type t   
  val random () : t
end
module Rand_Random
  type t   
  val random () : t
end
module IncSome2List_Impl1_TakeSomeRest_Interface
  use prelude.Prelude
  use Type
  use mach.int.Int
  use mach.int.UInt32
<<<<<<< HEAD
  use Type
  clone CreusotContracts_Builtins_Impl1_Model_Interface as Model0 with type t = uint32
=======
>>>>>>> ca77c194
  clone IncSome2List_Impl1_Sum_Interface as Sum0
  val take_some_rest (self : borrowed (Type.incsome2list_list)) : (borrowed uint32, borrowed (Type.incsome2list_list))
    ensures { Sum0.sum ( * (let (_, a) = result in a)) <= Sum0.sum ( * self) }
    ensures { Model0.model (let (a, _) = result in a) <= Sum0.sum ( * self) }
    ensures { Sum0.sum ( ^ self) - Sum0.sum ( * self) =  ^ (let (a, _) = result in a) + Sum0.sum ( ^ (let (_, a) = result in a)) - Model0.model (let (a, _) = result in a) - Sum0.sum ( * (let (_, a) = result in a)) }
    
end
module IncSome2List_Impl1_TakeSomeRest
  use prelude.Prelude
  use Type
  use mach.int.Int
  use mach.int.UInt32
<<<<<<< HEAD
  use Type
  clone CreusotContracts_Builtins_Impl5 as Model1
  clone CreusotContracts_Builtins_Impl1_Model as Model0 with type t = uint32, type Model0.modelty = Model1.modelty,
  function Model0.model = Model1.model
=======
>>>>>>> ca77c194
  clone IncSome2List_Impl1_Sum as Sum0
  use mach.int.Int64
  clone CreusotContracts_Builtins_Impl19_Resolve as Resolve6 with type t = Type.incsome2list_list
  clone CreusotContracts_Builtins_Impl19_Resolve as Resolve5 with type t = uint32
  clone CreusotContracts_Builtins_Resolve as Resolve4 with type self = bool
  clone Rand_Random_Interface as Random0 with type t = bool
  clone CreusotContracts_Builtins_Resolve as Resolve3 with type self = Type.incsome2list_list
  clone CreusotContracts_Builtins_Resolve as Resolve2 with type self = ()
  clone CreusotContracts_Builtins_Resolve as Resolve1 with type self = isize
  clone CreusotContracts_Builtins_Impl19_Resolve as Resolve0 with type t = Type.incsome2list_list
  clone IncSome2List_Impl1_LemmaSumNonneg as LemmaSumNonneg0 with function Sum0.sum = Sum0.sum, axiom .
  let rec cfg take_some_rest (self : borrowed (Type.incsome2list_list)) : (borrowed uint32, borrowed (Type.incsome2list_list))
    ensures { Sum0.sum ( * (let (_, a) = result in a)) <= Sum0.sum ( * self) }
    ensures { Model0.model (let (a, _) = result in a) <= Sum0.sum ( * self) }
    ensures { Sum0.sum ( ^ self) - Sum0.sum ( * self) =  ^ (let (a, _) = result in a) + Sum0.sum ( ^ (let (_, a) = result in a)) - Model0.model (let (a, _) = result in a) - Sum0.sum ( * (let (_, a) = result in a)) }
    
   = 
  var _0 : (borrowed uint32, borrowed (Type.incsome2list_list));
  var self_1 : borrowed (Type.incsome2list_list);
  var _2 : isize;
  var ma_3 : borrowed uint32;
  var ml_4 : borrowed (Type.incsome2list_list);
  var _5 : ();
  var _6 : Type.incsome2list_list;
  var _7 : bool;
  var _8 : borrowed uint32;
  var _9 : borrowed (Type.incsome2list_list);
  var _10 : borrowed (Type.incsome2list_list);
  var _11 : ();
  var _12 : ();
  {
    self_1 <- self;
    goto BB0
  }
  BB0 {
    switch ( * self_1)
      | Type.IncSome2List_List_Cons _ _ -> goto BB1
      | Type.IncSome2List_List_Nil -> goto BB2
      | _ -> goto BB3
      end
  }
  BB1 {
    assume { Resolve1.resolve _2 };
    goto BB4
  }
  BB2 {
    assume { Resolve0.resolve self_1 };
    assume { Resolve1.resolve _2 };
    goto BB11
  }
  BB3 {
    assume { Resolve0.resolve self_1 };
    assume { Resolve1.resolve _2 };
    absurd
  }
  BB4 {
    ma_3 <- borrow_mut (let Type.IncSome2List_List_Cons a _ =  * self_1 in a);
    self_1 <- { self_1 with current = (let Type.IncSome2List_List_Cons a b =  * self_1 in Type.IncSome2List_List_Cons ( ^ ma_3) b) };
    ml_4 <- borrow_mut (let Type.IncSome2List_List_Cons _ a =  * self_1 in a);
    self_1 <- { self_1 with current = (let Type.IncSome2List_List_Cons a b =  * self_1 in Type.IncSome2List_List_Cons a ( ^ ml_4)) };
    assume { Resolve0.resolve self_1 };
    _6 <-  * ml_4;
    _5 <- LemmaSumNonneg0.lemma_sum_nonneg _6;
    goto BB5
  }
  BB5 {
    assume { Resolve3.resolve _6 };
    _7 <- Random0.random ();
    goto BB6
  }
  BB6 {
    switch (_7)
      | False -> goto BB8
      | True -> goto BB7
      | _ -> goto BB7
      end
  }
  BB7 {
    assume { Resolve4.resolve _7 };
    _8 <- borrow_mut ( * ma_3);
    ma_3 <- { ma_3 with current = ( ^ _8) };
    assume { Resolve5.resolve ma_3 };
    _9 <- borrow_mut ( * ml_4);
    ml_4 <- { ml_4 with current = ( ^ _9) };
    assume { Resolve6.resolve ml_4 };
    _0 <- (_8, _9);
    goto BB10
  }
  BB8 {
    assume { Resolve5.resolve ma_3 };
    assume { Resolve4.resolve _7 };
    _10 <- borrow_mut ( * ml_4);
    ml_4 <- { ml_4 with current = ( ^ _10) };
    assume { Resolve6.resolve ml_4 };
    _0 <- take_some_rest _10;
    goto BB9
  }
  BB9 {
    goto BB10
  }
  BB10 {
    return _0
  }
  BB11 {
    goto BB12
  }
  BB12 {
    _12 <- ();
    assume { Resolve2.resolve _12 };
    goto BB11
  }
  
end
module CreusotContracts_Builtins_Impl18_Resolve_Interface
  type t1   
  type t2   
  predicate resolve (self : (t1, t2))
end
module CreusotContracts_Builtins_Impl18_Resolve
  type t1   
  type t2   
  clone CreusotContracts_Builtins_Resolve as Resolve1 with type self = t2
  clone CreusotContracts_Builtins_Resolve as Resolve0 with type self = t1
  predicate resolve (self : (t1, t2)) = 
    Resolve0.resolve (let (a, _) = self in a) && Resolve1.resolve (let (_, a) = self in a)
end
module Core_Panicking_Panic_Interface
  use prelude.Prelude
  val panic (expr : string) : ()
    ensures { false }
    
end
module Core_Panicking_Panic
  use prelude.Prelude
  val panic (expr : string) : ()
    ensures { false }
    
end
module CreusotContracts_Builtins_Impl19
  type t   
  use prelude.Prelude
  clone export CreusotContracts_Builtins_Impl19_Resolve with type t = t
  clone export CreusotContracts_Builtins_Resolve with type self = borrowed t, predicate resolve = resolve
end
module IncSome2List_IncSome2List_Interface
  use mach.int.Int
  use mach.int.Int32
  use Type
  use mach.int.UInt32
  clone IncSome2List_Impl1_Sum_Interface as Sum0
  val inc_some_2_list (l : Type.incsome2list_list) (j : uint32) (k : uint32) : ()
    requires {Sum0.sum l + j + k <= 1000000}
    
end
module IncSome2List_IncSome2List
  use mach.int.Int
  use mach.int.Int32
  use Type
  use mach.int.UInt32
  clone IncSome2List_Impl1_Sum as Sum0
  use prelude.Prelude
  clone CreusotContracts_Builtins_Impl5 as Model1
  clone CreusotContracts_Builtins_Impl1_Model as Model0 with type t = uint32, type Model0.modelty = Model1.modelty,
  function Model0.model = Model1.model
  clone CreusotContracts_Builtins_Resolve as Resolve6 with type self = Type.incsome2list_list
  clone CreusotContracts_Builtins_Resolve as Resolve5 with type self = ()
  clone Core_Panicking_Panic_Interface as Panic0
  clone CreusotContracts_Builtins_Resolve as Resolve4 with type self = bool
  clone CreusotContracts_Builtins_Resolve as Resolve3 with type self = uint32
  clone CreusotContracts_Builtins_Impl19 as Resolve8 with type t = Type.incsome2list_list
  clone CreusotContracts_Builtins_Impl19 as Resolve7 with type t = uint32
  clone CreusotContracts_Builtins_Impl18_Resolve as Resolve2 with type t1 = borrowed uint32,
  type t2 = borrowed (Type.incsome2list_list), predicate Resolve0.resolve = Resolve7.resolve,
  predicate Resolve1.resolve = Resolve8.resolve
  clone CreusotContracts_Builtins_Impl19_Resolve as Resolve1 with type t = Type.incsome2list_list
  clone CreusotContracts_Builtins_Impl19_Resolve as Resolve0 with type t = uint32
  clone IncSome2List_Impl1_TakeSomeRest_Interface as TakeSomeRest0 with function Sum0.sum = Sum0.sum,
  function Model0.model = Model0.model
  clone IncSome2List_Impl1_SumX_Interface as SumX0 with function Sum0.sum = Sum0.sum
  let rec cfg inc_some_2_list (l : Type.incsome2list_list) (j : uint32) (k : uint32) : ()
    requires {Sum0.sum l + j + k <= 1000000}
    
   = 
  var _0 : ();
  var l_1 : Type.incsome2list_list;
  var j_2 : uint32;
  var k_3 : uint32;
  var sum0_4 : uint32;
  var _5 : Type.incsome2list_list;
  var ma_6 : borrowed uint32;
  var ml_7 : borrowed (Type.incsome2list_list);
  var _8 : (borrowed uint32, borrowed (Type.incsome2list_list));
  var _9 : borrowed (Type.incsome2list_list);
  var mb_10 : borrowed uint32;
  var _11 : (borrowed uint32, borrowed (Type.incsome2list_list));
  var _12 : borrowed (Type.incsome2list_list);
  var _13 : uint32;
  var _14 : uint32;
  var _15 : ();
  var _16 : bool;
  var _17 : bool;
  var _18 : uint32;
  var _19 : Type.incsome2list_list;
  var _20 : uint32;
  var _21 : uint32;
  var _22 : uint32;
  var _23 : uint32;
  var _24 : uint32;
  var _25 : ();
  {
    l_1 <- l;
    j_2 <- j;
    k_3 <- k;
    goto BB0
  }
  BB0 {
    _5 <- l_1;
    sum0_4 <- SumX0.sum_x _5;
    goto BB1
  }
  BB1 {
    _9 <- borrow_mut l_1;
    l_1 <-  ^ _9;
    _8 <- TakeSomeRest0.take_some_rest _9;
    goto BB2
  }
  BB2 {
    assume { Resolve0.resolve ma_6 };
    ma_6 <- (let (a, _) = _8 in a);
    assume { Resolve1.resolve ml_7 };
    ml_7 <- (let (_, a) = _8 in a);
    assume { Resolve2.resolve _8 };
    _12 <- borrow_mut ( * ml_7);
    ml_7 <- { ml_7 with current = ( ^ _12) };
    assume { Resolve1.resolve ml_7 };
    _11 <- TakeSomeRest0.take_some_rest _12;
    goto BB3
  }
  BB3 {
    assume { Resolve0.resolve mb_10 };
    mb_10 <- (let (a, _) = _11 in a);
    assume { Resolve2.resolve _11 };
    assume { Resolve3.resolve _13 };
    _13 <- j_2;
    ma_6 <- { ma_6 with current = ( * ma_6 + _13) };
    assume { Resolve0.resolve ma_6 };
    assume { Resolve3.resolve _13 };
    assume { Resolve3.resolve _14 };
    _14 <- k_3;
    mb_10 <- { mb_10 with current = ( * mb_10 + _14) };
    assume { Resolve0.resolve mb_10 };
    assume { Resolve3.resolve _14 };
    _19 <- l_1;
    _18 <- SumX0.sum_x _19;
    goto BB4
  }
  BB4 {
    assume { Resolve3.resolve _22 };
    _22 <- sum0_4;
    assume { Resolve3.resolve sum0_4 };
    assume { Resolve3.resolve _23 };
    _23 <- j_2;
    assume { Resolve3.resolve j_2 };
    _21 <- _22 + _23;
    assume { Resolve3.resolve _24 };
    _24 <- k_3;
    assume { Resolve3.resolve k_3 };
    _20 <- _21 + _24;
    _17 <- _18 = _20;
    _16 <- not _17;
    switch (_16)
      | False -> goto BB6
      | True -> goto BB5
      | _ -> goto BB5
      end
  }
  BB5 {
    assume { Resolve4.resolve _16 };
    absurd
  }
  BB6 {
    assume { Resolve4.resolve _16 };
    _15 <- ();
    assume { Resolve5.resolve _15 };
    _0 <- ();
    goto BB7
  }
  BB7 {
    assume { Resolve6.resolve l_1 };
    return _0
  }
  
end
module CreusotContracts_WellFounded
  type self   
end
module IncSome2List_Impl0
  use Type
  clone export CreusotContracts_WellFounded with type self = Type.incsome2list_list
end<|MERGE_RESOLUTION|>--- conflicted
+++ resolved
@@ -220,11 +220,9 @@
   use Type
   use mach.int.Int
   use mach.int.UInt32
-<<<<<<< HEAD
-  use Type
-  clone CreusotContracts_Builtins_Impl1_Model_Interface as Model0 with type t = uint32
-=======
->>>>>>> ca77c194
+  clone CreusotContracts_Builtins_Impl5 as Model1
+  clone CreusotContracts_Builtins_Impl1_Model_Interface as Model0 with type t = uint32,
+  type Model0.modelty = Model1.modelty, function Model0.model = Model1.model
   clone IncSome2List_Impl1_Sum_Interface as Sum0
   val take_some_rest (self : borrowed (Type.incsome2list_list)) : (borrowed uint32, borrowed (Type.incsome2list_list))
     ensures { Sum0.sum ( * (let (_, a) = result in a)) <= Sum0.sum ( * self) }
@@ -237,13 +235,9 @@
   use Type
   use mach.int.Int
   use mach.int.UInt32
-<<<<<<< HEAD
-  use Type
   clone CreusotContracts_Builtins_Impl5 as Model1
   clone CreusotContracts_Builtins_Impl1_Model as Model0 with type t = uint32, type Model0.modelty = Model1.modelty,
   function Model0.model = Model1.model
-=======
->>>>>>> ca77c194
   clone IncSome2List_Impl1_Sum as Sum0
   use mach.int.Int64
   clone CreusotContracts_Builtins_Impl19_Resolve as Resolve6 with type t = Type.incsome2list_list
@@ -405,9 +399,6 @@
   use mach.int.UInt32
   clone IncSome2List_Impl1_Sum as Sum0
   use prelude.Prelude
-  clone CreusotContracts_Builtins_Impl5 as Model1
-  clone CreusotContracts_Builtins_Impl1_Model as Model0 with type t = uint32, type Model0.modelty = Model1.modelty,
-  function Model0.model = Model1.model
   clone CreusotContracts_Builtins_Resolve as Resolve6 with type self = Type.incsome2list_list
   clone CreusotContracts_Builtins_Resolve as Resolve5 with type self = ()
   clone Core_Panicking_Panic_Interface as Panic0
@@ -420,8 +411,11 @@
   predicate Resolve1.resolve = Resolve8.resolve
   clone CreusotContracts_Builtins_Impl19_Resolve as Resolve1 with type t = Type.incsome2list_list
   clone CreusotContracts_Builtins_Impl19_Resolve as Resolve0 with type t = uint32
+  clone CreusotContracts_Builtins_Impl5 as Model1
+  clone CreusotContracts_Builtins_Impl1_Model as Model0 with type t = uint32, type Model0.modelty = Model1.modelty,
+  function Model0.model = Model1.model
   clone IncSome2List_Impl1_TakeSomeRest_Interface as TakeSomeRest0 with function Sum0.sum = Sum0.sum,
-  function Model0.model = Model0.model
+  function Model0.model = Model0.model, type Model1.modelty = Model1.modelty, function Model1.model = Model1.model
   clone IncSome2List_Impl1_SumX_Interface as SumX0 with function Sum0.sum = Sum0.sum
   let rec cfg inc_some_2_list (l : Type.incsome2list_list) (j : uint32) (k : uint32) : ()
     requires {Sum0.sum l + j + k <= 1000000}
