module Type
  use Ref
  use mach.int.Int
  use mach.int.Int32
  use mach.int.Int64
  use mach.int.UInt32
  use mach.int.UInt64
  use string.Char
  use floating_point.Single
  use floating_point.Double
  use prelude.Prelude
  type incsome2list_list  = 
    | IncSome2List_List_Cons uint32 (incsome2list_list)
    | IncSome2List_List_Nil
    
end
module IncSome2List_Impl1_Sum_Interface
  use Type
  use mach.int.Int
  function sum (self : Type.incsome2list_list) : int
end
module IncSome2List_Impl1_Sum
  use Type
  use mach.int.Int
  use mach.int.Int32
  function sum (self : Type.incsome2list_list) : int = 
    match (self) with
      | Type.IncSome2List_List_Cons a l -> a + sum l
      | Type.IncSome2List_List_Nil -> 0
      end
end
module IncSome2List_Impl1_LemmaSumNonneg_Interface
  use mach.int.Int
  use mach.int.Int32
  use prelude.Prelude
  use Type
  clone IncSome2List_Impl1_Sum_Interface as Sum0
  function lemma_sum_nonneg (self : Type.incsome2list_list) : ()
end
module IncSome2List_Impl1_LemmaSumNonneg
  use mach.int.Int
  use mach.int.Int32
  use prelude.Prelude
  use Type
  clone IncSome2List_Impl1_Sum_Interface as Sum0
  function lemma_sum_nonneg (self : Type.incsome2list_list) : ()
  val lemma_sum_nonneg (self : Type.incsome2list_list) : ()
    ensures { Sum0.sum self >= 0 }
    ensures { result = lemma_sum_nonneg self }
    
  axiom spec : forall self : Type.incsome2list_list . Sum0.sum self >= 0
  axiom def : forall self : Type.incsome2list_list . lemma_sum_nonneg self = match (self) with
    | Type.IncSome2List_List_Cons _ l -> lemma_sum_nonneg l
    | Type.IncSome2List_List_Nil -> ()
    end
end
module IncSome2List_Impl1_LemmaSumNonneg_Impl
  use mach.int.Int
  use mach.int.Int32
  use prelude.Prelude
  use Type
  clone IncSome2List_Impl1_Sum as Sum0
  let rec lemma_sum_nonneg (self : Type.incsome2list_list) : ()
    ensures { Sum0.sum self >= 0 }
    variant {self}
    
   = 
    match (self) with
      | Type.IncSome2List_List_Cons _ l -> lemma_sum_nonneg l
      | Type.IncSome2List_List_Nil -> ()
      end
end
module CreusotContracts_Builtins_Resolve
  type self   
  predicate resolve (self : self)
end
module IncSome2List_Impl1_SumX_Interface
  use mach.int.Int
  use mach.int.Int32
  use prelude.Prelude
  use Type
  use mach.int.UInt32
  clone IncSome2List_Impl1_Sum_Interface as Sum0
  val sum_x (self : Type.incsome2list_list) : uint32
    requires {Sum0.sum self <= 1000000}
    ensures { result = Sum0.sum self }
    
end
module IncSome2List_Impl1_SumX
  use mach.int.Int
  use mach.int.Int32
  use prelude.Prelude
  use Type
  use mach.int.UInt32
  clone IncSome2List_Impl1_Sum as Sum0
  use mach.int.Int64
  clone CreusotContracts_Builtins_Resolve as Resolve4 with type self = Type.incsome2list_list
  clone CreusotContracts_Builtins_Resolve as Resolve3 with type self = uint32
  clone CreusotContracts_Builtins_Resolve as Resolve2 with type self = uint32
  clone CreusotContracts_Builtins_Resolve as Resolve1 with type self = isize
  clone CreusotContracts_Builtins_Resolve as Resolve0 with type self = Type.incsome2list_list
  let rec cfg sum_x (self : Type.incsome2list_list) : uint32
    requires {Sum0.sum self <= 1000000}
    ensures { result = Sum0.sum self }
    
   = 
  var _0 : uint32;
  var self_1 : Type.incsome2list_list;
  var _2 : isize;
  var a_3 : uint32;
  var l_4 : Type.incsome2list_list;
  var _5 : uint32;
  var _6 : uint32;
  var _7 : Type.incsome2list_list;
  {
    self_1 <- self;
    goto BB0
  }
  BB0 {
    switch (self_1)
      | Type.IncSome2List_List_Cons _ _ -> goto BB1
      | Type.IncSome2List_List_Nil -> goto BB2
      | _ -> goto BB3
      end
  }
  BB1 {
    assume { Resolve1.resolve _2 };
    goto BB4
  }
  BB2 {
    assume { Resolve0.resolve self_1 };
    assume { Resolve1.resolve _2 };
    _0 <- (0 : uint32);
    goto BB6
  }
  BB3 {
    assume { Resolve0.resolve self_1 };
    assume { Resolve1.resolve _2 };
    absurd
  }
  BB4 {
    a_3 <- (let Type.IncSome2List_List_Cons a _ = self_1 in a);
    l_4 <- (let Type.IncSome2List_List_Cons _ a = self_1 in a);
    assume { Resolve0.resolve self_1 };
    assume { Resolve2.resolve _5 };
    _5 <- a_3;
    assume { Resolve3.resolve a_3 };
    _7 <- l_4;
    assume { Resolve4.resolve l_4 };
    _6 <- sum_x _7;
    goto BB5
  }
  BB5 {
    _0 <- _5 + _6;
    goto BB6
  }
  BB6 {
    return _0
  }
  
end
<<<<<<< HEAD
module CreusotContracts_Builtins_Model
  type self   
  type modelty   
  function model (self : self) : modelty
end
module CreusotContracts_Builtins_Impl1_Model_Interface
  type t   
  use prelude.Prelude
  clone CreusotContracts_Builtins_Model as Model0 with type self = t
  function model (self : borrowed t) : Model0.modelty
end
module CreusotContracts_Builtins_Impl1_Model
  type t   
  use prelude.Prelude
  clone CreusotContracts_Builtins_Model as Model0 with type self = t
  function model (self : borrowed t) : Model0.modelty = 
    Model0.model ( * self)
end
module CreusotContracts_Builtins_Impl5_Model_Interface
  use mach.int.Int
  use mach.int.UInt32
  function model (self : uint32) : int
end
module CreusotContracts_Builtins_Impl5_Model
  use mach.int.Int
  use mach.int.UInt32
  function model (self : uint32) : int = 
    self
end
module CreusotContracts_Builtins_Impl5_Interface
  use mach.int.Int
  use mach.int.UInt32
  clone export CreusotContracts_Builtins_Impl5_Model_Interface
  type modelty  = 
    int
  clone export CreusotContracts_Builtins_Model with type self = uint32, type modelty = modelty, function model = model
end
module CreusotContracts_Builtins_Impl5
  use mach.int.Int
  use mach.int.UInt32
  clone export CreusotContracts_Builtins_Impl5_Model
  type modelty  = 
    int
  clone export CreusotContracts_Builtins_Model with type self = uint32, type modelty = modelty, function model = model
end
module CreusotContracts_Builtins_Impl19_Resolve_Interface
=======
module CreusotContracts_Builtins_Impl1_Resolve_Interface
>>>>>>> f54a9434
  type t   
  use prelude.Prelude
  predicate resolve (self : borrowed t)
end
<<<<<<< HEAD
module CreusotContracts_Builtins_Impl19_Resolve
=======
module CreusotContracts_Builtins_Impl1_Resolve
>>>>>>> f54a9434
  type t   
  use prelude.Prelude
  predicate resolve (self : borrowed t) = 
     ^ self =  * self
end
module Rand_Random_Interface
  type t   
  val random () : t
end
module Rand_Random
  type t   
  val random () : t
end
module IncSome2List_Impl1_TakeSomeRest_Interface
  use prelude.Prelude
  use Type
  use mach.int.Int
  use mach.int.UInt32
  clone CreusotContracts_Builtins_Impl5_Interface as Model1
  clone CreusotContracts_Builtins_Impl1_Model_Interface as Model0 with type t = uint32,
  type Model0.modelty = Model1.modelty, function Model0.model = Model1.model
  clone IncSome2List_Impl1_Sum_Interface as Sum0
  val take_some_rest (self : borrowed (Type.incsome2list_list)) : (borrowed uint32, borrowed (Type.incsome2list_list))
    ensures { Sum0.sum ( * (let (_, a) = result in a)) <= Sum0.sum ( * self) }
    ensures { Model0.model (let (a, _) = result in a) <= Sum0.sum ( * self) }
    ensures { Sum0.sum ( ^ self) - Sum0.sum ( * self) =  ^ (let (a, _) = result in a) + Sum0.sum ( ^ (let (_, a) = result in a)) - Model0.model (let (a, _) = result in a) - Sum0.sum ( * (let (_, a) = result in a)) }
    
end
module IncSome2List_Impl1_TakeSomeRest
  use prelude.Prelude
  use Type
  use mach.int.Int
  use mach.int.UInt32
  clone CreusotContracts_Builtins_Impl5 as Model1
  clone CreusotContracts_Builtins_Impl1_Model as Model0 with type t = uint32, type Model0.modelty = Model1.modelty,
  function Model0.model = Model1.model
  clone IncSome2List_Impl1_Sum as Sum0
  use mach.int.Int64
<<<<<<< HEAD
  clone CreusotContracts_Builtins_Impl19_Resolve as Resolve6 with type t = Type.incsome2list_list
  clone CreusotContracts_Builtins_Impl19_Resolve as Resolve5 with type t = uint32
=======
  clone CreusotContracts_Builtins_Impl1_Resolve as Resolve6 with type t = Type.incsome2list_list
  clone CreusotContracts_Builtins_Impl1_Resolve as Resolve5 with type t = uint32
>>>>>>> f54a9434
  clone CreusotContracts_Builtins_Resolve as Resolve4 with type self = bool
  clone Rand_Random_Interface as Random0 with type t = bool
  clone CreusotContracts_Builtins_Resolve as Resolve3 with type self = Type.incsome2list_list
  clone CreusotContracts_Builtins_Resolve as Resolve2 with type self = ()
  clone CreusotContracts_Builtins_Resolve as Resolve1 with type self = isize
<<<<<<< HEAD
  clone CreusotContracts_Builtins_Impl19_Resolve as Resolve0 with type t = Type.incsome2list_list
=======
  clone CreusotContracts_Builtins_Impl1_Resolve as Resolve0 with type t = Type.incsome2list_list
>>>>>>> f54a9434
  clone IncSome2List_Impl1_LemmaSumNonneg as LemmaSumNonneg0 with function Sum0.sum = Sum0.sum, axiom .
  let rec cfg take_some_rest (self : borrowed (Type.incsome2list_list)) : (borrowed uint32, borrowed (Type.incsome2list_list))
    ensures { Sum0.sum ( * (let (_, a) = result in a)) <= Sum0.sum ( * self) }
    ensures { Model0.model (let (a, _) = result in a) <= Sum0.sum ( * self) }
    ensures { Sum0.sum ( ^ self) - Sum0.sum ( * self) =  ^ (let (a, _) = result in a) + Sum0.sum ( ^ (let (_, a) = result in a)) - Model0.model (let (a, _) = result in a) - Sum0.sum ( * (let (_, a) = result in a)) }
    
   = 
  var _0 : (borrowed uint32, borrowed (Type.incsome2list_list));
  var self_1 : borrowed (Type.incsome2list_list);
  var _2 : isize;
  var ma_3 : borrowed uint32;
  var ml_4 : borrowed (Type.incsome2list_list);
  var _5 : ();
  var _6 : Type.incsome2list_list;
  var _7 : bool;
  var _8 : borrowed uint32;
  var _9 : borrowed (Type.incsome2list_list);
  var _10 : borrowed (Type.incsome2list_list);
  var _11 : ();
  var _12 : ();
  {
    self_1 <- self;
    goto BB0
  }
  BB0 {
    switch ( * self_1)
      | Type.IncSome2List_List_Cons _ _ -> goto BB1
      | Type.IncSome2List_List_Nil -> goto BB2
      | _ -> goto BB3
      end
  }
  BB1 {
    assume { Resolve1.resolve _2 };
    goto BB4
  }
  BB2 {
    assume { Resolve0.resolve self_1 };
    assume { Resolve1.resolve _2 };
    goto BB11
  }
  BB3 {
    assume { Resolve0.resolve self_1 };
    assume { Resolve1.resolve _2 };
    absurd
  }
  BB4 {
    ma_3 <- borrow_mut (let Type.IncSome2List_List_Cons a _ =  * self_1 in a);
    self_1 <- { self_1 with current = (let Type.IncSome2List_List_Cons a b =  * self_1 in Type.IncSome2List_List_Cons ( ^ ma_3) b) };
    ml_4 <- borrow_mut (let Type.IncSome2List_List_Cons _ a =  * self_1 in a);
    self_1 <- { self_1 with current = (let Type.IncSome2List_List_Cons a b =  * self_1 in Type.IncSome2List_List_Cons a ( ^ ml_4)) };
    assume { Resolve0.resolve self_1 };
    _6 <-  * ml_4;
    _5 <- LemmaSumNonneg0.lemma_sum_nonneg _6;
    goto BB5
  }
  BB5 {
    assume { Resolve3.resolve _6 };
    _7 <- Random0.random ();
    goto BB6
  }
  BB6 {
    switch (_7)
      | False -> goto BB8
      | True -> goto BB7
      | _ -> goto BB7
      end
  }
  BB7 {
    assume { Resolve4.resolve _7 };
    _8 <- borrow_mut ( * ma_3);
    ma_3 <- { ma_3 with current = ( ^ _8) };
    assume { Resolve5.resolve ma_3 };
    _9 <- borrow_mut ( * ml_4);
    ml_4 <- { ml_4 with current = ( ^ _9) };
    assume { Resolve6.resolve ml_4 };
    _0 <- (_8, _9);
    goto BB10
  }
  BB8 {
    assume { Resolve5.resolve ma_3 };
    assume { Resolve4.resolve _7 };
    _10 <- borrow_mut ( * ml_4);
    ml_4 <- { ml_4 with current = ( ^ _10) };
    assume { Resolve6.resolve ml_4 };
    _0 <- take_some_rest _10;
    goto BB9
  }
  BB9 {
    goto BB10
  }
  BB10 {
    return _0
  }
  BB11 {
    goto BB12
  }
  BB12 {
    _12 <- ();
    assume { Resolve2.resolve _12 };
    goto BB11
  }
  
end
<<<<<<< HEAD
module CreusotContracts_Builtins_Impl18_Resolve_Interface
=======
module CreusotContracts_Builtins_Impl0_Resolve_Interface
>>>>>>> f54a9434
  type t1   
  type t2   
  predicate resolve (self : (t1, t2))
end
<<<<<<< HEAD
module CreusotContracts_Builtins_Impl18_Resolve
=======
module CreusotContracts_Builtins_Impl0_Resolve
>>>>>>> f54a9434
  type t1   
  type t2   
  clone CreusotContracts_Builtins_Resolve as Resolve1 with type self = t2
  clone CreusotContracts_Builtins_Resolve as Resolve0 with type self = t1
  predicate resolve (self : (t1, t2)) = 
    Resolve0.resolve (let (a, _) = self in a) && Resolve1.resolve (let (_, a) = self in a)
end
module Core_Panicking_Panic_Interface
  use prelude.Prelude
  val panic (expr : string) : ()
    ensures { false }
    
end
module Core_Panicking_Panic
  use prelude.Prelude
  val panic (expr : string) : ()
    ensures { false }
    
end
<<<<<<< HEAD
module CreusotContracts_Builtins_Impl19_Interface
  type t   
  use prelude.Prelude
  clone export CreusotContracts_Builtins_Impl19_Resolve_Interface with type t = t
  clone export CreusotContracts_Builtins_Resolve with type self = borrowed t, predicate resolve = resolve
end
module CreusotContracts_Builtins_Impl19
  type t   
  use prelude.Prelude
  clone export CreusotContracts_Builtins_Impl19_Resolve with type t = t
=======
module CreusotContracts_Builtins_Impl1_Interface
  type t   
  use prelude.Prelude
  clone export CreusotContracts_Builtins_Impl1_Resolve_Interface with type t = t
  clone export CreusotContracts_Builtins_Resolve with type self = borrowed t, predicate resolve = resolve
end
module CreusotContracts_Builtins_Impl1
  type t   
  use prelude.Prelude
  clone export CreusotContracts_Builtins_Impl1_Resolve with type t = t
>>>>>>> f54a9434
  clone export CreusotContracts_Builtins_Resolve with type self = borrowed t, predicate resolve = resolve
end
module IncSome2List_IncSome2List_Interface
  use mach.int.Int
  use mach.int.Int32
  use Type
  use mach.int.UInt32
  clone IncSome2List_Impl1_Sum_Interface as Sum0
  val inc_some_2_list (l : Type.incsome2list_list) (j : uint32) (k : uint32) : ()
    requires {Sum0.sum l + j + k <= 1000000}
    
end
module IncSome2List_IncSome2List
  use mach.int.Int
  use mach.int.Int32
  use Type
  use mach.int.UInt32
  clone IncSome2List_Impl1_Sum as Sum0
  use prelude.Prelude
  clone CreusotContracts_Builtins_Resolve as Resolve6 with type self = Type.incsome2list_list
  clone CreusotContracts_Builtins_Resolve as Resolve5 with type self = ()
  clone Core_Panicking_Panic_Interface as Panic0
  clone CreusotContracts_Builtins_Resolve as Resolve4 with type self = bool
  clone CreusotContracts_Builtins_Resolve as Resolve3 with type self = uint32
<<<<<<< HEAD
  clone CreusotContracts_Builtins_Impl19 as Resolve8 with type t = Type.incsome2list_list
  clone CreusotContracts_Builtins_Impl19 as Resolve7 with type t = uint32
  clone CreusotContracts_Builtins_Impl18_Resolve as Resolve2 with type t1 = borrowed uint32,
  type t2 = borrowed (Type.incsome2list_list), predicate Resolve0.resolve = Resolve7.resolve,
  predicate Resolve1.resolve = Resolve8.resolve
  clone CreusotContracts_Builtins_Impl19_Resolve as Resolve1 with type t = Type.incsome2list_list
  clone CreusotContracts_Builtins_Impl19_Resolve as Resolve0 with type t = uint32
  clone CreusotContracts_Builtins_Impl5 as Model1
  clone CreusotContracts_Builtins_Impl1_Model as Model0 with type t = uint32, type Model0.modelty = Model1.modelty,
  function Model0.model = Model1.model
  clone IncSome2List_Impl1_TakeSomeRest_Interface as TakeSomeRest0 with function Sum0.sum = Sum0.sum,
  function Model0.model = Model0.model, function Model1.model = Model1.model
=======
  clone CreusotContracts_Builtins_Impl1 as Resolve8 with type t = Type.incsome2list_list
  clone CreusotContracts_Builtins_Impl1 as Resolve7 with type t = uint32
  clone CreusotContracts_Builtins_Impl0_Resolve as Resolve2 with type t1 = borrowed uint32,
  type t2 = borrowed (Type.incsome2list_list), predicate Resolve0.resolve = Resolve7.resolve,
  predicate Resolve1.resolve = Resolve8.resolve
  clone CreusotContracts_Builtins_Impl1_Resolve as Resolve1 with type t = Type.incsome2list_list
  clone CreusotContracts_Builtins_Impl1_Resolve as Resolve0 with type t = uint32
  clone IncSome2List_Impl1_TakeSomeRest_Interface as TakeSomeRest0 with function Sum0.sum = Sum0.sum
>>>>>>> f54a9434
  clone IncSome2List_Impl1_SumX_Interface as SumX0 with function Sum0.sum = Sum0.sum
  let rec cfg inc_some_2_list (l : Type.incsome2list_list) (j : uint32) (k : uint32) : ()
    requires {Sum0.sum l + j + k <= 1000000}
    
   = 
  var _0 : ();
  var l_1 : Type.incsome2list_list;
  var j_2 : uint32;
  var k_3 : uint32;
  var sum0_4 : uint32;
  var _5 : Type.incsome2list_list;
  var ma_6 : borrowed uint32;
  var ml_7 : borrowed (Type.incsome2list_list);
  var _8 : (borrowed uint32, borrowed (Type.incsome2list_list));
  var _9 : borrowed (Type.incsome2list_list);
  var mb_10 : borrowed uint32;
  var _11 : (borrowed uint32, borrowed (Type.incsome2list_list));
  var _12 : borrowed (Type.incsome2list_list);
  var _13 : uint32;
  var _14 : uint32;
  var _15 : ();
  var _16 : bool;
  var _17 : bool;
  var _18 : uint32;
  var _19 : Type.incsome2list_list;
  var _20 : uint32;
  var _21 : uint32;
  var _22 : uint32;
  var _23 : uint32;
  var _24 : uint32;
  var _25 : ();
  {
    l_1 <- l;
    j_2 <- j;
    k_3 <- k;
    goto BB0
  }
  BB0 {
    _5 <- l_1;
    sum0_4 <- SumX0.sum_x _5;
    goto BB1
  }
  BB1 {
    _9 <- borrow_mut l_1;
    l_1 <-  ^ _9;
    _8 <- TakeSomeRest0.take_some_rest _9;
    goto BB2
  }
  BB2 {
    assume { Resolve0.resolve ma_6 };
    ma_6 <- (let (a, _) = _8 in a);
    assume { Resolve1.resolve ml_7 };
    ml_7 <- (let (_, a) = _8 in a);
    assume { Resolve2.resolve _8 };
    _12 <- borrow_mut ( * ml_7);
    ml_7 <- { ml_7 with current = ( ^ _12) };
    assume { Resolve1.resolve ml_7 };
    _11 <- TakeSomeRest0.take_some_rest _12;
    goto BB3
  }
  BB3 {
    assume { Resolve0.resolve mb_10 };
    mb_10 <- (let (a, _) = _11 in a);
    assume { Resolve2.resolve _11 };
    assume { Resolve3.resolve _13 };
    _13 <- j_2;
    ma_6 <- { ma_6 with current = ( * ma_6 + _13) };
    assume { Resolve0.resolve ma_6 };
    assume { Resolve3.resolve _13 };
    assume { Resolve3.resolve _14 };
    _14 <- k_3;
    mb_10 <- { mb_10 with current = ( * mb_10 + _14) };
    assume { Resolve0.resolve mb_10 };
    assume { Resolve3.resolve _14 };
    _19 <- l_1;
    _18 <- SumX0.sum_x _19;
    goto BB4
  }
  BB4 {
    assume { Resolve3.resolve _22 };
    _22 <- sum0_4;
    assume { Resolve3.resolve sum0_4 };
    assume { Resolve3.resolve _23 };
    _23 <- j_2;
    assume { Resolve3.resolve j_2 };
    _21 <- _22 + _23;
    assume { Resolve3.resolve _24 };
    _24 <- k_3;
    assume { Resolve3.resolve k_3 };
    _20 <- _21 + _24;
    _17 <- _18 = _20;
    _16 <- not _17;
    switch (_16)
      | False -> goto BB6
      | True -> goto BB5
      | _ -> goto BB5
      end
  }
  BB5 {
    assume { Resolve4.resolve _16 };
    absurd
  }
  BB6 {
    assume { Resolve4.resolve _16 };
    _15 <- ();
    assume { Resolve5.resolve _15 };
    _0 <- ();
    goto BB7
  }
  BB7 {
    assume { Resolve6.resolve l_1 };
    return _0
  }
  
end
module CreusotContracts_WellFounded
  type self   
end
module IncSome2List_Impl0_Interface
  use Type
  clone export CreusotContracts_WellFounded with type self = Type.incsome2list_list
end
module IncSome2List_Impl0
  use Type
  clone export CreusotContracts_WellFounded with type self = Type.incsome2list_list
end<|MERGE_RESOLUTION|>--- conflicted
+++ resolved
@@ -70,7 +70,7 @@
       | Type.IncSome2List_List_Nil -> ()
       end
 end
-module CreusotContracts_Builtins_Resolve
+module CreusotContracts_Builtins_Resolve_Resolve
   type self   
   predicate resolve (self : self)
 end
@@ -94,11 +94,11 @@
   use mach.int.UInt32
   clone IncSome2List_Impl1_Sum as Sum0
   use mach.int.Int64
-  clone CreusotContracts_Builtins_Resolve as Resolve4 with type self = Type.incsome2list_list
-  clone CreusotContracts_Builtins_Resolve as Resolve3 with type self = uint32
-  clone CreusotContracts_Builtins_Resolve as Resolve2 with type self = uint32
-  clone CreusotContracts_Builtins_Resolve as Resolve1 with type self = isize
-  clone CreusotContracts_Builtins_Resolve as Resolve0 with type self = Type.incsome2list_list
+  clone CreusotContracts_Builtins_Resolve_Resolve as Resolve4 with type self = Type.incsome2list_list
+  clone CreusotContracts_Builtins_Resolve_Resolve as Resolve3 with type self = uint32
+  clone CreusotContracts_Builtins_Resolve_Resolve as Resolve2 with type self = uint32
+  clone CreusotContracts_Builtins_Resolve_Resolve as Resolve1 with type self = isize
+  clone CreusotContracts_Builtins_Resolve_Resolve as Resolve0 with type self = Type.incsome2list_list
   let rec cfg sum_x (self : Type.incsome2list_list) : uint32
     requires {Sum0.sum self <= 1000000}
     ensures { result = Sum0.sum self }
@@ -159,65 +159,59 @@
   }
   
 end
-<<<<<<< HEAD
-module CreusotContracts_Builtins_Model
+module CreusotContracts_Builtins_Model_Model
   type self   
   type modelty   
   function model (self : self) : modelty
 end
-module CreusotContracts_Builtins_Impl1_Model_Interface
-  type t   
-  use prelude.Prelude
-  clone CreusotContracts_Builtins_Model as Model0 with type self = t
+module CreusotContracts_Builtins_Model_Impl1_Model_Interface
+  type t   
+  use prelude.Prelude
+  clone CreusotContracts_Builtins_Model_Model as Model0 with type self = t
   function model (self : borrowed t) : Model0.modelty
 end
-module CreusotContracts_Builtins_Impl1_Model
-  type t   
-  use prelude.Prelude
-  clone CreusotContracts_Builtins_Model as Model0 with type self = t
+module CreusotContracts_Builtins_Model_Impl1_Model
+  type t   
+  use prelude.Prelude
+  clone CreusotContracts_Builtins_Model_Model as Model0 with type self = t
   function model (self : borrowed t) : Model0.modelty = 
     Model0.model ( * self)
 end
-module CreusotContracts_Builtins_Impl5_Model_Interface
+module CreusotContracts_Builtins_Int_Impl3_Model_Interface
   use mach.int.Int
   use mach.int.UInt32
   function model (self : uint32) : int
 end
-module CreusotContracts_Builtins_Impl5_Model
+module CreusotContracts_Builtins_Int_Impl3_Model
   use mach.int.Int
   use mach.int.UInt32
   function model (self : uint32) : int = 
     self
 end
-module CreusotContracts_Builtins_Impl5_Interface
-  use mach.int.Int
-  use mach.int.UInt32
-  clone export CreusotContracts_Builtins_Impl5_Model_Interface
+module CreusotContracts_Builtins_Int_Impl3_Interface
+  use mach.int.Int
+  use mach.int.UInt32
+  clone export CreusotContracts_Builtins_Int_Impl3_Model_Interface
   type modelty  = 
     int
-  clone export CreusotContracts_Builtins_Model with type self = uint32, type modelty = modelty, function model = model
-end
-module CreusotContracts_Builtins_Impl5
-  use mach.int.Int
-  use mach.int.UInt32
-  clone export CreusotContracts_Builtins_Impl5_Model
+  clone export CreusotContracts_Builtins_Model_Model with type self = uint32, type modelty = modelty,
+  function model = model
+end
+module CreusotContracts_Builtins_Int_Impl3
+  use mach.int.Int
+  use mach.int.UInt32
+  clone export CreusotContracts_Builtins_Int_Impl3_Model
   type modelty  = 
     int
-  clone export CreusotContracts_Builtins_Model with type self = uint32, type modelty = modelty, function model = model
-end
-module CreusotContracts_Builtins_Impl19_Resolve_Interface
-=======
-module CreusotContracts_Builtins_Impl1_Resolve_Interface
->>>>>>> f54a9434
+  clone export CreusotContracts_Builtins_Model_Model with type self = uint32, type modelty = modelty,
+  function model = model
+end
+module CreusotContracts_Builtins_Resolve_Impl1_Resolve_Interface
   type t   
   use prelude.Prelude
   predicate resolve (self : borrowed t)
 end
-<<<<<<< HEAD
-module CreusotContracts_Builtins_Impl19_Resolve
-=======
-module CreusotContracts_Builtins_Impl1_Resolve
->>>>>>> f54a9434
+module CreusotContracts_Builtins_Resolve_Impl1_Resolve
   type t   
   use prelude.Prelude
   predicate resolve (self : borrowed t) = 
@@ -236,8 +230,8 @@
   use Type
   use mach.int.Int
   use mach.int.UInt32
-  clone CreusotContracts_Builtins_Impl5_Interface as Model1
-  clone CreusotContracts_Builtins_Impl1_Model_Interface as Model0 with type t = uint32,
+  clone CreusotContracts_Builtins_Int_Impl3_Interface as Model1
+  clone CreusotContracts_Builtins_Model_Impl1_Model_Interface as Model0 with type t = uint32,
   type Model0.modelty = Model1.modelty, function Model0.model = Model1.model
   clone IncSome2List_Impl1_Sum_Interface as Sum0
   val take_some_rest (self : borrowed (Type.incsome2list_list)) : (borrowed uint32, borrowed (Type.incsome2list_list))
@@ -251,28 +245,19 @@
   use Type
   use mach.int.Int
   use mach.int.UInt32
-  clone CreusotContracts_Builtins_Impl5 as Model1
-  clone CreusotContracts_Builtins_Impl1_Model as Model0 with type t = uint32, type Model0.modelty = Model1.modelty,
-  function Model0.model = Model1.model
+  clone CreusotContracts_Builtins_Int_Impl3 as Model1
+  clone CreusotContracts_Builtins_Model_Impl1_Model as Model0 with type t = uint32,
+  type Model0.modelty = Model1.modelty, function Model0.model = Model1.model
   clone IncSome2List_Impl1_Sum as Sum0
   use mach.int.Int64
-<<<<<<< HEAD
-  clone CreusotContracts_Builtins_Impl19_Resolve as Resolve6 with type t = Type.incsome2list_list
-  clone CreusotContracts_Builtins_Impl19_Resolve as Resolve5 with type t = uint32
-=======
-  clone CreusotContracts_Builtins_Impl1_Resolve as Resolve6 with type t = Type.incsome2list_list
-  clone CreusotContracts_Builtins_Impl1_Resolve as Resolve5 with type t = uint32
->>>>>>> f54a9434
-  clone CreusotContracts_Builtins_Resolve as Resolve4 with type self = bool
+  clone CreusotContracts_Builtins_Resolve_Impl1_Resolve as Resolve6 with type t = Type.incsome2list_list
+  clone CreusotContracts_Builtins_Resolve_Impl1_Resolve as Resolve5 with type t = uint32
+  clone CreusotContracts_Builtins_Resolve_Resolve as Resolve4 with type self = bool
   clone Rand_Random_Interface as Random0 with type t = bool
-  clone CreusotContracts_Builtins_Resolve as Resolve3 with type self = Type.incsome2list_list
-  clone CreusotContracts_Builtins_Resolve as Resolve2 with type self = ()
-  clone CreusotContracts_Builtins_Resolve as Resolve1 with type self = isize
-<<<<<<< HEAD
-  clone CreusotContracts_Builtins_Impl19_Resolve as Resolve0 with type t = Type.incsome2list_list
-=======
-  clone CreusotContracts_Builtins_Impl1_Resolve as Resolve0 with type t = Type.incsome2list_list
->>>>>>> f54a9434
+  clone CreusotContracts_Builtins_Resolve_Resolve as Resolve3 with type self = Type.incsome2list_list
+  clone CreusotContracts_Builtins_Resolve_Resolve as Resolve2 with type self = ()
+  clone CreusotContracts_Builtins_Resolve_Resolve as Resolve1 with type self = isize
+  clone CreusotContracts_Builtins_Resolve_Impl1_Resolve as Resolve0 with type t = Type.incsome2list_list
   clone IncSome2List_Impl1_LemmaSumNonneg as LemmaSumNonneg0 with function Sum0.sum = Sum0.sum, axiom .
   let rec cfg take_some_rest (self : borrowed (Type.incsome2list_list)) : (borrowed uint32, borrowed (Type.incsome2list_list))
     ensures { Sum0.sum ( * (let (_, a) = result in a)) <= Sum0.sum ( * self) }
@@ -376,24 +361,16 @@
   }
   
 end
-<<<<<<< HEAD
-module CreusotContracts_Builtins_Impl18_Resolve_Interface
-=======
-module CreusotContracts_Builtins_Impl0_Resolve_Interface
->>>>>>> f54a9434
+module CreusotContracts_Builtins_Resolve_Impl0_Resolve_Interface
   type t1   
   type t2   
   predicate resolve (self : (t1, t2))
 end
-<<<<<<< HEAD
-module CreusotContracts_Builtins_Impl18_Resolve
-=======
-module CreusotContracts_Builtins_Impl0_Resolve
->>>>>>> f54a9434
+module CreusotContracts_Builtins_Resolve_Impl0_Resolve
   type t1   
   type t2   
-  clone CreusotContracts_Builtins_Resolve as Resolve1 with type self = t2
-  clone CreusotContracts_Builtins_Resolve as Resolve0 with type self = t1
+  clone CreusotContracts_Builtins_Resolve_Resolve as Resolve1 with type self = t2
+  clone CreusotContracts_Builtins_Resolve_Resolve as Resolve0 with type self = t1
   predicate resolve (self : (t1, t2)) = 
     Resolve0.resolve (let (a, _) = self in a) && Resolve1.resolve (let (_, a) = self in a)
 end
@@ -409,30 +386,17 @@
     ensures { false }
     
 end
-<<<<<<< HEAD
-module CreusotContracts_Builtins_Impl19_Interface
-  type t   
-  use prelude.Prelude
-  clone export CreusotContracts_Builtins_Impl19_Resolve_Interface with type t = t
-  clone export CreusotContracts_Builtins_Resolve with type self = borrowed t, predicate resolve = resolve
-end
-module CreusotContracts_Builtins_Impl19
-  type t   
-  use prelude.Prelude
-  clone export CreusotContracts_Builtins_Impl19_Resolve with type t = t
-=======
-module CreusotContracts_Builtins_Impl1_Interface
-  type t   
-  use prelude.Prelude
-  clone export CreusotContracts_Builtins_Impl1_Resolve_Interface with type t = t
-  clone export CreusotContracts_Builtins_Resolve with type self = borrowed t, predicate resolve = resolve
-end
-module CreusotContracts_Builtins_Impl1
-  type t   
-  use prelude.Prelude
-  clone export CreusotContracts_Builtins_Impl1_Resolve with type t = t
->>>>>>> f54a9434
-  clone export CreusotContracts_Builtins_Resolve with type self = borrowed t, predicate resolve = resolve
+module CreusotContracts_Builtins_Resolve_Impl1_Interface
+  type t   
+  use prelude.Prelude
+  clone export CreusotContracts_Builtins_Resolve_Impl1_Resolve_Interface with type t = t
+  clone export CreusotContracts_Builtins_Resolve_Resolve with type self = borrowed t, predicate resolve = resolve
+end
+module CreusotContracts_Builtins_Resolve_Impl1
+  type t   
+  use prelude.Prelude
+  clone export CreusotContracts_Builtins_Resolve_Impl1_Resolve with type t = t
+  clone export CreusotContracts_Builtins_Resolve_Resolve with type self = borrowed t, predicate resolve = resolve
 end
 module IncSome2List_IncSome2List_Interface
   use mach.int.Int
@@ -451,34 +415,23 @@
   use mach.int.UInt32
   clone IncSome2List_Impl1_Sum as Sum0
   use prelude.Prelude
-  clone CreusotContracts_Builtins_Resolve as Resolve6 with type self = Type.incsome2list_list
-  clone CreusotContracts_Builtins_Resolve as Resolve5 with type self = ()
+  clone CreusotContracts_Builtins_Resolve_Resolve as Resolve6 with type self = Type.incsome2list_list
+  clone CreusotContracts_Builtins_Resolve_Resolve as Resolve5 with type self = ()
   clone Core_Panicking_Panic_Interface as Panic0
-  clone CreusotContracts_Builtins_Resolve as Resolve4 with type self = bool
-  clone CreusotContracts_Builtins_Resolve as Resolve3 with type self = uint32
-<<<<<<< HEAD
-  clone CreusotContracts_Builtins_Impl19 as Resolve8 with type t = Type.incsome2list_list
-  clone CreusotContracts_Builtins_Impl19 as Resolve7 with type t = uint32
-  clone CreusotContracts_Builtins_Impl18_Resolve as Resolve2 with type t1 = borrowed uint32,
+  clone CreusotContracts_Builtins_Resolve_Resolve as Resolve4 with type self = bool
+  clone CreusotContracts_Builtins_Resolve_Resolve as Resolve3 with type self = uint32
+  clone CreusotContracts_Builtins_Resolve_Impl1 as Resolve8 with type t = Type.incsome2list_list
+  clone CreusotContracts_Builtins_Resolve_Impl1 as Resolve7 with type t = uint32
+  clone CreusotContracts_Builtins_Resolve_Impl0_Resolve as Resolve2 with type t1 = borrowed uint32,
   type t2 = borrowed (Type.incsome2list_list), predicate Resolve0.resolve = Resolve7.resolve,
   predicate Resolve1.resolve = Resolve8.resolve
-  clone CreusotContracts_Builtins_Impl19_Resolve as Resolve1 with type t = Type.incsome2list_list
-  clone CreusotContracts_Builtins_Impl19_Resolve as Resolve0 with type t = uint32
-  clone CreusotContracts_Builtins_Impl5 as Model1
-  clone CreusotContracts_Builtins_Impl1_Model as Model0 with type t = uint32, type Model0.modelty = Model1.modelty,
-  function Model0.model = Model1.model
+  clone CreusotContracts_Builtins_Resolve_Impl1_Resolve as Resolve1 with type t = Type.incsome2list_list
+  clone CreusotContracts_Builtins_Resolve_Impl1_Resolve as Resolve0 with type t = uint32
+  clone CreusotContracts_Builtins_Int_Impl3 as Model1
+  clone CreusotContracts_Builtins_Model_Impl1_Model as Model0 with type t = uint32,
+  type Model0.modelty = Model1.modelty, function Model0.model = Model1.model
   clone IncSome2List_Impl1_TakeSomeRest_Interface as TakeSomeRest0 with function Sum0.sum = Sum0.sum,
   function Model0.model = Model0.model, function Model1.model = Model1.model
-=======
-  clone CreusotContracts_Builtins_Impl1 as Resolve8 with type t = Type.incsome2list_list
-  clone CreusotContracts_Builtins_Impl1 as Resolve7 with type t = uint32
-  clone CreusotContracts_Builtins_Impl0_Resolve as Resolve2 with type t1 = borrowed uint32,
-  type t2 = borrowed (Type.incsome2list_list), predicate Resolve0.resolve = Resolve7.resolve,
-  predicate Resolve1.resolve = Resolve8.resolve
-  clone CreusotContracts_Builtins_Impl1_Resolve as Resolve1 with type t = Type.incsome2list_list
-  clone CreusotContracts_Builtins_Impl1_Resolve as Resolve0 with type t = uint32
-  clone IncSome2List_Impl1_TakeSomeRest_Interface as TakeSomeRest0 with function Sum0.sum = Sum0.sum
->>>>>>> f54a9434
   clone IncSome2List_Impl1_SumX_Interface as SumX0 with function Sum0.sum = Sum0.sum
   let rec cfg inc_some_2_list (l : Type.incsome2list_list) (j : uint32) (k : uint32) : ()
     requires {Sum0.sum l + j + k <= 1000000}
