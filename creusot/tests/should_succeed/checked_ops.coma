--- conflicted
+++ resolved
@@ -143,11 +143,7 @@
   
   predicate inv'2 (_1 : Option'0.t_Option uint8)
   
-<<<<<<< HEAD
-  axiom inv'2 [@rewrite] : forall x : Option'0.t_option uint8 . inv'2 x = true
-=======
-  axiom inv'2 : forall x : Option'0.t_Option uint8 . inv'2 x = true
->>>>>>> c3369865
+  axiom inv'2 [@rewrite] : forall x : Option'0.t_Option uint8 . inv'2 x = true
   
   predicate invariant'1 (self : uint8) =
     [%#span34] true
@@ -159,11 +155,7 @@
   predicate invariant'0 (self : Option'0.t_Option uint8) =
     [%#span34] true
   
-<<<<<<< HEAD
-  axiom inv'0 [@rewrite] : forall x : Option'0.t_option uint8 . inv'0 x = true
-=======
-  axiom inv'0 : forall x : Option'0.t_Option uint8 . inv'0 x = true
->>>>>>> c3369865
+  axiom inv'0 [@rewrite] : forall x : Option'0.t_Option uint8 . inv'0 x = true
   
   use prelude.prelude.Intrinsic
   
@@ -457,11 +449,7 @@
   
   predicate inv'1 (_1 : Option'0.t_Option uint8)
   
-<<<<<<< HEAD
-  axiom inv'1 [@rewrite] : forall x : Option'0.t_option uint8 . inv'1 x = true
-=======
-  axiom inv'1 : forall x : Option'0.t_Option uint8 . inv'1 x = true
->>>>>>> c3369865
+  axiom inv'1 [@rewrite] : forall x : Option'0.t_Option uint8 . inv'1 x = true
   
   use prelude.prelude.Borrow
   
@@ -470,11 +458,7 @@
   
   predicate inv'0 (_1 : Option'0.t_Option uint8)
   
-<<<<<<< HEAD
-  axiom inv'0 [@rewrite] : forall x : Option'0.t_option uint8 . inv'0 x = true
-=======
-  axiom inv'0 : forall x : Option'0.t_Option uint8 . inv'0 x = true
->>>>>>> c3369865
+  axiom inv'0 [@rewrite] : forall x : Option'0.t_Option uint8 . inv'0 x = true
   
   use prelude.prelude.UInt8
   
@@ -746,11 +730,7 @@
   
   predicate inv'1 (_1 : Option'0.t_Option uint8)
   
-<<<<<<< HEAD
-  axiom inv'1 [@rewrite] : forall x : Option'0.t_option uint8 . inv'1 x = true
-=======
-  axiom inv'1 : forall x : Option'0.t_Option uint8 . inv'1 x = true
->>>>>>> c3369865
+  axiom inv'1 [@rewrite] : forall x : Option'0.t_Option uint8 . inv'1 x = true
   
   use prelude.prelude.Borrow
   
@@ -759,11 +739,7 @@
   
   predicate inv'0 (_1 : Option'0.t_Option uint8)
   
-<<<<<<< HEAD
-  axiom inv'0 [@rewrite] : forall x : Option'0.t_option uint8 . inv'0 x = true
-=======
-  axiom inv'0 : forall x : Option'0.t_Option uint8 . inv'0 x = true
->>>>>>> c3369865
+  axiom inv'0 [@rewrite] : forall x : Option'0.t_Option uint8 . inv'0 x = true
   
   use prelude.prelude.Intrinsic
   
@@ -1003,11 +979,7 @@
   
   predicate inv'1 (_1 : Option'0.t_Option uint8)
   
-<<<<<<< HEAD
-  axiom inv'1 [@rewrite] : forall x : Option'0.t_option uint8 . inv'1 x = true
-=======
-  axiom inv'1 : forall x : Option'0.t_Option uint8 . inv'1 x = true
->>>>>>> c3369865
+  axiom inv'1 [@rewrite] : forall x : Option'0.t_Option uint8 . inv'1 x = true
   
   use prelude.prelude.Borrow
   
@@ -1016,11 +988,7 @@
   
   predicate inv'0 (_1 : Option'0.t_Option uint8)
   
-<<<<<<< HEAD
-  axiom inv'0 [@rewrite] : forall x : Option'0.t_option uint8 . inv'0 x = true
-=======
-  axiom inv'0 : forall x : Option'0.t_Option uint8 . inv'0 x = true
->>>>>>> c3369865
+  axiom inv'0 [@rewrite] : forall x : Option'0.t_Option uint8 . inv'0 x = true
   
   use prelude.prelude.Intrinsic
   
@@ -1318,11 +1286,7 @@
   
   predicate inv'1 (_1 : Option'0.t_Option uint8)
   
-<<<<<<< HEAD
-  axiom inv'1 [@rewrite] : forall x : Option'0.t_option uint8 . inv'1 x = true
-=======
-  axiom inv'1 : forall x : Option'0.t_Option uint8 . inv'1 x = true
->>>>>>> c3369865
+  axiom inv'1 [@rewrite] : forall x : Option'0.t_Option uint8 . inv'1 x = true
   
   use prelude.prelude.Borrow
   
@@ -1331,11 +1295,7 @@
   
   predicate inv'0 (_1 : Option'0.t_Option uint8)
   
-<<<<<<< HEAD
-  axiom inv'0 [@rewrite] : forall x : Option'0.t_option uint8 . inv'0 x = true
-=======
-  axiom inv'0 : forall x : Option'0.t_Option uint8 . inv'0 x = true
->>>>>>> c3369865
+  axiom inv'0 [@rewrite] : forall x : Option'0.t_Option uint8 . inv'0 x = true
   
   use prelude.prelude.UInt8
   
@@ -1610,11 +1570,7 @@
   
   predicate inv'1 (_1 : Option'0.t_Option uint8)
   
-<<<<<<< HEAD
-  axiom inv'1 [@rewrite] : forall x : Option'0.t_option uint8 . inv'1 x = true
-=======
-  axiom inv'1 : forall x : Option'0.t_Option uint8 . inv'1 x = true
->>>>>>> c3369865
+  axiom inv'1 [@rewrite] : forall x : Option'0.t_Option uint8 . inv'1 x = true
   
   use prelude.prelude.Borrow
   
@@ -1623,11 +1579,7 @@
   
   predicate inv'0 (_1 : Option'0.t_Option uint8)
   
-<<<<<<< HEAD
-  axiom inv'0 [@rewrite] : forall x : Option'0.t_option uint8 . inv'0 x = true
-=======
-  axiom inv'0 : forall x : Option'0.t_Option uint8 . inv'0 x = true
->>>>>>> c3369865
+  axiom inv'0 [@rewrite] : forall x : Option'0.t_Option uint8 . inv'0 x = true
   
   use prelude.prelude.Intrinsic
   
@@ -1864,11 +1816,7 @@
   
   predicate inv'2 (_1 : Option'0.t_Option uint8)
   
-<<<<<<< HEAD
-  axiom inv'2 [@rewrite] : forall x : Option'0.t_option uint8 . inv'2 x = true
-=======
-  axiom inv'2 : forall x : Option'0.t_Option uint8 . inv'2 x = true
->>>>>>> c3369865
+  axiom inv'2 [@rewrite] : forall x : Option'0.t_Option uint8 . inv'2 x = true
   
   predicate invariant'1 (self : uint8) =
     [%#span34] true
@@ -1880,11 +1828,7 @@
   predicate invariant'0 (self : Option'0.t_Option uint8) =
     [%#span34] true
   
-<<<<<<< HEAD
-  axiom inv'0 [@rewrite] : forall x : Option'0.t_option uint8 . inv'0 x = true
-=======
-  axiom inv'0 : forall x : Option'0.t_Option uint8 . inv'0 x = true
->>>>>>> c3369865
+  axiom inv'0 [@rewrite] : forall x : Option'0.t_Option uint8 . inv'0 x = true
   
   use prelude.prelude.Intrinsic
   
@@ -2185,11 +2129,7 @@
   
   predicate inv'0 (_1 : Option'0.t_Option uint8)
   
-<<<<<<< HEAD
-  axiom inv'0 [@rewrite] : forall x : Option'0.t_option uint8 . inv'0 x = true
-=======
-  axiom inv'0 : forall x : Option'0.t_Option uint8 . inv'0 x = true
->>>>>>> c3369865
+  axiom inv'0 [@rewrite] : forall x : Option'0.t_Option uint8 . inv'0 x = true
   
   use prelude.prelude.Intrinsic
   
@@ -2396,11 +2336,7 @@
   
   predicate inv'1 (_1 : Option'0.t_Option uint8)
   
-<<<<<<< HEAD
-  axiom inv'1 [@rewrite] : forall x : Option'0.t_option uint8 . inv'1 x = true
-=======
-  axiom inv'1 : forall x : Option'0.t_Option uint8 . inv'1 x = true
->>>>>>> c3369865
+  axiom inv'1 [@rewrite] : forall x : Option'0.t_Option uint8 . inv'1 x = true
   
   use prelude.prelude.Borrow
   
@@ -2409,11 +2345,7 @@
   
   predicate inv'0 (_1 : Option'0.t_Option uint8)
   
-<<<<<<< HEAD
-  axiom inv'0 [@rewrite] : forall x : Option'0.t_option uint8 . inv'0 x = true
-=======
-  axiom inv'0 : forall x : Option'0.t_Option uint8 . inv'0 x = true
->>>>>>> c3369865
+  axiom inv'0 [@rewrite] : forall x : Option'0.t_Option uint8 . inv'0 x = true
   
   use prelude.prelude.Intrinsic
   
@@ -2619,11 +2551,7 @@
   
   predicate inv'1 (_1 : Option'0.t_Option uint8)
   
-<<<<<<< HEAD
-  axiom inv'1 [@rewrite] : forall x : Option'0.t_option uint8 . inv'1 x = true
-=======
-  axiom inv'1 : forall x : Option'0.t_Option uint8 . inv'1 x = true
->>>>>>> c3369865
+  axiom inv'1 [@rewrite] : forall x : Option'0.t_Option uint8 . inv'1 x = true
   
   use prelude.prelude.Borrow
   
@@ -2632,11 +2560,7 @@
   
   predicate inv'0 (_1 : Option'0.t_Option uint8)
   
-<<<<<<< HEAD
-  axiom inv'0 [@rewrite] : forall x : Option'0.t_option uint8 . inv'0 x = true
-=======
-  axiom inv'0 : forall x : Option'0.t_Option uint8 . inv'0 x = true
->>>>>>> c3369865
+  axiom inv'0 [@rewrite] : forall x : Option'0.t_Option uint8 . inv'0 x = true
   
   use prelude.prelude.Intrinsic
   
@@ -2844,11 +2768,7 @@
   
   predicate inv'0 (_1 : Option'0.t_Option uint8)
   
-<<<<<<< HEAD
-  axiom inv'0 [@rewrite] : forall x : Option'0.t_option uint8 . inv'0 x = true
-=======
-  axiom inv'0 : forall x : Option'0.t_Option uint8 . inv'0 x = true
->>>>>>> c3369865
+  axiom inv'0 [@rewrite] : forall x : Option'0.t_Option uint8 . inv'0 x = true
   
   use prelude.prelude.UInt8
   
@@ -3026,11 +2946,7 @@
   
   predicate inv'1 (_1 : Option'0.t_Option uint8)
   
-<<<<<<< HEAD
-  axiom inv'1 [@rewrite] : forall x : Option'0.t_option uint8 . inv'1 x = true
-=======
-  axiom inv'1 : forall x : Option'0.t_Option uint8 . inv'1 x = true
->>>>>>> c3369865
+  axiom inv'1 [@rewrite] : forall x : Option'0.t_Option uint8 . inv'1 x = true
   
   use prelude.prelude.Borrow
   
@@ -3039,11 +2955,7 @@
   
   predicate inv'0 (_1 : Option'0.t_Option uint8)
   
-<<<<<<< HEAD
-  axiom inv'0 [@rewrite] : forall x : Option'0.t_option uint8 . inv'0 x = true
-=======
-  axiom inv'0 : forall x : Option'0.t_Option uint8 . inv'0 x = true
->>>>>>> c3369865
+  axiom inv'0 [@rewrite] : forall x : Option'0.t_Option uint8 . inv'0 x = true
   
   use prelude.prelude.Intrinsic
   
@@ -3238,11 +3150,7 @@
   
   predicate inv'2 (_1 : Option'0.t_Option int8)
   
-<<<<<<< HEAD
-  axiom inv'2 [@rewrite] : forall x : Option'0.t_option int8 . inv'2 x = true
-=======
-  axiom inv'2 : forall x : Option'0.t_Option int8 . inv'2 x = true
->>>>>>> c3369865
+  axiom inv'2 [@rewrite] : forall x : Option'0.t_Option int8 . inv'2 x = true
   
   predicate invariant'1 (self : int8) =
     [%#span50] true
@@ -3254,11 +3162,7 @@
   predicate invariant'0 (self : Option'0.t_Option int8) =
     [%#span50] true
   
-<<<<<<< HEAD
-  axiom inv'0 [@rewrite] : forall x : Option'0.t_option int8 . inv'0 x = true
-=======
-  axiom inv'0 : forall x : Option'0.t_Option int8 . inv'0 x = true
->>>>>>> c3369865
+  axiom inv'0 [@rewrite] : forall x : Option'0.t_Option int8 . inv'0 x = true
   
   use prelude.prelude.Intrinsic
   
@@ -3606,11 +3510,7 @@
   
   predicate inv'1 (_1 : Option'0.t_Option int8)
   
-<<<<<<< HEAD
-  axiom inv'1 [@rewrite] : forall x : Option'0.t_option int8 . inv'1 x = true
-=======
-  axiom inv'1 : forall x : Option'0.t_Option int8 . inv'1 x = true
->>>>>>> c3369865
+  axiom inv'1 [@rewrite] : forall x : Option'0.t_Option int8 . inv'1 x = true
   
   use prelude.prelude.Borrow
   
@@ -3619,11 +3519,7 @@
   
   predicate inv'0 (_1 : Option'0.t_Option int8)
   
-<<<<<<< HEAD
-  axiom inv'0 [@rewrite] : forall x : Option'0.t_option int8 . inv'0 x = true
-=======
-  axiom inv'0 : forall x : Option'0.t_Option int8 . inv'0 x = true
->>>>>>> c3369865
+  axiom inv'0 [@rewrite] : forall x : Option'0.t_Option int8 . inv'0 x = true
   
   use prelude.prelude.Int8
   
@@ -3857,11 +3753,7 @@
   
   predicate inv'1 (_1 : Option'0.t_Option int8)
   
-<<<<<<< HEAD
-  axiom inv'1 [@rewrite] : forall x : Option'0.t_option int8 . inv'1 x = true
-=======
-  axiom inv'1 : forall x : Option'0.t_Option int8 . inv'1 x = true
->>>>>>> c3369865
+  axiom inv'1 [@rewrite] : forall x : Option'0.t_Option int8 . inv'1 x = true
   
   use prelude.prelude.Borrow
   
@@ -3870,11 +3762,7 @@
   
   predicate inv'0 (_1 : Option'0.t_Option int8)
   
-<<<<<<< HEAD
-  axiom inv'0 [@rewrite] : forall x : Option'0.t_option int8 . inv'0 x = true
-=======
-  axiom inv'0 : forall x : Option'0.t_Option int8 . inv'0 x = true
->>>>>>> c3369865
+  axiom inv'0 [@rewrite] : forall x : Option'0.t_Option int8 . inv'0 x = true
   
   use prelude.prelude.Int8
   
@@ -4144,11 +4032,7 @@
   
   predicate inv'1 (_1 : Option'0.t_Option int8)
   
-<<<<<<< HEAD
-  axiom inv'1 [@rewrite] : forall x : Option'0.t_option int8 . inv'1 x = true
-=======
-  axiom inv'1 : forall x : Option'0.t_Option int8 . inv'1 x = true
->>>>>>> c3369865
+  axiom inv'1 [@rewrite] : forall x : Option'0.t_Option int8 . inv'1 x = true
   
   use prelude.prelude.Borrow
   
@@ -4157,11 +4041,7 @@
   
   predicate inv'0 (_1 : Option'0.t_Option int8)
   
-<<<<<<< HEAD
-  axiom inv'0 [@rewrite] : forall x : Option'0.t_option int8 . inv'0 x = true
-=======
-  axiom inv'0 : forall x : Option'0.t_Option int8 . inv'0 x = true
->>>>>>> c3369865
+  axiom inv'0 [@rewrite] : forall x : Option'0.t_Option int8 . inv'0 x = true
   
   use prelude.prelude.Intrinsic
   
@@ -4428,11 +4308,7 @@
   
   predicate inv'2 (_1 : Option'0.t_Option int8)
   
-<<<<<<< HEAD
-  axiom inv'2 [@rewrite] : forall x : Option'0.t_option int8 . inv'2 x = true
-=======
-  axiom inv'2 : forall x : Option'0.t_Option int8 . inv'2 x = true
->>>>>>> c3369865
+  axiom inv'2 [@rewrite] : forall x : Option'0.t_Option int8 . inv'2 x = true
   
   predicate invariant'1 (self : int8) =
     [%#span51] true
@@ -4444,11 +4320,7 @@
   predicate invariant'0 (self : Option'0.t_Option int8) =
     [%#span51] true
   
-<<<<<<< HEAD
-  axiom inv'0 [@rewrite] : forall x : Option'0.t_option int8 . inv'0 x = true
-=======
-  axiom inv'0 : forall x : Option'0.t_Option int8 . inv'0 x = true
->>>>>>> c3369865
+  axiom inv'0 [@rewrite] : forall x : Option'0.t_Option int8 . inv'0 x = true
   
   use prelude.prelude.Intrinsic
   
@@ -4800,11 +4672,7 @@
   
   predicate inv'1 (_1 : Option'0.t_Option int8)
   
-<<<<<<< HEAD
-  axiom inv'1 [@rewrite] : forall x : Option'0.t_option int8 . inv'1 x = true
-=======
-  axiom inv'1 : forall x : Option'0.t_Option int8 . inv'1 x = true
->>>>>>> c3369865
+  axiom inv'1 [@rewrite] : forall x : Option'0.t_Option int8 . inv'1 x = true
   
   use prelude.prelude.Borrow
   
@@ -4813,11 +4681,7 @@
   
   predicate inv'0 (_1 : Option'0.t_Option int8)
   
-<<<<<<< HEAD
-  axiom inv'0 [@rewrite] : forall x : Option'0.t_option int8 . inv'0 x = true
-=======
-  axiom inv'0 : forall x : Option'0.t_Option int8 . inv'0 x = true
->>>>>>> c3369865
+  axiom inv'0 [@rewrite] : forall x : Option'0.t_Option int8 . inv'0 x = true
   
   use prelude.prelude.Int8
   
@@ -5051,11 +4915,7 @@
   
   predicate inv'1 (_1 : Option'0.t_Option int8)
   
-<<<<<<< HEAD
-  axiom inv'1 [@rewrite] : forall x : Option'0.t_option int8 . inv'1 x = true
-=======
-  axiom inv'1 : forall x : Option'0.t_Option int8 . inv'1 x = true
->>>>>>> c3369865
+  axiom inv'1 [@rewrite] : forall x : Option'0.t_Option int8 . inv'1 x = true
   
   use prelude.prelude.Borrow
   
@@ -5064,11 +4924,7 @@
   
   predicate inv'0 (_1 : Option'0.t_Option int8)
   
-<<<<<<< HEAD
-  axiom inv'0 [@rewrite] : forall x : Option'0.t_option int8 . inv'0 x = true
-=======
-  axiom inv'0 : forall x : Option'0.t_Option int8 . inv'0 x = true
->>>>>>> c3369865
+  axiom inv'0 [@rewrite] : forall x : Option'0.t_Option int8 . inv'0 x = true
   
   use prelude.prelude.Int8
   
@@ -5342,11 +5198,7 @@
   
   predicate inv'1 (_1 : Option'0.t_Option int8)
   
-<<<<<<< HEAD
-  axiom inv'1 [@rewrite] : forall x : Option'0.t_option int8 . inv'1 x = true
-=======
-  axiom inv'1 : forall x : Option'0.t_Option int8 . inv'1 x = true
->>>>>>> c3369865
+  axiom inv'1 [@rewrite] : forall x : Option'0.t_Option int8 . inv'1 x = true
   
   use prelude.prelude.Borrow
   
@@ -5355,11 +5207,7 @@
   
   predicate inv'0 (_1 : Option'0.t_Option int8)
   
-<<<<<<< HEAD
-  axiom inv'0 [@rewrite] : forall x : Option'0.t_option int8 . inv'0 x = true
-=======
-  axiom inv'0 : forall x : Option'0.t_Option int8 . inv'0 x = true
->>>>>>> c3369865
+  axiom inv'0 [@rewrite] : forall x : Option'0.t_Option int8 . inv'0 x = true
   
   use prelude.prelude.Intrinsic
   
@@ -5624,11 +5472,7 @@
   
   predicate inv'2 (_1 : Option'0.t_Option int8)
   
-<<<<<<< HEAD
-  axiom inv'2 [@rewrite] : forall x : Option'0.t_option int8 . inv'2 x = true
-=======
-  axiom inv'2 : forall x : Option'0.t_Option int8 . inv'2 x = true
->>>>>>> c3369865
+  axiom inv'2 [@rewrite] : forall x : Option'0.t_Option int8 . inv'2 x = true
   
   predicate invariant'1 (self : int8) =
     [%#span50] true
@@ -5640,11 +5484,7 @@
   predicate invariant'0 (self : Option'0.t_Option int8) =
     [%#span50] true
   
-<<<<<<< HEAD
-  axiom inv'0 [@rewrite] : forall x : Option'0.t_option int8 . inv'0 x = true
-=======
-  axiom inv'0 : forall x : Option'0.t_Option int8 . inv'0 x = true
->>>>>>> c3369865
+  axiom inv'0 [@rewrite] : forall x : Option'0.t_Option int8 . inv'0 x = true
   
   use prelude.prelude.Intrinsic
   
@@ -5995,11 +5835,7 @@
   
   predicate inv'0 (_1 : Option'0.t_Option int8)
   
-<<<<<<< HEAD
-  axiom inv'0 [@rewrite] : forall x : Option'0.t_option int8 . inv'0 x = true
-=======
-  axiom inv'0 : forall x : Option'0.t_Option int8 . inv'0 x = true
->>>>>>> c3369865
+  axiom inv'0 [@rewrite] : forall x : Option'0.t_Option int8 . inv'0 x = true
   
   use prelude.prelude.Intrinsic
   
@@ -6201,11 +6037,7 @@
   
   predicate inv'1 (_1 : Option'0.t_Option int8)
   
-<<<<<<< HEAD
-  axiom inv'1 [@rewrite] : forall x : Option'0.t_option int8 . inv'1 x = true
-=======
-  axiom inv'1 : forall x : Option'0.t_Option int8 . inv'1 x = true
->>>>>>> c3369865
+  axiom inv'1 [@rewrite] : forall x : Option'0.t_Option int8 . inv'1 x = true
   
   use prelude.prelude.Borrow
   
@@ -6214,11 +6046,7 @@
   
   predicate inv'0 (_1 : Option'0.t_Option int8)
   
-<<<<<<< HEAD
-  axiom inv'0 [@rewrite] : forall x : Option'0.t_option int8 . inv'0 x = true
-=======
-  axiom inv'0 : forall x : Option'0.t_Option int8 . inv'0 x = true
->>>>>>> c3369865
+  axiom inv'0 [@rewrite] : forall x : Option'0.t_Option int8 . inv'0 x = true
   
   use prelude.prelude.Intrinsic
   
@@ -6486,11 +6314,7 @@
   
   predicate inv'1 (_1 : Option'0.t_Option int8)
   
-<<<<<<< HEAD
-  axiom inv'1 [@rewrite] : forall x : Option'0.t_option int8 . inv'1 x = true
-=======
-  axiom inv'1 : forall x : Option'0.t_Option int8 . inv'1 x = true
->>>>>>> c3369865
+  axiom inv'1 [@rewrite] : forall x : Option'0.t_Option int8 . inv'1 x = true
   
   use prelude.prelude.Borrow
   
@@ -6499,11 +6323,7 @@
   
   predicate inv'0 (_1 : Option'0.t_Option int8)
   
-<<<<<<< HEAD
-  axiom inv'0 [@rewrite] : forall x : Option'0.t_option int8 . inv'0 x = true
-=======
-  axiom inv'0 : forall x : Option'0.t_Option int8 . inv'0 x = true
->>>>>>> c3369865
+  axiom inv'0 [@rewrite] : forall x : Option'0.t_Option int8 . inv'0 x = true
   
   use prelude.prelude.Intrinsic
   
@@ -6823,11 +6643,7 @@
   
   predicate inv'0 (_1 : Option'0.t_Option int8)
   
-<<<<<<< HEAD
-  axiom inv'0 [@rewrite] : forall x : Option'0.t_option int8 . inv'0 x = true
-=======
-  axiom inv'0 : forall x : Option'0.t_Option int8 . inv'0 x = true
->>>>>>> c3369865
+  axiom inv'0 [@rewrite] : forall x : Option'0.t_Option int8 . inv'0 x = true
   
   use prelude.prelude.Int8
   
@@ -7054,11 +6870,7 @@
   
   predicate inv'1 (_1 : Option'0.t_Option int8)
   
-<<<<<<< HEAD
-  axiom inv'1 [@rewrite] : forall x : Option'0.t_option int8 . inv'1 x = true
-=======
-  axiom inv'1 : forall x : Option'0.t_Option int8 . inv'1 x = true
->>>>>>> c3369865
+  axiom inv'1 [@rewrite] : forall x : Option'0.t_Option int8 . inv'1 x = true
   
   use prelude.prelude.Borrow
   
@@ -7067,11 +6879,7 @@
   
   predicate inv'0 (_1 : Option'0.t_Option int8)
   
-<<<<<<< HEAD
-  axiom inv'0 [@rewrite] : forall x : Option'0.t_option int8 . inv'0 x = true
-=======
-  axiom inv'0 : forall x : Option'0.t_Option int8 . inv'0 x = true
->>>>>>> c3369865
+  axiom inv'0 [@rewrite] : forall x : Option'0.t_Option int8 . inv'0 x = true
   
   use prelude.prelude.Intrinsic
   
