--- conflicted
+++ resolved
@@ -132,7 +132,7 @@
   
   axiom inv_axiom'5 [@rewrite] : forall x : t_T'0 [inv'6 x] . inv'6 x = invariant'4 x
   
-  let rec len'0 (self:t_Vec'0) (return'  (ret:usize))= {[@expl:precondition] inv'1 self}
+  let rec len'0 (self:t_Vec'0) (return'  (ret:usize))= {[@expl:len 'self' type invariant] inv'1 self}
     any
     [ return' (result:usize)-> {[%#svec17] UIntSize.to_int result = Seq.length (view'0 self)} (! return' {result}) ]
     
@@ -145,6 +145,8 @@
   
   type t_DeepModelTy'0
   
+  function deep_model'0 (self : t_T'0) : t_DeepModelTy'0
+  
   use seq.Seq
   
   use seq.Seq
@@ -156,20 +158,19 @@
   function index_logic'0 [@inline:trivial] (self : t_Vec'0) (ix : int) : t_T'0 =
     [%#sops44] Seq.get (view'1 self) ix
   
-  function deep_model'1 (self : t_T'0) : t_DeepModelTy'0
-  
   function deep_model'2 (self : t_Vec'0) : Seq.seq t_DeepModelTy'0
   
-  axiom deep_model'2_spec : forall self : t_Vec'0 . ([%#svec27] forall i : int . 0 <= i /\ i < Seq.length (view'1 self)
-   -> Seq.get (deep_model'2 self) i = deep_model'1 (index_logic'0 self i))
-  && ([%#svec26] Seq.length (view'1 self) = Seq.length (deep_model'2 self))
-  
-  function deep_model'0 (self : t_Vec'0) : Seq.seq t_DeepModelTy'0 =
+  axiom deep_model'2_spec : forall self : t_Vec'0 . ([%#svec26] Seq.length (view'1 self)
+  = Seq.length (deep_model'2 self))
+  && ([%#svec27] forall i : int . 0 <= i /\ i < Seq.length (view'1 self)
+   -> Seq.get (deep_model'2 self) i = deep_model'0 (index_logic'0 self i))
+  
+  function deep_model'1 (self : t_Vec'0) : Seq.seq t_DeepModelTy'0 =
     [%#smodel19] deep_model'2 self
   
+  function lt_log'0 (self : t_DeepModelTy'0) (o : t_DeepModelTy'0) : bool
+  
   function le_log'0 (self : t_DeepModelTy'0) (o : t_DeepModelTy'0) : bool
-  
-  function lt_log'0 (self : t_DeepModelTy'0) (o : t_DeepModelTy'0) : bool
   
   predicate in_bounds'0 [@inline:trivial] (self : usize) (seq : Seq.seq t_T'0) =
     [%#sslice41] UIntSize.to_int self < Seq.length seq
@@ -177,21 +178,20 @@
   predicate has_value'0 [@inline:trivial] (self : usize) (seq : Seq.seq t_T'0) (out : t_T'0) =
     [%#sslice42] Seq.get seq (UIntSize.to_int self) = out
   
-  let rec index'0 (self:t_Vec'0) (index:usize) (return'  (ret:t_T'0))= {[@expl:precondition] inv'2 index}
-    {[@expl:precondition] inv'1 self}
-    {[@expl:precondition] [%#svec20] in_bounds'0 index (view'0 self)}
+  let rec index'0 (self:t_Vec'0) (index:usize) (return'  (ret:t_T'0))= {[@expl:index 'self' type invariant] inv'1 self}
+    {[@expl:index 'index' type invariant] inv'2 index}
+    {[@expl:index requires] [%#svec20] in_bounds'0 index (view'0 self)}
     any
     [ return' (result:t_T'0)-> {inv'3 result} {[%#svec21] has_value'0 index (view'0 self) result} (! return' {result}) ]
     
   
   function deep_model'3 (self : t_T'0) : t_DeepModelTy'0 =
-    [%#smodel19] deep_model'1 self
-  
-<<<<<<< HEAD
+    [%#smodel19] deep_model'0 self
+  
   function gt_log'0 (self : t_DeepModelTy'0) (o : t_DeepModelTy'0) : bool
   
-  let rec gt'0 (self:t_T'0) (other:t_T'0) (return'  (ret:bool))= {[@expl:precondition] inv'3 other}
-    {[@expl:precondition] inv'3 self}
+  let rec gt'0 (self:t_T'0) (other:t_T'0) (return'  (ret:bool))= {[@expl:gt 'self' type invariant] inv'3 self}
+    {[@expl:gt 'other' type invariant] inv'3 other}
     any
     [ return' (result:bool)-> {[%#scmp22] result = gt_log'0 (deep_model'3 self) (deep_model'3 other)}
       (! return' {result}) ]
@@ -204,26 +204,10 @@
   
   function cmp_log'0 (self : t_DeepModelTy'0) (_2 : t_DeepModelTy'0) : t_Ordering'0
   
-  let rec cmp'0 (self:t_T'0) (other:t_T'0) (return'  (ret:t_Ordering'0))= {[@expl:precondition] inv'3 other}
-    {[@expl:precondition] inv'3 self}
-=======
-  function deep_model'0 (self : t) : t_DeepModelTy'0
-  
-  let rec cmp'0 (self:t) (other:t) (return'  (ret:Ordering'0.t_Ordering))= {[@expl:cmp 'self' type invariant] inv'3 self}
+  let rec cmp'0 (self:t_T'0) (other:t_T'0) (return'  (ret:t_Ordering'0))= {[@expl:cmp 'self' type invariant] inv'3 self}
     {[@expl:cmp 'other' type invariant] inv'3 other}
     any
-    [ return' (result:Ordering'0.t_Ordering)-> {[%#scmp23] result = cmp_log'0 (deep_model'0 self) (deep_model'0 other)}
-      (! return' {result}) ]
-    
-  
-  function deep_model'3 (self : t) : t_DeepModelTy'0 =
-    [%#smodel19] deep_model'0 self
-  
-  let rec gt'0 (self:t) (other:t) (return'  (ret:bool))= {[@expl:gt 'self' type invariant] inv'3 self}
-    {[@expl:gt 'other' type invariant] inv'3 other}
->>>>>>> 34cd6190
-    any
-    [ return' (result:t_Ordering'0)-> {[%#scmp23] result = cmp_log'0 (deep_model'1 self) (deep_model'1 other)}
+    [ return' (result:t_Ordering'0)-> {[%#scmp23] result = cmp_log'0 (deep_model'0 self) (deep_model'0 other)}
       (! return' {result}) ]
     
   
@@ -238,43 +222,23 @@
   
   function cmp_le_log'0 (x : t_DeepModelTy'0) (y : t_DeepModelTy'0) : ()
   
-<<<<<<< HEAD
   axiom cmp_le_log'0_spec : forall x : t_DeepModelTy'0, y : t_DeepModelTy'0 . [%#sord28] le_log'0 x y
   = (cmp_log'0 x y <> C_Greater'0)
-=======
-  let rec index'0 (self:Vec'0.t_Vec t (Global'0.t_Global)) (index:usize) (return'  (ret:t))= {[@expl:index 'self' type invariant] inv'1 self}
-    {[@expl:index 'index' type invariant] inv'2 index}
-    {[@expl:index requires] [%#svec20] in_bounds'0 index (view'0 self)}
-    any
-    [ return' (result:t)-> {inv'3 result} {[%#svec21] has_value'0 index (view'0 self) result} (! return' {result}) ]
-    
->>>>>>> 34cd6190
   
   function cmp_lt_log'0 (x : t_DeepModelTy'0) (y : t_DeepModelTy'0) : ()
   
   axiom cmp_lt_log'0_spec : forall x : t_DeepModelTy'0, y : t_DeepModelTy'0 . [%#sord29] lt_log'0 x y
   = (cmp_log'0 x y = C_Less'0)
   
-<<<<<<< HEAD
   function ge_log'0 (self : t_DeepModelTy'0) (o : t_DeepModelTy'0) : bool
   
   function cmp_ge_log'0 (x : t_DeepModelTy'0) (y : t_DeepModelTy'0) : ()
-=======
-  axiom deep_model'2_spec : forall self : Vec'0.t_Vec t (Global'0.t_Global) . ([%#svec26] Seq.length (view'1 self)
-  = Seq.length (deep_model'2 self))
-  && ([%#svec27] forall i : int . 0 <= i /\ i < Seq.length (view'1 self)
-   -> Seq.get (deep_model'2 self) i = deep_model'0 (index_logic'0 self i))
-  
-  function deep_model'1 (self : Vec'0.t_Vec t (Global'0.t_Global)) : Seq.seq t_DeepModelTy'0 =
-    [%#smodel19] deep_model'2 self
->>>>>>> 34cd6190
   
   axiom cmp_ge_log'0_spec : forall x : t_DeepModelTy'0, y : t_DeepModelTy'0 . [%#sord30] ge_log'0 x y
   = (cmp_log'0 x y <> C_Less'0)
   
   function cmp_gt_log'0 (x : t_DeepModelTy'0) (y : t_DeepModelTy'0) : ()
   
-<<<<<<< HEAD
   axiom cmp_gt_log'0_spec : forall x : t_DeepModelTy'0, y : t_DeepModelTy'0 . [%#sord31] gt_log'0 x y
   = (cmp_log'0 x y = C_Greater'0)
   
@@ -304,24 +268,11 @@
   
   meta "compute_max_steps" 1000000
   
-  let rec binary_search'0 (arr:t_Vec'0) (elem:t_T'0) (return'  (ret:t_Result'0))= {[%#s05_binary_search_generic13] inv'0 elem}
-    {[%#s05_binary_search_generic12] inv'1 arr}
-    {[%#s05_binary_search_generic11] sorted'0 (deep_model'0 arr)}
-    {[%#s05_binary_search_generic10] Seq.length (view'0 arr) <= UIntSize.to_int (v_MAX'0 : usize)}
-=======
-  let rec len'0 (self:Vec'0.t_Vec t (Global'0.t_Global)) (return'  (ret:usize))= {[@expl:len 'self' type invariant] inv'1 self}
-    any
-    [ return' (result:usize)-> {[%#svec17] UIntSize.to_int result = Seq.length (view'0 self)} (! return' {result}) ]
-    
-  
-  meta "compute_max_steps" 1000000
-  
-  let rec binary_search (arr:Vec'0.t_Vec t (Global'0.t_Global)) (elem:t) (return'  (ret:Result'0.t_Result usize usize))= {[@expl:binary_search 'arr' type invariant] [%#s05_binary_search_generic10] inv'1 arr}
+  let rec binary_search'0 (arr:t_Vec'0) (elem:t_T'0) (return'  (ret:t_Result'0))= {[@expl:binary_search 'arr' type invariant] [%#s05_binary_search_generic10] inv'1 arr}
     {[@expl:binary_search 'elem' type invariant] [%#s05_binary_search_generic11] inv'0 elem}
     {[@expl:binary_search requires #0] [%#s05_binary_search_generic12] Seq.length (view'0 arr)
     <= UIntSize.to_int (v_MAX'0 : usize)}
     {[@expl:binary_search requires #1] [%#s05_binary_search_generic13] sorted'0 (deep_model'1 arr)}
->>>>>>> 34cd6190
     (! bb0
     [ bb0 = bb1
     | bb1 = bb2
@@ -430,24 +381,13 @@
     | & _47 : t_T'0 = any_l ()
     | & _50 : usize = any_l () ]
     
-<<<<<<< HEAD
-    [ return' (result:t_Result'0)-> {[@expl:postcondition] [%#s05_binary_search_generic16] forall x : usize . result
-      = C_Err'0 x
-       -> (forall i : usize . x <= i /\ UIntSize.to_int i < Seq.length (view'0 arr)
-       -> lt_log'0 (deep_model'1 elem) (Seq.get (deep_model'0 arr) (UIntSize.to_int i)))}
-      {[@expl:postcondition] [%#s05_binary_search_generic15] forall x : usize . result = C_Err'0 x
-       -> (forall i : usize . i < x  -> le_log'0 (Seq.get (deep_model'0 arr) (UIntSize.to_int i)) (deep_model'1 elem))}
-      {[@expl:postcondition] [%#s05_binary_search_generic14] forall x : usize . result = C_Ok'0 x
-       -> Seq.get (deep_model'0 arr) (UIntSize.to_int x) = deep_model'1 elem}
-=======
-    [ return' (result:Result'0.t_Result usize usize)-> {[@expl:binary_search ensures #0] [%#s05_binary_search_generic14] forall x : usize . result
-      = Result'0.C_Ok x  -> Seq.get (deep_model'1 arr) (UIntSize.to_int x) = deep_model'0 elem}
-      {[@expl:binary_search ensures #1] [%#s05_binary_search_generic15] forall x : usize . result = Result'0.C_Err x
+    [ return' (result:t_Result'0)-> {[@expl:binary_search ensures #0] [%#s05_binary_search_generic14] forall x : usize . result
+      = C_Ok'0 x  -> Seq.get (deep_model'1 arr) (UIntSize.to_int x) = deep_model'0 elem}
+      {[@expl:binary_search ensures #1] [%#s05_binary_search_generic15] forall x : usize . result = C_Err'0 x
        -> (forall i : usize . i < x  -> le_log'0 (Seq.get (deep_model'1 arr) (UIntSize.to_int i)) (deep_model'0 elem))}
-      {[@expl:binary_search ensures #2] [%#s05_binary_search_generic16] forall x : usize . result = Result'0.C_Err x
+      {[@expl:binary_search ensures #2] [%#s05_binary_search_generic16] forall x : usize . result = C_Err'0 x
        -> (forall i : usize . x <= i /\ UIntSize.to_int i < Seq.length (view'0 arr)
        -> lt_log'0 (deep_model'0 elem) (Seq.get (deep_model'1 arr) (UIntSize.to_int i)))}
->>>>>>> 34cd6190
       (! return' {result}) ]
     
 end