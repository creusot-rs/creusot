--- conflicted
+++ resolved
@@ -3,54 +3,6 @@
   let%span s05_binary_search_generic1 = "05_binary_search_generic.rs" 32 19 32 20
   let%span s05_binary_search_generic2 = "05_binary_search_generic.rs" 35 26 35 27
   let%span s05_binary_search_generic3 = "05_binary_search_generic.rs" 37 16 37 56
-<<<<<<< HEAD
-  let%span s05_binary_search_generic4 = "05_binary_search_generic.rs" 37 4 37 58
-  let%span s05_binary_search_generic5 = "05_binary_search_generic.rs" 40 17 40 18
-  let%span s05_binary_search_generic6 = "05_binary_search_generic.rs" 41 26 41 27
-  let%span s05_binary_search_generic7 = "05_binary_search_generic.rs" 41 19 41 27
-  let%span s05_binary_search_generic8 = "05_binary_search_generic.rs" 53 37 53 38
-  let%span s05_binary_search_generic9 = "05_binary_search_generic.rs" 20 11 20 36
-  let%span s05_binary_search_generic10 = "05_binary_search_generic.rs" 21 11 21 35
-  let%span s05_binary_search_generic11 = "05_binary_search_generic.rs" 27 41 27 44
-  let%span s05_binary_search_generic12 = "05_binary_search_generic.rs" 27 55 27 59
-  let%span s05_binary_search_generic13 = "05_binary_search_generic.rs" 22 0 22 89
-  let%span s05_binary_search_generic14 = "05_binary_search_generic.rs" 23 0 24 74
-  let%span s05_binary_search_generic15 = "05_binary_search_generic.rs" 25 0 26 92
-  let%span svec16 = "../../../../creusot-contracts/src/std/vec.rs" 83 26 83 48
-  let%span smodel17 = "../../../../creusot-contracts/src/model.rs" 88 8 88 22
-  let%span smodel18 = "../../../../creusot-contracts/src/model.rs" 79 8 79 28
-  let%span svec19 = "../../../../creusot-contracts/src/std/vec.rs" 162 27 162 46
-  let%span svec20 = "../../../../creusot-contracts/src/std/vec.rs" 163 26 163 54
-  let%span scmp21 = "../../../../creusot-contracts/src/std/cmp.rs" 39 26 39 76
-  let%span scmp22 = "../../../../creusot-contracts/src/std/cmp.rs" 50 26 50 85
-  let%span s05_binary_search_generic23 = "05_binary_search_generic.rs" 17 4 17 31
-  let%span svec24 = "../../../../creusot-contracts/src/std/vec.rs" 18 14 18 41
-  let%span svec25 = "../../../../creusot-contracts/src/std/vec.rs" 29 14 29 47
-  let%span svec26 = "../../../../creusot-contracts/src/std/vec.rs" 30 4 31 53
-  let%span sord27 = "../../../../creusot-contracts/src/logic/ord.rs" 15 14 15 64
-  let%span sord28 = "../../../../creusot-contracts/src/logic/ord.rs" 25 14 25 61
-  let%span sord29 = "../../../../creusot-contracts/src/logic/ord.rs" 35 14 35 61
-  let%span sord30 = "../../../../creusot-contracts/src/logic/ord.rs" 45 14 45 64
-  let%span sord31 = "../../../../creusot-contracts/src/logic/ord.rs" 49 14 49 45
-  let%span sord32 = "../../../../creusot-contracts/src/logic/ord.rs" 53 15 53 32
-  let%span sord33 = "../../../../creusot-contracts/src/logic/ord.rs" 54 15 54 32
-  let%span sord34 = "../../../../creusot-contracts/src/logic/ord.rs" 55 14 55 31
-  let%span sord35 = "../../../../creusot-contracts/src/logic/ord.rs" 59 15 59 45
-  let%span sord36 = "../../../../creusot-contracts/src/logic/ord.rs" 60 14 60 47
-  let%span sord37 = "../../../../creusot-contracts/src/logic/ord.rs" 64 15 64 48
-  let%span sord38 = "../../../../creusot-contracts/src/logic/ord.rs" 65 14 65 44
-  let%span sord39 = "../../../../creusot-contracts/src/logic/ord.rs" 69 14 69 59
-  let%span sslice40 = "../../../../creusot-contracts/src/std/slice.rs" 122 20 122 37
-  let%span sslice41 = "../../../../creusot-contracts/src/std/slice.rs" 129 20 129 37
-  let%span s05_binary_search_generic42 = "05_binary_search_generic.rs" 10 4 12 5
-  let%span sops43 = "../../../../creusot-contracts/src/logic/ops.rs" 20 8 20 31
-  let%span sinvariant44 = "../../../../creusot-contracts/src/invariant.rs" 24 8 24 18
-  let%span svec45 = "../../../../creusot-contracts/src/std/vec.rs" 65 20 65 41
-  let%span sseq46 = "../../../../creusot-contracts/src/logic/seq.rs" 444 8 444 97
-  let%span sboxed47 = "../../../../creusot-contracts/src/std/boxed.rs" 28 8 28 18
-  
-  use prelude.prelude.Borrow
-=======
   let%span s05_binary_search_generic4 = "05_binary_search_generic.rs" 38 16 38 88
   let%span s05_binary_search_generic5 = "05_binary_search_generic.rs" 39 16 39 117
   let%span s05_binary_search_generic6 = "05_binary_search_generic.rs" 40 17 40 18
@@ -64,17 +16,17 @@
   let%span s05_binary_search_generic14 = "05_binary_search_generic.rs" 22 10 22 87
   let%span s05_binary_search_generic15 = "05_binary_search_generic.rs" 23 10 24 72
   let%span s05_binary_search_generic16 = "05_binary_search_generic.rs" 25 10 26 90
-  let%span svec17 = "../../../../creusot-contracts/src/std/vec.rs" 86 26 86 48
-  let%span smodel18 = "../../../../creusot-contracts/src/model.rs" 91 8 91 22
-  let%span smodel19 = "../../../../creusot-contracts/src/model.rs" 82 8 82 28
-  let%span svec20 = "../../../../creusot-contracts/src/std/vec.rs" 165 27 165 46
-  let%span svec21 = "../../../../creusot-contracts/src/std/vec.rs" 166 26 166 54
+  let%span svec17 = "../../../../creusot-contracts/src/std/vec.rs" 83 26 83 48
+  let%span smodel18 = "../../../../creusot-contracts/src/model.rs" 88 8 88 22
+  let%span smodel19 = "../../../../creusot-contracts/src/model.rs" 79 8 79 28
+  let%span svec20 = "../../../../creusot-contracts/src/std/vec.rs" 162 27 162 46
+  let%span svec21 = "../../../../creusot-contracts/src/std/vec.rs" 163 26 163 54
   let%span scmp22 = "../../../../creusot-contracts/src/std/cmp.rs" 39 26 39 76
   let%span scmp23 = "../../../../creusot-contracts/src/std/cmp.rs" 50 26 50 85
   let%span s05_binary_search_generic24 = "05_binary_search_generic.rs" 17 4 17 31
-  let%span svec25 = "../../../../creusot-contracts/src/std/vec.rs" 19 14 19 41
-  let%span svec26 = "../../../../creusot-contracts/src/std/vec.rs" 31 14 31 47
-  let%span svec27 = "../../../../creusot-contracts/src/std/vec.rs" 32 14 33 51
+  let%span svec25 = "../../../../creusot-contracts/src/std/vec.rs" 18 14 18 41
+  let%span svec26 = "../../../../creusot-contracts/src/std/vec.rs" 29 14 29 47
+  let%span svec27 = "../../../../creusot-contracts/src/std/vec.rs" 30 14 31 51
   let%span sord28 = "../../../../creusot-contracts/src/logic/ord.rs" 15 14 15 64
   let%span sord29 = "../../../../creusot-contracts/src/logic/ord.rs" 25 14 25 61
   let%span sord30 = "../../../../creusot-contracts/src/logic/ord.rs" 35 14 35 61
@@ -88,26 +40,16 @@
   let%span sord38 = "../../../../creusot-contracts/src/logic/ord.rs" 64 15 64 48
   let%span sord39 = "../../../../creusot-contracts/src/logic/ord.rs" 65 14 65 44
   let%span sord40 = "../../../../creusot-contracts/src/logic/ord.rs" 69 14 69 59
-  let%span sslice41 = "../../../../creusot-contracts/src/std/slice.rs" 126 20 126 37
-  let%span sslice42 = "../../../../creusot-contracts/src/std/slice.rs" 133 20 133 37
+  let%span sslice41 = "../../../../creusot-contracts/src/std/slice.rs" 122 20 122 37
+  let%span sslice42 = "../../../../creusot-contracts/src/std/slice.rs" 129 20 129 37
   let%span s05_binary_search_generic43 = "05_binary_search_generic.rs" 11 8 11 75
   let%span sops44 = "../../../../creusot-contracts/src/logic/ops.rs" 20 8 20 31
   let%span sinvariant45 = "../../../../creusot-contracts/src/invariant.rs" 24 8 24 18
-  let%span svec46 = "../../../../creusot-contracts/src/std/vec.rs" 68 20 68 41
-  let%span sseq47 = "../../../../creusot-contracts/src/logic/seq.rs" 459 20 459 95
+  let%span svec46 = "../../../../creusot-contracts/src/std/vec.rs" 65 20 65 41
+  let%span sseq47 = "../../../../creusot-contracts/src/logic/seq.rs" 444 20 444 95
   let%span sboxed48 = "../../../../creusot-contracts/src/std/boxed.rs" 28 8 28 18
   
-  predicate inv'0 (_1 : t)
-  
-  predicate invariant'4 (self : t) =
-    [%#sboxed48] inv'0 self
-  
-  predicate inv'6 (_1 : t)
-  
-  axiom inv_axiom'5 [@rewrite] : forall x : t [inv'6 x] . inv'6 x = invariant'4 x
-  
-  use seq.Seq
->>>>>>> 716d5822
+  use prelude.prelude.Borrow
   
   use prelude.prelude.Opaque
   
@@ -117,12 +59,7 @@
   type t_Unique'0  =
     { t_Unique__pointer'0: t_NonNull'0; t_Unique__qy95zmarker'0: () }
   
-<<<<<<< HEAD
   use prelude.prelude.UIntSize
-=======
-  predicate invariant'3 (self : Seq.seq t) =
-    [%#sseq47] forall i : int . 0 <= i /\ i < Seq.length self  -> inv'6 (Seq.get self i)
->>>>>>> 716d5822
   
   type t_Cap'0  =
     { t_Cap__0'0: usize }
@@ -143,104 +80,62 @@
   
   use seq.Seq
   
-<<<<<<< HEAD
   constant v_MAX'0 : usize = (18446744073709551615 : usize)
   
   use prelude.prelude.Int
-=======
-  axiom view'1_spec : forall self : Vec'0.t_Vec t (Global'0.t_Global) . [%#svec25] Seq.length (view'1 self)
-  <= UIntSize.to_int (v_MAX'0 : usize)
-  
-  predicate invariant'2 (self : Vec'0.t_Vec t (Global'0.t_Global)) =
+  
+  function view'1 (self : t_Vec'0) : Seq.seq t_T'0
+  
+  axiom view'1_spec : forall self : t_Vec'0 . [%#svec25] Seq.length (view'1 self) <= UIntSize.to_int (v_MAX'0 : usize)
+  
+  function view'0 (self : t_Vec'0) : Seq.seq t_T'0 =
+    [%#smodel18] view'1 self
+  
+  predicate inv'4 (_1 : t_Vec'0)
+  
+  predicate invariant'0 (self : t_Vec'0) =
+    [%#sinvariant45] inv'4 self
+  
+  axiom inv_axiom'0 [@rewrite] : forall x : t_Vec'0 [inv'1 x] . inv'1 x = invariant'0 x
+  
+  predicate inv'2 (_1 : usize)
+  
+  axiom inv_axiom'1 [@rewrite] : forall x : usize [inv'2 x] . inv'2 x = true
+  
+  predicate inv'3 (_1 : t_T'0)
+  
+  predicate inv'0 (_1 : t_T'0)
+  
+  predicate invariant'1 (self : t_T'0) =
+    [%#sinvariant45] inv'0 self
+  
+  axiom inv_axiom'2 [@rewrite] : forall x : t_T'0 [inv'3 x] . inv'3 x = invariant'1 x
+  
+  predicate inv'5 (_1 : Seq.seq t_T'0)
+  
+  predicate invariant'2 (self : t_Vec'0) =
     [%#svec46] inv'5 (view'1 self)
->>>>>>> 716d5822
-  
-  function view'1 (self : t_Vec'0) : Seq.seq t_T'0
-  
-  axiom view'1_spec : forall self : t_Vec'0 . [%#svec24] Seq.length (view'1 self) <= UIntSize.to_int (v_MAX'0 : usize)
-  
-  function view'0 (self : t_Vec'0) : Seq.seq t_T'0 =
-    [%#smodel17] view'1 self
-  
-<<<<<<< HEAD
-  predicate inv'4 (_1 : t_Vec'0)
-=======
-  predicate invariant'1 (self : t) =
-    [%#sinvariant45] inv'0 self
->>>>>>> 716d5822
-  
-  predicate invariant'0 (self : t_Vec'0) =
-    [%#sinvariant44] inv'4 self
-  
-  axiom inv_axiom'0 [@rewrite] : forall x : t_Vec'0 [inv'1 x] . inv'1 x = invariant'0 x
-  
-  predicate inv'2 (_1 : usize)
-  
-  axiom inv_axiom'1 [@rewrite] : forall x : usize [inv'2 x] . inv'2 x = true
-  
-<<<<<<< HEAD
-  predicate inv'3 (_1 : t_T'0)
-=======
-  predicate invariant'0 (self : Vec'0.t_Vec t (Global'0.t_Global)) =
-    [%#sinvariant45] inv'4 self
->>>>>>> 716d5822
-  
-  predicate inv'0 (_1 : t_T'0)
-  
-  predicate invariant'1 (self : t_T'0) =
-    [%#sinvariant44] inv'0 self
-  
-  axiom inv_axiom'2 [@rewrite] : forall x : t_T'0 [inv'3 x] . inv'3 x = invariant'1 x
-  
-  predicate inv'5 (_1 : Seq.seq t_T'0)
-  
-<<<<<<< HEAD
-  predicate invariant'2 (self : t_Vec'0) =
-    [%#svec45] inv'5 (view'1 self)
-=======
-  axiom eq_cmp'0_spec : forall x : t_DeepModelTy'0, y : t_DeepModelTy'0 . [%#sord40] (x = y)
-  = (cmp_log'0 x y = Ordering'0.C_Equal)
->>>>>>> 716d5822
   
   axiom inv_axiom'3 [@rewrite] : forall x : t_Vec'0 [inv'4 x] . inv'4 x = invariant'2 x
   
-<<<<<<< HEAD
-  use seq.Seq
-=======
-  axiom antisym2'0_spec : forall x : t_DeepModelTy'0, y : t_DeepModelTy'0 . ([%#sord38] cmp_log'0 x y
-  = Ordering'0.C_Greater)  -> ([%#sord39] cmp_log'0 y x = Ordering'0.C_Less)
->>>>>>> 716d5822
+  use seq.Seq
   
   predicate inv'6 (_1 : t_T'0)
   
-<<<<<<< HEAD
   predicate invariant'3 (self : Seq.seq t_T'0) =
-    [%#sseq46] forall i : int . 0 <= i /\ i < Seq.length self  -> inv'6 (Seq.get self i)
-=======
-  axiom antisym1'0_spec : forall x : t_DeepModelTy'0, y : t_DeepModelTy'0 . ([%#sord36] cmp_log'0 x y
-  = Ordering'0.C_Less)  -> ([%#sord37] cmp_log'0 y x = Ordering'0.C_Greater)
->>>>>>> 716d5822
+    [%#sseq47] forall i : int . 0 <= i /\ i < Seq.length self  -> inv'6 (Seq.get self i)
   
   axiom inv_axiom'4 [@rewrite] : forall x : Seq.seq t_T'0 [inv'5 x] . inv'5 x = invariant'3 x
   
-<<<<<<< HEAD
   predicate invariant'4 (self : t_T'0) =
-    [%#sboxed47] inv'0 self
-=======
-  axiom trans'0_spec : forall x : t_DeepModelTy'0, y : t_DeepModelTy'0, z : t_DeepModelTy'0, o : Ordering'0.t_Ordering . ([%#sord33] cmp_log'0 x y
-  = o)  -> ([%#sord34] cmp_log'0 y z = o)  -> ([%#sord35] cmp_log'0 x z = o)
->>>>>>> 716d5822
+    [%#sboxed48] inv'0 self
   
   axiom inv_axiom'5 [@rewrite] : forall x : t_T'0 [inv'6 x] . inv'6 x = invariant'4 x
   
-<<<<<<< HEAD
   let rec len'0 (self:t_Vec'0) (return'  (ret:usize))= {[@expl:precondition] inv'1 self}
     any
-    [ return' (result:usize)-> {[%#svec16] UIntSize.to_int result = Seq.length (view'0 self)} (! return' {result}) ]
-    
-=======
-  axiom refl'0_spec : forall x : t_DeepModelTy'0 . [%#sord32] cmp_log'0 x x = Ordering'0.C_Equal
->>>>>>> 716d5822
+    [ return' (result:usize)-> {[%#svec17] UIntSize.to_int result = Seq.length (view'0 self)} (! return' {result}) ]
+    
   
   predicate resolve'0 (_1 : t_T'0)
   
@@ -248,88 +143,56 @@
     | C_Ok'0 usize
     | C_Err'0 usize
   
-<<<<<<< HEAD
   type t_DeepModelTy'0
-=======
-  axiom cmp_gt_log'0_spec : forall x : t_DeepModelTy'0, y : t_DeepModelTy'0 . [%#sord31] gt_log'0 x y
-  = (cmp_log'0 x y = Ordering'0.C_Greater)
->>>>>>> 716d5822
-  
-  use seq.Seq
-  
-  use seq.Seq
-  
-<<<<<<< HEAD
-  use seq.Seq
-=======
-  axiom cmp_ge_log'0_spec : forall x : t_DeepModelTy'0, y : t_DeepModelTy'0 . [%#sord30] ge_log'0 x y
-  = (cmp_log'0 x y <> Ordering'0.C_Less)
->>>>>>> 716d5822
+  
+  use seq.Seq
+  
+  use seq.Seq
+  
+  use seq.Seq
   
   use seq.Seq
   
   function index_logic'0 [@inline:trivial] (self : t_Vec'0) (ix : int) : t_T'0 =
-    [%#sops43] Seq.get (view'1 self) ix
-  
-<<<<<<< HEAD
+    [%#sops44] Seq.get (view'1 self) ix
+  
   function deep_model'1 (self : t_T'0) : t_DeepModelTy'0
-=======
-  axiom cmp_lt_log'0_spec : forall x : t_DeepModelTy'0, y : t_DeepModelTy'0 . [%#sord29] lt_log'0 x y
-  = (cmp_log'0 x y = Ordering'0.C_Less)
->>>>>>> 716d5822
   
   function deep_model'2 (self : t_Vec'0) : Seq.seq t_DeepModelTy'0
   
-  axiom deep_model'2_spec : forall self : t_Vec'0 . ([%#svec26] forall i : int . 0 <= i /\ i < Seq.length (view'1 self)
+  axiom deep_model'2_spec : forall self : t_Vec'0 . ([%#svec27] forall i : int . 0 <= i /\ i < Seq.length (view'1 self)
    -> Seq.get (deep_model'2 self) i = deep_model'1 (index_logic'0 self i))
-  && ([%#svec25] Seq.length (view'1 self) = Seq.length (deep_model'2 self))
-  
-<<<<<<< HEAD
+  && ([%#svec26] Seq.length (view'1 self) = Seq.length (deep_model'2 self))
+  
   function deep_model'0 (self : t_Vec'0) : Seq.seq t_DeepModelTy'0 =
-    [%#smodel18] deep_model'2 self
-=======
-  axiom cmp_le_log'0_spec : forall x : t_DeepModelTy'0, y : t_DeepModelTy'0 . [%#sord28] le_log'0 x y
-  = (cmp_log'0 x y <> Ordering'0.C_Greater)
->>>>>>> 716d5822
+    [%#smodel19] deep_model'2 self
   
   function le_log'0 (self : t_DeepModelTy'0) (o : t_DeepModelTy'0) : bool
   
   function lt_log'0 (self : t_DeepModelTy'0) (o : t_DeepModelTy'0) : bool
   
-<<<<<<< HEAD
   predicate in_bounds'0 [@inline:trivial] (self : usize) (seq : Seq.seq t_T'0) =
-    [%#sslice40] UIntSize.to_int self < Seq.length seq
-=======
-  predicate sorted_range'0 [#"05_binary_search_generic.rs" 9 0 9 63] (s : Seq.seq t_DeepModelTy'0) (l : int) (u : int) =
-    [%#s05_binary_search_generic43] forall i : int, j : int . l <= i /\ i <= j /\ j < u
-     -> le_log'0 (Seq.get s i) (Seq.get s j)
->>>>>>> 716d5822
+    [%#sslice41] UIntSize.to_int self < Seq.length seq
   
   predicate has_value'0 [@inline:trivial] (self : usize) (seq : Seq.seq t_T'0) (out : t_T'0) =
-    [%#sslice41] Seq.get seq (UIntSize.to_int self) = out
-  
-<<<<<<< HEAD
+    [%#sslice42] Seq.get seq (UIntSize.to_int self) = out
+  
   let rec index'0 (self:t_Vec'0) (index:usize) (return'  (ret:t_T'0))= {[@expl:precondition] inv'2 index}
     {[@expl:precondition] inv'1 self}
-    {[@expl:precondition] [%#svec19] in_bounds'0 index (view'0 self)}
+    {[@expl:precondition] [%#svec20] in_bounds'0 index (view'0 self)}
     any
-    [ return' (result:t_T'0)-> {inv'3 result} {[%#svec20] has_value'0 index (view'0 self) result} (! return' {result}) ]
-    
-=======
-  predicate sorted'0 [#"05_binary_search_generic.rs" 16 0 16 41] (s : Seq.seq t_DeepModelTy'0) =
-    [%#s05_binary_search_generic24] sorted_range'0 s 0 (Seq.length s)
->>>>>>> 716d5822
+    [ return' (result:t_T'0)-> {inv'3 result} {[%#svec21] has_value'0 index (view'0 self) result} (! return' {result}) ]
+    
   
   function deep_model'3 (self : t_T'0) : t_DeepModelTy'0 =
-    [%#smodel18] deep_model'1 self
+    [%#smodel19] deep_model'1 self
   
   function gt_log'0 (self : t_DeepModelTy'0) (o : t_DeepModelTy'0) : bool
   
   let rec gt'0 (self:t_T'0) (other:t_T'0) (return'  (ret:bool))= {[@expl:precondition] inv'3 other}
     {[@expl:precondition] inv'3 self}
     any
-<<<<<<< HEAD
-    [ return' (result:bool)-> {[%#scmp21] result = gt_log'0 (deep_model'3 self) (deep_model'3 other)}
+    [ return' (result:bool)-> {[%#scmp22] result = gt_log'0 (deep_model'3 self) (deep_model'3 other)}
       (! return' {result}) ]
     
   
@@ -339,131 +202,75 @@
     | C_Greater'0
   
   function cmp_log'0 (self : t_DeepModelTy'0) (_2 : t_DeepModelTy'0) : t_Ordering'0
-=======
-    [ return' (result:Ordering'0.t_Ordering)-> {[%#scmp23] result = cmp_log'0 (deep_model'1 self) (deep_model'1 other)}
-      (! return' {result}) ]
-    
-  
-  function deep_model'3 (self : t) : t_DeepModelTy'0 =
-    [%#smodel19] deep_model'1 self
->>>>>>> 716d5822
   
   let rec cmp'0 (self:t_T'0) (other:t_T'0) (return'  (ret:t_Ordering'0))= {[@expl:precondition] inv'3 other}
     {[@expl:precondition] inv'3 self}
     any
-<<<<<<< HEAD
-    [ return' (result:t_Ordering'0)-> {[%#scmp22] result = cmp_log'0 (deep_model'1 self) (deep_model'1 other)}
-=======
-    [ return' (result:bool)-> {[%#scmp22] result = gt_log'0 (deep_model'3 self) (deep_model'3 other)}
->>>>>>> 716d5822
+    [ return' (result:t_Ordering'0)-> {[%#scmp23] result = cmp_log'0 (deep_model'1 self) (deep_model'1 other)}
       (! return' {result}) ]
     
   
   use prelude.prelude.Intrinsic
   
-<<<<<<< HEAD
   predicate sorted_range'0 [#"05_binary_search_generic.rs" 9 0 9 63] (s : Seq.seq t_DeepModelTy'0) (l : int) (u : int) =
-    [%#s05_binary_search_generic42] forall i : int, j : int . l <= i /\ i <= j /\ j < u
+    [%#s05_binary_search_generic43] forall i : int, j : int . l <= i /\ i <= j /\ j < u
      -> le_log'0 (Seq.get s i) (Seq.get s j)
   
   predicate sorted'0 [#"05_binary_search_generic.rs" 16 0 16 41] (s : Seq.seq t_DeepModelTy'0) =
-    [%#s05_binary_search_generic23] sorted_range'0 s 0 (Seq.length s)
+    [%#s05_binary_search_generic24] sorted_range'0 s 0 (Seq.length s)
   
   function cmp_le_log'0 (x : t_DeepModelTy'0) (y : t_DeepModelTy'0) : ()
   
-  axiom cmp_le_log'0_spec : forall x : t_DeepModelTy'0, y : t_DeepModelTy'0 . [%#sord27] le_log'0 x y
+  axiom cmp_le_log'0_spec : forall x : t_DeepModelTy'0, y : t_DeepModelTy'0 . [%#sord28] le_log'0 x y
   = (cmp_log'0 x y <> C_Greater'0)
   
   function cmp_lt_log'0 (x : t_DeepModelTy'0) (y : t_DeepModelTy'0) : ()
-=======
-  predicate has_value'0 [@inline:trivial] (self : usize) (seq : Seq.seq t) (out : t) =
-    [%#sslice42] Seq.get seq (UIntSize.to_int self) = out
-  
-  predicate in_bounds'0 [@inline:trivial] (self : usize) (seq : Seq.seq t) =
-    [%#sslice41] UIntSize.to_int self < Seq.length seq
-  
-  function view'0 (self : Vec'0.t_Vec t (Global'0.t_Global)) : Seq.seq t =
-    [%#smodel18] view'1 self
-  
-  let rec index'0 (self:Vec'0.t_Vec t (Global'0.t_Global)) (index:usize) (return'  (ret:t))= {[@expl:precondition] inv'2 index}
-    {[@expl:precondition] inv'1 self}
-    {[@expl:precondition] [%#svec20] in_bounds'0 index (view'0 self)}
-    any
-    [ return' (result:t)-> {inv'3 result} {[%#svec21] has_value'0 index (view'0 self) result} (! return' {result}) ]
-    
-  
-  function index_logic'0 [@inline:trivial] (self : Vec'0.t_Vec t (Global'0.t_Global)) (ix : int) : t =
-    [%#sops44] Seq.get (view'1 self) ix
->>>>>>> 716d5822
-  
-  axiom cmp_lt_log'0_spec : forall x : t_DeepModelTy'0, y : t_DeepModelTy'0 . [%#sord28] lt_log'0 x y
+  
+  axiom cmp_lt_log'0_spec : forall x : t_DeepModelTy'0, y : t_DeepModelTy'0 . [%#sord29] lt_log'0 x y
   = (cmp_log'0 x y = C_Less'0)
   
-<<<<<<< HEAD
   function ge_log'0 (self : t_DeepModelTy'0) (o : t_DeepModelTy'0) : bool
   
   function cmp_ge_log'0 (x : t_DeepModelTy'0) (y : t_DeepModelTy'0) : ()
-=======
-  axiom deep_model'2_spec : forall self : Vec'0.t_Vec t (Global'0.t_Global) . ([%#svec27] forall i : int . 0 <= i
-  /\ i < Seq.length (view'1 self)  -> Seq.get (deep_model'2 self) i = deep_model'1 (index_logic'0 self i))
-  && ([%#svec26] Seq.length (view'1 self) = Seq.length (deep_model'2 self))
-  
-  function deep_model'0 (self : Vec'0.t_Vec t (Global'0.t_Global)) : Seq.seq t_DeepModelTy'0 =
-    [%#smodel19] deep_model'2 self
->>>>>>> 716d5822
-  
-  axiom cmp_ge_log'0_spec : forall x : t_DeepModelTy'0, y : t_DeepModelTy'0 . [%#sord29] ge_log'0 x y
+  
+  axiom cmp_ge_log'0_spec : forall x : t_DeepModelTy'0, y : t_DeepModelTy'0 . [%#sord30] ge_log'0 x y
   = (cmp_log'0 x y <> C_Less'0)
   
   function cmp_gt_log'0 (x : t_DeepModelTy'0) (y : t_DeepModelTy'0) : ()
   
-<<<<<<< HEAD
-  axiom cmp_gt_log'0_spec : forall x : t_DeepModelTy'0, y : t_DeepModelTy'0 . [%#sord30] gt_log'0 x y
+  axiom cmp_gt_log'0_spec : forall x : t_DeepModelTy'0, y : t_DeepModelTy'0 . [%#sord31] gt_log'0 x y
   = (cmp_log'0 x y = C_Greater'0)
   
   function refl'0 (x : t_DeepModelTy'0) : ()
   
-  axiom refl'0_spec : forall x : t_DeepModelTy'0 . [%#sord31] cmp_log'0 x x = C_Equal'0
+  axiom refl'0_spec : forall x : t_DeepModelTy'0 . [%#sord32] cmp_log'0 x x = C_Equal'0
   
   function trans'0 (x : t_DeepModelTy'0) (y : t_DeepModelTy'0) (z : t_DeepModelTy'0) (o : t_Ordering'0) : ()
   
-  axiom trans'0_spec : forall x : t_DeepModelTy'0, y : t_DeepModelTy'0, z : t_DeepModelTy'0, o : t_Ordering'0 . ([%#sord32] cmp_log'0 x y
-  = o)  -> ([%#sord33] cmp_log'0 y z = o)  -> ([%#sord34] cmp_log'0 x z = o)
+  axiom trans'0_spec : forall x : t_DeepModelTy'0, y : t_DeepModelTy'0, z : t_DeepModelTy'0, o : t_Ordering'0 . ([%#sord33] cmp_log'0 x y
+  = o)  -> ([%#sord34] cmp_log'0 y z = o)  -> ([%#sord35] cmp_log'0 x z = o)
   
   function antisym1'0 (x : t_DeepModelTy'0) (y : t_DeepModelTy'0) : ()
   
-  axiom antisym1'0_spec : forall x : t_DeepModelTy'0, y : t_DeepModelTy'0 . ([%#sord35] cmp_log'0 x y = C_Less'0)
-   -> ([%#sord36] cmp_log'0 y x = C_Greater'0)
+  axiom antisym1'0_spec : forall x : t_DeepModelTy'0, y : t_DeepModelTy'0 . ([%#sord36] cmp_log'0 x y = C_Less'0)
+   -> ([%#sord37] cmp_log'0 y x = C_Greater'0)
   
   function antisym2'0 (x : t_DeepModelTy'0) (y : t_DeepModelTy'0) : ()
   
-  axiom antisym2'0_spec : forall x : t_DeepModelTy'0, y : t_DeepModelTy'0 . ([%#sord37] cmp_log'0 x y = C_Greater'0)
-   -> ([%#sord38] cmp_log'0 y x = C_Less'0)
+  axiom antisym2'0_spec : forall x : t_DeepModelTy'0, y : t_DeepModelTy'0 . ([%#sord38] cmp_log'0 x y = C_Greater'0)
+   -> ([%#sord39] cmp_log'0 y x = C_Less'0)
   
   function eq_cmp'0 (x : t_DeepModelTy'0) (y : t_DeepModelTy'0) : ()
   
-  axiom eq_cmp'0_spec : forall x : t_DeepModelTy'0, y : t_DeepModelTy'0 . [%#sord39] (x = y)
+  axiom eq_cmp'0_spec : forall x : t_DeepModelTy'0, y : t_DeepModelTy'0 . [%#sord40] (x = y)
   = (cmp_log'0 x y = C_Equal'0)
   
   meta "compute_max_steps" 1000000
   
-  let rec binary_search'0 (arr:t_Vec'0) (elem:t_T'0) (return'  (ret:t_Result'0))= {[%#s05_binary_search_generic12] inv'0 elem}
-    {[%#s05_binary_search_generic11] inv'1 arr}
-    {[%#s05_binary_search_generic10] sorted'0 (deep_model'0 arr)}
-    {[%#s05_binary_search_generic9] Seq.length (view'0 arr) <= UIntSize.to_int (v_MAX'0 : usize)}
-=======
-  let rec len'0 (self:Vec'0.t_Vec t (Global'0.t_Global)) (return'  (ret:usize))= {[@expl:precondition] inv'1 self}
-    any
-    [ return' (result:usize)-> {[%#svec17] UIntSize.to_int result = Seq.length (view'0 self)} (! return' {result}) ]
-    
-  
-  meta "compute_max_steps" 1000000
-  
-  let rec binary_search (arr:Vec'0.t_Vec t (Global'0.t_Global)) (elem:t) (return'  (ret:Result'0.t_Result usize usize))= {[%#s05_binary_search_generic13] inv'0 elem}
+  let rec binary_search'0 (arr:t_Vec'0) (elem:t_T'0) (return'  (ret:t_Result'0))= {[%#s05_binary_search_generic13] inv'0 elem}
     {[%#s05_binary_search_generic12] inv'1 arr}
     {[%#s05_binary_search_generic11] sorted'0 (deep_model'0 arr)}
     {[%#s05_binary_search_generic10] Seq.length (view'0 arr) <= UIntSize.to_int (v_MAX'0 : usize)}
->>>>>>> 716d5822
     (! bb0
     [ bb0 = bb1
     | bb1 = bb2
@@ -572,23 +379,13 @@
     | & _47 : t_T'0 = any_l ()
     | & _50 : usize = any_l () ]
     
-<<<<<<< HEAD
-    [ return' (result:t_Result'0)-> {[@expl:postcondition] [%#s05_binary_search_generic15] forall x : usize . result
+    [ return' (result:t_Result'0)-> {[@expl:postcondition] [%#s05_binary_search_generic16] forall x : usize . result
       = C_Err'0 x
        -> (forall i : usize . x <= i /\ UIntSize.to_int i < Seq.length (view'0 arr)
        -> lt_log'0 (deep_model'1 elem) (Seq.get (deep_model'0 arr) (UIntSize.to_int i)))}
-      {[@expl:postcondition] [%#s05_binary_search_generic14] forall x : usize . result = C_Err'0 x
+      {[@expl:postcondition] [%#s05_binary_search_generic15] forall x : usize . result = C_Err'0 x
        -> (forall i : usize . i < x  -> le_log'0 (Seq.get (deep_model'0 arr) (UIntSize.to_int i)) (deep_model'1 elem))}
-      {[@expl:postcondition] [%#s05_binary_search_generic13] forall x : usize . result = C_Ok'0 x
-=======
-    [ return' (result:Result'0.t_Result usize usize)-> {[@expl:postcondition] [%#s05_binary_search_generic16] forall x : usize . result
-      = Result'0.C_Err x
-       -> (forall i : usize . x <= i /\ UIntSize.to_int i < Seq.length (view'0 arr)
-       -> lt_log'0 (deep_model'1 elem) (Seq.get (deep_model'0 arr) (UIntSize.to_int i)))}
-      {[@expl:postcondition] [%#s05_binary_search_generic15] forall x : usize . result = Result'0.C_Err x
-       -> (forall i : usize . i < x  -> le_log'0 (Seq.get (deep_model'0 arr) (UIntSize.to_int i)) (deep_model'1 elem))}
-      {[@expl:postcondition] [%#s05_binary_search_generic14] forall x : usize . result = Result'0.C_Ok x
->>>>>>> 716d5822
+      {[@expl:postcondition] [%#s05_binary_search_generic14] forall x : usize . result = C_Ok'0 x
        -> Seq.get (deep_model'0 arr) (UIntSize.to_int x) = deep_model'1 elem}
       (! return' {result}) ]
     
