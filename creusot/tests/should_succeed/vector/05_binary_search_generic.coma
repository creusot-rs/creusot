
module T_core__cmp__Ordering
  type t_Ordering  =
    | C_Less
    | C_Equal
    | C_Greater
  
  function any_l (_ : 'b) : 'a
  
  let rec v_Less (input:t_Ordering) (ret  )= any
    [ good -> {C_Less  = input} (! ret) | bad -> {C_Less  <> input} {false} any ]
    
  
  let rec v_Equal (input:t_Ordering) (ret  )= any
    [ good -> {C_Equal  = input} (! ret) | bad -> {C_Equal  <> input} {false} any ]
    
  
  let rec v_Greater (input:t_Ordering) (ret  )= any
    [ good -> {C_Greater  = input} (! ret) | bad -> {C_Greater  <> input} {false} any ]
    
end
module T_core__result__Result
  type t_Result 't 'e =
    | C_Ok 't
    | C_Err 'e
  
  function any_l (_ : 'b) : 'a
  
  let rec v_Ok < 't > < 'e > (input:t_Result 't 'e) (ret  (field_0:'t))= any
    [ good (field_0:'t)-> {C_Ok field_0 = input} (! ret {field_0})
    | bad (field_0:'t)-> {C_Ok field_0 <> input} {false} any ]
    
  
  let rec v_Err < 't > < 'e > (input:t_Result 't 'e) (ret  (field_0:'e))= any
    [ good (field_0:'e)-> {C_Err field_0 = input} (! ret {field_0})
    | bad (field_0:'e)-> {C_Err field_0 <> input} {false} any ]
    
end
module T_core__ptr__non_null__NonNull
  use prelude.prelude.Opaque
  
  type t_NonNull 't =
    | C_NonNull opaque_ptr
  
  function any_l (_ : 'b) : 'a
  
  let rec t_NonNull < 't > (input:t_NonNull 't) (ret  (pointer:opaque_ptr))= any
    [ good (pointer:opaque_ptr)-> {C_NonNull pointer = input} (! ret {pointer})
    | bad (pointer:opaque_ptr)-> {C_NonNull pointer <> input} {false} any ]
    
end
module T_core__marker__PhantomData
  type t_PhantomData 't =
    | C_PhantomData
  
  function any_l (_ : 'b) : 'a
  
  let rec t_PhantomData < 't > (input:t_PhantomData 't) (ret  )= any
    [ good -> {C_PhantomData  = input} (! ret) | bad -> {C_PhantomData  <> input} {false} any ]
    
end
module T_core__ptr__unique__Unique
  use T_core__marker__PhantomData as PhantomData'0
  
  use T_core__ptr__non_null__NonNull as NonNull'0
  
  type t_Unique 't =
    | C_Unique (NonNull'0.t_NonNull 't) (PhantomData'0.t_PhantomData 't)
  
  function any_l (_ : 'b) : 'a
  
  let rec t_Unique < 't > (input:t_Unique 't) (ret  (pointer:NonNull'0.t_NonNull 't) (_marker:PhantomData'0.t_PhantomData 't))= any
    [ good (pointer:NonNull'0.t_NonNull 't) (_marker:PhantomData'0.t_PhantomData 't)-> {C_Unique pointer _marker
      = input}
      (! ret {pointer} {_marker})
    | bad (pointer:NonNull'0.t_NonNull 't) (_marker:PhantomData'0.t_PhantomData 't)-> {C_Unique pointer _marker
      <> input}
      {false}
      any ]
    
end
module T_alloc__raw_vec__Cap
  use prelude.prelude.UIntSize
  
  use prelude.prelude.Int
  
  type t_Cap  =
    | C_Cap usize
  
  function any_l (_ : 'b) : 'a
  
  let rec t_Cap (input:t_Cap) (ret  (field_0:usize))= any
    [ good (field_0:usize)-> {C_Cap field_0 = input} (! ret {field_0})
    | bad (field_0:usize)-> {C_Cap field_0 <> input} {false} any ]
    
end
module T_alloc__raw_vec__RawVec
  use T_alloc__raw_vec__Cap as Cap'0
  
  use T_core__ptr__unique__Unique as Unique'0
  
  type t_RawVec 't 'a =
    | C_RawVec (Unique'0.t_Unique 't) (Cap'0.t_Cap) 'a
  
  function any_l (_ : 'b) : 'a
  
  let rec t_RawVec < 't > < 'a > (input:t_RawVec 't 'a) (ret  (ptr:Unique'0.t_Unique 't) (cap:Cap'0.t_Cap) (alloc:'a))= any
    [ good (ptr:Unique'0.t_Unique 't) (cap:Cap'0.t_Cap) (alloc:'a)-> {C_RawVec ptr cap alloc = input}
      (! ret {ptr} {cap} {alloc})
    | bad (ptr:Unique'0.t_Unique 't) (cap:Cap'0.t_Cap) (alloc:'a)-> {C_RawVec ptr cap alloc <> input} {false} any ]
    
end
module T_alloc__vec__Vec
  use prelude.prelude.UIntSize
  
  use prelude.prelude.Int
  
  use T_alloc__raw_vec__RawVec as RawVec'0
  
  type t_Vec 't 'a =
    | C_Vec (RawVec'0.t_RawVec 't 'a) usize
  
  function any_l (_ : 'b) : 'a
  
  let rec t_Vec < 't > < 'a > (input:t_Vec 't 'a) (ret  (buf:RawVec'0.t_RawVec 't 'a) (len:usize))= any
    [ good (buf:RawVec'0.t_RawVec 't 'a) (len:usize)-> {C_Vec buf len = input} (! ret {buf} {len})
    | bad (buf:RawVec'0.t_RawVec 't 'a) (len:usize)-> {C_Vec buf len <> input} {false} any ]
    
end
module T_alloc__alloc__Global
  type t_Global  =
    | C_Global
  
  function any_l (_ : 'b) : 'a
  
  let rec t_Global (input:t_Global) (ret  )= any
    [ good -> {C_Global  = input} (! ret) | bad -> {C_Global  <> input} {false} any ]
    
end
<<<<<<< HEAD
module C05BinarySearchGeneric_BinarySearch
=======
module T_alloc__boxed__Box
  use T_core__ptr__unique__Unique as Unique'0
  
  type t_Box 't 'a =
    | C_Box (Unique'0.t_Unique 't) 'a
  
  function any_l (_ : 'b) : 'a
end
module M_05_binary_search_generic__binary_search
>>>>>>> c3369865
  type t
  
  let%span s05_binary_search_generic0 = "../05_binary_search_generic.rs" 31 20 31 21
  
  let%span s05_binary_search_generic1 = "../05_binary_search_generic.rs" 32 19 32 20
  
  let%span s05_binary_search_generic2 = "../05_binary_search_generic.rs" 35 26 35 27
  
  let%span s05_binary_search_generic3 = "../05_binary_search_generic.rs" 37 16 37 56
  
  let%span s05_binary_search_generic4 = "../05_binary_search_generic.rs" 37 4 37 58
  
  let%span s05_binary_search_generic5 = "../05_binary_search_generic.rs" 40 17 40 18
  
  let%span s05_binary_search_generic6 = "../05_binary_search_generic.rs" 41 26 41 27
  
  let%span s05_binary_search_generic7 = "../05_binary_search_generic.rs" 41 19 41 27
  
  let%span s05_binary_search_generic8 = "../05_binary_search_generic.rs" 53 37 53 38
  
  let%span s05_binary_search_generic9 = "../05_binary_search_generic.rs" 20 11 20 36
  
  let%span s05_binary_search_generic10 = "../05_binary_search_generic.rs" 21 11 21 35
  
  let%span s05_binary_search_generic11 = "../05_binary_search_generic.rs" 27 41 27 44
  
  let%span s05_binary_search_generic12 = "../05_binary_search_generic.rs" 27 55 27 59
  
  let%span s05_binary_search_generic13 = "../05_binary_search_generic.rs" 22 0 22 89
  
  let%span s05_binary_search_generic14 = "../05_binary_search_generic.rs" 23 0 24 74
  
  let%span s05_binary_search_generic15 = "../05_binary_search_generic.rs" 25 0 26 92
  
  let%span span16 = "../../../../../creusot-contracts/src/std/boxed.rs" 28 8 28 18
  
  let%span span17 = "../../../../../creusot-contracts/src/logic/seq.rs" 198 8 198 97
  
  let%span span18 = "" 0 0 0 0
  
  let%span span19 = "../../../../../creusot-contracts/src/std/vec.rs" 18 14 18 41
  
  let%span span20 = "../../../../../creusot-contracts/src/std/vec.rs" 61 20 61 41
  
  let%span span21 = "../../../../../creusot-contracts/src/invariant.rs" 27 8 27 18
  
  let%span span22 = "../../../../../creusot-contracts/src/invariant.rs" 8 8 8 12
  
  let%span span23 = "../../../../../creusot-contracts/src/logic/ord.rs" 69 14 69 59
  
  let%span span24 = "../../../../../creusot-contracts/src/logic/ord.rs" 64 15 64 48
  
  let%span span25 = "../../../../../creusot-contracts/src/logic/ord.rs" 65 14 65 44
  
  let%span span26 = "../../../../../creusot-contracts/src/logic/ord.rs" 59 15 59 45
  
  let%span span27 = "../../../../../creusot-contracts/src/logic/ord.rs" 60 14 60 47
  
  let%span span28 = "../../../../../creusot-contracts/src/logic/ord.rs" 53 15 53 32
  
  let%span span29 = "../../../../../creusot-contracts/src/logic/ord.rs" 54 15 54 32
  
  let%span span30 = "../../../../../creusot-contracts/src/logic/ord.rs" 55 14 55 31
  
  let%span span31 = "../../../../../creusot-contracts/src/logic/ord.rs" 49 14 49 45
  
  let%span span32 = "../../../../../creusot-contracts/src/logic/ord.rs" 45 14 45 64
  
  let%span span33 = "../../../../../creusot-contracts/src/logic/ord.rs" 35 14 35 61
  
  let%span span34 = "../../../../../creusot-contracts/src/logic/ord.rs" 25 14 25 61
  
  let%span span35 = "../../../../../creusot-contracts/src/logic/ord.rs" 15 14 15 64
  
  let%span span36 = "../05_binary_search_generic.rs" 10 4 12 5
  
  let%span span37 = "../05_binary_search_generic.rs" 17 4 17 31
  
  let%span span38 = "" 0 0 0 0
  
  let%span span39 = "" 0 0 0 0
  
  let%span span40 = "../../../../../creusot-contracts/src/std/cmp.rs" 50 26 50 85
  
  let%span span41 = "../../../../../creusot-contracts/src/model.rs" 81 8 81 28
  
  let%span span42 = "" 0 0 0 0
  
  let%span span43 = "" 0 0 0 0
  
  let%span span44 = "../../../../../creusot-contracts/src/std/cmp.rs" 39 26 39 76
  
  let%span span45 = "../../../../../creusot-contracts/src/std/slice.rs" 132 20 132 37
  
  let%span span46 = "../../../../../creusot-contracts/src/std/slice.rs" 125 20 125 37
  
  let%span span47 = "../../../../../creusot-contracts/src/model.rs" 90 8 90 31
  
  let%span span48 = "../../../../../creusot-contracts/src/std/vec.rs" 157 27 157 46
  
  let%span span49 = "" 0 0 0 0
  
  let%span span50 = "" 0 0 0 0
  
  let%span span51 = "../../../../../creusot-contracts/src/std/vec.rs" 158 26 158 54
  
  let%span span52 = "" 0 0 0 0
  
  let%span span53 = "../../../../../creusot-contracts/src/logic/ops.rs" 20 8 20 31
  
  let%span span54 = "../../../../../creusot-contracts/src/std/vec.rs" 30 14 30 56
  
  let%span span55 = "../../../../../creusot-contracts/src/std/vec.rs" 31 4 32 53
  
  let%span span56 = "" 0 0 0 0
  
  let%span span57 = "../../../../../creusot-contracts/src/std/vec.rs" 79 26 79 48
  
  predicate inv'0 (_1 : t)
  
  use T_alloc__alloc__Global as Global'0
  
  predicate invariant'6 (self : t) =
    [%#span16] inv'0 self
  
  predicate inv'6 (_1 : t)
  
  axiom inv'6 [@rewrite] : forall x : t . inv'6 x = true
  
  use seq.Seq
  
  use seq.Seq
  
  use prelude.prelude.Int
  
  use seq.Seq
  
  predicate invariant'5 (self : Seq.seq t) =
    [%#span17] forall i : int . 0 <= i /\ i < Seq.length self  -> inv'6 (Seq.get self i)
  
  predicate inv'5 (_1 : Seq.seq t)
  
  axiom inv'5 [@rewrite] : forall x : Seq.seq t . inv'5 x = true
  
  use T_alloc__vec__Vec as Vec'0
  
  use prelude.prelude.UIntSize
  
  use prelude.prelude.UIntSize
  
  constant v_MAX'0 : usize = [%#span18] (18446744073709551615 : usize)
  
  function shallow_model'1 (self : Vec'0.t_Vec t (Global'0.t_Global)) : Seq.seq t
  
  axiom shallow_model'1_spec : forall self : Vec'0.t_Vec t (Global'0.t_Global) . [%#span19] Seq.length (shallow_model'1 self)
  <= UIntSize.to_int (v_MAX'0 : usize)
  
  predicate invariant'4 (self : Vec'0.t_Vec t (Global'0.t_Global)) =
    [%#span20] inv'5 (shallow_model'1 self)
  
  predicate inv'4 (_1 : Vec'0.t_Vec t (Global'0.t_Global))
  
<<<<<<< HEAD
  axiom inv'4 [@rewrite] : forall x : Vec'0.t_vec t (Global'0.t_global) . inv'4 x = true
=======
  axiom inv'4 : forall x : Vec'0.t_Vec t (Global'0.t_Global) . inv'4 x = true
>>>>>>> c3369865
  
  use prelude.prelude.Borrow
  
  predicate invariant'3 (self : t) =
    [%#span21] inv'0 self
  
  predicate inv'3 (_1 : t)
  
  axiom inv'3 [@rewrite] : forall x : t . inv'3 x = true
  
  predicate invariant'2 (self : usize) =
    [%#span22] true
  
  predicate inv'2 (_1 : usize)
  
  axiom inv'2 [@rewrite] : forall x : usize . inv'2 x = true
  
  predicate invariant'1 (self : Vec'0.t_Vec t (Global'0.t_Global)) =
    [%#span21] inv'4 self
  
  predicate inv'1 (_1 : Vec'0.t_Vec t (Global'0.t_Global))
  
<<<<<<< HEAD
  axiom inv'1 [@rewrite] : forall x : Vec'0.t_vec t (Global'0.t_global) . inv'1 x = true
=======
  axiom inv'1 : forall x : Vec'0.t_Vec t (Global'0.t_Global) . inv'1 x = true
>>>>>>> c3369865
  
  use T_core__cmp__Ordering as Ordering'0
  
  type t_DeepModelTy'0
  
  function cmp_log'0 (self : t_DeepModelTy'0) (_2 : t_DeepModelTy'0) : Ordering'0.t_Ordering
  
  function eq_cmp'0 (x : t_DeepModelTy'0) (y : t_DeepModelTy'0) : ()
  
  axiom eq_cmp'0_spec : forall x : t_DeepModelTy'0, y : t_DeepModelTy'0 . [%#span23] (x = y)
  = (cmp_log'0 x y = Ordering'0.C_Equal)
  
  function antisym2'0 (x : t_DeepModelTy'0) (y : t_DeepModelTy'0) : ()
  
  axiom antisym2'0_spec : forall x : t_DeepModelTy'0, y : t_DeepModelTy'0 . ([%#span24] cmp_log'0 x y
  = Ordering'0.C_Greater)  -> ([%#span25] cmp_log'0 y x = Ordering'0.C_Less)
  
  function antisym1'0 (x : t_DeepModelTy'0) (y : t_DeepModelTy'0) : ()
  
  axiom antisym1'0_spec : forall x : t_DeepModelTy'0, y : t_DeepModelTy'0 . ([%#span26] cmp_log'0 x y
  = Ordering'0.C_Less)  -> ([%#span27] cmp_log'0 y x = Ordering'0.C_Greater)
  
  function trans'0 (x : t_DeepModelTy'0) (y : t_DeepModelTy'0) (z : t_DeepModelTy'0) (o : Ordering'0.t_Ordering) : ()
  
  axiom trans'0_spec : forall x : t_DeepModelTy'0, y : t_DeepModelTy'0, z : t_DeepModelTy'0, o : Ordering'0.t_Ordering . ([%#span28] cmp_log'0 x y
  = o)  -> ([%#span29] cmp_log'0 y z = o)  -> ([%#span30] cmp_log'0 x z = o)
  
  function refl'0 (x : t_DeepModelTy'0) : ()
  
  axiom refl'0_spec : forall x : t_DeepModelTy'0 . [%#span31] cmp_log'0 x x = Ordering'0.C_Equal
  
  function gt_log'0 (self : t_DeepModelTy'0) (o : t_DeepModelTy'0) : bool
  
  function cmp_gt_log'0 (x : t_DeepModelTy'0) (y : t_DeepModelTy'0) : ()
  
  axiom cmp_gt_log'0_spec : forall x : t_DeepModelTy'0, y : t_DeepModelTy'0 . [%#span32] gt_log'0 x y
  = (cmp_log'0 x y = Ordering'0.C_Greater)
  
  function ge_log'0 (self : t_DeepModelTy'0) (o : t_DeepModelTy'0) : bool
  
  function cmp_ge_log'0 (x : t_DeepModelTy'0) (y : t_DeepModelTy'0) : ()
  
  axiom cmp_ge_log'0_spec : forall x : t_DeepModelTy'0, y : t_DeepModelTy'0 . [%#span33] ge_log'0 x y
  = (cmp_log'0 x y <> Ordering'0.C_Less)
  
  function lt_log'0 (self : t_DeepModelTy'0) (o : t_DeepModelTy'0) : bool
  
  function cmp_lt_log'0 (x : t_DeepModelTy'0) (y : t_DeepModelTy'0) : ()
  
  axiom cmp_lt_log'0_spec : forall x : t_DeepModelTy'0, y : t_DeepModelTy'0 . [%#span34] lt_log'0 x y
  = (cmp_log'0 x y = Ordering'0.C_Less)
  
  function le_log'0 (self : t_DeepModelTy'0) (o : t_DeepModelTy'0) : bool
  
  function cmp_le_log'0 (x : t_DeepModelTy'0) (y : t_DeepModelTy'0) : ()
  
  axiom cmp_le_log'0_spec : forall x : t_DeepModelTy'0, y : t_DeepModelTy'0 . [%#span35] le_log'0 x y
  = (cmp_log'0 x y <> Ordering'0.C_Greater)
  
  predicate invariant'0 (self : t)
  
  axiom inv'0 [@rewrite] : forall x : t . inv'0 x = true
  
  use seq.Seq
  
  predicate sorted_range'0 [#"../05_binary_search_generic.rs" 9 0 9 63] (s : Seq.seq t_DeepModelTy'0) (l : int) (u : int)
    
   =
    [%#span36] forall i : int, j : int . l <= i /\ i <= j /\ j < u  -> le_log'0 (Seq.get s i) (Seq.get s j)
  
  use seq.Seq
  
  predicate sorted'0 [#"../05_binary_search_generic.rs" 16 0 16 41] (s : Seq.seq t_DeepModelTy'0) =
    [%#span37] sorted_range'0 s 0 (Seq.length s)
  
  use prelude.prelude.Intrinsic
  
  function deep_model'1 (self : t) : t_DeepModelTy'0
  
  let rec cmp'0 (self:t) (other:t) (return'  (ret:Ordering'0.t_Ordering))= {[@expl:precondition] [%#span39] inv'3 other}
    {[@expl:precondition] [%#span38] inv'3 self}
    any
    [ return' (result:Ordering'0.t_Ordering)-> {[%#span40] result = cmp_log'0 (deep_model'1 self) (deep_model'1 other)}
      (! return' {result}) ]
    
  
  function deep_model'3 (self : t) : t_DeepModelTy'0 =
    [%#span41] deep_model'1 self
  
  let rec gt'0 (self:t) (other:t) (return'  (ret:bool))= {[@expl:precondition] [%#span43] inv'3 other}
    {[@expl:precondition] [%#span42] inv'3 self}
    any
    [ return' (result:bool)-> {[%#span44] result = gt_log'0 (deep_model'3 self) (deep_model'3 other)}
      (! return' {result}) ]
    
  
  use prelude.prelude.Slice
  
  use seq.Seq
  
  predicate has_value'0 [@inline:trivial] (self : usize) (seq : Seq.seq t) (out : t) =
    [%#span45] Seq.get seq (UIntSize.to_int self) = out
  
  predicate in_bounds'0 [@inline:trivial] (self : usize) (seq : Seq.seq t) =
    [%#span46] UIntSize.to_int self < Seq.length seq
  
  function shallow_model'0 (self : Vec'0.t_Vec t (Global'0.t_Global)) : Seq.seq t =
    [%#span47] shallow_model'1 self
  
  let rec index'0 (self:Vec'0.t_Vec t (Global'0.t_Global)) (index:usize) (return'  (ret:t))= {[@expl:precondition] [%#span50] inv'2 index}
    {[@expl:precondition] [%#span49] inv'1 self}
    {[@expl:precondition] [%#span48] in_bounds'0 index (shallow_model'0 self)}
    any
    [ return' (result:t)-> {[%#span52] inv'3 result}
      {[%#span51] has_value'0 index (shallow_model'0 self) result}
      (! return' {result}) ]
    
  
  function index_logic'0 [@inline:trivial] (self : Vec'0.t_Vec t (Global'0.t_Global)) (ix : int) : t =
    [%#span53] Seq.get (shallow_model'1 self) ix
  
  function deep_model'2 (self : Vec'0.t_Vec t (Global'0.t_Global)) : Seq.seq t_DeepModelTy'0
  
  axiom deep_model'2_spec : forall self : Vec'0.t_Vec t (Global'0.t_Global) . ([%#span55] forall i : int . 0 <= i
  /\ i < Seq.length (shallow_model'1 self)  -> Seq.get (deep_model'2 self) i = deep_model'1 (index_logic'0 self i))
  && ([%#span54] Seq.length (shallow_model'1 self) = Seq.length (deep_model'2 self))
  
  function deep_model'0 (self : Vec'0.t_Vec t (Global'0.t_Global)) : Seq.seq t_DeepModelTy'0 =
    [%#span41] deep_model'2 self
  
  use T_core__result__Result as Result'0
  
  predicate resolve'0 (self : t)
  
  let rec len'0 (self:Vec'0.t_Vec t (Global'0.t_Global)) (return'  (ret:usize))= {[@expl:precondition] [%#span56] inv'1 self}
    any
    [ return' (result:usize)-> {[%#span57] UIntSize.to_int result = Seq.length (shallow_model'0 self)}
      (! return' {result}) ]
    
  
  let rec binary_search (arr:Vec'0.t_Vec t (Global'0.t_Global)) (elem:t) (return'  (ret:Result'0.t_Result usize usize))= {[%#s05_binary_search_generic12] inv'0 elem}
    {[%#s05_binary_search_generic11] inv'1 arr}
    {[%#s05_binary_search_generic10] sorted'0 (deep_model'0 arr)}
    {[%#s05_binary_search_generic9] Seq.length (shallow_model'0 arr) <= UIntSize.to_int (v_MAX'0 : usize)}
    (! bb0
    [ bb0 = bb1
    | bb1 = bb2
    | bb2 = bb3
    | bb3 = s0 [ s0 = len'0 {arr} (fun (_ret':usize) ->  [ &_10 <- _ret' ] s1) | s1 = bb4 ] 
    | bb4 = s0
      [ s0 = UIntSize.eq {_10} {[%#s05_binary_search_generic0] (0 : usize)} (fun (_ret':bool) ->  [ &_9 <- _ret' ] s1)
      | s1 = any [ br0 -> {_9 = false} (! bb6) | br1 -> {_9} (! bb5) ]  ]
      
    | bb5 = s0
      [ s0 = {[@expl:type invariant] inv'0 elem} s1
      | s1 = -{resolve'0 elem}- s2
      | s2 =  [ &_0 <- Result'0.C_Err ([%#s05_binary_search_generic1] (0 : usize)) ] s3
      | s3 = bb29 ]
      
    | bb6 = s0 [ s0 = len'0 {arr} (fun (_ret':usize) ->  [ &size <- _ret' ] s1) | s1 = bb7 ] 
    | bb7 = s0 [ s0 =  [ &base <- [%#s05_binary_search_generic2] (0 : usize) ] s1 | s1 = bb8 ] 
    | bb8 = bb9
    | bb9 = bb10
    | bb10 = bb10
      [ bb10 = {[@expl:loop invariant] [%#s05_binary_search_generic4] forall i : usize . UIntSize.to_int base
        + UIntSize.to_int size
        <= UIntSize.to_int i
        /\ UIntSize.to_int i < Seq.length (shallow_model'0 arr)
         -> lt_log'0 (deep_model'1 elem) (Seq.get (deep_model'0 arr) (UIntSize.to_int i))}
        {[@expl:loop invariant] [%#s05_binary_search_generic4] forall i : usize . i < base
         -> le_log'0 (Seq.get (deep_model'0 arr) (UIntSize.to_int i)) (deep_model'1 elem)}
        {[@expl:loop invariant] [%#s05_binary_search_generic3] 0 < UIntSize.to_int size
        /\ UIntSize.to_int size + UIntSize.to_int base <= Seq.length (shallow_model'0 arr)}
        (! s0) [ s0 = bb11 ] 
        [ bb11 = s0
          [ s0 = UIntSize.gt {size} {[%#s05_binary_search_generic5] (1 : usize)}
              (fun (_ret':bool) ->  [ &_21 <- _ret' ] s1)
          | s1 = any [ br0 -> {_21 = false} (! bb19) | br1 -> {_21} (! bb12) ]  ]
          
        | bb12 = s0
          [ s0 = UIntSize.eq {[%#s05_binary_search_generic6] (2 : usize)} {[%#s05_binary_search_generic7] (0 : usize)}
              (fun (_ret':bool) ->  [ &_25 <- _ret' ] s1)
          | s1 = {[@expl:division by zero] [%#s05_binary_search_generic7] not _25} s2
          | s2 = bb13 ]
          
        | bb13 = s0
          [ s0 = UIntSize.div {size} {[%#s05_binary_search_generic6] (2 : usize)}
              (fun (_ret':usize) ->  [ &half <- _ret' ] s1)
          | s1 = UIntSize.add {base} {half} (fun (_ret':usize) ->  [ &mid <- _ret' ] s2)
          | s2 = index'0 {arr} {mid} (fun (_ret':t) ->  [ &_32 <- _ret' ] s3)
          | s3 = bb14 ]
          
        | bb14 = s0 [ s0 = gt'0 {_32} {elem} (fun (_ret':bool) ->  [ &_30 <- _ret' ] s1) | s1 = bb15 ] 
        | bb15 = any [ br0 -> {_30 = false} (! bb17) | br1 -> {_30} (! bb16) ] 
        | bb16 = s0 [ s0 =  [ &_29 <- base ] s1 | s1 = bb18 ] 
        | bb17 = s0 [ s0 =  [ &_29 <- mid ] s1 | s1 = bb18 ] 
        | bb18 = s0
          [ s0 =  [ &base <- _29 ] s1
          | s1 = UIntSize.sub {size} {half} (fun (_ret':usize) ->  [ &size <- _ret' ] s2)
          | s2 = bb10 ]
           ]
         ]
      
    | bb19 = s0 [ s0 = index'0 {arr} {base} (fun (_ret':t) ->  [ &_41 <- _ret' ] s1) | s1 = bb20 ] 
    | bb20 = s0
      [ s0 =  [ &cmp <- _41 ] s1
      | s1 =  [ &_47 <- elem ] s2
      | s2 = cmp'0 {cmp} {_47} (fun (_ret':Ordering'0.t_Ordering) ->  [ &_44 <- _ret' ] s3)
      | s3 = bb21 ]
      
    | bb21 = s0
      [ s0 = {[@expl:type invariant] inv'0 elem} s1
      | s1 = -{resolve'0 elem}- s2
      | s2 = any
        [ br0 -> {_44 = Ordering'0.C_Less } (! bb24)
        | br1 -> {_44 = Ordering'0.C_Equal } (! bb23)
        | br2 -> {_44 = Ordering'0.C_Greater } (! bb25) ]
         ]
      
    | bb25 = s0 [ s0 =  [ &_0 <- Result'0.C_Err base ] s1 | s1 = bb28 ] 
    | bb23 = bb26
    | bb26 = s0 [ s0 =  [ &_0 <- Result'0.C_Ok base ] s1 | s1 = bb28 ] 
    | bb24 = bb27
    | bb27 = s0
      [ s0 = UIntSize.add {base} {[%#s05_binary_search_generic8] (1 : usize)}
          (fun (_ret':usize) ->  [ &_50 <- _ret' ] s1)
      | s1 =  [ &_0 <- Result'0.C_Err _50 ] s2
      | s2 = bb28 ]
      
    | bb28 = bb29
    | bb29 = return' {_0} ]
    )
    [ & _0 : Result'0.t_Result usize usize = any_l ()
    | & arr : Vec'0.t_Vec t (Global'0.t_Global) = arr
    | & elem : t = elem
    | & _9 : bool = any_l ()
    | & _10 : usize = any_l ()
    | & size : usize = any_l ()
    | & base : usize = any_l ()
    | & _21 : bool = any_l ()
    | & half : usize = any_l ()
    | & _25 : bool = any_l ()
    | & mid : usize = any_l ()
    | & _29 : usize = any_l ()
    | & _30 : bool = any_l ()
    | & _32 : t = any_l ()
    | & cmp : t = any_l ()
    | & _41 : t = any_l ()
    | & _44 : Ordering'0.t_Ordering = any_l ()
    | & _47 : t = any_l ()
    | & _50 : usize = any_l () ]
    
    [ return' (result:Result'0.t_Result usize usize)-> {[@expl:postcondition] [%#s05_binary_search_generic15] forall x : usize . result
      = Result'0.C_Err x
       -> (forall i : usize . x <= i /\ UIntSize.to_int i < Seq.length (shallow_model'0 arr)
       -> lt_log'0 (deep_model'1 elem) (Seq.get (deep_model'0 arr) (UIntSize.to_int i)))}
      {[@expl:postcondition] [%#s05_binary_search_generic14] forall x : usize . result = Result'0.C_Err x
       -> (forall i : usize . i < x  -> le_log'0 (Seq.get (deep_model'0 arr) (UIntSize.to_int i)) (deep_model'1 elem))}
      {[@expl:postcondition] [%#s05_binary_search_generic13] forall x : usize . result = Result'0.C_Ok x
       -> Seq.get (deep_model'0 arr) (UIntSize.to_int x) = deep_model'1 elem}
      (! return' {result}) ]
    
end<|MERGE_RESOLUTION|>--- conflicted
+++ resolved
@@ -137,19 +137,7 @@
     [ good -> {C_Global  = input} (! ret) | bad -> {C_Global  <> input} {false} any ]
     
 end
-<<<<<<< HEAD
-module C05BinarySearchGeneric_BinarySearch
-=======
-module T_alloc__boxed__Box
-  use T_core__ptr__unique__Unique as Unique'0
-  
-  type t_Box 't 'a =
-    | C_Box (Unique'0.t_Unique 't) 'a
-  
-  function any_l (_ : 'b) : 'a
-end
 module M_05_binary_search_generic__binary_search
->>>>>>> c3369865
   type t
   
   let%span s05_binary_search_generic0 = "../05_binary_search_generic.rs" 31 20 31 21
@@ -312,11 +300,7 @@
   
   predicate inv'4 (_1 : Vec'0.t_Vec t (Global'0.t_Global))
   
-<<<<<<< HEAD
-  axiom inv'4 [@rewrite] : forall x : Vec'0.t_vec t (Global'0.t_global) . inv'4 x = true
-=======
-  axiom inv'4 : forall x : Vec'0.t_Vec t (Global'0.t_Global) . inv'4 x = true
->>>>>>> c3369865
+  axiom inv'4 [@rewrite] : forall x : Vec'0.t_Vec t (Global'0.t_Global) . inv'4 x = true
   
   use prelude.prelude.Borrow
   
@@ -339,11 +323,7 @@
   
   predicate inv'1 (_1 : Vec'0.t_Vec t (Global'0.t_Global))
   
-<<<<<<< HEAD
-  axiom inv'1 [@rewrite] : forall x : Vec'0.t_vec t (Global'0.t_global) . inv'1 x = true
-=======
-  axiom inv'1 : forall x : Vec'0.t_Vec t (Global'0.t_Global) . inv'1 x = true
->>>>>>> c3369865
+  axiom inv'1 [@rewrite] : forall x : Vec'0.t_Vec t (Global'0.t_Global) . inv'1 x = true
   
   use T_core__cmp__Ordering as Ordering'0
   
