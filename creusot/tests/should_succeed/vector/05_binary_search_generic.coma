<<<<<<< HEAD

=======
module T_core__cmp__Ordering
  type t_Ordering  =
    | C_Less
    | C_Equal
    | C_Greater
  
  let rec v_Less (input:t_Ordering) (ret  )= any
    [ good -> {C_Less  = input} (! ret) | bad -> {C_Less  <> input} (! {false} any) ]
    
  
  let rec v_Equal (input:t_Ordering) (ret  )= any
    [ good -> {C_Equal  = input} (! ret) | bad -> {C_Equal  <> input} (! {false} any) ]
    
  
  let rec v_Greater (input:t_Ordering) (ret  )= any
    [ good -> {C_Greater  = input} (! ret) | bad -> {C_Greater  <> input} (! {false} any) ]
    
end
module T_core__result__Result
  type t_Result 't 'e =
    | C_Ok 't
    | C_Err 'e
  
  let rec v_Ok < 't > < 'e > (input:t_Result 't 'e) (ret  (field_0:'t))= any
    [ good (field_0:'t)-> {C_Ok field_0 = input} (! ret {field_0})
    | bad -> {forall field_0 : 't [C_Ok field_0 : t_Result 't 'e] . C_Ok field_0 <> input} (! {false} any) ]
    
  
  let rec v_Err < 't > < 'e > (input:t_Result 't 'e) (ret  (field_0:'e))= any
    [ good (field_0:'e)-> {C_Err field_0 = input} (! ret {field_0})
    | bad -> {forall field_0 : 'e [C_Err field_0 : t_Result 't 'e] . C_Err field_0 <> input} (! {false} any) ]
    
end
module T_core__ptr__non_null__NonNull
  use prelude.prelude.Opaque
  
  type t_NonNull 't =
    | C_NonNull opaque_ptr
  
  let rec t_NonNull < 't > (input:t_NonNull 't) (ret  (pointer:opaque_ptr))= any
    [ good (pointer:opaque_ptr)-> {C_NonNull pointer = input} (! ret {pointer}) ]
    
end
module T_core__marker__PhantomData
  type t_PhantomData 't =
    | C_PhantomData
  
  let rec t_PhantomData < 't > (input:t_PhantomData 't) (ret  )= any [ good -> {C_PhantomData  = input} (! ret) ] 
end
module T_core__ptr__unique__Unique
  use T_core__marker__PhantomData as PhantomData'0
  
  use T_core__ptr__non_null__NonNull as NonNull'0
  
  type t_Unique 't =
    | C_Unique (NonNull'0.t_NonNull 't) (PhantomData'0.t_PhantomData 't)
  
  let rec t_Unique < 't > (input:t_Unique 't) (ret  (pointer:NonNull'0.t_NonNull 't) (_marker:PhantomData'0.t_PhantomData 't))= any
    [ good (pointer:NonNull'0.t_NonNull 't) (_marker:PhantomData'0.t_PhantomData 't)-> {C_Unique pointer _marker
      = input}
      (! ret {pointer} {_marker}) ]
    
end
module T_alloc__raw_vec__Cap
  use prelude.prelude.UIntSize
  
  use prelude.prelude.Int
  
  type t_Cap  =
    | C_Cap usize
  
  let rec t_Cap (input:t_Cap) (ret  (field_0:usize))= any
    [ good (field_0:usize)-> {C_Cap field_0 = input} (! ret {field_0}) ]
    
end
module T_alloc__raw_vec__RawVec
  use T_alloc__raw_vec__Cap as Cap'0
  
  use T_core__ptr__unique__Unique as Unique'0
  
  type t_RawVec 't 'a =
    | C_RawVec (Unique'0.t_Unique 't) (Cap'0.t_Cap) 'a
  
  let rec t_RawVec < 't > < 'a > (input:t_RawVec 't 'a) (ret  (ptr:Unique'0.t_Unique 't) (cap:Cap'0.t_Cap) (alloc:'a))= any
    [ good (ptr:Unique'0.t_Unique 't) (cap:Cap'0.t_Cap) (alloc:'a)-> {C_RawVec ptr cap alloc = input}
      (! ret {ptr} {cap} {alloc}) ]
    
end
module T_alloc__vec__Vec
  use prelude.prelude.UIntSize
  
  use prelude.prelude.Int
  
  use T_alloc__raw_vec__RawVec as RawVec'0
  
  type t_Vec 't 'a =
    | C_Vec (RawVec'0.t_RawVec 't 'a) usize
  
  let rec t_Vec < 't > < 'a > (input:t_Vec 't 'a) (ret  (buf:RawVec'0.t_RawVec 't 'a) (len:usize))= any
    [ good (buf:RawVec'0.t_RawVec 't 'a) (len:usize)-> {C_Vec buf len = input} (! ret {buf} {len}) ]
    
end
module T_alloc__alloc__Global
  type t_Global  =
    | C_Global
  
  let rec t_Global (input:t_Global) (ret  )= any [ good -> {C_Global  = input} (! ret) ] 
end
>>>>>>> dfce2a3a
module M_05_binary_search_generic__binary_search [#"05_binary_search_generic.rs" 27 0 29 29]
  let%span s05_binary_search_generic0 = "05_binary_search_generic.rs" 31 20 31 21
  let%span s05_binary_search_generic1 = "05_binary_search_generic.rs" 32 19 32 20
  let%span s05_binary_search_generic2 = "05_binary_search_generic.rs" 35 26 35 27
  let%span s05_binary_search_generic3 = "05_binary_search_generic.rs" 37 16 37 56
  let%span s05_binary_search_generic4 = "05_binary_search_generic.rs" 37 4 37 58
  let%span s05_binary_search_generic5 = "05_binary_search_generic.rs" 40 17 40 18
  let%span s05_binary_search_generic6 = "05_binary_search_generic.rs" 41 26 41 27
  let%span s05_binary_search_generic7 = "05_binary_search_generic.rs" 41 19 41 27
  let%span s05_binary_search_generic8 = "05_binary_search_generic.rs" 53 37 53 38
  let%span s05_binary_search_generic9 = "05_binary_search_generic.rs" 20 11 20 36
  let%span s05_binary_search_generic10 = "05_binary_search_generic.rs" 21 11 21 35
  let%span s05_binary_search_generic11 = "05_binary_search_generic.rs" 27 41 27 44
  let%span s05_binary_search_generic12 = "05_binary_search_generic.rs" 27 55 27 59
  let%span s05_binary_search_generic13 = "05_binary_search_generic.rs" 22 0 22 89
  let%span s05_binary_search_generic14 = "05_binary_search_generic.rs" 23 0 24 74
  let%span s05_binary_search_generic15 = "05_binary_search_generic.rs" 25 0 26 92
  let%span svec16 = "../../../../creusot-contracts/src/std/vec.rs" 84 26 84 48
  let%span smodel17 = "../../../../creusot-contracts/src/model.rs" 88 8 88 22
  let%span smodel18 = "../../../../creusot-contracts/src/model.rs" 79 8 79 28
  let%span svec19 = "../../../../creusot-contracts/src/std/vec.rs" 163 27 163 46
  let%span svec20 = "../../../../creusot-contracts/src/std/vec.rs" 164 26 164 54
  let%span scmp21 = "../../../../creusot-contracts/src/std/cmp.rs" 39 26 39 76
  let%span scmp22 = "../../../../creusot-contracts/src/std/cmp.rs" 50 26 50 85
  let%span s05_binary_search_generic23 = "05_binary_search_generic.rs" 17 4 17 31
  let%span svec24 = "../../../../creusot-contracts/src/std/vec.rs" 18 14 18 41
  let%span svec25 = "../../../../creusot-contracts/src/std/vec.rs" 29 14 29 47
  let%span svec26 = "../../../../creusot-contracts/src/std/vec.rs" 30 4 31 53
  let%span sord27 = "../../../../creusot-contracts/src/logic/ord.rs" 15 14 15 64
  let%span sord28 = "../../../../creusot-contracts/src/logic/ord.rs" 25 14 25 61
  let%span sord29 = "../../../../creusot-contracts/src/logic/ord.rs" 35 14 35 61
  let%span sord30 = "../../../../creusot-contracts/src/logic/ord.rs" 45 14 45 64
  let%span sord31 = "../../../../creusot-contracts/src/logic/ord.rs" 49 14 49 45
  let%span sord32 = "../../../../creusot-contracts/src/logic/ord.rs" 53 15 53 32
  let%span sord33 = "../../../../creusot-contracts/src/logic/ord.rs" 54 15 54 32
  let%span sord34 = "../../../../creusot-contracts/src/logic/ord.rs" 55 14 55 31
  let%span sord35 = "../../../../creusot-contracts/src/logic/ord.rs" 59 15 59 45
  let%span sord36 = "../../../../creusot-contracts/src/logic/ord.rs" 60 14 60 47
  let%span sord37 = "../../../../creusot-contracts/src/logic/ord.rs" 64 15 64 48
  let%span sord38 = "../../../../creusot-contracts/src/logic/ord.rs" 65 14 65 44
  let%span sord39 = "../../../../creusot-contracts/src/logic/ord.rs" 69 14 69 59
  let%span sslice40 = "../../../../creusot-contracts/src/std/slice.rs" 122 20 122 37
  let%span sslice41 = "../../../../creusot-contracts/src/std/slice.rs" 129 20 129 37
  let%span s05_binary_search_generic42 = "05_binary_search_generic.rs" 10 4 12 5
  let%span sops43 = "../../../../creusot-contracts/src/logic/ops.rs" 20 8 20 31
  let%span sinvariant44 = "../../../../creusot-contracts/src/invariant.rs" 24 8 24 18
<<<<<<< HEAD
  let%span svec45 = "../../../../creusot-contracts/src/std/vec.rs" 66 20 66 41
  let%span sseq46 = "../../../../creusot-contracts/src/logic/seq.rs" 184 8 184 97
=======
  let%span svec45 = "../../../../creusot-contracts/src/std/vec.rs" 68 20 68 41
  let%span sseq46 = "../../../../creusot-contracts/src/logic/seq.rs" 402 8 402 97
>>>>>>> dfce2a3a
  let%span sboxed47 = "../../../../creusot-contracts/src/std/boxed.rs" 28 8 28 18
  
  use prelude.prelude.Borrow
  
  use prelude.prelude.Opaque
  
  type t_NonNull'0  =
    { t_NonNull__pointer'0: opaque_ptr }
  
  type t_Unique'0  =
    { t_Unique__pointer'0: t_NonNull'0; t_Unique__qy95zmarker'0: () }
  
  use prelude.prelude.UIntSize
  
  type t_Cap'0  =
    { t_Cap__0'0: usize }
  
  type t_RawVec'0  =
    { t_RawVec__ptr'0: t_Unique'0; t_RawVec__cap'0: t_Cap'0; t_RawVec__alloc'0: () }
  
  type t_Vec'0  =
    { t_Vec__buf'0: t_RawVec'0; t_Vec__len'0: usize }
  
  predicate inv'1 (_1 : t_Vec'0)
  
  use prelude.prelude.UIntSize
  
  type t_T'0
  
  use seq.Seq
  
  use seq.Seq
  
  constant v_MAX'0 : usize = (18446744073709551615 : usize)
  
  use prelude.prelude.Int
  
  function view'1 (self : t_Vec'0) : Seq.seq t_T'0
  
  axiom view'1_spec : forall self : t_Vec'0 . [%#svec24] Seq.length (view'1 self) <= UIntSize.to_int (v_MAX'0 : usize)
  
  function view'0 (self : t_Vec'0) : Seq.seq t_T'0 =
    [%#smodel17] view'1 self
  
  predicate inv'4 (_1 : t_Vec'0)
  
  predicate invariant'0 (self : t_Vec'0) =
    [%#sinvariant44] inv'4 self
  
  axiom inv_axiom'0 [@rewrite] : forall x : t_Vec'0 [inv'1 x] . inv'1 x = invariant'0 x
  
  predicate inv'2 (_1 : usize)
  
  axiom inv_axiom'1 [@rewrite] : forall x : usize [inv'2 x] . inv'2 x = true
  
  predicate inv'3 (_1 : t_T'0)
  
  predicate inv'0 (_1 : t_T'0)
  
  predicate invariant'1 (self : t_T'0) =
    [%#sinvariant44] inv'0 self
  
  axiom inv_axiom'2 [@rewrite] : forall x : t_T'0 [inv'3 x] . inv'3 x = invariant'1 x
  
  predicate inv'5 (_1 : Seq.seq t_T'0)
  
  predicate invariant'2 (self : t_Vec'0) =
    [%#svec45] inv'5 (view'1 self)
  
  axiom inv_axiom'3 [@rewrite] : forall x : t_Vec'0 [inv'4 x] . inv'4 x = invariant'2 x
  
  use seq.Seq
  
  predicate inv'6 (_1 : t_T'0)
  
  predicate invariant'3 (self : Seq.seq t_T'0) =
    [%#sseq46] forall i : int . 0 <= i /\ i < Seq.length self  -> inv'6 (Seq.get self i)
  
  axiom inv_axiom'4 [@rewrite] : forall x : Seq.seq t_T'0 [inv'5 x] . inv'5 x = invariant'3 x
  
  predicate invariant'4 (self : t_T'0) =
    [%#sboxed47] inv'0 self
  
  axiom inv_axiom'5 [@rewrite] : forall x : t_T'0 [inv'6 x] . inv'6 x = invariant'4 x
  
  let rec len'0 (self:t_Vec'0) (return'  (ret:usize))= {[@expl:precondition] inv'1 self}
    any
    [ return' (result:usize)-> {[%#svec16] UIntSize.to_int result = Seq.length (view'0 self)} (! return' {result}) ]
    
  
  predicate resolve'0 (_1 : t_T'0)
  
  type t_Result'0  =
    | C_Ok'0 usize
    | C_Err'0 usize
  
  type t_DeepModelTy'0
  
  use seq.Seq
  
  use seq.Seq
  
  use seq.Seq
  
  use seq.Seq
  
  function index_logic'0 [@inline:trivial] (self : t_Vec'0) (ix : int) : t_T'0 =
    [%#sops43] Seq.get (view'1 self) ix
  
  function deep_model'1 (self : t_T'0) : t_DeepModelTy'0
  
  function deep_model'2 (self : t_Vec'0) : Seq.seq t_DeepModelTy'0
  
  axiom deep_model'2_spec : forall self : t_Vec'0 . ([%#svec26] forall i : int . 0 <= i /\ i < Seq.length (view'1 self)
   -> Seq.get (deep_model'2 self) i = deep_model'1 (index_logic'0 self i))
  && ([%#svec25] Seq.length (view'1 self) = Seq.length (deep_model'2 self))
  
  function deep_model'0 (self : t_Vec'0) : Seq.seq t_DeepModelTy'0 =
    [%#smodel18] deep_model'2 self
  
  function le_log'0 (self : t_DeepModelTy'0) (o : t_DeepModelTy'0) : bool
  
  function lt_log'0 (self : t_DeepModelTy'0) (o : t_DeepModelTy'0) : bool
  
  predicate in_bounds'0 [@inline:trivial] (self : usize) (seq : Seq.seq t_T'0) =
    [%#sslice40] UIntSize.to_int self < Seq.length seq
  
  predicate has_value'0 [@inline:trivial] (self : usize) (seq : Seq.seq t_T'0) (out : t_T'0) =
    [%#sslice41] Seq.get seq (UIntSize.to_int self) = out
  
  let rec index'0 (self:t_Vec'0) (index:usize) (return'  (ret:t_T'0))= {[@expl:precondition] inv'2 index}
    {[@expl:precondition] inv'1 self}
    {[@expl:precondition] [%#svec19] in_bounds'0 index (view'0 self)}
    any
    [ return' (result:t_T'0)-> {inv'3 result} {[%#svec20] has_value'0 index (view'0 self) result} (! return' {result}) ]
    
  
  function deep_model'3 (self : t_T'0) : t_DeepModelTy'0 =
    [%#smodel18] deep_model'1 self
  
  function gt_log'0 (self : t_DeepModelTy'0) (o : t_DeepModelTy'0) : bool
  
  let rec gt'0 (self:t_T'0) (other:t_T'0) (return'  (ret:bool))= {[@expl:precondition] inv'3 other}
    {[@expl:precondition] inv'3 self}
    any
    [ return' (result:bool)-> {[%#scmp21] result = gt_log'0 (deep_model'3 self) (deep_model'3 other)}
      (! return' {result}) ]
    
  
  type t_Ordering'0  =
    | C_Less'0
    | C_Equal'0
    | C_Greater'0
  
  function cmp_log'0 (self : t_DeepModelTy'0) (_2 : t_DeepModelTy'0) : t_Ordering'0
  
  let rec cmp'0 (self:t_T'0) (other:t_T'0) (return'  (ret:t_Ordering'0))= {[@expl:precondition] inv'3 other}
    {[@expl:precondition] inv'3 self}
    any
    [ return' (result:t_Ordering'0)-> {[%#scmp22] result = cmp_log'0 (deep_model'1 self) (deep_model'1 other)}
      (! return' {result}) ]
    
  
  use prelude.prelude.Intrinsic
  
  predicate sorted_range'0 [#"05_binary_search_generic.rs" 9 0 9 63] (s : Seq.seq t_DeepModelTy'0) (l : int) (u : int) =
    [%#s05_binary_search_generic42] forall i : int, j : int . l <= i /\ i <= j /\ j < u
     -> le_log'0 (Seq.get s i) (Seq.get s j)
  
  predicate sorted'0 [#"05_binary_search_generic.rs" 16 0 16 41] (s : Seq.seq t_DeepModelTy'0) =
    [%#s05_binary_search_generic23] sorted_range'0 s 0 (Seq.length s)
  
  function cmp_le_log'0 (x : t_DeepModelTy'0) (y : t_DeepModelTy'0) : ()
  
  axiom cmp_le_log'0_spec : forall x : t_DeepModelTy'0, y : t_DeepModelTy'0 . [%#sord27] le_log'0 x y
  = (cmp_log'0 x y <> C_Greater'0)
  
  function cmp_lt_log'0 (x : t_DeepModelTy'0) (y : t_DeepModelTy'0) : ()
  
  axiom cmp_lt_log'0_spec : forall x : t_DeepModelTy'0, y : t_DeepModelTy'0 . [%#sord28] lt_log'0 x y
  = (cmp_log'0 x y = C_Less'0)
  
  function ge_log'0 (self : t_DeepModelTy'0) (o : t_DeepModelTy'0) : bool
  
  function cmp_ge_log'0 (x : t_DeepModelTy'0) (y : t_DeepModelTy'0) : ()
  
  axiom cmp_ge_log'0_spec : forall x : t_DeepModelTy'0, y : t_DeepModelTy'0 . [%#sord29] ge_log'0 x y
  = (cmp_log'0 x y <> C_Less'0)
  
  function cmp_gt_log'0 (x : t_DeepModelTy'0) (y : t_DeepModelTy'0) : ()
  
  axiom cmp_gt_log'0_spec : forall x : t_DeepModelTy'0, y : t_DeepModelTy'0 . [%#sord30] gt_log'0 x y
  = (cmp_log'0 x y = C_Greater'0)
  
  function refl'0 (x : t_DeepModelTy'0) : ()
  
  axiom refl'0_spec : forall x : t_DeepModelTy'0 . [%#sord31] cmp_log'0 x x = C_Equal'0
  
  function trans'0 (x : t_DeepModelTy'0) (y : t_DeepModelTy'0) (z : t_DeepModelTy'0) (o : t_Ordering'0) : ()
  
  axiom trans'0_spec : forall x : t_DeepModelTy'0, y : t_DeepModelTy'0, z : t_DeepModelTy'0, o : t_Ordering'0 . ([%#sord32] cmp_log'0 x y
  = o)  -> ([%#sord33] cmp_log'0 y z = o)  -> ([%#sord34] cmp_log'0 x z = o)
  
  function antisym1'0 (x : t_DeepModelTy'0) (y : t_DeepModelTy'0) : ()
  
  axiom antisym1'0_spec : forall x : t_DeepModelTy'0, y : t_DeepModelTy'0 . ([%#sord35] cmp_log'0 x y = C_Less'0)
   -> ([%#sord36] cmp_log'0 y x = C_Greater'0)
  
  function antisym2'0 (x : t_DeepModelTy'0) (y : t_DeepModelTy'0) : ()
  
  axiom antisym2'0_spec : forall x : t_DeepModelTy'0, y : t_DeepModelTy'0 . ([%#sord37] cmp_log'0 x y = C_Greater'0)
   -> ([%#sord38] cmp_log'0 y x = C_Less'0)
  
  function eq_cmp'0 (x : t_DeepModelTy'0) (y : t_DeepModelTy'0) : ()
  
  axiom eq_cmp'0_spec : forall x : t_DeepModelTy'0, y : t_DeepModelTy'0 . [%#sord39] (x = y)
  = (cmp_log'0 x y = C_Equal'0)
  
  meta "compute_max_steps" 1000000
  
  let rec binary_search'0 (arr:t_Vec'0) (elem:t_T'0) (return'  (ret:t_Result'0))= {[%#s05_binary_search_generic12] inv'0 elem}
    {[%#s05_binary_search_generic11] inv'1 arr}
    {[%#s05_binary_search_generic10] sorted'0 (deep_model'0 arr)}
    {[%#s05_binary_search_generic9] Seq.length (view'0 arr) <= UIntSize.to_int (v_MAX'0 : usize)}
    (! bb0
    [ bb0 = bb1
    | bb1 = bb2
    | bb2 = bb3
    | bb3 = s0 [ s0 = len'0 {arr} (fun (_ret':usize) ->  [ &_10 <- _ret' ] s1) | s1 = bb4 ] 
    | bb4 = s0
      [ s0 = UIntSize.eq {_10} {[%#s05_binary_search_generic0] (0 : usize)} (fun (_ret':bool) ->  [ &_9 <- _ret' ] s1)
      | s1 = any [ br0 -> {_9 = false} (! bb6) | br1 -> {_9} (! bb5) ]  ]
      
    | bb5 = s0
      [ s0 = {[@expl:type invariant] inv'0 elem} s1
      | s1 = -{resolve'0 elem}- s2
      | s2 =  [ &_0 <- C_Err'0 ([%#s05_binary_search_generic1] (0 : usize)) ] s3
      | s3 = bb29 ]
      
    | bb6 = s0 [ s0 = len'0 {arr} (fun (_ret':usize) ->  [ &size <- _ret' ] s1) | s1 = bb7 ] 
    | bb7 = s0 [ s0 =  [ &base <- [%#s05_binary_search_generic2] (0 : usize) ] s1 | s1 = bb8 ] 
    | bb8 = bb9
    | bb9 = bb10
    | bb10 = bb10
      [ bb10 = {[@expl:loop invariant] [%#s05_binary_search_generic4] forall i : usize . UIntSize.to_int base
        + UIntSize.to_int size
        <= UIntSize.to_int i
        /\ UIntSize.to_int i < Seq.length (view'0 arr)
         -> lt_log'0 (deep_model'1 elem) (Seq.get (deep_model'0 arr) (UIntSize.to_int i))}
        {[@expl:loop invariant] [%#s05_binary_search_generic4] forall i : usize . i < base
         -> le_log'0 (Seq.get (deep_model'0 arr) (UIntSize.to_int i)) (deep_model'1 elem)}
        {[@expl:loop invariant] [%#s05_binary_search_generic3] 0 < UIntSize.to_int size
        /\ UIntSize.to_int size + UIntSize.to_int base <= Seq.length (view'0 arr)}
        (! s0) [ s0 = bb11 ] 
        [ bb11 = s0
          [ s0 = UIntSize.gt {size} {[%#s05_binary_search_generic5] (1 : usize)}
              (fun (_ret':bool) ->  [ &_21 <- _ret' ] s1)
          | s1 = any [ br0 -> {_21 = false} (! bb19) | br1 -> {_21} (! bb12) ]  ]
          
        | bb12 = s0
          [ s0 = UIntSize.eq {[%#s05_binary_search_generic6] (2 : usize)} {[%#s05_binary_search_generic7] (0 : usize)}
              (fun (_ret':bool) ->  [ &_25 <- _ret' ] s1)
          | s1 = {[@expl:division by zero] [%#s05_binary_search_generic7] not _25} s2
          | s2 = bb13 ]
          
        | bb13 = s0
          [ s0 = UIntSize.div {size} {[%#s05_binary_search_generic6] (2 : usize)}
              (fun (_ret':usize) ->  [ &half <- _ret' ] s1)
          | s1 = UIntSize.add {base} {half} (fun (_ret':usize) ->  [ &mid <- _ret' ] s2)
          | s2 = index'0 {arr} {mid} (fun (_ret':t_T'0) ->  [ &_32 <- _ret' ] s3)
          | s3 = bb14 ]
          
        | bb14 = s0 [ s0 = gt'0 {_32} {elem} (fun (_ret':bool) ->  [ &_30 <- _ret' ] s1) | s1 = bb15 ] 
        | bb15 = any [ br0 -> {_30 = false} (! bb17) | br1 -> {_30} (! bb16) ] 
        | bb16 = s0 [ s0 =  [ &_29 <- base ] s1 | s1 = bb18 ] 
        | bb17 = s0 [ s0 =  [ &_29 <- mid ] s1 | s1 = bb18 ] 
        | bb18 = s0
          [ s0 =  [ &base <- _29 ] s1
          | s1 = UIntSize.sub {size} {half} (fun (_ret':usize) ->  [ &size <- _ret' ] s2)
          | s2 = bb10 ]
           ]
         ]
      
    | bb19 = s0 [ s0 = index'0 {arr} {base} (fun (_ret':t_T'0) ->  [ &_41 <- _ret' ] s1) | s1 = bb20 ] 
    | bb20 = s0
      [ s0 =  [ &cmp <- _41 ] s1
      | s1 =  [ &_47 <- elem ] s2
      | s2 = cmp'0 {cmp} {_47} (fun (_ret':t_Ordering'0) ->  [ &_44 <- _ret' ] s3)
      | s3 = bb21 ]
      
    | bb21 = s0
      [ s0 = {[@expl:type invariant] inv'0 elem} s1
      | s1 = -{resolve'0 elem}- s2
      | s2 = any
        [ br0 -> {_44 = C_Less'0 } (! bb24)
        | br1 -> {_44 = C_Equal'0 } (! bb23)
        | br2 -> {_44 = C_Greater'0 } (! bb25) ]
         ]
      
    | bb25 = s0 [ s0 =  [ &_0 <- C_Err'0 base ] s1 | s1 = bb28 ] 
    | bb23 = bb26
    | bb26 = s0 [ s0 =  [ &_0 <- C_Ok'0 base ] s1 | s1 = bb28 ] 
    | bb24 = bb27
    | bb27 = s0
      [ s0 = UIntSize.add {base} {[%#s05_binary_search_generic8] (1 : usize)}
          (fun (_ret':usize) ->  [ &_50 <- _ret' ] s1)
      | s1 =  [ &_0 <- C_Err'0 _50 ] s2
      | s2 = bb28 ]
      
    | bb28 = bb29
    | bb29 = return' {_0} ]
    )
    [ & _0 : t_Result'0 = any_l ()
    | & arr : t_Vec'0 = arr
    | & elem : t_T'0 = elem
    | & _9 : bool = any_l ()
    | & _10 : usize = any_l ()
    | & size : usize = any_l ()
    | & base : usize = any_l ()
    | & _21 : bool = any_l ()
    | & half : usize = any_l ()
    | & _25 : bool = any_l ()
    | & mid : usize = any_l ()
    | & _29 : usize = any_l ()
    | & _30 : bool = any_l ()
    | & _32 : t_T'0 = any_l ()
    | & cmp : t_T'0 = any_l ()
    | & _41 : t_T'0 = any_l ()
    | & _44 : t_Ordering'0 = any_l ()
    | & _47 : t_T'0 = any_l ()
    | & _50 : usize = any_l () ]
    
    [ return' (result:t_Result'0)-> {[@expl:postcondition] [%#s05_binary_search_generic15] forall x : usize . result
      = C_Err'0 x
       -> (forall i : usize . x <= i /\ UIntSize.to_int i < Seq.length (view'0 arr)
       -> lt_log'0 (deep_model'1 elem) (Seq.get (deep_model'0 arr) (UIntSize.to_int i)))}
      {[@expl:postcondition] [%#s05_binary_search_generic14] forall x : usize . result = C_Err'0 x
       -> (forall i : usize . i < x  -> le_log'0 (Seq.get (deep_model'0 arr) (UIntSize.to_int i)) (deep_model'1 elem))}
      {[@expl:postcondition] [%#s05_binary_search_generic13] forall x : usize . result = C_Ok'0 x
       -> Seq.get (deep_model'0 arr) (UIntSize.to_int x) = deep_model'1 elem}
      (! return' {result}) ]
    
end<|MERGE_RESOLUTION|>--- conflicted
+++ resolved
@@ -1,115 +1,3 @@
-<<<<<<< HEAD
-
-=======
-module T_core__cmp__Ordering
-  type t_Ordering  =
-    | C_Less
-    | C_Equal
-    | C_Greater
-  
-  let rec v_Less (input:t_Ordering) (ret  )= any
-    [ good -> {C_Less  = input} (! ret) | bad -> {C_Less  <> input} (! {false} any) ]
-    
-  
-  let rec v_Equal (input:t_Ordering) (ret  )= any
-    [ good -> {C_Equal  = input} (! ret) | bad -> {C_Equal  <> input} (! {false} any) ]
-    
-  
-  let rec v_Greater (input:t_Ordering) (ret  )= any
-    [ good -> {C_Greater  = input} (! ret) | bad -> {C_Greater  <> input} (! {false} any) ]
-    
-end
-module T_core__result__Result
-  type t_Result 't 'e =
-    | C_Ok 't
-    | C_Err 'e
-  
-  let rec v_Ok < 't > < 'e > (input:t_Result 't 'e) (ret  (field_0:'t))= any
-    [ good (field_0:'t)-> {C_Ok field_0 = input} (! ret {field_0})
-    | bad -> {forall field_0 : 't [C_Ok field_0 : t_Result 't 'e] . C_Ok field_0 <> input} (! {false} any) ]
-    
-  
-  let rec v_Err < 't > < 'e > (input:t_Result 't 'e) (ret  (field_0:'e))= any
-    [ good (field_0:'e)-> {C_Err field_0 = input} (! ret {field_0})
-    | bad -> {forall field_0 : 'e [C_Err field_0 : t_Result 't 'e] . C_Err field_0 <> input} (! {false} any) ]
-    
-end
-module T_core__ptr__non_null__NonNull
-  use prelude.prelude.Opaque
-  
-  type t_NonNull 't =
-    | C_NonNull opaque_ptr
-  
-  let rec t_NonNull < 't > (input:t_NonNull 't) (ret  (pointer:opaque_ptr))= any
-    [ good (pointer:opaque_ptr)-> {C_NonNull pointer = input} (! ret {pointer}) ]
-    
-end
-module T_core__marker__PhantomData
-  type t_PhantomData 't =
-    | C_PhantomData
-  
-  let rec t_PhantomData < 't > (input:t_PhantomData 't) (ret  )= any [ good -> {C_PhantomData  = input} (! ret) ] 
-end
-module T_core__ptr__unique__Unique
-  use T_core__marker__PhantomData as PhantomData'0
-  
-  use T_core__ptr__non_null__NonNull as NonNull'0
-  
-  type t_Unique 't =
-    | C_Unique (NonNull'0.t_NonNull 't) (PhantomData'0.t_PhantomData 't)
-  
-  let rec t_Unique < 't > (input:t_Unique 't) (ret  (pointer:NonNull'0.t_NonNull 't) (_marker:PhantomData'0.t_PhantomData 't))= any
-    [ good (pointer:NonNull'0.t_NonNull 't) (_marker:PhantomData'0.t_PhantomData 't)-> {C_Unique pointer _marker
-      = input}
-      (! ret {pointer} {_marker}) ]
-    
-end
-module T_alloc__raw_vec__Cap
-  use prelude.prelude.UIntSize
-  
-  use prelude.prelude.Int
-  
-  type t_Cap  =
-    | C_Cap usize
-  
-  let rec t_Cap (input:t_Cap) (ret  (field_0:usize))= any
-    [ good (field_0:usize)-> {C_Cap field_0 = input} (! ret {field_0}) ]
-    
-end
-module T_alloc__raw_vec__RawVec
-  use T_alloc__raw_vec__Cap as Cap'0
-  
-  use T_core__ptr__unique__Unique as Unique'0
-  
-  type t_RawVec 't 'a =
-    | C_RawVec (Unique'0.t_Unique 't) (Cap'0.t_Cap) 'a
-  
-  let rec t_RawVec < 't > < 'a > (input:t_RawVec 't 'a) (ret  (ptr:Unique'0.t_Unique 't) (cap:Cap'0.t_Cap) (alloc:'a))= any
-    [ good (ptr:Unique'0.t_Unique 't) (cap:Cap'0.t_Cap) (alloc:'a)-> {C_RawVec ptr cap alloc = input}
-      (! ret {ptr} {cap} {alloc}) ]
-    
-end
-module T_alloc__vec__Vec
-  use prelude.prelude.UIntSize
-  
-  use prelude.prelude.Int
-  
-  use T_alloc__raw_vec__RawVec as RawVec'0
-  
-  type t_Vec 't 'a =
-    | C_Vec (RawVec'0.t_RawVec 't 'a) usize
-  
-  let rec t_Vec < 't > < 'a > (input:t_Vec 't 'a) (ret  (buf:RawVec'0.t_RawVec 't 'a) (len:usize))= any
-    [ good (buf:RawVec'0.t_RawVec 't 'a) (len:usize)-> {C_Vec buf len = input} (! ret {buf} {len}) ]
-    
-end
-module T_alloc__alloc__Global
-  type t_Global  =
-    | C_Global
-  
-  let rec t_Global (input:t_Global) (ret  )= any [ good -> {C_Global  = input} (! ret) ] 
-end
->>>>>>> dfce2a3a
 module M_05_binary_search_generic__binary_search [#"05_binary_search_generic.rs" 27 0 29 29]
   let%span s05_binary_search_generic0 = "05_binary_search_generic.rs" 31 20 31 21
   let%span s05_binary_search_generic1 = "05_binary_search_generic.rs" 32 19 32 20
@@ -156,13 +44,8 @@
   let%span s05_binary_search_generic42 = "05_binary_search_generic.rs" 10 4 12 5
   let%span sops43 = "../../../../creusot-contracts/src/logic/ops.rs" 20 8 20 31
   let%span sinvariant44 = "../../../../creusot-contracts/src/invariant.rs" 24 8 24 18
-<<<<<<< HEAD
   let%span svec45 = "../../../../creusot-contracts/src/std/vec.rs" 66 20 66 41
-  let%span sseq46 = "../../../../creusot-contracts/src/logic/seq.rs" 184 8 184 97
-=======
-  let%span svec45 = "../../../../creusot-contracts/src/std/vec.rs" 68 20 68 41
-  let%span sseq46 = "../../../../creusot-contracts/src/logic/seq.rs" 402 8 402 97
->>>>>>> dfce2a3a
+  let%span sseq46 = "../../../../creusot-contracts/src/logic/seq.rs" 388 8 388 97
   let%span sboxed47 = "../../../../creusot-contracts/src/std/boxed.rs" 28 8 28 18
   
   use prelude.prelude.Borrow
