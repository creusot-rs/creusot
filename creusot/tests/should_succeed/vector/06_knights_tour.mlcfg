
module C06KnightsTour_Point_Type
  use prelude.IntSize
  use prelude.Int
  type t_point  =
    | C_Point isize isize
    
  let function point_x (self : t_point) : isize = [@vc:do_not_keep_trace] [@vc:sp]
    match self with
      | C_Point a _ -> a
      end
  let function point_y (self : t_point) : isize = [@vc:do_not_keep_trace] [@vc:sp]
    match self with
      | C_Point _ a -> a
      end
end
module C06KnightsTour_Impl3_Clone
  use prelude.Borrow
  use prelude.IntSize
  use prelude.Int
  val clone0 (self : isize) : isize
    ensures { [#"../../../../../creusot-contracts/src/std/clone.rs" 7 0 20 1] result = self }
    
  use C06KnightsTour_Point_Type as C06KnightsTour_Point_Type
  let rec cfg clone' [#"../06_knights_tour.rs" 4 15 4 20] [@cfg:stackify] [@cfg:subregion_analysis] (self : C06KnightsTour_Point_Type.t_point) : C06KnightsTour_Point_Type.t_point
    ensures { [#"../06_knights_tour.rs" 4 15 4 20] result = self }
    
   = [@vc:do_not_keep_trace] [@vc:sp]
  var _0 : C06KnightsTour_Point_Type.t_point;
  var self : C06KnightsTour_Point_Type.t_point = self;
  var _3 : isize;
  var _5 : isize;
  var _6 : isize;
  var _8 : isize;
  {
    goto BB0
  }
  BB0 {
    [#"../06_knights_tour.rs" 6 4 6 12] _5 <- ([#"../06_knights_tour.rs" 6 4 6 12] C06KnightsTour_Point_Type.point_x self);
    [#"../06_knights_tour.rs" 6 4 6 12] _3 <- ([#"../06_knights_tour.rs" 6 4 6 12] clone0 ([#"../06_knights_tour.rs" 6 4 6 12] _5));
    goto BB1
  }
  BB1 {
    [#"../06_knights_tour.rs" 7 4 7 12] _8 <- ([#"../06_knights_tour.rs" 7 4 7 12] C06KnightsTour_Point_Type.point_y self);
    [#"../06_knights_tour.rs" 7 4 7 12] _6 <- ([#"../06_knights_tour.rs" 7 4 7 12] clone0 ([#"../06_knights_tour.rs" 7 4 7 12] _8));
    goto BB2
  }
  BB2 {
    [#"../06_knights_tour.rs" 4 15 4 20] _0 <- ([#"../06_knights_tour.rs" 4 15 4 20] C06KnightsTour_Point_Type.C_Point _3 _6);
    _3 <- any isize;
    _6 <- any isize;
    return _0
  }
  
end
module C06KnightsTour_Impl0_Mov
  use prelude.IntSize
  use prelude.Borrow
  use C06KnightsTour_Point_Type as C06KnightsTour_Point_Type
  use prelude.IntSize
  use prelude.Int
  let rec cfg mov [#"../06_knights_tour.rs" 18 4 18 45] [@cfg:stackify] [@cfg:subregion_analysis] (self : C06KnightsTour_Point_Type.t_point) (p : (isize, isize)) : C06KnightsTour_Point_Type.t_point
    requires {[#"../06_knights_tour.rs" 12 15 12 52] - 10000 <= IntSize.to_int (C06KnightsTour_Point_Type.point_x self) /\ IntSize.to_int (C06KnightsTour_Point_Type.point_x self) <= 10000}
    requires {[#"../06_knights_tour.rs" 13 15 13 52] - 10000 <= IntSize.to_int (C06KnightsTour_Point_Type.point_y self) /\ IntSize.to_int (C06KnightsTour_Point_Type.point_y self) <= 10000}
    requires {[#"../06_knights_tour.rs" 14 15 14 46] - 10000 <= IntSize.to_int (let (a, _) = p in a) /\ IntSize.to_int (let (a, _) = p in a) <= 10000}
    requires {[#"../06_knights_tour.rs" 15 15 15 46] - 10000 <= IntSize.to_int (let (_, a) = p in a) /\ IntSize.to_int (let (_, a) = p in a) <= 10000}
    ensures { [#"../06_knights_tour.rs" 16 14 16 41] IntSize.to_int (C06KnightsTour_Point_Type.point_x result) = IntSize.to_int (C06KnightsTour_Point_Type.point_x self) + IntSize.to_int (let (a, _) = p in a) }
    ensures { [#"../06_knights_tour.rs" 17 14 17 41] IntSize.to_int (C06KnightsTour_Point_Type.point_y result) = IntSize.to_int (C06KnightsTour_Point_Type.point_y self) + IntSize.to_int (let (_, a) = p in a) }
    
   = [@vc:do_not_keep_trace] [@vc:sp]
  var _0 : C06KnightsTour_Point_Type.t_point;
  var self : C06KnightsTour_Point_Type.t_point = self;
  var p : (isize, isize) = p;
  {
    goto BB0
  }
  BB0 {
    [#"../06_knights_tour.rs" 19 8 19 53] _0 <- ([#"../06_knights_tour.rs" 19 8 19 53] C06KnightsTour_Point_Type.C_Point ([#"../06_knights_tour.rs" 19 18 19 32] ([#"../06_knights_tour.rs" 19 19 19 25] C06KnightsTour_Point_Type.point_x self) + ([#"../06_knights_tour.rs" 19 28 19 31] let (a, _) = p in a)) ([#"../06_knights_tour.rs" 19 37 19 51] ([#"../06_knights_tour.rs" 19 38 19 44] C06KnightsTour_Point_Type.point_y self) + ([#"../06_knights_tour.rs" 19 47 19 50] let (_, a) = p in a)));
    return _0
  }
  
end
module Core_Ptr_NonNull_NonNull_Type
  use prelude.Opaque
  type t_nonnull 't =
    | C_NonNull opaque_ptr
    
end
module Core_Marker_PhantomData_Type
  type t_phantomdata 't =
    | C_PhantomData
    
end
module Core_Ptr_Unique_Unique_Type
  use Core_Marker_PhantomData_Type as Core_Marker_PhantomData_Type
  use Core_Ptr_NonNull_NonNull_Type as Core_Ptr_NonNull_NonNull_Type
  type t_unique 't =
    | C_Unique (Core_Ptr_NonNull_NonNull_Type.t_nonnull 't) (Core_Marker_PhantomData_Type.t_phantomdata 't)
    
end
module Alloc_RawVec_RawVec_Type
  use prelude.UIntSize
  use prelude.Int
  use Core_Ptr_Unique_Unique_Type as Core_Ptr_Unique_Unique_Type
  type t_rawvec 't 'a =
    | C_RawVec (Core_Ptr_Unique_Unique_Type.t_unique 't) usize 'a
    
end
module Alloc_Vec_Vec_Type
  use prelude.UIntSize
  use prelude.Int
  use Alloc_RawVec_RawVec_Type as Alloc_RawVec_RawVec_Type
  type t_vec 't 'a =
    | C_Vec (Alloc_RawVec_RawVec_Type.t_rawvec 't 'a) usize
    
end
module Alloc_Alloc_Global_Type
  type t_global  =
    | C_Global
    
end
module C06KnightsTour_Board_Type
  use Alloc_Alloc_Global_Type as Alloc_Alloc_Global_Type
  use prelude.UIntSize
  use Alloc_Vec_Vec_Type as Alloc_Vec_Vec_Type
  use prelude.Int
  type t_board  =
    | C_Board usize (Alloc_Vec_Vec_Type.t_vec (Alloc_Vec_Vec_Type.t_vec usize (Alloc_Alloc_Global_Type.t_global)) (Alloc_Alloc_Global_Type.t_global))
    
  let function board_size (self : t_board) : usize = [@vc:do_not_keep_trace] [@vc:sp]
    match self with
      | C_Board a _ -> a
      end
  let function board_field (self : t_board) : Alloc_Vec_Vec_Type.t_vec (Alloc_Vec_Vec_Type.t_vec usize (Alloc_Alloc_Global_Type.t_global)) (Alloc_Alloc_Global_Type.t_global)
    
   = [@vc:do_not_keep_trace] [@vc:sp]
    match self with
      | C_Board _ a -> a
      end
end
module CreusotContracts_Std1_Iter_MapInv_MapInv_Type
  use seq.Seq
  use prelude.Ghost
  type t_mapinv 'i 'b 'f =
    | C_MapInv 'i 'f (Ghost.ghost_ty (Seq.seq 'b))
    
  let function mapinv_iter (self : t_mapinv 'i 'b 'f) : 'i = [@vc:do_not_keep_trace] [@vc:sp]
    match self with
      | C_MapInv a _ _ -> a
      end
  let function mapinv_func (self : t_mapinv 'i 'b 'f) : 'f = [@vc:do_not_keep_trace] [@vc:sp]
    match self with
      | C_MapInv _ a _ -> a
      end
  let function mapinv_produced (self : t_mapinv 'i 'b 'f) : Ghost.ghost_ty (Seq.seq 'b)
   = [@vc:do_not_keep_trace] [@vc:sp]
    match self with
      | C_MapInv _ _ a -> a
      end
end
module Core_Ops_Range_Range_Type
  type t_range 'idx =
    | C_Range 'idx 'idx
    
  let function range_end (self : t_range 'idx) : 'idx = [@vc:do_not_keep_trace] [@vc:sp]
    match self with
      | C_Range _ a -> a
      end
  let function range_start (self : t_range 'idx) : 'idx = [@vc:do_not_keep_trace] [@vc:sp]
    match self with
      | C_Range a _ -> a
      end
end
module C06KnightsTour_Impl1_New_Closure3_Type
  use Alloc_Alloc_Global_Type as Alloc_Alloc_Global_Type
  use prelude.UIntSize
  use Alloc_Vec_Vec_Type as Alloc_Vec_Vec_Type
  use seq.Seq
  use prelude.Ghost
  use prelude.Int16
  use prelude.Int
  use prelude.Borrow
  type c06knightstour_impl1_new_closure3  =
    | C06KnightsTour_Impl1_New_Closure3 usize
    
end
module C06KnightsTour_Impl1_New_Closure3
  use prelude.UIntSize
  use seq.Seq
  predicate invariant2 (self : Seq.seq usize) =
    [#"../../../../../creusot-contracts/src/invariant.rs" 8 8 8 12] true
  val invariant2 (self : Seq.seq usize) : bool
    ensures { result = invariant2 self }
    
  predicate inv2 (_x : Seq.seq usize)
  val inv2 (_x : Seq.seq usize) : bool
    ensures { result = inv2 _x }
    
  axiom inv2 : forall x : Seq.seq usize . inv2 x = true
  use Alloc_Alloc_Global_Type as Alloc_Alloc_Global_Type
  use Alloc_Vec_Vec_Type as Alloc_Vec_Vec_Type
  use prelude.Int
  use prelude.UIntSize
  let constant max0  : usize = [@vc:do_not_keep_trace] [@vc:sp]
    (18446744073709551615 : usize)
  use seq.Seq
  predicate inv1 (_x : Alloc_Vec_Vec_Type.t_vec usize (Alloc_Alloc_Global_Type.t_global))
  val inv1 (_x : Alloc_Vec_Vec_Type.t_vec usize (Alloc_Alloc_Global_Type.t_global)) : bool
    ensures { result = inv1 _x }
    
  function shallow_model0 (self : Alloc_Vec_Vec_Type.t_vec usize (Alloc_Alloc_Global_Type.t_global)) : Seq.seq usize
  val shallow_model0 (self : Alloc_Vec_Vec_Type.t_vec usize (Alloc_Alloc_Global_Type.t_global)) : Seq.seq usize
    requires {[#"../../../../../creusot-contracts/src/std/vec.rs" 19 21 19 25] inv1 self}
    ensures { result = shallow_model0 self }
    
  axiom shallow_model0_spec : forall self : Alloc_Vec_Vec_Type.t_vec usize (Alloc_Alloc_Global_Type.t_global) . ([#"../../../../../creusot-contracts/src/std/vec.rs" 19 21 19 25] inv1 self) -> ([#"../../../../../creusot-contracts/src/std/vec.rs" 19 4 19 36] inv2 (shallow_model0 self)) && ([#"../../../../../creusot-contracts/src/std/vec.rs" 18 14 18 41] Seq.length (shallow_model0 self) <= UIntSize.to_int max0)
  predicate invariant1 (self : Alloc_Vec_Vec_Type.t_vec usize (Alloc_Alloc_Global_Type.t_global)) =
    [#"../../../../../creusot-contracts/src/std/vec.rs" 60 20 60 41] inv2 (shallow_model0 self)
  val invariant1 (self : Alloc_Vec_Vec_Type.t_vec usize (Alloc_Alloc_Global_Type.t_global)) : bool
    ensures { result = invariant1 self }
    
  axiom inv1 : forall x : Alloc_Vec_Vec_Type.t_vec usize (Alloc_Alloc_Global_Type.t_global) . inv1 x = true
  predicate invariant0 (self : usize) =
    [#"../../../../../creusot-contracts/src/invariant.rs" 8 8 8 12] true
  val invariant0 (self : usize) : bool
    ensures { result = invariant0 self }
    
  predicate inv0 (_x : usize)
  val inv0 (_x : usize) : bool
    ensures { result = inv0 _x }
    
  axiom inv0 : forall x : usize . inv0 x = true
  use prelude.Int16
  use prelude.Ghost
  use prelude.Borrow
  use C06KnightsTour_Impl1_New_Closure3_Type as C06KnightsTour_Impl1_New_Closure3
  function field_00 [#"../06_knights_tour.rs" 43 16 43 50] (self : C06KnightsTour_Impl1_New_Closure3.c06knightstour_impl1_new_closure3) : usize
    
   =
    let C06KnightsTour_Impl1_New_Closure3.C06KnightsTour_Impl1_New_Closure3 a = self in a
  val field_00 [#"../06_knights_tour.rs" 43 16 43 50] (self : C06KnightsTour_Impl1_New_Closure3.c06knightstour_impl1_new_closure3) : usize
    ensures { result = field_00 self }
    
  predicate unnest0 [#"../06_knights_tour.rs" 43 16 43 50] (self : C06KnightsTour_Impl1_New_Closure3.c06knightstour_impl1_new_closure3) (_2 : C06KnightsTour_Impl1_New_Closure3.c06knightstour_impl1_new_closure3)
    
   =
    field_00 _2 = field_00 self
  use seq.Seq
  function index_logic0 [@inline:trivial] (self : Alloc_Vec_Vec_Type.t_vec usize (Alloc_Alloc_Global_Type.t_global)) (ix : int) : usize
    
   =
    [#"../../../../../creusot-contracts/src/logic/ops.rs" 20 8 20 31] Seq.get (shallow_model0 self) ix
  val index_logic0 [@inline:trivial] (self : Alloc_Vec_Vec_Type.t_vec usize (Alloc_Alloc_Global_Type.t_global)) (ix : int) : usize
    ensures { result = index_logic0 self ix }
    
  val from_elem0 (elem : usize) (n : usize) : Alloc_Vec_Vec_Type.t_vec usize (Alloc_Alloc_Global_Type.t_global)
    requires {inv0 elem}
    ensures { [#"../../../../../creusot-contracts/src/std/vec.rs" 157 22 157 41] Seq.length (shallow_model0 result) = UIntSize.to_int n }
    ensures { [#"../../../../../creusot-contracts/src/std/vec.rs" 158 12 158 78] forall i : int . 0 <= i /\ i < UIntSize.to_int n -> index_logic0 result i = elem }
    ensures { inv1 result }
    
  predicate resolve0 (self : borrowed C06KnightsTour_Impl1_New_Closure3.c06knightstour_impl1_new_closure3) =
    [#"../../../../../creusot-contracts/src/resolve.rs" 27 20 27 34]  ^ self =  * self
  val resolve0 (self : borrowed C06KnightsTour_Impl1_New_Closure3.c06knightstour_impl1_new_closure3) : bool
    ensures { result = resolve0 self }
    
  let rec cfg c06KnightsTour_Impl1_New_Closure3 [#"../06_knights_tour.rs" 43 16 43 50] [@cfg:stackify] [@cfg:subregion_analysis] (_1 : borrowed C06KnightsTour_Impl1_New_Closure3.c06knightstour_impl1_new_closure3) (_2 : usize) (_3 : Ghost.ghost_ty (Seq.seq usize)) : Alloc_Vec_Vec_Type.t_vec usize (Alloc_Alloc_Global_Type.t_global)
    ensures { [#"../06_knights_tour.rs" 43 26 43 48] Seq.length (shallow_model0 result) = UIntSize.to_int (field_00 ( ^ _1)) }
    ensures { unnest0 ( * _1) ( ^ _1) }
    
   = [@vc:do_not_keep_trace] [@vc:sp]
  var _0 : Alloc_Vec_Vec_Type.t_vec usize (Alloc_Alloc_Global_Type.t_global);
  var _1 : borrowed C06KnightsTour_Impl1_New_Closure3.c06knightstour_impl1_new_closure3 = _1;
  var res : Alloc_Vec_Vec_Type.t_vec usize (Alloc_Alloc_Global_Type.t_global);
  {
    goto BB0
  }
  BB0 {
    assume { resolve0 _1 };
<<<<<<< HEAD
    [#"../../../../../creusot-contracts/src/lib.rs" 195 8 195 40] res <- ([#"../06_knights_tour.rs" 44 23 44 36] from_elem0 ([#"../06_knights_tour.rs" 44 28 44 29] [#"../06_knights_tour.rs" 44 28 44 29] (0 : usize)) ([#"../06_knights_tour.rs" 44 31 44 35] field_00 ( * _1)));
=======
    [#"../../../../../creusot-contracts/src/lib.rs" 251 8 251 40] res <- ([#"../06_knights_tour.rs" 44 23 44 36] from_elem0 ([#"../06_knights_tour.rs" 44 28 44 29] [#"../06_knights_tour.rs" 44 28 44 29] (0 : usize)) ([#"../06_knights_tour.rs" 44 31 44 35] field_00 ( * _1)));
>>>>>>> eb3d2c05
    goto BB1
  }
  BB1 {
    goto BB2
  }
  BB2 {
    [#"../06_knights_tour.rs" 43 16 43 50] _0 <- ([#"../06_knights_tour.rs" 43 16 43 50] res);
    [#"../06_knights_tour.rs" 43 16 43 50] res <- any Alloc_Vec_Vec_Type.t_vec usize (Alloc_Alloc_Global_Type.t_global);
    goto BB3
  }
  BB3 {
    return _0
  }
  
end
module C06KnightsTour_Impl1_New
  use prelude.UIntSize
  use seq.Seq
  use prelude.Ghost
  predicate invariant12 (self : Ghost.ghost_ty (Seq.seq usize)) =
    [#"../../../../../creusot-contracts/src/invariant.rs" 8 8 8 12] true
  val invariant12 (self : Ghost.ghost_ty (Seq.seq usize)) : bool
    ensures { result = invariant12 self }
    
  predicate inv12 (_x : Ghost.ghost_ty (Seq.seq usize))
  val inv12 (_x : Ghost.ghost_ty (Seq.seq usize)) : bool
    ensures { result = inv12 _x }
    
  axiom inv12 : forall x : Ghost.ghost_ty (Seq.seq usize) . inv12 x = true
  use Alloc_Alloc_Global_Type as Alloc_Alloc_Global_Type
  use Alloc_Vec_Vec_Type as Alloc_Vec_Vec_Type
  use prelude.Int16
  use C06KnightsTour_Impl1_New_Closure3_Type as C06KnightsTour_Impl1_New_Closure3
  use prelude.Borrow
  predicate invariant11 (self : Seq.seq (borrowed C06KnightsTour_Impl1_New_Closure3.c06knightstour_impl1_new_closure3))
   =
    [#"../../../../../creusot-contracts/src/invariant.rs" 8 8 8 12] true
  val invariant11 (self : Seq.seq (borrowed C06KnightsTour_Impl1_New_Closure3.c06knightstour_impl1_new_closure3)) : bool
    ensures { result = invariant11 self }
    
  predicate inv11 (_x : Seq.seq (borrowed C06KnightsTour_Impl1_New_Closure3.c06knightstour_impl1_new_closure3))
  val inv11 (_x : Seq.seq (borrowed C06KnightsTour_Impl1_New_Closure3.c06knightstour_impl1_new_closure3)) : bool
    ensures { result = inv11 _x }
    
  axiom inv11 : forall x : Seq.seq (borrowed C06KnightsTour_Impl1_New_Closure3.c06knightstour_impl1_new_closure3) . inv11 x = true
  predicate invariant10 (self : borrowed C06KnightsTour_Impl1_New_Closure3.c06knightstour_impl1_new_closure3) =
    [#"../../../../../creusot-contracts/src/invariant.rs" 8 8 8 12] true
  val invariant10 (self : borrowed C06KnightsTour_Impl1_New_Closure3.c06knightstour_impl1_new_closure3) : bool
    ensures { result = invariant10 self }
    
  predicate inv10 (_x : borrowed C06KnightsTour_Impl1_New_Closure3.c06knightstour_impl1_new_closure3)
  val inv10 (_x : borrowed C06KnightsTour_Impl1_New_Closure3.c06knightstour_impl1_new_closure3) : bool
    ensures { result = inv10 _x }
    
  axiom inv10 : forall x : borrowed C06KnightsTour_Impl1_New_Closure3.c06knightstour_impl1_new_closure3 . inv10 x = true
  predicate inv7 (_x : Seq.seq usize)
  val inv7 (_x : Seq.seq usize) : bool
    ensures { result = inv7 _x }
    
  use prelude.Int
  use prelude.UIntSize
  let constant max0  : usize = [@vc:do_not_keep_trace] [@vc:sp]
    (18446744073709551615 : usize)
  use seq.Seq
  predicate inv9 (_x : Alloc_Vec_Vec_Type.t_vec usize (Alloc_Alloc_Global_Type.t_global))
  val inv9 (_x : Alloc_Vec_Vec_Type.t_vec usize (Alloc_Alloc_Global_Type.t_global)) : bool
    ensures { result = inv9 _x }
    
  function shallow_model2 (self : Alloc_Vec_Vec_Type.t_vec usize (Alloc_Alloc_Global_Type.t_global)) : Seq.seq usize
  val shallow_model2 (self : Alloc_Vec_Vec_Type.t_vec usize (Alloc_Alloc_Global_Type.t_global)) : Seq.seq usize
    requires {[#"../../../../../creusot-contracts/src/std/vec.rs" 19 21 19 25] inv9 self}
    ensures { result = shallow_model2 self }
    
  axiom shallow_model2_spec : forall self : Alloc_Vec_Vec_Type.t_vec usize (Alloc_Alloc_Global_Type.t_global) . ([#"../../../../../creusot-contracts/src/std/vec.rs" 19 21 19 25] inv9 self) -> ([#"../../../../../creusot-contracts/src/std/vec.rs" 19 4 19 36] inv7 (shallow_model2 self)) && ([#"../../../../../creusot-contracts/src/std/vec.rs" 18 14 18 41] Seq.length (shallow_model2 self) <= UIntSize.to_int max0)
  predicate invariant9 (self : Alloc_Vec_Vec_Type.t_vec usize (Alloc_Alloc_Global_Type.t_global)) =
    [#"../../../../../creusot-contracts/src/std/vec.rs" 60 20 60 41] inv7 (shallow_model2 self)
  val invariant9 (self : Alloc_Vec_Vec_Type.t_vec usize (Alloc_Alloc_Global_Type.t_global)) : bool
    ensures { result = invariant9 self }
    
  axiom inv9 : forall x : Alloc_Vec_Vec_Type.t_vec usize (Alloc_Alloc_Global_Type.t_global) . inv9 x = true
  use Core_Ops_Range_Range_Type as Core_Ops_Range_Range_Type
  predicate invariant8 (self : borrowed (Core_Ops_Range_Range_Type.t_range usize)) =
    [#"../../../../../creusot-contracts/src/invariant.rs" 8 8 8 12] true
  val invariant8 (self : borrowed (Core_Ops_Range_Range_Type.t_range usize)) : bool
    ensures { result = invariant8 self }
    
  predicate inv8 (_x : borrowed (Core_Ops_Range_Range_Type.t_range usize))
  val inv8 (_x : borrowed (Core_Ops_Range_Range_Type.t_range usize)) : bool
    ensures { result = inv8 _x }
    
  axiom inv8 : forall x : borrowed (Core_Ops_Range_Range_Type.t_range usize) . inv8 x = true
  predicate invariant7 (self : Seq.seq usize) =
    [#"../../../../../creusot-contracts/src/invariant.rs" 8 8 8 12] true
  val invariant7 (self : Seq.seq usize) : bool
    ensures { result = invariant7 self }
    
  axiom inv7 : forall x : Seq.seq usize . inv7 x = true
  predicate inv4 (_x : Seq.seq (Alloc_Vec_Vec_Type.t_vec usize (Alloc_Alloc_Global_Type.t_global)))
  val inv4 (_x : Seq.seq (Alloc_Vec_Vec_Type.t_vec usize (Alloc_Alloc_Global_Type.t_global))) : bool
    ensures { result = inv4 _x }
    
  use seq.Seq
  predicate inv6 (_x : Alloc_Vec_Vec_Type.t_vec (Alloc_Vec_Vec_Type.t_vec usize (Alloc_Alloc_Global_Type.t_global)) (Alloc_Alloc_Global_Type.t_global))
    
  val inv6 (_x : Alloc_Vec_Vec_Type.t_vec (Alloc_Vec_Vec_Type.t_vec usize (Alloc_Alloc_Global_Type.t_global)) (Alloc_Alloc_Global_Type.t_global)) : bool
    ensures { result = inv6 _x }
    
  function shallow_model1 (self : Alloc_Vec_Vec_Type.t_vec (Alloc_Vec_Vec_Type.t_vec usize (Alloc_Alloc_Global_Type.t_global)) (Alloc_Alloc_Global_Type.t_global)) : Seq.seq (Alloc_Vec_Vec_Type.t_vec usize (Alloc_Alloc_Global_Type.t_global))
    
  val shallow_model1 (self : Alloc_Vec_Vec_Type.t_vec (Alloc_Vec_Vec_Type.t_vec usize (Alloc_Alloc_Global_Type.t_global)) (Alloc_Alloc_Global_Type.t_global)) : Seq.seq (Alloc_Vec_Vec_Type.t_vec usize (Alloc_Alloc_Global_Type.t_global))
    requires {[#"../../../../../creusot-contracts/src/std/vec.rs" 19 21 19 25] inv6 self}
    ensures { result = shallow_model1 self }
    
  axiom shallow_model1_spec : forall self : Alloc_Vec_Vec_Type.t_vec (Alloc_Vec_Vec_Type.t_vec usize (Alloc_Alloc_Global_Type.t_global)) (Alloc_Alloc_Global_Type.t_global) . ([#"../../../../../creusot-contracts/src/std/vec.rs" 19 21 19 25] inv6 self) -> ([#"../../../../../creusot-contracts/src/std/vec.rs" 19 4 19 36] inv4 (shallow_model1 self)) && ([#"../../../../../creusot-contracts/src/std/vec.rs" 18 14 18 41] Seq.length (shallow_model1 self) <= UIntSize.to_int max0)
  predicate invariant6 (self : Alloc_Vec_Vec_Type.t_vec (Alloc_Vec_Vec_Type.t_vec usize (Alloc_Alloc_Global_Type.t_global)) (Alloc_Alloc_Global_Type.t_global))
    
   =
    [#"../../../../../creusot-contracts/src/std/vec.rs" 60 20 60 41] inv4 (shallow_model1 self)
  val invariant6 (self : Alloc_Vec_Vec_Type.t_vec (Alloc_Vec_Vec_Type.t_vec usize (Alloc_Alloc_Global_Type.t_global)) (Alloc_Alloc_Global_Type.t_global)) : bool
    ensures { result = invariant6 self }
    
  axiom inv6 : forall x : Alloc_Vec_Vec_Type.t_vec (Alloc_Vec_Vec_Type.t_vec usize (Alloc_Alloc_Global_Type.t_global)) (Alloc_Alloc_Global_Type.t_global) . inv6 x = true
  use CreusotContracts_Std1_Iter_MapInv_MapInv_Type as CreusotContracts_Std1_Iter_MapInv_MapInv_Type
  use seq.Seq
  predicate inv3 (_x : CreusotContracts_Std1_Iter_MapInv_MapInv_Type.t_mapinv (Core_Ops_Range_Range_Type.t_range usize) usize C06KnightsTour_Impl1_New_Closure3.c06knightstour_impl1_new_closure3)
    
  val inv3 (_x : CreusotContracts_Std1_Iter_MapInv_MapInv_Type.t_mapinv (Core_Ops_Range_Range_Type.t_range usize) usize C06KnightsTour_Impl1_New_Closure3.c06knightstour_impl1_new_closure3) : bool
    ensures { result = inv3 _x }
    
  function field_00 [#"../06_knights_tour.rs" 43 16 43 50] (self : C06KnightsTour_Impl1_New_Closure3.c06knightstour_impl1_new_closure3) : usize
    
   =
    let C06KnightsTour_Impl1_New_Closure3.C06KnightsTour_Impl1_New_Closure3 a = self in a
  val field_00 [#"../06_knights_tour.rs" 43 16 43 50] (self : C06KnightsTour_Impl1_New_Closure3.c06knightstour_impl1_new_closure3) : usize
    ensures { result = field_00 self }
    
  predicate unnest0 [#"../06_knights_tour.rs" 43 16 43 50] (self : C06KnightsTour_Impl1_New_Closure3.c06knightstour_impl1_new_closure3) (_2 : C06KnightsTour_Impl1_New_Closure3.c06knightstour_impl1_new_closure3)
    
   =
    field_00 _2 = field_00 self
  predicate postcondition_mut0 [#"../06_knights_tour.rs" 43 16 43 50] (self : borrowed C06KnightsTour_Impl1_New_Closure3.c06knightstour_impl1_new_closure3) (args : (usize, Ghost.ghost_ty (Seq.seq usize))) (result : Alloc_Vec_Vec_Type.t_vec usize (Alloc_Alloc_Global_Type.t_global))
    
   =
    (let (_2, _3) = args in Seq.length (shallow_model2 result) = UIntSize.to_int (field_00 ( ^ self))) /\ unnest0 ( * self) ( ^ self)
  use seq.Seq
  predicate precondition0 [#"../06_knights_tour.rs" 43 16 43 50] (self : C06KnightsTour_Impl1_New_Closure3.c06knightstour_impl1_new_closure3) (args : (usize, Ghost.ghost_ty (Seq.seq usize)))
    
   =
    let (_2, _3) = args in true
  use prelude.Ghost
  use seq_ext.SeqExt
  use seq.Seq
  use seq.Seq
  use seq.Seq
  use seq.Seq
  use prelude.Ghost
  use prelude.Ghost
  use prelude.Int
  function deep_model0 (self : usize) : int =
    [#"../../../../../creusot-contracts/src/std/num.rs" 22 16 22 35] UIntSize.to_int self
  val deep_model0 (self : usize) : int
    ensures { result = deep_model0 self }
    
  predicate produces0 (self : Core_Ops_Range_Range_Type.t_range usize) (visited : Seq.seq usize) (o : Core_Ops_Range_Range_Type.t_range usize)
    
   =
    [#"../../../../../creusot-contracts/src/std/iter/range.rs" 21 8 27 9] Core_Ops_Range_Range_Type.range_end self = Core_Ops_Range_Range_Type.range_end o /\ deep_model0 (Core_Ops_Range_Range_Type.range_start self) <= deep_model0 (Core_Ops_Range_Range_Type.range_start o) /\ (Seq.length visited > 0 -> deep_model0 (Core_Ops_Range_Range_Type.range_start o) <= deep_model0 (Core_Ops_Range_Range_Type.range_end o)) /\ Seq.length visited = deep_model0 (Core_Ops_Range_Range_Type.range_start o) - deep_model0 (Core_Ops_Range_Range_Type.range_start self) /\ (forall i : int . 0 <= i /\ i < Seq.length visited -> deep_model0 (Seq.get visited i) = deep_model0 (Core_Ops_Range_Range_Type.range_start self) + i)
  val produces0 (self : Core_Ops_Range_Range_Type.t_range usize) (visited : Seq.seq usize) (o : Core_Ops_Range_Range_Type.t_range usize) : bool
    ensures { result = produces0 self visited o }
    
  predicate produces1 [@inline:trivial] (self : CreusotContracts_Std1_Iter_MapInv_MapInv_Type.t_mapinv (Core_Ops_Range_Range_Type.t_range usize) usize C06KnightsTour_Impl1_New_Closure3.c06knightstour_impl1_new_closure3) (visited : Seq.seq (Alloc_Vec_Vec_Type.t_vec usize (Alloc_Alloc_Global_Type.t_global))) (succ : CreusotContracts_Std1_Iter_MapInv_MapInv_Type.t_mapinv (Core_Ops_Range_Range_Type.t_range usize) usize C06KnightsTour_Impl1_New_Closure3.c06knightstour_impl1_new_closure3)
    
   =
    [#"../../../../../creusot-contracts/src/std/iter/map_inv.rs" 37 8 49 9] unnest0 (CreusotContracts_Std1_Iter_MapInv_MapInv_Type.mapinv_func self) (CreusotContracts_Std1_Iter_MapInv_MapInv_Type.mapinv_func succ) /\ (exists s : Seq.seq usize . inv7 s /\ Seq.length s = Seq.length visited /\ produces0 (CreusotContracts_Std1_Iter_MapInv_MapInv_Type.mapinv_iter self) s (CreusotContracts_Std1_Iter_MapInv_MapInv_Type.mapinv_iter succ) /\ Ghost.inner (CreusotContracts_Std1_Iter_MapInv_MapInv_Type.mapinv_produced succ) = Seq.(++) (Ghost.inner (CreusotContracts_Std1_Iter_MapInv_MapInv_Type.mapinv_produced self)) s /\ (exists fs : Seq.seq (borrowed C06KnightsTour_Impl1_New_Closure3.c06knightstour_impl1_new_closure3) . inv11 fs /\ Seq.length fs = Seq.length visited /\ (forall i : int . 1 <= i /\ i < Seq.length fs ->  ^ Seq.get fs (i - 1) =  * Seq.get fs i) /\ (if Seq.length visited = 0 then
      CreusotContracts_Std1_Iter_MapInv_MapInv_Type.mapinv_func self = CreusotContracts_Std1_Iter_MapInv_MapInv_Type.mapinv_func succ
    else
       * Seq.get fs 0 = CreusotContracts_Std1_Iter_MapInv_MapInv_Type.mapinv_func self /\  ^ Seq.get fs (Seq.length visited - 1) = CreusotContracts_Std1_Iter_MapInv_MapInv_Type.mapinv_func succ
    ) /\ (forall i : int . 0 <= i /\ i < Seq.length visited -> unnest0 (CreusotContracts_Std1_Iter_MapInv_MapInv_Type.mapinv_func self) ( * Seq.get fs i) /\ precondition0 ( * Seq.get fs i) (Seq.get s i, Ghost.new (Seq.(++) (Ghost.inner (CreusotContracts_Std1_Iter_MapInv_MapInv_Type.mapinv_produced self)) (SeqExt.subsequence s 0 i))) /\ postcondition_mut0 (Seq.get fs i) (Seq.get s i, Ghost.new (Seq.(++) (Ghost.inner (CreusotContracts_Std1_Iter_MapInv_MapInv_Type.mapinv_produced self)) (SeqExt.subsequence s 0 i))) (Seq.get visited i))))
  val produces1 [@inline:trivial] (self : CreusotContracts_Std1_Iter_MapInv_MapInv_Type.t_mapinv (Core_Ops_Range_Range_Type.t_range usize) usize C06KnightsTour_Impl1_New_Closure3.c06knightstour_impl1_new_closure3) (visited : Seq.seq (Alloc_Vec_Vec_Type.t_vec usize (Alloc_Alloc_Global_Type.t_global))) (succ : CreusotContracts_Std1_Iter_MapInv_MapInv_Type.t_mapinv (Core_Ops_Range_Range_Type.t_range usize) usize C06KnightsTour_Impl1_New_Closure3.c06knightstour_impl1_new_closure3) : bool
    ensures { result = produces1 self visited succ }
    
  function produces_trans2 (a : CreusotContracts_Std1_Iter_MapInv_MapInv_Type.t_mapinv (Core_Ops_Range_Range_Type.t_range usize) usize C06KnightsTour_Impl1_New_Closure3.c06knightstour_impl1_new_closure3) (ab : Seq.seq (Alloc_Vec_Vec_Type.t_vec usize (Alloc_Alloc_Global_Type.t_global))) (b : CreusotContracts_Std1_Iter_MapInv_MapInv_Type.t_mapinv (Core_Ops_Range_Range_Type.t_range usize) usize C06KnightsTour_Impl1_New_Closure3.c06knightstour_impl1_new_closure3) (bc : Seq.seq (Alloc_Vec_Vec_Type.t_vec usize (Alloc_Alloc_Global_Type.t_global))) (c : CreusotContracts_Std1_Iter_MapInv_MapInv_Type.t_mapinv (Core_Ops_Range_Range_Type.t_range usize) usize C06KnightsTour_Impl1_New_Closure3.c06knightstour_impl1_new_closure3) : ()
    
  val produces_trans2 (a : CreusotContracts_Std1_Iter_MapInv_MapInv_Type.t_mapinv (Core_Ops_Range_Range_Type.t_range usize) usize C06KnightsTour_Impl1_New_Closure3.c06knightstour_impl1_new_closure3) (ab : Seq.seq (Alloc_Vec_Vec_Type.t_vec usize (Alloc_Alloc_Global_Type.t_global))) (b : CreusotContracts_Std1_Iter_MapInv_MapInv_Type.t_mapinv (Core_Ops_Range_Range_Type.t_range usize) usize C06KnightsTour_Impl1_New_Closure3.c06knightstour_impl1_new_closure3) (bc : Seq.seq (Alloc_Vec_Vec_Type.t_vec usize (Alloc_Alloc_Global_Type.t_global))) (c : CreusotContracts_Std1_Iter_MapInv_MapInv_Type.t_mapinv (Core_Ops_Range_Range_Type.t_range usize) usize C06KnightsTour_Impl1_New_Closure3.c06knightstour_impl1_new_closure3) : ()
    requires {[#"../../../../../creusot-contracts/src/std/iter/map_inv.rs" 28 15 28 32] produces1 a ab b}
    requires {[#"../../../../../creusot-contracts/src/std/iter/map_inv.rs" 29 15 29 32] produces1 b bc c}
    requires {[#"../../../../../creusot-contracts/src/std/iter/map_inv.rs" 31 22 31 23] inv3 a}
    requires {[#"../../../../../creusot-contracts/src/std/iter/map_inv.rs" 31 31 31 33] inv4 ab}
    requires {[#"../../../../../creusot-contracts/src/std/iter/map_inv.rs" 31 52 31 53] inv3 b}
    requires {[#"../../../../../creusot-contracts/src/std/iter/map_inv.rs" 31 61 31 63] inv4 bc}
    requires {[#"../../../../../creusot-contracts/src/std/iter/map_inv.rs" 31 82 31 83] inv3 c}
    ensures { result = produces_trans2 a ab b bc c }
    
  axiom produces_trans2_spec : forall a : CreusotContracts_Std1_Iter_MapInv_MapInv_Type.t_mapinv (Core_Ops_Range_Range_Type.t_range usize) usize C06KnightsTour_Impl1_New_Closure3.c06knightstour_impl1_new_closure3, ab : Seq.seq (Alloc_Vec_Vec_Type.t_vec usize (Alloc_Alloc_Global_Type.t_global)), b : CreusotContracts_Std1_Iter_MapInv_MapInv_Type.t_mapinv (Core_Ops_Range_Range_Type.t_range usize) usize C06KnightsTour_Impl1_New_Closure3.c06knightstour_impl1_new_closure3, bc : Seq.seq (Alloc_Vec_Vec_Type.t_vec usize (Alloc_Alloc_Global_Type.t_global)), c : CreusotContracts_Std1_Iter_MapInv_MapInv_Type.t_mapinv (Core_Ops_Range_Range_Type.t_range usize) usize C06KnightsTour_Impl1_New_Closure3.c06knightstour_impl1_new_closure3 . ([#"../../../../../creusot-contracts/src/std/iter/map_inv.rs" 28 15 28 32] produces1 a ab b) -> ([#"../../../../../creusot-contracts/src/std/iter/map_inv.rs" 29 15 29 32] produces1 b bc c) -> ([#"../../../../../creusot-contracts/src/std/iter/map_inv.rs" 31 22 31 23] inv3 a) -> ([#"../../../../../creusot-contracts/src/std/iter/map_inv.rs" 31 31 31 33] inv4 ab) -> ([#"../../../../../creusot-contracts/src/std/iter/map_inv.rs" 31 52 31 53] inv3 b) -> ([#"../../../../../creusot-contracts/src/std/iter/map_inv.rs" 31 61 31 63] inv4 bc) -> ([#"../../../../../creusot-contracts/src/std/iter/map_inv.rs" 31 82 31 83] inv3 c) -> ([#"../../../../../creusot-contracts/src/std/iter/map_inv.rs" 30 14 30 42] produces1 a (Seq.(++) ab bc) c)
  use seq.Seq
  function produces_refl2 (self : CreusotContracts_Std1_Iter_MapInv_MapInv_Type.t_mapinv (Core_Ops_Range_Range_Type.t_range usize) usize C06KnightsTour_Impl1_New_Closure3.c06knightstour_impl1_new_closure3) : ()
    
  val produces_refl2 (self : CreusotContracts_Std1_Iter_MapInv_MapInv_Type.t_mapinv (Core_Ops_Range_Range_Type.t_range usize) usize C06KnightsTour_Impl1_New_Closure3.c06knightstour_impl1_new_closure3) : ()
    requires {[#"../../../../../creusot-contracts/src/std/iter/map_inv.rs" 24 21 24 25] inv3 self}
    ensures { result = produces_refl2 self }
    
  axiom produces_refl2_spec : forall self : CreusotContracts_Std1_Iter_MapInv_MapInv_Type.t_mapinv (Core_Ops_Range_Range_Type.t_range usize) usize C06KnightsTour_Impl1_New_Closure3.c06knightstour_impl1_new_closure3 . ([#"../../../../../creusot-contracts/src/std/iter/map_inv.rs" 24 21 24 25] inv3 self) -> ([#"../../../../../creusot-contracts/src/std/iter/map_inv.rs" 23 14 23 45] produces1 self (Seq.empty ) self)
  predicate invariant5 (self : borrowed (CreusotContracts_Std1_Iter_MapInv_MapInv_Type.t_mapinv (Core_Ops_Range_Range_Type.t_range usize) usize C06KnightsTour_Impl1_New_Closure3.c06knightstour_impl1_new_closure3))
    
   =
    [#"../../../../../creusot-contracts/src/invariant.rs" 8 8 8 12] true
  val invariant5 (self : borrowed (CreusotContracts_Std1_Iter_MapInv_MapInv_Type.t_mapinv (Core_Ops_Range_Range_Type.t_range usize) usize C06KnightsTour_Impl1_New_Closure3.c06knightstour_impl1_new_closure3)) : bool
    ensures { result = invariant5 self }
    
  predicate inv5 (_x : borrowed (CreusotContracts_Std1_Iter_MapInv_MapInv_Type.t_mapinv (Core_Ops_Range_Range_Type.t_range usize) usize C06KnightsTour_Impl1_New_Closure3.c06knightstour_impl1_new_closure3))
    
  val inv5 (_x : borrowed (CreusotContracts_Std1_Iter_MapInv_MapInv_Type.t_mapinv (Core_Ops_Range_Range_Type.t_range usize) usize C06KnightsTour_Impl1_New_Closure3.c06knightstour_impl1_new_closure3)) : bool
    ensures { result = inv5 _x }
    
  axiom inv5 : forall x : borrowed (CreusotContracts_Std1_Iter_MapInv_MapInv_Type.t_mapinv (Core_Ops_Range_Range_Type.t_range usize) usize C06KnightsTour_Impl1_New_Closure3.c06knightstour_impl1_new_closure3) . inv5 x = (inv3 ( * x) /\ inv3 ( ^ x))
  predicate invariant4 (self : Seq.seq (Alloc_Vec_Vec_Type.t_vec usize (Alloc_Alloc_Global_Type.t_global))) =
    [#"../../../../../creusot-contracts/src/invariant.rs" 8 8 8 12] true
  val invariant4 (self : Seq.seq (Alloc_Vec_Vec_Type.t_vec usize (Alloc_Alloc_Global_Type.t_global))) : bool
    ensures { result = invariant4 self }
    
  axiom inv4 : forall x : Seq.seq (Alloc_Vec_Vec_Type.t_vec usize (Alloc_Alloc_Global_Type.t_global)) . inv4 x = true
  use seq.Seq
  predicate inv1 (_x : usize)
  val inv1 (_x : usize) : bool
    ensures { result = inv1 _x }
    
  predicate inv0 (_x : Core_Ops_Range_Range_Type.t_range usize)
  val inv0 (_x : Core_Ops_Range_Range_Type.t_range usize) : bool
    ensures { result = inv0 _x }
    
  predicate next_precondition0 (iter : Core_Ops_Range_Range_Type.t_range usize) (func : C06KnightsTour_Impl1_New_Closure3.c06knightstour_impl1_new_closure3) (produced : Seq.seq usize)
    
   =
    [#"../../../../../creusot-contracts/src/std/iter/map_inv.rs" 112 8 116 9] forall i : Core_Ops_Range_Range_Type.t_range usize . forall e : usize . inv0 i -> inv1 e -> produces0 iter (Seq.singleton e) i -> precondition0 func (e, Ghost.new produced)
  val next_precondition0 (iter : Core_Ops_Range_Range_Type.t_range usize) (func : C06KnightsTour_Impl1_New_Closure3.c06knightstour_impl1_new_closure3) (produced : Seq.seq usize) : bool
    ensures { result = next_precondition0 iter func produced }
    
  use seq.Seq
  predicate preservation0 (iter : Core_Ops_Range_Range_Type.t_range usize) (func : C06KnightsTour_Impl1_New_Closure3.c06knightstour_impl1_new_closure3)
    
   =
    [#"../../../../../creusot-contracts/src/std/iter/map_inv.rs" 135 8 142 9] forall i : Core_Ops_Range_Range_Type.t_range usize . forall b : Alloc_Vec_Vec_Type.t_vec usize (Alloc_Alloc_Global_Type.t_global) . forall f : borrowed C06KnightsTour_Impl1_New_Closure3.c06knightstour_impl1_new_closure3 . forall e2 : usize . forall e1 : usize . forall s : Seq.seq usize . inv0 i -> inv9 b -> inv10 f -> inv1 e2 -> inv1 e1 -> inv7 s -> unnest0 func ( * f) -> produces0 iter (Seq.snoc (Seq.snoc s e1) e2) i -> precondition0 ( * f) (e1, Ghost.new s) -> postcondition_mut0 f (e1, Ghost.new s) b -> precondition0 ( ^ f) (e2, Ghost.new (Seq.snoc s e1))
  val preservation0 (iter : Core_Ops_Range_Range_Type.t_range usize) (func : C06KnightsTour_Impl1_New_Closure3.c06knightstour_impl1_new_closure3) : bool
    ensures { result = preservation0 iter func }
    
  use seq.Seq
  predicate inv2 (_x : C06KnightsTour_Impl1_New_Closure3.c06knightstour_impl1_new_closure3)
  val inv2 (_x : C06KnightsTour_Impl1_New_Closure3.c06knightstour_impl1_new_closure3) : bool
    ensures { result = inv2 _x }
    
  predicate preservation_inv0 (iter : Core_Ops_Range_Range_Type.t_range usize) (func : C06KnightsTour_Impl1_New_Closure3.c06knightstour_impl1_new_closure3) (produced : Seq.seq usize)
    
  val preservation_inv0 (iter : Core_Ops_Range_Range_Type.t_range usize) (func : C06KnightsTour_Impl1_New_Closure3.c06knightstour_impl1_new_closure3) (produced : Seq.seq usize) : bool
    requires {[#"../../../../../creusot-contracts/src/std/iter/map_inv.rs" 121 24 121 28] inv0 iter}
    requires {[#"../../../../../creusot-contracts/src/std/iter/map_inv.rs" 121 33 121 37] inv2 func}
    requires {[#"../../../../../creusot-contracts/src/std/iter/map_inv.rs" 121 42 121 50] inv7 produced}
    ensures { result = preservation_inv0 iter func produced }
    
  axiom preservation_inv0_spec : forall iter : Core_Ops_Range_Range_Type.t_range usize, func : C06KnightsTour_Impl1_New_Closure3.c06knightstour_impl1_new_closure3, produced : Seq.seq usize . ([#"../../../../../creusot-contracts/src/std/iter/map_inv.rs" 121 24 121 28] inv0 iter) -> ([#"../../../../../creusot-contracts/src/std/iter/map_inv.rs" 121 33 121 37] inv2 func) -> ([#"../../../../../creusot-contracts/src/std/iter/map_inv.rs" 121 42 121 50] inv7 produced) -> ([#"../../../../../creusot-contracts/src/std/iter/map_inv.rs" 120 4 120 83] produced = Seq.empty  -> preservation_inv0 iter func produced = preservation0 iter func)
  predicate resolve3 (self : borrowed (Core_Ops_Range_Range_Type.t_range usize)) =
    [#"../../../../../creusot-contracts/src/resolve.rs" 27 20 27 34]  ^ self =  * self
  val resolve3 (self : borrowed (Core_Ops_Range_Range_Type.t_range usize)) : bool
    ensures { result = resolve3 self }
    
  predicate completed1 (self : borrowed (Core_Ops_Range_Range_Type.t_range usize)) =
    [#"../../../../../creusot-contracts/src/std/iter/range.rs" 14 12 14 78] resolve3 self /\ deep_model0 (Core_Ops_Range_Range_Type.range_start ( * self)) >= deep_model0 (Core_Ops_Range_Range_Type.range_end ( * self))
  val completed1 (self : borrowed (Core_Ops_Range_Range_Type.t_range usize)) : bool
    ensures { result = completed1 self }
    
  predicate reinitialize0 (_1 : ()) =
    [#"../../../../../creusot-contracts/src/std/iter/map_inv.rs" 148 8 153 9] forall func : C06KnightsTour_Impl1_New_Closure3.c06knightstour_impl1_new_closure3 . forall iter : borrowed (Core_Ops_Range_Range_Type.t_range usize) . inv2 func -> inv8 iter -> completed1 iter -> next_precondition0 ( ^ iter) func (Seq.empty ) /\ preservation0 ( ^ iter) func
  val reinitialize0 (_1 : ()) : bool
    ensures { result = reinitialize0 _1 }
    
  predicate invariant3 (self : CreusotContracts_Std1_Iter_MapInv_MapInv_Type.t_mapinv (Core_Ops_Range_Range_Type.t_range usize) usize C06KnightsTour_Impl1_New_Closure3.c06knightstour_impl1_new_closure3)
    
  val invariant3 (self : CreusotContracts_Std1_Iter_MapInv_MapInv_Type.t_mapinv (Core_Ops_Range_Range_Type.t_range usize) usize C06KnightsTour_Impl1_New_Closure3.c06knightstour_impl1_new_closure3) : bool
    ensures { result = invariant3 self }
    
  axiom inv3 : forall x : CreusotContracts_Std1_Iter_MapInv_MapInv_Type.t_mapinv (Core_Ops_Range_Range_Type.t_range usize) usize C06KnightsTour_Impl1_New_Closure3.c06knightstour_impl1_new_closure3 . inv3 x = (invariant3 x /\ match x with
    | CreusotContracts_Std1_Iter_MapInv_MapInv_Type.C_MapInv iter func produced -> true
    end)
  predicate invariant2 (self : C06KnightsTour_Impl1_New_Closure3.c06knightstour_impl1_new_closure3) =
    [#"../../../../../creusot-contracts/src/invariant.rs" 8 8 8 12] true
  val invariant2 (self : C06KnightsTour_Impl1_New_Closure3.c06knightstour_impl1_new_closure3) : bool
    ensures { result = invariant2 self }
    
  axiom inv2 : forall x : C06KnightsTour_Impl1_New_Closure3.c06knightstour_impl1_new_closure3 . inv2 x = true
  function produces_trans1 (a : Core_Ops_Range_Range_Type.t_range usize) (ab : Seq.seq usize) (b : Core_Ops_Range_Range_Type.t_range usize) (bc : Seq.seq usize) (c : Core_Ops_Range_Range_Type.t_range usize) : ()
    
  val produces_trans1 (a : Core_Ops_Range_Range_Type.t_range usize) (ab : Seq.seq usize) (b : Core_Ops_Range_Range_Type.t_range usize) (bc : Seq.seq usize) (c : Core_Ops_Range_Range_Type.t_range usize) : ()
    requires {[#"../../../../../creusot-contracts/src/std/iter/range.rs" 37 15 37 32] produces0 a ab b}
    requires {[#"../../../../../creusot-contracts/src/std/iter/range.rs" 38 15 38 32] produces0 b bc c}
    requires {[#"../../../../../creusot-contracts/src/std/iter/range.rs" 40 22 40 23] inv0 a}
    requires {[#"../../../../../creusot-contracts/src/std/iter/range.rs" 40 31 40 33] inv7 ab}
    requires {[#"../../../../../creusot-contracts/src/std/iter/range.rs" 40 52 40 53] inv0 b}
    requires {[#"../../../../../creusot-contracts/src/std/iter/range.rs" 40 61 40 63] inv7 bc}
    requires {[#"../../../../../creusot-contracts/src/std/iter/range.rs" 40 82 40 83] inv0 c}
    ensures { result = produces_trans1 a ab b bc c }
    
  axiom produces_trans1_spec : forall a : Core_Ops_Range_Range_Type.t_range usize, ab : Seq.seq usize, b : Core_Ops_Range_Range_Type.t_range usize, bc : Seq.seq usize, c : Core_Ops_Range_Range_Type.t_range usize . ([#"../../../../../creusot-contracts/src/std/iter/range.rs" 37 15 37 32] produces0 a ab b) -> ([#"../../../../../creusot-contracts/src/std/iter/range.rs" 38 15 38 32] produces0 b bc c) -> ([#"../../../../../creusot-contracts/src/std/iter/range.rs" 40 22 40 23] inv0 a) -> ([#"../../../../../creusot-contracts/src/std/iter/range.rs" 40 31 40 33] inv7 ab) -> ([#"../../../../../creusot-contracts/src/std/iter/range.rs" 40 52 40 53] inv0 b) -> ([#"../../../../../creusot-contracts/src/std/iter/range.rs" 40 61 40 63] inv7 bc) -> ([#"../../../../../creusot-contracts/src/std/iter/range.rs" 40 82 40 83] inv0 c) -> ([#"../../../../../creusot-contracts/src/std/iter/range.rs" 39 14 39 42] produces0 a (Seq.(++) ab bc) c)
  function produces_refl1 (self : Core_Ops_Range_Range_Type.t_range usize) : ()
  val produces_refl1 (self : Core_Ops_Range_Range_Type.t_range usize) : ()
    requires {[#"../../../../../creusot-contracts/src/std/iter/range.rs" 33 21 33 25] inv0 self}
    ensures { result = produces_refl1 self }
    
  axiom produces_refl1_spec : forall self : Core_Ops_Range_Range_Type.t_range usize . ([#"../../../../../creusot-contracts/src/std/iter/range.rs" 33 21 33 25] inv0 self) -> ([#"../../../../../creusot-contracts/src/std/iter/range.rs" 32 14 32 45] produces0 self (Seq.empty ) self)
  predicate invariant1 (self : usize) =
    [#"../../../../../creusot-contracts/src/invariant.rs" 8 8 8 12] true
  val invariant1 (self : usize) : bool
    ensures { result = invariant1 self }
    
  axiom inv1 : forall x : usize . inv1 x = true
  predicate invariant0 (self : Core_Ops_Range_Range_Type.t_range usize) =
    [#"../../../../../creusot-contracts/src/invariant.rs" 8 8 8 12] true
  val invariant0 (self : Core_Ops_Range_Range_Type.t_range usize) : bool
    ensures { result = invariant0 self }
    
  axiom inv0 : forall x : Core_Ops_Range_Range_Type.t_range usize . inv0 x = true
  function produces_trans0 (a : Core_Ops_Range_Range_Type.t_range usize) (ab : Seq.seq usize) (b : Core_Ops_Range_Range_Type.t_range usize) (bc : Seq.seq usize) (c : Core_Ops_Range_Range_Type.t_range usize) : ()
    
  val produces_trans0 (a : Core_Ops_Range_Range_Type.t_range usize) (ab : Seq.seq usize) (b : Core_Ops_Range_Range_Type.t_range usize) (bc : Seq.seq usize) (c : Core_Ops_Range_Range_Type.t_range usize) : ()
    requires {[#"../../../../../creusot-contracts/src/std/iter.rs" 38 15 38 32] produces0 a ab b}
    requires {[#"../../../../../creusot-contracts/src/std/iter.rs" 39 15 39 32] produces0 b bc c}
    requires {[#"../../../../../creusot-contracts/src/std/iter.rs" 41 22 41 23] inv0 a}
    requires {[#"../../../../../creusot-contracts/src/std/iter.rs" 41 31 41 33] inv7 ab}
    requires {[#"../../../../../creusot-contracts/src/std/iter.rs" 41 52 41 53] inv0 b}
    requires {[#"../../../../../creusot-contracts/src/std/iter.rs" 41 61 41 63] inv7 bc}
    requires {[#"../../../../../creusot-contracts/src/std/iter.rs" 41 82 41 83] inv0 c}
    ensures { result = produces_trans0 a ab b bc c }
    
  axiom produces_trans0_spec : forall a : Core_Ops_Range_Range_Type.t_range usize, ab : Seq.seq usize, b : Core_Ops_Range_Range_Type.t_range usize, bc : Seq.seq usize, c : Core_Ops_Range_Range_Type.t_range usize . ([#"../../../../../creusot-contracts/src/std/iter.rs" 38 15 38 32] produces0 a ab b) -> ([#"../../../../../creusot-contracts/src/std/iter.rs" 39 15 39 32] produces0 b bc c) -> ([#"../../../../../creusot-contracts/src/std/iter.rs" 41 22 41 23] inv0 a) -> ([#"../../../../../creusot-contracts/src/std/iter.rs" 41 31 41 33] inv7 ab) -> ([#"../../../../../creusot-contracts/src/std/iter.rs" 41 52 41 53] inv0 b) -> ([#"../../../../../creusot-contracts/src/std/iter.rs" 41 61 41 63] inv7 bc) -> ([#"../../../../../creusot-contracts/src/std/iter.rs" 41 82 41 83] inv0 c) -> ([#"../../../../../creusot-contracts/src/std/iter.rs" 40 14 40 42] produces0 a (Seq.(++) ab bc) c)
  function produces_refl0 (self : Core_Ops_Range_Range_Type.t_range usize) : ()
  val produces_refl0 (self : Core_Ops_Range_Range_Type.t_range usize) : ()
    requires {[#"../../../../../creusot-contracts/src/std/iter.rs" 35 21 35 25] inv0 self}
    ensures { result = produces_refl0 self }
    
  axiom produces_refl0_spec : forall self : Core_Ops_Range_Range_Type.t_range usize . ([#"../../../../../creusot-contracts/src/std/iter.rs" 35 21 35 25] inv0 self) -> ([#"../../../../../creusot-contracts/src/std/iter.rs" 34 14 34 45] produces0 self (Seq.empty ) self)
  function index_logic0 [@inline:trivial] (self : Alloc_Vec_Vec_Type.t_vec (Alloc_Vec_Vec_Type.t_vec usize (Alloc_Alloc_Global_Type.t_global)) (Alloc_Alloc_Global_Type.t_global)) (ix : int) : Alloc_Vec_Vec_Type.t_vec usize (Alloc_Alloc_Global_Type.t_global)
    
   =
    [#"../../../../../creusot-contracts/src/logic/ops.rs" 20 8 20 31] Seq.get (shallow_model1 self) ix
  val index_logic0 [@inline:trivial] (self : Alloc_Vec_Vec_Type.t_vec (Alloc_Vec_Vec_Type.t_vec usize (Alloc_Alloc_Global_Type.t_global)) (Alloc_Alloc_Global_Type.t_global)) (ix : int) : Alloc_Vec_Vec_Type.t_vec usize (Alloc_Alloc_Global_Type.t_global)
    ensures { result = index_logic0 self ix }
    
  use C06KnightsTour_Board_Type as C06KnightsTour_Board_Type
  predicate wf0 [#"../06_knights_tour.rs" 30 4 30 23] (self : C06KnightsTour_Board_Type.t_board) =
    [#"../06_knights_tour.rs" 31 8 35 9] UIntSize.to_int (C06KnightsTour_Board_Type.board_size self) <= 1000 /\ Seq.length (shallow_model1 (C06KnightsTour_Board_Type.board_field self)) = UIntSize.to_int (C06KnightsTour_Board_Type.board_size self) /\ (forall i : int . 0 <= i /\ i < UIntSize.to_int (C06KnightsTour_Board_Type.board_size self) -> Seq.length (shallow_model2 (index_logic0 (C06KnightsTour_Board_Type.board_field self) i)) = UIntSize.to_int (C06KnightsTour_Board_Type.board_size self))
  val wf0 [#"../06_knights_tour.rs" 30 4 30 23] (self : C06KnightsTour_Board_Type.t_board) : bool
    ensures { result = wf0 self }
    
  predicate from_iter_post0 (prod : Seq.seq (Alloc_Vec_Vec_Type.t_vec usize (Alloc_Alloc_Global_Type.t_global))) (res : Alloc_Vec_Vec_Type.t_vec (Alloc_Vec_Vec_Type.t_vec usize (Alloc_Alloc_Global_Type.t_global)) (Alloc_Alloc_Global_Type.t_global))
    
   =
    [#"../../../../../creusot-contracts/src/std/vec.rs" 258 20 258 32] prod = shallow_model1 res
  val from_iter_post0 (prod : Seq.seq (Alloc_Vec_Vec_Type.t_vec usize (Alloc_Alloc_Global_Type.t_global))) (res : Alloc_Vec_Vec_Type.t_vec (Alloc_Vec_Vec_Type.t_vec usize (Alloc_Alloc_Global_Type.t_global)) (Alloc_Alloc_Global_Type.t_global)) : bool
    ensures { result = from_iter_post0 prod res }
    
  predicate completed0 (self : borrowed (CreusotContracts_Std1_Iter_MapInv_MapInv_Type.t_mapinv (Core_Ops_Range_Range_Type.t_range usize) usize C06KnightsTour_Impl1_New_Closure3.c06knightstour_impl1_new_closure3))
    
   =
    [#"../../../../../creusot-contracts/src/std/iter/map_inv.rs" 15 8 18 9] Ghost.inner (CreusotContracts_Std1_Iter_MapInv_MapInv_Type.mapinv_produced ( ^ self)) = Seq.empty  /\ completed1 (Borrow.borrow_logic (CreusotContracts_Std1_Iter_MapInv_MapInv_Type.mapinv_iter ( * self)) (CreusotContracts_Std1_Iter_MapInv_MapInv_Type.mapinv_iter ( ^ self)) (Borrow.inherit_id (Borrow.get_id self) 1)) /\ CreusotContracts_Std1_Iter_MapInv_MapInv_Type.mapinv_func ( * self) = CreusotContracts_Std1_Iter_MapInv_MapInv_Type.mapinv_func ( ^ self)
  val completed0 (self : borrowed (CreusotContracts_Std1_Iter_MapInv_MapInv_Type.t_mapinv (Core_Ops_Range_Range_Type.t_range usize) usize C06KnightsTour_Impl1_New_Closure3.c06knightstour_impl1_new_closure3)) : bool
    ensures { result = completed0 self }
    
  predicate resolve2 [#"../06_knights_tour.rs" 43 16 43 50] (_1 : C06KnightsTour_Impl1_New_Closure3.c06knightstour_impl1_new_closure3)
    
   =
    true
  predicate resolve1 (self : Core_Ops_Range_Range_Type.t_range usize) =
    [#"../../../../../creusot-contracts/src/resolve.rs" 47 8 47 12] true
  val resolve1 (self : Core_Ops_Range_Range_Type.t_range usize) : bool
    ensures { result = resolve1 self }
    
  predicate resolve0 (self : CreusotContracts_Std1_Iter_MapInv_MapInv_Type.t_mapinv (Core_Ops_Range_Range_Type.t_range usize) usize C06KnightsTour_Impl1_New_Closure3.c06knightstour_impl1_new_closure3)
    
   =
    [#"../../../../../creusot-contracts/src/std/iter/map_inv.rs" 56 4 56 16] resolve1 (CreusotContracts_Std1_Iter_MapInv_MapInv_Type.mapinv_iter self) /\ resolve2 (CreusotContracts_Std1_Iter_MapInv_MapInv_Type.mapinv_func self)
  val resolve0 (self : CreusotContracts_Std1_Iter_MapInv_MapInv_Type.t_mapinv (Core_Ops_Range_Range_Type.t_range usize) usize C06KnightsTour_Impl1_New_Closure3.c06knightstour_impl1_new_closure3) : bool
    ensures { result = resolve0 self }
    
  val collect0 (self : CreusotContracts_Std1_Iter_MapInv_MapInv_Type.t_mapinv (Core_Ops_Range_Range_Type.t_range usize) usize C06KnightsTour_Impl1_New_Closure3.c06knightstour_impl1_new_closure3) : Alloc_Vec_Vec_Type.t_vec (Alloc_Vec_Vec_Type.t_vec usize (Alloc_Alloc_Global_Type.t_global)) (Alloc_Alloc_Global_Type.t_global)
    requires {inv3 self}
    ensures { [#"../../../../../creusot-contracts/src/std/iter.rs" 130 16 131 83] exists prod : Seq.seq (Alloc_Vec_Vec_Type.t_vec usize (Alloc_Alloc_Global_Type.t_global)) . exists done' : borrowed (CreusotContracts_Std1_Iter_MapInv_MapInv_Type.t_mapinv (Core_Ops_Range_Range_Type.t_range usize) usize C06KnightsTour_Impl1_New_Closure3.c06knightstour_impl1_new_closure3) . inv4 prod /\ inv5 done' /\ resolve0 ( ^ done') /\ completed0 done' /\ produces1 self prod ( * done') /\ from_iter_post0 prod result }
    ensures { inv6 result }
    
  val map_inv0 (self : Core_Ops_Range_Range_Type.t_range usize) (func : C06KnightsTour_Impl1_New_Closure3.c06knightstour_impl1_new_closure3) : CreusotContracts_Std1_Iter_MapInv_MapInv_Type.t_mapinv (Core_Ops_Range_Range_Type.t_range usize) usize C06KnightsTour_Impl1_New_Closure3.c06knightstour_impl1_new_closure3
    requires {[#"../../../../../creusot-contracts/src/std/iter.rs" 43 4 43 138] forall i2 : Core_Ops_Range_Range_Type.t_range usize . forall e : usize . inv0 i2 -> inv1 e -> produces0 self (Seq.singleton e) i2 -> precondition0 func (e, Ghost.new (Seq.empty ))}
    requires {[#"../../../../../creusot-contracts/src/std/iter.rs" 44 15 44 51] reinitialize0 ()}
    requires {[#"../../../../../creusot-contracts/src/std/iter.rs" 45 15 45 70] preservation0 self func}
    requires {[#"../../../../../creusot-contracts/src/std/iter.rs" 47 21 47 25] inv0 self}
    requires {[#"../../../../../creusot-contracts/src/std/iter.rs" 47 27 47 31] inv2 func}
    ensures { [#"../../../../../creusot-contracts/src/std/iter.rs" 46 14 46 85] result = CreusotContracts_Std1_Iter_MapInv_MapInv_Type.C_MapInv self func (Ghost.new (Seq.empty )) }
    ensures { [#"../../../../../creusot-contracts/src/std/iter.rs" 47 4 50 58] inv3 result }
    
  let rec cfg new [#"../06_knights_tour.rs" 40 4 40 31] [@cfg:stackify] [@cfg:subregion_analysis] (size : usize) : C06KnightsTour_Board_Type.t_board
    requires {[#"../06_knights_tour.rs" 37 15 37 28] UIntSize.to_int size <= 1000}
    ensures { [#"../06_knights_tour.rs" 38 14 38 33] C06KnightsTour_Board_Type.board_size result = size }
    ensures { [#"../06_knights_tour.rs" 39 14 39 25] wf0 result }
    
   = [@vc:do_not_keep_trace] [@vc:sp]
  var _0 : C06KnightsTour_Board_Type.t_board;
  var size : usize = size;
  var rows : Alloc_Vec_Vec_Type.t_vec (Alloc_Vec_Vec_Type.t_vec usize (Alloc_Alloc_Global_Type.t_global)) (Alloc_Alloc_Global_Type.t_global);
  var _6 : CreusotContracts_Std1_Iter_MapInv_MapInv_Type.t_mapinv (Core_Ops_Range_Range_Type.t_range usize) usize C06KnightsTour_Impl1_New_Closure3.c06knightstour_impl1_new_closure3;
  {
    goto BB0
  }
  BB0 {
    [#"../06_knights_tour.rs" 41 19 45 13] _6 <- ([#"../06_knights_tour.rs" 41 19 45 13] map_inv0 ([#"../06_knights_tour.rs" 41 19 41 28] Core_Ops_Range_Range_Type.C_Range ([#"../06_knights_tour.rs" 41 20 41 21] [#"../06_knights_tour.rs" 41 20 41 21] (0 : usize)) ([#"../06_knights_tour.rs" 41 23 41 27] size)) ([#"../06_knights_tour.rs" 43 16 43 50] C06KnightsTour_Impl1_New_Closure3.C06KnightsTour_Impl1_New_Closure3 ([#"../06_knights_tour.rs" 43 16 43 50] size)));
    goto BB1
  }
  BB1 {
    [#"../06_knights_tour.rs" 41 19 46 22] rows <- ([#"../06_knights_tour.rs" 41 19 46 22] collect0 _6);
    _6 <- any CreusotContracts_Std1_Iter_MapInv_MapInv_Type.t_mapinv (Core_Ops_Range_Range_Type.t_range usize) usize C06KnightsTour_Impl1_New_Closure3.c06knightstour_impl1_new_closure3;
    goto BB2
  }
  BB2 {
    [#"../06_knights_tour.rs" 47 8 47 34] _0 <- ([#"../06_knights_tour.rs" 47 8 47 34] C06KnightsTour_Board_Type.C_Board ([#"../06_knights_tour.rs" 47 15 47 19] size) ([#"../06_knights_tour.rs" 47 28 47 32] rows));
    [#"../06_knights_tour.rs" 47 28 47 32] rows <- any Alloc_Vec_Vec_Type.t_vec (Alloc_Vec_Vec_Type.t_vec usize (Alloc_Alloc_Global_Type.t_global)) (Alloc_Alloc_Global_Type.t_global);
    goto BB3
  }
  BB3 {
    goto BB4
  }
  BB4 {
    return _0
  }
  
end
module C06KnightsTour_Impl1_Available
  use prelude.UIntSize
  use seq.Seq
  predicate invariant7 (self : Seq.seq usize) =
    [#"../../../../../creusot-contracts/src/invariant.rs" 8 8 8 12] true
  val invariant7 (self : Seq.seq usize) : bool
    ensures { result = invariant7 self }
    
  predicate inv7 (_x : Seq.seq usize)
  val inv7 (_x : Seq.seq usize) : bool
    ensures { result = inv7 _x }
    
  axiom inv7 : forall x : Seq.seq usize . inv7 x = true
  use Alloc_Alloc_Global_Type as Alloc_Alloc_Global_Type
  use Alloc_Vec_Vec_Type as Alloc_Vec_Vec_Type
  use prelude.Int
  use prelude.UIntSize
  let constant max0  : usize = [@vc:do_not_keep_trace] [@vc:sp]
    (18446744073709551615 : usize)
  use seq.Seq
  predicate inv6 (_x : Alloc_Vec_Vec_Type.t_vec usize (Alloc_Alloc_Global_Type.t_global))
  val inv6 (_x : Alloc_Vec_Vec_Type.t_vec usize (Alloc_Alloc_Global_Type.t_global)) : bool
    ensures { result = inv6 _x }
    
  function shallow_model4 (self : Alloc_Vec_Vec_Type.t_vec usize (Alloc_Alloc_Global_Type.t_global)) : Seq.seq usize
  val shallow_model4 (self : Alloc_Vec_Vec_Type.t_vec usize (Alloc_Alloc_Global_Type.t_global)) : Seq.seq usize
    requires {[#"../../../../../creusot-contracts/src/std/vec.rs" 19 21 19 25] inv6 self}
    ensures { result = shallow_model4 self }
    
  axiom shallow_model4_spec : forall self : Alloc_Vec_Vec_Type.t_vec usize (Alloc_Alloc_Global_Type.t_global) . ([#"../../../../../creusot-contracts/src/std/vec.rs" 19 21 19 25] inv6 self) -> ([#"../../../../../creusot-contracts/src/std/vec.rs" 19 4 19 36] inv7 (shallow_model4 self)) && ([#"../../../../../creusot-contracts/src/std/vec.rs" 18 14 18 41] Seq.length (shallow_model4 self) <= UIntSize.to_int max0)
  predicate invariant6 (self : Alloc_Vec_Vec_Type.t_vec usize (Alloc_Alloc_Global_Type.t_global)) =
    [#"../../../../../creusot-contracts/src/std/vec.rs" 60 20 60 41] inv7 (shallow_model4 self)
  val invariant6 (self : Alloc_Vec_Vec_Type.t_vec usize (Alloc_Alloc_Global_Type.t_global)) : bool
    ensures { result = invariant6 self }
    
  axiom inv6 : forall x : Alloc_Vec_Vec_Type.t_vec usize (Alloc_Alloc_Global_Type.t_global) . inv6 x = true
  predicate invariant5 (self : Seq.seq (Alloc_Vec_Vec_Type.t_vec usize (Alloc_Alloc_Global_Type.t_global))) =
    [#"../../../../../creusot-contracts/src/invariant.rs" 8 8 8 12] true
  val invariant5 (self : Seq.seq (Alloc_Vec_Vec_Type.t_vec usize (Alloc_Alloc_Global_Type.t_global))) : bool
    ensures { result = invariant5 self }
    
  predicate inv5 (_x : Seq.seq (Alloc_Vec_Vec_Type.t_vec usize (Alloc_Alloc_Global_Type.t_global)))
  val inv5 (_x : Seq.seq (Alloc_Vec_Vec_Type.t_vec usize (Alloc_Alloc_Global_Type.t_global))) : bool
    ensures { result = inv5 _x }
    
  axiom inv5 : forall x : Seq.seq (Alloc_Vec_Vec_Type.t_vec usize (Alloc_Alloc_Global_Type.t_global)) . inv5 x = true
  use seq.Seq
  predicate inv4 (_x : Alloc_Vec_Vec_Type.t_vec (Alloc_Vec_Vec_Type.t_vec usize (Alloc_Alloc_Global_Type.t_global)) (Alloc_Alloc_Global_Type.t_global))
    
  val inv4 (_x : Alloc_Vec_Vec_Type.t_vec (Alloc_Vec_Vec_Type.t_vec usize (Alloc_Alloc_Global_Type.t_global)) (Alloc_Alloc_Global_Type.t_global)) : bool
    ensures { result = inv4 _x }
    
  function shallow_model3 (self : Alloc_Vec_Vec_Type.t_vec (Alloc_Vec_Vec_Type.t_vec usize (Alloc_Alloc_Global_Type.t_global)) (Alloc_Alloc_Global_Type.t_global)) : Seq.seq (Alloc_Vec_Vec_Type.t_vec usize (Alloc_Alloc_Global_Type.t_global))
    
  val shallow_model3 (self : Alloc_Vec_Vec_Type.t_vec (Alloc_Vec_Vec_Type.t_vec usize (Alloc_Alloc_Global_Type.t_global)) (Alloc_Alloc_Global_Type.t_global)) : Seq.seq (Alloc_Vec_Vec_Type.t_vec usize (Alloc_Alloc_Global_Type.t_global))
    requires {[#"../../../../../creusot-contracts/src/std/vec.rs" 19 21 19 25] inv4 self}
    ensures { result = shallow_model3 self }
    
  axiom shallow_model3_spec : forall self : Alloc_Vec_Vec_Type.t_vec (Alloc_Vec_Vec_Type.t_vec usize (Alloc_Alloc_Global_Type.t_global)) (Alloc_Alloc_Global_Type.t_global) . ([#"../../../../../creusot-contracts/src/std/vec.rs" 19 21 19 25] inv4 self) -> ([#"../../../../../creusot-contracts/src/std/vec.rs" 19 4 19 36] inv5 (shallow_model3 self)) && ([#"../../../../../creusot-contracts/src/std/vec.rs" 18 14 18 41] Seq.length (shallow_model3 self) <= UIntSize.to_int max0)
  predicate invariant4 (self : Alloc_Vec_Vec_Type.t_vec (Alloc_Vec_Vec_Type.t_vec usize (Alloc_Alloc_Global_Type.t_global)) (Alloc_Alloc_Global_Type.t_global))
    
   =
    [#"../../../../../creusot-contracts/src/std/vec.rs" 60 20 60 41] inv5 (shallow_model3 self)
  val invariant4 (self : Alloc_Vec_Vec_Type.t_vec (Alloc_Vec_Vec_Type.t_vec usize (Alloc_Alloc_Global_Type.t_global)) (Alloc_Alloc_Global_Type.t_global)) : bool
    ensures { result = invariant4 self }
    
  axiom inv4 : forall x : Alloc_Vec_Vec_Type.t_vec (Alloc_Vec_Vec_Type.t_vec usize (Alloc_Alloc_Global_Type.t_global)) (Alloc_Alloc_Global_Type.t_global) . inv4 x = true
  predicate invariant3 (self : usize) =
    [#"../../../../../creusot-contracts/src/invariant.rs" 8 8 8 12] true
  val invariant3 (self : usize) : bool
    ensures { result = invariant3 self }
    
  predicate inv3 (_x : usize)
  val inv3 (_x : usize) : bool
    ensures { result = inv3 _x }
    
  axiom inv3 : forall x : usize . inv3 x = true
  predicate invariant2 (self : Alloc_Vec_Vec_Type.t_vec usize (Alloc_Alloc_Global_Type.t_global)) =
    [#"../../../../../creusot-contracts/src/invariant.rs" 8 8 8 12] true
  val invariant2 (self : Alloc_Vec_Vec_Type.t_vec usize (Alloc_Alloc_Global_Type.t_global)) : bool
    ensures { result = invariant2 self }
    
  predicate inv2 (_x : Alloc_Vec_Vec_Type.t_vec usize (Alloc_Alloc_Global_Type.t_global))
  val inv2 (_x : Alloc_Vec_Vec_Type.t_vec usize (Alloc_Alloc_Global_Type.t_global)) : bool
    ensures { result = inv2 _x }
    
  axiom inv2 : forall x : Alloc_Vec_Vec_Type.t_vec usize (Alloc_Alloc_Global_Type.t_global) . inv2 x = true
  predicate invariant1 (self : usize) =
    [#"../../../../../creusot-contracts/src/invariant.rs" 8 8 8 12] true
  val invariant1 (self : usize) : bool
    ensures { result = invariant1 self }
    
  predicate inv1 (_x : usize)
  val inv1 (_x : usize) : bool
    ensures { result = inv1 _x }
    
  axiom inv1 : forall x : usize . inv1 x = true
  predicate invariant0 (self : Alloc_Vec_Vec_Type.t_vec (Alloc_Vec_Vec_Type.t_vec usize (Alloc_Alloc_Global_Type.t_global)) (Alloc_Alloc_Global_Type.t_global))
    
   =
    [#"../../../../../creusot-contracts/src/invariant.rs" 8 8 8 12] true
  val invariant0 (self : Alloc_Vec_Vec_Type.t_vec (Alloc_Vec_Vec_Type.t_vec usize (Alloc_Alloc_Global_Type.t_global)) (Alloc_Alloc_Global_Type.t_global)) : bool
    ensures { result = invariant0 self }
    
  predicate inv0 (_x : Alloc_Vec_Vec_Type.t_vec (Alloc_Vec_Vec_Type.t_vec usize (Alloc_Alloc_Global_Type.t_global)) (Alloc_Alloc_Global_Type.t_global))
    
  val inv0 (_x : Alloc_Vec_Vec_Type.t_vec (Alloc_Vec_Vec_Type.t_vec usize (Alloc_Alloc_Global_Type.t_global)) (Alloc_Alloc_Global_Type.t_global)) : bool
    ensures { result = inv0 _x }
    
  axiom inv0 : forall x : Alloc_Vec_Vec_Type.t_vec (Alloc_Vec_Vec_Type.t_vec usize (Alloc_Alloc_Global_Type.t_global)) (Alloc_Alloc_Global_Type.t_global) . inv0 x = true
  use prelude.IntSize
  use C06KnightsTour_Point_Type as C06KnightsTour_Point_Type
  use C06KnightsTour_Board_Type as C06KnightsTour_Board_Type
  predicate in_bounds0 [#"../06_knights_tour.rs" 61 4 61 40] (self : C06KnightsTour_Board_Type.t_board) (p : C06KnightsTour_Point_Type.t_point)
    
   =
    [#"../06_knights_tour.rs" 63 12 63 75] 0 <= IntSize.to_int (C06KnightsTour_Point_Type.point_x p) /\ IntSize.to_int (C06KnightsTour_Point_Type.point_x p) < UIntSize.to_int (C06KnightsTour_Board_Type.board_size self) /\ 0 <= IntSize.to_int (C06KnightsTour_Point_Type.point_y p) /\ IntSize.to_int (C06KnightsTour_Point_Type.point_y p) < UIntSize.to_int (C06KnightsTour_Board_Type.board_size self)
  val in_bounds0 [#"../06_knights_tour.rs" 61 4 61 40] (self : C06KnightsTour_Board_Type.t_board) (p : C06KnightsTour_Point_Type.t_point) : bool
    ensures { result = in_bounds0 self p }
    
  use seq.Seq
  function index_logic0 [@inline:trivial] (self : Alloc_Vec_Vec_Type.t_vec (Alloc_Vec_Vec_Type.t_vec usize (Alloc_Alloc_Global_Type.t_global)) (Alloc_Alloc_Global_Type.t_global)) (ix : int) : Alloc_Vec_Vec_Type.t_vec usize (Alloc_Alloc_Global_Type.t_global)
    
   =
    [#"../../../../../creusot-contracts/src/logic/ops.rs" 20 8 20 31] Seq.get (shallow_model3 self) ix
  val index_logic0 [@inline:trivial] (self : Alloc_Vec_Vec_Type.t_vec (Alloc_Vec_Vec_Type.t_vec usize (Alloc_Alloc_Global_Type.t_global)) (Alloc_Alloc_Global_Type.t_global)) (ix : int) : Alloc_Vec_Vec_Type.t_vec usize (Alloc_Alloc_Global_Type.t_global)
    ensures { result = index_logic0 self ix }
    
  predicate wf0 [#"../06_knights_tour.rs" 30 4 30 23] (self : C06KnightsTour_Board_Type.t_board) =
    [#"../06_knights_tour.rs" 31 8 35 9] UIntSize.to_int (C06KnightsTour_Board_Type.board_size self) <= 1000 /\ Seq.length (shallow_model3 (C06KnightsTour_Board_Type.board_field self)) = UIntSize.to_int (C06KnightsTour_Board_Type.board_size self) /\ (forall i : int . 0 <= i /\ i < UIntSize.to_int (C06KnightsTour_Board_Type.board_size self) -> Seq.length (shallow_model4 (index_logic0 (C06KnightsTour_Board_Type.board_field self) i)) = UIntSize.to_int (C06KnightsTour_Board_Type.board_size self))
  val wf0 [#"../06_knights_tour.rs" 30 4 30 23] (self : C06KnightsTour_Board_Type.t_board) : bool
    ensures { result = wf0 self }
    
  use prelude.Borrow
  use prelude.Slice
  use seq.Seq
  predicate has_value1 [@inline:trivial] (self : usize) (seq : Seq.seq usize) (out : usize) =
    [#"../../../../../creusot-contracts/src/std/slice.rs" 122 20 122 37] Seq.get seq (UIntSize.to_int self) = out
  val has_value1 [@inline:trivial] (self : usize) (seq : Seq.seq usize) (out : usize) : bool
    ensures { result = has_value1 self seq out }
    
  predicate in_bounds2 [@inline:trivial] (self : usize) (seq : Seq.seq usize) =
    [#"../../../../../creusot-contracts/src/std/slice.rs" 115 20 115 37] UIntSize.to_int self < Seq.length seq
  val in_bounds2 [@inline:trivial] (self : usize) (seq : Seq.seq usize) : bool
    ensures { result = in_bounds2 self seq }
    
  function shallow_model1 (self : Alloc_Vec_Vec_Type.t_vec usize (Alloc_Alloc_Global_Type.t_global)) : Seq.seq usize =
    [#"../../../../../creusot-contracts/src/model.rs" 79 8 79 31] shallow_model4 self
  val shallow_model1 (self : Alloc_Vec_Vec_Type.t_vec usize (Alloc_Alloc_Global_Type.t_global)) : Seq.seq usize
    ensures { result = shallow_model1 self }
    
  val index1 (self : Alloc_Vec_Vec_Type.t_vec usize (Alloc_Alloc_Global_Type.t_global)) (index : usize) : usize
    requires {[#"../../../../../creusot-contracts/src/std/vec.rs" 141 27 141 46] in_bounds2 index (shallow_model1 self)}
    requires {inv2 self}
    requires {inv1 index}
    ensures { [#"../../../../../creusot-contracts/src/std/vec.rs" 142 26 142 54] has_value1 index (shallow_model1 self) result }
    ensures { inv3 result }
    
  predicate has_value0 [@inline:trivial] (self : usize) (seq : Seq.seq (Alloc_Vec_Vec_Type.t_vec usize (Alloc_Alloc_Global_Type.t_global))) (out : Alloc_Vec_Vec_Type.t_vec usize (Alloc_Alloc_Global_Type.t_global))
    
   =
    [#"../../../../../creusot-contracts/src/std/slice.rs" 122 20 122 37] Seq.get seq (UIntSize.to_int self) = out
  val has_value0 [@inline:trivial] (self : usize) (seq : Seq.seq (Alloc_Vec_Vec_Type.t_vec usize (Alloc_Alloc_Global_Type.t_global))) (out : Alloc_Vec_Vec_Type.t_vec usize (Alloc_Alloc_Global_Type.t_global)) : bool
    ensures { result = has_value0 self seq out }
    
  predicate in_bounds1 [@inline:trivial] (self : usize) (seq : Seq.seq (Alloc_Vec_Vec_Type.t_vec usize (Alloc_Alloc_Global_Type.t_global)))
    
   =
    [#"../../../../../creusot-contracts/src/std/slice.rs" 115 20 115 37] UIntSize.to_int self < Seq.length seq
  val in_bounds1 [@inline:trivial] (self : usize) (seq : Seq.seq (Alloc_Vec_Vec_Type.t_vec usize (Alloc_Alloc_Global_Type.t_global))) : bool
    ensures { result = in_bounds1 self seq }
    
  function shallow_model0 (self : Alloc_Vec_Vec_Type.t_vec (Alloc_Vec_Vec_Type.t_vec usize (Alloc_Alloc_Global_Type.t_global)) (Alloc_Alloc_Global_Type.t_global)) : Seq.seq (Alloc_Vec_Vec_Type.t_vec usize (Alloc_Alloc_Global_Type.t_global))
    
   =
    [#"../../../../../creusot-contracts/src/model.rs" 79 8 79 31] shallow_model3 self
  val shallow_model0 (self : Alloc_Vec_Vec_Type.t_vec (Alloc_Vec_Vec_Type.t_vec usize (Alloc_Alloc_Global_Type.t_global)) (Alloc_Alloc_Global_Type.t_global)) : Seq.seq (Alloc_Vec_Vec_Type.t_vec usize (Alloc_Alloc_Global_Type.t_global))
    ensures { result = shallow_model0 self }
    
  val index0 (self : Alloc_Vec_Vec_Type.t_vec (Alloc_Vec_Vec_Type.t_vec usize (Alloc_Alloc_Global_Type.t_global)) (Alloc_Alloc_Global_Type.t_global)) (index : usize) : Alloc_Vec_Vec_Type.t_vec usize (Alloc_Alloc_Global_Type.t_global)
    requires {[#"../../../../../creusot-contracts/src/std/vec.rs" 141 27 141 46] in_bounds1 index (shallow_model0 self)}
    requires {inv0 self}
    requires {inv1 index}
    ensures { [#"../../../../../creusot-contracts/src/std/vec.rs" 142 26 142 54] has_value0 index (shallow_model0 self) result }
    ensures { inv2 result }
    
  use prelude.IntSize
  let rec cfg available [#"../06_knights_tour.rs" 52 4 52 41] [@cfg:stackify] [@cfg:subregion_analysis] (self : C06KnightsTour_Board_Type.t_board) (p : C06KnightsTour_Point_Type.t_point) : bool
    requires {[#"../06_knights_tour.rs" 50 15 50 24] wf0 self}
    ensures { [#"../06_knights_tour.rs" 51 4 51 44] result -> in_bounds0 self p }
    
   = [@vc:do_not_keep_trace] [@vc:sp]
  var _0 : bool;
  var self : C06KnightsTour_Board_Type.t_board = self;
  var p : C06KnightsTour_Point_Type.t_point = p;
  var _18 : usize;
  var _20 : Alloc_Vec_Vec_Type.t_vec usize (Alloc_Alloc_Global_Type.t_global);
  {
    goto BB0
  }
  BB0 {
    switch ([#"../06_knights_tour.rs" 53 8 53 16] ([#"../06_knights_tour.rs" 53 8 53 9] [#"../06_knights_tour.rs" 53 8 53 9] (0 : isize)) <= ([#"../06_knights_tour.rs" 53 13 53 16] C06KnightsTour_Point_Type.point_x p))
      | False -> goto BB8
      | True -> goto BB1
      end
  }
  BB1 {
    switch ([#"../06_knights_tour.rs" 54 15 54 41] ([#"../06_knights_tour.rs" 54 15 54 29] UIntSize.of_int (IntSize.to_int ([#"../06_knights_tour.rs" 54 16 54 19] C06KnightsTour_Point_Type.point_x p))) < ([#"../06_knights_tour.rs" 54 32 54 41] C06KnightsTour_Board_Type.board_size self))
      | False -> goto BB7
      | True -> goto BB2
      end
  }
  BB2 {
    switch ([#"../06_knights_tour.rs" 55 15 55 23] ([#"../06_knights_tour.rs" 55 15 55 16] [#"../06_knights_tour.rs" 55 15 55 16] (0 : isize)) <= ([#"../06_knights_tour.rs" 55 20 55 23] C06KnightsTour_Point_Type.point_y p))
      | False -> goto BB6
      | True -> goto BB3
      end
  }
  BB3 {
    switch ([#"../06_knights_tour.rs" 56 15 56 41] ([#"../06_knights_tour.rs" 56 15 56 29] UIntSize.of_int (IntSize.to_int ([#"../06_knights_tour.rs" 56 16 56 19] C06KnightsTour_Point_Type.point_y p))) < ([#"../06_knights_tour.rs" 56 32 56 41] C06KnightsTour_Board_Type.board_size self))
      | False -> goto BB5
      | True -> goto BB4
      end
  }
  BB4 {
    [#"../06_knights_tour.rs" 57 25 57 39] _20 <- ([#"../06_knights_tour.rs" 57 25 57 39] index0 ([#"../06_knights_tour.rs" 57 15 57 25] C06KnightsTour_Board_Type.board_field self) ([#"../06_knights_tour.rs" 57 26 57 38] UIntSize.of_int (IntSize.to_int ([#"../06_knights_tour.rs" 57 26 57 29] C06KnightsTour_Point_Type.point_x p))));
    goto BB10
  }
  BB5 {
    goto BB9
  }
  BB6 {
    goto BB9
  }
  BB7 {
    goto BB9
  }
  BB8 {
    goto BB9
  }
  BB9 {
    [#"../06_knights_tour.rs" 53 8 57 58] _0 <- ([#"../06_knights_tour.rs" 53 8 57 58] [#"../06_knights_tour.rs" 53 8 57 58] false);
    goto BB12
  }
  BB10 {
    [#"../06_knights_tour.rs" 57 39 57 53] _18 <- ([#"../06_knights_tour.rs" 57 39 57 53] index1 ([#"../06_knights_tour.rs" 57 15 57 39] _20) ([#"../06_knights_tour.rs" 57 40 57 52] UIntSize.of_int (IntSize.to_int ([#"../06_knights_tour.rs" 57 40 57 43] C06KnightsTour_Point_Type.point_y p))));
    goto BB11
  }
  BB11 {
    [#"../06_knights_tour.rs" 57 15 57 58] _0 <- ([#"../06_knights_tour.rs" 57 15 57 58] ([#"../06_knights_tour.rs" 57 15 57 53] _18) = ([#"../06_knights_tour.rs" 57 57 57 58] [#"../06_knights_tour.rs" 57 57 57 58] (0 : usize)));
    goto BB12
  }
  BB12 {
    return _0
  }
  
end
module Core_Mem_ManuallyDrop_ManuallyDrop_Type
  type t_manuallydrop 't =
    | C_ManuallyDrop 't
    
end
module Alloc_Vec_IntoIter_IntoIter_Type
  use prelude.Opaque
  use Core_Mem_ManuallyDrop_ManuallyDrop_Type as Core_Mem_ManuallyDrop_ManuallyDrop_Type
  use prelude.UIntSize
  use prelude.Int
  use Core_Marker_PhantomData_Type as Core_Marker_PhantomData_Type
  use Core_Ptr_NonNull_NonNull_Type as Core_Ptr_NonNull_NonNull_Type
  type t_intoiter 't 'a =
    | C_IntoIter (Core_Ptr_NonNull_NonNull_Type.t_nonnull 't) (Core_Marker_PhantomData_Type.t_phantomdata 't) usize (Core_Mem_ManuallyDrop_ManuallyDrop_Type.t_manuallydrop 'a) opaque_ptr opaque_ptr
    
end
module Core_Option_Option_Type
  type t_option 't =
    | C_None
    | C_Some 't
    
  let function some_0 (self : t_option 't) : 't = [@vc:do_not_keep_trace] [@vc:sp]
    match self with
      | C_None -> any 't
      | C_Some a -> a
      end
end
module C06KnightsTour_Impl1_CountDegree
  use prelude.UIntSize
  use seq.Seq
  predicate invariant8 (self : Seq.seq usize) =
    [#"../../../../../creusot-contracts/src/invariant.rs" 8 8 8 12] true
  val invariant8 (self : Seq.seq usize) : bool
    ensures { result = invariant8 self }
    
  predicate inv8 (_x : Seq.seq usize)
  val inv8 (_x : Seq.seq usize) : bool
    ensures { result = inv8 _x }
    
  axiom inv8 : forall x : Seq.seq usize . inv8 x = true
  use Alloc_Alloc_Global_Type as Alloc_Alloc_Global_Type
  use Alloc_Vec_Vec_Type as Alloc_Vec_Vec_Type
  use prelude.Int
  use prelude.UIntSize
  let constant max0  : usize = [@vc:do_not_keep_trace] [@vc:sp]
    (18446744073709551615 : usize)
  use seq.Seq
  predicate inv7 (_x : Alloc_Vec_Vec_Type.t_vec usize (Alloc_Alloc_Global_Type.t_global))
  val inv7 (_x : Alloc_Vec_Vec_Type.t_vec usize (Alloc_Alloc_Global_Type.t_global)) : bool
    ensures { result = inv7 _x }
    
  function shallow_model5 (self : Alloc_Vec_Vec_Type.t_vec usize (Alloc_Alloc_Global_Type.t_global)) : Seq.seq usize
  val shallow_model5 (self : Alloc_Vec_Vec_Type.t_vec usize (Alloc_Alloc_Global_Type.t_global)) : Seq.seq usize
    requires {[#"../../../../../creusot-contracts/src/std/vec.rs" 19 21 19 25] inv7 self}
    ensures { result = shallow_model5 self }
    
  axiom shallow_model5_spec : forall self : Alloc_Vec_Vec_Type.t_vec usize (Alloc_Alloc_Global_Type.t_global) . ([#"../../../../../creusot-contracts/src/std/vec.rs" 19 21 19 25] inv7 self) -> ([#"../../../../../creusot-contracts/src/std/vec.rs" 19 4 19 36] inv8 (shallow_model5 self)) && ([#"../../../../../creusot-contracts/src/std/vec.rs" 18 14 18 41] Seq.length (shallow_model5 self) <= UIntSize.to_int max0)
  predicate invariant7 (self : Alloc_Vec_Vec_Type.t_vec usize (Alloc_Alloc_Global_Type.t_global)) =
    [#"../../../../../creusot-contracts/src/std/vec.rs" 60 20 60 41] inv8 (shallow_model5 self)
  val invariant7 (self : Alloc_Vec_Vec_Type.t_vec usize (Alloc_Alloc_Global_Type.t_global)) : bool
    ensures { result = invariant7 self }
    
  axiom inv7 : forall x : Alloc_Vec_Vec_Type.t_vec usize (Alloc_Alloc_Global_Type.t_global) . inv7 x = true
  predicate invariant6 (self : Seq.seq (Alloc_Vec_Vec_Type.t_vec usize (Alloc_Alloc_Global_Type.t_global))) =
    [#"../../../../../creusot-contracts/src/invariant.rs" 8 8 8 12] true
  val invariant6 (self : Seq.seq (Alloc_Vec_Vec_Type.t_vec usize (Alloc_Alloc_Global_Type.t_global))) : bool
    ensures { result = invariant6 self }
    
  predicate inv6 (_x : Seq.seq (Alloc_Vec_Vec_Type.t_vec usize (Alloc_Alloc_Global_Type.t_global)))
  val inv6 (_x : Seq.seq (Alloc_Vec_Vec_Type.t_vec usize (Alloc_Alloc_Global_Type.t_global))) : bool
    ensures { result = inv6 _x }
    
  axiom inv6 : forall x : Seq.seq (Alloc_Vec_Vec_Type.t_vec usize (Alloc_Alloc_Global_Type.t_global)) . inv6 x = true
  use seq.Seq
  predicate inv5 (_x : Alloc_Vec_Vec_Type.t_vec (Alloc_Vec_Vec_Type.t_vec usize (Alloc_Alloc_Global_Type.t_global)) (Alloc_Alloc_Global_Type.t_global))
    
  val inv5 (_x : Alloc_Vec_Vec_Type.t_vec (Alloc_Vec_Vec_Type.t_vec usize (Alloc_Alloc_Global_Type.t_global)) (Alloc_Alloc_Global_Type.t_global)) : bool
    ensures { result = inv5 _x }
    
  function shallow_model4 (self : Alloc_Vec_Vec_Type.t_vec (Alloc_Vec_Vec_Type.t_vec usize (Alloc_Alloc_Global_Type.t_global)) (Alloc_Alloc_Global_Type.t_global)) : Seq.seq (Alloc_Vec_Vec_Type.t_vec usize (Alloc_Alloc_Global_Type.t_global))
    
  val shallow_model4 (self : Alloc_Vec_Vec_Type.t_vec (Alloc_Vec_Vec_Type.t_vec usize (Alloc_Alloc_Global_Type.t_global)) (Alloc_Alloc_Global_Type.t_global)) : Seq.seq (Alloc_Vec_Vec_Type.t_vec usize (Alloc_Alloc_Global_Type.t_global))
    requires {[#"../../../../../creusot-contracts/src/std/vec.rs" 19 21 19 25] inv5 self}
    ensures { result = shallow_model4 self }
    
  axiom shallow_model4_spec : forall self : Alloc_Vec_Vec_Type.t_vec (Alloc_Vec_Vec_Type.t_vec usize (Alloc_Alloc_Global_Type.t_global)) (Alloc_Alloc_Global_Type.t_global) . ([#"../../../../../creusot-contracts/src/std/vec.rs" 19 21 19 25] inv5 self) -> ([#"../../../../../creusot-contracts/src/std/vec.rs" 19 4 19 36] inv6 (shallow_model4 self)) && ([#"../../../../../creusot-contracts/src/std/vec.rs" 18 14 18 41] Seq.length (shallow_model4 self) <= UIntSize.to_int max0)
  predicate invariant5 (self : Alloc_Vec_Vec_Type.t_vec (Alloc_Vec_Vec_Type.t_vec usize (Alloc_Alloc_Global_Type.t_global)) (Alloc_Alloc_Global_Type.t_global))
    
   =
    [#"../../../../../creusot-contracts/src/std/vec.rs" 60 20 60 41] inv6 (shallow_model4 self)
  val invariant5 (self : Alloc_Vec_Vec_Type.t_vec (Alloc_Vec_Vec_Type.t_vec usize (Alloc_Alloc_Global_Type.t_global)) (Alloc_Alloc_Global_Type.t_global)) : bool
    ensures { result = invariant5 self }
    
  axiom inv5 : forall x : Alloc_Vec_Vec_Type.t_vec (Alloc_Vec_Vec_Type.t_vec usize (Alloc_Alloc_Global_Type.t_global)) (Alloc_Alloc_Global_Type.t_global) . inv5 x = true
  use prelude.IntSize
  predicate invariant4 (self : Seq.seq (isize, isize)) =
    [#"../../../../../creusot-contracts/src/invariant.rs" 8 8 8 12] true
  val invariant4 (self : Seq.seq (isize, isize)) : bool
    ensures { result = invariant4 self }
    
  predicate inv4 (_x : Seq.seq (isize, isize))
  val inv4 (_x : Seq.seq (isize, isize)) : bool
    ensures { result = inv4 _x }
    
  axiom inv4 : forall x : Seq.seq (isize, isize) . inv4 x = true
  use Core_Option_Option_Type as Core_Option_Option_Type
  predicate invariant3 (self : Core_Option_Option_Type.t_option (isize, isize)) =
    [#"../../../../../creusot-contracts/src/invariant.rs" 8 8 8 12] true
  val invariant3 (self : Core_Option_Option_Type.t_option (isize, isize)) : bool
    ensures { result = invariant3 self }
    
  predicate inv3 (_x : Core_Option_Option_Type.t_option (isize, isize))
  val inv3 (_x : Core_Option_Option_Type.t_option (isize, isize)) : bool
    ensures { result = inv3 _x }
    
  axiom inv3 : forall x : Core_Option_Option_Type.t_option (isize, isize) . inv3 x = true
  use Alloc_Vec_IntoIter_IntoIter_Type as Alloc_Vec_IntoIter_IntoIter_Type
  use prelude.Borrow
  predicate invariant2 (self : borrowed (Alloc_Vec_IntoIter_IntoIter_Type.t_intoiter (isize, isize) (Alloc_Alloc_Global_Type.t_global)))
    
   =
    [#"../../../../../creusot-contracts/src/invariant.rs" 8 8 8 12] true
  val invariant2 (self : borrowed (Alloc_Vec_IntoIter_IntoIter_Type.t_intoiter (isize, isize) (Alloc_Alloc_Global_Type.t_global))) : bool
    ensures { result = invariant2 self }
    
  predicate inv2 (_x : borrowed (Alloc_Vec_IntoIter_IntoIter_Type.t_intoiter (isize, isize) (Alloc_Alloc_Global_Type.t_global)))
    
  val inv2 (_x : borrowed (Alloc_Vec_IntoIter_IntoIter_Type.t_intoiter (isize, isize) (Alloc_Alloc_Global_Type.t_global))) : bool
    ensures { result = inv2 _x }
    
  axiom inv2 : forall x : borrowed (Alloc_Vec_IntoIter_IntoIter_Type.t_intoiter (isize, isize) (Alloc_Alloc_Global_Type.t_global)) . inv2 x = true
  use seq.Seq
  predicate inv1 (_x : Alloc_Vec_Vec_Type.t_vec (isize, isize) (Alloc_Alloc_Global_Type.t_global))
  val inv1 (_x : Alloc_Vec_Vec_Type.t_vec (isize, isize) (Alloc_Alloc_Global_Type.t_global)) : bool
    ensures { result = inv1 _x }
    
  function shallow_model1 (self : Alloc_Vec_Vec_Type.t_vec (isize, isize) (Alloc_Alloc_Global_Type.t_global)) : Seq.seq (isize, isize)
    
  val shallow_model1 (self : Alloc_Vec_Vec_Type.t_vec (isize, isize) (Alloc_Alloc_Global_Type.t_global)) : Seq.seq (isize, isize)
    requires {[#"../../../../../creusot-contracts/src/std/vec.rs" 19 21 19 25] inv1 self}
    ensures { result = shallow_model1 self }
    
  axiom shallow_model1_spec : forall self : Alloc_Vec_Vec_Type.t_vec (isize, isize) (Alloc_Alloc_Global_Type.t_global) . ([#"../../../../../creusot-contracts/src/std/vec.rs" 19 21 19 25] inv1 self) -> ([#"../../../../../creusot-contracts/src/std/vec.rs" 19 4 19 36] inv4 (shallow_model1 self)) && ([#"../../../../../creusot-contracts/src/std/vec.rs" 18 14 18 41] Seq.length (shallow_model1 self) <= UIntSize.to_int max0)
  predicate invariant1 (self : Alloc_Vec_Vec_Type.t_vec (isize, isize) (Alloc_Alloc_Global_Type.t_global)) =
    [#"../../../../../creusot-contracts/src/std/vec.rs" 60 20 60 41] inv4 (shallow_model1 self)
  val invariant1 (self : Alloc_Vec_Vec_Type.t_vec (isize, isize) (Alloc_Alloc_Global_Type.t_global)) : bool
    ensures { result = invariant1 self }
    
  axiom inv1 : forall x : Alloc_Vec_Vec_Type.t_vec (isize, isize) (Alloc_Alloc_Global_Type.t_global) . inv1 x = true
  use seq.Seq
  predicate inv0 (_x : Alloc_Vec_IntoIter_IntoIter_Type.t_intoiter (isize, isize) (Alloc_Alloc_Global_Type.t_global))
  val inv0 (_x : Alloc_Vec_IntoIter_IntoIter_Type.t_intoiter (isize, isize) (Alloc_Alloc_Global_Type.t_global)) : bool
    ensures { result = inv0 _x }
    
  function shallow_model3 (self : Alloc_Vec_IntoIter_IntoIter_Type.t_intoiter (isize, isize) (Alloc_Alloc_Global_Type.t_global)) : Seq.seq (isize, isize)
    
  val shallow_model3 (self : Alloc_Vec_IntoIter_IntoIter_Type.t_intoiter (isize, isize) (Alloc_Alloc_Global_Type.t_global)) : Seq.seq (isize, isize)
    ensures { result = shallow_model3 self }
    
  predicate produces0 (self : Alloc_Vec_IntoIter_IntoIter_Type.t_intoiter (isize, isize) (Alloc_Alloc_Global_Type.t_global)) (visited : Seq.seq (isize, isize)) (rhs : Alloc_Vec_IntoIter_IntoIter_Type.t_intoiter (isize, isize) (Alloc_Alloc_Global_Type.t_global))
    
   =
    [#"../../../../../creusot-contracts/src/std/vec.rs" 237 12 237 41] shallow_model3 self = Seq.(++) visited (shallow_model3 rhs)
  val produces0 (self : Alloc_Vec_IntoIter_IntoIter_Type.t_intoiter (isize, isize) (Alloc_Alloc_Global_Type.t_global)) (visited : Seq.seq (isize, isize)) (rhs : Alloc_Vec_IntoIter_IntoIter_Type.t_intoiter (isize, isize) (Alloc_Alloc_Global_Type.t_global)) : bool
    ensures { result = produces0 self visited rhs }
    
  function produces_trans0 (a : Alloc_Vec_IntoIter_IntoIter_Type.t_intoiter (isize, isize) (Alloc_Alloc_Global_Type.t_global)) (ab : Seq.seq (isize, isize)) (b : Alloc_Vec_IntoIter_IntoIter_Type.t_intoiter (isize, isize) (Alloc_Alloc_Global_Type.t_global)) (bc : Seq.seq (isize, isize)) (c : Alloc_Vec_IntoIter_IntoIter_Type.t_intoiter (isize, isize) (Alloc_Alloc_Global_Type.t_global)) : ()
    
   =
    [#"../../../../../creusot-contracts/src/std/vec.rs" 246 4 246 10] ()
  val produces_trans0 (a : Alloc_Vec_IntoIter_IntoIter_Type.t_intoiter (isize, isize) (Alloc_Alloc_Global_Type.t_global)) (ab : Seq.seq (isize, isize)) (b : Alloc_Vec_IntoIter_IntoIter_Type.t_intoiter (isize, isize) (Alloc_Alloc_Global_Type.t_global)) (bc : Seq.seq (isize, isize)) (c : Alloc_Vec_IntoIter_IntoIter_Type.t_intoiter (isize, isize) (Alloc_Alloc_Global_Type.t_global)) : ()
    requires {[#"../../../../../creusot-contracts/src/std/vec.rs" 248 15 248 32] produces0 a ab b}
    requires {[#"../../../../../creusot-contracts/src/std/vec.rs" 249 15 249 32] produces0 b bc c}
    requires {[#"../../../../../creusot-contracts/src/std/vec.rs" 251 22 251 23] inv0 a}
    requires {[#"../../../../../creusot-contracts/src/std/vec.rs" 251 31 251 33] inv4 ab}
    requires {[#"../../../../../creusot-contracts/src/std/vec.rs" 251 43 251 44] inv0 b}
    requires {[#"../../../../../creusot-contracts/src/std/vec.rs" 251 52 251 54] inv4 bc}
    requires {[#"../../../../../creusot-contracts/src/std/vec.rs" 251 64 251 65] inv0 c}
    ensures { result = produces_trans0 a ab b bc c }
    
  axiom produces_trans0_spec : forall a : Alloc_Vec_IntoIter_IntoIter_Type.t_intoiter (isize, isize) (Alloc_Alloc_Global_Type.t_global), ab : Seq.seq (isize, isize), b : Alloc_Vec_IntoIter_IntoIter_Type.t_intoiter (isize, isize) (Alloc_Alloc_Global_Type.t_global), bc : Seq.seq (isize, isize), c : Alloc_Vec_IntoIter_IntoIter_Type.t_intoiter (isize, isize) (Alloc_Alloc_Global_Type.t_global) . ([#"../../../../../creusot-contracts/src/std/vec.rs" 248 15 248 32] produces0 a ab b) -> ([#"../../../../../creusot-contracts/src/std/vec.rs" 249 15 249 32] produces0 b bc c) -> ([#"../../../../../creusot-contracts/src/std/vec.rs" 251 22 251 23] inv0 a) -> ([#"../../../../../creusot-contracts/src/std/vec.rs" 251 31 251 33] inv4 ab) -> ([#"../../../../../creusot-contracts/src/std/vec.rs" 251 43 251 44] inv0 b) -> ([#"../../../../../creusot-contracts/src/std/vec.rs" 251 52 251 54] inv4 bc) -> ([#"../../../../../creusot-contracts/src/std/vec.rs" 251 64 251 65] inv0 c) -> ([#"../../../../../creusot-contracts/src/std/vec.rs" 250 14 250 42] produces0 a (Seq.(++) ab bc) c)
  use seq.Seq
  function produces_refl0 (self : Alloc_Vec_IntoIter_IntoIter_Type.t_intoiter (isize, isize) (Alloc_Alloc_Global_Type.t_global)) : ()
    
   =
    [#"../../../../../creusot-contracts/src/std/vec.rs" 241 4 241 10] ()
  val produces_refl0 (self : Alloc_Vec_IntoIter_IntoIter_Type.t_intoiter (isize, isize) (Alloc_Alloc_Global_Type.t_global)) : ()
    requires {[#"../../../../../creusot-contracts/src/std/vec.rs" 244 21 244 25] inv0 self}
    ensures { result = produces_refl0 self }
    
  axiom produces_refl0_spec : forall self : Alloc_Vec_IntoIter_IntoIter_Type.t_intoiter (isize, isize) (Alloc_Alloc_Global_Type.t_global) . ([#"../../../../../creusot-contracts/src/std/vec.rs" 244 21 244 25] inv0 self) -> ([#"../../../../../creusot-contracts/src/std/vec.rs" 243 14 243 45] produces0 self (Seq.empty ) self)
  predicate invariant0 (self : Alloc_Vec_IntoIter_IntoIter_Type.t_intoiter (isize, isize) (Alloc_Alloc_Global_Type.t_global))
    
   =
    [#"../../../../../creusot-contracts/src/invariant.rs" 8 8 8 12] true
  val invariant0 (self : Alloc_Vec_IntoIter_IntoIter_Type.t_intoiter (isize, isize) (Alloc_Alloc_Global_Type.t_global)) : bool
    ensures { result = invariant0 self }
    
  axiom inv0 : forall x : Alloc_Vec_IntoIter_IntoIter_Type.t_intoiter (isize, isize) (Alloc_Alloc_Global_Type.t_global) . inv0 x = true
  use prelude.IntSize
  use C06KnightsTour_Point_Type as C06KnightsTour_Point_Type
  use C06KnightsTour_Board_Type as C06KnightsTour_Board_Type
  predicate in_bounds0 [#"../06_knights_tour.rs" 61 4 61 40] (self : C06KnightsTour_Board_Type.t_board) (p : C06KnightsTour_Point_Type.t_point)
    
   =
    [#"../06_knights_tour.rs" 63 12 63 75] 0 <= IntSize.to_int (C06KnightsTour_Point_Type.point_x p) /\ IntSize.to_int (C06KnightsTour_Point_Type.point_x p) < UIntSize.to_int (C06KnightsTour_Board_Type.board_size self) /\ 0 <= IntSize.to_int (C06KnightsTour_Point_Type.point_y p) /\ IntSize.to_int (C06KnightsTour_Point_Type.point_y p) < UIntSize.to_int (C06KnightsTour_Board_Type.board_size self)
  val in_bounds0 [#"../06_knights_tour.rs" 61 4 61 40] (self : C06KnightsTour_Board_Type.t_board) (p : C06KnightsTour_Point_Type.t_point) : bool
    ensures { result = in_bounds0 self p }
    
  use seq.Seq
  function index_logic2 [@inline:trivial] (self : Alloc_Vec_Vec_Type.t_vec (Alloc_Vec_Vec_Type.t_vec usize (Alloc_Alloc_Global_Type.t_global)) (Alloc_Alloc_Global_Type.t_global)) (ix : int) : Alloc_Vec_Vec_Type.t_vec usize (Alloc_Alloc_Global_Type.t_global)
    
   =
    [#"../../../../../creusot-contracts/src/logic/ops.rs" 20 8 20 31] Seq.get (shallow_model4 self) ix
  val index_logic2 [@inline:trivial] (self : Alloc_Vec_Vec_Type.t_vec (Alloc_Vec_Vec_Type.t_vec usize (Alloc_Alloc_Global_Type.t_global)) (Alloc_Alloc_Global_Type.t_global)) (ix : int) : Alloc_Vec_Vec_Type.t_vec usize (Alloc_Alloc_Global_Type.t_global)
    ensures { result = index_logic2 self ix }
    
  predicate wf0 [#"../06_knights_tour.rs" 30 4 30 23] (self : C06KnightsTour_Board_Type.t_board) =
    [#"../06_knights_tour.rs" 31 8 35 9] UIntSize.to_int (C06KnightsTour_Board_Type.board_size self) <= 1000 /\ Seq.length (shallow_model4 (C06KnightsTour_Board_Type.board_field self)) = UIntSize.to_int (C06KnightsTour_Board_Type.board_size self) /\ (forall i : int . 0 <= i /\ i < UIntSize.to_int (C06KnightsTour_Board_Type.board_size self) -> Seq.length (shallow_model5 (index_logic2 (C06KnightsTour_Board_Type.board_field self) i)) = UIntSize.to_int (C06KnightsTour_Board_Type.board_size self))
  val wf0 [#"../06_knights_tour.rs" 30 4 30 23] (self : C06KnightsTour_Board_Type.t_board) : bool
    ensures { result = wf0 self }
    
  use prelude.Ghost
  predicate resolve3 (self : isize) =
    [#"../../../../../creusot-contracts/src/resolve.rs" 47 8 47 12] true
  val resolve3 (self : isize) : bool
    ensures { result = resolve3 self }
    
  predicate resolve1 (self : (isize, isize)) =
    [#"../../../../../creusot-contracts/src/resolve.rs" 18 8 18 60] resolve3 (let (a, _) = self in a) /\ resolve3 (let (_, a) = self in a)
  val resolve1 (self : (isize, isize)) : bool
    ensures { result = resolve1 self }
    
  use seq.Seq
  predicate resolve2 (self : Alloc_Vec_IntoIter_IntoIter_Type.t_intoiter (isize, isize) (Alloc_Alloc_Global_Type.t_global))
    
   =
    [#"../../../../../creusot-contracts/src/std/vec.rs" 222 8 222 85] forall i : int . 0 <= i /\ i < Seq.length (shallow_model3 self) -> resolve1 (Seq.get (shallow_model3 self) i)
  val resolve2 (self : Alloc_Vec_IntoIter_IntoIter_Type.t_intoiter (isize, isize) (Alloc_Alloc_Global_Type.t_global)) : bool
    ensures { result = resolve2 self }
    
  val available0 [#"../06_knights_tour.rs" 52 4 52 41] (self : C06KnightsTour_Board_Type.t_board) (p : C06KnightsTour_Point_Type.t_point) : bool
    requires {[#"../06_knights_tour.rs" 50 15 50 24] wf0 self}
    ensures { [#"../06_knights_tour.rs" 51 4 51 44] result -> in_bounds0 self p }
    
  val mov0 [#"../06_knights_tour.rs" 18 4 18 45] (self : C06KnightsTour_Point_Type.t_point) (p : (isize, isize)) : C06KnightsTour_Point_Type.t_point
    requires {[#"../06_knights_tour.rs" 12 15 12 52] - 10000 <= IntSize.to_int (C06KnightsTour_Point_Type.point_x self) /\ IntSize.to_int (C06KnightsTour_Point_Type.point_x self) <= 10000}
    requires {[#"../06_knights_tour.rs" 13 15 13 52] - 10000 <= IntSize.to_int (C06KnightsTour_Point_Type.point_y self) /\ IntSize.to_int (C06KnightsTour_Point_Type.point_y self) <= 10000}
    requires {[#"../06_knights_tour.rs" 14 15 14 46] - 10000 <= IntSize.to_int (let (a, _) = p in a) /\ IntSize.to_int (let (a, _) = p in a) <= 10000}
    requires {[#"../06_knights_tour.rs" 15 15 15 46] - 10000 <= IntSize.to_int (let (_, a) = p in a) /\ IntSize.to_int (let (_, a) = p in a) <= 10000}
    ensures { [#"../06_knights_tour.rs" 16 14 16 41] IntSize.to_int (C06KnightsTour_Point_Type.point_x result) = IntSize.to_int (C06KnightsTour_Point_Type.point_x self) + IntSize.to_int (let (a, _) = p in a) }
    ensures { [#"../06_knights_tour.rs" 17 14 17 41] IntSize.to_int (C06KnightsTour_Point_Type.point_y result) = IntSize.to_int (C06KnightsTour_Point_Type.point_y self) + IntSize.to_int (let (_, a) = p in a) }
    
  use seq.Seq
  predicate resolve0 (self : borrowed (Alloc_Vec_IntoIter_IntoIter_Type.t_intoiter (isize, isize) (Alloc_Alloc_Global_Type.t_global)))
    
   =
    [#"../../../../../creusot-contracts/src/resolve.rs" 27 20 27 34]  ^ self =  * self
  val resolve0 (self : borrowed (Alloc_Vec_IntoIter_IntoIter_Type.t_intoiter (isize, isize) (Alloc_Alloc_Global_Type.t_global))) : bool
    ensures { result = resolve0 self }
    
  function shallow_model6 (self : borrowed (Alloc_Vec_IntoIter_IntoIter_Type.t_intoiter (isize, isize) (Alloc_Alloc_Global_Type.t_global))) : Seq.seq (isize, isize)
    
   =
    [#"../../../../../creusot-contracts/src/model.rs" 97 8 97 31] shallow_model3 ( * self)
  val shallow_model6 (self : borrowed (Alloc_Vec_IntoIter_IntoIter_Type.t_intoiter (isize, isize) (Alloc_Alloc_Global_Type.t_global))) : Seq.seq (isize, isize)
    ensures { result = shallow_model6 self }
    
  predicate completed0 (self : borrowed (Alloc_Vec_IntoIter_IntoIter_Type.t_intoiter (isize, isize) (Alloc_Alloc_Global_Type.t_global)))
    
   =
    [#"../../../../../creusot-contracts/src/std/vec.rs" 230 20 230 57] resolve0 self /\ shallow_model6 self = Seq.empty 
  val completed0 (self : borrowed (Alloc_Vec_IntoIter_IntoIter_Type.t_intoiter (isize, isize) (Alloc_Alloc_Global_Type.t_global))) : bool
    ensures { result = completed0 self }
    
  val next0 (self : borrowed (Alloc_Vec_IntoIter_IntoIter_Type.t_intoiter (isize, isize) (Alloc_Alloc_Global_Type.t_global))) : Core_Option_Option_Type.t_option (isize, isize)
    requires {inv2 self}
    ensures { [#"../../../../../creusot-contracts/src/std/iter.rs" 95 26 98 17] match result with
      | Core_Option_Option_Type.C_None -> completed0 self
      | Core_Option_Option_Type.C_Some v -> produces0 ( * self) (Seq.singleton v) ( ^ self)
      end }
    ensures { inv3 result }
    
  use prelude.Ghost
  use prelude.Ghost
  use prelude.Ghost
  use prelude.Ghost
  use prelude.Ghost
  predicate into_iter_post0 (self : Alloc_Vec_Vec_Type.t_vec (isize, isize) (Alloc_Alloc_Global_Type.t_global)) (res : Alloc_Vec_IntoIter_IntoIter_Type.t_intoiter (isize, isize) (Alloc_Alloc_Global_Type.t_global))
    
   =
    [#"../../../../../creusot-contracts/src/std/vec.rs" 174 20 174 33] shallow_model1 self = shallow_model3 res
  val into_iter_post0 (self : Alloc_Vec_Vec_Type.t_vec (isize, isize) (Alloc_Alloc_Global_Type.t_global)) (res : Alloc_Vec_IntoIter_IntoIter_Type.t_intoiter (isize, isize) (Alloc_Alloc_Global_Type.t_global)) : bool
    ensures { result = into_iter_post0 self res }
    
  predicate into_iter_pre0 (self : Alloc_Vec_Vec_Type.t_vec (isize, isize) (Alloc_Alloc_Global_Type.t_global)) =
    [#"../../../../../creusot-contracts/src/std/vec.rs" 168 20 168 24] true
  val into_iter_pre0 (self : Alloc_Vec_Vec_Type.t_vec (isize, isize) (Alloc_Alloc_Global_Type.t_global)) : bool
    ensures { result = into_iter_pre0 self }
    
  val into_iter0 (self : Alloc_Vec_Vec_Type.t_vec (isize, isize) (Alloc_Alloc_Global_Type.t_global)) : Alloc_Vec_IntoIter_IntoIter_Type.t_intoiter (isize, isize) (Alloc_Alloc_Global_Type.t_global)
    requires {[#"../../../../../creusot-contracts/src/std/iter.rs" 89 0 166 1] into_iter_pre0 self}
    requires {inv1 self}
    ensures { [#"../../../../../creusot-contracts/src/std/iter.rs" 89 0 166 1] into_iter_post0 self result }
    ensures { inv0 result }
    
  function index_logic0 [@inline:trivial] (self : Alloc_Vec_Vec_Type.t_vec (isize, isize) (Alloc_Alloc_Global_Type.t_global)) (ix : int) : (isize, isize)
    
   =
    [#"../../../../../creusot-contracts/src/logic/ops.rs" 20 8 20 31] Seq.get (shallow_model1 self) ix
  val index_logic0 [@inline:trivial] (self : Alloc_Vec_Vec_Type.t_vec (isize, isize) (Alloc_Alloc_Global_Type.t_global)) (ix : int) : (isize, isize)
    ensures { result = index_logic0 self ix }
    
  val moves0 [#"../06_knights_tour.rs" 95 0 95 33] (_1 : ()) : Alloc_Vec_Vec_Type.t_vec (isize, isize) (Alloc_Alloc_Global_Type.t_global)
    ensures { [#"../06_knights_tour.rs" 93 10 93 28] Seq.length (shallow_model1 result) = 8 }
    ensures { [#"../06_knights_tour.rs" 94 0 94 130] forall i : int . 0 <= i /\ i < 8 -> - 2 <= IntSize.to_int (let (a, _) = index_logic0 result i in a) /\ IntSize.to_int (let (a, _) = index_logic0 result i in a) <= 2 /\ - 2 <= IntSize.to_int (let (_, a) = index_logic0 result i in a) /\ IntSize.to_int (let (_, a) = index_logic0 result i in a) <= 2 }
    
  let rec cfg count_degree [#"../06_knights_tour.rs" 70 4 70 45] [@cfg:stackify] [@cfg:subregion_analysis] (self : C06KnightsTour_Board_Type.t_board) (p : C06KnightsTour_Point_Type.t_point) : usize
    requires {[#"../06_knights_tour.rs" 68 15 68 24] wf0 self}
    requires {[#"../06_knights_tour.rs" 69 15 69 32] in_bounds0 self p}
    
   = [@vc:do_not_keep_trace] [@vc:sp]
  var _0 : usize;
  var self : C06KnightsTour_Board_Type.t_board = self;
  var p : C06KnightsTour_Point_Type.t_point = p;
  var count : usize;
  var iter : Alloc_Vec_IntoIter_IntoIter_Type.t_intoiter (isize, isize) (Alloc_Alloc_Global_Type.t_global);
  var _8 : Alloc_Vec_Vec_Type.t_vec (isize, isize) (Alloc_Alloc_Global_Type.t_global);
  var iter_old : Ghost.ghost_ty (Alloc_Vec_IntoIter_IntoIter_Type.t_intoiter (isize, isize) (Alloc_Alloc_Global_Type.t_global));
  var produced : Ghost.ghost_ty (Seq.seq (isize, isize));
  var _16 : ();
  var _17 : Core_Option_Option_Type.t_option (isize, isize);
  var _18 : borrowed (Alloc_Vec_IntoIter_IntoIter_Type.t_intoiter (isize, isize) (Alloc_Alloc_Global_Type.t_global));
  var _19 : borrowed (Alloc_Vec_IntoIter_IntoIter_Type.t_intoiter (isize, isize) (Alloc_Alloc_Global_Type.t_global));
  var __creusot_proc_iter_elem : (isize, isize);
  var _22 : Ghost.ghost_ty (Seq.seq (isize, isize));
  var m : (isize, isize);
  var next : C06KnightsTour_Point_Type.t_point;
  var _28 : (isize, isize);
  var _29 : bool;
  {
    goto BB0
  }
  BB0 {
    [#"../06_knights_tour.rs" 71 24 71 25] count <- ([#"../06_knights_tour.rs" 71 24 71 25] [#"../06_knights_tour.rs" 71 24 71 25] (0 : usize));
    [#"../06_knights_tour.rs" 74 17 74 24] _8 <- ([#"../06_knights_tour.rs" 74 17 74 24] moves0 ());
    goto BB1
  }
  BB1 {
    [#"../06_knights_tour.rs" 73 8 73 46] iter <- ([#"../06_knights_tour.rs" 73 8 73 46] into_iter0 _8);
    _8 <- any Alloc_Vec_Vec_Type.t_vec (isize, isize) (Alloc_Alloc_Global_Type.t_global);
    goto BB2
  }
  BB2 {
    [#"../06_knights_tour.rs" 73 8 73 46] iter_old <- ([#"../06_knights_tour.rs" 73 8 73 46] Ghost.new iter);
    goto BB3
  }
  BB3 {
    [#"../06_knights_tour.rs" 73 8 73 46] produced <- ([#"../06_knights_tour.rs" 73 8 73 46] Ghost.new (Seq.empty ));
    goto BB4
  }
  BB4 {
    goto BB5
  }
  BB5 {
    goto BB6
  }
  BB6 {
    goto BB7
  }
  BB7 {
    invariant { [#"../06_knights_tour.rs" 73 8 73 46] inv0 iter };
    invariant { [#"../06_knights_tour.rs" 73 8 73 46] produces0 (Ghost.inner iter_old) (Ghost.inner produced) iter };
    invariant { [#"../06_knights_tour.rs" 73 20 73 44] UIntSize.to_int count <= Seq.length (Ghost.inner produced) };
    goto BB8
  }
  BB8 {
    [#"../06_knights_tour.rs" 73 8 73 46] _19 <- Borrow.borrow_mut iter;
    [#"../06_knights_tour.rs" 73 8 73 46] iter <-  ^ _19;
    [#"../06_knights_tour.rs" 73 8 73 46] _18 <- Borrow.borrow_final ( * _19) (Borrow.get_id _19);
    [#"../06_knights_tour.rs" 73 8 73 46] _19 <- { _19 with current = ( ^ _18) ; };
    [#"../06_knights_tour.rs" 73 8 73 46] _17 <- ([#"../06_knights_tour.rs" 73 8 73 46] next0 _18);
    _18 <- any borrowed (Alloc_Vec_IntoIter_IntoIter_Type.t_intoiter (isize, isize) (Alloc_Alloc_Global_Type.t_global));
    goto BB9
  }
  BB9 {
    assume { resolve0 _19 };
    switch (_17)
      | Core_Option_Option_Type.C_None -> goto BB10
      | Core_Option_Option_Type.C_Some _ -> goto BB11
      end
  }
  BB10 {
    assume { resolve2 iter };
    goto BB20
  }
  BB11 {
    goto BB13
  }
  BB12 {
    assume { resolve2 iter };
    assert { [#"../06_knights_tour.rs" 73 8 73 46] false };
    absurd
  }
  BB13 {
    [#"../../../../../creusot-contracts-proc/src/lib.rs" 674 0 674 51] __creusot_proc_iter_elem <- ([#"../../../../../creusot-contracts-proc/src/lib.rs" 674 0 674 51] Core_Option_Option_Type.some_0 _17);
    [#"../06_knights_tour.rs" 73 8 73 46] _22 <- ([#"../06_knights_tour.rs" 73 8 73 46] Ghost.new (Seq.(++) (Ghost.inner produced) (Seq.singleton __creusot_proc_iter_elem)));
    goto BB14
  }
  BB14 {
    [#"../06_knights_tour.rs" 73 8 73 46] produced <- ([#"../06_knights_tour.rs" 73 8 73 46] _22);
    [#"../06_knights_tour.rs" 73 8 73 46] _22 <- any Ghost.ghost_ty (Seq.seq (isize, isize));
    [#"../../../../../creusot-contracts-proc/src/lib.rs" 674 0 674 51] m <- ([#"../../../../../creusot-contracts-proc/src/lib.rs" 674 0 674 51] __creusot_proc_iter_elem);
    assume { resolve1 __creusot_proc_iter_elem };
    [#"../06_knights_tour.rs" 75 29 75 31] _28 <- ([#"../06_knights_tour.rs" 75 29 75 31] m);
    [#"../06_knights_tour.rs" 75 23 75 32] next <- ([#"../06_knights_tour.rs" 75 23 75 32] mov0 ([#"../06_knights_tour.rs" 75 23 75 24] p) ([#"../06_knights_tour.rs" 75 29 75 31] _28));
    goto BB15
  }
  BB15 {
    assume { resolve1 m };
    [#"../06_knights_tour.rs" 76 15 76 35] _29 <- ([#"../06_knights_tour.rs" 76 15 76 35] available0 ([#"../06_knights_tour.rs" 76 15 76 19] self) ([#"../06_knights_tour.rs" 76 30 76 34] next));
    goto BB16
  }
  BB16 {
    switch (_29)
      | False -> goto BB18
      | True -> goto BB17
      end
  }
  BB17 {
    [#"../06_knights_tour.rs" 77 16 77 26] count <- ([#"../06_knights_tour.rs" 77 16 77 26] count + ([#"../06_knights_tour.rs" 77 25 77 26] [#"../06_knights_tour.rs" 77 25 77 26] (1 : usize)));
    [#"../06_knights_tour.rs" 76 36 78 13] _16 <- ([#"../06_knights_tour.rs" 76 36 78 13] ());
    goto BB19
  }
  BB18 {
    [#"../06_knights_tour.rs" 78 13 78 13] _16 <- ([#"../06_knights_tour.rs" 78 13 78 13] ());
    goto BB19
  }
  BB19 {
    goto BB7
  }
  BB20 {
    [#"../06_knights_tour.rs" 80 8 80 13] _0 <- ([#"../06_knights_tour.rs" 80 8 80 13] count);
    return _0
  }
  
end
module C06KnightsTour_Impl1_Set
  use prelude.UIntSize
  use seq.Seq
  predicate invariant7 (self : Seq.seq usize) =
    [#"../../../../../creusot-contracts/src/invariant.rs" 8 8 8 12] true
  val invariant7 (self : Seq.seq usize) : bool
    ensures { result = invariant7 self }
    
  predicate inv7 (_x : Seq.seq usize)
  val inv7 (_x : Seq.seq usize) : bool
    ensures { result = inv7 _x }
    
  axiom inv7 : forall x : Seq.seq usize . inv7 x = true
  use Alloc_Alloc_Global_Type as Alloc_Alloc_Global_Type
  use Alloc_Vec_Vec_Type as Alloc_Vec_Vec_Type
  use prelude.Int
  use prelude.UIntSize
  let constant max0  : usize = [@vc:do_not_keep_trace] [@vc:sp]
    (18446744073709551615 : usize)
  use seq.Seq
  predicate inv6 (_x : Alloc_Vec_Vec_Type.t_vec usize (Alloc_Alloc_Global_Type.t_global))
  val inv6 (_x : Alloc_Vec_Vec_Type.t_vec usize (Alloc_Alloc_Global_Type.t_global)) : bool
    ensures { result = inv6 _x }
    
  function shallow_model3 (self : Alloc_Vec_Vec_Type.t_vec usize (Alloc_Alloc_Global_Type.t_global)) : Seq.seq usize
  val shallow_model3 (self : Alloc_Vec_Vec_Type.t_vec usize (Alloc_Alloc_Global_Type.t_global)) : Seq.seq usize
    requires {[#"../../../../../creusot-contracts/src/std/vec.rs" 19 21 19 25] inv6 self}
    ensures { result = shallow_model3 self }
    
  axiom shallow_model3_spec : forall self : Alloc_Vec_Vec_Type.t_vec usize (Alloc_Alloc_Global_Type.t_global) . ([#"../../../../../creusot-contracts/src/std/vec.rs" 19 21 19 25] inv6 self) -> ([#"../../../../../creusot-contracts/src/std/vec.rs" 19 4 19 36] inv7 (shallow_model3 self)) && ([#"../../../../../creusot-contracts/src/std/vec.rs" 18 14 18 41] Seq.length (shallow_model3 self) <= UIntSize.to_int max0)
  predicate invariant6 (self : Alloc_Vec_Vec_Type.t_vec usize (Alloc_Alloc_Global_Type.t_global)) =
    [#"../../../../../creusot-contracts/src/std/vec.rs" 60 20 60 41] inv7 (shallow_model3 self)
  val invariant6 (self : Alloc_Vec_Vec_Type.t_vec usize (Alloc_Alloc_Global_Type.t_global)) : bool
    ensures { result = invariant6 self }
    
  axiom inv6 : forall x : Alloc_Vec_Vec_Type.t_vec usize (Alloc_Alloc_Global_Type.t_global) . inv6 x = true
  predicate invariant5 (self : Seq.seq (Alloc_Vec_Vec_Type.t_vec usize (Alloc_Alloc_Global_Type.t_global))) =
    [#"../../../../../creusot-contracts/src/invariant.rs" 8 8 8 12] true
  val invariant5 (self : Seq.seq (Alloc_Vec_Vec_Type.t_vec usize (Alloc_Alloc_Global_Type.t_global))) : bool
    ensures { result = invariant5 self }
    
  predicate inv5 (_x : Seq.seq (Alloc_Vec_Vec_Type.t_vec usize (Alloc_Alloc_Global_Type.t_global)))
  val inv5 (_x : Seq.seq (Alloc_Vec_Vec_Type.t_vec usize (Alloc_Alloc_Global_Type.t_global))) : bool
    ensures { result = inv5 _x }
    
  axiom inv5 : forall x : Seq.seq (Alloc_Vec_Vec_Type.t_vec usize (Alloc_Alloc_Global_Type.t_global)) . inv5 x = true
  use seq.Seq
  predicate inv4 (_x : Alloc_Vec_Vec_Type.t_vec (Alloc_Vec_Vec_Type.t_vec usize (Alloc_Alloc_Global_Type.t_global)) (Alloc_Alloc_Global_Type.t_global))
    
  val inv4 (_x : Alloc_Vec_Vec_Type.t_vec (Alloc_Vec_Vec_Type.t_vec usize (Alloc_Alloc_Global_Type.t_global)) (Alloc_Alloc_Global_Type.t_global)) : bool
    ensures { result = inv4 _x }
    
  function shallow_model1 (self : Alloc_Vec_Vec_Type.t_vec (Alloc_Vec_Vec_Type.t_vec usize (Alloc_Alloc_Global_Type.t_global)) (Alloc_Alloc_Global_Type.t_global)) : Seq.seq (Alloc_Vec_Vec_Type.t_vec usize (Alloc_Alloc_Global_Type.t_global))
    
  val shallow_model1 (self : Alloc_Vec_Vec_Type.t_vec (Alloc_Vec_Vec_Type.t_vec usize (Alloc_Alloc_Global_Type.t_global)) (Alloc_Alloc_Global_Type.t_global)) : Seq.seq (Alloc_Vec_Vec_Type.t_vec usize (Alloc_Alloc_Global_Type.t_global))
    requires {[#"../../../../../creusot-contracts/src/std/vec.rs" 19 21 19 25] inv4 self}
    ensures { result = shallow_model1 self }
    
  axiom shallow_model1_spec : forall self : Alloc_Vec_Vec_Type.t_vec (Alloc_Vec_Vec_Type.t_vec usize (Alloc_Alloc_Global_Type.t_global)) (Alloc_Alloc_Global_Type.t_global) . ([#"../../../../../creusot-contracts/src/std/vec.rs" 19 21 19 25] inv4 self) -> ([#"../../../../../creusot-contracts/src/std/vec.rs" 19 4 19 36] inv5 (shallow_model1 self)) && ([#"../../../../../creusot-contracts/src/std/vec.rs" 18 14 18 41] Seq.length (shallow_model1 self) <= UIntSize.to_int max0)
  predicate invariant4 (self : Alloc_Vec_Vec_Type.t_vec (Alloc_Vec_Vec_Type.t_vec usize (Alloc_Alloc_Global_Type.t_global)) (Alloc_Alloc_Global_Type.t_global))
    
   =
    [#"../../../../../creusot-contracts/src/std/vec.rs" 60 20 60 41] inv5 (shallow_model1 self)
  val invariant4 (self : Alloc_Vec_Vec_Type.t_vec (Alloc_Vec_Vec_Type.t_vec usize (Alloc_Alloc_Global_Type.t_global)) (Alloc_Alloc_Global_Type.t_global)) : bool
    ensures { result = invariant4 self }
    
  axiom inv4 : forall x : Alloc_Vec_Vec_Type.t_vec (Alloc_Vec_Vec_Type.t_vec usize (Alloc_Alloc_Global_Type.t_global)) (Alloc_Alloc_Global_Type.t_global) . inv4 x = true
  use prelude.Borrow
  predicate invariant3 (self : borrowed usize) =
    [#"../../../../../creusot-contracts/src/invariant.rs" 8 8 8 12] true
  val invariant3 (self : borrowed usize) : bool
    ensures { result = invariant3 self }
    
  predicate inv3 (_x : borrowed usize)
  val inv3 (_x : borrowed usize) : bool
    ensures { result = inv3 _x }
    
  axiom inv3 : forall x : borrowed usize . inv3 x = true
  predicate invariant2 (self : borrowed (Alloc_Vec_Vec_Type.t_vec usize (Alloc_Alloc_Global_Type.t_global))) =
    [#"../../../../../creusot-contracts/src/invariant.rs" 8 8 8 12] true
  val invariant2 (self : borrowed (Alloc_Vec_Vec_Type.t_vec usize (Alloc_Alloc_Global_Type.t_global))) : bool
    ensures { result = invariant2 self }
    
  predicate inv2 (_x : borrowed (Alloc_Vec_Vec_Type.t_vec usize (Alloc_Alloc_Global_Type.t_global)))
  val inv2 (_x : borrowed (Alloc_Vec_Vec_Type.t_vec usize (Alloc_Alloc_Global_Type.t_global))) : bool
    ensures { result = inv2 _x }
    
  axiom inv2 : forall x : borrowed (Alloc_Vec_Vec_Type.t_vec usize (Alloc_Alloc_Global_Type.t_global)) . inv2 x = true
  predicate invariant1 (self : usize) =
    [#"../../../../../creusot-contracts/src/invariant.rs" 8 8 8 12] true
  val invariant1 (self : usize) : bool
    ensures { result = invariant1 self }
    
  predicate inv1 (_x : usize)
  val inv1 (_x : usize) : bool
    ensures { result = inv1 _x }
    
  axiom inv1 : forall x : usize . inv1 x = true
  predicate invariant0 (self : borrowed (Alloc_Vec_Vec_Type.t_vec (Alloc_Vec_Vec_Type.t_vec usize (Alloc_Alloc_Global_Type.t_global)) (Alloc_Alloc_Global_Type.t_global)))
    
   =
    [#"../../../../../creusot-contracts/src/invariant.rs" 8 8 8 12] true
  val invariant0 (self : borrowed (Alloc_Vec_Vec_Type.t_vec (Alloc_Vec_Vec_Type.t_vec usize (Alloc_Alloc_Global_Type.t_global)) (Alloc_Alloc_Global_Type.t_global))) : bool
    ensures { result = invariant0 self }
    
  predicate inv0 (_x : borrowed (Alloc_Vec_Vec_Type.t_vec (Alloc_Vec_Vec_Type.t_vec usize (Alloc_Alloc_Global_Type.t_global)) (Alloc_Alloc_Global_Type.t_global)))
    
  val inv0 (_x : borrowed (Alloc_Vec_Vec_Type.t_vec (Alloc_Vec_Vec_Type.t_vec usize (Alloc_Alloc_Global_Type.t_global)) (Alloc_Alloc_Global_Type.t_global))) : bool
    ensures { result = inv0 _x }
    
  axiom inv0 : forall x : borrowed (Alloc_Vec_Vec_Type.t_vec (Alloc_Vec_Vec_Type.t_vec usize (Alloc_Alloc_Global_Type.t_global)) (Alloc_Alloc_Global_Type.t_global)) . inv0 x = true
  use prelude.IntSize
  use C06KnightsTour_Point_Type as C06KnightsTour_Point_Type
  use C06KnightsTour_Board_Type as C06KnightsTour_Board_Type
  predicate in_bounds0 [#"../06_knights_tour.rs" 61 4 61 40] (self : C06KnightsTour_Board_Type.t_board) (p : C06KnightsTour_Point_Type.t_point)
    
   =
    [#"../06_knights_tour.rs" 63 12 63 75] 0 <= IntSize.to_int (C06KnightsTour_Point_Type.point_x p) /\ IntSize.to_int (C06KnightsTour_Point_Type.point_x p) < UIntSize.to_int (C06KnightsTour_Board_Type.board_size self) /\ 0 <= IntSize.to_int (C06KnightsTour_Point_Type.point_y p) /\ IntSize.to_int (C06KnightsTour_Point_Type.point_y p) < UIntSize.to_int (C06KnightsTour_Board_Type.board_size self)
  val in_bounds0 [#"../06_knights_tour.rs" 61 4 61 40] (self : C06KnightsTour_Board_Type.t_board) (p : C06KnightsTour_Point_Type.t_point) : bool
    ensures { result = in_bounds0 self p }
    
  use seq.Seq
  function index_logic0 [@inline:trivial] (self : Alloc_Vec_Vec_Type.t_vec (Alloc_Vec_Vec_Type.t_vec usize (Alloc_Alloc_Global_Type.t_global)) (Alloc_Alloc_Global_Type.t_global)) (ix : int) : Alloc_Vec_Vec_Type.t_vec usize (Alloc_Alloc_Global_Type.t_global)
    
   =
    [#"../../../../../creusot-contracts/src/logic/ops.rs" 20 8 20 31] Seq.get (shallow_model1 self) ix
  val index_logic0 [@inline:trivial] (self : Alloc_Vec_Vec_Type.t_vec (Alloc_Vec_Vec_Type.t_vec usize (Alloc_Alloc_Global_Type.t_global)) (Alloc_Alloc_Global_Type.t_global)) (ix : int) : Alloc_Vec_Vec_Type.t_vec usize (Alloc_Alloc_Global_Type.t_global)
    ensures { result = index_logic0 self ix }
    
  predicate wf0 [#"../06_knights_tour.rs" 30 4 30 23] (self : C06KnightsTour_Board_Type.t_board) =
    [#"../06_knights_tour.rs" 31 8 35 9] UIntSize.to_int (C06KnightsTour_Board_Type.board_size self) <= 1000 /\ Seq.length (shallow_model1 (C06KnightsTour_Board_Type.board_field self)) = UIntSize.to_int (C06KnightsTour_Board_Type.board_size self) /\ (forall i : int . 0 <= i /\ i < UIntSize.to_int (C06KnightsTour_Board_Type.board_size self) -> Seq.length (shallow_model3 (index_logic0 (C06KnightsTour_Board_Type.board_field self) i)) = UIntSize.to_int (C06KnightsTour_Board_Type.board_size self))
  val wf0 [#"../06_knights_tour.rs" 30 4 30 23] (self : C06KnightsTour_Board_Type.t_board) : bool
    ensures { result = wf0 self }
    
  predicate resolve2 (self : borrowed (C06KnightsTour_Board_Type.t_board)) =
    [#"../../../../../creusot-contracts/src/resolve.rs" 27 20 27 34]  ^ self =  * self
  val resolve2 (self : borrowed (C06KnightsTour_Board_Type.t_board)) : bool
    ensures { result = resolve2 self }
    
  predicate resolve1 (self : borrowed (Alloc_Vec_Vec_Type.t_vec usize (Alloc_Alloc_Global_Type.t_global))) =
    [#"../../../../../creusot-contracts/src/resolve.rs" 27 20 27 34]  ^ self =  * self
  val resolve1 (self : borrowed (Alloc_Vec_Vec_Type.t_vec usize (Alloc_Alloc_Global_Type.t_global))) : bool
    ensures { result = resolve1 self }
    
  predicate resolve0 (self : borrowed usize) =
    [#"../../../../../creusot-contracts/src/resolve.rs" 27 20 27 34]  ^ self =  * self
  val resolve0 (self : borrowed usize) : bool
    ensures { result = resolve0 self }
    
  use prelude.Slice
  use seq.Seq
  predicate resolve_elswhere1 [@inline:trivial] (self : usize) (old' : Seq.seq usize) (fin : Seq.seq usize) =
    [#"../../../../../creusot-contracts/src/std/slice.rs" 129 8 129 96] forall i : int . 0 <= i /\ i <> UIntSize.to_int self /\ i < Seq.length old' -> Seq.get old' i = Seq.get fin i
  val resolve_elswhere1 [@inline:trivial] (self : usize) (old' : Seq.seq usize) (fin : Seq.seq usize) : bool
    ensures { result = resolve_elswhere1 self old' fin }
    
  predicate has_value1 [@inline:trivial] (self : usize) (seq : Seq.seq usize) (out : usize) =
    [#"../../../../../creusot-contracts/src/std/slice.rs" 122 20 122 37] Seq.get seq (UIntSize.to_int self) = out
  val has_value1 [@inline:trivial] (self : usize) (seq : Seq.seq usize) (out : usize) : bool
    ensures { result = has_value1 self seq out }
    
  predicate in_bounds2 [@inline:trivial] (self : usize) (seq : Seq.seq usize) =
    [#"../../../../../creusot-contracts/src/std/slice.rs" 115 20 115 37] UIntSize.to_int self < Seq.length seq
  val in_bounds2 [@inline:trivial] (self : usize) (seq : Seq.seq usize) : bool
    ensures { result = in_bounds2 self seq }
    
  function shallow_model2 (self : borrowed (Alloc_Vec_Vec_Type.t_vec usize (Alloc_Alloc_Global_Type.t_global))) : Seq.seq usize
    
   =
    [#"../../../../../creusot-contracts/src/model.rs" 97 8 97 31] shallow_model3 ( * self)
  val shallow_model2 (self : borrowed (Alloc_Vec_Vec_Type.t_vec usize (Alloc_Alloc_Global_Type.t_global))) : Seq.seq usize
    ensures { result = shallow_model2 self }
    
  val index_mut1 (self : borrowed (Alloc_Vec_Vec_Type.t_vec usize (Alloc_Alloc_Global_Type.t_global))) (index : usize) : borrowed usize
    requires {[#"../../../../../creusot-contracts/src/std/vec.rs" 132 27 132 46] in_bounds2 index (shallow_model2 self)}
    requires {inv2 self}
    requires {inv1 index}
    ensures { [#"../../../../../creusot-contracts/src/std/vec.rs" 133 26 133 54] has_value1 index (shallow_model2 self) ( * result) }
    ensures { [#"../../../../../creusot-contracts/src/std/vec.rs" 134 26 134 57] has_value1 index (shallow_model3 ( ^ self)) ( ^ result) }
    ensures { [#"../../../../../creusot-contracts/src/std/vec.rs" 135 26 135 62] resolve_elswhere1 index (shallow_model2 self) (shallow_model3 ( ^ self)) }
    ensures { [#"../../../../../creusot-contracts/src/std/vec.rs" 136 26 136 55] Seq.length (shallow_model3 ( ^ self)) = Seq.length (shallow_model2 self) }
    ensures { inv3 result }
    
  predicate resolve_elswhere0 [@inline:trivial] (self : usize) (old' : Seq.seq (Alloc_Vec_Vec_Type.t_vec usize (Alloc_Alloc_Global_Type.t_global))) (fin : Seq.seq (Alloc_Vec_Vec_Type.t_vec usize (Alloc_Alloc_Global_Type.t_global)))
    
   =
    [#"../../../../../creusot-contracts/src/std/slice.rs" 129 8 129 96] forall i : int . 0 <= i /\ i <> UIntSize.to_int self /\ i < Seq.length old' -> Seq.get old' i = Seq.get fin i
  val resolve_elswhere0 [@inline:trivial] (self : usize) (old' : Seq.seq (Alloc_Vec_Vec_Type.t_vec usize (Alloc_Alloc_Global_Type.t_global))) (fin : Seq.seq (Alloc_Vec_Vec_Type.t_vec usize (Alloc_Alloc_Global_Type.t_global))) : bool
    ensures { result = resolve_elswhere0 self old' fin }
    
  predicate has_value0 [@inline:trivial] (self : usize) (seq : Seq.seq (Alloc_Vec_Vec_Type.t_vec usize (Alloc_Alloc_Global_Type.t_global))) (out : Alloc_Vec_Vec_Type.t_vec usize (Alloc_Alloc_Global_Type.t_global))
    
   =
    [#"../../../../../creusot-contracts/src/std/slice.rs" 122 20 122 37] Seq.get seq (UIntSize.to_int self) = out
  val has_value0 [@inline:trivial] (self : usize) (seq : Seq.seq (Alloc_Vec_Vec_Type.t_vec usize (Alloc_Alloc_Global_Type.t_global))) (out : Alloc_Vec_Vec_Type.t_vec usize (Alloc_Alloc_Global_Type.t_global)) : bool
    ensures { result = has_value0 self seq out }
    
  predicate in_bounds1 [@inline:trivial] (self : usize) (seq : Seq.seq (Alloc_Vec_Vec_Type.t_vec usize (Alloc_Alloc_Global_Type.t_global)))
    
   =
    [#"../../../../../creusot-contracts/src/std/slice.rs" 115 20 115 37] UIntSize.to_int self < Seq.length seq
  val in_bounds1 [@inline:trivial] (self : usize) (seq : Seq.seq (Alloc_Vec_Vec_Type.t_vec usize (Alloc_Alloc_Global_Type.t_global))) : bool
    ensures { result = in_bounds1 self seq }
    
  function shallow_model0 (self : borrowed (Alloc_Vec_Vec_Type.t_vec (Alloc_Vec_Vec_Type.t_vec usize (Alloc_Alloc_Global_Type.t_global)) (Alloc_Alloc_Global_Type.t_global))) : Seq.seq (Alloc_Vec_Vec_Type.t_vec usize (Alloc_Alloc_Global_Type.t_global))
    
   =
    [#"../../../../../creusot-contracts/src/model.rs" 97 8 97 31] shallow_model1 ( * self)
  val shallow_model0 (self : borrowed (Alloc_Vec_Vec_Type.t_vec (Alloc_Vec_Vec_Type.t_vec usize (Alloc_Alloc_Global_Type.t_global)) (Alloc_Alloc_Global_Type.t_global))) : Seq.seq (Alloc_Vec_Vec_Type.t_vec usize (Alloc_Alloc_Global_Type.t_global))
    ensures { result = shallow_model0 self }
    
  val index_mut0 (self : borrowed (Alloc_Vec_Vec_Type.t_vec (Alloc_Vec_Vec_Type.t_vec usize (Alloc_Alloc_Global_Type.t_global)) (Alloc_Alloc_Global_Type.t_global))) (index : usize) : borrowed (Alloc_Vec_Vec_Type.t_vec usize (Alloc_Alloc_Global_Type.t_global))
    requires {[#"../../../../../creusot-contracts/src/std/vec.rs" 132 27 132 46] in_bounds1 index (shallow_model0 self)}
    requires {inv0 self}
    requires {inv1 index}
    ensures { [#"../../../../../creusot-contracts/src/std/vec.rs" 133 26 133 54] has_value0 index (shallow_model0 self) ( * result) }
    ensures { [#"../../../../../creusot-contracts/src/std/vec.rs" 134 26 134 57] has_value0 index (shallow_model1 ( ^ self)) ( ^ result) }
    ensures { [#"../../../../../creusot-contracts/src/std/vec.rs" 135 26 135 62] resolve_elswhere0 index (shallow_model0 self) (shallow_model1 ( ^ self)) }
    ensures { [#"../../../../../creusot-contracts/src/std/vec.rs" 136 26 136 55] Seq.length (shallow_model1 ( ^ self)) = Seq.length (shallow_model0 self) }
    ensures { inv2 result }
    
  use prelude.IntSize
  let rec cfg set [#"../06_knights_tour.rs" 87 4 87 41] [@cfg:stackify] [@cfg:subregion_analysis] (self : borrowed (C06KnightsTour_Board_Type.t_board)) (p : C06KnightsTour_Point_Type.t_point) (v : usize) : ()
    requires {[#"../06_knights_tour.rs" 83 15 83 24] wf0 ( * self)}
    requires {[#"../06_knights_tour.rs" 84 15 84 32] in_bounds0 ( * self) p}
    ensures { [#"../06_knights_tour.rs" 85 14 85 26] wf0 ( ^ self) }
    ensures { [#"../06_knights_tour.rs" 86 14 86 42] C06KnightsTour_Board_Type.board_size ( ^ self) = C06KnightsTour_Board_Type.board_size ( * self) }
    
   = [@vc:do_not_keep_trace] [@vc:sp]
  var _0 : ();
  var self : borrowed (C06KnightsTour_Board_Type.t_board) = self;
  var p : C06KnightsTour_Point_Type.t_point = p;
  var v : usize = v;
  var _9 : borrowed usize;
  var _10 : borrowed (Alloc_Vec_Vec_Type.t_vec usize (Alloc_Alloc_Global_Type.t_global));
  var _11 : borrowed (Alloc_Vec_Vec_Type.t_vec usize (Alloc_Alloc_Global_Type.t_global));
  var _12 : borrowed (Alloc_Vec_Vec_Type.t_vec (Alloc_Vec_Vec_Type.t_vec usize (Alloc_Alloc_Global_Type.t_global)) (Alloc_Alloc_Global_Type.t_global));
  {
    goto BB0
  }
  BB0 {
    [#"../06_knights_tour.rs" 88 8 88 18] _12 <- Borrow.borrow_final (C06KnightsTour_Board_Type.board_field ( * self)) (Borrow.inherit_id (Borrow.get_id self) 2);
    [#"../06_knights_tour.rs" 88 8 88 18] self <- { self with current = (let C06KnightsTour_Board_Type.C_Board x0 x1 =  * self in C06KnightsTour_Board_Type.C_Board x0 ( ^ _12)) ; };
    [#"../06_knights_tour.rs" 88 18 88 32] _11 <- ([#"../06_knights_tour.rs" 88 18 88 32] index_mut0 _12 ([#"../06_knights_tour.rs" 88 19 88 31] UIntSize.of_int (IntSize.to_int ([#"../06_knights_tour.rs" 88 19 88 22] C06KnightsTour_Point_Type.point_x p))));
    _12 <- any borrowed (Alloc_Vec_Vec_Type.t_vec (Alloc_Vec_Vec_Type.t_vec usize (Alloc_Alloc_Global_Type.t_global)) (Alloc_Alloc_Global_Type.t_global));
    goto BB1
  }
  BB1 {
    [#"../06_knights_tour.rs" 88 8 88 32] _10 <- Borrow.borrow_final ( * _11) (Borrow.get_id _11);
    [#"../06_knights_tour.rs" 88 8 88 32] _11 <- { _11 with current = ( ^ _10) ; };
    [#"../06_knights_tour.rs" 88 32 88 46] _9 <- ([#"../06_knights_tour.rs" 88 32 88 46] index_mut1 _10 ([#"../06_knights_tour.rs" 88 33 88 45] UIntSize.of_int (IntSize.to_int ([#"../06_knights_tour.rs" 88 33 88 36] C06KnightsTour_Point_Type.point_y p))));
    _10 <- any borrowed (Alloc_Vec_Vec_Type.t_vec usize (Alloc_Alloc_Global_Type.t_global));
    goto BB2
  }
  BB2 {
    [#"../06_knights_tour.rs" 88 8 88 50] _9 <- { _9 with current = ([#"../06_knights_tour.rs" 88 49 88 50] v) ; };
    assume { resolve0 _9 };
    [#"../06_knights_tour.rs" 88 8 88 50] _0 <- ([#"../06_knights_tour.rs" 88 8 88 50] ());
    assume { resolve1 _11 };
    assume { resolve2 self };
    return _0
  }
  
end
module Core_Slice_Iter_Iter_Type
  use prelude.Borrow
  use Core_Marker_PhantomData_Type as Core_Marker_PhantomData_Type
  use prelude.Opaque
  use Core_Ptr_NonNull_NonNull_Type as Core_Ptr_NonNull_NonNull_Type
  type t_iter 't =
    | C_Iter (Core_Ptr_NonNull_NonNull_Type.t_nonnull 't) opaque_ptr (Core_Marker_PhantomData_Type.t_phantomdata 't)
    
end
module C06KnightsTour_Min
  use C06KnightsTour_Point_Type as C06KnightsTour_Point_Type
  use prelude.UIntSize
  use prelude.Slice
  predicate invariant7 (self : slice (usize, C06KnightsTour_Point_Type.t_point)) =
    [#"../../../../../creusot-contracts/src/invariant.rs" 8 8 8 12] true
  val invariant7 (self : slice (usize, C06KnightsTour_Point_Type.t_point)) : bool
    ensures { result = invariant7 self }
    
  predicate inv7 (_x : slice (usize, C06KnightsTour_Point_Type.t_point))
  val inv7 (_x : slice (usize, C06KnightsTour_Point_Type.t_point)) : bool
    ensures { result = inv7 _x }
    
  axiom inv7 : forall x : slice (usize, C06KnightsTour_Point_Type.t_point) . inv7 x = true
  use seq.Seq
  predicate invariant6 (self : Seq.seq (usize, C06KnightsTour_Point_Type.t_point)) =
    [#"../../../../../creusot-contracts/src/invariant.rs" 8 8 8 12] true
  val invariant6 (self : Seq.seq (usize, C06KnightsTour_Point_Type.t_point)) : bool
    ensures { result = invariant6 self }
    
  predicate inv6 (_x : Seq.seq (usize, C06KnightsTour_Point_Type.t_point))
  val inv6 (_x : Seq.seq (usize, C06KnightsTour_Point_Type.t_point)) : bool
    ensures { result = inv6 _x }
    
  axiom inv6 : forall x : Seq.seq (usize, C06KnightsTour_Point_Type.t_point) . inv6 x = true
  use Alloc_Alloc_Global_Type as Alloc_Alloc_Global_Type
  use Alloc_Vec_Vec_Type as Alloc_Vec_Vec_Type
  use prelude.Int
  use prelude.UIntSize
  let constant max0  : usize = [@vc:do_not_keep_trace] [@vc:sp]
    (18446744073709551615 : usize)
  use seq.Seq
  predicate inv5 (_x : Alloc_Vec_Vec_Type.t_vec (usize, C06KnightsTour_Point_Type.t_point) (Alloc_Alloc_Global_Type.t_global))
    
  val inv5 (_x : Alloc_Vec_Vec_Type.t_vec (usize, C06KnightsTour_Point_Type.t_point) (Alloc_Alloc_Global_Type.t_global)) : bool
    ensures { result = inv5 _x }
    
  function shallow_model2 (self : Alloc_Vec_Vec_Type.t_vec (usize, C06KnightsTour_Point_Type.t_point) (Alloc_Alloc_Global_Type.t_global)) : Seq.seq (usize, C06KnightsTour_Point_Type.t_point)
    
  val shallow_model2 (self : Alloc_Vec_Vec_Type.t_vec (usize, C06KnightsTour_Point_Type.t_point) (Alloc_Alloc_Global_Type.t_global)) : Seq.seq (usize, C06KnightsTour_Point_Type.t_point)
    requires {[#"../../../../../creusot-contracts/src/std/vec.rs" 19 21 19 25] inv5 self}
    ensures { result = shallow_model2 self }
    
  axiom shallow_model2_spec : forall self : Alloc_Vec_Vec_Type.t_vec (usize, C06KnightsTour_Point_Type.t_point) (Alloc_Alloc_Global_Type.t_global) . ([#"../../../../../creusot-contracts/src/std/vec.rs" 19 21 19 25] inv5 self) -> ([#"../../../../../creusot-contracts/src/std/vec.rs" 19 4 19 36] inv6 (shallow_model2 self)) && ([#"../../../../../creusot-contracts/src/std/vec.rs" 18 14 18 41] Seq.length (shallow_model2 self) <= UIntSize.to_int max0)
  predicate invariant5 (self : Alloc_Vec_Vec_Type.t_vec (usize, C06KnightsTour_Point_Type.t_point) (Alloc_Alloc_Global_Type.t_global))
    
   =
    [#"../../../../../creusot-contracts/src/std/vec.rs" 60 20 60 41] inv6 (shallow_model2 self)
  val invariant5 (self : Alloc_Vec_Vec_Type.t_vec (usize, C06KnightsTour_Point_Type.t_point) (Alloc_Alloc_Global_Type.t_global)) : bool
    ensures { result = invariant5 self }
    
  axiom inv5 : forall x : Alloc_Vec_Vec_Type.t_vec (usize, C06KnightsTour_Point_Type.t_point) (Alloc_Alloc_Global_Type.t_global) . inv5 x = true
  predicate invariant4 (self : slice (usize, C06KnightsTour_Point_Type.t_point)) =
    [#"../../../../../creusot-contracts/src/invariant.rs" 8 8 8 12] true
  val invariant4 (self : slice (usize, C06KnightsTour_Point_Type.t_point)) : bool
    ensures { result = invariant4 self }
    
  predicate inv4 (_x : slice (usize, C06KnightsTour_Point_Type.t_point))
  val inv4 (_x : slice (usize, C06KnightsTour_Point_Type.t_point)) : bool
    ensures { result = inv4 _x }
    
  axiom inv4 : forall x : slice (usize, C06KnightsTour_Point_Type.t_point) . inv4 x = true
  predicate invariant3 (self : Seq.seq (usize, C06KnightsTour_Point_Type.t_point)) =
    [#"../../../../../creusot-contracts/src/invariant.rs" 8 8 8 12] true
  val invariant3 (self : Seq.seq (usize, C06KnightsTour_Point_Type.t_point)) : bool
    ensures { result = invariant3 self }
    
  predicate inv3 (_x : Seq.seq (usize, C06KnightsTour_Point_Type.t_point))
  val inv3 (_x : Seq.seq (usize, C06KnightsTour_Point_Type.t_point)) : bool
    ensures { result = inv3 _x }
    
  axiom inv3 : forall x : Seq.seq (usize, C06KnightsTour_Point_Type.t_point) . inv3 x = true
  use Core_Option_Option_Type as Core_Option_Option_Type
  predicate invariant2 (self : Core_Option_Option_Type.t_option (usize, C06KnightsTour_Point_Type.t_point)) =
    [#"../../../../../creusot-contracts/src/invariant.rs" 8 8 8 12] true
  val invariant2 (self : Core_Option_Option_Type.t_option (usize, C06KnightsTour_Point_Type.t_point)) : bool
    ensures { result = invariant2 self }
    
  predicate inv2 (_x : Core_Option_Option_Type.t_option (usize, C06KnightsTour_Point_Type.t_point))
  val inv2 (_x : Core_Option_Option_Type.t_option (usize, C06KnightsTour_Point_Type.t_point)) : bool
    ensures { result = inv2 _x }
    
  axiom inv2 : forall x : Core_Option_Option_Type.t_option (usize, C06KnightsTour_Point_Type.t_point) . inv2 x = true
  predicate invariant1 (self : Alloc_Vec_Vec_Type.t_vec (usize, C06KnightsTour_Point_Type.t_point) (Alloc_Alloc_Global_Type.t_global))
    
   =
    [#"../../../../../creusot-contracts/src/invariant.rs" 8 8 8 12] true
  val invariant1 (self : Alloc_Vec_Vec_Type.t_vec (usize, C06KnightsTour_Point_Type.t_point) (Alloc_Alloc_Global_Type.t_global)) : bool
    ensures { result = invariant1 self }
    
  predicate inv1 (_x : Alloc_Vec_Vec_Type.t_vec (usize, C06KnightsTour_Point_Type.t_point) (Alloc_Alloc_Global_Type.t_global))
    
  val inv1 (_x : Alloc_Vec_Vec_Type.t_vec (usize, C06KnightsTour_Point_Type.t_point) (Alloc_Alloc_Global_Type.t_global)) : bool
    ensures { result = inv1 _x }
    
  axiom inv1 : forall x : Alloc_Vec_Vec_Type.t_vec (usize, C06KnightsTour_Point_Type.t_point) (Alloc_Alloc_Global_Type.t_global) . inv1 x = true
  use prelude.Borrow
  use Core_Slice_Iter_Iter_Type as Core_Slice_Iter_Iter_Type
  use seq.Seq
  use seq.Seq
  use prelude.Slice
  function shallow_model6 (self : slice (usize, C06KnightsTour_Point_Type.t_point)) : Seq.seq (usize, C06KnightsTour_Point_Type.t_point)
    
  val shallow_model6 (self : slice (usize, C06KnightsTour_Point_Type.t_point)) : Seq.seq (usize, C06KnightsTour_Point_Type.t_point)
    requires {[#"../../../../../creusot-contracts/src/std/slice.rs" 19 21 19 25] inv7 self}
    ensures { result = shallow_model6 self }
    
  axiom shallow_model6_spec : forall self : slice (usize, C06KnightsTour_Point_Type.t_point) . ([#"../../../../../creusot-contracts/src/std/slice.rs" 19 21 19 25] inv7 self) -> ([#"../../../../../creusot-contracts/src/std/slice.rs" 19 4 19 50] inv6 (shallow_model6 self)) && ([#"../../../../../creusot-contracts/src/std/slice.rs" 18 14 18 42] shallow_model6 self = Slice.id self) && ([#"../../../../../creusot-contracts/src/std/slice.rs" 17 14 17 41] Seq.length (shallow_model6 self) <= UIntSize.to_int max0)
  function index_logic3 [@inline:trivial] (self : slice (usize, C06KnightsTour_Point_Type.t_point)) (ix : int) : (usize, C06KnightsTour_Point_Type.t_point)
    
   =
    [#"../../../../../creusot-contracts/src/logic/ops.rs" 43 8 43 31] Seq.get (shallow_model6 self) ix
  val index_logic3 [@inline:trivial] (self : slice (usize, C06KnightsTour_Point_Type.t_point)) (ix : int) : (usize, C06KnightsTour_Point_Type.t_point)
    ensures { result = index_logic3 self ix }
    
  use seq.Seq
  function shallow_model3 (self : slice (usize, C06KnightsTour_Point_Type.t_point)) : Seq.seq (usize, C06KnightsTour_Point_Type.t_point)
    
   =
    [#"../../../../../creusot-contracts/src/model.rs" 79 8 79 31] shallow_model6 self
  val shallow_model3 (self : slice (usize, C06KnightsTour_Point_Type.t_point)) : Seq.seq (usize, C06KnightsTour_Point_Type.t_point)
    ensures { result = shallow_model3 self }
    
  use seq.Seq
  function to_ref_seq0 (self : slice (usize, C06KnightsTour_Point_Type.t_point)) : Seq.seq (usize, C06KnightsTour_Point_Type.t_point)
    
  val to_ref_seq0 (self : slice (usize, C06KnightsTour_Point_Type.t_point)) : Seq.seq (usize, C06KnightsTour_Point_Type.t_point)
    requires {[#"../../../../../creusot-contracts/src/std/slice.rs" 91 19 91 23] inv4 self}
    ensures { result = to_ref_seq0 self }
    
  axiom to_ref_seq0_spec : forall self : slice (usize, C06KnightsTour_Point_Type.t_point) . ([#"../../../../../creusot-contracts/src/std/slice.rs" 91 19 91 23] inv4 self) -> ([#"../../../../../creusot-contracts/src/std/slice.rs" 91 4 91 35] inv3 (to_ref_seq0 self)) && ([#"../../../../../creusot-contracts/src/std/slice.rs" 90 4 90 82] forall i : int . 0 <= i /\ i < Seq.length (to_ref_seq0 self) -> Seq.get (to_ref_seq0 self) i = index_logic3 self i) && ([#"../../../../../creusot-contracts/src/std/slice.rs" 89 14 89 41] Seq.length (to_ref_seq0 self) = Seq.length (shallow_model3 self))
  function shallow_model1 (self : Core_Slice_Iter_Iter_Type.t_iter (usize, C06KnightsTour_Point_Type.t_point)) : slice (usize, C06KnightsTour_Point_Type.t_point)
    
  val shallow_model1 (self : Core_Slice_Iter_Iter_Type.t_iter (usize, C06KnightsTour_Point_Type.t_point)) : slice (usize, C06KnightsTour_Point_Type.t_point)
    ensures { result = shallow_model1 self }
    
  predicate produces0 (self : Core_Slice_Iter_Iter_Type.t_iter (usize, C06KnightsTour_Point_Type.t_point)) (visited : Seq.seq (usize, C06KnightsTour_Point_Type.t_point)) (tl : Core_Slice_Iter_Iter_Type.t_iter (usize, C06KnightsTour_Point_Type.t_point))
    
   =
    [#"../../../../../creusot-contracts/src/std/slice.rs" 386 12 386 66] to_ref_seq0 (shallow_model1 self) = Seq.(++) visited (to_ref_seq0 (shallow_model1 tl))
  val produces0 (self : Core_Slice_Iter_Iter_Type.t_iter (usize, C06KnightsTour_Point_Type.t_point)) (visited : Seq.seq (usize, C06KnightsTour_Point_Type.t_point)) (tl : Core_Slice_Iter_Iter_Type.t_iter (usize, C06KnightsTour_Point_Type.t_point)) : bool
    ensures { result = produces0 self visited tl }
    
  function produces_trans0 (a : Core_Slice_Iter_Iter_Type.t_iter (usize, C06KnightsTour_Point_Type.t_point)) (ab : Seq.seq (usize, C06KnightsTour_Point_Type.t_point)) (b : Core_Slice_Iter_Iter_Type.t_iter (usize, C06KnightsTour_Point_Type.t_point)) (bc : Seq.seq (usize, C06KnightsTour_Point_Type.t_point)) (c : Core_Slice_Iter_Iter_Type.t_iter (usize, C06KnightsTour_Point_Type.t_point)) : ()
    
   =
    [#"../../../../../creusot-contracts/src/std/slice.rs" 395 4 395 10] ()
  val produces_trans0 (a : Core_Slice_Iter_Iter_Type.t_iter (usize, C06KnightsTour_Point_Type.t_point)) (ab : Seq.seq (usize, C06KnightsTour_Point_Type.t_point)) (b : Core_Slice_Iter_Iter_Type.t_iter (usize, C06KnightsTour_Point_Type.t_point)) (bc : Seq.seq (usize, C06KnightsTour_Point_Type.t_point)) (c : Core_Slice_Iter_Iter_Type.t_iter (usize, C06KnightsTour_Point_Type.t_point)) : ()
    requires {[#"../../../../../creusot-contracts/src/std/slice.rs" 397 15 397 32] produces0 a ab b}
    requires {[#"../../../../../creusot-contracts/src/std/slice.rs" 398 15 398 32] produces0 b bc c}
    requires {[#"../../../../../creusot-contracts/src/std/slice.rs" 400 31 400 33] inv3 ab}
    requires {[#"../../../../../creusot-contracts/src/std/slice.rs" 400 61 400 63] inv3 bc}
    ensures { result = produces_trans0 a ab b bc c }
    
  axiom produces_trans0_spec : forall a : Core_Slice_Iter_Iter_Type.t_iter (usize, C06KnightsTour_Point_Type.t_point), ab : Seq.seq (usize, C06KnightsTour_Point_Type.t_point), b : Core_Slice_Iter_Iter_Type.t_iter (usize, C06KnightsTour_Point_Type.t_point), bc : Seq.seq (usize, C06KnightsTour_Point_Type.t_point), c : Core_Slice_Iter_Iter_Type.t_iter (usize, C06KnightsTour_Point_Type.t_point) . ([#"../../../../../creusot-contracts/src/std/slice.rs" 397 15 397 32] produces0 a ab b) -> ([#"../../../../../creusot-contracts/src/std/slice.rs" 398 15 398 32] produces0 b bc c) -> ([#"../../../../../creusot-contracts/src/std/slice.rs" 400 31 400 33] inv3 ab) -> ([#"../../../../../creusot-contracts/src/std/slice.rs" 400 61 400 63] inv3 bc) -> ([#"../../../../../creusot-contracts/src/std/slice.rs" 399 14 399 42] produces0 a (Seq.(++) ab bc) c)
  use seq.Seq
  function produces_refl0 (self : Core_Slice_Iter_Iter_Type.t_iter (usize, C06KnightsTour_Point_Type.t_point)) : () =
    [#"../../../../../creusot-contracts/src/std/slice.rs" 390 4 390 10] ()
  val produces_refl0 (self : Core_Slice_Iter_Iter_Type.t_iter (usize, C06KnightsTour_Point_Type.t_point)) : ()
    ensures { result = produces_refl0 self }
    
  axiom produces_refl0_spec : forall self : Core_Slice_Iter_Iter_Type.t_iter (usize, C06KnightsTour_Point_Type.t_point) . [#"../../../../../creusot-contracts/src/std/slice.rs" 392 14 392 45] produces0 self (Seq.empty ) self
  predicate invariant0 (self : Core_Slice_Iter_Iter_Type.t_iter (usize, C06KnightsTour_Point_Type.t_point)) =
    [#"../../../../../creusot-contracts/src/invariant.rs" 8 8 8 12] true
  val invariant0 (self : Core_Slice_Iter_Iter_Type.t_iter (usize, C06KnightsTour_Point_Type.t_point)) : bool
    ensures { result = invariant0 self }
    
  predicate inv0 (_x : Core_Slice_Iter_Iter_Type.t_iter (usize, C06KnightsTour_Point_Type.t_point))
  val inv0 (_x : Core_Slice_Iter_Iter_Type.t_iter (usize, C06KnightsTour_Point_Type.t_point)) : bool
    ensures { result = inv0 _x }
    
  axiom inv0 : forall x : Core_Slice_Iter_Iter_Type.t_iter (usize, C06KnightsTour_Point_Type.t_point) . inv0 x = true
  use prelude.Ghost
  use seq.Seq
  predicate resolve0 (self : borrowed (Core_Slice_Iter_Iter_Type.t_iter (usize, C06KnightsTour_Point_Type.t_point))) =
    [#"../../../../../creusot-contracts/src/resolve.rs" 27 20 27 34]  ^ self =  * self
  val resolve0 (self : borrowed (Core_Slice_Iter_Iter_Type.t_iter (usize, C06KnightsTour_Point_Type.t_point))) : bool
    ensures { result = resolve0 self }
    
  use seq.Seq
  function shallow_model5 (self : borrowed (Core_Slice_Iter_Iter_Type.t_iter (usize, C06KnightsTour_Point_Type.t_point))) : slice (usize, C06KnightsTour_Point_Type.t_point)
    
   =
    [#"../../../../../creusot-contracts/src/model.rs" 97 8 97 31] shallow_model1 ( * self)
  val shallow_model5 (self : borrowed (Core_Slice_Iter_Iter_Type.t_iter (usize, C06KnightsTour_Point_Type.t_point))) : slice (usize, C06KnightsTour_Point_Type.t_point)
    ensures { result = shallow_model5 self }
    
  predicate completed0 (self : borrowed (Core_Slice_Iter_Iter_Type.t_iter (usize, C06KnightsTour_Point_Type.t_point))) =
    [#"../../../../../creusot-contracts/src/std/slice.rs" 379 20 379 61] resolve0 self /\ shallow_model6 (shallow_model5 self) = Seq.empty 
  val completed0 (self : borrowed (Core_Slice_Iter_Iter_Type.t_iter (usize, C06KnightsTour_Point_Type.t_point))) : bool
    ensures { result = completed0 self }
    
  val next0 (self : borrowed (Core_Slice_Iter_Iter_Type.t_iter (usize, C06KnightsTour_Point_Type.t_point))) : Core_Option_Option_Type.t_option (usize, C06KnightsTour_Point_Type.t_point)
    ensures { [#"../../../../../creusot-contracts/src/std/iter.rs" 95 26 98 17] match result with
      | Core_Option_Option_Type.C_None -> completed0 self
      | Core_Option_Option_Type.C_Some v -> produces0 ( * self) (Seq.singleton v) ( ^ self)
      end }
    ensures { inv2 result }
    
  function index_logic0 [@inline:trivial] (self : Alloc_Vec_Vec_Type.t_vec (usize, C06KnightsTour_Point_Type.t_point) (Alloc_Alloc_Global_Type.t_global)) (ix : int) : (usize, C06KnightsTour_Point_Type.t_point)
    
   =
    [#"../../../../../creusot-contracts/src/logic/ops.rs" 20 8 20 31] Seq.get (shallow_model2 self) ix
  val index_logic0 [@inline:trivial] (self : Alloc_Vec_Vec_Type.t_vec (usize, C06KnightsTour_Point_Type.t_point) (Alloc_Alloc_Global_Type.t_global)) (ix : int) : (usize, C06KnightsTour_Point_Type.t_point)
    ensures { result = index_logic0 self ix }
    
  function shallow_model0 (self : Alloc_Vec_Vec_Type.t_vec (usize, C06KnightsTour_Point_Type.t_point) (Alloc_Alloc_Global_Type.t_global)) : Seq.seq (usize, C06KnightsTour_Point_Type.t_point)
    
   =
    [#"../../../../../creusot-contracts/src/model.rs" 79 8 79 31] shallow_model2 self
  val shallow_model0 (self : Alloc_Vec_Vec_Type.t_vec (usize, C06KnightsTour_Point_Type.t_point) (Alloc_Alloc_Global_Type.t_global)) : Seq.seq (usize, C06KnightsTour_Point_Type.t_point)
    ensures { result = shallow_model0 self }
    
  use prelude.Ghost
  use prelude.Ghost
  use prelude.Ghost
  use prelude.Ghost
  predicate into_iter_post0 (self : Alloc_Vec_Vec_Type.t_vec (usize, C06KnightsTour_Point_Type.t_point) (Alloc_Alloc_Global_Type.t_global)) (res : Core_Slice_Iter_Iter_Type.t_iter (usize, C06KnightsTour_Point_Type.t_point))
    
   =
    [#"../../../../../creusot-contracts/src/std/vec.rs" 188 20 188 34] shallow_model0 self = shallow_model3 (shallow_model1 res)
  val into_iter_post0 (self : Alloc_Vec_Vec_Type.t_vec (usize, C06KnightsTour_Point_Type.t_point) (Alloc_Alloc_Global_Type.t_global)) (res : Core_Slice_Iter_Iter_Type.t_iter (usize, C06KnightsTour_Point_Type.t_point)) : bool
    ensures { result = into_iter_post0 self res }
    
  predicate into_iter_pre0 (self : Alloc_Vec_Vec_Type.t_vec (usize, C06KnightsTour_Point_Type.t_point) (Alloc_Alloc_Global_Type.t_global))
    
   =
    [#"../../../../../creusot-contracts/src/std/vec.rs" 182 20 182 24] true
  val into_iter_pre0 (self : Alloc_Vec_Vec_Type.t_vec (usize, C06KnightsTour_Point_Type.t_point) (Alloc_Alloc_Global_Type.t_global)) : bool
    ensures { result = into_iter_pre0 self }
    
  val into_iter0 (self : Alloc_Vec_Vec_Type.t_vec (usize, C06KnightsTour_Point_Type.t_point) (Alloc_Alloc_Global_Type.t_global)) : Core_Slice_Iter_Iter_Type.t_iter (usize, C06KnightsTour_Point_Type.t_point)
    requires {[#"../../../../../creusot-contracts/src/std/iter.rs" 89 0 166 1] into_iter_pre0 self}
    requires {inv1 self}
    ensures { [#"../../../../../creusot-contracts/src/std/iter.rs" 89 0 166 1] into_iter_post0 self result }
    
  let rec cfg min [#"../06_knights_tour.rs" 111 0 111 58] [@cfg:stackify] [@cfg:subregion_analysis] (v : Alloc_Vec_Vec_Type.t_vec (usize, C06KnightsTour_Point_Type.t_point) (Alloc_Alloc_Global_Type.t_global)) : Core_Option_Option_Type.t_option (usize, C06KnightsTour_Point_Type.t_point)
    ensures { [#"../06_knights_tour.rs" 109 0 110 62] forall r : (usize, C06KnightsTour_Point_Type.t_point) . result = Core_Option_Option_Type.C_Some r -> (exists i : int . 0 <= i /\ i < Seq.length (shallow_model0 v) /\ index_logic0 v i = r) }
    
   = [@vc:do_not_keep_trace] [@vc:sp]
  var _0 : Core_Option_Option_Type.t_option (usize, C06KnightsTour_Point_Type.t_point);
  var v : Alloc_Vec_Vec_Type.t_vec (usize, C06KnightsTour_Point_Type.t_point) (Alloc_Alloc_Global_Type.t_global) = v;
  var min : Core_Option_Option_Type.t_option (usize, C06KnightsTour_Point_Type.t_point);
  var iter : Core_Slice_Iter_Iter_Type.t_iter (usize, C06KnightsTour_Point_Type.t_point);
  var iter_old : Ghost.ghost_ty (Core_Slice_Iter_Iter_Type.t_iter (usize, C06KnightsTour_Point_Type.t_point));
  var produced : Ghost.ghost_ty (Seq.seq (usize, C06KnightsTour_Point_Type.t_point));
  var _15 : Core_Option_Option_Type.t_option (usize, C06KnightsTour_Point_Type.t_point);
  var _16 : borrowed (Core_Slice_Iter_Iter_Type.t_iter (usize, C06KnightsTour_Point_Type.t_point));
  var _17 : borrowed (Core_Slice_Iter_Iter_Type.t_iter (usize, C06KnightsTour_Point_Type.t_point));
  var __creusot_proc_iter_elem : (usize, C06KnightsTour_Point_Type.t_point);
  var _20 : Ghost.ghost_ty (Seq.seq (usize, C06KnightsTour_Point_Type.t_point));
  var x : (usize, C06KnightsTour_Point_Type.t_point);
  var _23 : ();
  var m : (usize, C06KnightsTour_Point_Type.t_point);
  {
    goto BB0
  }
  BB0 {
    [#"../06_knights_tour.rs" 112 18 112 22] min <- ([#"../06_knights_tour.rs" 112 18 112 22] Core_Option_Option_Type.C_None);
    [#"../06_knights_tour.rs" 113 4 114 74] iter <- ([#"../06_knights_tour.rs" 113 4 114 74] into_iter0 ([#"../06_knights_tour.rs" 115 13 115 14] v));
    goto BB1
  }
  BB1 {
    [#"../06_knights_tour.rs" 113 4 114 74] iter_old <- ([#"../06_knights_tour.rs" 113 4 114 74] Ghost.new iter);
    goto BB2
  }
  BB2 {
    [#"../06_knights_tour.rs" 113 4 114 74] produced <- ([#"../06_knights_tour.rs" 113 4 114 74] Ghost.new (Seq.empty ));
    goto BB3
  }
  BB3 {
    goto BB4
  }
  BB4 {
    invariant { [#"../06_knights_tour.rs" 113 4 114 74] inv0 iter };
    invariant { [#"../06_knights_tour.rs" 113 4 114 74] produces0 (Ghost.inner iter_old) (Ghost.inner produced) iter };
    invariant { [#"../06_knights_tour.rs" 113 4 114 74] forall r : (usize, C06KnightsTour_Point_Type.t_point) . min = Core_Option_Option_Type.C_Some r -> (exists i : int . 0 <= i /\ i < Seq.length (shallow_model0 v) /\ index_logic0 v i = r) };
    goto BB5
  }
  BB5 {
    [#"../06_knights_tour.rs" 113 4 114 74] _17 <- Borrow.borrow_mut iter;
    [#"../06_knights_tour.rs" 113 4 114 74] iter <-  ^ _17;
    [#"../06_knights_tour.rs" 113 4 114 74] _16 <- Borrow.borrow_final ( * _17) (Borrow.get_id _17);
    [#"../06_knights_tour.rs" 113 4 114 74] _17 <- { _17 with current = ( ^ _16) ; };
    [#"../06_knights_tour.rs" 113 4 114 74] _15 <- ([#"../06_knights_tour.rs" 113 4 114 74] next0 _16);
    _16 <- any borrowed (Core_Slice_Iter_Iter_Type.t_iter (usize, C06KnightsTour_Point_Type.t_point));
    goto BB6
  }
  BB6 {
    assume { resolve0 _17 };
    switch (_15)
      | Core_Option_Option_Type.C_None -> goto BB7
      | Core_Option_Option_Type.C_Some _ -> goto BB8
      end
  }
  BB7 {
    [#"../06_knights_tour.rs" 125 4 125 7] _0 <- ([#"../06_knights_tour.rs" 125 4 125 7] min);
    return _0
  }
  BB8 {
    goto BB10
  }
  BB9 {
    assert { [#"../06_knights_tour.rs" 113 4 114 74] false };
    absurd
  }
  BB10 {
    [#"../../../../../creusot-contracts-proc/src/lib.rs" 674 0 674 51] __creusot_proc_iter_elem <- ([#"../../../../../creusot-contracts-proc/src/lib.rs" 674 0 674 51] Core_Option_Option_Type.some_0 _15);
    [#"../06_knights_tour.rs" 113 4 114 74] _20 <- ([#"../06_knights_tour.rs" 113 4 114 74] Ghost.new (Seq.(++) (Ghost.inner produced) (Seq.singleton __creusot_proc_iter_elem)));
    goto BB11
  }
  BB11 {
    [#"../06_knights_tour.rs" 113 4 114 74] produced <- ([#"../06_knights_tour.rs" 113 4 114 74] _20);
    [#"../06_knights_tour.rs" 113 4 114 74] _20 <- any Ghost.ghost_ty (Seq.seq (usize, C06KnightsTour_Point_Type.t_point));
    [#"../../../../../creusot-contracts-proc/src/lib.rs" 674 0 674 51] x <- ([#"../../../../../creusot-contracts-proc/src/lib.rs" 674 0 674 51] __creusot_proc_iter_elem);
    switch (min)
      | Core_Option_Option_Type.C_None -> goto BB12
      | Core_Option_Option_Type.C_Some _ -> goto BB13
      end
  }
  BB12 {
    goto BB14
  }
  BB13 {
    [#"../06_knights_tour.rs" 118 17 118 18] m <- ([#"../06_knights_tour.rs" 118 17 118 18] Core_Option_Option_Type.some_0 min);
    switch ([#"../06_knights_tour.rs" 119 19 119 28] ([#"../06_knights_tour.rs" 119 19 119 22] let (a, _) = x in a) < ([#"../06_knights_tour.rs" 119 25 119 28] let (a, _) = m in a))
      | False -> goto BB16
      | True -> goto BB15
      end
  }
  BB14 {
    [#"../06_knights_tour.rs" 117 20 117 33] min <- ([#"../06_knights_tour.rs" 117 26 117 33] Core_Option_Option_Type.C_Some ([#"../06_knights_tour.rs" 117 31 117 32] x));
    [#"../06_knights_tour.rs" 117 20 117 33] _23 <- ([#"../06_knights_tour.rs" 117 20 117 33] ());
    goto BB18
  }
  BB15 {
    [#"../06_knights_tour.rs" 120 20 120 33] min <- ([#"../06_knights_tour.rs" 120 26 120 33] Core_Option_Option_Type.C_Some ([#"../06_knights_tour.rs" 120 31 120 32] x));
    [#"../06_knights_tour.rs" 120 20 120 33] _23 <- ([#"../06_knights_tour.rs" 120 20 120 33] ());
    goto BB17
  }
  BB16 {
    [#"../06_knights_tour.rs" 121 17 121 17] _23 <- ([#"../06_knights_tour.rs" 121 17 121 17] ());
    goto BB17
  }
  BB17 {
    goto BB18
  }
  BB18 {
    goto BB4
  }
  BB20 {
    goto BB9
  }
  BB21 {
    goto BB9
  }
  
end
module C06KnightsTour_DumbNonlinearArith_Impl
  use prelude.UIntSize
  use prelude.Int
  use prelude.UIntSize
  let rec ghost function dumb_nonlinear_arith [#"../06_knights_tour.rs" 131 0 131 33] (a : usize) : ()
    requires {[#"../06_knights_tour.rs" 129 11 129 22] UIntSize.to_int a <= 1000}
    ensures { [#"../06_knights_tour.rs" 130 10 130 30] UIntSize.to_int a * UIntSize.to_int a <= 1000000 }
    
   = [@vc:do_not_keep_trace] [@vc:sp]
    [#"../06_knights_tour.rs" 128 0 128 8] ()
end
module C06KnightsTour_KnightsTour
  use prelude.IntSize
  use seq.Seq
  predicate invariant15 (self : Seq.seq (isize, isize)) =
    [#"../../../../../creusot-contracts/src/invariant.rs" 8 8 8 12] true
  val invariant15 (self : Seq.seq (isize, isize)) : bool
    ensures { result = invariant15 self }
    
  predicate inv15 (_x : Seq.seq (isize, isize))
  val inv15 (_x : Seq.seq (isize, isize)) : bool
    ensures { result = inv15 _x }
    
  axiom inv15 : forall x : Seq.seq (isize, isize) . inv15 x = true
  use prelude.UIntSize
  predicate inv11 (_x : Seq.seq usize)
  val inv11 (_x : Seq.seq usize) : bool
    ensures { result = inv11 _x }
    
  use Alloc_Alloc_Global_Type as Alloc_Alloc_Global_Type
  use Alloc_Vec_Vec_Type as Alloc_Vec_Vec_Type
  use prelude.Int
  use prelude.UIntSize
  let constant max0  : usize = [@vc:do_not_keep_trace] [@vc:sp]
    (18446744073709551615 : usize)
  use seq.Seq
  predicate inv14 (_x : Alloc_Vec_Vec_Type.t_vec usize (Alloc_Alloc_Global_Type.t_global))
  val inv14 (_x : Alloc_Vec_Vec_Type.t_vec usize (Alloc_Alloc_Global_Type.t_global)) : bool
    ensures { result = inv14 _x }
    
  function shallow_model3 (self : Alloc_Vec_Vec_Type.t_vec usize (Alloc_Alloc_Global_Type.t_global)) : Seq.seq usize
  val shallow_model3 (self : Alloc_Vec_Vec_Type.t_vec usize (Alloc_Alloc_Global_Type.t_global)) : Seq.seq usize
    requires {[#"../../../../../creusot-contracts/src/std/vec.rs" 19 21 19 25] inv14 self}
    ensures { result = shallow_model3 self }
    
  axiom shallow_model3_spec : forall self : Alloc_Vec_Vec_Type.t_vec usize (Alloc_Alloc_Global_Type.t_global) . ([#"../../../../../creusot-contracts/src/std/vec.rs" 19 21 19 25] inv14 self) -> ([#"../../../../../creusot-contracts/src/std/vec.rs" 19 4 19 36] inv11 (shallow_model3 self)) && ([#"../../../../../creusot-contracts/src/std/vec.rs" 18 14 18 41] Seq.length (shallow_model3 self) <= UIntSize.to_int max0)
  predicate invariant14 (self : Alloc_Vec_Vec_Type.t_vec usize (Alloc_Alloc_Global_Type.t_global)) =
    [#"../../../../../creusot-contracts/src/std/vec.rs" 60 20 60 41] inv11 (shallow_model3 self)
  val invariant14 (self : Alloc_Vec_Vec_Type.t_vec usize (Alloc_Alloc_Global_Type.t_global)) : bool
    ensures { result = invariant14 self }
    
  axiom inv14 : forall x : Alloc_Vec_Vec_Type.t_vec usize (Alloc_Alloc_Global_Type.t_global) . inv14 x = true
  predicate invariant13 (self : Seq.seq (Alloc_Vec_Vec_Type.t_vec usize (Alloc_Alloc_Global_Type.t_global))) =
    [#"../../../../../creusot-contracts/src/invariant.rs" 8 8 8 12] true
  val invariant13 (self : Seq.seq (Alloc_Vec_Vec_Type.t_vec usize (Alloc_Alloc_Global_Type.t_global))) : bool
    ensures { result = invariant13 self }
    
  predicate inv13 (_x : Seq.seq (Alloc_Vec_Vec_Type.t_vec usize (Alloc_Alloc_Global_Type.t_global)))
  val inv13 (_x : Seq.seq (Alloc_Vec_Vec_Type.t_vec usize (Alloc_Alloc_Global_Type.t_global))) : bool
    ensures { result = inv13 _x }
    
  axiom inv13 : forall x : Seq.seq (Alloc_Vec_Vec_Type.t_vec usize (Alloc_Alloc_Global_Type.t_global)) . inv13 x = true
  use seq.Seq
  predicate inv12 (_x : Alloc_Vec_Vec_Type.t_vec (Alloc_Vec_Vec_Type.t_vec usize (Alloc_Alloc_Global_Type.t_global)) (Alloc_Alloc_Global_Type.t_global))
    
  val inv12 (_x : Alloc_Vec_Vec_Type.t_vec (Alloc_Vec_Vec_Type.t_vec usize (Alloc_Alloc_Global_Type.t_global)) (Alloc_Alloc_Global_Type.t_global)) : bool
    ensures { result = inv12 _x }
    
  function shallow_model2 (self : Alloc_Vec_Vec_Type.t_vec (Alloc_Vec_Vec_Type.t_vec usize (Alloc_Alloc_Global_Type.t_global)) (Alloc_Alloc_Global_Type.t_global)) : Seq.seq (Alloc_Vec_Vec_Type.t_vec usize (Alloc_Alloc_Global_Type.t_global))
    
  val shallow_model2 (self : Alloc_Vec_Vec_Type.t_vec (Alloc_Vec_Vec_Type.t_vec usize (Alloc_Alloc_Global_Type.t_global)) (Alloc_Alloc_Global_Type.t_global)) : Seq.seq (Alloc_Vec_Vec_Type.t_vec usize (Alloc_Alloc_Global_Type.t_global))
    requires {[#"../../../../../creusot-contracts/src/std/vec.rs" 19 21 19 25] inv12 self}
    ensures { result = shallow_model2 self }
    
  axiom shallow_model2_spec : forall self : Alloc_Vec_Vec_Type.t_vec (Alloc_Vec_Vec_Type.t_vec usize (Alloc_Alloc_Global_Type.t_global)) (Alloc_Alloc_Global_Type.t_global) . ([#"../../../../../creusot-contracts/src/std/vec.rs" 19 21 19 25] inv12 self) -> ([#"../../../../../creusot-contracts/src/std/vec.rs" 19 4 19 36] inv13 (shallow_model2 self)) && ([#"../../../../../creusot-contracts/src/std/vec.rs" 18 14 18 41] Seq.length (shallow_model2 self) <= UIntSize.to_int max0)
  predicate invariant12 (self : Alloc_Vec_Vec_Type.t_vec (Alloc_Vec_Vec_Type.t_vec usize (Alloc_Alloc_Global_Type.t_global)) (Alloc_Alloc_Global_Type.t_global))
    
   =
    [#"../../../../../creusot-contracts/src/std/vec.rs" 60 20 60 41] inv13 (shallow_model2 self)
  val invariant12 (self : Alloc_Vec_Vec_Type.t_vec (Alloc_Vec_Vec_Type.t_vec usize (Alloc_Alloc_Global_Type.t_global)) (Alloc_Alloc_Global_Type.t_global)) : bool
    ensures { result = invariant12 self }
    
  axiom inv12 : forall x : Alloc_Vec_Vec_Type.t_vec (Alloc_Vec_Vec_Type.t_vec usize (Alloc_Alloc_Global_Type.t_global)) (Alloc_Alloc_Global_Type.t_global) . inv12 x = true
  predicate invariant11 (self : Seq.seq usize) =
    [#"../../../../../creusot-contracts/src/invariant.rs" 8 8 8 12] true
  val invariant11 (self : Seq.seq usize) : bool
    ensures { result = invariant11 self }
    
  axiom inv11 : forall x : Seq.seq usize . inv11 x = true
  use C06KnightsTour_Point_Type as C06KnightsTour_Point_Type
  predicate invariant10 (self : (usize, C06KnightsTour_Point_Type.t_point)) =
    [#"../../../../../creusot-contracts/src/invariant.rs" 8 8 8 12] true
  val invariant10 (self : (usize, C06KnightsTour_Point_Type.t_point)) : bool
    ensures { result = invariant10 self }
    
  predicate inv10 (_x : (usize, C06KnightsTour_Point_Type.t_point))
  val inv10 (_x : (usize, C06KnightsTour_Point_Type.t_point)) : bool
    ensures { result = inv10 _x }
    
  axiom inv10 : forall x : (usize, C06KnightsTour_Point_Type.t_point) . inv10 x = true
  use prelude.Borrow
  predicate invariant9 (self : borrowed (Alloc_Vec_Vec_Type.t_vec (usize, C06KnightsTour_Point_Type.t_point) (Alloc_Alloc_Global_Type.t_global)))
    
   =
    [#"../../../../../creusot-contracts/src/invariant.rs" 8 8 8 12] true
  val invariant9 (self : borrowed (Alloc_Vec_Vec_Type.t_vec (usize, C06KnightsTour_Point_Type.t_point) (Alloc_Alloc_Global_Type.t_global))) : bool
    ensures { result = invariant9 self }
    
  predicate inv9 (_x : borrowed (Alloc_Vec_Vec_Type.t_vec (usize, C06KnightsTour_Point_Type.t_point) (Alloc_Alloc_Global_Type.t_global)))
    
  val inv9 (_x : borrowed (Alloc_Vec_Vec_Type.t_vec (usize, C06KnightsTour_Point_Type.t_point) (Alloc_Alloc_Global_Type.t_global))) : bool
    ensures { result = inv9 _x }
    
  axiom inv9 : forall x : borrowed (Alloc_Vec_Vec_Type.t_vec (usize, C06KnightsTour_Point_Type.t_point) (Alloc_Alloc_Global_Type.t_global)) . inv9 x = true
  use Core_Option_Option_Type as Core_Option_Option_Type
  predicate invariant8 (self : Core_Option_Option_Type.t_option (isize, isize)) =
    [#"../../../../../creusot-contracts/src/invariant.rs" 8 8 8 12] true
  val invariant8 (self : Core_Option_Option_Type.t_option (isize, isize)) : bool
    ensures { result = invariant8 self }
    
  predicate inv8 (_x : Core_Option_Option_Type.t_option (isize, isize))
  val inv8 (_x : Core_Option_Option_Type.t_option (isize, isize)) : bool
    ensures { result = inv8 _x }
    
  axiom inv8 : forall x : Core_Option_Option_Type.t_option (isize, isize) . inv8 x = true
  use Alloc_Vec_IntoIter_IntoIter_Type as Alloc_Vec_IntoIter_IntoIter_Type
  predicate invariant7 (self : borrowed (Alloc_Vec_IntoIter_IntoIter_Type.t_intoiter (isize, isize) (Alloc_Alloc_Global_Type.t_global)))
    
   =
    [#"../../../../../creusot-contracts/src/invariant.rs" 8 8 8 12] true
  val invariant7 (self : borrowed (Alloc_Vec_IntoIter_IntoIter_Type.t_intoiter (isize, isize) (Alloc_Alloc_Global_Type.t_global))) : bool
    ensures { result = invariant7 self }
    
  predicate inv7 (_x : borrowed (Alloc_Vec_IntoIter_IntoIter_Type.t_intoiter (isize, isize) (Alloc_Alloc_Global_Type.t_global)))
    
  val inv7 (_x : borrowed (Alloc_Vec_IntoIter_IntoIter_Type.t_intoiter (isize, isize) (Alloc_Alloc_Global_Type.t_global))) : bool
    ensures { result = inv7 _x }
    
  axiom inv7 : forall x : borrowed (Alloc_Vec_IntoIter_IntoIter_Type.t_intoiter (isize, isize) (Alloc_Alloc_Global_Type.t_global)) . inv7 x = true
  predicate invariant6 (self : Seq.seq (usize, C06KnightsTour_Point_Type.t_point)) =
    [#"../../../../../creusot-contracts/src/invariant.rs" 8 8 8 12] true
  val invariant6 (self : Seq.seq (usize, C06KnightsTour_Point_Type.t_point)) : bool
    ensures { result = invariant6 self }
    
  predicate inv6 (_x : Seq.seq (usize, C06KnightsTour_Point_Type.t_point))
  val inv6 (_x : Seq.seq (usize, C06KnightsTour_Point_Type.t_point)) : bool
    ensures { result = inv6 _x }
    
  axiom inv6 : forall x : Seq.seq (usize, C06KnightsTour_Point_Type.t_point) . inv6 x = true
  use seq.Seq
  predicate inv5 (_x : Alloc_Vec_Vec_Type.t_vec (isize, isize) (Alloc_Alloc_Global_Type.t_global))
  val inv5 (_x : Alloc_Vec_Vec_Type.t_vec (isize, isize) (Alloc_Alloc_Global_Type.t_global)) : bool
    ensures { result = inv5 _x }
    
  function shallow_model5 (self : Alloc_Vec_Vec_Type.t_vec (isize, isize) (Alloc_Alloc_Global_Type.t_global)) : Seq.seq (isize, isize)
    
  val shallow_model5 (self : Alloc_Vec_Vec_Type.t_vec (isize, isize) (Alloc_Alloc_Global_Type.t_global)) : Seq.seq (isize, isize)
    requires {[#"../../../../../creusot-contracts/src/std/vec.rs" 19 21 19 25] inv5 self}
    ensures { result = shallow_model5 self }
    
  axiom shallow_model5_spec : forall self : Alloc_Vec_Vec_Type.t_vec (isize, isize) (Alloc_Alloc_Global_Type.t_global) . ([#"../../../../../creusot-contracts/src/std/vec.rs" 19 21 19 25] inv5 self) -> ([#"../../../../../creusot-contracts/src/std/vec.rs" 19 4 19 36] inv15 (shallow_model5 self)) && ([#"../../../../../creusot-contracts/src/std/vec.rs" 18 14 18 41] Seq.length (shallow_model5 self) <= UIntSize.to_int max0)
  predicate invariant5 (self : Alloc_Vec_Vec_Type.t_vec (isize, isize) (Alloc_Alloc_Global_Type.t_global)) =
    [#"../../../../../creusot-contracts/src/std/vec.rs" 60 20 60 41] inv15 (shallow_model5 self)
  val invariant5 (self : Alloc_Vec_Vec_Type.t_vec (isize, isize) (Alloc_Alloc_Global_Type.t_global)) : bool
    ensures { result = invariant5 self }
    
  axiom inv5 : forall x : Alloc_Vec_Vec_Type.t_vec (isize, isize) (Alloc_Alloc_Global_Type.t_global) . inv5 x = true
  use seq.Seq
  predicate inv4 (_x : Alloc_Vec_Vec_Type.t_vec (usize, C06KnightsTour_Point_Type.t_point) (Alloc_Alloc_Global_Type.t_global))
    
  val inv4 (_x : Alloc_Vec_Vec_Type.t_vec (usize, C06KnightsTour_Point_Type.t_point) (Alloc_Alloc_Global_Type.t_global)) : bool
    ensures { result = inv4 _x }
    
  function shallow_model0 (self : Alloc_Vec_Vec_Type.t_vec (usize, C06KnightsTour_Point_Type.t_point) (Alloc_Alloc_Global_Type.t_global)) : Seq.seq (usize, C06KnightsTour_Point_Type.t_point)
    
  val shallow_model0 (self : Alloc_Vec_Vec_Type.t_vec (usize, C06KnightsTour_Point_Type.t_point) (Alloc_Alloc_Global_Type.t_global)) : Seq.seq (usize, C06KnightsTour_Point_Type.t_point)
    requires {[#"../../../../../creusot-contracts/src/std/vec.rs" 19 21 19 25] inv4 self}
    ensures { result = shallow_model0 self }
    
  axiom shallow_model0_spec : forall self : Alloc_Vec_Vec_Type.t_vec (usize, C06KnightsTour_Point_Type.t_point) (Alloc_Alloc_Global_Type.t_global) . ([#"../../../../../creusot-contracts/src/std/vec.rs" 19 21 19 25] inv4 self) -> ([#"../../../../../creusot-contracts/src/std/vec.rs" 19 4 19 36] inv6 (shallow_model0 self)) && ([#"../../../../../creusot-contracts/src/std/vec.rs" 18 14 18 41] Seq.length (shallow_model0 self) <= UIntSize.to_int max0)
  predicate invariant4 (self : Alloc_Vec_Vec_Type.t_vec (usize, C06KnightsTour_Point_Type.t_point) (Alloc_Alloc_Global_Type.t_global))
    
   =
    [#"../../../../../creusot-contracts/src/std/vec.rs" 60 20 60 41] inv6 (shallow_model0 self)
  val invariant4 (self : Alloc_Vec_Vec_Type.t_vec (usize, C06KnightsTour_Point_Type.t_point) (Alloc_Alloc_Global_Type.t_global)) : bool
    ensures { result = invariant4 self }
    
  axiom inv4 : forall x : Alloc_Vec_Vec_Type.t_vec (usize, C06KnightsTour_Point_Type.t_point) (Alloc_Alloc_Global_Type.t_global) . inv4 x = true
  predicate invariant3 (self : Core_Option_Option_Type.t_option usize) =
    [#"../../../../../creusot-contracts/src/invariant.rs" 8 8 8 12] true
  val invariant3 (self : Core_Option_Option_Type.t_option usize) : bool
    ensures { result = invariant3 self }
    
  predicate inv3 (_x : Core_Option_Option_Type.t_option usize)
  val inv3 (_x : Core_Option_Option_Type.t_option usize) : bool
    ensures { result = inv3 _x }
    
  axiom inv3 : forall x : Core_Option_Option_Type.t_option usize . inv3 x = true
  use Core_Ops_Range_Range_Type as Core_Ops_Range_Range_Type
  predicate invariant2 (self : borrowed (Core_Ops_Range_Range_Type.t_range usize)) =
    [#"../../../../../creusot-contracts/src/invariant.rs" 8 8 8 12] true
  val invariant2 (self : borrowed (Core_Ops_Range_Range_Type.t_range usize)) : bool
    ensures { result = invariant2 self }
    
  predicate inv2 (_x : borrowed (Core_Ops_Range_Range_Type.t_range usize))
  val inv2 (_x : borrowed (Core_Ops_Range_Range_Type.t_range usize)) : bool
    ensures { result = inv2 _x }
    
  axiom inv2 : forall x : borrowed (Core_Ops_Range_Range_Type.t_range usize) . inv2 x = true
  use seq.Seq
  predicate inv1 (_x : Alloc_Vec_IntoIter_IntoIter_Type.t_intoiter (isize, isize) (Alloc_Alloc_Global_Type.t_global))
  val inv1 (_x : Alloc_Vec_IntoIter_IntoIter_Type.t_intoiter (isize, isize) (Alloc_Alloc_Global_Type.t_global)) : bool
    ensures { result = inv1 _x }
    
  function shallow_model6 (self : Alloc_Vec_IntoIter_IntoIter_Type.t_intoiter (isize, isize) (Alloc_Alloc_Global_Type.t_global)) : Seq.seq (isize, isize)
    
  val shallow_model6 (self : Alloc_Vec_IntoIter_IntoIter_Type.t_intoiter (isize, isize) (Alloc_Alloc_Global_Type.t_global)) : Seq.seq (isize, isize)
    ensures { result = shallow_model6 self }
    
  predicate produces1 (self : Alloc_Vec_IntoIter_IntoIter_Type.t_intoiter (isize, isize) (Alloc_Alloc_Global_Type.t_global)) (visited : Seq.seq (isize, isize)) (rhs : Alloc_Vec_IntoIter_IntoIter_Type.t_intoiter (isize, isize) (Alloc_Alloc_Global_Type.t_global))
    
   =
    [#"../../../../../creusot-contracts/src/std/vec.rs" 237 12 237 41] shallow_model6 self = Seq.(++) visited (shallow_model6 rhs)
  val produces1 (self : Alloc_Vec_IntoIter_IntoIter_Type.t_intoiter (isize, isize) (Alloc_Alloc_Global_Type.t_global)) (visited : Seq.seq (isize, isize)) (rhs : Alloc_Vec_IntoIter_IntoIter_Type.t_intoiter (isize, isize) (Alloc_Alloc_Global_Type.t_global)) : bool
    ensures { result = produces1 self visited rhs }
    
  function produces_trans1 (a : Alloc_Vec_IntoIter_IntoIter_Type.t_intoiter (isize, isize) (Alloc_Alloc_Global_Type.t_global)) (ab : Seq.seq (isize, isize)) (b : Alloc_Vec_IntoIter_IntoIter_Type.t_intoiter (isize, isize) (Alloc_Alloc_Global_Type.t_global)) (bc : Seq.seq (isize, isize)) (c : Alloc_Vec_IntoIter_IntoIter_Type.t_intoiter (isize, isize) (Alloc_Alloc_Global_Type.t_global)) : ()
    
   =
    [#"../../../../../creusot-contracts/src/std/vec.rs" 246 4 246 10] ()
  val produces_trans1 (a : Alloc_Vec_IntoIter_IntoIter_Type.t_intoiter (isize, isize) (Alloc_Alloc_Global_Type.t_global)) (ab : Seq.seq (isize, isize)) (b : Alloc_Vec_IntoIter_IntoIter_Type.t_intoiter (isize, isize) (Alloc_Alloc_Global_Type.t_global)) (bc : Seq.seq (isize, isize)) (c : Alloc_Vec_IntoIter_IntoIter_Type.t_intoiter (isize, isize) (Alloc_Alloc_Global_Type.t_global)) : ()
    requires {[#"../../../../../creusot-contracts/src/std/vec.rs" 248 15 248 32] produces1 a ab b}
    requires {[#"../../../../../creusot-contracts/src/std/vec.rs" 249 15 249 32] produces1 b bc c}
    requires {[#"../../../../../creusot-contracts/src/std/vec.rs" 251 22 251 23] inv1 a}
    requires {[#"../../../../../creusot-contracts/src/std/vec.rs" 251 31 251 33] inv15 ab}
    requires {[#"../../../../../creusot-contracts/src/std/vec.rs" 251 43 251 44] inv1 b}
    requires {[#"../../../../../creusot-contracts/src/std/vec.rs" 251 52 251 54] inv15 bc}
    requires {[#"../../../../../creusot-contracts/src/std/vec.rs" 251 64 251 65] inv1 c}
    ensures { result = produces_trans1 a ab b bc c }
    
  axiom produces_trans1_spec : forall a : Alloc_Vec_IntoIter_IntoIter_Type.t_intoiter (isize, isize) (Alloc_Alloc_Global_Type.t_global), ab : Seq.seq (isize, isize), b : Alloc_Vec_IntoIter_IntoIter_Type.t_intoiter (isize, isize) (Alloc_Alloc_Global_Type.t_global), bc : Seq.seq (isize, isize), c : Alloc_Vec_IntoIter_IntoIter_Type.t_intoiter (isize, isize) (Alloc_Alloc_Global_Type.t_global) . ([#"../../../../../creusot-contracts/src/std/vec.rs" 248 15 248 32] produces1 a ab b) -> ([#"../../../../../creusot-contracts/src/std/vec.rs" 249 15 249 32] produces1 b bc c) -> ([#"../../../../../creusot-contracts/src/std/vec.rs" 251 22 251 23] inv1 a) -> ([#"../../../../../creusot-contracts/src/std/vec.rs" 251 31 251 33] inv15 ab) -> ([#"../../../../../creusot-contracts/src/std/vec.rs" 251 43 251 44] inv1 b) -> ([#"../../../../../creusot-contracts/src/std/vec.rs" 251 52 251 54] inv15 bc) -> ([#"../../../../../creusot-contracts/src/std/vec.rs" 251 64 251 65] inv1 c) -> ([#"../../../../../creusot-contracts/src/std/vec.rs" 250 14 250 42] produces1 a (Seq.(++) ab bc) c)
  use seq.Seq
  function produces_refl1 (self : Alloc_Vec_IntoIter_IntoIter_Type.t_intoiter (isize, isize) (Alloc_Alloc_Global_Type.t_global)) : ()
    
   =
    [#"../../../../../creusot-contracts/src/std/vec.rs" 241 4 241 10] ()
  val produces_refl1 (self : Alloc_Vec_IntoIter_IntoIter_Type.t_intoiter (isize, isize) (Alloc_Alloc_Global_Type.t_global)) : ()
    requires {[#"../../../../../creusot-contracts/src/std/vec.rs" 244 21 244 25] inv1 self}
    ensures { result = produces_refl1 self }
    
  axiom produces_refl1_spec : forall self : Alloc_Vec_IntoIter_IntoIter_Type.t_intoiter (isize, isize) (Alloc_Alloc_Global_Type.t_global) . ([#"../../../../../creusot-contracts/src/std/vec.rs" 244 21 244 25] inv1 self) -> ([#"../../../../../creusot-contracts/src/std/vec.rs" 243 14 243 45] produces1 self (Seq.empty ) self)
  predicate invariant1 (self : Alloc_Vec_IntoIter_IntoIter_Type.t_intoiter (isize, isize) (Alloc_Alloc_Global_Type.t_global))
    
   =
    [#"../../../../../creusot-contracts/src/invariant.rs" 8 8 8 12] true
  val invariant1 (self : Alloc_Vec_IntoIter_IntoIter_Type.t_intoiter (isize, isize) (Alloc_Alloc_Global_Type.t_global)) : bool
    ensures { result = invariant1 self }
    
  axiom inv1 : forall x : Alloc_Vec_IntoIter_IntoIter_Type.t_intoiter (isize, isize) (Alloc_Alloc_Global_Type.t_global) . inv1 x = true
  use seq.Seq
  predicate inv0 (_x : Core_Ops_Range_Range_Type.t_range usize)
  val inv0 (_x : Core_Ops_Range_Range_Type.t_range usize) : bool
    ensures { result = inv0 _x }
    
  use prelude.Int
  use seq.Seq
  function deep_model0 (self : usize) : int =
    [#"../../../../../creusot-contracts/src/std/num.rs" 22 16 22 35] UIntSize.to_int self
  val deep_model0 (self : usize) : int
    ensures { result = deep_model0 self }
    
  predicate produces0 (self : Core_Ops_Range_Range_Type.t_range usize) (visited : Seq.seq usize) (o : Core_Ops_Range_Range_Type.t_range usize)
    
   =
    [#"../../../../../creusot-contracts/src/std/iter/range.rs" 21 8 27 9] Core_Ops_Range_Range_Type.range_end self = Core_Ops_Range_Range_Type.range_end o /\ deep_model0 (Core_Ops_Range_Range_Type.range_start self) <= deep_model0 (Core_Ops_Range_Range_Type.range_start o) /\ (Seq.length visited > 0 -> deep_model0 (Core_Ops_Range_Range_Type.range_start o) <= deep_model0 (Core_Ops_Range_Range_Type.range_end o)) /\ Seq.length visited = deep_model0 (Core_Ops_Range_Range_Type.range_start o) - deep_model0 (Core_Ops_Range_Range_Type.range_start self) /\ (forall i : int . 0 <= i /\ i < Seq.length visited -> deep_model0 (Seq.get visited i) = deep_model0 (Core_Ops_Range_Range_Type.range_start self) + i)
  val produces0 (self : Core_Ops_Range_Range_Type.t_range usize) (visited : Seq.seq usize) (o : Core_Ops_Range_Range_Type.t_range usize) : bool
    ensures { result = produces0 self visited o }
    
  function produces_trans0 (a : Core_Ops_Range_Range_Type.t_range usize) (ab : Seq.seq usize) (b : Core_Ops_Range_Range_Type.t_range usize) (bc : Seq.seq usize) (c : Core_Ops_Range_Range_Type.t_range usize) : ()
    
  val produces_trans0 (a : Core_Ops_Range_Range_Type.t_range usize) (ab : Seq.seq usize) (b : Core_Ops_Range_Range_Type.t_range usize) (bc : Seq.seq usize) (c : Core_Ops_Range_Range_Type.t_range usize) : ()
    requires {[#"../../../../../creusot-contracts/src/std/iter/range.rs" 37 15 37 32] produces0 a ab b}
    requires {[#"../../../../../creusot-contracts/src/std/iter/range.rs" 38 15 38 32] produces0 b bc c}
    requires {[#"../../../../../creusot-contracts/src/std/iter/range.rs" 40 22 40 23] inv0 a}
    requires {[#"../../../../../creusot-contracts/src/std/iter/range.rs" 40 31 40 33] inv11 ab}
    requires {[#"../../../../../creusot-contracts/src/std/iter/range.rs" 40 52 40 53] inv0 b}
    requires {[#"../../../../../creusot-contracts/src/std/iter/range.rs" 40 61 40 63] inv11 bc}
    requires {[#"../../../../../creusot-contracts/src/std/iter/range.rs" 40 82 40 83] inv0 c}
    ensures { result = produces_trans0 a ab b bc c }
    
  axiom produces_trans0_spec : forall a : Core_Ops_Range_Range_Type.t_range usize, ab : Seq.seq usize, b : Core_Ops_Range_Range_Type.t_range usize, bc : Seq.seq usize, c : Core_Ops_Range_Range_Type.t_range usize . ([#"../../../../../creusot-contracts/src/std/iter/range.rs" 37 15 37 32] produces0 a ab b) -> ([#"../../../../../creusot-contracts/src/std/iter/range.rs" 38 15 38 32] produces0 b bc c) -> ([#"../../../../../creusot-contracts/src/std/iter/range.rs" 40 22 40 23] inv0 a) -> ([#"../../../../../creusot-contracts/src/std/iter/range.rs" 40 31 40 33] inv11 ab) -> ([#"../../../../../creusot-contracts/src/std/iter/range.rs" 40 52 40 53] inv0 b) -> ([#"../../../../../creusot-contracts/src/std/iter/range.rs" 40 61 40 63] inv11 bc) -> ([#"../../../../../creusot-contracts/src/std/iter/range.rs" 40 82 40 83] inv0 c) -> ([#"../../../../../creusot-contracts/src/std/iter/range.rs" 39 14 39 42] produces0 a (Seq.(++) ab bc) c)
  use seq.Seq
  function produces_refl0 (self : Core_Ops_Range_Range_Type.t_range usize) : ()
  val produces_refl0 (self : Core_Ops_Range_Range_Type.t_range usize) : ()
    requires {[#"../../../../../creusot-contracts/src/std/iter/range.rs" 33 21 33 25] inv0 self}
    ensures { result = produces_refl0 self }
    
  axiom produces_refl0_spec : forall self : Core_Ops_Range_Range_Type.t_range usize . ([#"../../../../../creusot-contracts/src/std/iter/range.rs" 33 21 33 25] inv0 self) -> ([#"../../../../../creusot-contracts/src/std/iter/range.rs" 32 14 32 45] produces0 self (Seq.empty ) self)
  predicate invariant0 (self : Core_Ops_Range_Range_Type.t_range usize) =
    [#"../../../../../creusot-contracts/src/invariant.rs" 8 8 8 12] true
  val invariant0 (self : Core_Ops_Range_Range_Type.t_range usize) : bool
    ensures { result = invariant0 self }
    
  axiom inv0 : forall x : Core_Ops_Range_Range_Type.t_range usize . inv0 x = true
  use prelude.Ghost
  use C06KnightsTour_Board_Type as C06KnightsTour_Board_Type
  predicate resolve8 (self : C06KnightsTour_Point_Type.t_point) =
    [#"../../../../../creusot-contracts/src/resolve.rs" 47 8 47 12] true
  val resolve8 (self : C06KnightsTour_Point_Type.t_point) : bool
    ensures { result = resolve8 self }
    
  predicate resolve7 (self : usize) =
    [#"../../../../../creusot-contracts/src/resolve.rs" 47 8 47 12] true
  val resolve7 (self : usize) : bool
    ensures { result = resolve7 self }
    
  predicate resolve6 (self : (usize, C06KnightsTour_Point_Type.t_point)) =
    [#"../../../../../creusot-contracts/src/resolve.rs" 18 8 18 60] resolve7 (let (a, _) = self in a) /\ resolve8 (let (_, a) = self in a)
  val resolve6 (self : (usize, C06KnightsTour_Point_Type.t_point)) : bool
    ensures { result = resolve6 self }
    
  use seq.Seq
  function index_logic0 [@inline:trivial] (self : Alloc_Vec_Vec_Type.t_vec (usize, C06KnightsTour_Point_Type.t_point) (Alloc_Alloc_Global_Type.t_global)) (ix : int) : (usize, C06KnightsTour_Point_Type.t_point)
    
   =
    [#"../../../../../creusot-contracts/src/logic/ops.rs" 20 8 20 31] Seq.get (shallow_model0 self) ix
  val index_logic0 [@inline:trivial] (self : Alloc_Vec_Vec_Type.t_vec (usize, C06KnightsTour_Point_Type.t_point) (Alloc_Alloc_Global_Type.t_global)) (ix : int) : (usize, C06KnightsTour_Point_Type.t_point)
    ensures { result = index_logic0 self ix }
    
  predicate resolve4 (self : Alloc_Vec_Vec_Type.t_vec (usize, C06KnightsTour_Point_Type.t_point) (Alloc_Alloc_Global_Type.t_global))
    
   =
    [#"../../../../../creusot-contracts/src/std/vec.rs" 51 8 51 85] forall i : int . 0 <= i /\ i < Seq.length (shallow_model0 self) -> resolve6 (index_logic0 self i)
  val resolve4 (self : Alloc_Vec_Vec_Type.t_vec (usize, C06KnightsTour_Point_Type.t_point) (Alloc_Alloc_Global_Type.t_global)) : bool
    ensures { result = resolve4 self }
    
  function shallow_model8 (self : Alloc_Vec_Vec_Type.t_vec (usize, C06KnightsTour_Point_Type.t_point) (Alloc_Alloc_Global_Type.t_global)) : Seq.seq (usize, C06KnightsTour_Point_Type.t_point)
    
   =
    [#"../../../../../creusot-contracts/src/model.rs" 79 8 79 31] shallow_model0 self
  val shallow_model8 (self : Alloc_Vec_Vec_Type.t_vec (usize, C06KnightsTour_Point_Type.t_point) (Alloc_Alloc_Global_Type.t_global)) : Seq.seq (usize, C06KnightsTour_Point_Type.t_point)
    ensures { result = shallow_model8 self }
    
  val min0 [#"../06_knights_tour.rs" 111 0 111 58] (v : Alloc_Vec_Vec_Type.t_vec (usize, C06KnightsTour_Point_Type.t_point) (Alloc_Alloc_Global_Type.t_global)) : Core_Option_Option_Type.t_option (usize, C06KnightsTour_Point_Type.t_point)
    ensures { [#"../06_knights_tour.rs" 109 0 110 62] forall r : (usize, C06KnightsTour_Point_Type.t_point) . result = Core_Option_Option_Type.C_Some r -> (exists i : int . 0 <= i /\ i < Seq.length (shallow_model8 v) /\ index_logic0 v i = r) }
    
  predicate resolve5 (self : isize) =
    [#"../../../../../creusot-contracts/src/resolve.rs" 47 8 47 12] true
  val resolve5 (self : isize) : bool
    ensures { result = resolve5 self }
    
  predicate resolve2 (self : (isize, isize)) =
    [#"../../../../../creusot-contracts/src/resolve.rs" 18 8 18 60] resolve5 (let (a, _) = self in a) /\ resolve5 (let (_, a) = self in a)
  val resolve2 (self : (isize, isize)) : bool
    ensures { result = resolve2 self }
    
  use seq.Seq
  predicate resolve3 (self : Alloc_Vec_IntoIter_IntoIter_Type.t_intoiter (isize, isize) (Alloc_Alloc_Global_Type.t_global))
    
   =
    [#"../../../../../creusot-contracts/src/std/vec.rs" 222 8 222 85] forall i : int . 0 <= i /\ i < Seq.length (shallow_model6 self) -> resolve2 (Seq.get (shallow_model6 self) i)
  val resolve3 (self : Alloc_Vec_IntoIter_IntoIter_Type.t_intoiter (isize, isize) (Alloc_Alloc_Global_Type.t_global)) : bool
    ensures { result = resolve3 self }
    
  use seq.Seq
  function shallow_model7 (self : borrowed (Alloc_Vec_Vec_Type.t_vec (usize, C06KnightsTour_Point_Type.t_point) (Alloc_Alloc_Global_Type.t_global))) : Seq.seq (usize, C06KnightsTour_Point_Type.t_point)
    
   =
    [#"../../../../../creusot-contracts/src/model.rs" 97 8 97 31] shallow_model0 ( * self)
  val shallow_model7 (self : borrowed (Alloc_Vec_Vec_Type.t_vec (usize, C06KnightsTour_Point_Type.t_point) (Alloc_Alloc_Global_Type.t_global))) : Seq.seq (usize, C06KnightsTour_Point_Type.t_point)
    ensures { result = shallow_model7 self }
    
  val push0 (self : borrowed (Alloc_Vec_Vec_Type.t_vec (usize, C06KnightsTour_Point_Type.t_point) (Alloc_Alloc_Global_Type.t_global))) (value : (usize, C06KnightsTour_Point_Type.t_point)) : ()
    requires {inv9 self}
    requires {inv10 value}
    ensures { [#"../../../../../creusot-contracts/src/std/vec.rs" 78 26 78 51] shallow_model0 ( ^ self) = Seq.snoc (shallow_model7 self) value }
    
  use prelude.IntSize
  predicate in_bounds0 [#"../06_knights_tour.rs" 61 4 61 40] (self : C06KnightsTour_Board_Type.t_board) (p : C06KnightsTour_Point_Type.t_point)
    
   =
    [#"../06_knights_tour.rs" 63 12 63 75] 0 <= IntSize.to_int (C06KnightsTour_Point_Type.point_x p) /\ IntSize.to_int (C06KnightsTour_Point_Type.point_x p) < UIntSize.to_int (C06KnightsTour_Board_Type.board_size self) /\ 0 <= IntSize.to_int (C06KnightsTour_Point_Type.point_y p) /\ IntSize.to_int (C06KnightsTour_Point_Type.point_y p) < UIntSize.to_int (C06KnightsTour_Board_Type.board_size self)
  val in_bounds0 [#"../06_knights_tour.rs" 61 4 61 40] (self : C06KnightsTour_Board_Type.t_board) (p : C06KnightsTour_Point_Type.t_point) : bool
    ensures { result = in_bounds0 self p }
    
  use seq.Seq
  function index_logic2 [@inline:trivial] (self : Alloc_Vec_Vec_Type.t_vec (Alloc_Vec_Vec_Type.t_vec usize (Alloc_Alloc_Global_Type.t_global)) (Alloc_Alloc_Global_Type.t_global)) (ix : int) : Alloc_Vec_Vec_Type.t_vec usize (Alloc_Alloc_Global_Type.t_global)
    
   =
    [#"../../../../../creusot-contracts/src/logic/ops.rs" 20 8 20 31] Seq.get (shallow_model2 self) ix
  val index_logic2 [@inline:trivial] (self : Alloc_Vec_Vec_Type.t_vec (Alloc_Vec_Vec_Type.t_vec usize (Alloc_Alloc_Global_Type.t_global)) (Alloc_Alloc_Global_Type.t_global)) (ix : int) : Alloc_Vec_Vec_Type.t_vec usize (Alloc_Alloc_Global_Type.t_global)
    ensures { result = index_logic2 self ix }
    
  predicate wf0 [#"../06_knights_tour.rs" 30 4 30 23] (self : C06KnightsTour_Board_Type.t_board) =
    [#"../06_knights_tour.rs" 31 8 35 9] UIntSize.to_int (C06KnightsTour_Board_Type.board_size self) <= 1000 /\ Seq.length (shallow_model2 (C06KnightsTour_Board_Type.board_field self)) = UIntSize.to_int (C06KnightsTour_Board_Type.board_size self) /\ (forall i : int . 0 <= i /\ i < UIntSize.to_int (C06KnightsTour_Board_Type.board_size self) -> Seq.length (shallow_model3 (index_logic2 (C06KnightsTour_Board_Type.board_field self) i)) = UIntSize.to_int (C06KnightsTour_Board_Type.board_size self))
  val wf0 [#"../06_knights_tour.rs" 30 4 30 23] (self : C06KnightsTour_Board_Type.t_board) : bool
    ensures { result = wf0 self }
    
  val count_degree0 [#"../06_knights_tour.rs" 70 4 70 45] (self : C06KnightsTour_Board_Type.t_board) (p : C06KnightsTour_Point_Type.t_point) : usize
    requires {[#"../06_knights_tour.rs" 68 15 68 24] wf0 self}
    requires {[#"../06_knights_tour.rs" 69 15 69 32] in_bounds0 self p}
    
  val available0 [#"../06_knights_tour.rs" 52 4 52 41] (self : C06KnightsTour_Board_Type.t_board) (p : C06KnightsTour_Point_Type.t_point) : bool
    requires {[#"../06_knights_tour.rs" 50 15 50 24] wf0 self}
    ensures { [#"../06_knights_tour.rs" 51 4 51 44] result -> in_bounds0 self p }
    
  val mov0 [#"../06_knights_tour.rs" 18 4 18 45] (self : C06KnightsTour_Point_Type.t_point) (p : (isize, isize)) : C06KnightsTour_Point_Type.t_point
    requires {[#"../06_knights_tour.rs" 12 15 12 52] - 10000 <= IntSize.to_int (C06KnightsTour_Point_Type.point_x self) /\ IntSize.to_int (C06KnightsTour_Point_Type.point_x self) <= 10000}
    requires {[#"../06_knights_tour.rs" 13 15 13 52] - 10000 <= IntSize.to_int (C06KnightsTour_Point_Type.point_y self) /\ IntSize.to_int (C06KnightsTour_Point_Type.point_y self) <= 10000}
    requires {[#"../06_knights_tour.rs" 14 15 14 46] - 10000 <= IntSize.to_int (let (a, _) = p in a) /\ IntSize.to_int (let (a, _) = p in a) <= 10000}
    requires {[#"../06_knights_tour.rs" 15 15 15 46] - 10000 <= IntSize.to_int (let (_, a) = p in a) /\ IntSize.to_int (let (_, a) = p in a) <= 10000}
    ensures { [#"../06_knights_tour.rs" 16 14 16 41] IntSize.to_int (C06KnightsTour_Point_Type.point_x result) = IntSize.to_int (C06KnightsTour_Point_Type.point_x self) + IntSize.to_int (let (a, _) = p in a) }
    ensures { [#"../06_knights_tour.rs" 17 14 17 41] IntSize.to_int (C06KnightsTour_Point_Type.point_y result) = IntSize.to_int (C06KnightsTour_Point_Type.point_y self) + IntSize.to_int (let (_, a) = p in a) }
    
  use seq.Seq
  predicate resolve1 (self : borrowed (Alloc_Vec_IntoIter_IntoIter_Type.t_intoiter (isize, isize) (Alloc_Alloc_Global_Type.t_global)))
    
   =
    [#"../../../../../creusot-contracts/src/resolve.rs" 27 20 27 34]  ^ self =  * self
  val resolve1 (self : borrowed (Alloc_Vec_IntoIter_IntoIter_Type.t_intoiter (isize, isize) (Alloc_Alloc_Global_Type.t_global))) : bool
    ensures { result = resolve1 self }
    
  function shallow_model9 (self : borrowed (Alloc_Vec_IntoIter_IntoIter_Type.t_intoiter (isize, isize) (Alloc_Alloc_Global_Type.t_global))) : Seq.seq (isize, isize)
    
   =
    [#"../../../../../creusot-contracts/src/model.rs" 97 8 97 31] shallow_model6 ( * self)
  val shallow_model9 (self : borrowed (Alloc_Vec_IntoIter_IntoIter_Type.t_intoiter (isize, isize) (Alloc_Alloc_Global_Type.t_global))) : Seq.seq (isize, isize)
    ensures { result = shallow_model9 self }
    
  predicate completed1 (self : borrowed (Alloc_Vec_IntoIter_IntoIter_Type.t_intoiter (isize, isize) (Alloc_Alloc_Global_Type.t_global)))
    
   =
    [#"../../../../../creusot-contracts/src/std/vec.rs" 230 20 230 57] resolve1 self /\ shallow_model9 self = Seq.empty 
  val completed1 (self : borrowed (Alloc_Vec_IntoIter_IntoIter_Type.t_intoiter (isize, isize) (Alloc_Alloc_Global_Type.t_global))) : bool
    ensures { result = completed1 self }
    
  val next1 (self : borrowed (Alloc_Vec_IntoIter_IntoIter_Type.t_intoiter (isize, isize) (Alloc_Alloc_Global_Type.t_global))) : Core_Option_Option_Type.t_option (isize, isize)
    requires {inv7 self}
    ensures { [#"../../../../../creusot-contracts/src/std/iter.rs" 95 26 98 17] match result with
      | Core_Option_Option_Type.C_None -> completed1 self
      | Core_Option_Option_Type.C_Some v -> produces1 ( * self) (Seq.singleton v) ( ^ self)
      end }
    ensures { inv8 result }
    
  use prelude.Ghost
  use prelude.Ghost
  use prelude.Ghost
  use prelude.Ghost
  predicate into_iter_post1 (self : Alloc_Vec_Vec_Type.t_vec (isize, isize) (Alloc_Alloc_Global_Type.t_global)) (res : Alloc_Vec_IntoIter_IntoIter_Type.t_intoiter (isize, isize) (Alloc_Alloc_Global_Type.t_global))
    
   =
    [#"../../../../../creusot-contracts/src/std/vec.rs" 174 20 174 33] shallow_model5 self = shallow_model6 res
  val into_iter_post1 (self : Alloc_Vec_Vec_Type.t_vec (isize, isize) (Alloc_Alloc_Global_Type.t_global)) (res : Alloc_Vec_IntoIter_IntoIter_Type.t_intoiter (isize, isize) (Alloc_Alloc_Global_Type.t_global)) : bool
    ensures { result = into_iter_post1 self res }
    
  predicate into_iter_pre1 (self : Alloc_Vec_Vec_Type.t_vec (isize, isize) (Alloc_Alloc_Global_Type.t_global)) =
    [#"../../../../../creusot-contracts/src/std/vec.rs" 168 20 168 24] true
  val into_iter_pre1 (self : Alloc_Vec_Vec_Type.t_vec (isize, isize) (Alloc_Alloc_Global_Type.t_global)) : bool
    ensures { result = into_iter_pre1 self }
    
  val into_iter1 (self : Alloc_Vec_Vec_Type.t_vec (isize, isize) (Alloc_Alloc_Global_Type.t_global)) : Alloc_Vec_IntoIter_IntoIter_Type.t_intoiter (isize, isize) (Alloc_Alloc_Global_Type.t_global)
    requires {[#"../../../../../creusot-contracts/src/std/iter.rs" 89 0 166 1] into_iter_pre1 self}
    requires {inv5 self}
    ensures { [#"../../../../../creusot-contracts/src/std/iter.rs" 89 0 166 1] into_iter_post1 self result }
    ensures { inv1 result }
    
  function index_logic3 [@inline:trivial] (self : Alloc_Vec_Vec_Type.t_vec (isize, isize) (Alloc_Alloc_Global_Type.t_global)) (ix : int) : (isize, isize)
    
   =
    [#"../../../../../creusot-contracts/src/logic/ops.rs" 20 8 20 31] Seq.get (shallow_model5 self) ix
  val index_logic3 [@inline:trivial] (self : Alloc_Vec_Vec_Type.t_vec (isize, isize) (Alloc_Alloc_Global_Type.t_global)) (ix : int) : (isize, isize)
    ensures { result = index_logic3 self ix }
    
  val moves0 [#"../06_knights_tour.rs" 95 0 95 33] (_1 : ()) : Alloc_Vec_Vec_Type.t_vec (isize, isize) (Alloc_Alloc_Global_Type.t_global)
    ensures { [#"../06_knights_tour.rs" 93 10 93 28] Seq.length (shallow_model5 result) = 8 }
    ensures { [#"../06_knights_tour.rs" 94 0 94 130] forall i : int . 0 <= i /\ i < 8 -> - 2 <= IntSize.to_int (let (a, _) = index_logic3 result i in a) /\ IntSize.to_int (let (a, _) = index_logic3 result i in a) <= 2 /\ - 2 <= IntSize.to_int (let (_, a) = index_logic3 result i in a) /\ IntSize.to_int (let (_, a) = index_logic3 result i in a) <= 2 }
    
  val new4 (_1 : ()) : Alloc_Vec_Vec_Type.t_vec (usize, C06KnightsTour_Point_Type.t_point) (Alloc_Alloc_Global_Type.t_global)
    ensures { [#"../../../../../creusot-contracts/src/std/vec.rs" 68 26 68 44] Seq.length (shallow_model0 result) = 0 }
    ensures { inv4 result }
    
  use seq.Seq
  predicate resolve0 (self : borrowed (Core_Ops_Range_Range_Type.t_range usize)) =
    [#"../../../../../creusot-contracts/src/resolve.rs" 27 20 27 34]  ^ self =  * self
  val resolve0 (self : borrowed (Core_Ops_Range_Range_Type.t_range usize)) : bool
    ensures { result = resolve0 self }
    
  predicate completed0 (self : borrowed (Core_Ops_Range_Range_Type.t_range usize)) =
    [#"../../../../../creusot-contracts/src/std/iter/range.rs" 14 12 14 78] resolve0 self /\ deep_model0 (Core_Ops_Range_Range_Type.range_start ( * self)) >= deep_model0 (Core_Ops_Range_Range_Type.range_end ( * self))
  val completed0 (self : borrowed (Core_Ops_Range_Range_Type.t_range usize)) : bool
    ensures { result = completed0 self }
    
  val next0 (self : borrowed (Core_Ops_Range_Range_Type.t_range usize)) : Core_Option_Option_Type.t_option usize
    requires {inv2 self}
    ensures { [#"../../../../../creusot-contracts/src/std/iter.rs" 95 26 98 17] match result with
      | Core_Option_Option_Type.C_None -> completed0 self
      | Core_Option_Option_Type.C_Some v -> produces0 ( * self) (Seq.singleton v) ( ^ self)
      end }
    ensures { inv3 result }
    
  use prelude.Ghost
  use prelude.Ghost
  use prelude.Ghost
  use prelude.Ghost
  predicate into_iter_post0 (self : Core_Ops_Range_Range_Type.t_range usize) (res : Core_Ops_Range_Range_Type.t_range usize)
    
   =
    [#"../../../../../creusot-contracts/src/std/iter.rs" 80 8 80 19] self = res
  val into_iter_post0 (self : Core_Ops_Range_Range_Type.t_range usize) (res : Core_Ops_Range_Range_Type.t_range usize) : bool
    ensures { result = into_iter_post0 self res }
    
  predicate into_iter_pre0 (self : Core_Ops_Range_Range_Type.t_range usize) =
    [#"../../../../../creusot-contracts/src/std/iter.rs" 74 20 74 24] true
  val into_iter_pre0 (self : Core_Ops_Range_Range_Type.t_range usize) : bool
    ensures { result = into_iter_pre0 self }
    
  val into_iter0 (self : Core_Ops_Range_Range_Type.t_range usize) : Core_Ops_Range_Range_Type.t_range usize
    requires {[#"../../../../../creusot-contracts/src/std/iter.rs" 89 0 166 1] into_iter_pre0 self}
    requires {inv0 self}
    ensures { [#"../../../../../creusot-contracts/src/std/iter.rs" 89 0 166 1] into_iter_post0 self result }
    ensures { inv0 result }
    
  use prelude.Ghost
  function dumb_nonlinear_arith0 [#"../06_knights_tour.rs" 131 0 131 33] (a : usize) : () =
    [#"../06_knights_tour.rs" 128 0 128 8] ()
  val dumb_nonlinear_arith0 [#"../06_knights_tour.rs" 131 0 131 33] (a : usize) : ()
    requires {[#"../06_knights_tour.rs" 129 11 129 22] UIntSize.to_int a <= 1000}
    ensures { result = dumb_nonlinear_arith0 a }
    
  axiom dumb_nonlinear_arith0_spec : forall a : usize . ([#"../06_knights_tour.rs" 129 11 129 22] UIntSize.to_int a <= 1000) -> ([#"../06_knights_tour.rs" 130 10 130 30] UIntSize.to_int a * UIntSize.to_int a <= 1000000)
  val set0 [#"../06_knights_tour.rs" 87 4 87 41] (self : borrowed (C06KnightsTour_Board_Type.t_board)) (p : C06KnightsTour_Point_Type.t_point) (v : usize) : ()
    requires {[#"../06_knights_tour.rs" 83 15 83 24] wf0 ( * self)}
    requires {[#"../06_knights_tour.rs" 84 15 84 32] in_bounds0 ( * self) p}
    ensures { [#"../06_knights_tour.rs" 85 14 85 26] wf0 ( ^ self) }
    ensures { [#"../06_knights_tour.rs" 86 14 86 42] C06KnightsTour_Board_Type.board_size ( ^ self) = C06KnightsTour_Board_Type.board_size ( * self) }
    
  val new0 [#"../06_knights_tour.rs" 40 4 40 31] (size : usize) : C06KnightsTour_Board_Type.t_board
    requires {[#"../06_knights_tour.rs" 37 15 37 28] UIntSize.to_int size <= 1000}
    ensures { [#"../06_knights_tour.rs" 38 14 38 33] C06KnightsTour_Board_Type.board_size result = size }
    ensures { [#"../06_knights_tour.rs" 39 14 39 25] wf0 result }
    
  let rec cfg knights_tour [#"../06_knights_tour.rs" 136 0 136 69] [@cfg:stackify] [@cfg:subregion_analysis] (size : usize) (x : usize) (y : usize) : Core_Option_Option_Type.t_option (C06KnightsTour_Board_Type.t_board)
    requires {[#"../06_knights_tour.rs" 133 11 133 37] 0 < UIntSize.to_int size /\ UIntSize.to_int size <= 1000}
    requires {[#"../06_knights_tour.rs" 134 11 134 19] x < size}
    requires {[#"../06_knights_tour.rs" 135 11 135 19] y < size}
    
   = [@vc:do_not_keep_trace] [@vc:sp]
  var _0 : Core_Option_Option_Type.t_option (C06KnightsTour_Board_Type.t_board);
  var size : usize = size;
  var x : usize = x;
  var y : usize = y;
  var board : C06KnightsTour_Board_Type.t_board;
  var p : C06KnightsTour_Point_Type.t_point;
  var _14 : ();
  var _15 : borrowed (C06KnightsTour_Board_Type.t_board);
  var _17 : Ghost.ghost_ty ();
  var iter : Core_Ops_Range_Range_Type.t_range usize;
  var iter_old : Ghost.ghost_ty (Core_Ops_Range_Range_Type.t_range usize);
  var produced : Ghost.ghost_ty (Seq.seq usize);
  var _34 : ();
  var _35 : Core_Option_Option_Type.t_option usize;
  var _36 : borrowed (Core_Ops_Range_Range_Type.t_range usize);
  var _37 : borrowed (Core_Ops_Range_Range_Type.t_range usize);
  var __creusot_proc_iter_elem : usize;
  var _40 : Ghost.ghost_ty (Seq.seq usize);
  var step : usize;
  var candidates : Alloc_Vec_Vec_Type.t_vec (usize, C06KnightsTour_Point_Type.t_point) (Alloc_Alloc_Global_Type.t_global);
  var iter1 : Alloc_Vec_IntoIter_IntoIter_Type.t_intoiter (isize, isize) (Alloc_Alloc_Global_Type.t_global);
  var _46 : Alloc_Vec_Vec_Type.t_vec (isize, isize) (Alloc_Alloc_Global_Type.t_global);
  var iter_old1 : Ghost.ghost_ty (Alloc_Vec_IntoIter_IntoIter_Type.t_intoiter (isize, isize) (Alloc_Alloc_Global_Type.t_global));
  var produced1 : Ghost.ghost_ty (Seq.seq (isize, isize));
  var _54 : Core_Option_Option_Type.t_option (isize, isize);
  var _55 : borrowed (Alloc_Vec_IntoIter_IntoIter_Type.t_intoiter (isize, isize) (Alloc_Alloc_Global_Type.t_global));
  var _56 : borrowed (Alloc_Vec_IntoIter_IntoIter_Type.t_intoiter (isize, isize) (Alloc_Alloc_Global_Type.t_global));
  var __creusot_proc_iter_elem1 : (isize, isize);
  var _59 : Ghost.ghost_ty (Seq.seq (isize, isize));
  var m : (isize, isize);
  var adj : C06KnightsTour_Point_Type.t_point;
  var _65 : (isize, isize);
  var _66 : bool;
  var degree : usize;
  var _72 : ();
  var _73 : borrowed (Alloc_Vec_Vec_Type.t_vec (usize, C06KnightsTour_Point_Type.t_point) (Alloc_Alloc_Global_Type.t_global));
  var _79 : Core_Option_Option_Type.t_option (usize, C06KnightsTour_Point_Type.t_point);
  var _81 : Alloc_Vec_Vec_Type.t_vec (usize, C06KnightsTour_Point_Type.t_point) (Alloc_Alloc_Global_Type.t_global);
  var adj1 : C06KnightsTour_Point_Type.t_point;
  var _86 : ();
  var _87 : borrowed (C06KnightsTour_Board_Type.t_board);
  {
    goto BB0
  }
  BB0 {
    [#"../06_knights_tour.rs" 137 20 137 36] board <- ([#"../06_knights_tour.rs" 137 20 137 36] new0 ([#"../06_knights_tour.rs" 137 31 137 35] size));
    goto BB1
  }
  BB1 {
    [#"../06_knights_tour.rs" 138 16 138 54] p <- ([#"../06_knights_tour.rs" 138 16 138 54] C06KnightsTour_Point_Type.C_Point ([#"../06_knights_tour.rs" 138 27 138 37] IntSize.of_int (UIntSize.to_int ([#"../06_knights_tour.rs" 138 27 138 28] x))) ([#"../06_knights_tour.rs" 138 42 138 52] IntSize.of_int (UIntSize.to_int ([#"../06_knights_tour.rs" 138 42 138 43] y))));
    [#"../06_knights_tour.rs" 139 4 139 9] _15 <- Borrow.borrow_mut board;
    [#"../06_knights_tour.rs" 139 4 139 9] board <-  ^ _15;
    [#"../06_knights_tour.rs" 139 4 139 19] _14 <- ([#"../06_knights_tour.rs" 139 4 139 19] set0 _15 ([#"../06_knights_tour.rs" 139 14 139 15] p) ([#"../06_knights_tour.rs" 139 17 139 18] [#"../06_knights_tour.rs" 139 17 139 18] (1 : usize)));
    _15 <- any borrowed (C06KnightsTour_Board_Type.t_board);
    goto BB2
  }
  BB2 {
    [#"../06_knights_tour.rs" 141 4 141 38] _17 <- ([#"../06_knights_tour.rs" 141 4 141 38] Ghost.new (dumb_nonlinear_arith0 size));
    goto BB3
  }
  BB3 {
    [#"../06_knights_tour.rs" 142 4 142 36] iter <- ([#"../06_knights_tour.rs" 142 4 142 36] into_iter0 ([#"../06_knights_tour.rs" 145 16 145 32] Core_Ops_Range_Range_Type.C_Range ([#"../06_knights_tour.rs" 145 16 145 17] [#"../06_knights_tour.rs" 145 16 145 17] (2 : usize)) ([#"../06_knights_tour.rs" 145 19 145 32] ([#"../06_knights_tour.rs" 145 20 145 24] size) * ([#"../06_knights_tour.rs" 145 27 145 31] size))));
    goto BB4
  }
  BB4 {
    [#"../06_knights_tour.rs" 142 4 142 36] iter_old <- ([#"../06_knights_tour.rs" 142 4 142 36] Ghost.new iter);
    goto BB5
  }
  BB5 {
    [#"../06_knights_tour.rs" 142 4 142 36] produced <- ([#"../06_knights_tour.rs" 142 4 142 36] Ghost.new (Seq.empty ));
    goto BB6
  }
  BB6 {
    goto BB7
  }
  BB7 {
    goto BB8
  }
  BB8 {
    goto BB9
  }
  BB9 {
    invariant { [#"../06_knights_tour.rs" 142 4 142 36] inv0 iter };
    invariant { [#"../06_knights_tour.rs" 142 4 142 36] produces0 (Ghost.inner iter_old) (Ghost.inner produced) iter };
    invariant { [#"../06_knights_tour.rs" 142 16 142 34] C06KnightsTour_Board_Type.board_size board = size };
    invariant { [#"../06_knights_tour.rs" 143 16 143 26] wf0 board };
    invariant { [#"../06_knights_tour.rs" 144 16 144 34] in_bounds0 board p };
    goto BB10
  }
  BB10 {
    [#"../06_knights_tour.rs" 142 4 142 36] _37 <- Borrow.borrow_mut iter;
    [#"../06_knights_tour.rs" 142 4 142 36] iter <-  ^ _37;
    [#"../06_knights_tour.rs" 142 4 142 36] _36 <- Borrow.borrow_final ( * _37) (Borrow.get_id _37);
    [#"../06_knights_tour.rs" 142 4 142 36] _37 <- { _37 with current = ( ^ _36) ; };
    [#"../06_knights_tour.rs" 142 4 142 36] _35 <- ([#"../06_knights_tour.rs" 142 4 142 36] next0 _36);
    _36 <- any borrowed (Core_Ops_Range_Range_Type.t_range usize);
    goto BB11
  }
  BB11 {
    assume { resolve0 _37 };
    switch (_35)
      | Core_Option_Option_Type.C_None -> goto BB12
      | Core_Option_Option_Type.C_Some _ -> goto BB13
      end
  }
  BB12 {
    [#"../06_knights_tour.rs" 163 4 163 15] _0 <- ([#"../06_knights_tour.rs" 163 4 163 15] Core_Option_Option_Type.C_Some ([#"../06_knights_tour.rs" 163 9 163 14] board));
    [#"../06_knights_tour.rs" 163 9 163 14] board <- any C06KnightsTour_Board_Type.t_board;
    goto BB46
  }
  BB13 {
    goto BB15
  }
  BB14 {
    assert { [#"../06_knights_tour.rs" 142 4 142 36] false };
    absurd
  }
  BB15 {
    [#"../../../../../creusot-contracts-proc/src/lib.rs" 674 0 674 51] __creusot_proc_iter_elem <- ([#"../../../../../creusot-contracts-proc/src/lib.rs" 674 0 674 51] Core_Option_Option_Type.some_0 _35);
    [#"../06_knights_tour.rs" 142 4 142 36] _40 <- ([#"../06_knights_tour.rs" 142 4 142 36] Ghost.new (Seq.(++) (Ghost.inner produced) (Seq.singleton __creusot_proc_iter_elem)));
    goto BB16
  }
  BB16 {
    [#"../06_knights_tour.rs" 142 4 142 36] produced <- ([#"../06_knights_tour.rs" 142 4 142 36] _40);
    [#"../06_knights_tour.rs" 142 4 142 36] _40 <- any Ghost.ghost_ty (Seq.seq usize);
    [#"../../../../../creusot-contracts-proc/src/lib.rs" 674 0 674 51] step <- ([#"../../../../../creusot-contracts-proc/src/lib.rs" 674 0 674 51] __creusot_proc_iter_elem);
    [#"../06_knights_tour.rs" 147 50 147 60] candidates <- ([#"../06_knights_tour.rs" 147 50 147 60] new4 ());
    goto BB17
  }
  BB17 {
    [#"../06_knights_tour.rs" 150 17 150 24] _46 <- ([#"../06_knights_tour.rs" 150 17 150 24] moves0 ());
    goto BB18
  }
  BB18 {
    [#"../06_knights_tour.rs" 148 8 149 54] iter1 <- ([#"../06_knights_tour.rs" 148 8 149 54] into_iter1 _46);
    _46 <- any Alloc_Vec_Vec_Type.t_vec (isize, isize) (Alloc_Alloc_Global_Type.t_global);
    goto BB19
  }
  BB19 {
    [#"../06_knights_tour.rs" 148 8 149 54] iter_old1 <- ([#"../06_knights_tour.rs" 148 8 149 54] Ghost.new iter1);
    goto BB20
  }
  BB20 {
    [#"../06_knights_tour.rs" 148 8 149 54] produced1 <- ([#"../06_knights_tour.rs" 148 8 149 54] Ghost.new (Seq.empty ));
    goto BB21
  }
  BB21 {
    goto BB22
  }
  BB22 {
    goto BB23
  }
  BB23 {
    goto BB24
  }
  BB24 {
    goto BB25
  }
  BB25 {
    invariant { [#"../06_knights_tour.rs" 148 8 149 54] inv1 iter1 };
    invariant { [#"../06_knights_tour.rs" 148 8 149 54] produces1 (Ghost.inner iter_old1) (Ghost.inner produced1) iter1 };
    invariant { [#"../06_knights_tour.rs" 148 8 149 54] forall i : int . 0 <= i /\ i < Seq.length (shallow_model0 candidates) -> in_bounds0 board (let (_, a) = index_logic0 candidates i in a) };
    goto BB26
  }
  BB26 {
    [#"../06_knights_tour.rs" 148 8 149 54] _56 <- Borrow.borrow_mut iter1;
    [#"../06_knights_tour.rs" 148 8 149 54] iter1 <-  ^ _56;
    [#"../06_knights_tour.rs" 148 8 149 54] _55 <- Borrow.borrow_final ( * _56) (Borrow.get_id _56);
    [#"../06_knights_tour.rs" 148 8 149 54] _56 <- { _56 with current = ( ^ _55) ; };
    [#"../06_knights_tour.rs" 148 8 149 54] _54 <- ([#"../06_knights_tour.rs" 148 8 149 54] next1 _55);
    _55 <- any borrowed (Alloc_Vec_IntoIter_IntoIter_Type.t_intoiter (isize, isize) (Alloc_Alloc_Global_Type.t_global));
    goto BB27
  }
  BB27 {
    assume { resolve1 _56 };
    switch (_54)
      | Core_Option_Option_Type.C_None -> goto BB28
      | Core_Option_Option_Type.C_Some _ -> goto BB29
      end
  }
  BB28 {
    assume { resolve3 iter1 };
    goto BB39
  }
  BB29 {
    goto BB30
  }
  BB30 {
    [#"../../../../../creusot-contracts-proc/src/lib.rs" 674 0 674 51] __creusot_proc_iter_elem1 <- ([#"../../../../../creusot-contracts-proc/src/lib.rs" 674 0 674 51] Core_Option_Option_Type.some_0 _54);
    [#"../06_knights_tour.rs" 148 8 149 54] _59 <- ([#"../06_knights_tour.rs" 148 8 149 54] Ghost.new (Seq.(++) (Ghost.inner produced1) (Seq.singleton __creusot_proc_iter_elem1)));
    goto BB31
  }
  BB31 {
    [#"../06_knights_tour.rs" 148 8 149 54] produced1 <- ([#"../06_knights_tour.rs" 148 8 149 54] _59);
    [#"../06_knights_tour.rs" 148 8 149 54] _59 <- any Ghost.ghost_ty (Seq.seq (isize, isize));
    [#"../../../../../creusot-contracts-proc/src/lib.rs" 674 0 674 51] m <- ([#"../../../../../creusot-contracts-proc/src/lib.rs" 674 0 674 51] __creusot_proc_iter_elem1);
    assume { resolve2 __creusot_proc_iter_elem1 };
    [#"../06_knights_tour.rs" 151 28 151 30] _65 <- ([#"../06_knights_tour.rs" 151 28 151 30] m);
    [#"../06_knights_tour.rs" 151 22 151 31] adj <- ([#"../06_knights_tour.rs" 151 22 151 31] mov0 ([#"../06_knights_tour.rs" 151 22 151 23] p) ([#"../06_knights_tour.rs" 151 28 151 30] _65));
    goto BB32
  }
  BB32 {
    assume { resolve2 m };
    [#"../06_knights_tour.rs" 152 15 152 35] _66 <- ([#"../06_knights_tour.rs" 152 15 152 35] available0 ([#"../06_knights_tour.rs" 152 15 152 20] board) ([#"../06_knights_tour.rs" 152 31 152 34] adj));
    goto BB33
  }
  BB33 {
    switch (_66)
      | False -> goto BB37
      | True -> goto BB34
      end
  }
  BB34 {
    [#"../06_knights_tour.rs" 153 29 153 52] degree <- ([#"../06_knights_tour.rs" 153 29 153 52] count_degree0 ([#"../06_knights_tour.rs" 153 29 153 34] board) ([#"../06_knights_tour.rs" 153 48 153 51] adj));
    goto BB35
  }
  BB35 {
    [#"../06_knights_tour.rs" 154 16 154 26] _73 <- Borrow.borrow_mut candidates;
    [#"../06_knights_tour.rs" 154 16 154 26] candidates <-  ^ _73;
    [#"../06_knights_tour.rs" 154 16 154 46] _72 <- ([#"../06_knights_tour.rs" 154 16 154 46] push0 _73 ([#"../06_knights_tour.rs" 154 32 154 45] (([#"../06_knights_tour.rs" 154 33 154 39] degree), ([#"../06_knights_tour.rs" 154 41 154 44] adj))));
    _73 <- any borrowed (Alloc_Vec_Vec_Type.t_vec (usize, C06KnightsTour_Point_Type.t_point) (Alloc_Alloc_Global_Type.t_global));
    goto BB36
  }
  BB36 {
    [#"../06_knights_tour.rs" 152 36 155 13] _34 <- ([#"../06_knights_tour.rs" 152 36 155 13] ());
    goto BB38
  }
  BB37 {
    [#"../06_knights_tour.rs" 155 13 155 13] _34 <- ([#"../06_knights_tour.rs" 155 13 155 13] ());
    goto BB38
  }
  BB38 {
    goto BB25
  }
  BB39 {
    [#"../06_knights_tour.rs" 157 18 157 29] _81 <- ([#"../06_knights_tour.rs" 157 18 157 29] candidates);
    [#"../06_knights_tour.rs" 157 14 157 30] _79 <- ([#"../06_knights_tour.rs" 157 14 157 30] min0 ([#"../06_knights_tour.rs" 157 18 157 29] _81));
    goto BB40
  }
  BB40 {
    switch (_79)
      | Core_Option_Option_Type.C_None -> goto BB41
      | Core_Option_Option_Type.C_Some _ -> goto BB42
      end
  }
  BB41 {
    [#"../06_knights_tour.rs" 159 27 159 31] _0 <- ([#"../06_knights_tour.rs" 159 27 159 31] Core_Option_Option_Type.C_None);
    assume { resolve4 candidates };
    goto BB48
  }
  BB42 {
    goto BB43
  }
  BB43 {
    [#"../06_knights_tour.rs" 158 22 158 25] adj1 <- ([#"../06_knights_tour.rs" 158 22 158 25] let (_, a) = Core_Option_Option_Type.some_0 _79 in a);
    assume { resolve4 candidates };
    [#"../06_knights_tour.rs" 158 31 158 38] p <- ([#"../06_knights_tour.rs" 158 35 158 38] adj1);
    [#"../06_knights_tour.rs" 161 8 161 13] _87 <- Borrow.borrow_mut board;
    [#"../06_knights_tour.rs" 161 8 161 13] board <-  ^ _87;
    [#"../06_knights_tour.rs" 161 8 161 26] _86 <- ([#"../06_knights_tour.rs" 161 8 161 26] set0 _87 ([#"../06_knights_tour.rs" 161 18 161 19] p) ([#"../06_knights_tour.rs" 161 21 161 25] step));
    _87 <- any borrowed (C06KnightsTour_Board_Type.t_board);
    goto BB44
  }
  BB44 {
    [#"../06_knights_tour.rs" 145 33 162 5] _34 <- ([#"../06_knights_tour.rs" 145 33 162 5] ());
    goto BB45
  }
  BB45 {
    goto BB9
  }
  BB46 {
    goto BB47
  }
  BB47 {
    goto BB50
  }
  BB48 {
    goto BB49
  }
  BB49 {
    goto BB50
  }
  BB50 {
    return _0
  }
  BB57 {
    goto BB14
  }
  BB58 {
    assume { resolve3 iter1 };
    assume { resolve4 candidates };
    goto BB14
  }
  BB59 {
    assume { resolve4 candidates };
    goto BB14
  }
  
end
module C06KnightsTour_Impl2
  
end
module C06KnightsTour_Impl3
  use C06KnightsTour_Point_Type as C06KnightsTour_Point_Type
  predicate invariant1 (self : C06KnightsTour_Point_Type.t_point) =
    [#"../../../../../creusot-contracts/src/invariant.rs" 8 8 8 12] true
  val invariant1 (self : C06KnightsTour_Point_Type.t_point) : bool
    ensures { result = invariant1 self }
    
  predicate inv1 (_x : C06KnightsTour_Point_Type.t_point)
  val inv1 (_x : C06KnightsTour_Point_Type.t_point) : bool
    ensures { result = inv1 _x }
    
  axiom inv1 : forall x : C06KnightsTour_Point_Type.t_point . inv1 x = true
  predicate invariant0 (self : C06KnightsTour_Point_Type.t_point) =
    [#"../../../../../creusot-contracts/src/invariant.rs" 8 8 8 12] true
  val invariant0 (self : C06KnightsTour_Point_Type.t_point) : bool
    ensures { result = invariant0 self }
    
  predicate inv0 (_x : C06KnightsTour_Point_Type.t_point)
  val inv0 (_x : C06KnightsTour_Point_Type.t_point) : bool
    ensures { result = inv0 _x }
    
  axiom inv0 : forall x : C06KnightsTour_Point_Type.t_point . inv0 x = true
  use prelude.Borrow
  goal clone'_refn : [#"../06_knights_tour.rs" 4 15 4 20] forall self : C06KnightsTour_Point_Type.t_point . inv0 self -> (forall result : C06KnightsTour_Point_Type.t_point . result = self -> inv1 result /\ result = self)
end<|MERGE_RESOLUTION|>--- conflicted
+++ resolved
@@ -260,7 +260,7 @@
     ensures { inv1 result }
     
   predicate resolve0 (self : borrowed C06KnightsTour_Impl1_New_Closure3.c06knightstour_impl1_new_closure3) =
-    [#"../../../../../creusot-contracts/src/resolve.rs" 27 20 27 34]  ^ self =  * self
+    [#"../../../../../creusot-contracts/src/resolve.rs" 25 20 25 34]  ^ self =  * self
   val resolve0 (self : borrowed C06KnightsTour_Impl1_New_Closure3.c06knightstour_impl1_new_closure3) : bool
     ensures { result = resolve0 self }
     
@@ -277,11 +277,7 @@
   }
   BB0 {
     assume { resolve0 _1 };
-<<<<<<< HEAD
-    [#"../../../../../creusot-contracts/src/lib.rs" 195 8 195 40] res <- ([#"../06_knights_tour.rs" 44 23 44 36] from_elem0 ([#"../06_knights_tour.rs" 44 28 44 29] [#"../06_knights_tour.rs" 44 28 44 29] (0 : usize)) ([#"../06_knights_tour.rs" 44 31 44 35] field_00 ( * _1)));
-=======
     [#"../../../../../creusot-contracts/src/lib.rs" 251 8 251 40] res <- ([#"../06_knights_tour.rs" 44 23 44 36] from_elem0 ([#"../06_knights_tour.rs" 44 28 44 29] [#"../06_knights_tour.rs" 44 28 44 29] (0 : usize)) ([#"../06_knights_tour.rs" 44 31 44 35] field_00 ( * _1)));
->>>>>>> eb3d2c05
     goto BB1
   }
   BB1 {
@@ -542,7 +538,7 @@
     
   axiom preservation_inv0_spec : forall iter : Core_Ops_Range_Range_Type.t_range usize, func : C06KnightsTour_Impl1_New_Closure3.c06knightstour_impl1_new_closure3, produced : Seq.seq usize . ([#"../../../../../creusot-contracts/src/std/iter/map_inv.rs" 121 24 121 28] inv0 iter) -> ([#"../../../../../creusot-contracts/src/std/iter/map_inv.rs" 121 33 121 37] inv2 func) -> ([#"../../../../../creusot-contracts/src/std/iter/map_inv.rs" 121 42 121 50] inv7 produced) -> ([#"../../../../../creusot-contracts/src/std/iter/map_inv.rs" 120 4 120 83] produced = Seq.empty  -> preservation_inv0 iter func produced = preservation0 iter func)
   predicate resolve3 (self : borrowed (Core_Ops_Range_Range_Type.t_range usize)) =
-    [#"../../../../../creusot-contracts/src/resolve.rs" 27 20 27 34]  ^ self =  * self
+    [#"../../../../../creusot-contracts/src/resolve.rs" 25 20 25 34]  ^ self =  * self
   val resolve3 (self : borrowed (Core_Ops_Range_Range_Type.t_range usize)) : bool
     ensures { result = resolve3 self }
     
@@ -652,7 +648,7 @@
    =
     true
   predicate resolve1 (self : Core_Ops_Range_Range_Type.t_range usize) =
-    [#"../../../../../creusot-contracts/src/resolve.rs" 47 8 47 12] true
+    [#"../../../../../creusot-contracts/src/resolve.rs" 45 8 45 12] true
   val resolve1 (self : Core_Ops_Range_Range_Type.t_range usize) : bool
     ensures { result = resolve1 self }
     
@@ -859,7 +855,7 @@
     ensures { result = in_bounds2 self seq }
     
   function shallow_model1 (self : Alloc_Vec_Vec_Type.t_vec usize (Alloc_Alloc_Global_Type.t_global)) : Seq.seq usize =
-    [#"../../../../../creusot-contracts/src/model.rs" 79 8 79 31] shallow_model4 self
+    [#"../../../../../creusot-contracts/src/model.rs" 83 8 83 31] shallow_model4 self
   val shallow_model1 (self : Alloc_Vec_Vec_Type.t_vec usize (Alloc_Alloc_Global_Type.t_global)) : Seq.seq usize
     ensures { result = shallow_model1 self }
     
@@ -887,7 +883,7 @@
   function shallow_model0 (self : Alloc_Vec_Vec_Type.t_vec (Alloc_Vec_Vec_Type.t_vec usize (Alloc_Alloc_Global_Type.t_global)) (Alloc_Alloc_Global_Type.t_global)) : Seq.seq (Alloc_Vec_Vec_Type.t_vec usize (Alloc_Alloc_Global_Type.t_global))
     
    =
-    [#"../../../../../creusot-contracts/src/model.rs" 79 8 79 31] shallow_model3 self
+    [#"../../../../../creusot-contracts/src/model.rs" 83 8 83 31] shallow_model3 self
   val shallow_model0 (self : Alloc_Vec_Vec_Type.t_vec (Alloc_Vec_Vec_Type.t_vec usize (Alloc_Alloc_Global_Type.t_global)) (Alloc_Alloc_Global_Type.t_global)) : Seq.seq (Alloc_Vec_Vec_Type.t_vec usize (Alloc_Alloc_Global_Type.t_global))
     ensures { result = shallow_model0 self }
     
@@ -1193,12 +1189,12 @@
     
   use prelude.Ghost
   predicate resolve3 (self : isize) =
-    [#"../../../../../creusot-contracts/src/resolve.rs" 47 8 47 12] true
+    [#"../../../../../creusot-contracts/src/resolve.rs" 45 8 45 12] true
   val resolve3 (self : isize) : bool
     ensures { result = resolve3 self }
     
   predicate resolve1 (self : (isize, isize)) =
-    [#"../../../../../creusot-contracts/src/resolve.rs" 18 8 18 60] resolve3 (let (a, _) = self in a) /\ resolve3 (let (_, a) = self in a)
+    [#"../../../../../creusot-contracts/src/resolve.rs" 16 8 16 60] resolve3 (let (a, _) = self in a) /\ resolve3 (let (_, a) = self in a)
   val resolve1 (self : (isize, isize)) : bool
     ensures { result = resolve1 self }
     
@@ -1226,14 +1222,14 @@
   predicate resolve0 (self : borrowed (Alloc_Vec_IntoIter_IntoIter_Type.t_intoiter (isize, isize) (Alloc_Alloc_Global_Type.t_global)))
     
    =
-    [#"../../../../../creusot-contracts/src/resolve.rs" 27 20 27 34]  ^ self =  * self
+    [#"../../../../../creusot-contracts/src/resolve.rs" 25 20 25 34]  ^ self =  * self
   val resolve0 (self : borrowed (Alloc_Vec_IntoIter_IntoIter_Type.t_intoiter (isize, isize) (Alloc_Alloc_Global_Type.t_global))) : bool
     ensures { result = resolve0 self }
     
   function shallow_model6 (self : borrowed (Alloc_Vec_IntoIter_IntoIter_Type.t_intoiter (isize, isize) (Alloc_Alloc_Global_Type.t_global))) : Seq.seq (isize, isize)
     
    =
-    [#"../../../../../creusot-contracts/src/model.rs" 97 8 97 31] shallow_model3 ( * self)
+    [#"../../../../../creusot-contracts/src/model.rs" 101 8 101 31] shallow_model3 ( * self)
   val shallow_model6 (self : borrowed (Alloc_Vec_IntoIter_IntoIter_Type.t_intoiter (isize, isize) (Alloc_Alloc_Global_Type.t_global))) : Seq.seq (isize, isize)
     ensures { result = shallow_model6 self }
     
@@ -1374,14 +1370,14 @@
     absurd
   }
   BB13 {
-    [#"../../../../../creusot-contracts-proc/src/lib.rs" 674 0 674 51] __creusot_proc_iter_elem <- ([#"../../../../../creusot-contracts-proc/src/lib.rs" 674 0 674 51] Core_Option_Option_Type.some_0 _17);
+    [#"../../../../../creusot-contracts-proc/src/lib.rs" 664 0 664 51] __creusot_proc_iter_elem <- ([#"../../../../../creusot-contracts-proc/src/lib.rs" 664 0 664 51] Core_Option_Option_Type.some_0 _17);
     [#"../06_knights_tour.rs" 73 8 73 46] _22 <- ([#"../06_knights_tour.rs" 73 8 73 46] Ghost.new (Seq.(++) (Ghost.inner produced) (Seq.singleton __creusot_proc_iter_elem)));
     goto BB14
   }
   BB14 {
     [#"../06_knights_tour.rs" 73 8 73 46] produced <- ([#"../06_knights_tour.rs" 73 8 73 46] _22);
     [#"../06_knights_tour.rs" 73 8 73 46] _22 <- any Ghost.ghost_ty (Seq.seq (isize, isize));
-    [#"../../../../../creusot-contracts-proc/src/lib.rs" 674 0 674 51] m <- ([#"../../../../../creusot-contracts-proc/src/lib.rs" 674 0 674 51] __creusot_proc_iter_elem);
+    [#"../../../../../creusot-contracts-proc/src/lib.rs" 664 0 664 51] m <- ([#"../../../../../creusot-contracts-proc/src/lib.rs" 664 0 664 51] __creusot_proc_iter_elem);
     assume { resolve1 __creusot_proc_iter_elem };
     [#"../06_knights_tour.rs" 75 29 75 31] _28 <- ([#"../06_knights_tour.rs" 75 29 75 31] m);
     [#"../06_knights_tour.rs" 75 23 75 32] next <- ([#"../06_knights_tour.rs" 75 23 75 32] mov0 ([#"../06_knights_tour.rs" 75 23 75 24] p) ([#"../06_knights_tour.rs" 75 29 75 31] _28));
@@ -1551,17 +1547,17 @@
     ensures { result = wf0 self }
     
   predicate resolve2 (self : borrowed (C06KnightsTour_Board_Type.t_board)) =
-    [#"../../../../../creusot-contracts/src/resolve.rs" 27 20 27 34]  ^ self =  * self
+    [#"../../../../../creusot-contracts/src/resolve.rs" 25 20 25 34]  ^ self =  * self
   val resolve2 (self : borrowed (C06KnightsTour_Board_Type.t_board)) : bool
     ensures { result = resolve2 self }
     
   predicate resolve1 (self : borrowed (Alloc_Vec_Vec_Type.t_vec usize (Alloc_Alloc_Global_Type.t_global))) =
-    [#"../../../../../creusot-contracts/src/resolve.rs" 27 20 27 34]  ^ self =  * self
+    [#"../../../../../creusot-contracts/src/resolve.rs" 25 20 25 34]  ^ self =  * self
   val resolve1 (self : borrowed (Alloc_Vec_Vec_Type.t_vec usize (Alloc_Alloc_Global_Type.t_global))) : bool
     ensures { result = resolve1 self }
     
   predicate resolve0 (self : borrowed usize) =
-    [#"../../../../../creusot-contracts/src/resolve.rs" 27 20 27 34]  ^ self =  * self
+    [#"../../../../../creusot-contracts/src/resolve.rs" 25 20 25 34]  ^ self =  * self
   val resolve0 (self : borrowed usize) : bool
     ensures { result = resolve0 self }
     
@@ -1585,7 +1581,7 @@
   function shallow_model2 (self : borrowed (Alloc_Vec_Vec_Type.t_vec usize (Alloc_Alloc_Global_Type.t_global))) : Seq.seq usize
     
    =
-    [#"../../../../../creusot-contracts/src/model.rs" 97 8 97 31] shallow_model3 ( * self)
+    [#"../../../../../creusot-contracts/src/model.rs" 101 8 101 31] shallow_model3 ( * self)
   val shallow_model2 (self : borrowed (Alloc_Vec_Vec_Type.t_vec usize (Alloc_Alloc_Global_Type.t_global))) : Seq.seq usize
     ensures { result = shallow_model2 self }
     
@@ -1623,7 +1619,7 @@
   function shallow_model0 (self : borrowed (Alloc_Vec_Vec_Type.t_vec (Alloc_Vec_Vec_Type.t_vec usize (Alloc_Alloc_Global_Type.t_global)) (Alloc_Alloc_Global_Type.t_global))) : Seq.seq (Alloc_Vec_Vec_Type.t_vec usize (Alloc_Alloc_Global_Type.t_global))
     
    =
-    [#"../../../../../creusot-contracts/src/model.rs" 97 8 97 31] shallow_model1 ( * self)
+    [#"../../../../../creusot-contracts/src/model.rs" 101 8 101 31] shallow_model1 ( * self)
   val shallow_model0 (self : borrowed (Alloc_Vec_Vec_Type.t_vec (Alloc_Vec_Vec_Type.t_vec usize (Alloc_Alloc_Global_Type.t_global)) (Alloc_Alloc_Global_Type.t_global))) : Seq.seq (Alloc_Vec_Vec_Type.t_vec usize (Alloc_Alloc_Global_Type.t_global))
     ensures { result = shallow_model0 self }
     
@@ -1808,7 +1804,7 @@
   function shallow_model3 (self : slice (usize, C06KnightsTour_Point_Type.t_point)) : Seq.seq (usize, C06KnightsTour_Point_Type.t_point)
     
    =
-    [#"../../../../../creusot-contracts/src/model.rs" 79 8 79 31] shallow_model6 self
+    [#"../../../../../creusot-contracts/src/model.rs" 83 8 83 31] shallow_model6 self
   val shallow_model3 (self : slice (usize, C06KnightsTour_Point_Type.t_point)) : Seq.seq (usize, C06KnightsTour_Point_Type.t_point)
     ensures { result = shallow_model3 self }
     
@@ -1864,7 +1860,7 @@
   use prelude.Ghost
   use seq.Seq
   predicate resolve0 (self : borrowed (Core_Slice_Iter_Iter_Type.t_iter (usize, C06KnightsTour_Point_Type.t_point))) =
-    [#"../../../../../creusot-contracts/src/resolve.rs" 27 20 27 34]  ^ self =  * self
+    [#"../../../../../creusot-contracts/src/resolve.rs" 25 20 25 34]  ^ self =  * self
   val resolve0 (self : borrowed (Core_Slice_Iter_Iter_Type.t_iter (usize, C06KnightsTour_Point_Type.t_point))) : bool
     ensures { result = resolve0 self }
     
@@ -1872,7 +1868,7 @@
   function shallow_model5 (self : borrowed (Core_Slice_Iter_Iter_Type.t_iter (usize, C06KnightsTour_Point_Type.t_point))) : slice (usize, C06KnightsTour_Point_Type.t_point)
     
    =
-    [#"../../../../../creusot-contracts/src/model.rs" 97 8 97 31] shallow_model1 ( * self)
+    [#"../../../../../creusot-contracts/src/model.rs" 101 8 101 31] shallow_model1 ( * self)
   val shallow_model5 (self : borrowed (Core_Slice_Iter_Iter_Type.t_iter (usize, C06KnightsTour_Point_Type.t_point))) : slice (usize, C06KnightsTour_Point_Type.t_point)
     ensures { result = shallow_model5 self }
     
@@ -1898,7 +1894,7 @@
   function shallow_model0 (self : Alloc_Vec_Vec_Type.t_vec (usize, C06KnightsTour_Point_Type.t_point) (Alloc_Alloc_Global_Type.t_global)) : Seq.seq (usize, C06KnightsTour_Point_Type.t_point)
     
    =
-    [#"../../../../../creusot-contracts/src/model.rs" 79 8 79 31] shallow_model2 self
+    [#"../../../../../creusot-contracts/src/model.rs" 83 8 83 31] shallow_model2 self
   val shallow_model0 (self : Alloc_Vec_Vec_Type.t_vec (usize, C06KnightsTour_Point_Type.t_point) (Alloc_Alloc_Global_Type.t_global)) : Seq.seq (usize, C06KnightsTour_Point_Type.t_point)
     ensures { result = shallow_model0 self }
     
@@ -1996,14 +1992,14 @@
     absurd
   }
   BB10 {
-    [#"../../../../../creusot-contracts-proc/src/lib.rs" 674 0 674 51] __creusot_proc_iter_elem <- ([#"../../../../../creusot-contracts-proc/src/lib.rs" 674 0 674 51] Core_Option_Option_Type.some_0 _15);
+    [#"../../../../../creusot-contracts-proc/src/lib.rs" 664 0 664 51] __creusot_proc_iter_elem <- ([#"../../../../../creusot-contracts-proc/src/lib.rs" 664 0 664 51] Core_Option_Option_Type.some_0 _15);
     [#"../06_knights_tour.rs" 113 4 114 74] _20 <- ([#"../06_knights_tour.rs" 113 4 114 74] Ghost.new (Seq.(++) (Ghost.inner produced) (Seq.singleton __creusot_proc_iter_elem)));
     goto BB11
   }
   BB11 {
     [#"../06_knights_tour.rs" 113 4 114 74] produced <- ([#"../06_knights_tour.rs" 113 4 114 74] _20);
     [#"../06_knights_tour.rs" 113 4 114 74] _20 <- any Ghost.ghost_ty (Seq.seq (usize, C06KnightsTour_Point_Type.t_point));
-    [#"../../../../../creusot-contracts-proc/src/lib.rs" 674 0 674 51] x <- ([#"../../../../../creusot-contracts-proc/src/lib.rs" 674 0 674 51] __creusot_proc_iter_elem);
+    [#"../../../../../creusot-contracts-proc/src/lib.rs" 664 0 664 51] x <- ([#"../../../../../creusot-contracts-proc/src/lib.rs" 664 0 664 51] __creusot_proc_iter_elem);
     switch (min)
       | Core_Option_Option_Type.C_None -> goto BB12
       | Core_Option_Option_Type.C_Some _ -> goto BB13
@@ -2354,17 +2350,17 @@
   use prelude.Ghost
   use C06KnightsTour_Board_Type as C06KnightsTour_Board_Type
   predicate resolve8 (self : C06KnightsTour_Point_Type.t_point) =
-    [#"../../../../../creusot-contracts/src/resolve.rs" 47 8 47 12] true
+    [#"../../../../../creusot-contracts/src/resolve.rs" 45 8 45 12] true
   val resolve8 (self : C06KnightsTour_Point_Type.t_point) : bool
     ensures { result = resolve8 self }
     
   predicate resolve7 (self : usize) =
-    [#"../../../../../creusot-contracts/src/resolve.rs" 47 8 47 12] true
+    [#"../../../../../creusot-contracts/src/resolve.rs" 45 8 45 12] true
   val resolve7 (self : usize) : bool
     ensures { result = resolve7 self }
     
   predicate resolve6 (self : (usize, C06KnightsTour_Point_Type.t_point)) =
-    [#"../../../../../creusot-contracts/src/resolve.rs" 18 8 18 60] resolve7 (let (a, _) = self in a) /\ resolve8 (let (_, a) = self in a)
+    [#"../../../../../creusot-contracts/src/resolve.rs" 16 8 16 60] resolve7 (let (a, _) = self in a) /\ resolve8 (let (_, a) = self in a)
   val resolve6 (self : (usize, C06KnightsTour_Point_Type.t_point)) : bool
     ensures { result = resolve6 self }
     
@@ -2386,7 +2382,7 @@
   function shallow_model8 (self : Alloc_Vec_Vec_Type.t_vec (usize, C06KnightsTour_Point_Type.t_point) (Alloc_Alloc_Global_Type.t_global)) : Seq.seq (usize, C06KnightsTour_Point_Type.t_point)
     
    =
-    [#"../../../../../creusot-contracts/src/model.rs" 79 8 79 31] shallow_model0 self
+    [#"../../../../../creusot-contracts/src/model.rs" 83 8 83 31] shallow_model0 self
   val shallow_model8 (self : Alloc_Vec_Vec_Type.t_vec (usize, C06KnightsTour_Point_Type.t_point) (Alloc_Alloc_Global_Type.t_global)) : Seq.seq (usize, C06KnightsTour_Point_Type.t_point)
     ensures { result = shallow_model8 self }
     
@@ -2394,12 +2390,12 @@
     ensures { [#"../06_knights_tour.rs" 109 0 110 62] forall r : (usize, C06KnightsTour_Point_Type.t_point) . result = Core_Option_Option_Type.C_Some r -> (exists i : int . 0 <= i /\ i < Seq.length (shallow_model8 v) /\ index_logic0 v i = r) }
     
   predicate resolve5 (self : isize) =
-    [#"../../../../../creusot-contracts/src/resolve.rs" 47 8 47 12] true
+    [#"../../../../../creusot-contracts/src/resolve.rs" 45 8 45 12] true
   val resolve5 (self : isize) : bool
     ensures { result = resolve5 self }
     
   predicate resolve2 (self : (isize, isize)) =
-    [#"../../../../../creusot-contracts/src/resolve.rs" 18 8 18 60] resolve5 (let (a, _) = self in a) /\ resolve5 (let (_, a) = self in a)
+    [#"../../../../../creusot-contracts/src/resolve.rs" 16 8 16 60] resolve5 (let (a, _) = self in a) /\ resolve5 (let (_, a) = self in a)
   val resolve2 (self : (isize, isize)) : bool
     ensures { result = resolve2 self }
     
@@ -2415,7 +2411,7 @@
   function shallow_model7 (self : borrowed (Alloc_Vec_Vec_Type.t_vec (usize, C06KnightsTour_Point_Type.t_point) (Alloc_Alloc_Global_Type.t_global))) : Seq.seq (usize, C06KnightsTour_Point_Type.t_point)
     
    =
-    [#"../../../../../creusot-contracts/src/model.rs" 97 8 97 31] shallow_model0 ( * self)
+    [#"../../../../../creusot-contracts/src/model.rs" 101 8 101 31] shallow_model0 ( * self)
   val shallow_model7 (self : borrowed (Alloc_Vec_Vec_Type.t_vec (usize, C06KnightsTour_Point_Type.t_point) (Alloc_Alloc_Global_Type.t_global))) : Seq.seq (usize, C06KnightsTour_Point_Type.t_point)
     ensures { result = shallow_model7 self }
     
@@ -2465,14 +2461,14 @@
   predicate resolve1 (self : borrowed (Alloc_Vec_IntoIter_IntoIter_Type.t_intoiter (isize, isize) (Alloc_Alloc_Global_Type.t_global)))
     
    =
-    [#"../../../../../creusot-contracts/src/resolve.rs" 27 20 27 34]  ^ self =  * self
+    [#"../../../../../creusot-contracts/src/resolve.rs" 25 20 25 34]  ^ self =  * self
   val resolve1 (self : borrowed (Alloc_Vec_IntoIter_IntoIter_Type.t_intoiter (isize, isize) (Alloc_Alloc_Global_Type.t_global))) : bool
     ensures { result = resolve1 self }
     
   function shallow_model9 (self : borrowed (Alloc_Vec_IntoIter_IntoIter_Type.t_intoiter (isize, isize) (Alloc_Alloc_Global_Type.t_global))) : Seq.seq (isize, isize)
     
    =
-    [#"../../../../../creusot-contracts/src/model.rs" 97 8 97 31] shallow_model6 ( * self)
+    [#"../../../../../creusot-contracts/src/model.rs" 101 8 101 31] shallow_model6 ( * self)
   val shallow_model9 (self : borrowed (Alloc_Vec_IntoIter_IntoIter_Type.t_intoiter (isize, isize) (Alloc_Alloc_Global_Type.t_global))) : Seq.seq (isize, isize)
     ensures { result = shallow_model9 self }
     
@@ -2530,7 +2526,7 @@
     
   use seq.Seq
   predicate resolve0 (self : borrowed (Core_Ops_Range_Range_Type.t_range usize)) =
-    [#"../../../../../creusot-contracts/src/resolve.rs" 27 20 27 34]  ^ self =  * self
+    [#"../../../../../creusot-contracts/src/resolve.rs" 25 20 25 34]  ^ self =  * self
   val resolve0 (self : borrowed (Core_Ops_Range_Range_Type.t_range usize)) : bool
     ensures { result = resolve0 self }
     
@@ -2712,14 +2708,14 @@
     absurd
   }
   BB15 {
-    [#"../../../../../creusot-contracts-proc/src/lib.rs" 674 0 674 51] __creusot_proc_iter_elem <- ([#"../../../../../creusot-contracts-proc/src/lib.rs" 674 0 674 51] Core_Option_Option_Type.some_0 _35);
+    [#"../../../../../creusot-contracts-proc/src/lib.rs" 664 0 664 51] __creusot_proc_iter_elem <- ([#"../../../../../creusot-contracts-proc/src/lib.rs" 664 0 664 51] Core_Option_Option_Type.some_0 _35);
     [#"../06_knights_tour.rs" 142 4 142 36] _40 <- ([#"../06_knights_tour.rs" 142 4 142 36] Ghost.new (Seq.(++) (Ghost.inner produced) (Seq.singleton __creusot_proc_iter_elem)));
     goto BB16
   }
   BB16 {
     [#"../06_knights_tour.rs" 142 4 142 36] produced <- ([#"../06_knights_tour.rs" 142 4 142 36] _40);
     [#"../06_knights_tour.rs" 142 4 142 36] _40 <- any Ghost.ghost_ty (Seq.seq usize);
-    [#"../../../../../creusot-contracts-proc/src/lib.rs" 674 0 674 51] step <- ([#"../../../../../creusot-contracts-proc/src/lib.rs" 674 0 674 51] __creusot_proc_iter_elem);
+    [#"../../../../../creusot-contracts-proc/src/lib.rs" 664 0 664 51] step <- ([#"../../../../../creusot-contracts-proc/src/lib.rs" 664 0 664 51] __creusot_proc_iter_elem);
     [#"../06_knights_tour.rs" 147 50 147 60] candidates <- ([#"../06_knights_tour.rs" 147 50 147 60] new4 ());
     goto BB17
   }
@@ -2782,14 +2778,14 @@
     goto BB30
   }
   BB30 {
-    [#"../../../../../creusot-contracts-proc/src/lib.rs" 674 0 674 51] __creusot_proc_iter_elem1 <- ([#"../../../../../creusot-contracts-proc/src/lib.rs" 674 0 674 51] Core_Option_Option_Type.some_0 _54);
+    [#"../../../../../creusot-contracts-proc/src/lib.rs" 664 0 664 51] __creusot_proc_iter_elem1 <- ([#"../../../../../creusot-contracts-proc/src/lib.rs" 664 0 664 51] Core_Option_Option_Type.some_0 _54);
     [#"../06_knights_tour.rs" 148 8 149 54] _59 <- ([#"../06_knights_tour.rs" 148 8 149 54] Ghost.new (Seq.(++) (Ghost.inner produced1) (Seq.singleton __creusot_proc_iter_elem1)));
     goto BB31
   }
   BB31 {
     [#"../06_knights_tour.rs" 148 8 149 54] produced1 <- ([#"../06_knights_tour.rs" 148 8 149 54] _59);
     [#"../06_knights_tour.rs" 148 8 149 54] _59 <- any Ghost.ghost_ty (Seq.seq (isize, isize));
-    [#"../../../../../creusot-contracts-proc/src/lib.rs" 674 0 674 51] m <- ([#"../../../../../creusot-contracts-proc/src/lib.rs" 674 0 674 51] __creusot_proc_iter_elem1);
+    [#"../../../../../creusot-contracts-proc/src/lib.rs" 664 0 664 51] m <- ([#"../../../../../creusot-contracts-proc/src/lib.rs" 664 0 664 51] __creusot_proc_iter_elem1);
     assume { resolve2 __creusot_proc_iter_elem1 };
     [#"../06_knights_tour.rs" 151 28 151 30] _65 <- ([#"../06_knights_tour.rs" 151 28 151 30] m);
     [#"../06_knights_tour.rs" 151 22 151 31] adj <- ([#"../06_knights_tour.rs" 151 22 151 31] mov0 ([#"../06_knights_tour.rs" 151 22 151 23] p) ([#"../06_knights_tour.rs" 151 28 151 30] _65));
