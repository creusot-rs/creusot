--- conflicted
+++ resolved
@@ -254,11 +254,7 @@
     ensures { inv1 result }
     
   predicate resolve0 (self : borrowed C06KnightsTour_Impl1_New_Closure3.c06knightstour_impl1_new_closure3) =
-<<<<<<< HEAD
-    [#"../../../../../creusot-contracts/src/resolve.rs" 27 20 27 34]  ^ self =  * self
-=======
     [#"../../../../../creusot-contracts/src/resolve.rs" 26 20 26 34]  ^ self =  * self
->>>>>>> c22743fa
   val resolve0 (self : borrowed C06KnightsTour_Impl1_New_Closure3.c06knightstour_impl1_new_closure3) : bool
     ensures { result = resolve0 self }
     
@@ -584,11 +580,7 @@
    -> ([#"../../../../../creusot-contracts/src/std/iter/map_inv.rs" 120 4 120 83] produced = Seq.empty 
    -> preservation_inv0 iter func produced = preservation0 iter func)
   predicate resolve3 (self : borrowed (Core_Ops_Range_Range_Type.t_range usize)) =
-<<<<<<< HEAD
-    [#"../../../../../creusot-contracts/src/resolve.rs" 27 20 27 34]  ^ self =  * self
-=======
     [#"../../../../../creusot-contracts/src/resolve.rs" 26 20 26 34]  ^ self =  * self
->>>>>>> c22743fa
   val resolve3 (self : borrowed (Core_Ops_Range_Range_Type.t_range usize)) : bool
     ensures { result = resolve3 self }
     
@@ -716,11 +708,7 @@
    =
     true
   predicate resolve1 (self : Core_Ops_Range_Range_Type.t_range usize) =
-<<<<<<< HEAD
-    [#"../../../../../creusot-contracts/src/resolve.rs" 47 8 47 12] true
-=======
     [#"../../../../../creusot-contracts/src/resolve.rs" 46 8 46 12] true
->>>>>>> c22743fa
   val resolve1 (self : Core_Ops_Range_Range_Type.t_range usize) : bool
     ensures { result = resolve1 self }
     
@@ -1303,20 +1291,12 @@
     
   use prelude.Snapshot
   predicate resolve3 (self : isize) =
-<<<<<<< HEAD
-    [#"../../../../../creusot-contracts/src/resolve.rs" 47 8 47 12] true
-=======
     [#"../../../../../creusot-contracts/src/resolve.rs" 46 8 46 12] true
->>>>>>> c22743fa
   val resolve3 (self : isize) : bool
     ensures { result = resolve3 self }
     
   predicate resolve1 (self : (isize, isize)) =
-<<<<<<< HEAD
-    [#"../../../../../creusot-contracts/src/resolve.rs" 18 8 18 60] resolve3 (let (a, _) = self in a) /\ resolve3 (let (_, a) = self in a)
-=======
     [#"../../../../../creusot-contracts/src/resolve.rs" 17 8 17 60] resolve3 (let (a, _) = self in a) /\ resolve3 (let (_, a) = self in a)
->>>>>>> c22743fa
   val resolve1 (self : (isize, isize)) : bool
     ensures { result = resolve1 self }
     
@@ -1345,11 +1325,7 @@
   predicate resolve0 (self : borrowed (Alloc_Vec_IntoIter_IntoIter_Type.t_intoiter (isize, isize) (Alloc_Alloc_Global_Type.t_global)))
     
    =
-<<<<<<< HEAD
-    [#"../../../../../creusot-contracts/src/resolve.rs" 27 20 27 34]  ^ self =  * self
-=======
     [#"../../../../../creusot-contracts/src/resolve.rs" 26 20 26 34]  ^ self =  * self
->>>>>>> c22743fa
   val resolve0 (self : borrowed (Alloc_Vec_IntoIter_IntoIter_Type.t_intoiter (isize, isize) (Alloc_Alloc_Global_Type.t_global))) : bool
     ensures { result = resolve0 self }
     
@@ -1678,29 +1654,17 @@
     ensures { result = wf0 self }
     
   predicate resolve2 (self : borrowed (C06KnightsTour_Board_Type.t_board)) =
-<<<<<<< HEAD
-    [#"../../../../../creusot-contracts/src/resolve.rs" 27 20 27 34]  ^ self =  * self
-=======
     [#"../../../../../creusot-contracts/src/resolve.rs" 26 20 26 34]  ^ self =  * self
->>>>>>> c22743fa
   val resolve2 (self : borrowed (C06KnightsTour_Board_Type.t_board)) : bool
     ensures { result = resolve2 self }
     
   predicate resolve1 (self : borrowed (Alloc_Vec_Vec_Type.t_vec usize (Alloc_Alloc_Global_Type.t_global))) =
-<<<<<<< HEAD
-    [#"../../../../../creusot-contracts/src/resolve.rs" 27 20 27 34]  ^ self =  * self
-=======
     [#"../../../../../creusot-contracts/src/resolve.rs" 26 20 26 34]  ^ self =  * self
->>>>>>> c22743fa
   val resolve1 (self : borrowed (Alloc_Vec_Vec_Type.t_vec usize (Alloc_Alloc_Global_Type.t_global))) : bool
     ensures { result = resolve1 self }
     
   predicate resolve0 (self : borrowed usize) =
-<<<<<<< HEAD
-    [#"../../../../../creusot-contracts/src/resolve.rs" 27 20 27 34]  ^ self =  * self
-=======
     [#"../../../../../creusot-contracts/src/resolve.rs" 26 20 26 34]  ^ self =  * self
->>>>>>> c22743fa
   val resolve0 (self : borrowed usize) : bool
     ensures { result = resolve0 self }
     
@@ -2019,11 +1983,7 @@
   use prelude.Snapshot
   use seq.Seq
   predicate resolve0 (self : borrowed (Core_Slice_Iter_Iter_Type.t_iter (usize, C06KnightsTour_Point_Type.t_point))) =
-<<<<<<< HEAD
-    [#"../../../../../creusot-contracts/src/resolve.rs" 27 20 27 34]  ^ self =  * self
-=======
     [#"../../../../../creusot-contracts/src/resolve.rs" 26 20 26 34]  ^ self =  * self
->>>>>>> c22743fa
   val resolve0 (self : borrowed (Core_Slice_Iter_Iter_Type.t_iter (usize, C06KnightsTour_Point_Type.t_point))) : bool
     ensures { result = resolve0 self }
     
@@ -2541,29 +2501,17 @@
   use prelude.Snapshot
   use C06KnightsTour_Board_Type as C06KnightsTour_Board_Type
   predicate resolve8 (self : C06KnightsTour_Point_Type.t_point) =
-<<<<<<< HEAD
-    [#"../../../../../creusot-contracts/src/resolve.rs" 47 8 47 12] true
-=======
     [#"../../../../../creusot-contracts/src/resolve.rs" 46 8 46 12] true
->>>>>>> c22743fa
   val resolve8 (self : C06KnightsTour_Point_Type.t_point) : bool
     ensures { result = resolve8 self }
     
   predicate resolve7 (self : usize) =
-<<<<<<< HEAD
-    [#"../../../../../creusot-contracts/src/resolve.rs" 47 8 47 12] true
-=======
     [#"../../../../../creusot-contracts/src/resolve.rs" 46 8 46 12] true
->>>>>>> c22743fa
   val resolve7 (self : usize) : bool
     ensures { result = resolve7 self }
     
   predicate resolve6 (self : (usize, C06KnightsTour_Point_Type.t_point)) =
-<<<<<<< HEAD
-    [#"../../../../../creusot-contracts/src/resolve.rs" 18 8 18 60] resolve7 (let (a, _) = self in a) /\ resolve8 (let (_, a) = self in a)
-=======
     [#"../../../../../creusot-contracts/src/resolve.rs" 17 8 17 60] resolve7 (let (a, _) = self in a) /\ resolve8 (let (_, a) = self in a)
->>>>>>> c22743fa
   val resolve6 (self : (usize, C06KnightsTour_Point_Type.t_point)) : bool
     ensures { result = resolve6 self }
     
@@ -2595,20 +2543,12 @@
      -> (exists i : int . 0 <= i /\ i < Seq.length (shallow_model8 v) /\ index_logic0 v i = r) }
     
   predicate resolve5 (self : isize) =
-<<<<<<< HEAD
-    [#"../../../../../creusot-contracts/src/resolve.rs" 47 8 47 12] true
-=======
     [#"../../../../../creusot-contracts/src/resolve.rs" 46 8 46 12] true
->>>>>>> c22743fa
   val resolve5 (self : isize) : bool
     ensures { result = resolve5 self }
     
   predicate resolve2 (self : (isize, isize)) =
-<<<<<<< HEAD
-    [#"../../../../../creusot-contracts/src/resolve.rs" 18 8 18 60] resolve5 (let (a, _) = self in a) /\ resolve5 (let (_, a) = self in a)
-=======
     [#"../../../../../creusot-contracts/src/resolve.rs" 17 8 17 60] resolve5 (let (a, _) = self in a) /\ resolve5 (let (_, a) = self in a)
->>>>>>> c22743fa
   val resolve2 (self : (isize, isize)) : bool
     ensures { result = resolve2 self }
     
@@ -2676,11 +2616,7 @@
   predicate resolve1 (self : borrowed (Alloc_Vec_IntoIter_IntoIter_Type.t_intoiter (isize, isize) (Alloc_Alloc_Global_Type.t_global)))
     
    =
-<<<<<<< HEAD
-    [#"../../../../../creusot-contracts/src/resolve.rs" 27 20 27 34]  ^ self =  * self
-=======
     [#"../../../../../creusot-contracts/src/resolve.rs" 26 20 26 34]  ^ self =  * self
->>>>>>> c22743fa
   val resolve1 (self : borrowed (Alloc_Vec_IntoIter_IntoIter_Type.t_intoiter (isize, isize) (Alloc_Alloc_Global_Type.t_global))) : bool
     ensures { result = resolve1 self }
     
@@ -2746,11 +2682,7 @@
     
   use seq.Seq
   predicate resolve0 (self : borrowed (Core_Ops_Range_Range_Type.t_range usize)) =
-<<<<<<< HEAD
-    [#"../../../../../creusot-contracts/src/resolve.rs" 27 20 27 34]  ^ self =  * self
-=======
     [#"../../../../../creusot-contracts/src/resolve.rs" 26 20 26 34]  ^ self =  * self
->>>>>>> c22743fa
   val resolve0 (self : borrowed (Core_Ops_Range_Range_Type.t_range usize)) : bool
     ensures { result = resolve0 self }
     
