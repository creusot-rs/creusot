
module Core_Cmp_Ordering_Type
  type t_ordering  =
    | C_Less
    | C_Equal
    | C_Greater
    
end
module Core_Ptr_NonNull_NonNull_Type
  use prelude.Opaque
  type t_nonnull 't =
    | C_NonNull opaque_ptr
    
end
module Core_Marker_PhantomData_Type
  type t_phantomdata 't =
    | C_PhantomData
    
end
module Core_Ptr_Unique_Unique_Type
  use Core_Marker_PhantomData_Type as Core_Marker_PhantomData_Type
  use Core_Ptr_NonNull_NonNull_Type as Core_Ptr_NonNull_NonNull_Type
  type t_unique 't =
    | C_Unique (Core_Ptr_NonNull_NonNull_Type.t_nonnull 't) (Core_Marker_PhantomData_Type.t_phantomdata 't)
    
end
module Alloc_RawVec_Cap_Type
  use prelude.UIntSize
  use prelude.Int
  type t_cap  =
    | C_Cap usize
    
end
module Alloc_RawVec_RawVec_Type
  use Alloc_RawVec_Cap_Type as Alloc_RawVec_Cap_Type
  use Core_Ptr_Unique_Unique_Type as Core_Ptr_Unique_Unique_Type
  type t_rawvec 't 'a =
    | C_RawVec (Core_Ptr_Unique_Unique_Type.t_unique 't) (Alloc_RawVec_Cap_Type.t_cap) 'a
    
end
module Alloc_Vec_Vec_Type
  use prelude.UIntSize
  use prelude.Int
  use Alloc_RawVec_RawVec_Type as Alloc_RawVec_RawVec_Type
  type t_vec 't 'a =
    | C_Vec (Alloc_RawVec_RawVec_Type.t_rawvec 't 'a) usize
    
end
module Alloc_Alloc_Global_Type
  type t_global  =
    | C_Global
    
end
module C02Gnome_GnomeSort
  type t
  type deep_model_ty0
  predicate invariant10 (self : deep_model_ty0)
  val invariant10 (self : deep_model_ty0) : bool
    ensures { result = invariant10 self }
    
  predicate inv10 (_x : deep_model_ty0)
  val inv10 (_x : deep_model_ty0) : bool
    ensures { result = inv10 _x }
    
  axiom inv10 : forall x : deep_model_ty0 . inv10 x = true
  use seq.Seq
  predicate invariant9 (self : Seq.seq t)
  val invariant9 (self : Seq.seq t) : bool
    ensures { result = invariant9 self }
    
  predicate inv9 (_x : Seq.seq t)
  val inv9 (_x : Seq.seq t) : bool
    ensures { result = inv9 _x }
    
  axiom inv9 : forall x : Seq.seq t . inv9 x = true
  predicate invariant8 (self : Seq.seq deep_model_ty0)
  val invariant8 (self : Seq.seq deep_model_ty0) : bool
    ensures { result = invariant8 self }
    
  predicate inv8 (_x : Seq.seq deep_model_ty0)
  val inv8 (_x : Seq.seq deep_model_ty0) : bool
    ensures { result = inv8 _x }
    
  axiom inv8 : forall x : Seq.seq deep_model_ty0 . inv8 x = true
  use prelude.UIntSize
  predicate invariant7 (self : usize) =
    [#"../../../../../creusot-contracts/src/invariant.rs" 8 8 8 12] true
  val invariant7 (self : usize) : bool
    ensures { result = invariant7 self }
    
  predicate inv7 (_x : usize)
  val inv7 (_x : usize) : bool
    ensures { result = inv7 _x }
    
  axiom inv7 : forall x : usize . inv7 x = true
  use Alloc_Alloc_Global_Type as Alloc_Alloc_Global_Type
  use Alloc_Vec_Vec_Type as Alloc_Vec_Vec_Type
  predicate invariant6 (self : Alloc_Vec_Vec_Type.t_vec t (Alloc_Alloc_Global_Type.t_global))
  val invariant6 (self : Alloc_Vec_Vec_Type.t_vec t (Alloc_Alloc_Global_Type.t_global)) : bool
    ensures { result = invariant6 self }
    
  predicate inv6 (_x : Alloc_Vec_Vec_Type.t_vec t (Alloc_Alloc_Global_Type.t_global))
  val inv6 (_x : Alloc_Vec_Vec_Type.t_vec t (Alloc_Alloc_Global_Type.t_global)) : bool
    ensures { result = inv6 _x }
    
  axiom inv6 : forall x : Alloc_Vec_Vec_Type.t_vec t (Alloc_Alloc_Global_Type.t_global) . inv6 x = true
  use Core_Cmp_Ordering_Type as Core_Cmp_Ordering_Type
  function cmp_log0 (self : deep_model_ty0) (_2 : deep_model_ty0) : Core_Cmp_Ordering_Type.t_ordering
  val cmp_log0 (self : deep_model_ty0) (_2 : deep_model_ty0) : Core_Cmp_Ordering_Type.t_ordering
    ensures { result = cmp_log0 self _2 }
    
  function eq_cmp0 (x : deep_model_ty0) (y : deep_model_ty0) : ()
  val eq_cmp0 (x : deep_model_ty0) (y : deep_model_ty0) : ()
    requires {[#"../../../../../creusot-contracts/src/logic/ord.rs" 70 14 70 15] inv10 x}
    requires {[#"../../../../../creusot-contracts/src/logic/ord.rs" 70 23 70 24] inv10 y}
    ensures { result = eq_cmp0 x y }
    
  axiom eq_cmp0_spec : forall x : deep_model_ty0, y : deep_model_ty0 . ([#"../../../../../creusot-contracts/src/logic/ord.rs" 70 14 70 15] inv10 x)
   -> ([#"../../../../../creusot-contracts/src/logic/ord.rs" 70 23 70 24] inv10 y)
   -> ([#"../../../../../creusot-contracts/src/logic/ord.rs" 69 14 69 59] (x = y) = (cmp_log0 x y = Core_Cmp_Ordering_Type.C_Equal))
  function antisym20 (x : deep_model_ty0) (y : deep_model_ty0) : ()
  val antisym20 (x : deep_model_ty0) (y : deep_model_ty0) : ()
    requires {[#"../../../../../creusot-contracts/src/logic/ord.rs" 64 15 64 48] cmp_log0 x y = Core_Cmp_Ordering_Type.C_Greater}
    requires {[#"../../../../../creusot-contracts/src/logic/ord.rs" 66 16 66 17] inv10 x}
    requires {[#"../../../../../creusot-contracts/src/logic/ord.rs" 66 25 66 26] inv10 y}
    ensures { result = antisym20 x y }
    
  axiom antisym20_spec : forall x : deep_model_ty0, y : deep_model_ty0 . ([#"../../../../../creusot-contracts/src/logic/ord.rs" 64 15 64 48] cmp_log0 x y = Core_Cmp_Ordering_Type.C_Greater)
   -> ([#"../../../../../creusot-contracts/src/logic/ord.rs" 66 16 66 17] inv10 x)
   -> ([#"../../../../../creusot-contracts/src/logic/ord.rs" 66 25 66 26] inv10 y)
   -> ([#"../../../../../creusot-contracts/src/logic/ord.rs" 65 14 65 44] cmp_log0 y x = Core_Cmp_Ordering_Type.C_Less)
  function antisym10 (x : deep_model_ty0) (y : deep_model_ty0) : ()
  val antisym10 (x : deep_model_ty0) (y : deep_model_ty0) : ()
    requires {[#"../../../../../creusot-contracts/src/logic/ord.rs" 59 15 59 45] cmp_log0 x y = Core_Cmp_Ordering_Type.C_Less}
    requires {[#"../../../../../creusot-contracts/src/logic/ord.rs" 61 16 61 17] inv10 x}
    requires {[#"../../../../../creusot-contracts/src/logic/ord.rs" 61 25 61 26] inv10 y}
    ensures { result = antisym10 x y }
    
  axiom antisym10_spec : forall x : deep_model_ty0, y : deep_model_ty0 . ([#"../../../../../creusot-contracts/src/logic/ord.rs" 59 15 59 45] cmp_log0 x y = Core_Cmp_Ordering_Type.C_Less)
   -> ([#"../../../../../creusot-contracts/src/logic/ord.rs" 61 16 61 17] inv10 x)
   -> ([#"../../../../../creusot-contracts/src/logic/ord.rs" 61 25 61 26] inv10 y)
   -> ([#"../../../../../creusot-contracts/src/logic/ord.rs" 60 14 60 47] cmp_log0 y x = Core_Cmp_Ordering_Type.C_Greater)
  function trans0 (x : deep_model_ty0) (y : deep_model_ty0) (z : deep_model_ty0) (o : Core_Cmp_Ordering_Type.t_ordering) : ()
    
  val trans0 (x : deep_model_ty0) (y : deep_model_ty0) (z : deep_model_ty0) (o : Core_Cmp_Ordering_Type.t_ordering) : ()
    requires {[#"../../../../../creusot-contracts/src/logic/ord.rs" 53 15 53 32] cmp_log0 x y = o}
    requires {[#"../../../../../creusot-contracts/src/logic/ord.rs" 54 15 54 32] cmp_log0 y z = o}
    requires {[#"../../../../../creusot-contracts/src/logic/ord.rs" 56 13 56 14] inv10 x}
    requires {[#"../../../../../creusot-contracts/src/logic/ord.rs" 56 22 56 23] inv10 y}
    requires {[#"../../../../../creusot-contracts/src/logic/ord.rs" 56 31 56 32] inv10 z}
    ensures { result = trans0 x y z o }
    
  axiom trans0_spec : forall x : deep_model_ty0, y : deep_model_ty0, z : deep_model_ty0, o : Core_Cmp_Ordering_Type.t_ordering . ([#"../../../../../creusot-contracts/src/logic/ord.rs" 53 15 53 32] cmp_log0 x y = o)
   -> ([#"../../../../../creusot-contracts/src/logic/ord.rs" 54 15 54 32] cmp_log0 y z = o)
   -> ([#"../../../../../creusot-contracts/src/logic/ord.rs" 56 13 56 14] inv10 x)
   -> ([#"../../../../../creusot-contracts/src/logic/ord.rs" 56 22 56 23] inv10 y)
   -> ([#"../../../../../creusot-contracts/src/logic/ord.rs" 56 31 56 32] inv10 z)
   -> ([#"../../../../../creusot-contracts/src/logic/ord.rs" 55 14 55 31] cmp_log0 x z = o)
  function refl0 (x : deep_model_ty0) : ()
  val refl0 (x : deep_model_ty0) : ()
    requires {[#"../../../../../creusot-contracts/src/logic/ord.rs" 50 12 50 13] inv10 x}
    ensures { result = refl0 x }
    
  axiom refl0_spec : forall x : deep_model_ty0 . ([#"../../../../../creusot-contracts/src/logic/ord.rs" 50 12 50 13] inv10 x)
   -> ([#"../../../../../creusot-contracts/src/logic/ord.rs" 49 14 49 45] cmp_log0 x x = Core_Cmp_Ordering_Type.C_Equal)
  function gt_log0 (self : deep_model_ty0) (o : deep_model_ty0) : bool
  val gt_log0 (self : deep_model_ty0) (o : deep_model_ty0) : bool
    ensures { result = gt_log0 self o }
    
  function cmp_gt_log0 (x : deep_model_ty0) (y : deep_model_ty0) : ()
  val cmp_gt_log0 (x : deep_model_ty0) (y : deep_model_ty0) : ()
    requires {[#"../../../../../creusot-contracts/src/logic/ord.rs" 46 18 46 19] inv10 x}
    requires {[#"../../../../../creusot-contracts/src/logic/ord.rs" 46 27 46 28] inv10 y}
    ensures { result = cmp_gt_log0 x y }
    
  axiom cmp_gt_log0_spec : forall x : deep_model_ty0, y : deep_model_ty0 . ([#"../../../../../creusot-contracts/src/logic/ord.rs" 46 18 46 19] inv10 x)
   -> ([#"../../../../../creusot-contracts/src/logic/ord.rs" 46 27 46 28] inv10 y)
   -> ([#"../../../../../creusot-contracts/src/logic/ord.rs" 45 14 45 64] gt_log0 x y = (cmp_log0 x y = Core_Cmp_Ordering_Type.C_Greater))
  function ge_log0 (self : deep_model_ty0) (o : deep_model_ty0) : bool
  val ge_log0 (self : deep_model_ty0) (o : deep_model_ty0) : bool
    ensures { result = ge_log0 self o }
    
  function cmp_ge_log0 (x : deep_model_ty0) (y : deep_model_ty0) : ()
  val cmp_ge_log0 (x : deep_model_ty0) (y : deep_model_ty0) : ()
    requires {[#"../../../../../creusot-contracts/src/logic/ord.rs" 36 18 36 19] inv10 x}
    requires {[#"../../../../../creusot-contracts/src/logic/ord.rs" 36 27 36 28] inv10 y}
    ensures { result = cmp_ge_log0 x y }
    
  axiom cmp_ge_log0_spec : forall x : deep_model_ty0, y : deep_model_ty0 . ([#"../../../../../creusot-contracts/src/logic/ord.rs" 36 18 36 19] inv10 x)
   -> ([#"../../../../../creusot-contracts/src/logic/ord.rs" 36 27 36 28] inv10 y)
   -> ([#"../../../../../creusot-contracts/src/logic/ord.rs" 35 14 35 61] ge_log0 x y = (cmp_log0 x y <> Core_Cmp_Ordering_Type.C_Less))
  function lt_log0 (self : deep_model_ty0) (o : deep_model_ty0) : bool
  val lt_log0 (self : deep_model_ty0) (o : deep_model_ty0) : bool
    ensures { result = lt_log0 self o }
    
  function cmp_lt_log0 (x : deep_model_ty0) (y : deep_model_ty0) : ()
  val cmp_lt_log0 (x : deep_model_ty0) (y : deep_model_ty0) : ()
    requires {[#"../../../../../creusot-contracts/src/logic/ord.rs" 26 18 26 19] inv10 x}
    requires {[#"../../../../../creusot-contracts/src/logic/ord.rs" 26 27 26 28] inv10 y}
    ensures { result = cmp_lt_log0 x y }
    
  axiom cmp_lt_log0_spec : forall x : deep_model_ty0, y : deep_model_ty0 . ([#"../../../../../creusot-contracts/src/logic/ord.rs" 26 18 26 19] inv10 x)
   -> ([#"../../../../../creusot-contracts/src/logic/ord.rs" 26 27 26 28] inv10 y)
   -> ([#"../../../../../creusot-contracts/src/logic/ord.rs" 25 14 25 61] lt_log0 x y = (cmp_log0 x y = Core_Cmp_Ordering_Type.C_Less))
  function le_log0 (self : deep_model_ty0) (o : deep_model_ty0) : bool
  val le_log0 (self : deep_model_ty0) (o : deep_model_ty0) : bool
    ensures { result = le_log0 self o }
    
  function cmp_le_log0 (x : deep_model_ty0) (y : deep_model_ty0) : ()
  val cmp_le_log0 (x : deep_model_ty0) (y : deep_model_ty0) : ()
    requires {[#"../../../../../creusot-contracts/src/logic/ord.rs" 16 18 16 19] inv10 x}
    requires {[#"../../../../../creusot-contracts/src/logic/ord.rs" 16 27 16 28] inv10 y}
    ensures { result = cmp_le_log0 x y }
    
  axiom cmp_le_log0_spec : forall x : deep_model_ty0, y : deep_model_ty0 . ([#"../../../../../creusot-contracts/src/logic/ord.rs" 16 18 16 19] inv10 x)
   -> ([#"../../../../../creusot-contracts/src/logic/ord.rs" 16 27 16 28] inv10 y)
   -> ([#"../../../../../creusot-contracts/src/logic/ord.rs" 15 14 15 64] le_log0 x y = (cmp_log0 x y <> Core_Cmp_Ordering_Type.C_Greater))
  use prelude.Slice
  use prelude.Borrow
  predicate invariant5 (self : borrowed (slice t))
  val invariant5 (self : borrowed (slice t)) : bool
    ensures { result = invariant5 self }
    
  predicate inv5 (_x : borrowed (slice t))
  val inv5 (_x : borrowed (slice t)) : bool
    ensures { result = inv5 _x }
    
  axiom inv5 : forall x : borrowed (slice t) . inv5 x = true
  predicate invariant4 (self : slice t)
  val invariant4 (self : slice t) : bool
    ensures { result = invariant4 self }
    
  predicate inv4 (_x : slice t)
  val inv4 (_x : slice t) : bool
    ensures { result = inv4 _x }
    
  axiom inv4 : forall x : slice t . inv4 x = true
  use prelude.Int
  use prelude.UIntSize
  let constant max0  : usize = [@vc:do_not_keep_trace] [@vc:sp]
    (18446744073709551615 : usize)
  use seq.Seq
  predicate inv3 (_x : Alloc_Vec_Vec_Type.t_vec t (Alloc_Alloc_Global_Type.t_global))
  val inv3 (_x : Alloc_Vec_Vec_Type.t_vec t (Alloc_Alloc_Global_Type.t_global)) : bool
    ensures { result = inv3 _x }
    
  function shallow_model3 (self : Alloc_Vec_Vec_Type.t_vec t (Alloc_Alloc_Global_Type.t_global)) : Seq.seq t
  val shallow_model3 (self : Alloc_Vec_Vec_Type.t_vec t (Alloc_Alloc_Global_Type.t_global)) : Seq.seq t
    requires {[#"../../../../../creusot-contracts/src/std/vec.rs" 19 21 19 25] inv3 self}
    ensures { result = shallow_model3 self }
    
  axiom shallow_model3_spec : forall self : Alloc_Vec_Vec_Type.t_vec t (Alloc_Alloc_Global_Type.t_global) . ([#"../../../../../creusot-contracts/src/std/vec.rs" 19 21 19 25] inv3 self)
   -> ([#"../../../../../creusot-contracts/src/std/vec.rs" 19 4 19 36] inv9 (shallow_model3 self)) && ([#"../../../../../creusot-contracts/src/std/vec.rs" 18 14 18 41] Seq.length (shallow_model3 self) <= UIntSize.to_int max0)
  predicate invariant3 (self : Alloc_Vec_Vec_Type.t_vec t (Alloc_Alloc_Global_Type.t_global)) =
    [#"../../../../../creusot-contracts/src/std/vec.rs" 60 20 60 41] inv9 (shallow_model3 self)
  val invariant3 (self : Alloc_Vec_Vec_Type.t_vec t (Alloc_Alloc_Global_Type.t_global)) : bool
    ensures { result = invariant3 self }
    
  axiom inv3 : forall x : Alloc_Vec_Vec_Type.t_vec t (Alloc_Alloc_Global_Type.t_global) . inv3 x = true
  predicate invariant2 (self : t)
  val invariant2 (self : t) : bool
    ensures { result = invariant2 self }
    
  predicate inv2 (_x : t)
  val inv2 (_x : t) : bool
    ensures { result = inv2 _x }
    
  axiom inv2 : forall x : t . inv2 x = true
  predicate invariant1 (self : borrowed (Alloc_Vec_Vec_Type.t_vec t (Alloc_Alloc_Global_Type.t_global)))
  val invariant1 (self : borrowed (Alloc_Vec_Vec_Type.t_vec t (Alloc_Alloc_Global_Type.t_global))) : bool
    ensures { result = invariant1 self }
    
  predicate inv1 (_x : borrowed (Alloc_Vec_Vec_Type.t_vec t (Alloc_Alloc_Global_Type.t_global)))
  val inv1 (_x : borrowed (Alloc_Vec_Vec_Type.t_vec t (Alloc_Alloc_Global_Type.t_global))) : bool
    ensures { result = inv1 _x }
    
  axiom inv1 : forall x : borrowed (Alloc_Vec_Vec_Type.t_vec t (Alloc_Alloc_Global_Type.t_global)) . inv1 x = true
  use prelude.Snapshot
  predicate invariant0 (self : Snapshot.snap_ty (borrowed (Alloc_Vec_Vec_Type.t_vec t (Alloc_Alloc_Global_Type.t_global))))
    
  val invariant0 (self : Snapshot.snap_ty (borrowed (Alloc_Vec_Vec_Type.t_vec t (Alloc_Alloc_Global_Type.t_global)))) : bool
    ensures { result = invariant0 self }
    
  predicate inv0 (_x : Snapshot.snap_ty (borrowed (Alloc_Vec_Vec_Type.t_vec t (Alloc_Alloc_Global_Type.t_global))))
  val inv0 (_x : Snapshot.snap_ty (borrowed (Alloc_Vec_Vec_Type.t_vec t (Alloc_Alloc_Global_Type.t_global)))) : bool
    ensures { result = inv0 _x }
    
  axiom inv0 : forall x : Snapshot.snap_ty (borrowed (Alloc_Vec_Vec_Type.t_vec t (Alloc_Alloc_Global_Type.t_global))) . inv0 x = true
  use seq.Seq
  predicate sorted_range0 [#"../02_gnome.rs" 9 0 9 63] (s : Seq.seq deep_model_ty0) (l : int) (u : int) =
    [#"../02_gnome.rs" 10 4 12 5] forall j : int . forall i : int . l <= i /\ i < j /\ j < u
     -> le_log0 (Seq.get s i) (Seq.get s j)
  val sorted_range0 [#"../02_gnome.rs" 9 0 9 63] (s : Seq.seq deep_model_ty0) (l : int) (u : int) : bool
    ensures { result = sorted_range0 s l u }
    
  use seq.Seq
  predicate sorted0 [#"../02_gnome.rs" 16 0 16 41] (s : Seq.seq deep_model_ty0) =
    [#"../02_gnome.rs" 17 4 17 31] sorted_range0 s 0 (Seq.length s)
  val sorted0 [#"../02_gnome.rs" 16 0 16 41] (s : Seq.seq deep_model_ty0) : bool
    ensures { result = sorted0 s }
    
  function deep_model3 (self : t) : deep_model_ty0
  val deep_model3 (self : t) : deep_model_ty0
    ensures { result = deep_model3 self }
    
  use seq.Seq
  function index_logic1 [@inline:trivial] (self : Alloc_Vec_Vec_Type.t_vec t (Alloc_Alloc_Global_Type.t_global)) (ix : int) : t
    
   =
    [#"../../../../../creusot-contracts/src/logic/ops.rs" 20 8 20 31] Seq.get (shallow_model3 self) ix
  val index_logic1 [@inline:trivial] (self : Alloc_Vec_Vec_Type.t_vec t (Alloc_Alloc_Global_Type.t_global)) (ix : int) : t
    ensures { result = index_logic1 self ix }
    
  function deep_model1 (self : Alloc_Vec_Vec_Type.t_vec t (Alloc_Alloc_Global_Type.t_global)) : Seq.seq deep_model_ty0
  val deep_model1 (self : Alloc_Vec_Vec_Type.t_vec t (Alloc_Alloc_Global_Type.t_global)) : Seq.seq deep_model_ty0
    requires {[#"../../../../../creusot-contracts/src/std/vec.rs" 33 18 33 22] inv3 self}
    ensures { result = deep_model1 self }
    
  axiom deep_model1_spec : forall self : Alloc_Vec_Vec_Type.t_vec t (Alloc_Alloc_Global_Type.t_global) . ([#"../../../../../creusot-contracts/src/std/vec.rs" 33 18 33 22] inv3 self)
   -> ([#"../../../../../creusot-contracts/src/std/vec.rs" 33 4 33 44] inv8 (deep_model1 self)) && ([#"../../../../../creusot-contracts/src/std/vec.rs" 31 4 32 53] forall i : int . 0 <= i /\ i < Seq.length (shallow_model3 self)
   -> Seq.get (deep_model1 self) i = deep_model3 (index_logic1 self i)) && ([#"../../../../../creusot-contracts/src/std/vec.rs" 30 14 30 56] Seq.length (shallow_model3 self) = Seq.length (deep_model1 self))
  predicate resolve3 (self : borrowed (slice t)) =
<<<<<<< HEAD
    [#"../../../../../creusot-contracts/src/resolve.rs" 27 20 27 34]  ^ self =  * self
=======
    [#"../../../../../creusot-contracts/src/resolve.rs" 26 20 26 34]  ^ self =  * self
>>>>>>> c22743fa
  val resolve3 (self : borrowed (slice t)) : bool
    ensures { result = resolve3 self }
    
  use seq.Permut
  use prelude.Slice
  function shallow_model7 (self : slice t) : Seq.seq t
  val shallow_model7 (self : slice t) : Seq.seq t
    requires {[#"../../../../../creusot-contracts/src/std/slice.rs" 19 21 19 25] inv4 self}
    ensures { result = shallow_model7 self }
    
  axiom shallow_model7_spec : forall self : slice t . ([#"../../../../../creusot-contracts/src/std/slice.rs" 19 21 19 25] inv4 self)
   -> ([#"../../../../../creusot-contracts/src/std/slice.rs" 19 4 19 50] inv9 (shallow_model7 self)) && ([#"../../../../../creusot-contracts/src/std/slice.rs" 18 14 18 42] shallow_model7 self = Slice.id self) && ([#"../../../../../creusot-contracts/src/std/slice.rs" 17 14 17 41] Seq.length (shallow_model7 self) <= UIntSize.to_int max0)
  function shallow_model6 (self : borrowed (slice t)) : Seq.seq t =
    [#"../../../../../creusot-contracts/src/model.rs" 97 8 97 31] shallow_model7 ( * self)
  val shallow_model6 (self : borrowed (slice t)) : Seq.seq t
    ensures { result = shallow_model6 self }
    
  val swap0 (self : borrowed (slice t)) (a : usize) (b : usize) : ()
    requires {[#"../../../../../creusot-contracts/src/std/slice.rs" 247 19 247 35] UIntSize.to_int a < Seq.length (shallow_model6 self)}
    requires {[#"../../../../../creusot-contracts/src/std/slice.rs" 248 19 248 35] UIntSize.to_int b < Seq.length (shallow_model6 self)}
    requires {inv5 self}
    ensures { [#"../../../../../creusot-contracts/src/std/slice.rs" 249 8 249 52] Permut.exchange (shallow_model7 ( ^ self)) (shallow_model6 self) (UIntSize.to_int a) (UIntSize.to_int b) }
    
  function shallow_model1 (self : borrowed (Alloc_Vec_Vec_Type.t_vec t (Alloc_Alloc_Global_Type.t_global))) : Seq.seq t
   =
    [#"../../../../../creusot-contracts/src/model.rs" 97 8 97 31] shallow_model3 ( * self)
  val shallow_model1 (self : borrowed (Alloc_Vec_Vec_Type.t_vec t (Alloc_Alloc_Global_Type.t_global))) : Seq.seq t
    ensures { result = shallow_model1 self }
    
  val deref_mut0 (self : borrowed (Alloc_Vec_Vec_Type.t_vec t (Alloc_Alloc_Global_Type.t_global))) : borrowed (slice t)
    requires {inv1 self}
    ensures { [#"../../../../../creusot-contracts/src/std/vec.rs" 152 26 152 42] shallow_model6 result = shallow_model1 self }
    ensures { [#"../../../../../creusot-contracts/src/std/vec.rs" 153 26 153 48] shallow_model7 ( ^ result) = shallow_model3 ( ^ self) }
    ensures { inv5 result }
    
  function deep_model2 (self : t) : deep_model_ty0 =
    [#"../../../../../creusot-contracts/src/model.rs" 70 8 70 28] deep_model3 self
  val deep_model2 (self : t) : deep_model_ty0
    ensures { result = deep_model2 self }
    
  val le0 (self : t) (other : t) : bool
    requires {inv2 self}
    requires {inv2 other}
    ensures { [#"../../../../../creusot-contracts/src/std/cmp.rs" 36 26 36 77] result = le_log0 (deep_model2 self) (deep_model2 other) }
    
  predicate resolve2 (self : t)
  val resolve2 (self : t) : bool
    ensures { result = resolve2 self }
    
  predicate has_value0 [@inline:trivial] (self : usize) (seq : Seq.seq t) (out : t) =
    [#"../../../../../creusot-contracts/src/std/slice.rs" 122 20 122 37] Seq.get seq (UIntSize.to_int self) = out
  val has_value0 [@inline:trivial] (self : usize) (seq : Seq.seq t) (out : t) : bool
    ensures { result = has_value0 self seq out }
    
  predicate in_bounds0 [@inline:trivial] (self : usize) (seq : Seq.seq t) =
    [#"../../../../../creusot-contracts/src/std/slice.rs" 115 20 115 37] UIntSize.to_int self < Seq.length seq
  val in_bounds0 [@inline:trivial] (self : usize) (seq : Seq.seq t) : bool
    ensures { result = in_bounds0 self seq }
    
  function shallow_model5 (self : Alloc_Vec_Vec_Type.t_vec t (Alloc_Alloc_Global_Type.t_global)) : Seq.seq t =
    [#"../../../../../creusot-contracts/src/model.rs" 79 8 79 31] shallow_model3 self
  val shallow_model5 (self : Alloc_Vec_Vec_Type.t_vec t (Alloc_Alloc_Global_Type.t_global)) : Seq.seq t
    ensures { result = shallow_model5 self }
    
  val index0 (self : Alloc_Vec_Vec_Type.t_vec t (Alloc_Alloc_Global_Type.t_global)) (index : usize) : t
    requires {[#"../../../../../creusot-contracts/src/std/vec.rs" 141 27 141 46] in_bounds0 index (shallow_model5 self)}
    requires {inv6 self}
    requires {inv7 index}
    ensures { [#"../../../../../creusot-contracts/src/std/vec.rs" 142 26 142 54] has_value0 index (shallow_model5 self) result }
    ensures { inv2 result }
    
  predicate resolve1 (self : borrowed (Alloc_Vec_Vec_Type.t_vec t (Alloc_Alloc_Global_Type.t_global))) =
<<<<<<< HEAD
    [#"../../../../../creusot-contracts/src/resolve.rs" 27 20 27 34]  ^ self =  * self
=======
    [#"../../../../../creusot-contracts/src/resolve.rs" 26 20 26 34]  ^ self =  * self
>>>>>>> c22743fa
  val resolve1 (self : borrowed (Alloc_Vec_Vec_Type.t_vec t (Alloc_Alloc_Global_Type.t_global))) : bool
    ensures { result = resolve1 self }
    
  val len0 (self : Alloc_Vec_Vec_Type.t_vec t (Alloc_Alloc_Global_Type.t_global)) : usize
    requires {inv6 self}
    ensures { [#"../../../../../creusot-contracts/src/std/vec.rs" 75 26 75 48] UIntSize.to_int result = Seq.length (shallow_model5 self) }
    
  use seq.Permut
  predicate permutation_of0 (self : Seq.seq t) (o : Seq.seq t) =
    [#"../../../../../creusot-contracts/src/logic/seq.rs" 107 8 107 37] Permut.permut self o 0 (Seq.length self)
  val permutation_of0 (self : Seq.seq t) (o : Seq.seq t) : bool
    ensures { result = permutation_of0 self o }
    
  function shallow_model4 (self : borrowed (Alloc_Vec_Vec_Type.t_vec t (Alloc_Alloc_Global_Type.t_global))) : Seq.seq t
   =
    [#"../../../../../creusot-contracts/src/model.rs" 79 8 79 31] shallow_model1 self
  val shallow_model4 (self : borrowed (Alloc_Vec_Vec_Type.t_vec t (Alloc_Alloc_Global_Type.t_global))) : Seq.seq t
    ensures { result = shallow_model4 self }
    
  use prelude.Snapshot
  function shallow_model2 (self : Snapshot.snap_ty (borrowed (Alloc_Vec_Vec_Type.t_vec t (Alloc_Alloc_Global_Type.t_global)))) : Seq.seq t
    
   =
    [#"../../../../../creusot-contracts/src/snapshot.rs" 27 20 27 48] shallow_model4 (Snapshot.inner self)
  val shallow_model2 (self : Snapshot.snap_ty (borrowed (Alloc_Vec_Vec_Type.t_vec t (Alloc_Alloc_Global_Type.t_global)))) : Seq.seq t
    ensures { result = shallow_model2 self }
    
  function deep_model0 (self : borrowed (Alloc_Vec_Vec_Type.t_vec t (Alloc_Alloc_Global_Type.t_global))) : Seq.seq deep_model_ty0
    
   =
    [#"../../../../../creusot-contracts/src/model.rs" 88 8 88 28] deep_model1 ( * self)
  val deep_model0 (self : borrowed (Alloc_Vec_Vec_Type.t_vec t (Alloc_Alloc_Global_Type.t_global))) : Seq.seq deep_model_ty0
    ensures { result = deep_model0 self }
    
  predicate resolve0 (self : Snapshot.snap_ty (borrowed (Alloc_Vec_Vec_Type.t_vec t (Alloc_Alloc_Global_Type.t_global))))
    
  val resolve0 (self : Snapshot.snap_ty (borrowed (Alloc_Vec_Vec_Type.t_vec t (Alloc_Alloc_Global_Type.t_global)))) : bool
    ensures { result = resolve0 self }
    
  use prelude.Snapshot
  let rec cfg gnome_sort [#"../02_gnome.rs" 22 0 24 29] [@cfg:stackify] [@cfg:subregion_analysis] (v : borrowed (Alloc_Vec_Vec_Type.t_vec t (Alloc_Alloc_Global_Type.t_global))) : ()
    requires {[#"../02_gnome.rs" 22 38 22 39] inv1 v}
    ensures { [#"../02_gnome.rs" 20 10 20 35] sorted0 (deep_model1 ( ^ v)) }
    ensures { [#"../02_gnome.rs" 21 0 21 36] permutation_of0 (shallow_model3 ( ^ v)) (shallow_model1 v) }
    
   = [@vc:do_not_keep_trace] [@vc:sp]
  var _0 : ();
  var v : borrowed (Alloc_Vec_Vec_Type.t_vec t (Alloc_Alloc_Global_Type.t_global)) = v;
  var old_v : Snapshot.snap_ty (borrowed (Alloc_Vec_Vec_Type.t_vec t (Alloc_Alloc_Global_Type.t_global)));
  var i : usize;
  var _9 : ();
  var _10 : bool;
  var _12 : usize;
  var _14 : bool;
  var _16 : bool;
  var _18 : t;
  var _20 : usize;
  var _23 : t;
  var _24 : t;
  var _27 : ();
  var _28 : borrowed (slice t);
  var _29 : borrowed (slice t);
  var _30 : borrowed (Alloc_Vec_Vec_Type.t_vec t (Alloc_Alloc_Global_Type.t_global));
  var _31 : usize;
  {
    goto BB0
  }
  BB0 {
    [#"../02_gnome.rs" 26 16 26 31] old_v <- ([#"../02_gnome.rs" 26 16 26 31] Snapshot.new v);
    goto BB1
  }
  BB1 {
    assert { [@expl:type invariant] inv0 old_v };
    assume { resolve0 old_v };
    [#"../02_gnome.rs" 27 16 27 17] i <- ([#"../02_gnome.rs" 27 16 27 17] (0 : usize));
    goto BB2
  }
  BB2 {
    invariant { [#"../02_gnome.rs" 28 16 28 51] sorted_range0 (deep_model0 v) 0 (UIntSize.to_int i) };
    invariant { [#"../02_gnome.rs" 28 4 28 53] permutation_of0 (shallow_model1 v) (shallow_model2 old_v) };
    goto BB3
  }
  BB3 {
    [#"../02_gnome.rs" 30 14 30 21] _12 <- ([#"../02_gnome.rs" 30 14 30 21] len0 ( * v));
    goto BB4
  }
  BB4 {
    [#"../02_gnome.rs" 30 10 30 21] _10 <- i < _12;
    _12 <- any usize;
    switch (_10)
      | False -> goto BB16
      | True -> goto BB5
      end
  }
  BB5 {
    [#"../02_gnome.rs" 31 11 31 17] _14 <- i = ([#"../02_gnome.rs" 31 16 31 17] (0 : usize));
    switch (_14)
      | False -> goto BB7
      | True -> goto BB6
      end
  }
  BB6 {
    goto BB11
  }
  BB7 {
    [#"../02_gnome.rs" 31 23 31 28] _20 <- i - ([#"../02_gnome.rs" 31 27 31 28] (1 : usize));
    [#"../02_gnome.rs" 31 22 31 29] _18 <- ([#"../02_gnome.rs" 31 22 31 29] index0 ( * v) _20);
    _20 <- any usize;
    goto BB8
  }
  BB8 {
    assert { [@expl:type invariant] inv2 _18 };
    assume { resolve2 _18 };
    [#"../02_gnome.rs" 31 35 31 38] _24 <- ([#"../02_gnome.rs" 31 35 31 38] index0 ( * v) i);
    goto BB9
  }
  BB9 {
    [#"../02_gnome.rs" 31 33 31 38] _23 <- _24;
    assert { [@expl:type invariant] inv2 _24 };
    assume { resolve2 _24 };
    assert { [@expl:type invariant] inv2 _23 };
    assume { resolve2 _23 };
    [#"../02_gnome.rs" 31 21 31 39] _16 <- ([#"../02_gnome.rs" 31 21 31 39] le0 _18 _23);
    goto BB10
  }
  BB10 {
    switch (_16)
      | False -> goto BB12
      | True -> goto BB11
      end
  }
  BB11 {
    [#"../02_gnome.rs" 32 12 32 18] i <- i + ([#"../02_gnome.rs" 32 17 32 18] (1 : usize));
    [#"../02_gnome.rs" 31 40 33 9] _9 <- ([#"../02_gnome.rs" 31 40 33 9] ());
    goto BB15
  }
  BB12 {
    [#"../02_gnome.rs" 34 12 34 13] _30 <- Borrow.borrow_mut ( * v);
    [#"../02_gnome.rs" 34 12 34 13] v <- { v with current = ( ^ _30) ; };
    assume { inv3 ( ^ _30) };
    [#"../02_gnome.rs" 34 12 34 28] _29 <- ([#"../02_gnome.rs" 34 12 34 28] deref_mut0 _30);
    _30 <- any borrowed (Alloc_Vec_Vec_Type.t_vec t (Alloc_Alloc_Global_Type.t_global));
    goto BB13
  }
  BB13 {
    [#"../02_gnome.rs" 34 12 34 13] _28 <- Borrow.borrow_final ( * _29) (Borrow.get_id _29);
    [#"../02_gnome.rs" 34 12 34 13] _29 <- { _29 with current = ( ^ _28) ; };
    assume { inv4 ( ^ _28) };
    [#"../02_gnome.rs" 34 19 34 24] _31 <- i - ([#"../02_gnome.rs" 34 23 34 24] (1 : usize));
    [#"../02_gnome.rs" 34 12 34 28] _27 <- ([#"../02_gnome.rs" 34 12 34 28] swap0 _28 _31 i);
    _28 <- any borrowed (slice t);
    _31 <- any usize;
    goto BB14
  }
  BB14 {
    assert { [@expl:type invariant] inv5 _29 };
    assume { resolve3 _29 };
    [#"../02_gnome.rs" 35 12 35 18] i <- i - ([#"../02_gnome.rs" 35 17 35 18] (1 : usize));
    [#"../02_gnome.rs" 33 15 36 9] _9 <- ([#"../02_gnome.rs" 33 15 36 9] ());
    goto BB15
  }
  BB15 {
    goto BB2
  }
  BB16 {
    assert { [@expl:type invariant] inv1 v };
    assume { resolve1 v };
    [#"../02_gnome.rs" 30 4 37 5] _0 <- ([#"../02_gnome.rs" 30 4 37 5] ());
    return _0
  }
  
end<|MERGE_RESOLUTION|>--- conflicted
+++ resolved
@@ -320,11 +320,7 @@
    -> ([#"../../../../../creusot-contracts/src/std/vec.rs" 33 4 33 44] inv8 (deep_model1 self)) && ([#"../../../../../creusot-contracts/src/std/vec.rs" 31 4 32 53] forall i : int . 0 <= i /\ i < Seq.length (shallow_model3 self)
    -> Seq.get (deep_model1 self) i = deep_model3 (index_logic1 self i)) && ([#"../../../../../creusot-contracts/src/std/vec.rs" 30 14 30 56] Seq.length (shallow_model3 self) = Seq.length (deep_model1 self))
   predicate resolve3 (self : borrowed (slice t)) =
-<<<<<<< HEAD
-    [#"../../../../../creusot-contracts/src/resolve.rs" 27 20 27 34]  ^ self =  * self
-=======
     [#"../../../../../creusot-contracts/src/resolve.rs" 26 20 26 34]  ^ self =  * self
->>>>>>> c22743fa
   val resolve3 (self : borrowed (slice t)) : bool
     ensures { result = resolve3 self }
     
@@ -397,11 +393,7 @@
     ensures { inv2 result }
     
   predicate resolve1 (self : borrowed (Alloc_Vec_Vec_Type.t_vec t (Alloc_Alloc_Global_Type.t_global))) =
-<<<<<<< HEAD
-    [#"../../../../../creusot-contracts/src/resolve.rs" 27 20 27 34]  ^ self =  * self
-=======
     [#"../../../../../creusot-contracts/src/resolve.rs" 26 20 26 34]  ^ self =  * self
->>>>>>> c22743fa
   val resolve1 (self : borrowed (Alloc_Vec_Vec_Type.t_vec t (Alloc_Alloc_Global_Type.t_global))) : bool
     ensures { result = resolve1 self }
     
