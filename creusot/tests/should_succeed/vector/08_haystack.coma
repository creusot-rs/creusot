
module Core_Ptr_NonNull_NonNull_Type
  use prelude.prelude.Opaque
  
  type t_nonnull 't =
    | C_NonNull opaque_ptr
  
  function any_l (_ : 'b) : 'a
  
  let rec t_nonnull < 't > (input:t_nonnull 't) (ret  (pointer:opaque_ptr))= any
    [ good (pointer:opaque_ptr)-> {C_NonNull pointer = input} (! ret {pointer})
    | bad (pointer:opaque_ptr)-> {C_NonNull pointer <> input} {false} any ]
    
end
module Core_Marker_PhantomData_Type
  type t_phantomdata 't =
    | C_PhantomData
  
  function any_l (_ : 'b) : 'a
  
  let rec t_phantomdata < 't > (input:t_phantomdata 't) (ret  )= any
    [ good -> {C_PhantomData  = input} (! ret) | bad -> {C_PhantomData  <> input} {false} any ]
    
end
module Core_Ptr_Unique_Unique_Type
  use Core_Marker_PhantomData_Type as PhantomData'0
  
  use Core_Ptr_NonNull_NonNull_Type as NonNull'0
  
  type t_unique 't =
    | C_Unique (NonNull'0.t_nonnull 't) (PhantomData'0.t_phantomdata 't)
  
  function any_l (_ : 'b) : 'a
  
  let rec t_unique < 't > (input:t_unique 't) (ret  (pointer:NonNull'0.t_nonnull 't) (_marker:PhantomData'0.t_phantomdata 't))= any
    [ good (pointer:NonNull'0.t_nonnull 't) (_marker:PhantomData'0.t_phantomdata 't)-> {C_Unique pointer _marker
      = input}
      (! ret {pointer} {_marker})
    | bad (pointer:NonNull'0.t_nonnull 't) (_marker:PhantomData'0.t_phantomdata 't)-> {C_Unique pointer _marker
      <> input}
      {false}
      any ]
    
end
module Alloc_RawVec_Cap_Type
  use prelude.prelude.UIntSize
  
  use prelude.prelude.Int
  
  type t_cap  =
    | C_Cap usize
  
  function any_l (_ : 'b) : 'a
  
  let rec t_cap (input:t_cap) (ret  (field_0:usize))= any
    [ good (field_0:usize)-> {C_Cap field_0 = input} (! ret {field_0})
    | bad (field_0:usize)-> {C_Cap field_0 <> input} {false} any ]
    
end
module Alloc_RawVec_RawVec_Type
  use Alloc_RawVec_Cap_Type as Cap'0
  
  use Core_Ptr_Unique_Unique_Type as Unique'0
  
  type t_rawvec 't 'a =
    | C_RawVec (Unique'0.t_unique 't) (Cap'0.t_cap) 'a
  
  function any_l (_ : 'b) : 'a
  
  let rec t_rawvec < 't > < 'a > (input:t_rawvec 't 'a) (ret  (ptr:Unique'0.t_unique 't) (cap:Cap'0.t_cap) (alloc:'a))= any
    [ good (ptr:Unique'0.t_unique 't) (cap:Cap'0.t_cap) (alloc:'a)-> {C_RawVec ptr cap alloc = input}
      (! ret {ptr} {cap} {alloc})
    | bad (ptr:Unique'0.t_unique 't) (cap:Cap'0.t_cap) (alloc:'a)-> {C_RawVec ptr cap alloc <> input} {false} any ]
    
end
module Alloc_Vec_Vec_Type
  use prelude.prelude.UIntSize
  
  use prelude.prelude.Int
  
  use Alloc_RawVec_RawVec_Type as RawVec'0
  
  type t_vec 't 'a =
    | C_Vec (RawVec'0.t_rawvec 't 'a) usize
  
  function any_l (_ : 'b) : 'a
  
  let rec t_vec < 't > < 'a > (input:t_vec 't 'a) (ret  (buf:RawVec'0.t_rawvec 't 'a) (len:usize))= any
    [ good (buf:RawVec'0.t_rawvec 't 'a) (len:usize)-> {C_Vec buf len = input} (! ret {buf} {len})
    | bad (buf:RawVec'0.t_rawvec 't 'a) (len:usize)-> {C_Vec buf len <> input} {false} any ]
    
end
module Alloc_Alloc_Global_Type
  type t_global  =
    | C_Global
  
  function any_l (_ : 'b) : 'a
  
  let rec t_global (input:t_global) (ret  )= any
    [ good -> {C_Global  = input} (! ret) | bad -> {C_Global  <> input} {false} any ]
    
end
module CreusotContracts_Logic_Seq2_Seq_Type
  type t_seq 't
end
module Core_Ops_Range_RangeInclusive_Type
  type t_rangeinclusive 'idx =
    | C_RangeInclusive 'idx 'idx bool
  
  function any_l (_ : 'b) : 'a
  
  let rec t_rangeinclusive < 'idx > (input:t_rangeinclusive 'idx) (ret  (start:'idx) (end':'idx) (exhausted:bool))= any
    [ good (start:'idx) (end':'idx) (exhausted:bool)-> {C_RangeInclusive start end' exhausted = input}
      (! ret {start} {end'} {exhausted})
    | bad (start:'idx) (end':'idx) (exhausted:bool)-> {C_RangeInclusive start end' exhausted <> input} {false} any ]
    
end
module CreusotContracts_Snapshot_Snapshot_Type
  type t_snapshot 't
end
module Core_Cmp_Ordering_Type
  type t_ordering  =
    | C_Less
    | C_Equal
    | C_Greater
  
  function any_l (_ : 'b) : 'a
  
  let rec less (input:t_ordering) (ret  )= any
    [ good -> {C_Less  = input} (! ret) | bad -> {C_Less  <> input} {false} any ]
    
  
  let rec equal (input:t_ordering) (ret  )= any
    [ good -> {C_Equal  = input} (! ret) | bad -> {C_Equal  <> input} {false} any ]
    
  
  let rec greater (input:t_ordering) (ret  )= any
    [ good -> {C_Greater  = input} (! ret) | bad -> {C_Greater  <> input} {false} any ]
    
end
module Core_Option_Option_Type
  type t_option 't =
    | C_None
    | C_Some 't
  
  function any_l (_ : 'b) : 'a
  
  let rec none < 't > (input:t_option 't) (ret  )= any
    [ good -> {C_None  = input} (! ret) | bad -> {C_None  <> input} {false} any ]
    
  
  let rec some < 't > (input:t_option 't) (ret  (field_0:'t))= any
    [ good (field_0:'t)-> {C_Some field_0 = input} (! ret {field_0})
    | bad (field_0:'t)-> {C_Some field_0 <> input} {false} any ]
    
end
module Core_Ops_Range_Range_Type
  type t_range 'idx =
    | C_Range 'idx 'idx
  
  function any_l (_ : 'b) : 'a
  
  let rec t_range < 'idx > (input:t_range 'idx) (ret  (start:'idx) (end':'idx))= any
    [ good (start:'idx) (end':'idx)-> {C_Range start end' = input} (! ret {start} {end'})
    | bad (start:'idx) (end':'idx)-> {C_Range start end' <> input} {false} any ]
    
  
  function range_end [@inline:trivial] (self : t_range 'idx) : 'idx =
    match self with
      | C_Range _ a -> a
      end
  
  function range_start [@inline:trivial] (self : t_range 'idx) : 'idx =
    match self with
      | C_Range a _ -> a
      end
end
module C08Haystack_Search
  let%span s08_haystack0 = "../08_haystack.rs" 23 17 23 18
  
  let%span s08_haystack1 = "../08_haystack.rs" 22 4 22 112
  
  let%span s08_haystack2 = "../08_haystack.rs" 22 4 22 112
  
  let%span s08_haystack3 = "../08_haystack.rs" 22 4 22 112
  
  let%span s08_haystack4 = "../08_haystack.rs" 22 4 22 112
  
  let%span s08_haystack5 = "../08_haystack.rs" 25 17 25 18
  
  let%span s08_haystack6 = "../08_haystack.rs" 24 8 24 68
  
  let%span s08_haystack7 = "../08_haystack.rs" 24 8 24 68
  
  let%span s08_haystack8 = "../08_haystack.rs" 24 8 24 68
  
  let%span s08_haystack9 = "../08_haystack.rs" 24 20 24 66
  
  let%span s08_haystack10 = "../08_haystack.rs" 24 8 24 68
  
  let%span s08_haystack11 = "../08_haystack.rs" 15 11 15 65
  
  let%span s08_haystack12 = "../08_haystack.rs" 16 10 16 85
  
  let%span s08_haystack13 = "../08_haystack.rs" 17 0 19 108
  
  let%span s08_haystack14 = "../08_haystack.rs" 20 0 20 139
  
  let%span span15 = "../../../../../creusot-contracts/src/invariant.rs" 8 8 8 12
  
  let%span span16 = "" 0 0 0 0
  
  let%span span17 = "../../../../../creusot-contracts/src/logic/seq2.rs" 68 14 68 25
  
  let%span span18 = "../../../../../creusot-contracts/src/std/vec.rs" 19 21 19 25
  
  let%span span19 = "../../../../../creusot-contracts/src/std/vec.rs" 18 14 18 41
  
  let%span span20 = "../../../../../creusot-contracts/src/std/vec.rs" 60 20 60 41
  
  let%span span21 = "../../../../../creusot-contracts/src/logic/seq2.rs" 104 14 104 54
  
  let%span span22 = "../../../../../creusot-contracts/src/logic/seq2.rs" 105 4 106 62
  
  let%span span23 = "../../../../../creusot-contracts/src/std/num.rs" 22 16 22 35
  
  let%span span24 = "../../../../../creusot-contracts/src/std/iter/range.rs" 21 8 27 9
  
  let%span span25 = "../../../../../creusot-contracts/src/std/iter/range.rs" 37 15 37 32
  
  let%span span26 = "../../../../../creusot-contracts/src/std/iter/range.rs" 38 15 38 32
  
  let%span span27 = "../../../../../creusot-contracts/src/std/iter/range.rs" 40 22 40 23
  
  let%span span28 = "../../../../../creusot-contracts/src/std/iter/range.rs" 40 52 40 53
  
  let%span span29 = "../../../../../creusot-contracts/src/std/iter/range.rs" 40 82 40 83
  
  let%span span30 = "../../../../../creusot-contracts/src/std/iter/range.rs" 39 14 39 42
  
  let%span span31 = "../../../../../creusot-contracts/src/std/iter/range.rs" 33 21 33 25
  
  let%span span32 = "../../../../../creusot-contracts/src/std/iter/range.rs" 32 14 32 45
  
  let%span span33 = "../../../../../creusot-contracts/src/logic/seq2.rs" 16 14 16 36
  
  let%span span34 = "../../../../../creusot-contracts/src/std/ops.rs" 207 20 207 24
  
  let%span span35 = "../../../../../creusot-contracts/src/std/ops.rs" 206 4 206 88
  
  let%span span36 = "../../../../../creusot-contracts/src/std/iter/range.rs" 46 62 46 63
  
  let%span span37 = "../../../../../creusot-contracts/src/std/iter/range.rs" 45 10 45 43
  
  let%span span38 = "../../../../../creusot-contracts/src/std/iter/range.rs" 47 4 50 5
  
  let%span span39 = "../../../../../creusot-contracts/src/std/iter/range.rs" 65 8 71 9
  
  let%span span40 = "../../../../../creusot-contracts/src/std/iter/range.rs" 81 15 81 32
  
  let%span span41 = "../../../../../creusot-contracts/src/std/iter/range.rs" 82 15 82 32
  
  let%span span42 = "../../../../../creusot-contracts/src/std/iter/range.rs" 84 22 84 23
  
  let%span span43 = "../../../../../creusot-contracts/src/std/iter/range.rs" 84 52 84 53
  
  let%span span44 = "../../../../../creusot-contracts/src/std/iter/range.rs" 84 82 84 83
  
  let%span span45 = "../../../../../creusot-contracts/src/std/iter/range.rs" 83 14 83 42
  
  let%span span46 = "../../../../../creusot-contracts/src/std/iter/range.rs" 79 4 79 10
  
  let%span span47 = "../../../../../creusot-contracts/src/std/iter/range.rs" 77 21 77 25
  
  let%span span48 = "../../../../../creusot-contracts/src/std/iter/range.rs" 76 14 76 45
  
  let%span span49 = "../../../../../creusot-contracts/src/std/iter/range.rs" 74 4 74 10
  
  let%span span50 = "../../../../../creusot-contracts/src/std/slice.rs" 107 20 107 37
  
  let%span span51 = "../../../../../creusot-contracts/src/std/slice.rs" 100 20 100 37
  
  let%span span52 = "../../../../../creusot-contracts/src/model.rs" 90 8 90 31
  
  let%span span53 = "../../../../../creusot-contracts/src/std/vec.rs" 156 27 156 46
  
  let%span span54 = "" 0 0 0 0
  
  let%span span55 = "" 0 0 0 0
  
  let%span span56 = "../../../../../creusot-contracts/src/std/vec.rs" 157 26 157 54
  
  let%span span57 = "" 0 0 0 0
  
  let%span span58 = "../../../../../creusot-contracts/src/resolve.rs" 26 20 26 34
  
  let%span span59 = "../../../../../creusot-contracts/src/logic/seq2.rs" 54 21 54 22
  
  let%span span60 = "../../../../../creusot-contracts/src/logic/seq2.rs" 52 14 52 31
  
  let%span span61 = "../../../../../creusot-contracts/src/logic/seq2.rs" 53 14 53 28
  
  let%span span62 = "../../../../../creusot-contracts/src/std/iter/range.rs" 14 12 14 78
  
  let%span span63 = "" 0 0 0 0
  
  let%span span64 = "../../../../../creusot-contracts/src/std/iter.rs" 95 26 98 17
  
  let%span span65 = "" 0 0 0 0
  
  let%span span66 = "../../../../../creusot-contracts/src/snapshot.rs" 45 15 45 16
  
  let%span span67 = "../../../../../creusot-contracts/src/snapshot.rs" 43 14 43 28
  
  let%span span68 = "../../../../../creusot-contracts/src/std/iter.rs" 80 8 80 19
  
  let%span span69 = "../../../../../creusot-contracts/src/std/iter.rs" 74 20 74 24
  
  let%span span70 = "../../../../../creusot-contracts/src/std/iter.rs" 89 0 175 1
  
  let%span span71 = "" 0 0 0 0
  
  let%span span72 = "" 0 0 0 0
  
  let%span span73 = "../../../../../creusot-contracts/src/std/iter/range.rs" 58 12 58 57
  
  let%span span74 = "" 0 0 0 0
  
  let%span span75 = "" 0 0 0 0
  
  let%span span76 = "../../../../../creusot-contracts/src/logic/ops.rs" 20 8 20 31
  
  let%span span77 = "../08_haystack.rs" 8 4 12 5
  
  let%span span78 = "" 0 0 0 0
  
  let%span span79 = "" 0 0 0 0
  
  let%span span80 = "../../../../../creusot-contracts/src/std/ops.rs" 220 26 220 53
  
  let%span span81 = "../../../../../creusot-contracts/src/std/ops.rs" 221 26 221 49
  
  let%span span82 = "../../../../../creusot-contracts/src/std/ops.rs" 222 16 222 93
  
  let%span span83 = "" 0 0 0 0
  
  let%span span84 = "" 0 0 0 0
  
  let%span span85 = "../../../../../creusot-contracts/src/std/vec.rs" 78 26 78 48
  
  use prelude.prelude.UInt8
  
  use CreusotContracts_Logic_Seq2_Seq_Type as Seq'0
  
  predicate invariant'10 (self : Seq'0.t_seq uint8) =
    [%#span15] true
  
  predicate inv'10 (_x : Seq'0.t_seq uint8)
  
  axiom inv'10 : forall x : Seq'0.t_seq uint8 . inv'10 x = true
  
  use Alloc_Alloc_Global_Type as Global'0
  
  use Alloc_Vec_Vec_Type as Vec'0
  
  use prelude.prelude.UIntSize
  
  use prelude.prelude.UIntSize
  
  use prelude.prelude.Int
  
  constant max'0 : usize = [%#span16] (18446744073709551615 : usize)
  
  function len'2 (self : Seq'0.t_seq uint8) : int
  
  axiom len'2_spec : forall self : Seq'0.t_seq uint8 . [%#span17] len'2 self >= 0
  
  predicate inv'9 (_x : Vec'0.t_vec uint8 (Global'0.t_global))
  
  function shallow_model'1 (self : Vec'0.t_vec uint8 (Global'0.t_global)) : Seq'0.t_seq uint8
  
  axiom shallow_model'1_spec : forall self : Vec'0.t_vec uint8 (Global'0.t_global) . ([%#span18] inv'9 self)
   -> ([%#span19] len'2 (shallow_model'1 self) <= UIntSize.to_int (max'0 : usize))
  
  predicate invariant'9 (self : Vec'0.t_vec uint8 (Global'0.t_global)) =
    [%#span20] inv'10 (shallow_model'1 self)
  
  axiom inv'9 : forall x : Vec'0.t_vec uint8 (Global'0.t_global) . inv'9 x = true
  
  predicate invariant'8 (self : uint8) =
    [%#span15] true
  
  predicate inv'8 (_x : uint8)
  
  axiom inv'8 : forall x : uint8 . inv'8 x = true
  
  use Core_Ops_Range_Range_Type as Range'0
  
  use prelude.prelude.Borrow
  
  predicate invariant'7 (self : borrowed (Range'0.t_range usize)) =
    [%#span15] true
  
  predicate inv'7 (_x : borrowed (Range'0.t_range usize))
  
  axiom inv'7 : forall x : borrowed (Range'0.t_range usize) . inv'7 x = true
  
  use Core_Option_Option_Type as Option'0
  
  predicate invariant'6 (self : Option'0.t_option usize) =
    [%#span15] true
  
  predicate inv'6 (_x : Option'0.t_option usize)
  
  axiom inv'6 : forall x : Option'0.t_option usize . inv'6 x = true
  
  use Core_Ops_Range_RangeInclusive_Type as RangeInclusive'0
  
  predicate invariant'5 (self : borrowed (RangeInclusive'0.t_rangeinclusive usize)) =
    [%#span15] true
  
  predicate inv'5 (_x : borrowed (RangeInclusive'0.t_rangeinclusive usize))
  
  axiom inv'5 : forall x : borrowed (RangeInclusive'0.t_rangeinclusive usize) . inv'5 x = true
  
  predicate invariant'4 (self : Seq'0.t_seq usize) =
    [%#span15] true
  
  predicate inv'4 (_x : Seq'0.t_seq usize)
  
  axiom inv'4 : forall x : Seq'0.t_seq usize . inv'4 x = true
  
  predicate invariant'3 (self : usize) =
    [%#span15] true
  
  predicate inv'3 (_x : usize)
  
  axiom inv'3 : forall x : usize . inv'3 x = true
  
  predicate invariant'2 (self : Vec'0.t_vec uint8 (Global'0.t_global)) =
    [%#span15] true
  
  predicate inv'2 (_x : Vec'0.t_vec uint8 (Global'0.t_global))
  
  axiom inv'2 : forall x : Vec'0.t_vec uint8 (Global'0.t_global) . inv'2 x = true
  
  function index_logic'0 (self : Seq'0.t_seq usize) (_2 : int) : usize
  
  function len'1 (self : Seq'0.t_seq usize) : int
  
  axiom len'1_spec : forall self : Seq'0.t_seq usize . [%#span17] len'1 self >= 0
  
  function concat'0 (self : Seq'0.t_seq usize) (other : Seq'0.t_seq usize) : Seq'0.t_seq usize
  
  axiom concat'0_spec : forall self : Seq'0.t_seq usize, other : Seq'0.t_seq usize . ([%#span22] forall i : int . 0 <= i
  /\ i < len'1 (concat'0 self other)
   -> index_logic'0 (concat'0 self other) i
  = (if i < len'1 self then index_logic'0 self i else index_logic'0 other (i - len'1 self)))
  && ([%#span21] len'1 (concat'0 self other) = len'1 self + len'1 other)
  
  predicate inv'1 (_x : Range'0.t_range usize)
  
  use prelude.prelude.Int
  
  function deep_model'0 (self : usize) : int =
    [%#span23] UIntSize.to_int self
  
  use Core_Ops_Range_Range_Type as Core_Ops_Range_Range_Type
  
  predicate produces'1 (self : Range'0.t_range usize) (visited : Seq'0.t_seq usize) (o : Range'0.t_range usize) =
    [%#span24] Core_Ops_Range_Range_Type.range_end self = Core_Ops_Range_Range_Type.range_end o
    /\ deep_model'0 (Core_Ops_Range_Range_Type.range_start self)
    <= deep_model'0 (Core_Ops_Range_Range_Type.range_start o)
    /\ (len'1 visited > 0
     -> deep_model'0 (Core_Ops_Range_Range_Type.range_start o) <= deep_model'0 (Core_Ops_Range_Range_Type.range_end o))
    /\ len'1 visited
    = deep_model'0 (Core_Ops_Range_Range_Type.range_start o) - deep_model'0 (Core_Ops_Range_Range_Type.range_start self)
    /\ (forall i : int . 0 <= i /\ i < len'1 visited
     -> deep_model'0 (index_logic'0 visited i) = deep_model'0 (Core_Ops_Range_Range_Type.range_start self) + i)
  
  function produces_trans'1 (a : Range'0.t_range usize) (ab : Seq'0.t_seq usize) (b : Range'0.t_range usize) (bc : Seq'0.t_seq usize) (c : Range'0.t_range usize) : ()
    
  
  axiom produces_trans'1_spec : forall a : Range'0.t_range usize, ab : Seq'0.t_seq usize, b : Range'0.t_range usize, bc : Seq'0.t_seq usize, c : Range'0.t_range usize . ([%#span25] produces'1 a ab b)
   -> ([%#span26] produces'1 b bc c)
   -> ([%#span27] inv'1 a)
   -> ([%#span28] inv'1 b)  -> ([%#span29] inv'1 c)  -> ([%#span30] produces'1 a (concat'0 ab bc) c)
  
  constant empty'0 : Seq'0.t_seq usize
  
  function produces_refl'1 (self : Range'0.t_range usize) : ()
  
  axiom produces_refl'1_spec : forall self : Range'0.t_range usize . ([%#span31] inv'1 self)
   -> ([%#span32] produces'1 self (empty'0 : Seq'0.t_seq usize) self)
  
  predicate invariant'1 (self : Range'0.t_range usize) =
    [%#span15] true
  
  axiom inv'1 : forall x : Range'0.t_range usize . inv'1 x = true
  
  constant empty'1 : Seq'0.t_seq uint8
  
  function empty_len'1 (_1 : ()) : ()
  
  axiom empty_len'1_spec : forall _1 : () . [%#span33] len'2 (empty'1 : Seq'0.t_seq uint8) = 0
  
  predicate inv'0 (_x : RangeInclusive'0.t_rangeinclusive usize)
  
  function start_log'0 (self : RangeInclusive'0.t_rangeinclusive usize) : usize
  
  function end_log'0 (self : RangeInclusive'0.t_rangeinclusive usize) : usize
  
  use int.Int
  
  function is_empty_log'0 (self : RangeInclusive'0.t_rangeinclusive usize) : bool
  
  axiom is_empty_log'0_spec : forall self : RangeInclusive'0.t_rangeinclusive usize . ([%#span34] inv'0 self)
   -> ([%#span35] not is_empty_log'0 self  -> deep_model'0 (start_log'0 self) <= deep_model'0 (end_log'0 self))
  
  function range_inclusive_len'0 (r : RangeInclusive'0.t_rangeinclusive usize) : int =
    [%#span38] if is_empty_log'0 r then 0 else deep_model'0 (end_log'0 r) - deep_model'0 (start_log'0 r) + 1
  
  axiom range_inclusive_len'0_spec : forall r : RangeInclusive'0.t_rangeinclusive usize . ([%#span36] inv'0 r)
   -> ([%#span37] is_empty_log'0 r = (range_inclusive_len'0 r = 0))
  
  predicate produces'0 (self : RangeInclusive'0.t_rangeinclusive usize) (visited : Seq'0.t_seq usize) (o : RangeInclusive'0.t_rangeinclusive usize)
    
   =
    [%#span39] len'1 visited = range_inclusive_len'0 self - range_inclusive_len'0 o
    /\ (is_empty_log'0 self  -> is_empty_log'0 o)
    /\ (is_empty_log'0 o \/ end_log'0 self = end_log'0 o)
    /\ (forall i : int . 0 <= i /\ i < len'1 visited
     -> deep_model'0 (index_logic'0 visited i) = deep_model'0 (start_log'0 self) + i)
  
  function produces_trans'0 (a : RangeInclusive'0.t_rangeinclusive usize) (ab : Seq'0.t_seq usize) (b : RangeInclusive'0.t_rangeinclusive usize) (bc : Seq'0.t_seq usize) (c : RangeInclusive'0.t_rangeinclusive usize) : ()
    
   =
    [%#span46] ()
  
  axiom produces_trans'0_spec : forall a : RangeInclusive'0.t_rangeinclusive usize, ab : Seq'0.t_seq usize, b : RangeInclusive'0.t_rangeinclusive usize, bc : Seq'0.t_seq usize, c : RangeInclusive'0.t_rangeinclusive usize . ([%#span40] produces'0 a ab b)
   -> ([%#span41] produces'0 b bc c)
   -> ([%#span42] inv'0 a)
   -> ([%#span43] inv'0 b)  -> ([%#span44] inv'0 c)  -> ([%#span45] produces'0 a (concat'0 ab bc) c)
  
  function produces_refl'0 (self : RangeInclusive'0.t_rangeinclusive usize) : () =
    [%#span49] ()
  
  axiom produces_refl'0_spec : forall self : RangeInclusive'0.t_rangeinclusive usize . ([%#span47] inv'0 self)
   -> ([%#span48] produces'0 self (empty'0 : Seq'0.t_seq usize) self)
  
  predicate invariant'0 (self : RangeInclusive'0.t_rangeinclusive usize) =
    [%#span15] true
  
  axiom inv'0 : forall x : RangeInclusive'0.t_rangeinclusive usize . inv'0 x = true
  
  function empty_len'0 (_1 : ()) : ()
  
  axiom empty_len'0_spec : forall _1 : () . [%#span33] len'1 (empty'0 : Seq'0.t_seq usize) = 0
  
  use CreusotContracts_Snapshot_Snapshot_Type as Snapshot'0
  
  use prelude.prelude.Intrinsic
  
  use prelude.prelude.Slice
  
  function index_logic'2 (self : Seq'0.t_seq uint8) (_2 : int) : uint8
  
  predicate has_value'0 [@inline:trivial] (self : usize) (seq : Seq'0.t_seq uint8) (out : uint8) =
    [%#span50] index_logic'2 seq (UIntSize.to_int self) = out
  
  predicate in_bounds'0 [@inline:trivial] (self : usize) (seq : Seq'0.t_seq uint8) =
    [%#span51] UIntSize.to_int self < len'2 seq
  
  function shallow_model'0 (self : Vec'0.t_vec uint8 (Global'0.t_global)) : Seq'0.t_seq uint8 =
    [%#span52] shallow_model'1 self
  
  let rec index'0 (self:Vec'0.t_vec uint8 (Global'0.t_global)) (index:usize) (return'  (ret:uint8))= {[@expl:precondition] [%#span55] inv'3 index}
    {[@expl:precondition] [%#span54] inv'2 self}
    {[@expl:precondition] [%#span53] in_bounds'0 index (shallow_model'0 self)}
    any
    [ return' (result:uint8)-> {[%#span57] inv'8 result}
      {[%#span56] has_value'0 index (shallow_model'0 self) result}
      (! return' {result}) ]
    
  
  predicate resolve'1 (self : borrowed (Range'0.t_range usize)) =
<<<<<<< HEAD
    [%#span58]  ^ self =  * self
=======
    [%#span59] self.final = self.current
>>>>>>> 7087246d
  
  function singleton'0 (v : usize) : Seq'0.t_seq usize
  
  axiom singleton'0_spec : forall v : usize . ([%#span59] inv'3 v)
   -> ([%#span61] index_logic'0 (singleton'0 v) 0 = v) && ([%#span60] len'1 (singleton'0 v) = 1)
  
  predicate completed'1 (self : borrowed (Range'0.t_range usize)) =
<<<<<<< HEAD
    [%#span62] resolve'1 self
    /\ deep_model'0 (Core_Ops_Range_Range_Type.range_start ( * self))
    >= deep_model'0 (Core_Ops_Range_Range_Type.range_end ( * self))
=======
    [%#span60] resolve'1 self
    /\ deep_model'0 (Core_Ops_Range_Range_Type.range_start self.current)
    >= deep_model'0 (Core_Ops_Range_Range_Type.range_end self.current)
>>>>>>> 7087246d
  
  let rec next'1 (self:borrowed (Range'0.t_range usize)) (return'  (ret:Option'0.t_option usize))= {[@expl:precondition] [%#span63] inv'7 self}
    any
    [ return' (result:Option'0.t_option usize)-> {[%#span65] inv'6 result}
      {[%#span64] match result with
        | Option'0.C_None -> completed'1 self
<<<<<<< HEAD
        | Option'0.C_Some v -> produces'1 ( * self) (singleton'0 v) ( ^ self)
=======
        | Option'0.C_Some v -> produces'1 self.current (Seq.singleton v) self.final
>>>>>>> 7087246d
        end}
      (! return' {result}) ]
    
  
  function deref'2 (self : Snapshot'0.t_snapshot (Range'0.t_range usize)) : Range'0.t_range usize
  
  function inner'2 (self : Snapshot'0.t_snapshot (Range'0.t_range usize)) : Range'0.t_range usize
  
  function new'3 (x : Range'0.t_range usize) : Snapshot'0.t_snapshot (Range'0.t_range usize)
  
  axiom new'3_spec : forall x : Range'0.t_range usize . ([%#span66] inv'1 x)  -> ([%#span67] deref'2 (new'3 x) = x)
  
  predicate into_iter_post'1 (self : Range'0.t_range usize) (res : Range'0.t_range usize) =
    [%#span68] self = res
  
  predicate into_iter_pre'1 (self : Range'0.t_range usize) =
    [%#span69] true
  
  let rec into_iter'1 (self:Range'0.t_range usize) (return'  (ret:Range'0.t_range usize))= {[@expl:precondition] [%#span71] inv'1 self}
    {[@expl:precondition] [%#span70] into_iter_pre'1 self}
    any
    [ return' (result:Range'0.t_range usize)-> {[%#span72] inv'1 result}
      {[%#span70] into_iter_post'1 self result}
      (! return' {result}) ]
    
  
  predicate resolve'0 (self : borrowed (RangeInclusive'0.t_rangeinclusive usize)) =
<<<<<<< HEAD
    [%#span58]  ^ self =  * self
  
  predicate completed'0 (self : borrowed (RangeInclusive'0.t_rangeinclusive usize)) =
    [%#span73] is_empty_log'0 ( * self) /\ is_empty_log'0 ( ^ self)
=======
    [%#span59] self.final = self.current
  
  predicate completed'0 (self : borrowed (RangeInclusive'0.t_rangeinclusive usize)) =
    [%#span69] is_empty_log'0 self.current /\ is_empty_log'0 self.final
>>>>>>> 7087246d
  
  let rec next'0 (self:borrowed (RangeInclusive'0.t_rangeinclusive usize)) (return'  (ret:Option'0.t_option usize))= {[@expl:precondition] [%#span74] inv'5 self}
    any
    [ return' (result:Option'0.t_option usize)-> {[%#span75] inv'6 result}
      {[%#span64] match result with
        | Option'0.C_None -> completed'0 self
<<<<<<< HEAD
        | Option'0.C_Some v -> produces'0 ( * self) (singleton'0 v) ( ^ self)
=======
        | Option'0.C_Some v -> produces'0 self.current (Seq.singleton v) self.final
>>>>>>> 7087246d
        end}
      (! return' {result}) ]
    
  
  function index_logic'1 [@inline:trivial] (self : Vec'0.t_vec uint8 (Global'0.t_global)) (ix : int) : uint8 =
    [%#span76] index_logic'2 (shallow_model'1 self) ix
  
  predicate match_at'0 [#"../08_haystack.rs" 7 0 7 77] (needle : Vec'0.t_vec uint8 (Global'0.t_global)) (haystack : Vec'0.t_vec uint8 (Global'0.t_global)) (pos : int) (len : int)
    
   =
    [%#span77] len <= len'2 (shallow_model'0 needle)
    /\ pos <= len'2 (shallow_model'0 haystack) - len
    /\ (forall i : int . 0 <= i /\ i < len  -> index_logic'1 needle i = index_logic'1 haystack (pos + i))
  
  function deref'0 (self : Snapshot'0.t_snapshot (Seq'0.t_seq usize)) : Seq'0.t_seq usize
  
  function inner'1 (self : Snapshot'0.t_snapshot (Seq'0.t_seq usize)) : Seq'0.t_seq usize
  
  function deref'1 (self : Snapshot'0.t_snapshot (RangeInclusive'0.t_rangeinclusive usize)) : RangeInclusive'0.t_rangeinclusive usize
    
  
  function inner'0 (self : Snapshot'0.t_snapshot (RangeInclusive'0.t_rangeinclusive usize)) : RangeInclusive'0.t_rangeinclusive usize
    
  
  function new'2 (x : Seq'0.t_seq usize) : Snapshot'0.t_snapshot (Seq'0.t_seq usize)
  
  axiom new'2_spec : forall x : Seq'0.t_seq usize . ([%#span66] inv'4 x)  -> ([%#span67] deref'0 (new'2 x) = x)
  
  function new'1 (x : RangeInclusive'0.t_rangeinclusive usize) : Snapshot'0.t_snapshot (RangeInclusive'0.t_rangeinclusive usize)
    
  
  axiom new'1_spec : forall x : RangeInclusive'0.t_rangeinclusive usize . ([%#span66] inv'0 x)
   -> ([%#span67] deref'1 (new'1 x) = x)
  
  predicate into_iter_post'0 (self : RangeInclusive'0.t_rangeinclusive usize) (res : RangeInclusive'0.t_rangeinclusive usize)
    
   =
    [%#span68] self = res
  
  predicate into_iter_pre'0 (self : RangeInclusive'0.t_rangeinclusive usize) =
    [%#span69] true
  
  let rec into_iter'0 (self:RangeInclusive'0.t_rangeinclusive usize) (return'  (ret:RangeInclusive'0.t_rangeinclusive usize))= {[@expl:precondition] [%#span71] inv'0 self}
    {[@expl:precondition] [%#span70] into_iter_pre'0 self}
    any
    [ return' (result:RangeInclusive'0.t_rangeinclusive usize)-> {[%#span72] inv'0 result}
      {[%#span70] into_iter_post'0 self result}
      (! return' {result}) ]
    
  
  let rec new'0 (start:usize) (end':usize) (return'  (ret:RangeInclusive'0.t_rangeinclusive usize))= {[@expl:precondition] [%#span79] inv'3 end'}
    {[@expl:precondition] [%#span78] inv'3 start}
    any
    [ return' (result:RangeInclusive'0.t_rangeinclusive usize)-> {[%#span83] inv'0 result}
      {[%#span82] deep_model'0 start <= deep_model'0 end'  -> not is_empty_log'0 result}
      {[%#span81] end_log'0 result = end'}
      {[%#span80] start_log'0 result = start}
      (! return' {result}) ]
    
  
  let rec len'0 (self:Vec'0.t_vec uint8 (Global'0.t_global)) (return'  (ret:usize))= {[@expl:precondition] [%#span84] inv'2 self}
    any
    [ return' (result:usize)-> {[%#span85] UIntSize.to_int result = len'2 (shallow_model'0 self)} (! return' {result}) ]
    
  
  let rec search (needle:Vec'0.t_vec uint8 (Global'0.t_global)) (haystack:Vec'0.t_vec uint8 (Global'0.t_global)) (return'  (ret:usize))= {[%#s08_haystack11] len'2 (shallow_model'0 needle)
    >= 1
    /\ len'2 (shallow_model'0 needle) <= len'2 (shallow_model'0 haystack)}
    (! bb0
    [ bb0 = s0 [ s0 = len'0 {haystack} (fun (_ret':usize) ->  [ &_12 <- _ret' ] s1) | s1 = bb1 ] 
    | bb1 = s0 [ s0 = len'0 {needle} (fun (_ret':usize) ->  [ &_14 <- _ret' ] s1) | s1 = bb2 ] 
    | bb2 = s0
      [ s0 = UIntSize.sub {_12} {_14}
          (fun (_ret':usize) ->
             [ &_11 <- _ret' ] 
            (any
            [ any_ (_any:usize)-> (!  [ &_12 <- _any ] (any [ any_ (_any:usize)-> (!  [ &_14 <- _any ] s1) ] )) ]
            ))
      | s1 = new'0 {[%#s08_haystack0] (0 : usize)} {_11}
          (fun (_ret':RangeInclusive'0.t_rangeinclusive usize) ->  [ &_10 <- _ret' ] s2)
      | s2 = bb3 ]
      
    | bb3 = s0
      [ s0 = into_iter'0 {_10} (fun (_ret':RangeInclusive'0.t_rangeinclusive usize) ->  [ &iter <- _ret' ] s1)
      | s1 = bb4 ]
      
    | bb4 = s0 [ s0 =  [ &iter_old <- [%#s08_haystack1] new'1 iter ] s1 | s1 = bb5 ] 
    | bb5 = s0 [ s0 =  [ &produced <- [%#s08_haystack2] new'2 (empty'0 : Seq'0.t_seq usize) ] s1 | s1 = bb6 ] 
    | bb6 = bb7
    | bb7 = bb7
      [ bb7 = {[@expl:loop invariant] [%#s08_haystack3] forall k : int . 0 <= k /\ k < len'1 (deref'0 produced)
         -> not match_at'0 needle haystack k (len'2 (shallow_model'0 needle))}
        {[@expl:loop invariant] [%#s08_haystack3] produces'0 (inner'0 iter_old) (inner'1 produced) iter}
        {[@expl:loop invariant] [%#s08_haystack3] inv'0 iter}
        (! s0) [ s0 = bb8 ] 
        [ bb8 = s0
          [ s0 = Borrow.borrow_mut <RangeInclusive'0.t_rangeinclusive usize> {iter}
              (fun (_ret':borrowed (RangeInclusive'0.t_rangeinclusive usize)) ->
                 [ &_26 <- _ret' ] 
                 [ &iter <- _26.final ] 
                s1)
          | s1 = Borrow.borrow_final <RangeInclusive'0.t_rangeinclusive usize> {_26.current} {Borrow.get_id _26}
              (fun (_ret':borrowed (RangeInclusive'0.t_rangeinclusive usize)) ->
                 [ &_25 <- _ret' ] 
                 [ &_26 <- { _26 with current = _25.final ; } ] 
                s2)
          | s2 = next'0 {_25} (fun (_ret':Option'0.t_option usize) ->  [ &_24 <- _ret' ] s3)
          | s3 = bb9 ]
          
        | bb9 = s0
          [ s0 = -{resolve'0 _26}- s1
          | s1 = any
            [ br0 -> {_24 = Option'0.C_None } (! bb12) | br1 (a:usize)-> {_24 = Option'0.C_Some a} (! bb11) ]
             ]
          
        | bb11 = bb13
        | bb13 = s0
          [ s0 = Option'0.some <usize> {_24} (fun (r0'0:usize) ->  [ &__creusot_proc_iter_elem <- r0'0 ] s1)
          | s1 = 
            [ &_29 <- [%#s08_haystack4] new'2 (concat'0 (inner'1 produced) (singleton'0 __creusot_proc_iter_elem)) ]
            
            s2
          | s2 = bb14 ]
          
        | bb14 = s0
          [ s0 =  [ &produced <- _29 ] 
            (any [ any_ (_any:Snapshot'0.t_snapshot (Seq'0.t_seq usize))-> (!  [ &_29 <- _any ] s1) ] )
          | s1 =  [ &i <- __creusot_proc_iter_elem ] s2
          | s2 = len'0 {needle} (fun (_ret':usize) ->  [ &_36 <- _ret' ] s3)
          | s3 = bb15 ]
          
        | bb15 = s0
          [ s0 =  [ &_35 <- Range'0.C_Range ([%#s08_haystack5] (0 : usize)) _36 ] 
            (any [ any_ (_any:usize)-> (!  [ &_36 <- _any ] s1) ] )
          | s1 = into_iter'1 {_35} (fun (_ret':Range'0.t_range usize) ->  [ &iter1 <- _ret' ] s2)
          | s2 = bb16 ]
          
        | bb16 = s0 [ s0 =  [ &iter_old1 <- [%#s08_haystack6] new'3 iter1 ] s1 | s1 = bb17 ] 
        | bb17 = s0 [ s0 =  [ &produced1 <- [%#s08_haystack7] new'2 (empty'0 : Seq'0.t_seq usize) ] s1 | s1 = bb18 ] 
        | bb18 = bb19
        | bb19 = bb19
          [ bb19 = {[@expl:loop invariant] [%#s08_haystack9] match_at'0 needle haystack (UIntSize.to_int i) (len'1 (deref'0 produced1))}
            {[@expl:loop invariant] [%#s08_haystack8] produces'1 (inner'2 iter_old1) (inner'1 produced1) iter1}
            {[@expl:loop invariant] [%#s08_haystack8] inv'1 iter1}
            (! s0) [ s0 = bb20 ] 
            [ bb20 = s0
              [ s0 = Borrow.borrow_mut <Range'0.t_range usize> {iter1}
                  (fun (_ret':borrowed (Range'0.t_range usize)) ->  [ &_47 <- _ret' ]  [ &iter1 <- _47.final ] s1)
              | s1 = Borrow.borrow_final <Range'0.t_range usize> {_47.current} {Borrow.get_id _47}
                  (fun (_ret':borrowed (Range'0.t_range usize)) ->
                     [ &_46 <- _ret' ] 
                     [ &_47 <- { _47 with current = _46.final ; } ] 
                    s2)
              | s2 = next'1 {_46} (fun (_ret':Option'0.t_option usize) ->  [ &_45 <- _ret' ] s3)
              | s3 = bb21 ]
              
            | bb21 = s0
              [ s0 = -{resolve'1 _47}- s1
              | s1 = any
                [ br0 -> {_45 = Option'0.C_None } (! bb24) | br1 (a:usize)-> {_45 = Option'0.C_Some a} (! bb23) ]
                 ]
              
            | bb23 = bb25
            | bb25 = s0
              [ s0 = Option'0.some <usize> {_45} (fun (r0'0:usize) ->  [ &__creusot_proc_iter_elem1 <- r0'0 ] s1)
              | s1 = 
                [ &_50 <- [%#s08_haystack10] new'2 (concat'0 (inner'1 produced1) (singleton'0 __creusot_proc_iter_elem1)) ]
                
                s2
              | s2 = bb26 ]
              
            | bb26 = s0
              [ s0 =  [ &produced1 <- _50 ] 
                (any [ any_ (_any:Snapshot'0.t_snapshot (Seq'0.t_seq usize))-> (!  [ &_50 <- _any ] s1) ] )
              | s1 =  [ &j <- __creusot_proc_iter_elem1 ] s2
              | s2 = index'0 {needle} {j} (fun (_ret':uint8) ->  [ &_55 <- _ret' ] s3)
              | s3 = bb27 ]
              
            | bb27 = s0
              [ s0 = UIntSize.add {i} {j} (fun (_ret':usize) ->  [ &_61 <- _ret' ] s1)
              | s1 = index'0 {haystack} {_61} (fun (_ret':uint8) ->  [ &_59 <- _ret' ] s2)
              | s2 = bb28 ]
              
            | bb28 = s0
              [ s0 = UInt8.ne {_55} {_59} (fun (_ret':bool) ->  [ &_53 <- _ret' ] s1)
              | s1 = any [ br0 -> {_53 = false} (! bb30) | br1 -> {_53} (! bb29) ]  ]
              
            | bb30 = bb19 ]
             ]
          
        | bb29 = bb7 ]
         ]
      
    | bb24 = s0 [ s0 =  [ &_0 <- i ] s1 | s1 = bb32 ] 
    | bb12 = s0 [ s0 = len'0 {haystack} (fun (_ret':usize) ->  [ &_0 <- _ret' ] s1) | s1 = bb31 ] 
    | bb31 = bb32
    | bb32 = return' {_0} ]
    )
    [ & _0 : usize = any_l ()
    | & needle : Vec'0.t_vec uint8 (Global'0.t_global) = needle
    | & haystack : Vec'0.t_vec uint8 (Global'0.t_global) = haystack
    | & iter : RangeInclusive'0.t_rangeinclusive usize = any_l ()
    | & _10 : RangeInclusive'0.t_rangeinclusive usize = any_l ()
    | & _11 : usize = any_l ()
    | & _12 : usize = any_l ()
    | & _14 : usize = any_l ()
    | & iter_old : Snapshot'0.t_snapshot (RangeInclusive'0.t_rangeinclusive usize) = any_l ()
    | & produced : Snapshot'0.t_snapshot (Seq'0.t_seq usize) = any_l ()
    | & _24 : Option'0.t_option usize = any_l ()
    | & _25 : borrowed (RangeInclusive'0.t_rangeinclusive usize) = any_l ()
    | & _26 : borrowed (RangeInclusive'0.t_rangeinclusive usize) = any_l ()
    | & __creusot_proc_iter_elem : usize = any_l ()
    | & _29 : Snapshot'0.t_snapshot (Seq'0.t_seq usize) = any_l ()
    | & i : usize = any_l ()
    | & iter1 : Range'0.t_range usize = any_l ()
    | & _35 : Range'0.t_range usize = any_l ()
    | & _36 : usize = any_l ()
    | & iter_old1 : Snapshot'0.t_snapshot (Range'0.t_range usize) = any_l ()
    | & produced1 : Snapshot'0.t_snapshot (Seq'0.t_seq usize) = any_l ()
    | & _45 : Option'0.t_option usize = any_l ()
    | & _46 : borrowed (Range'0.t_range usize) = any_l ()
    | & _47 : borrowed (Range'0.t_range usize) = any_l ()
    | & __creusot_proc_iter_elem1 : usize = any_l ()
    | & _50 : Snapshot'0.t_snapshot (Seq'0.t_seq usize) = any_l ()
    | & j : usize = any_l ()
    | & _53 : bool = any_l ()
    | & _55 : uint8 = any_l ()
    | & _59 : uint8 = any_l ()
    | & _61 : usize = any_l () ]
    
    [ return' (result:usize)-> {[@expl:postcondition] [%#s08_haystack14] UIntSize.to_int result
      = len'2 (shallow_model'0 haystack)
       -> (forall i : int . 0 <= i /\ i < len'2 (shallow_model'0 haystack)
       -> not match_at'0 needle haystack i (len'2 (shallow_model'0 needle)))}
      {[@expl:postcondition] [%#s08_haystack13] UIntSize.to_int result < len'2 (shallow_model'0 haystack)
       -> match_at'0 needle haystack (UIntSize.to_int result) (len'2 (shallow_model'0 needle))
      /\ (forall i : int . 0 <= i /\ i < UIntSize.to_int result
       -> not match_at'0 needle haystack i (len'2 (shallow_model'0 needle)))}
      {[@expl:postcondition] [%#s08_haystack12] UIntSize.to_int result = len'2 (shallow_model'0 haystack)
      \/ UIntSize.to_int result < len'2 (shallow_model'0 haystack) - len'2 (shallow_model'0 needle) + 1}
      (! return' {result}) ]
    
end<|MERGE_RESOLUTION|>--- conflicted
+++ resolved
@@ -100,9 +100,6 @@
     [ good -> {C_Global  = input} (! ret) | bad -> {C_Global  <> input} {false} any ]
     
 end
-module CreusotContracts_Logic_Seq2_Seq_Type
-  type t_seq 't
-end
 module Core_Ops_Range_RangeInclusive_Type
   type t_rangeinclusive 'idx =
     | C_RangeInclusive 'idx 'idx bool
@@ -114,9 +111,6 @@
       (! ret {start} {end'} {exhausted})
     | bad (start:'idx) (end':'idx) (exhausted:bool)-> {C_RangeInclusive start end' exhausted <> input} {false} any ]
     
-end
-module CreusotContracts_Snapshot_Snapshot_Type
-  type t_snapshot 't
 end
 module Core_Cmp_Ordering_Type
   type t_ordering  =
@@ -165,12 +159,12 @@
     | bad (start:'idx) (end':'idx)-> {C_Range start end' <> input} {false} any ]
     
   
-  function range_end [@inline:trivial] (self : t_range 'idx) : 'idx =
+  function range_end (self : t_range 'idx) : 'idx =
     match self with
       | C_Range _ a -> a
       end
   
-  function range_start [@inline:trivial] (self : t_range 'idx) : 'idx =
+  function range_start (self : t_range 'idx) : 'idx =
     match self with
       | C_Range a _ -> a
       end
@@ -210,29 +204,29 @@
   
   let%span span16 = "" 0 0 0 0
   
-  let%span span17 = "../../../../../creusot-contracts/src/logic/seq2.rs" 68 14 68 25
-  
-  let%span span18 = "../../../../../creusot-contracts/src/std/vec.rs" 19 21 19 25
-  
-  let%span span19 = "../../../../../creusot-contracts/src/std/vec.rs" 18 14 18 41
+  let%span span17 = "../../../../../creusot-contracts/src/std/vec.rs" 19 21 19 25
+  
+  let%span span18 = "../../../../../creusot-contracts/src/std/vec.rs" 18 14 18 41
+  
+  let%span span19 = "../../../../../creusot-contracts/src/std/vec.rs" 19 4 19 36
   
   let%span span20 = "../../../../../creusot-contracts/src/std/vec.rs" 60 20 60 41
   
-  let%span span21 = "../../../../../creusot-contracts/src/logic/seq2.rs" 104 14 104 54
-  
-  let%span span22 = "../../../../../creusot-contracts/src/logic/seq2.rs" 105 4 106 62
-  
-  let%span span23 = "../../../../../creusot-contracts/src/std/num.rs" 22 16 22 35
-  
-  let%span span24 = "../../../../../creusot-contracts/src/std/iter/range.rs" 21 8 27 9
-  
-  let%span span25 = "../../../../../creusot-contracts/src/std/iter/range.rs" 37 15 37 32
-  
-  let%span span26 = "../../../../../creusot-contracts/src/std/iter/range.rs" 38 15 38 32
-  
-  let%span span27 = "../../../../../creusot-contracts/src/std/iter/range.rs" 40 22 40 23
-  
-  let%span span28 = "../../../../../creusot-contracts/src/std/iter/range.rs" 40 52 40 53
+  let%span span21 = "../../../../../creusot-contracts/src/std/num.rs" 22 16 22 35
+  
+  let%span span22 = "../../../../../creusot-contracts/src/std/iter/range.rs" 21 8 27 9
+  
+  let%span span23 = "../../../../../creusot-contracts/src/std/iter/range.rs" 37 15 37 32
+  
+  let%span span24 = "../../../../../creusot-contracts/src/std/iter/range.rs" 38 15 38 32
+  
+  let%span span25 = "../../../../../creusot-contracts/src/std/iter/range.rs" 40 22 40 23
+  
+  let%span span26 = "../../../../../creusot-contracts/src/std/iter/range.rs" 40 31 40 33
+  
+  let%span span27 = "../../../../../creusot-contracts/src/std/iter/range.rs" 40 52 40 53
+  
+  let%span span28 = "../../../../../creusot-contracts/src/std/iter/range.rs" 40 61 40 63
   
   let%span span29 = "../../../../../creusot-contracts/src/std/iter/range.rs" 40 82 40 83
   
@@ -242,122 +236,114 @@
   
   let%span span32 = "../../../../../creusot-contracts/src/std/iter/range.rs" 32 14 32 45
   
-  let%span span33 = "../../../../../creusot-contracts/src/logic/seq2.rs" 16 14 16 36
-  
-  let%span span34 = "../../../../../creusot-contracts/src/std/ops.rs" 207 20 207 24
-  
-  let%span span35 = "../../../../../creusot-contracts/src/std/ops.rs" 206 4 206 88
-  
-  let%span span36 = "../../../../../creusot-contracts/src/std/iter/range.rs" 46 62 46 63
-  
-  let%span span37 = "../../../../../creusot-contracts/src/std/iter/range.rs" 45 10 45 43
-  
-  let%span span38 = "../../../../../creusot-contracts/src/std/iter/range.rs" 47 4 50 5
-  
-  let%span span39 = "../../../../../creusot-contracts/src/std/iter/range.rs" 65 8 71 9
-  
-  let%span span40 = "../../../../../creusot-contracts/src/std/iter/range.rs" 81 15 81 32
-  
-  let%span span41 = "../../../../../creusot-contracts/src/std/iter/range.rs" 82 15 82 32
-  
-  let%span span42 = "../../../../../creusot-contracts/src/std/iter/range.rs" 84 22 84 23
+  let%span span33 = "../../../../../creusot-contracts/src/std/ops.rs" 207 20 207 24
+  
+  let%span span34 = "../../../../../creusot-contracts/src/std/ops.rs" 206 4 206 88
+  
+  let%span span35 = "../../../../../creusot-contracts/src/std/iter/range.rs" 46 62 46 63
+  
+  let%span span36 = "../../../../../creusot-contracts/src/std/iter/range.rs" 45 10 45 43
+  
+  let%span span37 = "../../../../../creusot-contracts/src/std/iter/range.rs" 47 4 50 5
+  
+  let%span span38 = "../../../../../creusot-contracts/src/std/iter/range.rs" 65 8 71 9
+  
+  let%span span39 = "../../../../../creusot-contracts/src/std/iter/range.rs" 81 15 81 32
+  
+  let%span span40 = "../../../../../creusot-contracts/src/std/iter/range.rs" 82 15 82 32
+  
+  let%span span41 = "../../../../../creusot-contracts/src/std/iter/range.rs" 84 22 84 23
+  
+  let%span span42 = "../../../../../creusot-contracts/src/std/iter/range.rs" 84 31 84 33
   
   let%span span43 = "../../../../../creusot-contracts/src/std/iter/range.rs" 84 52 84 53
   
-  let%span span44 = "../../../../../creusot-contracts/src/std/iter/range.rs" 84 82 84 83
-  
-  let%span span45 = "../../../../../creusot-contracts/src/std/iter/range.rs" 83 14 83 42
-  
-  let%span span46 = "../../../../../creusot-contracts/src/std/iter/range.rs" 79 4 79 10
-  
-  let%span span47 = "../../../../../creusot-contracts/src/std/iter/range.rs" 77 21 77 25
-  
-  let%span span48 = "../../../../../creusot-contracts/src/std/iter/range.rs" 76 14 76 45
-  
-  let%span span49 = "../../../../../creusot-contracts/src/std/iter/range.rs" 74 4 74 10
-  
-  let%span span50 = "../../../../../creusot-contracts/src/std/slice.rs" 107 20 107 37
-  
-  let%span span51 = "../../../../../creusot-contracts/src/std/slice.rs" 100 20 100 37
-  
-  let%span span52 = "../../../../../creusot-contracts/src/model.rs" 90 8 90 31
-  
-  let%span span53 = "../../../../../creusot-contracts/src/std/vec.rs" 156 27 156 46
-  
-  let%span span54 = "" 0 0 0 0
+  let%span span44 = "../../../../../creusot-contracts/src/std/iter/range.rs" 84 61 84 63
+  
+  let%span span45 = "../../../../../creusot-contracts/src/std/iter/range.rs" 84 82 84 83
+  
+  let%span span46 = "../../../../../creusot-contracts/src/std/iter/range.rs" 83 14 83 42
+  
+  let%span span47 = "../../../../../creusot-contracts/src/std/iter/range.rs" 79 4 79 10
+  
+  let%span span48 = "../../../../../creusot-contracts/src/std/iter/range.rs" 77 21 77 25
+  
+  let%span span49 = "../../../../../creusot-contracts/src/std/iter/range.rs" 76 14 76 45
+  
+  let%span span50 = "../../../../../creusot-contracts/src/std/iter/range.rs" 74 4 74 10
+  
+  let%span span51 = "../../../../../creusot-contracts/src/std/slice.rs" 122 20 122 37
+  
+  let%span span52 = "../../../../../creusot-contracts/src/std/slice.rs" 115 20 115 37
+  
+  let%span span53 = "../../../../../creusot-contracts/src/model.rs" 90 8 90 31
+  
+  let%span span54 = "../../../../../creusot-contracts/src/std/vec.rs" 156 27 156 46
   
   let%span span55 = "" 0 0 0 0
   
-  let%span span56 = "../../../../../creusot-contracts/src/std/vec.rs" 157 26 157 54
-  
-  let%span span57 = "" 0 0 0 0
-  
-  let%span span58 = "../../../../../creusot-contracts/src/resolve.rs" 26 20 26 34
-  
-  let%span span59 = "../../../../../creusot-contracts/src/logic/seq2.rs" 54 21 54 22
-  
-  let%span span60 = "../../../../../creusot-contracts/src/logic/seq2.rs" 52 14 52 31
-  
-  let%span span61 = "../../../../../creusot-contracts/src/logic/seq2.rs" 53 14 53 28
-  
-  let%span span62 = "../../../../../creusot-contracts/src/std/iter/range.rs" 14 12 14 78
+  let%span span56 = "" 0 0 0 0
+  
+  let%span span57 = "../../../../../creusot-contracts/src/std/vec.rs" 157 26 157 54
+  
+  let%span span58 = "" 0 0 0 0
+  
+  let%span span59 = "../../../../../creusot-contracts/src/resolve.rs" 26 20 26 34
+  
+  let%span span60 = "../../../../../creusot-contracts/src/std/iter/range.rs" 14 12 14 78
+  
+  let%span span61 = "" 0 0 0 0
+  
+  let%span span62 = "../../../../../creusot-contracts/src/std/iter.rs" 95 26 98 17
   
   let%span span63 = "" 0 0 0 0
   
-  let%span span64 = "../../../../../creusot-contracts/src/std/iter.rs" 95 26 98 17
-  
-  let%span span65 = "" 0 0 0 0
-  
-  let%span span66 = "../../../../../creusot-contracts/src/snapshot.rs" 45 15 45 16
-  
-  let%span span67 = "../../../../../creusot-contracts/src/snapshot.rs" 43 14 43 28
-  
-  let%span span68 = "../../../../../creusot-contracts/src/std/iter.rs" 80 8 80 19
-  
-  let%span span69 = "../../../../../creusot-contracts/src/std/iter.rs" 74 20 74 24
-  
-  let%span span70 = "../../../../../creusot-contracts/src/std/iter.rs" 89 0 175 1
+  let%span span64 = "../../../../../creusot-contracts/src/std/iter.rs" 80 8 80 19
+  
+  let%span span65 = "../../../../../creusot-contracts/src/std/iter.rs" 74 20 74 24
+  
+  let%span span66 = "../../../../../creusot-contracts/src/std/iter.rs" 89 0 175 1
+  
+  let%span span67 = "" 0 0 0 0
+  
+  let%span span68 = "" 0 0 0 0
+  
+  let%span span69 = "../../../../../creusot-contracts/src/std/iter/range.rs" 58 12 58 57
+  
+  let%span span70 = "" 0 0 0 0
   
   let%span span71 = "" 0 0 0 0
   
-  let%span span72 = "" 0 0 0 0
-  
-  let%span span73 = "../../../../../creusot-contracts/src/std/iter/range.rs" 58 12 58 57
+  let%span span72 = "../../../../../creusot-contracts/src/logic/ops.rs" 20 8 20 31
+  
+  let%span span73 = "../08_haystack.rs" 8 4 12 5
   
   let%span span74 = "" 0 0 0 0
   
   let%span span75 = "" 0 0 0 0
   
-  let%span span76 = "../../../../../creusot-contracts/src/logic/ops.rs" 20 8 20 31
-  
-  let%span span77 = "../08_haystack.rs" 8 4 12 5
-  
-  let%span span78 = "" 0 0 0 0
+  let%span span76 = "../../../../../creusot-contracts/src/std/ops.rs" 220 26 220 53
+  
+  let%span span77 = "../../../../../creusot-contracts/src/std/ops.rs" 221 26 221 49
+  
+  let%span span78 = "../../../../../creusot-contracts/src/std/ops.rs" 222 16 222 93
   
   let%span span79 = "" 0 0 0 0
   
-  let%span span80 = "../../../../../creusot-contracts/src/std/ops.rs" 220 26 220 53
-  
-  let%span span81 = "../../../../../creusot-contracts/src/std/ops.rs" 221 26 221 49
-  
-  let%span span82 = "../../../../../creusot-contracts/src/std/ops.rs" 222 16 222 93
-  
-  let%span span83 = "" 0 0 0 0
-  
-  let%span span84 = "" 0 0 0 0
-  
-  let%span span85 = "../../../../../creusot-contracts/src/std/vec.rs" 78 26 78 48
+  let%span span80 = "" 0 0 0 0
+  
+  let%span span81 = "../../../../../creusot-contracts/src/std/vec.rs" 78 26 78 48
   
   use prelude.prelude.UInt8
   
-  use CreusotContracts_Logic_Seq2_Seq_Type as Seq'0
-  
-  predicate invariant'10 (self : Seq'0.t_seq uint8) =
-    [%#span15] true
-  
-  predicate inv'10 (_x : Seq'0.t_seq uint8)
-  
-  axiom inv'10 : forall x : Seq'0.t_seq uint8 . inv'10 x = true
+  use seq.Seq
+  
+  predicate invariant'10 (self : Seq.seq uint8) =
+    [%#span15] true
+  
+  predicate inv'10 (_x : Seq.seq uint8)
+  
+  axiom inv'10 : forall x : Seq.seq uint8 . inv'10 x = true
   
   use Alloc_Alloc_Global_Type as Global'0
   
@@ -371,64 +357,63 @@
   
   constant max'0 : usize = [%#span16] (18446744073709551615 : usize)
   
-  function len'2 (self : Seq'0.t_seq uint8) : int
-  
-  axiom len'2_spec : forall self : Seq'0.t_seq uint8 . [%#span17] len'2 self >= 0
+  use seq.Seq
   
   predicate inv'9 (_x : Vec'0.t_vec uint8 (Global'0.t_global))
   
-  function shallow_model'1 (self : Vec'0.t_vec uint8 (Global'0.t_global)) : Seq'0.t_seq uint8
-  
-  axiom shallow_model'1_spec : forall self : Vec'0.t_vec uint8 (Global'0.t_global) . ([%#span18] inv'9 self)
-   -> ([%#span19] len'2 (shallow_model'1 self) <= UIntSize.to_int (max'0 : usize))
+  function shallow_model'1 (self : Vec'0.t_vec uint8 (Global'0.t_global)) : Seq.seq uint8
+  
+  axiom shallow_model'1_spec : forall self : Vec'0.t_vec uint8 (Global'0.t_global) . ([%#span17] inv'9 self)
+   -> ([%#span19] inv'10 (shallow_model'1 self))
+  && ([%#span18] Seq.length (shallow_model'1 self) <= UIntSize.to_int (max'0 : usize))
   
   predicate invariant'9 (self : Vec'0.t_vec uint8 (Global'0.t_global)) =
     [%#span20] inv'10 (shallow_model'1 self)
   
   axiom inv'9 : forall x : Vec'0.t_vec uint8 (Global'0.t_global) . inv'9 x = true
   
-  predicate invariant'8 (self : uint8) =
-    [%#span15] true
-  
-  predicate inv'8 (_x : uint8)
-  
-  axiom inv'8 : forall x : uint8 . inv'8 x = true
+  predicate invariant'8 (self : Seq.seq usize) =
+    [%#span15] true
+  
+  predicate inv'8 (_x : Seq.seq usize)
+  
+  axiom inv'8 : forall x : Seq.seq usize . inv'8 x = true
+  
+  predicate invariant'7 (self : uint8) =
+    [%#span15] true
+  
+  predicate inv'7 (_x : uint8)
+  
+  axiom inv'7 : forall x : uint8 . inv'7 x = true
   
   use Core_Ops_Range_Range_Type as Range'0
   
   use prelude.prelude.Borrow
   
-  predicate invariant'7 (self : borrowed (Range'0.t_range usize)) =
-    [%#span15] true
-  
-  predicate inv'7 (_x : borrowed (Range'0.t_range usize))
-  
-  axiom inv'7 : forall x : borrowed (Range'0.t_range usize) . inv'7 x = true
+  predicate invariant'6 (self : borrowed (Range'0.t_range usize)) =
+    [%#span15] true
+  
+  predicate inv'6 (_x : borrowed (Range'0.t_range usize))
+  
+  axiom inv'6 : forall x : borrowed (Range'0.t_range usize) . inv'6 x = true
   
   use Core_Option_Option_Type as Option'0
   
-  predicate invariant'6 (self : Option'0.t_option usize) =
-    [%#span15] true
-  
-  predicate inv'6 (_x : Option'0.t_option usize)
-  
-  axiom inv'6 : forall x : Option'0.t_option usize . inv'6 x = true
+  predicate invariant'5 (self : Option'0.t_option usize) =
+    [%#span15] true
+  
+  predicate inv'5 (_x : Option'0.t_option usize)
+  
+  axiom inv'5 : forall x : Option'0.t_option usize . inv'5 x = true
   
   use Core_Ops_Range_RangeInclusive_Type as RangeInclusive'0
   
-  predicate invariant'5 (self : borrowed (RangeInclusive'0.t_rangeinclusive usize)) =
-    [%#span15] true
-  
-  predicate inv'5 (_x : borrowed (RangeInclusive'0.t_rangeinclusive usize))
-  
-  axiom inv'5 : forall x : borrowed (RangeInclusive'0.t_rangeinclusive usize) . inv'5 x = true
-  
-  predicate invariant'4 (self : Seq'0.t_seq usize) =
-    [%#span15] true
-  
-  predicate inv'4 (_x : Seq'0.t_seq usize)
-  
-  axiom inv'4 : forall x : Seq'0.t_seq usize . inv'4 x = true
+  predicate invariant'4 (self : borrowed (RangeInclusive'0.t_rangeinclusive usize)) =
+    [%#span15] true
+  
+  predicate inv'4 (_x : borrowed (RangeInclusive'0.t_rangeinclusive usize))
+  
+  axiom inv'4 : forall x : borrowed (RangeInclusive'0.t_rangeinclusive usize) . inv'4 x = true
   
   predicate invariant'3 (self : usize) =
     [%#span15] true
@@ -444,66 +429,54 @@
   
   axiom inv'2 : forall x : Vec'0.t_vec uint8 (Global'0.t_global) . inv'2 x = true
   
-  function index_logic'0 (self : Seq'0.t_seq usize) (_2 : int) : usize
-  
-  function len'1 (self : Seq'0.t_seq usize) : int
-  
-  axiom len'1_spec : forall self : Seq'0.t_seq usize . [%#span17] len'1 self >= 0
-  
-  function concat'0 (self : Seq'0.t_seq usize) (other : Seq'0.t_seq usize) : Seq'0.t_seq usize
-  
-  axiom concat'0_spec : forall self : Seq'0.t_seq usize, other : Seq'0.t_seq usize . ([%#span22] forall i : int . 0 <= i
-  /\ i < len'1 (concat'0 self other)
-   -> index_logic'0 (concat'0 self other) i
-  = (if i < len'1 self then index_logic'0 self i else index_logic'0 other (i - len'1 self)))
-  && ([%#span21] len'1 (concat'0 self other) = len'1 self + len'1 other)
+  use seq.Seq
   
   predicate inv'1 (_x : Range'0.t_range usize)
   
   use prelude.prelude.Int
   
+  use seq.Seq
+  
+  use seq.Seq
+  
   function deep_model'0 (self : usize) : int =
-    [%#span23] UIntSize.to_int self
+    [%#span21] UIntSize.to_int self
   
   use Core_Ops_Range_Range_Type as Core_Ops_Range_Range_Type
   
-  predicate produces'1 (self : Range'0.t_range usize) (visited : Seq'0.t_seq usize) (o : Range'0.t_range usize) =
-    [%#span24] Core_Ops_Range_Range_Type.range_end self = Core_Ops_Range_Range_Type.range_end o
+  predicate produces'1 (self : Range'0.t_range usize) (visited : Seq.seq usize) (o : Range'0.t_range usize) =
+    [%#span22] Core_Ops_Range_Range_Type.range_end self = Core_Ops_Range_Range_Type.range_end o
     /\ deep_model'0 (Core_Ops_Range_Range_Type.range_start self)
     <= deep_model'0 (Core_Ops_Range_Range_Type.range_start o)
-    /\ (len'1 visited > 0
+    /\ (Seq.length visited > 0
      -> deep_model'0 (Core_Ops_Range_Range_Type.range_start o) <= deep_model'0 (Core_Ops_Range_Range_Type.range_end o))
-    /\ len'1 visited
+    /\ Seq.length visited
     = deep_model'0 (Core_Ops_Range_Range_Type.range_start o) - deep_model'0 (Core_Ops_Range_Range_Type.range_start self)
-    /\ (forall i : int . 0 <= i /\ i < len'1 visited
-     -> deep_model'0 (index_logic'0 visited i) = deep_model'0 (Core_Ops_Range_Range_Type.range_start self) + i)
-  
-  function produces_trans'1 (a : Range'0.t_range usize) (ab : Seq'0.t_seq usize) (b : Range'0.t_range usize) (bc : Seq'0.t_seq usize) (c : Range'0.t_range usize) : ()
-    
-  
-  axiom produces_trans'1_spec : forall a : Range'0.t_range usize, ab : Seq'0.t_seq usize, b : Range'0.t_range usize, bc : Seq'0.t_seq usize, c : Range'0.t_range usize . ([%#span25] produces'1 a ab b)
-   -> ([%#span26] produces'1 b bc c)
-   -> ([%#span27] inv'1 a)
-   -> ([%#span28] inv'1 b)  -> ([%#span29] inv'1 c)  -> ([%#span30] produces'1 a (concat'0 ab bc) c)
-  
-  constant empty'0 : Seq'0.t_seq usize
+    /\ (forall i : int . 0 <= i /\ i < Seq.length visited
+     -> deep_model'0 (Seq.get visited i) = deep_model'0 (Core_Ops_Range_Range_Type.range_start self) + i)
+  
+  function produces_trans'1 (a : Range'0.t_range usize) (ab : Seq.seq usize) (b : Range'0.t_range usize) (bc : Seq.seq usize) (c : Range'0.t_range usize) : ()
+    
+  
+  axiom produces_trans'1_spec : forall a : Range'0.t_range usize, ab : Seq.seq usize, b : Range'0.t_range usize, bc : Seq.seq usize, c : Range'0.t_range usize . ([%#span23] produces'1 a ab b)
+   -> ([%#span24] produces'1 b bc c)
+   -> ([%#span25] inv'1 a)
+   -> ([%#span26] inv'8 ab)
+   -> ([%#span27] inv'1 b)
+   -> ([%#span28] inv'8 bc)  -> ([%#span29] inv'1 c)  -> ([%#span30] produces'1 a (Seq.(++) ab bc) c)
+  
+  use seq.Seq
   
   function produces_refl'1 (self : Range'0.t_range usize) : ()
   
   axiom produces_refl'1_spec : forall self : Range'0.t_range usize . ([%#span31] inv'1 self)
-   -> ([%#span32] produces'1 self (empty'0 : Seq'0.t_seq usize) self)
+   -> ([%#span32] produces'1 self (Seq.empty  : Seq.seq usize) self)
   
   predicate invariant'1 (self : Range'0.t_range usize) =
     [%#span15] true
   
   axiom inv'1 : forall x : Range'0.t_range usize . inv'1 x = true
   
-  constant empty'1 : Seq'0.t_seq uint8
-  
-  function empty_len'1 (_1 : ()) : ()
-  
-  axiom empty_len'1_spec : forall _1 : () . [%#span33] len'2 (empty'1 : Seq'0.t_seq uint8) = 0
-  
   predicate inv'0 (_x : RangeInclusive'0.t_rangeinclusive usize)
   
   function start_log'0 (self : RangeInclusive'0.t_rangeinclusive usize) : usize
@@ -514,225 +487,182 @@
   
   function is_empty_log'0 (self : RangeInclusive'0.t_rangeinclusive usize) : bool
   
-  axiom is_empty_log'0_spec : forall self : RangeInclusive'0.t_rangeinclusive usize . ([%#span34] inv'0 self)
-   -> ([%#span35] not is_empty_log'0 self  -> deep_model'0 (start_log'0 self) <= deep_model'0 (end_log'0 self))
+  axiom is_empty_log'0_spec : forall self : RangeInclusive'0.t_rangeinclusive usize . ([%#span33] inv'0 self)
+   -> ([%#span34] not is_empty_log'0 self  -> deep_model'0 (start_log'0 self) <= deep_model'0 (end_log'0 self))
   
   function range_inclusive_len'0 (r : RangeInclusive'0.t_rangeinclusive usize) : int =
-    [%#span38] if is_empty_log'0 r then 0 else deep_model'0 (end_log'0 r) - deep_model'0 (start_log'0 r) + 1
-  
-  axiom range_inclusive_len'0_spec : forall r : RangeInclusive'0.t_rangeinclusive usize . ([%#span36] inv'0 r)
-   -> ([%#span37] is_empty_log'0 r = (range_inclusive_len'0 r = 0))
-  
-  predicate produces'0 (self : RangeInclusive'0.t_rangeinclusive usize) (visited : Seq'0.t_seq usize) (o : RangeInclusive'0.t_rangeinclusive usize)
+    [%#span37] if is_empty_log'0 r then 0 else deep_model'0 (end_log'0 r) - deep_model'0 (start_log'0 r) + 1
+  
+  axiom range_inclusive_len'0_spec : forall r : RangeInclusive'0.t_rangeinclusive usize . ([%#span35] inv'0 r)
+   -> ([%#span36] is_empty_log'0 r = (range_inclusive_len'0 r = 0))
+  
+  predicate produces'0 (self : RangeInclusive'0.t_rangeinclusive usize) (visited : Seq.seq usize) (o : RangeInclusive'0.t_rangeinclusive usize)
     
    =
-    [%#span39] len'1 visited = range_inclusive_len'0 self - range_inclusive_len'0 o
+    [%#span38] Seq.length visited = range_inclusive_len'0 self - range_inclusive_len'0 o
     /\ (is_empty_log'0 self  -> is_empty_log'0 o)
     /\ (is_empty_log'0 o \/ end_log'0 self = end_log'0 o)
-    /\ (forall i : int . 0 <= i /\ i < len'1 visited
-     -> deep_model'0 (index_logic'0 visited i) = deep_model'0 (start_log'0 self) + i)
-  
-  function produces_trans'0 (a : RangeInclusive'0.t_rangeinclusive usize) (ab : Seq'0.t_seq usize) (b : RangeInclusive'0.t_rangeinclusive usize) (bc : Seq'0.t_seq usize) (c : RangeInclusive'0.t_rangeinclusive usize) : ()
+    /\ (forall i : int . 0 <= i /\ i < Seq.length visited
+     -> deep_model'0 (Seq.get visited i) = deep_model'0 (start_log'0 self) + i)
+  
+  function produces_trans'0 (a : RangeInclusive'0.t_rangeinclusive usize) (ab : Seq.seq usize) (b : RangeInclusive'0.t_rangeinclusive usize) (bc : Seq.seq usize) (c : RangeInclusive'0.t_rangeinclusive usize) : ()
     
    =
-    [%#span46] ()
-  
-  axiom produces_trans'0_spec : forall a : RangeInclusive'0.t_rangeinclusive usize, ab : Seq'0.t_seq usize, b : RangeInclusive'0.t_rangeinclusive usize, bc : Seq'0.t_seq usize, c : RangeInclusive'0.t_rangeinclusive usize . ([%#span40] produces'0 a ab b)
-   -> ([%#span41] produces'0 b bc c)
-   -> ([%#span42] inv'0 a)
-   -> ([%#span43] inv'0 b)  -> ([%#span44] inv'0 c)  -> ([%#span45] produces'0 a (concat'0 ab bc) c)
+    [%#span47] ()
+  
+  axiom produces_trans'0_spec : forall a : RangeInclusive'0.t_rangeinclusive usize, ab : Seq.seq usize, b : RangeInclusive'0.t_rangeinclusive usize, bc : Seq.seq usize, c : RangeInclusive'0.t_rangeinclusive usize . ([%#span39] produces'0 a ab b)
+   -> ([%#span40] produces'0 b bc c)
+   -> ([%#span41] inv'0 a)
+   -> ([%#span42] inv'8 ab)
+   -> ([%#span43] inv'0 b)
+   -> ([%#span44] inv'8 bc)  -> ([%#span45] inv'0 c)  -> ([%#span46] produces'0 a (Seq.(++) ab bc) c)
   
   function produces_refl'0 (self : RangeInclusive'0.t_rangeinclusive usize) : () =
-    [%#span49] ()
-  
-  axiom produces_refl'0_spec : forall self : RangeInclusive'0.t_rangeinclusive usize . ([%#span47] inv'0 self)
-   -> ([%#span48] produces'0 self (empty'0 : Seq'0.t_seq usize) self)
+    [%#span50] ()
+  
+  axiom produces_refl'0_spec : forall self : RangeInclusive'0.t_rangeinclusive usize . ([%#span48] inv'0 self)
+   -> ([%#span49] produces'0 self (Seq.empty  : Seq.seq usize) self)
   
   predicate invariant'0 (self : RangeInclusive'0.t_rangeinclusive usize) =
     [%#span15] true
   
   axiom inv'0 : forall x : RangeInclusive'0.t_rangeinclusive usize . inv'0 x = true
   
-  function empty_len'0 (_1 : ()) : ()
-  
-  axiom empty_len'0_spec : forall _1 : () . [%#span33] len'1 (empty'0 : Seq'0.t_seq usize) = 0
-  
-  use CreusotContracts_Snapshot_Snapshot_Type as Snapshot'0
+  use prelude.prelude.Snapshot
   
   use prelude.prelude.Intrinsic
   
   use prelude.prelude.Slice
   
-  function index_logic'2 (self : Seq'0.t_seq uint8) (_2 : int) : uint8
-  
-  predicate has_value'0 [@inline:trivial] (self : usize) (seq : Seq'0.t_seq uint8) (out : uint8) =
-    [%#span50] index_logic'2 seq (UIntSize.to_int self) = out
-  
-  predicate in_bounds'0 [@inline:trivial] (self : usize) (seq : Seq'0.t_seq uint8) =
-    [%#span51] UIntSize.to_int self < len'2 seq
-  
-  function shallow_model'0 (self : Vec'0.t_vec uint8 (Global'0.t_global)) : Seq'0.t_seq uint8 =
-    [%#span52] shallow_model'1 self
-  
-  let rec index'0 (self:Vec'0.t_vec uint8 (Global'0.t_global)) (index:usize) (return'  (ret:uint8))= {[@expl:precondition] [%#span55] inv'3 index}
-    {[@expl:precondition] [%#span54] inv'2 self}
-    {[@expl:precondition] [%#span53] in_bounds'0 index (shallow_model'0 self)}
+  use seq.Seq
+  
+  predicate has_value'0 [@inline:trivial] (self : usize) (seq : Seq.seq uint8) (out : uint8) =
+    [%#span51] Seq.get seq (UIntSize.to_int self) = out
+  
+  predicate in_bounds'0 [@inline:trivial] (self : usize) (seq : Seq.seq uint8) =
+    [%#span52] UIntSize.to_int self < Seq.length seq
+  
+  function shallow_model'0 (self : Vec'0.t_vec uint8 (Global'0.t_global)) : Seq.seq uint8 =
+    [%#span53] shallow_model'1 self
+  
+  let rec index'0 (self:Vec'0.t_vec uint8 (Global'0.t_global)) (index:usize) (return'  (ret:uint8))= {[@expl:precondition] [%#span56] inv'3 index}
+    {[@expl:precondition] [%#span55] inv'2 self}
+    {[@expl:precondition] [%#span54] in_bounds'0 index (shallow_model'0 self)}
     any
-    [ return' (result:uint8)-> {[%#span57] inv'8 result}
-      {[%#span56] has_value'0 index (shallow_model'0 self) result}
+    [ return' (result:uint8)-> {[%#span58] inv'7 result}
+      {[%#span57] has_value'0 index (shallow_model'0 self) result}
       (! return' {result}) ]
     
   
   predicate resolve'1 (self : borrowed (Range'0.t_range usize)) =
-<<<<<<< HEAD
-    [%#span58]  ^ self =  * self
-=======
     [%#span59] self.final = self.current
->>>>>>> 7087246d
-  
-  function singleton'0 (v : usize) : Seq'0.t_seq usize
-  
-  axiom singleton'0_spec : forall v : usize . ([%#span59] inv'3 v)
-   -> ([%#span61] index_logic'0 (singleton'0 v) 0 = v) && ([%#span60] len'1 (singleton'0 v) = 1)
+  
+  use seq.Seq
   
   predicate completed'1 (self : borrowed (Range'0.t_range usize)) =
-<<<<<<< HEAD
-    [%#span62] resolve'1 self
-    /\ deep_model'0 (Core_Ops_Range_Range_Type.range_start ( * self))
-    >= deep_model'0 (Core_Ops_Range_Range_Type.range_end ( * self))
-=======
     [%#span60] resolve'1 self
     /\ deep_model'0 (Core_Ops_Range_Range_Type.range_start self.current)
     >= deep_model'0 (Core_Ops_Range_Range_Type.range_end self.current)
->>>>>>> 7087246d
-  
-  let rec next'1 (self:borrowed (Range'0.t_range usize)) (return'  (ret:Option'0.t_option usize))= {[@expl:precondition] [%#span63] inv'7 self}
+  
+  let rec next'1 (self:borrowed (Range'0.t_range usize)) (return'  (ret:Option'0.t_option usize))= {[@expl:precondition] [%#span61] inv'6 self}
     any
-    [ return' (result:Option'0.t_option usize)-> {[%#span65] inv'6 result}
-      {[%#span64] match result with
+    [ return' (result:Option'0.t_option usize)-> {[%#span63] inv'5 result}
+      {[%#span62] match result with
         | Option'0.C_None -> completed'1 self
-<<<<<<< HEAD
-        | Option'0.C_Some v -> produces'1 ( * self) (singleton'0 v) ( ^ self)
-=======
         | Option'0.C_Some v -> produces'1 self.current (Seq.singleton v) self.final
->>>>>>> 7087246d
         end}
       (! return' {result}) ]
     
   
-  function deref'2 (self : Snapshot'0.t_snapshot (Range'0.t_range usize)) : Range'0.t_range usize
-  
-  function inner'2 (self : Snapshot'0.t_snapshot (Range'0.t_range usize)) : Range'0.t_range usize
-  
-  function new'3 (x : Range'0.t_range usize) : Snapshot'0.t_snapshot (Range'0.t_range usize)
-  
-  axiom new'3_spec : forall x : Range'0.t_range usize . ([%#span66] inv'1 x)  -> ([%#span67] deref'2 (new'3 x) = x)
+  use prelude.prelude.Snapshot
+  
+  use prelude.prelude.Snapshot
   
   predicate into_iter_post'1 (self : Range'0.t_range usize) (res : Range'0.t_range usize) =
-    [%#span68] self = res
+    [%#span64] self = res
   
   predicate into_iter_pre'1 (self : Range'0.t_range usize) =
-    [%#span69] true
-  
-  let rec into_iter'1 (self:Range'0.t_range usize) (return'  (ret:Range'0.t_range usize))= {[@expl:precondition] [%#span71] inv'1 self}
-    {[@expl:precondition] [%#span70] into_iter_pre'1 self}
+    [%#span65] true
+  
+  let rec into_iter'1 (self:Range'0.t_range usize) (return'  (ret:Range'0.t_range usize))= {[@expl:precondition] [%#span67] inv'1 self}
+    {[@expl:precondition] [%#span66] into_iter_pre'1 self}
     any
-    [ return' (result:Range'0.t_range usize)-> {[%#span72] inv'1 result}
-      {[%#span70] into_iter_post'1 self result}
+    [ return' (result:Range'0.t_range usize)-> {[%#span68] inv'1 result}
+      {[%#span66] into_iter_post'1 self result}
       (! return' {result}) ]
     
   
   predicate resolve'0 (self : borrowed (RangeInclusive'0.t_rangeinclusive usize)) =
-<<<<<<< HEAD
-    [%#span58]  ^ self =  * self
-  
-  predicate completed'0 (self : borrowed (RangeInclusive'0.t_rangeinclusive usize)) =
-    [%#span73] is_empty_log'0 ( * self) /\ is_empty_log'0 ( ^ self)
-=======
     [%#span59] self.final = self.current
   
   predicate completed'0 (self : borrowed (RangeInclusive'0.t_rangeinclusive usize)) =
     [%#span69] is_empty_log'0 self.current /\ is_empty_log'0 self.final
->>>>>>> 7087246d
-  
-  let rec next'0 (self:borrowed (RangeInclusive'0.t_rangeinclusive usize)) (return'  (ret:Option'0.t_option usize))= {[@expl:precondition] [%#span74] inv'5 self}
+  
+  let rec next'0 (self:borrowed (RangeInclusive'0.t_rangeinclusive usize)) (return'  (ret:Option'0.t_option usize))= {[@expl:precondition] [%#span70] inv'4 self}
     any
-    [ return' (result:Option'0.t_option usize)-> {[%#span75] inv'6 result}
-      {[%#span64] match result with
+    [ return' (result:Option'0.t_option usize)-> {[%#span71] inv'5 result}
+      {[%#span62] match result with
         | Option'0.C_None -> completed'0 self
-<<<<<<< HEAD
-        | Option'0.C_Some v -> produces'0 ( * self) (singleton'0 v) ( ^ self)
-=======
         | Option'0.C_Some v -> produces'0 self.current (Seq.singleton v) self.final
->>>>>>> 7087246d
         end}
       (! return' {result}) ]
     
   
-  function index_logic'1 [@inline:trivial] (self : Vec'0.t_vec uint8 (Global'0.t_global)) (ix : int) : uint8 =
-    [%#span76] index_logic'2 (shallow_model'1 self) ix
+  function index_logic'0 [@inline:trivial] (self : Vec'0.t_vec uint8 (Global'0.t_global)) (ix : int) : uint8 =
+    [%#span72] Seq.get (shallow_model'1 self) ix
   
   predicate match_at'0 [#"../08_haystack.rs" 7 0 7 77] (needle : Vec'0.t_vec uint8 (Global'0.t_global)) (haystack : Vec'0.t_vec uint8 (Global'0.t_global)) (pos : int) (len : int)
     
    =
-    [%#span77] len <= len'2 (shallow_model'0 needle)
-    /\ pos <= len'2 (shallow_model'0 haystack) - len
-    /\ (forall i : int . 0 <= i /\ i < len  -> index_logic'1 needle i = index_logic'1 haystack (pos + i))
-  
-  function deref'0 (self : Snapshot'0.t_snapshot (Seq'0.t_seq usize)) : Seq'0.t_seq usize
-  
-  function inner'1 (self : Snapshot'0.t_snapshot (Seq'0.t_seq usize)) : Seq'0.t_seq usize
-  
-  function deref'1 (self : Snapshot'0.t_snapshot (RangeInclusive'0.t_rangeinclusive usize)) : RangeInclusive'0.t_rangeinclusive usize
-    
-  
-  function inner'0 (self : Snapshot'0.t_snapshot (RangeInclusive'0.t_rangeinclusive usize)) : RangeInclusive'0.t_rangeinclusive usize
-    
-  
-  function new'2 (x : Seq'0.t_seq usize) : Snapshot'0.t_snapshot (Seq'0.t_seq usize)
-  
-  axiom new'2_spec : forall x : Seq'0.t_seq usize . ([%#span66] inv'4 x)  -> ([%#span67] deref'0 (new'2 x) = x)
-  
-  function new'1 (x : RangeInclusive'0.t_rangeinclusive usize) : Snapshot'0.t_snapshot (RangeInclusive'0.t_rangeinclusive usize)
-    
-  
-  axiom new'1_spec : forall x : RangeInclusive'0.t_rangeinclusive usize . ([%#span66] inv'0 x)
-   -> ([%#span67] deref'1 (new'1 x) = x)
+    [%#span73] len <= Seq.length (shallow_model'0 needle)
+    /\ pos <= Seq.length (shallow_model'0 haystack) - len
+    /\ (forall i : int . 0 <= i /\ i < len  -> index_logic'0 needle i = index_logic'0 haystack (pos + i))
+  
+  use prelude.prelude.Snapshot
+  
+  use prelude.prelude.Snapshot
+  
+  use prelude.prelude.Snapshot
+  
+  use prelude.prelude.Snapshot
+  
+  use prelude.prelude.Snapshot
   
   predicate into_iter_post'0 (self : RangeInclusive'0.t_rangeinclusive usize) (res : RangeInclusive'0.t_rangeinclusive usize)
     
    =
-    [%#span68] self = res
+    [%#span64] self = res
   
   predicate into_iter_pre'0 (self : RangeInclusive'0.t_rangeinclusive usize) =
-    [%#span69] true
-  
-  let rec into_iter'0 (self:RangeInclusive'0.t_rangeinclusive usize) (return'  (ret:RangeInclusive'0.t_rangeinclusive usize))= {[@expl:precondition] [%#span71] inv'0 self}
-    {[@expl:precondition] [%#span70] into_iter_pre'0 self}
+    [%#span65] true
+  
+  let rec into_iter'0 (self:RangeInclusive'0.t_rangeinclusive usize) (return'  (ret:RangeInclusive'0.t_rangeinclusive usize))= {[@expl:precondition] [%#span67] inv'0 self}
+    {[@expl:precondition] [%#span66] into_iter_pre'0 self}
     any
-    [ return' (result:RangeInclusive'0.t_rangeinclusive usize)-> {[%#span72] inv'0 result}
-      {[%#span70] into_iter_post'0 self result}
+    [ return' (result:RangeInclusive'0.t_rangeinclusive usize)-> {[%#span68] inv'0 result}
+      {[%#span66] into_iter_post'0 self result}
       (! return' {result}) ]
     
   
-  let rec new'0 (start:usize) (end':usize) (return'  (ret:RangeInclusive'0.t_rangeinclusive usize))= {[@expl:precondition] [%#span79] inv'3 end'}
-    {[@expl:precondition] [%#span78] inv'3 start}
+  let rec new'0 (start:usize) (end':usize) (return'  (ret:RangeInclusive'0.t_rangeinclusive usize))= {[@expl:precondition] [%#span75] inv'3 end'}
+    {[@expl:precondition] [%#span74] inv'3 start}
     any
-    [ return' (result:RangeInclusive'0.t_rangeinclusive usize)-> {[%#span83] inv'0 result}
-      {[%#span82] deep_model'0 start <= deep_model'0 end'  -> not is_empty_log'0 result}
-      {[%#span81] end_log'0 result = end'}
-      {[%#span80] start_log'0 result = start}
+    [ return' (result:RangeInclusive'0.t_rangeinclusive usize)-> {[%#span79] inv'0 result}
+      {[%#span78] deep_model'0 start <= deep_model'0 end'  -> not is_empty_log'0 result}
+      {[%#span77] end_log'0 result = end'}
+      {[%#span76] start_log'0 result = start}
       (! return' {result}) ]
     
   
-  let rec len'0 (self:Vec'0.t_vec uint8 (Global'0.t_global)) (return'  (ret:usize))= {[@expl:precondition] [%#span84] inv'2 self}
+  let rec len'0 (self:Vec'0.t_vec uint8 (Global'0.t_global)) (return'  (ret:usize))= {[@expl:precondition] [%#span80] inv'2 self}
     any
-    [ return' (result:usize)-> {[%#span85] UIntSize.to_int result = len'2 (shallow_model'0 self)} (! return' {result}) ]
-    
-  
-  let rec search (needle:Vec'0.t_vec uint8 (Global'0.t_global)) (haystack:Vec'0.t_vec uint8 (Global'0.t_global)) (return'  (ret:usize))= {[%#s08_haystack11] len'2 (shallow_model'0 needle)
+    [ return' (result:usize)-> {[%#span81] UIntSize.to_int result = Seq.length (shallow_model'0 self)}
+      (! return' {result}) ]
+    
+  
+  let rec search (needle:Vec'0.t_vec uint8 (Global'0.t_global)) (haystack:Vec'0.t_vec uint8 (Global'0.t_global)) (return'  (ret:usize))= {[%#s08_haystack11] Seq.length (shallow_model'0 needle)
     >= 1
-    /\ len'2 (shallow_model'0 needle) <= len'2 (shallow_model'0 haystack)}
+    /\ Seq.length (shallow_model'0 needle) <= Seq.length (shallow_model'0 haystack)}
     (! bb0
     [ bb0 = s0 [ s0 = len'0 {haystack} (fun (_ret':usize) ->  [ &_12 <- _ret' ] s1) | s1 = bb1 ] 
     | bb1 = s0 [ s0 = len'0 {needle} (fun (_ret':usize) ->  [ &_14 <- _ret' ] s1) | s1 = bb2 ] 
@@ -751,13 +681,14 @@
       [ s0 = into_iter'0 {_10} (fun (_ret':RangeInclusive'0.t_rangeinclusive usize) ->  [ &iter <- _ret' ] s1)
       | s1 = bb4 ]
       
-    | bb4 = s0 [ s0 =  [ &iter_old <- [%#s08_haystack1] new'1 iter ] s1 | s1 = bb5 ] 
-    | bb5 = s0 [ s0 =  [ &produced <- [%#s08_haystack2] new'2 (empty'0 : Seq'0.t_seq usize) ] s1 | s1 = bb6 ] 
+    | bb4 = s0 [ s0 =  [ &iter_old <- [%#s08_haystack1] Snapshot.new iter ] s1 | s1 = bb5 ] 
+    | bb5 = s0 [ s0 =  [ &produced <- [%#s08_haystack2] Snapshot.new (Seq.empty  : Seq.seq usize) ] s1 | s1 = bb6 ] 
     | bb6 = bb7
     | bb7 = bb7
-      [ bb7 = {[@expl:loop invariant] [%#s08_haystack3] forall k : int . 0 <= k /\ k < len'1 (deref'0 produced)
-         -> not match_at'0 needle haystack k (len'2 (shallow_model'0 needle))}
-        {[@expl:loop invariant] [%#s08_haystack3] produces'0 (inner'0 iter_old) (inner'1 produced) iter}
+      [ bb7 = {[@expl:loop invariant] [%#s08_haystack3] forall k : int . 0 <= k
+        /\ k < Seq.length (Snapshot.inner produced)
+         -> not match_at'0 needle haystack k (Seq.length (shallow_model'0 needle))}
+        {[@expl:loop invariant] [%#s08_haystack3] produces'0 (Snapshot.inner iter_old) (Snapshot.inner produced) iter}
         {[@expl:loop invariant] [%#s08_haystack3] inv'0 iter}
         (! s0) [ s0 = bb8 ] 
         [ bb8 = s0
@@ -784,14 +715,14 @@
         | bb13 = s0
           [ s0 = Option'0.some <usize> {_24} (fun (r0'0:usize) ->  [ &__creusot_proc_iter_elem <- r0'0 ] s1)
           | s1 = 
-            [ &_29 <- [%#s08_haystack4] new'2 (concat'0 (inner'1 produced) (singleton'0 __creusot_proc_iter_elem)) ]
+            [ &_29 <- [%#s08_haystack4] Snapshot.new (Seq.(++) (Snapshot.inner produced) (Seq.singleton __creusot_proc_iter_elem)) ]
             
             s2
           | s2 = bb14 ]
           
         | bb14 = s0
           [ s0 =  [ &produced <- _29 ] 
-            (any [ any_ (_any:Snapshot'0.t_snapshot (Seq'0.t_seq usize))-> (!  [ &_29 <- _any ] s1) ] )
+            (any [ any_ (_any:Snapshot.snap_ty (Seq.seq usize))-> (!  [ &_29 <- _any ] s1) ] )
           | s1 =  [ &i <- __creusot_proc_iter_elem ] s2
           | s2 = len'0 {needle} (fun (_ret':usize) ->  [ &_36 <- _ret' ] s3)
           | s3 = bb15 ]
@@ -802,12 +733,14 @@
           | s1 = into_iter'1 {_35} (fun (_ret':Range'0.t_range usize) ->  [ &iter1 <- _ret' ] s2)
           | s2 = bb16 ]
           
-        | bb16 = s0 [ s0 =  [ &iter_old1 <- [%#s08_haystack6] new'3 iter1 ] s1 | s1 = bb17 ] 
-        | bb17 = s0 [ s0 =  [ &produced1 <- [%#s08_haystack7] new'2 (empty'0 : Seq'0.t_seq usize) ] s1 | s1 = bb18 ] 
+        | bb16 = s0 [ s0 =  [ &iter_old1 <- [%#s08_haystack6] Snapshot.new iter1 ] s1 | s1 = bb17 ] 
+        | bb17 = s0
+          [ s0 =  [ &produced1 <- [%#s08_haystack7] Snapshot.new (Seq.empty  : Seq.seq usize) ] s1 | s1 = bb18 ]
+          
         | bb18 = bb19
         | bb19 = bb19
-          [ bb19 = {[@expl:loop invariant] [%#s08_haystack9] match_at'0 needle haystack (UIntSize.to_int i) (len'1 (deref'0 produced1))}
-            {[@expl:loop invariant] [%#s08_haystack8] produces'1 (inner'2 iter_old1) (inner'1 produced1) iter1}
+          [ bb19 = {[@expl:loop invariant] [%#s08_haystack9] match_at'0 needle haystack (UIntSize.to_int i) (Seq.length (Snapshot.inner produced1))}
+            {[@expl:loop invariant] [%#s08_haystack8] produces'1 (Snapshot.inner iter_old1) (Snapshot.inner produced1) iter1}
             {[@expl:loop invariant] [%#s08_haystack8] inv'1 iter1}
             (! s0) [ s0 = bb20 ] 
             [ bb20 = s0
@@ -831,14 +764,14 @@
             | bb25 = s0
               [ s0 = Option'0.some <usize> {_45} (fun (r0'0:usize) ->  [ &__creusot_proc_iter_elem1 <- r0'0 ] s1)
               | s1 = 
-                [ &_50 <- [%#s08_haystack10] new'2 (concat'0 (inner'1 produced1) (singleton'0 __creusot_proc_iter_elem1)) ]
+                [ &_50 <- [%#s08_haystack10] Snapshot.new (Seq.(++) (Snapshot.inner produced1) (Seq.singleton __creusot_proc_iter_elem1)) ]
                 
                 s2
               | s2 = bb26 ]
               
             | bb26 = s0
               [ s0 =  [ &produced1 <- _50 ] 
-                (any [ any_ (_any:Snapshot'0.t_snapshot (Seq'0.t_seq usize))-> (!  [ &_50 <- _any ] s1) ] )
+                (any [ any_ (_any:Snapshot.snap_ty (Seq.seq usize))-> (!  [ &_50 <- _any ] s1) ] )
               | s1 =  [ &j <- __creusot_proc_iter_elem1 ] s2
               | s2 = index'0 {needle} {j} (fun (_ret':uint8) ->  [ &_55 <- _ret' ] s3)
               | s3 = bb27 ]
@@ -871,24 +804,24 @@
     | & _11 : usize = any_l ()
     | & _12 : usize = any_l ()
     | & _14 : usize = any_l ()
-    | & iter_old : Snapshot'0.t_snapshot (RangeInclusive'0.t_rangeinclusive usize) = any_l ()
-    | & produced : Snapshot'0.t_snapshot (Seq'0.t_seq usize) = any_l ()
+    | & iter_old : Snapshot.snap_ty (RangeInclusive'0.t_rangeinclusive usize) = any_l ()
+    | & produced : Snapshot.snap_ty (Seq.seq usize) = any_l ()
     | & _24 : Option'0.t_option usize = any_l ()
     | & _25 : borrowed (RangeInclusive'0.t_rangeinclusive usize) = any_l ()
     | & _26 : borrowed (RangeInclusive'0.t_rangeinclusive usize) = any_l ()
     | & __creusot_proc_iter_elem : usize = any_l ()
-    | & _29 : Snapshot'0.t_snapshot (Seq'0.t_seq usize) = any_l ()
+    | & _29 : Snapshot.snap_ty (Seq.seq usize) = any_l ()
     | & i : usize = any_l ()
     | & iter1 : Range'0.t_range usize = any_l ()
     | & _35 : Range'0.t_range usize = any_l ()
     | & _36 : usize = any_l ()
-    | & iter_old1 : Snapshot'0.t_snapshot (Range'0.t_range usize) = any_l ()
-    | & produced1 : Snapshot'0.t_snapshot (Seq'0.t_seq usize) = any_l ()
+    | & iter_old1 : Snapshot.snap_ty (Range'0.t_range usize) = any_l ()
+    | & produced1 : Snapshot.snap_ty (Seq.seq usize) = any_l ()
     | & _45 : Option'0.t_option usize = any_l ()
     | & _46 : borrowed (Range'0.t_range usize) = any_l ()
     | & _47 : borrowed (Range'0.t_range usize) = any_l ()
     | & __creusot_proc_iter_elem1 : usize = any_l ()
-    | & _50 : Snapshot'0.t_snapshot (Seq'0.t_seq usize) = any_l ()
+    | & _50 : Snapshot.snap_ty (Seq.seq usize) = any_l ()
     | & j : usize = any_l ()
     | & _53 : bool = any_l ()
     | & _55 : uint8 = any_l ()
@@ -896,15 +829,15 @@
     | & _61 : usize = any_l () ]
     
     [ return' (result:usize)-> {[@expl:postcondition] [%#s08_haystack14] UIntSize.to_int result
-      = len'2 (shallow_model'0 haystack)
-       -> (forall i : int . 0 <= i /\ i < len'2 (shallow_model'0 haystack)
-       -> not match_at'0 needle haystack i (len'2 (shallow_model'0 needle)))}
-      {[@expl:postcondition] [%#s08_haystack13] UIntSize.to_int result < len'2 (shallow_model'0 haystack)
-       -> match_at'0 needle haystack (UIntSize.to_int result) (len'2 (shallow_model'0 needle))
+      = Seq.length (shallow_model'0 haystack)
+       -> (forall i : int . 0 <= i /\ i < Seq.length (shallow_model'0 haystack)
+       -> not match_at'0 needle haystack i (Seq.length (shallow_model'0 needle)))}
+      {[@expl:postcondition] [%#s08_haystack13] UIntSize.to_int result < Seq.length (shallow_model'0 haystack)
+       -> match_at'0 needle haystack (UIntSize.to_int result) (Seq.length (shallow_model'0 needle))
       /\ (forall i : int . 0 <= i /\ i < UIntSize.to_int result
-       -> not match_at'0 needle haystack i (len'2 (shallow_model'0 needle)))}
-      {[@expl:postcondition] [%#s08_haystack12] UIntSize.to_int result = len'2 (shallow_model'0 haystack)
-      \/ UIntSize.to_int result < len'2 (shallow_model'0 haystack) - len'2 (shallow_model'0 needle) + 1}
+       -> not match_at'0 needle haystack i (Seq.length (shallow_model'0 needle)))}
+      {[@expl:postcondition] [%#s08_haystack12] UIntSize.to_int result = Seq.length (shallow_model'0 haystack)
+      \/ UIntSize.to_int result < Seq.length (shallow_model'0 haystack) - Seq.length (shallow_model'0 needle) + 1}
       (! return' {result}) ]
     
 end