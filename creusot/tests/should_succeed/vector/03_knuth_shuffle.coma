module M_03_knuth_shuffle__knuth_shuffle [#"03_knuth_shuffle.rs" 13 0 13 39]
  let%span s03_knuth_shuffle0 = "03_knuth_shuffle.rs" 14 16 14 31
  let%span s03_knuth_shuffle1 = "03_knuth_shuffle.rs" 17 13 17 14
  let%span s03_knuth_shuffle2 = "03_knuth_shuffle.rs" 17 4 17 7
  let%span s03_knuth_shuffle3 = "03_knuth_shuffle.rs" 17 4 17 7
  let%span s03_knuth_shuffle4 = "03_knuth_shuffle.rs" 16 16 16 41
  let%span s03_knuth_shuffle5 = "03_knuth_shuffle.rs" 17 4 17 7
  let%span s03_knuth_shuffle6 = "03_knuth_shuffle.rs" 17 4 17 7
  let%span s03_knuth_shuffle7 = "03_knuth_shuffle.rs" 21 30 21 31
  let%span s03_knuth_shuffle8 = "03_knuth_shuffle.rs" 22 26 22 27
  let%span s03_knuth_shuffle9 = "03_knuth_shuffle.rs" 13 24 13 25
  let%span s03_knuth_shuffle10 = "03_knuth_shuffle.rs" 12 10 12 34
  let%span svec11 = "../../../../creusot-contracts/src/std/vec.rs" 83 26 83 48
  let%span siter12 = "../../../../creusot-contracts/src/std/iter.rs" 97 0 205 1
  let%span smodel13 = "../../../../creusot-contracts/src/model.rs" 110 8 110 22
  let%span ssnapshot14 = "../../../../creusot-contracts/src/snapshot.rs" 52 20 52 39
  let%span sseq15 = "../../../../creusot-contracts/src/logic/seq.rs" 316 8 316 41
  let%span srange16 = "../../../../creusot-contracts/src/std/iter/range.rs" 22 12 26 70
  let%span siter17 = "../../../../creusot-contracts/src/std/iter.rs" 103 26 106 17
  let%span s03_knuth_shuffle18 = "03_knuth_shuffle.rs" 6 11 6 19
  let%span s03_knuth_shuffle19 = "03_knuth_shuffle.rs" 7 10 7 40
  let%span svec20 = "../../../../creusot-contracts/src/std/vec.rs" 175 26 175 42
  let%span svec21 = "../../../../creusot-contracts/src/std/vec.rs" 176 26 176 48
  let%span sslice22 = "../../../../creusot-contracts/src/std/slice.rs" 275 19 275 35
  let%span sslice23 = "../../../../creusot-contracts/src/std/slice.rs" 276 19 276 35
  let%span sslice24 = "../../../../creusot-contracts/src/std/slice.rs" 277 18 277 50
  let%span svec25 = "../../../../creusot-contracts/src/std/vec.rs" 18 14 18 41
<<<<<<< HEAD
  let%span smodel26 = "../../../../creusot-contracts/src/model.rs" 88 8 88 22
  let%span siter27 = "../../../../creusot-contracts/src/std/iter.rs" 86 20 86 24
  let%span siter28 = "../../../../creusot-contracts/src/std/iter.rs" 92 8 92 19
  let%span srange29 = "../../../../creusot-contracts/src/std/iter/range.rs" 33 15 33 24
  let%span srange30 = "../../../../creusot-contracts/src/std/iter/range.rs" 34 14 34 45
  let%span srange31 = "../../../../creusot-contracts/src/std/iter/range.rs" 39 15 39 21
  let%span srange32 = "../../../../creusot-contracts/src/std/iter/range.rs" 40 15 40 21
  let%span srange33 = "../../../../creusot-contracts/src/std/iter/range.rs" 41 15 41 21
  let%span srange34 = "../../../../creusot-contracts/src/std/iter/range.rs" 42 15 42 32
  let%span srange35 = "../../../../creusot-contracts/src/std/iter/range.rs" 43 15 43 32
  let%span srange36 = "../../../../creusot-contracts/src/std/iter/range.rs" 44 14 44 42
  let%span snum37 = "../../../../creusot-contracts/src/std/num.rs" 54 32 54 37
  let%span srange38 = "../../../../creusot-contracts/src/std/iter/range.rs" 15 12 15 78
  let%span sresolve39 = "../../../../creusot-contracts/src/resolve.rs" 54 20 54 34
  let%span sslice40 = "../../../../creusot-contracts/src/std/slice.rs" 28 14 28 41
  let%span sslice41 = "../../../../creusot-contracts/src/std/slice.rs" 29 14 29 42
  let%span svec42 = "../../../../creusot-contracts/src/std/vec.rs" 65 20 65 41
  let%span sslice43 = "../../../../creusot-contracts/src/std/slice.rs" 18 20 18 30
  let%span sinvariant44 = "../../../../creusot-contracts/src/invariant.rs" 34 20 34 44
  let%span sinvariant45 = "../../../../creusot-contracts/src/invariant.rs" 24 8 24 18
  let%span sseq46 = "../../../../creusot-contracts/src/logic/seq.rs" 451 20 451 95
  let%span sboxed47 = "../../../../creusot-contracts/src/std/boxed.rs" 28 8 28 18
=======
  let%span smodel26 = "../../../../creusot-contracts/src/model.rs" 92 8 92 22
  let%span siter27 = "../../../../creusot-contracts/src/std/iter.rs" 82 20 82 24
  let%span siter28 = "../../../../creusot-contracts/src/std/iter.rs" 88 8 88 19
  let%span srange29 = "../../../../creusot-contracts/src/std/iter/range.rs" 32 14 32 45
  let%span srange30 = "../../../../creusot-contracts/src/std/iter/range.rs" 37 15 37 32
  let%span srange31 = "../../../../creusot-contracts/src/std/iter/range.rs" 38 15 38 32
  let%span srange32 = "../../../../creusot-contracts/src/std/iter/range.rs" 39 14 39 42
  let%span snum33 = "../../../../creusot-contracts/src/std/num.rs" 21 28 21 33
  let%span srange34 = "../../../../creusot-contracts/src/std/iter/range.rs" 14 12 14 78
  let%span sresolve35 = "../../../../creusot-contracts/src/resolve.rs" 54 20 54 34
  let%span sslice36 = "../../../../creusot-contracts/src/std/slice.rs" 28 14 28 41
  let%span sslice37 = "../../../../creusot-contracts/src/std/slice.rs" 29 14 29 42
  let%span svec38 = "../../../../creusot-contracts/src/std/vec.rs" 65 20 65 41
  let%span sslice39 = "../../../../creusot-contracts/src/std/slice.rs" 18 20 18 30
  let%span sinvariant40 = "../../../../creusot-contracts/src/invariant.rs" 34 20 34 44
  let%span sinvariant41 = "../../../../creusot-contracts/src/invariant.rs" 24 8 24 18
  let%span sseq42 = "../../../../creusot-contracts/src/logic/seq.rs" 633 20 633 95
  let%span sboxed43 = "../../../../creusot-contracts/src/std/boxed.rs" 28 8 28 18
>>>>>>> 4c2c8706
  
  use prelude.prelude.Snapshot
  
  use prelude.prelude.Borrow
  
  use prelude.prelude.Opaque
  
  type t_NonNull'0  =
    { t_NonNull__pointer'0: opaque_ptr }
  
  type t_Unique'0  =
    { t_Unique__pointer'0: t_NonNull'0; t_Unique__qy95zmarker'0: () }
  
  use prelude.prelude.Int
  
  use prelude.prelude.UInt64
  
  type t_Cap'0  =
    { t_Cap__0'0: UInt64.t }
  
  type t_RawVec'0  =
    { t_RawVec__ptr'0: t_Unique'0; t_RawVec__cap'0: t_Cap'0; t_RawVec__alloc'0: () }
  
  type t_Vec'0  =
    { t_Vec__buf'0: t_RawVec'0; t_Vec__len'0: UInt64.t }
  
  use seq.Seq
  
  constant v_MAX'0 : UInt64.t = (18446744073709551615 : UInt64.t)
  
  use prelude.prelude.UInt64
  
  type t_T'0
  
  use seq.Seq
  
  function view'2 (self : t_Vec'0) : Seq.seq t_T'0
  
  axiom view'2_spec : forall self : t_Vec'0 . [%#svec25] Seq.length (view'2 self) <= UInt64.t'int (v_MAX'0 : UInt64.t)
  
  use seq.Seq
  
  predicate inv'11 (_1 : t_T'0)
  
  predicate invariant'6 (self : t_T'0) =
    [%#sboxed43] inv'11 self
  
  predicate inv'10 (_1 : t_T'0)
  
  axiom inv_axiom'10 [@rewrite] : forall x : t_T'0 [inv'10 x] . inv'10 x = invariant'6 x
  
  predicate invariant'5 (self : Seq.seq t_T'0) =
    [%#sseq42] forall i : int . 0 <= i /\ i < Seq.length self  -> inv'10 (Seq.get self i)
  
  predicate inv'9 (_1 : Seq.seq t_T'0)
  
  axiom inv_axiom'9 [@rewrite] : forall x : Seq.seq t_T'0 [inv'9 x] . inv'9 x = invariant'5 x
  
  predicate invariant'0 (self : t_Vec'0) =
    [%#svec38] inv'9 (view'2 self)
  
  predicate inv'2 (_1 : t_Vec'0)
  
  axiom inv_axiom'2 [@rewrite] : forall x : t_Vec'0 [inv'2 x] . inv'2 x = invariant'0 x
  
  predicate invariant'4 (self : t_Vec'0) =
    [%#sinvariant41] inv'2 self
  
  predicate inv'6 (_1 : t_Vec'0)
  
  axiom inv_axiom'6 [@rewrite] : forall x : t_Vec'0 [inv'6 x] . inv'6 x = invariant'4 x
  
  function view'3 (self : t_Vec'0) : Seq.seq t_T'0 =
    [%#smodel26] view'2 self
  
  let rec len'0 (self:t_Vec'0) (return'  (ret:UInt64.t))= {[@expl:len 'self' type invariant] inv'6 self}
    any
    [ return' (result:UInt64.t)-> {[%#svec11] UInt64.t'int result = Seq.length (view'3 self)} (! return' {result}) ]
    
  
  type t_Range'0  =
    { t_Range__start'0: UInt64.t; t_Range__end'0: UInt64.t }
  
  predicate inv'0 (_1 : t_Range'0)
  
  axiom inv_axiom'0 [@rewrite] : forall x : t_Range'0 [inv'0 x] . inv'0 x = true
  
  predicate into_iter_pre'0 (self : t_Range'0) =
    [%#siter27] true
  
  predicate into_iter_post'0 (self : t_Range'0) (res : t_Range'0) =
    [%#siter28] self = res
  
  let rec into_iter'0 (self:t_Range'0) (return'  (ret:t_Range'0))= {[@expl:into_iter 'self' type invariant] inv'0 self}
    {[@expl:into_iter requires] [%#siter12] into_iter_pre'0 self}
    any [ return' (result:t_Range'0)-> {inv'0 result} {[%#siter12] into_iter_post'0 self result} (! return' {result}) ] 
  
  use prelude.prelude.Snapshot
  
  use seq.Seq
  
  use seq.Seq
  
  use prelude.prelude.Snapshot
  
  function view'0 (self : borrowed (t_Vec'0)) : Seq.seq t_T'0 =
    [%#smodel13] view'2 self.current
  
  use prelude.prelude.Snapshot
  
  use prelude.prelude.Snapshot
  
  function view'4 (self : borrowed (t_Vec'0)) : Seq.seq t_T'0 =
    [%#smodel26] view'0 self
  
  function view'1 (self : Snapshot.snap_ty (borrowed (t_Vec'0))) : Seq.seq t_T'0 =
    [%#ssnapshot14] view'4 (Snapshot.inner self)
  
  use seq.Permut
  
  predicate permutation_of'0 (self : Seq.seq t_T'0) (other : Seq.seq t_T'0) =
    [%#sseq15] Permut.permut self other 0 (Seq.length self)
  
  use prelude.prelude.Snapshot
  
  use prelude.prelude.Snapshot
  
  use seq.Seq
  
<<<<<<< HEAD
  function deep_model'0 (self : UInt64.t) : int =
    [%#snum37] UInt64.t'int self
=======
  function deep_model'0 (self : usize) : int =
    [%#snum33] UIntSize.to_int self
>>>>>>> 4c2c8706
  
  use seq.Seq
  
  use seq.Seq
  
  predicate produces'0 (self : t_Range'0) (visited : Seq.seq UInt64.t) (o : t_Range'0) =
    [%#srange16] self.t_Range__end'0 = o.t_Range__end'0
    /\ deep_model'0 self.t_Range__start'0 <= deep_model'0 o.t_Range__start'0
    /\ (Seq.length visited > 0  -> deep_model'0 o.t_Range__start'0 <= deep_model'0 o.t_Range__end'0)
    /\ Seq.length visited = deep_model'0 o.t_Range__start'0 - deep_model'0 self.t_Range__start'0
    /\ (forall i : int . 0 <= i /\ i < Seq.length visited
     -> deep_model'0 (Seq.get visited i) = deep_model'0 self.t_Range__start'0 + i)
  
  function produces_trans'0 (a : t_Range'0) (ab : Seq.seq UInt64.t) (b : t_Range'0) (bc : Seq.seq UInt64.t) (c : t_Range'0) : ()
    
  
<<<<<<< HEAD
  axiom produces_trans'0_spec : forall a : t_Range'0, ab : Seq.seq UInt64.t, b : t_Range'0, bc : Seq.seq UInt64.t, c : t_Range'0 . ([%#srange31] inv'0 a)
   -> ([%#srange32] inv'0 b)
   -> ([%#srange33] inv'0 c)
   -> ([%#srange34] produces'0 a ab b)
   -> ([%#srange35] produces'0 b bc c)  -> ([%#srange36] produces'0 a (Seq.(++) ab bc) c)
  
  function produces_refl'0 (self : t_Range'0) : ()
  
  axiom produces_refl'0_spec : forall self : t_Range'0 . ([%#srange29] inv'0 self)
   -> ([%#srange30] produces'0 self (Seq.empty  : Seq.seq UInt64.t) self)
=======
  axiom produces_trans'0_spec : forall a : t_Range'0, ab : Seq.seq usize, b : t_Range'0, bc : Seq.seq usize, c : t_Range'0 . ([%#srange30] produces'0 a ab b)
   -> ([%#srange31] produces'0 b bc c)  -> ([%#srange32] produces'0 a (Seq.(++) ab bc) c)
  
  function produces_refl'0 (self : t_Range'0) : ()
  
  axiom produces_refl'0_spec : forall self : t_Range'0 . [%#srange29] produces'0 self (Seq.empty  : Seq.seq usize) self
>>>>>>> 4c2c8706
  
  use prelude.prelude.Snapshot
  
  predicate inv'1 (_1 : Seq.seq UInt64.t)
  
  axiom inv_axiom'1 [@rewrite] : forall x : Seq.seq UInt64.t [inv'1 x] . inv'1 x = true
  
  predicate inv'7 (_1 : borrowed (t_Range'0))
  
  axiom inv_axiom'7 [@rewrite] : forall x : borrowed (t_Range'0) [inv'7 x] . inv'7 x = true
  
  type t_Option'0  =
    | C_None'0
    | C_Some'0 UInt64.t
  
  predicate inv'8 (_1 : t_Option'0)
  
  axiom inv_axiom'8 [@rewrite] : forall x : t_Option'0 [inv'8 x] . inv'8 x = true
  
  predicate resolve'3 (self : borrowed (t_Range'0)) =
    [%#sresolve35] self.final = self.current
  
  predicate completed'0 (self : borrowed (t_Range'0)) =
    [%#srange34] resolve'3 self
    /\ deep_model'0 (self.current).t_Range__start'0 >= deep_model'0 (self.current).t_Range__end'0
  
  use seq.Seq
  
  let rec next'0 (self:borrowed (t_Range'0)) (return'  (ret:t_Option'0))= {[@expl:next 'self' type invariant] inv'7 self}
    any
    [ return' (result:t_Option'0)-> {inv'8 result}
      {[%#siter17] match result with
        | C_None'0 -> completed'0 self
        | C_Some'0 v -> produces'0 self.current (Seq.singleton v) self.final
        end}
      (! return' {result}) ]
    
  
  predicate resolve'0 (_1 : borrowed (t_Range'0)) =
    resolve'3 _1
  
  let rec v_Some'0 (input:t_Option'0) (ret  (field_0:UInt64.t))= any
    [ good (field_0:UInt64.t)-> {C_Some'0 field_0 = input} (! ret {field_0})
    | bad -> {forall field_0 : UInt64.t [C_Some'0 field_0 : t_Option'0] . C_Some'0 field_0 <> input} (! {false} any) ]
    
  
  let rec rand_in_range'0 (l:UInt64.t) (u:UInt64.t) (return'  (ret:UInt64.t))= {[@expl:rand_in_range requires] [%#s03_knuth_shuffle18] UInt64.t'int l
    <= UInt64.t'int u}
    any
    [ return' (result:UInt64.t)-> {[%#s03_knuth_shuffle19] UInt64.t'int l <= UInt64.t'int result
      /\ UInt64.t'int result < UInt64.t'int u}
      (! return' {result}) ]
    
  
  predicate invariant'3 (self : borrowed (t_Vec'0)) =
    [%#sinvariant40] inv'2 self.current /\ inv'2 self.final
  
  predicate inv'5 (_1 : borrowed (t_Vec'0))
  
  axiom inv_axiom'5 [@rewrite] : forall x : borrowed (t_Vec'0) [inv'5 x] . inv'5 x = invariant'3 x
  
  use prelude.prelude.Slice64
  
  use prelude.prelude.Slice64
  
  function view'6 (self : slice t_T'0) : Seq.seq t_T'0
  
<<<<<<< HEAD
  axiom view'6_spec : forall self : slice t_T'0 . ([%#sslice40] Seq.length (view'6 self)
  <= UInt64.t'int (v_MAX'0 : UInt64.t))
  && ([%#sslice41] view'6 self = Slice64.id self)
=======
  axiom view'6_spec : forall self : slice t_T'0 . ([%#sslice36] Seq.length (view'6 self)
  <= UIntSize.to_int (v_MAX'0 : usize))
  && ([%#sslice37] view'6 self = Slice.id self)
>>>>>>> 4c2c8706
  
  predicate invariant'1 (self : slice t_T'0) =
    [%#sslice39] inv'9 (view'6 self)
  
  predicate inv'3 (_1 : slice t_T'0)
  
  axiom inv_axiom'3 [@rewrite] : forall x : slice t_T'0 [inv'3 x] . inv'3 x = invariant'1 x
  
  predicate invariant'2 (self : borrowed (slice t_T'0)) =
    [%#sinvariant40] inv'3 self.current /\ inv'3 self.final
  
  predicate inv'4 (_1 : borrowed (slice t_T'0))
  
  axiom inv_axiom'4 [@rewrite] : forall x : borrowed (slice t_T'0) [inv'4 x] . inv'4 x = invariant'2 x
  
  function view'5 (self : borrowed (slice t_T'0)) : Seq.seq t_T'0 =
    [%#smodel13] view'6 self.current
  
  let rec deref_mut'0 (self:borrowed (t_Vec'0)) (return'  (ret:borrowed (slice t_T'0)))= {[@expl:deref_mut 'self' type invariant] inv'5 self}
    any
    [ return' (result:borrowed (slice t_T'0))-> {inv'4 result}
      {[%#svec20] view'5 result = view'0 self}
      {[%#svec21] view'6 result.final = view'2 self.final}
      (! return' {result}) ]
    
  
  use seq.Permut
  
  let rec swap'0 (self:borrowed (slice t_T'0)) (a:UInt64.t) (b:UInt64.t) (return'  (ret:()))= {[@expl:swap 'self' type invariant] inv'4 self}
    {[@expl:swap requires #0] [%#sslice22] UInt64.t'int a < Seq.length (view'5 self)}
    {[@expl:swap requires #1] [%#sslice23] UInt64.t'int b < Seq.length (view'5 self)}
    any
    [ return' (result:())-> {[%#sslice24] Permut.exchange (view'6 self.final) (view'5 self) (UInt64.t'int a) (UInt64.t'int b)}
      (! return' {result}) ]
    
  
  predicate resolve'4 (self : borrowed (slice t_T'0)) =
    [%#sresolve35] self.final = self.current
  
  predicate resolve'1 (_1 : borrowed (slice t_T'0)) =
    resolve'4 _1
  
  predicate resolve'5 (self : borrowed (t_Vec'0)) =
    [%#sresolve35] self.final = self.current
  
  predicate resolve'2 (_1 : borrowed (t_Vec'0)) =
    resolve'5 _1
  
  use prelude.prelude.Intrinsic
  
  use prelude.prelude.Snapshot
  
  use prelude.prelude.Snapshot
  
  meta "compute_max_steps" 1000000
  
  let rec knuth_shuffle'0 (v:borrowed (t_Vec'0)) (return'  (ret:()))= {[@expl:knuth_shuffle 'v' type invariant] [%#s03_knuth_shuffle9] inv'5 v}
    (! bb0
    [ bb0 = s0 [ s0 =  [ &old_v <- [%#s03_knuth_shuffle0] Snapshot.new v ] s1 | s1 = bb1 ] 
    | bb1 = s0 [ s0 = len'0 {v.current} (fun (_ret':UInt64.t) ->  [ &_7 <- _ret' ] s1) | s1 = bb2 ] 
    | bb2 = s0
      [ s0 =  [ &_6 <- { t_Range__start'0 = ([%#s03_knuth_shuffle1] (0 : UInt64.t)); t_Range__end'0 = _7 } ] s1
      | s1 = into_iter'0 {_6} (fun (_ret':t_Range'0) ->  [ &iter <- _ret' ] s2)
      | s2 = bb3 ]
      
    | bb3 = s0 [ s0 =  [ &iter_old <- [%#s03_knuth_shuffle2] Snapshot.new iter ] s1 | s1 = bb4 ] 
    | bb4 = s0
      [ s0 =  [ &produced <- [%#s03_knuth_shuffle3] Snapshot.new (Seq.empty  : Seq.seq UInt64.t) ] s1 | s1 = bb5 ]
      
    | bb5 = s0 [ s0 =  [ &old_6_0 <- Snapshot.new v ] s1 | s1 = bb6 ] 
    | bb6 = bb6
      [ bb6 = {[@expl:mut invariant] (Snapshot.inner old_6_0).final = v.final}
        {[@expl:for invariant] [%#s03_knuth_shuffle5] inv'1 (Snapshot.inner produced)}
        {[@expl:for invariant] [%#s03_knuth_shuffle5] inv'0 iter}
        {[@expl:for invariant] [%#s03_knuth_shuffle5] produces'0 (Snapshot.inner iter_old) (Snapshot.inner produced) iter}
        {[@expl:loop invariant] [%#s03_knuth_shuffle4] permutation_of'0 (view'0 v) (view'1 old_v)}
        (! s0) [ s0 = bb7 ] 
        [ bb7 = s0
          [ s0 = Borrow.borrow_mut <t_Range'0> {iter}
              (fun (_ret':borrowed (t_Range'0)) ->  [ &_21 <- _ret' ]  [ &iter <- _ret'.final ] s1)
          | s1 = Borrow.borrow_final <t_Range'0> {_21.current} {Borrow.get_id _21}
              (fun (_ret':borrowed (t_Range'0)) ->
                 [ &_20 <- _ret' ] 
                 [ &_21 <- { _21 with current = _ret'.final } ] 
                s2)
          | s2 = next'0 {_20} (fun (_ret':t_Option'0) ->  [ &_19 <- _ret' ] s3)
          | s3 = bb8 ]
          
        | bb8 = s0
<<<<<<< HEAD
          [ s0 = -{resolve'0 _20}- s1
          | s1 = any [ br0 -> {_18 = C_None'0 } (! bb11) | br1 (x0:UInt64.t)-> {_18 = C_Some'0 x0} (! bb10) ]  ]
          
        | bb10 = bb12
        | bb12 = s0
          [ s0 = v_Some'0 {_18} (fun (r0'0:UInt64.t) ->  [ &__creusot_proc_iter_elem <- r0'0 ] s1)
=======
          [ s0 = -{resolve'0 _21}- s1
          | s1 = any [ br0 -> {_19 = C_None'0 } (! bb11) | br1 (x0:usize)-> {_19 = C_Some'0 x0} (! bb10) ]  ]
          
        | bb10 = bb12
        | bb12 = s0
          [ s0 = v_Some'0 {_19} (fun (r0'0:usize) ->  [ &__creusot_proc_iter_elem <- r0'0 ] s1)
>>>>>>> 4c2c8706
          | s1 = 
            [ &_24 <- [%#s03_knuth_shuffle6] Snapshot.new (Seq.(++) (Snapshot.inner produced) (Seq.singleton __creusot_proc_iter_elem)) ]
            
            s2
          | s2 = bb13 ]
          
        | bb13 = s0
          [ s0 =  [ &produced <- _24 ] s1
          | s1 =  [ &n <- __creusot_proc_iter_elem ] s2
<<<<<<< HEAD
          | s2 = len'0 {v.current} (fun (_ret':UInt64.t) ->  [ &_27 <- _ret' ] s3)
          | s3 = bb14 ]
          
        | bb14 = s0
          [ s0 = UInt64.sub {_27} {n} (fun (_ret':UInt64.t) ->  [ &upper <- _ret' ] s1)
          | s1 = rand_in_range'0 {[%#s03_knuth_shuffle7] (0 : UInt64.t)} {upper}
              (fun (_ret':UInt64.t) ->  [ &i <- _ret' ] s2)
=======
          | s2 = len'0 {v.current} (fun (_ret':usize) ->  [ &_28 <- _ret' ] s3)
          | s3 = bb14 ]
          
        | bb14 = s0
          [ s0 = UIntSize.sub {_28} {n} (fun (_ret':usize) ->  [ &upper <- _ret' ] s1)
          | s1 = rand_in_range'0 {[%#s03_knuth_shuffle7] (0 : usize)} {upper} (fun (_ret':usize) ->  [ &i <- _ret' ] s2)
>>>>>>> 4c2c8706
          | s2 = bb15 ]
          
        | bb15 = s0
          [ s0 = {inv'2 v.current}
            Borrow.borrow_mut <t_Vec'0> {v.current}
              (fun (_ret':borrowed (t_Vec'0)) ->
                 [ &_36 <- _ret' ] 
                -{inv'2 _ret'.final}-
                 [ &v <- { v with current = _ret'.final } ] 
                s1)
          | s1 = deref_mut'0 {_36} (fun (_ret':borrowed (slice t_T'0)) ->  [ &_35 <- _ret' ] s2)
          | s2 = bb16 ]
          
        | bb16 = s0
          [ s0 = {inv'3 _35.current}
            Borrow.borrow_final <slice t_T'0> {_35.current} {Borrow.get_id _35}
              (fun (_ret':borrowed (slice t_T'0)) ->
                 [ &_34 <- _ret' ] 
                -{inv'3 _ret'.final}-
                 [ &_35 <- { _35 with current = _ret'.final } ] 
                s1)
<<<<<<< HEAD
          | s1 = UInt64.sub {upper} {[%#s03_knuth_shuffle8] (1 : UInt64.t)}
              (fun (_ret':UInt64.t) ->  [ &_37 <- _ret' ] s2)
          | s2 = swap'0 {_33} {i} {_37} (fun (_ret':()) ->  [ &_32 <- _ret' ] s3)
=======
          | s1 = UIntSize.sub {upper} {[%#s03_knuth_shuffle8] (1 : usize)} (fun (_ret':usize) ->  [ &_38 <- _ret' ] s2)
          | s2 = swap'0 {_34} {i} {_38} (fun (_ret':()) ->  [ &_33 <- _ret' ] s3)
>>>>>>> 4c2c8706
          | s3 = bb17 ]
          
        | bb17 = s0 [ s0 = {[@expl:type invariant] inv'4 _35} s1 | s1 = -{resolve'1 _35}- s2 | s2 = bb6 ]  ]
         ]
      
    | bb11 = s0 [ s0 = {[@expl:type invariant] inv'5 v} s1 | s1 = -{resolve'2 v}- s2 | s2 = return' {_0} ]  ]
    )
    [ & _0 : () = any_l ()
    | & v : borrowed (t_Vec'0) = v
    | & old_v : Snapshot.snap_ty (borrowed (t_Vec'0)) = any_l ()
    | & iter : t_Range'0 = any_l ()
    | & _6 : t_Range'0 = any_l ()
    | & _7 : UInt64.t = any_l ()
    | & iter_old : Snapshot.snap_ty (t_Range'0) = any_l ()
<<<<<<< HEAD
    | & produced : Snapshot.snap_ty (Seq.seq UInt64.t) = any_l ()
    | & _18 : t_Option'0 = any_l ()
    | & _19 : borrowed (t_Range'0) = any_l ()
    | & _20 : borrowed (t_Range'0) = any_l ()
    | & __creusot_proc_iter_elem : UInt64.t = any_l ()
    | & _23 : Snapshot.snap_ty (Seq.seq UInt64.t) = any_l ()
    | & n : UInt64.t = any_l ()
    | & upper : UInt64.t = any_l ()
    | & _27 : UInt64.t = any_l ()
    | & i : UInt64.t = any_l ()
    | & _32 : () = any_l ()
    | & _33 : borrowed (slice t_T'0) = any_l ()
    | & _34 : borrowed (slice t_T'0) = any_l ()
    | & _35 : borrowed (t_Vec'0) = any_l ()
    | & _37 : UInt64.t = any_l ()
=======
    | & produced : Snapshot.snap_ty (Seq.seq usize) = any_l ()
    | & _19 : t_Option'0 = any_l ()
    | & _20 : borrowed (t_Range'0) = any_l ()
    | & _21 : borrowed (t_Range'0) = any_l ()
    | & __creusot_proc_iter_elem : usize = any_l ()
    | & _24 : Snapshot.snap_ty (Seq.seq usize) = any_l ()
    | & n : usize = any_l ()
    | & upper : usize = any_l ()
    | & _28 : usize = any_l ()
    | & i : usize = any_l ()
    | & _33 : () = any_l ()
    | & _34 : borrowed (slice t_T'0) = any_l ()
    | & _35 : borrowed (slice t_T'0) = any_l ()
    | & _36 : borrowed (t_Vec'0) = any_l ()
    | & _38 : usize = any_l ()
>>>>>>> 4c2c8706
    | & old_6_0 : Snapshot.snap_ty (borrowed (t_Vec'0)) = any_l () ]
    
    [ return' (result:())-> {[@expl:knuth_shuffle ensures] [%#s03_knuth_shuffle10] permutation_of'0 (view'2 v.final) (view'0 v)}
      (! return' {result}) ]
    
end<|MERGE_RESOLUTION|>--- conflicted
+++ resolved
@@ -21,34 +21,10 @@
   let%span s03_knuth_shuffle19 = "03_knuth_shuffle.rs" 7 10 7 40
   let%span svec20 = "../../../../creusot-contracts/src/std/vec.rs" 175 26 175 42
   let%span svec21 = "../../../../creusot-contracts/src/std/vec.rs" 176 26 176 48
-  let%span sslice22 = "../../../../creusot-contracts/src/std/slice.rs" 275 19 275 35
-  let%span sslice23 = "../../../../creusot-contracts/src/std/slice.rs" 276 19 276 35
-  let%span sslice24 = "../../../../creusot-contracts/src/std/slice.rs" 277 18 277 50
+  let%span sslice22 = "../../../../creusot-contracts/src/std/slice.rs" 257 19 257 35
+  let%span sslice23 = "../../../../creusot-contracts/src/std/slice.rs" 258 19 258 35
+  let%span sslice24 = "../../../../creusot-contracts/src/std/slice.rs" 259 18 259 50
   let%span svec25 = "../../../../creusot-contracts/src/std/vec.rs" 18 14 18 41
-<<<<<<< HEAD
-  let%span smodel26 = "../../../../creusot-contracts/src/model.rs" 88 8 88 22
-  let%span siter27 = "../../../../creusot-contracts/src/std/iter.rs" 86 20 86 24
-  let%span siter28 = "../../../../creusot-contracts/src/std/iter.rs" 92 8 92 19
-  let%span srange29 = "../../../../creusot-contracts/src/std/iter/range.rs" 33 15 33 24
-  let%span srange30 = "../../../../creusot-contracts/src/std/iter/range.rs" 34 14 34 45
-  let%span srange31 = "../../../../creusot-contracts/src/std/iter/range.rs" 39 15 39 21
-  let%span srange32 = "../../../../creusot-contracts/src/std/iter/range.rs" 40 15 40 21
-  let%span srange33 = "../../../../creusot-contracts/src/std/iter/range.rs" 41 15 41 21
-  let%span srange34 = "../../../../creusot-contracts/src/std/iter/range.rs" 42 15 42 32
-  let%span srange35 = "../../../../creusot-contracts/src/std/iter/range.rs" 43 15 43 32
-  let%span srange36 = "../../../../creusot-contracts/src/std/iter/range.rs" 44 14 44 42
-  let%span snum37 = "../../../../creusot-contracts/src/std/num.rs" 54 32 54 37
-  let%span srange38 = "../../../../creusot-contracts/src/std/iter/range.rs" 15 12 15 78
-  let%span sresolve39 = "../../../../creusot-contracts/src/resolve.rs" 54 20 54 34
-  let%span sslice40 = "../../../../creusot-contracts/src/std/slice.rs" 28 14 28 41
-  let%span sslice41 = "../../../../creusot-contracts/src/std/slice.rs" 29 14 29 42
-  let%span svec42 = "../../../../creusot-contracts/src/std/vec.rs" 65 20 65 41
-  let%span sslice43 = "../../../../creusot-contracts/src/std/slice.rs" 18 20 18 30
-  let%span sinvariant44 = "../../../../creusot-contracts/src/invariant.rs" 34 20 34 44
-  let%span sinvariant45 = "../../../../creusot-contracts/src/invariant.rs" 24 8 24 18
-  let%span sseq46 = "../../../../creusot-contracts/src/logic/seq.rs" 451 20 451 95
-  let%span sboxed47 = "../../../../creusot-contracts/src/std/boxed.rs" 28 8 28 18
-=======
   let%span smodel26 = "../../../../creusot-contracts/src/model.rs" 92 8 92 22
   let%span siter27 = "../../../../creusot-contracts/src/std/iter.rs" 82 20 82 24
   let%span siter28 = "../../../../creusot-contracts/src/std/iter.rs" 88 8 88 19
@@ -67,7 +43,6 @@
   let%span sinvariant41 = "../../../../creusot-contracts/src/invariant.rs" 24 8 24 18
   let%span sseq42 = "../../../../creusot-contracts/src/logic/seq.rs" 633 20 633 95
   let%span sboxed43 = "../../../../creusot-contracts/src/std/boxed.rs" 28 8 28 18
->>>>>>> 4c2c8706
   
   use prelude.prelude.Snapshot
   
@@ -81,24 +56,24 @@
   type t_Unique'0  =
     { t_Unique__pointer'0: t_NonNull'0; t_Unique__qy95zmarker'0: () }
   
-  use prelude.prelude.Int
-  
-  use prelude.prelude.UInt64
+  use prelude.prelude.UIntSize
   
   type t_Cap'0  =
-    { t_Cap__0'0: UInt64.t }
+    { t_Cap__0'0: usize }
   
   type t_RawVec'0  =
     { t_RawVec__ptr'0: t_Unique'0; t_RawVec__cap'0: t_Cap'0; t_RawVec__alloc'0: () }
   
   type t_Vec'0  =
-    { t_Vec__buf'0: t_RawVec'0; t_Vec__len'0: UInt64.t }
-  
-  use seq.Seq
-  
-  constant v_MAX'0 : UInt64.t = (18446744073709551615 : UInt64.t)
-  
-  use prelude.prelude.UInt64
+    { t_Vec__buf'0: t_RawVec'0; t_Vec__len'0: usize }
+  
+  use seq.Seq
+  
+  constant v_MAX'0 : usize = (18446744073709551615 : usize)
+  
+  use prelude.prelude.UIntSize
+  
+  use prelude.prelude.Int
   
   type t_T'0
   
@@ -106,7 +81,7 @@
   
   function view'2 (self : t_Vec'0) : Seq.seq t_T'0
   
-  axiom view'2_spec : forall self : t_Vec'0 . [%#svec25] Seq.length (view'2 self) <= UInt64.t'int (v_MAX'0 : UInt64.t)
+  axiom view'2_spec : forall self : t_Vec'0 . [%#svec25] Seq.length (view'2 self) <= UIntSize.to_int (v_MAX'0 : usize)
   
   use seq.Seq
   
@@ -143,13 +118,13 @@
   function view'3 (self : t_Vec'0) : Seq.seq t_T'0 =
     [%#smodel26] view'2 self
   
-  let rec len'0 (self:t_Vec'0) (return'  (ret:UInt64.t))= {[@expl:len 'self' type invariant] inv'6 self}
+  let rec len'0 (self:t_Vec'0) (return'  (ret:usize))= {[@expl:len 'self' type invariant] inv'6 self}
     any
-    [ return' (result:UInt64.t)-> {[%#svec11] UInt64.t'int result = Seq.length (view'3 self)} (! return' {result}) ]
+    [ return' (result:usize)-> {[%#svec11] UIntSize.to_int result = Seq.length (view'3 self)} (! return' {result}) ]
     
   
   type t_Range'0  =
-    { t_Range__start'0: UInt64.t; t_Range__end'0: UInt64.t }
+    { t_Range__start'0: usize; t_Range__end'0: usize }
   
   predicate inv'0 (_1 : t_Range'0)
   
@@ -197,19 +172,14 @@
   
   use seq.Seq
   
-<<<<<<< HEAD
-  function deep_model'0 (self : UInt64.t) : int =
-    [%#snum37] UInt64.t'int self
-=======
   function deep_model'0 (self : usize) : int =
     [%#snum33] UIntSize.to_int self
->>>>>>> 4c2c8706
-  
-  use seq.Seq
-  
-  use seq.Seq
-  
-  predicate produces'0 (self : t_Range'0) (visited : Seq.seq UInt64.t) (o : t_Range'0) =
+  
+  use seq.Seq
+  
+  use seq.Seq
+  
+  predicate produces'0 (self : t_Range'0) (visited : Seq.seq usize) (o : t_Range'0) =
     [%#srange16] self.t_Range__end'0 = o.t_Range__end'0
     /\ deep_model'0 self.t_Range__start'0 <= deep_model'0 o.t_Range__start'0
     /\ (Seq.length visited > 0  -> deep_model'0 o.t_Range__start'0 <= deep_model'0 o.t_Range__end'0)
@@ -217,34 +187,21 @@
     /\ (forall i : int . 0 <= i /\ i < Seq.length visited
      -> deep_model'0 (Seq.get visited i) = deep_model'0 self.t_Range__start'0 + i)
   
-  function produces_trans'0 (a : t_Range'0) (ab : Seq.seq UInt64.t) (b : t_Range'0) (bc : Seq.seq UInt64.t) (c : t_Range'0) : ()
-    
-  
-<<<<<<< HEAD
-  axiom produces_trans'0_spec : forall a : t_Range'0, ab : Seq.seq UInt64.t, b : t_Range'0, bc : Seq.seq UInt64.t, c : t_Range'0 . ([%#srange31] inv'0 a)
-   -> ([%#srange32] inv'0 b)
-   -> ([%#srange33] inv'0 c)
-   -> ([%#srange34] produces'0 a ab b)
-   -> ([%#srange35] produces'0 b bc c)  -> ([%#srange36] produces'0 a (Seq.(++) ab bc) c)
-  
-  function produces_refl'0 (self : t_Range'0) : ()
-  
-  axiom produces_refl'0_spec : forall self : t_Range'0 . ([%#srange29] inv'0 self)
-   -> ([%#srange30] produces'0 self (Seq.empty  : Seq.seq UInt64.t) self)
-=======
+  function produces_trans'0 (a : t_Range'0) (ab : Seq.seq usize) (b : t_Range'0) (bc : Seq.seq usize) (c : t_Range'0) : ()
+    
+  
   axiom produces_trans'0_spec : forall a : t_Range'0, ab : Seq.seq usize, b : t_Range'0, bc : Seq.seq usize, c : t_Range'0 . ([%#srange30] produces'0 a ab b)
    -> ([%#srange31] produces'0 b bc c)  -> ([%#srange32] produces'0 a (Seq.(++) ab bc) c)
   
   function produces_refl'0 (self : t_Range'0) : ()
   
   axiom produces_refl'0_spec : forall self : t_Range'0 . [%#srange29] produces'0 self (Seq.empty  : Seq.seq usize) self
->>>>>>> 4c2c8706
-  
-  use prelude.prelude.Snapshot
-  
-  predicate inv'1 (_1 : Seq.seq UInt64.t)
-  
-  axiom inv_axiom'1 [@rewrite] : forall x : Seq.seq UInt64.t [inv'1 x] . inv'1 x = true
+  
+  use prelude.prelude.Snapshot
+  
+  predicate inv'1 (_1 : Seq.seq usize)
+  
+  axiom inv_axiom'1 [@rewrite] : forall x : Seq.seq usize [inv'1 x] . inv'1 x = true
   
   predicate inv'7 (_1 : borrowed (t_Range'0))
   
@@ -252,7 +209,7 @@
   
   type t_Option'0  =
     | C_None'0
-    | C_Some'0 UInt64.t
+    | C_Some'0 usize
   
   predicate inv'8 (_1 : t_Option'0)
   
@@ -280,16 +237,16 @@
   predicate resolve'0 (_1 : borrowed (t_Range'0)) =
     resolve'3 _1
   
-  let rec v_Some'0 (input:t_Option'0) (ret  (field_0:UInt64.t))= any
-    [ good (field_0:UInt64.t)-> {C_Some'0 field_0 = input} (! ret {field_0})
-    | bad -> {forall field_0 : UInt64.t [C_Some'0 field_0 : t_Option'0] . C_Some'0 field_0 <> input} (! {false} any) ]
-    
-  
-  let rec rand_in_range'0 (l:UInt64.t) (u:UInt64.t) (return'  (ret:UInt64.t))= {[@expl:rand_in_range requires] [%#s03_knuth_shuffle18] UInt64.t'int l
-    <= UInt64.t'int u}
+  let rec v_Some'0 (input:t_Option'0) (ret  (field_0:usize))= any
+    [ good (field_0:usize)-> {C_Some'0 field_0 = input} (! ret {field_0})
+    | bad -> {forall field_0 : usize [C_Some'0 field_0 : t_Option'0] . C_Some'0 field_0 <> input} (! {false} any) ]
+    
+  
+  let rec rand_in_range'0 (l:usize) (u:usize) (return'  (ret:usize))= {[@expl:rand_in_range requires] [%#s03_knuth_shuffle18] UIntSize.to_int l
+    <= UIntSize.to_int u}
     any
-    [ return' (result:UInt64.t)-> {[%#s03_knuth_shuffle19] UInt64.t'int l <= UInt64.t'int result
-      /\ UInt64.t'int result < UInt64.t'int u}
+    [ return' (result:usize)-> {[%#s03_knuth_shuffle19] UIntSize.to_int l <= UIntSize.to_int result
+      /\ UIntSize.to_int result < UIntSize.to_int u}
       (! return' {result}) ]
     
   
@@ -300,21 +257,15 @@
   
   axiom inv_axiom'5 [@rewrite] : forall x : borrowed (t_Vec'0) [inv'5 x] . inv'5 x = invariant'3 x
   
-  use prelude.prelude.Slice64
-  
-  use prelude.prelude.Slice64
+  use prelude.prelude.Slice
+  
+  use prelude.prelude.Slice
   
   function view'6 (self : slice t_T'0) : Seq.seq t_T'0
   
-<<<<<<< HEAD
-  axiom view'6_spec : forall self : slice t_T'0 . ([%#sslice40] Seq.length (view'6 self)
-  <= UInt64.t'int (v_MAX'0 : UInt64.t))
-  && ([%#sslice41] view'6 self = Slice64.id self)
-=======
   axiom view'6_spec : forall self : slice t_T'0 . ([%#sslice36] Seq.length (view'6 self)
   <= UIntSize.to_int (v_MAX'0 : usize))
   && ([%#sslice37] view'6 self = Slice.id self)
->>>>>>> 4c2c8706
   
   predicate invariant'1 (self : slice t_T'0) =
     [%#sslice39] inv'9 (view'6 self)
@@ -343,11 +294,11 @@
   
   use seq.Permut
   
-  let rec swap'0 (self:borrowed (slice t_T'0)) (a:UInt64.t) (b:UInt64.t) (return'  (ret:()))= {[@expl:swap 'self' type invariant] inv'4 self}
-    {[@expl:swap requires #0] [%#sslice22] UInt64.t'int a < Seq.length (view'5 self)}
-    {[@expl:swap requires #1] [%#sslice23] UInt64.t'int b < Seq.length (view'5 self)}
+  let rec swap'0 (self:borrowed (slice t_T'0)) (a:usize) (b:usize) (return'  (ret:()))= {[@expl:swap 'self' type invariant] inv'4 self}
+    {[@expl:swap requires #0] [%#sslice22] UIntSize.to_int a < Seq.length (view'5 self)}
+    {[@expl:swap requires #1] [%#sslice23] UIntSize.to_int b < Seq.length (view'5 self)}
     any
-    [ return' (result:())-> {[%#sslice24] Permut.exchange (view'6 self.final) (view'5 self) (UInt64.t'int a) (UInt64.t'int b)}
+    [ return' (result:())-> {[%#sslice24] Permut.exchange (view'6 self.final) (view'5 self) (UIntSize.to_int a) (UIntSize.to_int b)}
       (! return' {result}) ]
     
   
@@ -374,15 +325,15 @@
   let rec knuth_shuffle'0 (v:borrowed (t_Vec'0)) (return'  (ret:()))= {[@expl:knuth_shuffle 'v' type invariant] [%#s03_knuth_shuffle9] inv'5 v}
     (! bb0
     [ bb0 = s0 [ s0 =  [ &old_v <- [%#s03_knuth_shuffle0] Snapshot.new v ] s1 | s1 = bb1 ] 
-    | bb1 = s0 [ s0 = len'0 {v.current} (fun (_ret':UInt64.t) ->  [ &_7 <- _ret' ] s1) | s1 = bb2 ] 
+    | bb1 = s0 [ s0 = len'0 {v.current} (fun (_ret':usize) ->  [ &_7 <- _ret' ] s1) | s1 = bb2 ] 
     | bb2 = s0
-      [ s0 =  [ &_6 <- { t_Range__start'0 = ([%#s03_knuth_shuffle1] (0 : UInt64.t)); t_Range__end'0 = _7 } ] s1
+      [ s0 =  [ &_6 <- { t_Range__start'0 = ([%#s03_knuth_shuffle1] (0 : usize)); t_Range__end'0 = _7 } ] s1
       | s1 = into_iter'0 {_6} (fun (_ret':t_Range'0) ->  [ &iter <- _ret' ] s2)
       | s2 = bb3 ]
       
     | bb3 = s0 [ s0 =  [ &iter_old <- [%#s03_knuth_shuffle2] Snapshot.new iter ] s1 | s1 = bb4 ] 
     | bb4 = s0
-      [ s0 =  [ &produced <- [%#s03_knuth_shuffle3] Snapshot.new (Seq.empty  : Seq.seq UInt64.t) ] s1 | s1 = bb5 ]
+      [ s0 =  [ &produced <- [%#s03_knuth_shuffle3] Snapshot.new (Seq.empty  : Seq.seq usize) ] s1 | s1 = bb5 ]
       
     | bb5 = s0 [ s0 =  [ &old_6_0 <- Snapshot.new v ] s1 | s1 = bb6 ] 
     | bb6 = bb6
@@ -404,21 +355,12 @@
           | s3 = bb8 ]
           
         | bb8 = s0
-<<<<<<< HEAD
-          [ s0 = -{resolve'0 _20}- s1
-          | s1 = any [ br0 -> {_18 = C_None'0 } (! bb11) | br1 (x0:UInt64.t)-> {_18 = C_Some'0 x0} (! bb10) ]  ]
-          
-        | bb10 = bb12
-        | bb12 = s0
-          [ s0 = v_Some'0 {_18} (fun (r0'0:UInt64.t) ->  [ &__creusot_proc_iter_elem <- r0'0 ] s1)
-=======
           [ s0 = -{resolve'0 _21}- s1
           | s1 = any [ br0 -> {_19 = C_None'0 } (! bb11) | br1 (x0:usize)-> {_19 = C_Some'0 x0} (! bb10) ]  ]
           
         | bb10 = bb12
         | bb12 = s0
           [ s0 = v_Some'0 {_19} (fun (r0'0:usize) ->  [ &__creusot_proc_iter_elem <- r0'0 ] s1)
->>>>>>> 4c2c8706
           | s1 = 
             [ &_24 <- [%#s03_knuth_shuffle6] Snapshot.new (Seq.(++) (Snapshot.inner produced) (Seq.singleton __creusot_proc_iter_elem)) ]
             
@@ -428,22 +370,12 @@
         | bb13 = s0
           [ s0 =  [ &produced <- _24 ] s1
           | s1 =  [ &n <- __creusot_proc_iter_elem ] s2
-<<<<<<< HEAD
-          | s2 = len'0 {v.current} (fun (_ret':UInt64.t) ->  [ &_27 <- _ret' ] s3)
-          | s3 = bb14 ]
-          
-        | bb14 = s0
-          [ s0 = UInt64.sub {_27} {n} (fun (_ret':UInt64.t) ->  [ &upper <- _ret' ] s1)
-          | s1 = rand_in_range'0 {[%#s03_knuth_shuffle7] (0 : UInt64.t)} {upper}
-              (fun (_ret':UInt64.t) ->  [ &i <- _ret' ] s2)
-=======
           | s2 = len'0 {v.current} (fun (_ret':usize) ->  [ &_28 <- _ret' ] s3)
           | s3 = bb14 ]
           
         | bb14 = s0
           [ s0 = UIntSize.sub {_28} {n} (fun (_ret':usize) ->  [ &upper <- _ret' ] s1)
           | s1 = rand_in_range'0 {[%#s03_knuth_shuffle7] (0 : usize)} {upper} (fun (_ret':usize) ->  [ &i <- _ret' ] s2)
->>>>>>> 4c2c8706
           | s2 = bb15 ]
           
         | bb15 = s0
@@ -465,14 +397,8 @@
                 -{inv'3 _ret'.final}-
                  [ &_35 <- { _35 with current = _ret'.final } ] 
                 s1)
-<<<<<<< HEAD
-          | s1 = UInt64.sub {upper} {[%#s03_knuth_shuffle8] (1 : UInt64.t)}
-              (fun (_ret':UInt64.t) ->  [ &_37 <- _ret' ] s2)
-          | s2 = swap'0 {_33} {i} {_37} (fun (_ret':()) ->  [ &_32 <- _ret' ] s3)
-=======
           | s1 = UIntSize.sub {upper} {[%#s03_knuth_shuffle8] (1 : usize)} (fun (_ret':usize) ->  [ &_38 <- _ret' ] s2)
           | s2 = swap'0 {_34} {i} {_38} (fun (_ret':()) ->  [ &_33 <- _ret' ] s3)
->>>>>>> 4c2c8706
           | s3 = bb17 ]
           
         | bb17 = s0 [ s0 = {[@expl:type invariant] inv'4 _35} s1 | s1 = -{resolve'1 _35}- s2 | s2 = bb6 ]  ]
@@ -485,25 +411,8 @@
     | & old_v : Snapshot.snap_ty (borrowed (t_Vec'0)) = any_l ()
     | & iter : t_Range'0 = any_l ()
     | & _6 : t_Range'0 = any_l ()
-    | & _7 : UInt64.t = any_l ()
+    | & _7 : usize = any_l ()
     | & iter_old : Snapshot.snap_ty (t_Range'0) = any_l ()
-<<<<<<< HEAD
-    | & produced : Snapshot.snap_ty (Seq.seq UInt64.t) = any_l ()
-    | & _18 : t_Option'0 = any_l ()
-    | & _19 : borrowed (t_Range'0) = any_l ()
-    | & _20 : borrowed (t_Range'0) = any_l ()
-    | & __creusot_proc_iter_elem : UInt64.t = any_l ()
-    | & _23 : Snapshot.snap_ty (Seq.seq UInt64.t) = any_l ()
-    | & n : UInt64.t = any_l ()
-    | & upper : UInt64.t = any_l ()
-    | & _27 : UInt64.t = any_l ()
-    | & i : UInt64.t = any_l ()
-    | & _32 : () = any_l ()
-    | & _33 : borrowed (slice t_T'0) = any_l ()
-    | & _34 : borrowed (slice t_T'0) = any_l ()
-    | & _35 : borrowed (t_Vec'0) = any_l ()
-    | & _37 : UInt64.t = any_l ()
-=======
     | & produced : Snapshot.snap_ty (Seq.seq usize) = any_l ()
     | & _19 : t_Option'0 = any_l ()
     | & _20 : borrowed (t_Range'0) = any_l ()
@@ -519,7 +428,6 @@
     | & _35 : borrowed (slice t_T'0) = any_l ()
     | & _36 : borrowed (t_Vec'0) = any_l ()
     | & _38 : usize = any_l ()
->>>>>>> 4c2c8706
     | & old_6_0 : Snapshot.snap_ty (borrowed (t_Vec'0)) = any_l () ]
     
     [ return' (result:())-> {[@expl:knuth_shuffle ensures] [%#s03_knuth_shuffle10] permutation_of'0 (view'2 v.final) (view'0 v)}
