
module Core_Ptr_NonNull_NonNull_Type
  use prelude.Opaque
  type t_nonnull 't =
    | C_NonNull opaque_ptr
    
end
module Core_Marker_PhantomData_Type
  type t_phantomdata 't =
    | C_PhantomData
    
end
module Core_Ptr_Unique_Unique_Type
  use Core_Marker_PhantomData_Type as Core_Marker_PhantomData_Type
  use Core_Ptr_NonNull_NonNull_Type as Core_Ptr_NonNull_NonNull_Type
  type t_unique 't =
    | C_Unique (Core_Ptr_NonNull_NonNull_Type.t_nonnull 't) (Core_Marker_PhantomData_Type.t_phantomdata 't)
    
end
module Alloc_RawVec_RawVec_Type
  use prelude.UIntSize
  use prelude.Int
  use Core_Ptr_Unique_Unique_Type as Core_Ptr_Unique_Unique_Type
  type t_rawvec 't 'a =
    | C_RawVec (Core_Ptr_Unique_Unique_Type.t_unique 't) usize 'a
    
end
module Alloc_Vec_Vec_Type
  use prelude.UIntSize
  use prelude.Int
  use Alloc_RawVec_RawVec_Type as Alloc_RawVec_RawVec_Type
  type t_vec 't 'a =
    | C_Vec (Alloc_RawVec_RawVec_Type.t_rawvec 't 'a) usize
    
end
module Alloc_Alloc_Global_Type
  type t_global  =
    | C_Global
    
end
module Core_Ops_Range_RangeInclusive_Type
  type t_rangeinclusive 'idx =
    | C_RangeInclusive 'idx 'idx bool
    
end
module Core_Cmp_Ordering_Type
  type t_ordering  =
    | C_Less
    | C_Equal
    | C_Greater
    
end
module Core_Option_Option_Type
  type t_option 't =
    | C_None
    | C_Some 't
    
  let function some_0 (self : t_option 't) : 't = [@vc:do_not_keep_trace] [@vc:sp]
    match self with
      | C_None -> any 't
      | C_Some a -> a
      end
end
module Core_Ops_Range_Range_Type
  type t_range 'idx =
    | C_Range 'idx 'idx
    
  let function range_end (self : t_range 'idx) : 'idx = [@vc:do_not_keep_trace] [@vc:sp]
    match self with
      | C_Range _ a -> a
      end
  let function range_start (self : t_range 'idx) : 'idx = [@vc:do_not_keep_trace] [@vc:sp]
    match self with
      | C_Range a _ -> a
      end
end
module C08Haystack_Search
  use prelude.UInt8
  use seq.Seq
  predicate invariant10 (self : Seq.seq uint8) =
    [#"../../../../../creusot-contracts/src/invariant.rs" 8 8 8 12] true
  val invariant10 (self : Seq.seq uint8) : bool
    ensures { result = invariant10 self }
    
  predicate inv10 (_x : Seq.seq uint8)
  val inv10 (_x : Seq.seq uint8) : bool
    ensures { result = inv10 _x }
    
  axiom inv10 : forall x : Seq.seq uint8 . inv10 x = true
  use prelude.UIntSize
  use Alloc_Alloc_Global_Type as Alloc_Alloc_Global_Type
  use Alloc_Vec_Vec_Type as Alloc_Vec_Vec_Type
  use prelude.Int
  use prelude.UIntSize
  let constant max0  : usize = [@vc:do_not_keep_trace] [@vc:sp]
    (18446744073709551615 : usize)
  use seq.Seq
  predicate inv9 (_x : Alloc_Vec_Vec_Type.t_vec uint8 (Alloc_Alloc_Global_Type.t_global))
  val inv9 (_x : Alloc_Vec_Vec_Type.t_vec uint8 (Alloc_Alloc_Global_Type.t_global)) : bool
    ensures { result = inv9 _x }
    
  function shallow_model2 (self : Alloc_Vec_Vec_Type.t_vec uint8 (Alloc_Alloc_Global_Type.t_global)) : Seq.seq uint8
  val shallow_model2 (self : Alloc_Vec_Vec_Type.t_vec uint8 (Alloc_Alloc_Global_Type.t_global)) : Seq.seq uint8
    requires {[#"../../../../../creusot-contracts/src/std/vec.rs" 19 21 19 25] inv9 self}
    ensures { result = shallow_model2 self }
    
  axiom shallow_model2_spec : forall self : Alloc_Vec_Vec_Type.t_vec uint8 (Alloc_Alloc_Global_Type.t_global) . ([#"../../../../../creusot-contracts/src/std/vec.rs" 19 21 19 25] inv9 self) -> ([#"../../../../../creusot-contracts/src/std/vec.rs" 19 4 19 36] inv10 (shallow_model2 self)) && ([#"../../../../../creusot-contracts/src/std/vec.rs" 18 14 18 41] Seq.length (shallow_model2 self) <= UIntSize.to_int max0)
  predicate invariant9 (self : Alloc_Vec_Vec_Type.t_vec uint8 (Alloc_Alloc_Global_Type.t_global)) =
    [#"../../../../../creusot-contracts/src/std/vec.rs" 60 20 60 41] inv10 (shallow_model2 self)
  val invariant9 (self : Alloc_Vec_Vec_Type.t_vec uint8 (Alloc_Alloc_Global_Type.t_global)) : bool
    ensures { result = invariant9 self }
    
  axiom inv9 : forall x : Alloc_Vec_Vec_Type.t_vec uint8 (Alloc_Alloc_Global_Type.t_global) . inv9 x = true
  predicate invariant8 (self : Seq.seq usize) =
    [#"../../../../../creusot-contracts/src/invariant.rs" 8 8 8 12] true
  val invariant8 (self : Seq.seq usize) : bool
    ensures { result = invariant8 self }
    
  predicate inv8 (_x : Seq.seq usize)
  val inv8 (_x : Seq.seq usize) : bool
    ensures { result = inv8 _x }
    
  axiom inv8 : forall x : Seq.seq usize . inv8 x = true
  predicate invariant7 (self : uint8) =
    [#"../../../../../creusot-contracts/src/invariant.rs" 8 8 8 12] true
  val invariant7 (self : uint8) : bool
    ensures { result = invariant7 self }
    
  predicate inv7 (_x : uint8)
  val inv7 (_x : uint8) : bool
    ensures { result = inv7 _x }
    
  axiom inv7 : forall x : uint8 . inv7 x = true
  use Core_Ops_Range_Range_Type as Core_Ops_Range_Range_Type
  use prelude.Borrow
  predicate invariant6 (self : borrowed (Core_Ops_Range_Range_Type.t_range usize)) =
    [#"../../../../../creusot-contracts/src/invariant.rs" 8 8 8 12] true
  val invariant6 (self : borrowed (Core_Ops_Range_Range_Type.t_range usize)) : bool
    ensures { result = invariant6 self }
    
  predicate inv6 (_x : borrowed (Core_Ops_Range_Range_Type.t_range usize))
  val inv6 (_x : borrowed (Core_Ops_Range_Range_Type.t_range usize)) : bool
    ensures { result = inv6 _x }
    
  axiom inv6 : forall x : borrowed (Core_Ops_Range_Range_Type.t_range usize) . inv6 x = true
  use Core_Option_Option_Type as Core_Option_Option_Type
  predicate invariant5 (self : Core_Option_Option_Type.t_option usize) =
    [#"../../../../../creusot-contracts/src/invariant.rs" 8 8 8 12] true
  val invariant5 (self : Core_Option_Option_Type.t_option usize) : bool
    ensures { result = invariant5 self }
    
  predicate inv5 (_x : Core_Option_Option_Type.t_option usize)
  val inv5 (_x : Core_Option_Option_Type.t_option usize) : bool
    ensures { result = inv5 _x }
    
  axiom inv5 : forall x : Core_Option_Option_Type.t_option usize . inv5 x = true
  use Core_Ops_Range_RangeInclusive_Type as Core_Ops_Range_RangeInclusive_Type
  predicate invariant4 (self : borrowed (Core_Ops_Range_RangeInclusive_Type.t_rangeinclusive usize)) =
    [#"../../../../../creusot-contracts/src/invariant.rs" 8 8 8 12] true
  val invariant4 (self : borrowed (Core_Ops_Range_RangeInclusive_Type.t_rangeinclusive usize)) : bool
    ensures { result = invariant4 self }
    
  predicate inv4 (_x : borrowed (Core_Ops_Range_RangeInclusive_Type.t_rangeinclusive usize))
  val inv4 (_x : borrowed (Core_Ops_Range_RangeInclusive_Type.t_rangeinclusive usize)) : bool
    ensures { result = inv4 _x }
    
  axiom inv4 : forall x : borrowed (Core_Ops_Range_RangeInclusive_Type.t_rangeinclusive usize) . inv4 x = true
  predicate invariant3 (self : usize) =
    [#"../../../../../creusot-contracts/src/invariant.rs" 8 8 8 12] true
  val invariant3 (self : usize) : bool
    ensures { result = invariant3 self }
    
  predicate inv3 (_x : usize)
  val inv3 (_x : usize) : bool
    ensures { result = inv3 _x }
    
  axiom inv3 : forall x : usize . inv3 x = true
  predicate invariant2 (self : Alloc_Vec_Vec_Type.t_vec uint8 (Alloc_Alloc_Global_Type.t_global)) =
    [#"../../../../../creusot-contracts/src/invariant.rs" 8 8 8 12] true
  val invariant2 (self : Alloc_Vec_Vec_Type.t_vec uint8 (Alloc_Alloc_Global_Type.t_global)) : bool
    ensures { result = invariant2 self }
    
  predicate inv2 (_x : Alloc_Vec_Vec_Type.t_vec uint8 (Alloc_Alloc_Global_Type.t_global))
  val inv2 (_x : Alloc_Vec_Vec_Type.t_vec uint8 (Alloc_Alloc_Global_Type.t_global)) : bool
    ensures { result = inv2 _x }
    
  axiom inv2 : forall x : Alloc_Vec_Vec_Type.t_vec uint8 (Alloc_Alloc_Global_Type.t_global) . inv2 x = true
  use seq.Seq
  predicate inv1 (_x : Core_Ops_Range_Range_Type.t_range usize)
  val inv1 (_x : Core_Ops_Range_Range_Type.t_range usize) : bool
    ensures { result = inv1 _x }
    
  use prelude.Int
  use seq.Seq
  use seq.Seq
  function deep_model0 (self : usize) : int =
    [#"../../../../../creusot-contracts/src/std/num.rs" 22 16 22 35] UIntSize.to_int self
  val deep_model0 (self : usize) : int
    ensures { result = deep_model0 self }
    
  predicate produces1 (self : Core_Ops_Range_Range_Type.t_range usize) (visited : Seq.seq usize) (o : Core_Ops_Range_Range_Type.t_range usize)
    
   =
    [#"../../../../../creusot-contracts/src/std/iter/range.rs" 21 8 27 9] Core_Ops_Range_Range_Type.range_end self = Core_Ops_Range_Range_Type.range_end o /\ deep_model0 (Core_Ops_Range_Range_Type.range_start self) <= deep_model0 (Core_Ops_Range_Range_Type.range_start o) /\ (Seq.length visited > 0 -> deep_model0 (Core_Ops_Range_Range_Type.range_start o) <= deep_model0 (Core_Ops_Range_Range_Type.range_end o)) /\ Seq.length visited = deep_model0 (Core_Ops_Range_Range_Type.range_start o) - deep_model0 (Core_Ops_Range_Range_Type.range_start self) /\ (forall i : int . 0 <= i /\ i < Seq.length visited -> deep_model0 (Seq.get visited i) = deep_model0 (Core_Ops_Range_Range_Type.range_start self) + i)
  val produces1 (self : Core_Ops_Range_Range_Type.t_range usize) (visited : Seq.seq usize) (o : Core_Ops_Range_Range_Type.t_range usize) : bool
    ensures { result = produces1 self visited o }
    
  function produces_trans1 (a : Core_Ops_Range_Range_Type.t_range usize) (ab : Seq.seq usize) (b : Core_Ops_Range_Range_Type.t_range usize) (bc : Seq.seq usize) (c : Core_Ops_Range_Range_Type.t_range usize) : ()
    
  val produces_trans1 (a : Core_Ops_Range_Range_Type.t_range usize) (ab : Seq.seq usize) (b : Core_Ops_Range_Range_Type.t_range usize) (bc : Seq.seq usize) (c : Core_Ops_Range_Range_Type.t_range usize) : ()
    requires {[#"../../../../../creusot-contracts/src/std/iter/range.rs" 37 15 37 32] produces1 a ab b}
    requires {[#"../../../../../creusot-contracts/src/std/iter/range.rs" 38 15 38 32] produces1 b bc c}
    requires {[#"../../../../../creusot-contracts/src/std/iter/range.rs" 40 22 40 23] inv1 a}
    requires {[#"../../../../../creusot-contracts/src/std/iter/range.rs" 40 31 40 33] inv8 ab}
    requires {[#"../../../../../creusot-contracts/src/std/iter/range.rs" 40 52 40 53] inv1 b}
    requires {[#"../../../../../creusot-contracts/src/std/iter/range.rs" 40 61 40 63] inv8 bc}
    requires {[#"../../../../../creusot-contracts/src/std/iter/range.rs" 40 82 40 83] inv1 c}
    ensures { result = produces_trans1 a ab b bc c }
    
  axiom produces_trans1_spec : forall a : Core_Ops_Range_Range_Type.t_range usize, ab : Seq.seq usize, b : Core_Ops_Range_Range_Type.t_range usize, bc : Seq.seq usize, c : Core_Ops_Range_Range_Type.t_range usize . ([#"../../../../../creusot-contracts/src/std/iter/range.rs" 37 15 37 32] produces1 a ab b) -> ([#"../../../../../creusot-contracts/src/std/iter/range.rs" 38 15 38 32] produces1 b bc c) -> ([#"../../../../../creusot-contracts/src/std/iter/range.rs" 40 22 40 23] inv1 a) -> ([#"../../../../../creusot-contracts/src/std/iter/range.rs" 40 31 40 33] inv8 ab) -> ([#"../../../../../creusot-contracts/src/std/iter/range.rs" 40 52 40 53] inv1 b) -> ([#"../../../../../creusot-contracts/src/std/iter/range.rs" 40 61 40 63] inv8 bc) -> ([#"../../../../../creusot-contracts/src/std/iter/range.rs" 40 82 40 83] inv1 c) -> ([#"../../../../../creusot-contracts/src/std/iter/range.rs" 39 14 39 42] produces1 a (Seq.(++) ab bc) c)
  use seq.Seq
  function produces_refl1 (self : Core_Ops_Range_Range_Type.t_range usize) : ()
  val produces_refl1 (self : Core_Ops_Range_Range_Type.t_range usize) : ()
    requires {[#"../../../../../creusot-contracts/src/std/iter/range.rs" 33 21 33 25] inv1 self}
    ensures { result = produces_refl1 self }
    
  axiom produces_refl1_spec : forall self : Core_Ops_Range_Range_Type.t_range usize . ([#"../../../../../creusot-contracts/src/std/iter/range.rs" 33 21 33 25] inv1 self) -> ([#"../../../../../creusot-contracts/src/std/iter/range.rs" 32 14 32 45] produces1 self (Seq.empty ) self)
  predicate invariant1 (self : Core_Ops_Range_Range_Type.t_range usize) =
    [#"../../../../../creusot-contracts/src/invariant.rs" 8 8 8 12] true
  val invariant1 (self : Core_Ops_Range_Range_Type.t_range usize) : bool
    ensures { result = invariant1 self }
    
  axiom inv1 : forall x : Core_Ops_Range_Range_Type.t_range usize . inv1 x = true
  predicate inv0 (_x : Core_Ops_Range_RangeInclusive_Type.t_rangeinclusive usize)
  val inv0 (_x : Core_Ops_Range_RangeInclusive_Type.t_rangeinclusive usize) : bool
    ensures { result = inv0 _x }
    
  function start_log0 (self : Core_Ops_Range_RangeInclusive_Type.t_rangeinclusive usize) : usize
  val start_log0 (self : Core_Ops_Range_RangeInclusive_Type.t_rangeinclusive usize) : usize
    ensures { result = start_log0 self }
    
  function end_log0 (self : Core_Ops_Range_RangeInclusive_Type.t_rangeinclusive usize) : usize
  val end_log0 (self : Core_Ops_Range_RangeInclusive_Type.t_rangeinclusive usize) : usize
    ensures { result = end_log0 self }
    
  use int.Int
  function is_empty_log0 (self : Core_Ops_Range_RangeInclusive_Type.t_rangeinclusive usize) : bool
  val is_empty_log0 (self : Core_Ops_Range_RangeInclusive_Type.t_rangeinclusive usize) : bool
    requires {[#"../../../../../creusot-contracts/src/std/ops.rs" 207 20 207 24] inv0 self}
    ensures { result = is_empty_log0 self }
    
  axiom is_empty_log0_spec : forall self : Core_Ops_Range_RangeInclusive_Type.t_rangeinclusive usize . ([#"../../../../../creusot-contracts/src/std/ops.rs" 207 20 207 24] inv0 self) -> ([#"../../../../../creusot-contracts/src/std/ops.rs" 206 4 206 88] not is_empty_log0 self -> deep_model0 (start_log0 self) <= deep_model0 (end_log0 self))
  function range_inclusive_len0 (r : Core_Ops_Range_RangeInclusive_Type.t_rangeinclusive usize) : int =
    [#"../../../../../creusot-contracts/src/std/iter/range.rs" 47 4 50 5] if is_empty_log0 r then
      0
    else
      deep_model0 (end_log0 r) - deep_model0 (start_log0 r) + 1
    
  val range_inclusive_len0 (r : Core_Ops_Range_RangeInclusive_Type.t_rangeinclusive usize) : int
    requires {[#"../../../../../creusot-contracts/src/std/iter/range.rs" 46 62 46 63] inv0 r}
    ensures { result = range_inclusive_len0 r }
    
  axiom range_inclusive_len0_spec : forall r : Core_Ops_Range_RangeInclusive_Type.t_rangeinclusive usize . ([#"../../../../../creusot-contracts/src/std/iter/range.rs" 46 62 46 63] inv0 r) -> ([#"../../../../../creusot-contracts/src/std/iter/range.rs" 45 10 45 43] is_empty_log0 r = (range_inclusive_len0 r = 0))
  predicate produces0 (self : Core_Ops_Range_RangeInclusive_Type.t_rangeinclusive usize) (visited : Seq.seq usize) (o : Core_Ops_Range_RangeInclusive_Type.t_rangeinclusive usize)
    
   =
    [#"../../../../../creusot-contracts/src/std/iter/range.rs" 65 8 71 9] Seq.length visited = range_inclusive_len0 self - range_inclusive_len0 o /\ (is_empty_log0 self -> is_empty_log0 o) /\ (is_empty_log0 o \/ end_log0 self = end_log0 o) /\ (forall i : int . 0 <= i /\ i < Seq.length visited -> deep_model0 (Seq.get visited i) = deep_model0 (start_log0 self) + i)
  val produces0 (self : Core_Ops_Range_RangeInclusive_Type.t_rangeinclusive usize) (visited : Seq.seq usize) (o : Core_Ops_Range_RangeInclusive_Type.t_rangeinclusive usize) : bool
    ensures { result = produces0 self visited o }
    
  function produces_trans0 (a : Core_Ops_Range_RangeInclusive_Type.t_rangeinclusive usize) (ab : Seq.seq usize) (b : Core_Ops_Range_RangeInclusive_Type.t_rangeinclusive usize) (bc : Seq.seq usize) (c : Core_Ops_Range_RangeInclusive_Type.t_rangeinclusive usize) : ()
    
   =
    [#"../../../../../creusot-contracts/src/std/iter/range.rs" 79 4 79 10] ()
  val produces_trans0 (a : Core_Ops_Range_RangeInclusive_Type.t_rangeinclusive usize) (ab : Seq.seq usize) (b : Core_Ops_Range_RangeInclusive_Type.t_rangeinclusive usize) (bc : Seq.seq usize) (c : Core_Ops_Range_RangeInclusive_Type.t_rangeinclusive usize) : ()
    requires {[#"../../../../../creusot-contracts/src/std/iter/range.rs" 81 15 81 32] produces0 a ab b}
    requires {[#"../../../../../creusot-contracts/src/std/iter/range.rs" 82 15 82 32] produces0 b bc c}
    requires {[#"../../../../../creusot-contracts/src/std/iter/range.rs" 84 22 84 23] inv0 a}
    requires {[#"../../../../../creusot-contracts/src/std/iter/range.rs" 84 31 84 33] inv8 ab}
    requires {[#"../../../../../creusot-contracts/src/std/iter/range.rs" 84 52 84 53] inv0 b}
    requires {[#"../../../../../creusot-contracts/src/std/iter/range.rs" 84 61 84 63] inv8 bc}
    requires {[#"../../../../../creusot-contracts/src/std/iter/range.rs" 84 82 84 83] inv0 c}
    ensures { result = produces_trans0 a ab b bc c }
    
  axiom produces_trans0_spec : forall a : Core_Ops_Range_RangeInclusive_Type.t_rangeinclusive usize, ab : Seq.seq usize, b : Core_Ops_Range_RangeInclusive_Type.t_rangeinclusive usize, bc : Seq.seq usize, c : Core_Ops_Range_RangeInclusive_Type.t_rangeinclusive usize . ([#"../../../../../creusot-contracts/src/std/iter/range.rs" 81 15 81 32] produces0 a ab b) -> ([#"../../../../../creusot-contracts/src/std/iter/range.rs" 82 15 82 32] produces0 b bc c) -> ([#"../../../../../creusot-contracts/src/std/iter/range.rs" 84 22 84 23] inv0 a) -> ([#"../../../../../creusot-contracts/src/std/iter/range.rs" 84 31 84 33] inv8 ab) -> ([#"../../../../../creusot-contracts/src/std/iter/range.rs" 84 52 84 53] inv0 b) -> ([#"../../../../../creusot-contracts/src/std/iter/range.rs" 84 61 84 63] inv8 bc) -> ([#"../../../../../creusot-contracts/src/std/iter/range.rs" 84 82 84 83] inv0 c) -> ([#"../../../../../creusot-contracts/src/std/iter/range.rs" 83 14 83 42] produces0 a (Seq.(++) ab bc) c)
  function produces_refl0 (self : Core_Ops_Range_RangeInclusive_Type.t_rangeinclusive usize) : () =
    [#"../../../../../creusot-contracts/src/std/iter/range.rs" 74 4 74 10] ()
  val produces_refl0 (self : Core_Ops_Range_RangeInclusive_Type.t_rangeinclusive usize) : ()
    requires {[#"../../../../../creusot-contracts/src/std/iter/range.rs" 77 21 77 25] inv0 self}
    ensures { result = produces_refl0 self }
    
  axiom produces_refl0_spec : forall self : Core_Ops_Range_RangeInclusive_Type.t_rangeinclusive usize . ([#"../../../../../creusot-contracts/src/std/iter/range.rs" 77 21 77 25] inv0 self) -> ([#"../../../../../creusot-contracts/src/std/iter/range.rs" 76 14 76 45] produces0 self (Seq.empty ) self)
  predicate invariant0 (self : Core_Ops_Range_RangeInclusive_Type.t_rangeinclusive usize) =
    [#"../../../../../creusot-contracts/src/invariant.rs" 8 8 8 12] true
  val invariant0 (self : Core_Ops_Range_RangeInclusive_Type.t_rangeinclusive usize) : bool
    ensures { result = invariant0 self }
    
  axiom inv0 : forall x : Core_Ops_Range_RangeInclusive_Type.t_rangeinclusive usize . inv0 x = true
  use prelude.Ghost
  use prelude.Slice
  use seq.Seq
  predicate has_value0 [@inline:trivial] (self : usize) (seq : Seq.seq uint8) (out : uint8) =
    [#"../../../../../creusot-contracts/src/std/slice.rs" 122 20 122 37] Seq.get seq (UIntSize.to_int self) = out
  val has_value0 [@inline:trivial] (self : usize) (seq : Seq.seq uint8) (out : uint8) : bool
    ensures { result = has_value0 self seq out }
    
  predicate in_bounds0 [@inline:trivial] (self : usize) (seq : Seq.seq uint8) =
    [#"../../../../../creusot-contracts/src/std/slice.rs" 115 20 115 37] UIntSize.to_int self < Seq.length seq
  val in_bounds0 [@inline:trivial] (self : usize) (seq : Seq.seq uint8) : bool
    ensures { result = in_bounds0 self seq }
    
  function shallow_model0 (self : Alloc_Vec_Vec_Type.t_vec uint8 (Alloc_Alloc_Global_Type.t_global)) : Seq.seq uint8 =
    [#"../../../../../creusot-contracts/src/model.rs" 79 8 79 31] shallow_model2 self
  val shallow_model0 (self : Alloc_Vec_Vec_Type.t_vec uint8 (Alloc_Alloc_Global_Type.t_global)) : Seq.seq uint8
    ensures { result = shallow_model0 self }
    
  val index0 (self : Alloc_Vec_Vec_Type.t_vec uint8 (Alloc_Alloc_Global_Type.t_global)) (index : usize) : uint8
    requires {[#"../../../../../creusot-contracts/src/std/vec.rs" 141 27 141 46] in_bounds0 index (shallow_model0 self)}
    requires {inv2 self}
    requires {inv3 index}
    ensures { [#"../../../../../creusot-contracts/src/std/vec.rs" 142 26 142 54] has_value0 index (shallow_model0 self) result }
    ensures { inv7 result }
    
  predicate resolve1 (self : borrowed (Core_Ops_Range_Range_Type.t_range usize)) =
    [#"../../../../../creusot-contracts/src/resolve.rs" 27 20 27 34]  ^ self =  * self
  val resolve1 (self : borrowed (Core_Ops_Range_Range_Type.t_range usize)) : bool
    ensures { result = resolve1 self }
    
  use seq.Seq
  predicate completed1 (self : borrowed (Core_Ops_Range_Range_Type.t_range usize)) =
    [#"../../../../../creusot-contracts/src/std/iter/range.rs" 14 12 14 78] resolve1 self /\ deep_model0 (Core_Ops_Range_Range_Type.range_start ( * self)) >= deep_model0 (Core_Ops_Range_Range_Type.range_end ( * self))
  val completed1 (self : borrowed (Core_Ops_Range_Range_Type.t_range usize)) : bool
    ensures { result = completed1 self }
    
  val next1 (self : borrowed (Core_Ops_Range_Range_Type.t_range usize)) : Core_Option_Option_Type.t_option usize
    requires {inv6 self}
    ensures { [#"../../../../../creusot-contracts/src/std/iter.rs" 95 26 98 17] match result with
      | Core_Option_Option_Type.C_None -> completed1 self
      | Core_Option_Option_Type.C_Some v -> produces1 ( * self) (Seq.singleton v) ( ^ self)
      end }
    ensures { inv5 result }
    
  use prelude.Ghost
  use prelude.Ghost
  predicate into_iter_post1 (self : Core_Ops_Range_Range_Type.t_range usize) (res : Core_Ops_Range_Range_Type.t_range usize)
    
   =
    [#"../../../../../creusot-contracts/src/std/iter.rs" 80 8 80 19] self = res
  val into_iter_post1 (self : Core_Ops_Range_Range_Type.t_range usize) (res : Core_Ops_Range_Range_Type.t_range usize) : bool
    ensures { result = into_iter_post1 self res }
    
  predicate into_iter_pre1 (self : Core_Ops_Range_Range_Type.t_range usize) =
    [#"../../../../../creusot-contracts/src/std/iter.rs" 74 20 74 24] true
  val into_iter_pre1 (self : Core_Ops_Range_Range_Type.t_range usize) : bool
    ensures { result = into_iter_pre1 self }
    
  val into_iter1 (self : Core_Ops_Range_Range_Type.t_range usize) : Core_Ops_Range_Range_Type.t_range usize
    requires {[#"../../../../../creusot-contracts/src/std/iter.rs" 89 0 166 1] into_iter_pre1 self}
    requires {inv1 self}
    ensures { [#"../../../../../creusot-contracts/src/std/iter.rs" 89 0 166 1] into_iter_post1 self result }
    ensures { inv1 result }
    
  predicate resolve0 (self : borrowed (Core_Ops_Range_RangeInclusive_Type.t_rangeinclusive usize)) =
    [#"../../../../../creusot-contracts/src/resolve.rs" 27 20 27 34]  ^ self =  * self
  val resolve0 (self : borrowed (Core_Ops_Range_RangeInclusive_Type.t_rangeinclusive usize)) : bool
    ensures { result = resolve0 self }
    
  predicate completed0 (self : borrowed (Core_Ops_Range_RangeInclusive_Type.t_rangeinclusive usize)) =
    [#"../../../../../creusot-contracts/src/std/iter/range.rs" 58 12 58 57] is_empty_log0 ( * self) /\ is_empty_log0 ( ^ self)
  val completed0 (self : borrowed (Core_Ops_Range_RangeInclusive_Type.t_rangeinclusive usize)) : bool
    ensures { result = completed0 self }
    
  val next0 (self : borrowed (Core_Ops_Range_RangeInclusive_Type.t_rangeinclusive usize)) : Core_Option_Option_Type.t_option usize
    requires {inv4 self}
    ensures { [#"../../../../../creusot-contracts/src/std/iter.rs" 95 26 98 17] match result with
      | Core_Option_Option_Type.C_None -> completed0 self
      | Core_Option_Option_Type.C_Some v -> produces0 ( * self) (Seq.singleton v) ( ^ self)
      end }
    ensures { inv5 result }
    
  function index_logic1 [@inline:trivial] (self : Alloc_Vec_Vec_Type.t_vec uint8 (Alloc_Alloc_Global_Type.t_global)) (ix : int) : uint8
    
   =
    [#"../../../../../creusot-contracts/src/logic/ops.rs" 20 8 20 31] Seq.get (shallow_model2 self) ix
  val index_logic1 [@inline:trivial] (self : Alloc_Vec_Vec_Type.t_vec uint8 (Alloc_Alloc_Global_Type.t_global)) (ix : int) : uint8
    ensures { result = index_logic1 self ix }
    
  predicate match_at0 [#"../08_haystack.rs" 7 0 7 77] (needle : Alloc_Vec_Vec_Type.t_vec uint8 (Alloc_Alloc_Global_Type.t_global)) (haystack : Alloc_Vec_Vec_Type.t_vec uint8 (Alloc_Alloc_Global_Type.t_global)) (pos : int) (len : int)
    
   =
    [#"../08_haystack.rs" 8 4 12 5] len <= Seq.length (shallow_model0 needle) /\ pos <= Seq.length (shallow_model0 haystack) - len /\ (forall i : int . 0 <= i /\ i < len -> index_logic1 needle i = index_logic1 haystack (pos + i))
  val match_at0 [#"../08_haystack.rs" 7 0 7 77] (needle : Alloc_Vec_Vec_Type.t_vec uint8 (Alloc_Alloc_Global_Type.t_global)) (haystack : Alloc_Vec_Vec_Type.t_vec uint8 (Alloc_Alloc_Global_Type.t_global)) (pos : int) (len : int) : bool
    ensures { result = match_at0 needle haystack pos len }
    
  use prelude.Ghost
  use prelude.Ghost
  use prelude.Ghost
  use prelude.Ghost
  use prelude.Ghost
  predicate into_iter_post0 (self : Core_Ops_Range_RangeInclusive_Type.t_rangeinclusive usize) (res : Core_Ops_Range_RangeInclusive_Type.t_rangeinclusive usize)
    
   =
    [#"../../../../../creusot-contracts/src/std/iter.rs" 80 8 80 19] self = res
  val into_iter_post0 (self : Core_Ops_Range_RangeInclusive_Type.t_rangeinclusive usize) (res : Core_Ops_Range_RangeInclusive_Type.t_rangeinclusive usize) : bool
    ensures { result = into_iter_post0 self res }
    
  predicate into_iter_pre0 (self : Core_Ops_Range_RangeInclusive_Type.t_rangeinclusive usize) =
    [#"../../../../../creusot-contracts/src/std/iter.rs" 74 20 74 24] true
  val into_iter_pre0 (self : Core_Ops_Range_RangeInclusive_Type.t_rangeinclusive usize) : bool
    ensures { result = into_iter_pre0 self }
    
  val into_iter0 (self : Core_Ops_Range_RangeInclusive_Type.t_rangeinclusive usize) : Core_Ops_Range_RangeInclusive_Type.t_rangeinclusive usize
    requires {[#"../../../../../creusot-contracts/src/std/iter.rs" 89 0 166 1] into_iter_pre0 self}
    requires {inv0 self}
    ensures { [#"../../../../../creusot-contracts/src/std/iter.rs" 89 0 166 1] into_iter_post0 self result }
    ensures { inv0 result }
    
  val new0 (start : usize) (end' : usize) : Core_Ops_Range_RangeInclusive_Type.t_rangeinclusive usize
    requires {inv3 start}
    requires {inv3 end'}
    ensures { [#"../../../../../creusot-contracts/src/std/ops.rs" 220 26 220 53] start_log0 result = start }
    ensures { [#"../../../../../creusot-contracts/src/std/ops.rs" 221 26 221 49] end_log0 result = end' }
    ensures { [#"../../../../../creusot-contracts/src/std/ops.rs" 222 16 222 93] deep_model0 start <= deep_model0 end' -> not is_empty_log0 result }
    ensures { inv0 result }
    
  val len0 (self : Alloc_Vec_Vec_Type.t_vec uint8 (Alloc_Alloc_Global_Type.t_global)) : usize
    requires {inv2 self}
    ensures { [#"../../../../../creusot-contracts/src/std/vec.rs" 75 26 75 48] UIntSize.to_int result = Seq.length (shallow_model0 self) }
    
  let rec cfg search [#"../08_haystack.rs" 21 0 21 60] [@cfg:stackify] [@cfg:subregion_analysis] (needle : Alloc_Vec_Vec_Type.t_vec uint8 (Alloc_Alloc_Global_Type.t_global)) (haystack : Alloc_Vec_Vec_Type.t_vec uint8 (Alloc_Alloc_Global_Type.t_global)) : usize
    requires {[#"../08_haystack.rs" 15 11 15 65] Seq.length (shallow_model0 needle) >= 1 /\ Seq.length (shallow_model0 needle) <= Seq.length (shallow_model0 haystack)}
    ensures { [#"../08_haystack.rs" 16 10 16 85] UIntSize.to_int result = Seq.length (shallow_model0 haystack) \/ UIntSize.to_int result < Seq.length (shallow_model0 haystack) - Seq.length (shallow_model0 needle) + 1 }
    ensures { [#"../08_haystack.rs" 17 0 19 108] UIntSize.to_int result < Seq.length (shallow_model0 haystack) -> match_at0 needle haystack (UIntSize.to_int result) (Seq.length (shallow_model0 needle)) /\ (forall i : int . 0 <= i /\ i < UIntSize.to_int result -> not match_at0 needle haystack i (Seq.length (shallow_model0 needle))) }
    ensures { [#"../08_haystack.rs" 20 0 20 139] UIntSize.to_int result = Seq.length (shallow_model0 haystack) -> (forall i : int . 0 <= i /\ i < Seq.length (shallow_model0 haystack) -> not match_at0 needle haystack i (Seq.length (shallow_model0 needle))) }
    
   = [@vc:do_not_keep_trace] [@vc:sp]
  var _0 : usize;
  var needle : Alloc_Vec_Vec_Type.t_vec uint8 (Alloc_Alloc_Global_Type.t_global) = needle;
  var haystack : Alloc_Vec_Vec_Type.t_vec uint8 (Alloc_Alloc_Global_Type.t_global) = haystack;
  var iter : Core_Ops_Range_RangeInclusive_Type.t_rangeinclusive usize;
  var _10 : Core_Ops_Range_RangeInclusive_Type.t_rangeinclusive usize;
  var _12 : usize;
  var _14 : usize;
  var iter_old : Ghost.ghost_ty (Core_Ops_Range_RangeInclusive_Type.t_rangeinclusive usize);
  var produced : Ghost.ghost_ty (Seq.seq usize);
  var _24 : Core_Option_Option_Type.t_option usize;
  var _25 : borrowed (Core_Ops_Range_RangeInclusive_Type.t_rangeinclusive usize);
  var _26 : borrowed (Core_Ops_Range_RangeInclusive_Type.t_rangeinclusive usize);
  var __creusot_proc_iter_elem : usize;
  var _29 : Ghost.ghost_ty (Seq.seq usize);
  var i : usize;
  var iter1 : Core_Ops_Range_Range_Type.t_range usize;
  var _36 : usize;
  var iter_old1 : Ghost.ghost_ty (Core_Ops_Range_Range_Type.t_range usize);
  var produced1 : Ghost.ghost_ty (Seq.seq usize);
  var _45 : Core_Option_Option_Type.t_option usize;
  var _46 : borrowed (Core_Ops_Range_Range_Type.t_range usize);
  var _47 : borrowed (Core_Ops_Range_Range_Type.t_range usize);
  var __creusot_proc_iter_elem1 : usize;
  var _50 : Ghost.ghost_ty (Seq.seq usize);
  var j : usize;
  var _55 : uint8;
  var _59 : uint8;
  {
    goto BB0
  }
  BB0 {
    [#"../08_haystack.rs" 23 21 23 35] _12 <- ([#"../08_haystack.rs" 23 21 23 35] len0 ([#"../08_haystack.rs" 23 21 23 29] haystack));
    goto BB1
  }
  BB1 {
    [#"../08_haystack.rs" 23 38 23 50] _14 <- ([#"../08_haystack.rs" 23 38 23 50] len0 ([#"../08_haystack.rs" 23 38 23 44] needle));
    goto BB2
  }
  BB2 {
    [#"../08_haystack.rs" 23 17 23 50] _10 <- ([#"../08_haystack.rs" 23 17 23 50] new0 ([#"../08_haystack.rs" 23 17 23 18] [#"../08_haystack.rs" 23 17 23 18] (0 : usize)) ([#"../08_haystack.rs" 23 21 23 50] _12 - _14));
    _12 <- any usize;
    _14 <- any usize;
    goto BB3
  }
  BB3 {
    [#"../08_haystack.rs" 22 4 22 112] iter <- ([#"../08_haystack.rs" 22 4 22 112] into_iter0 _10);
    _10 <- any Core_Ops_Range_RangeInclusive_Type.t_rangeinclusive usize;
    goto BB4
  }
  BB4 {
    [#"../08_haystack.rs" 22 4 22 112] iter_old <- ([#"../08_haystack.rs" 22 4 22 112] Ghost.new iter);
    goto BB5
  }
  BB5 {
    [#"../08_haystack.rs" 22 4 22 112] produced <- ([#"../08_haystack.rs" 22 4 22 112] Ghost.new (Seq.empty ));
    goto BB6
  }
  BB6 {
    goto BB7
  }
  BB7 {
    invariant { [#"../08_haystack.rs" 22 4 22 112] inv0 iter };
    invariant { [#"../08_haystack.rs" 22 4 22 112] produces0 (Ghost.inner iter_old) (Ghost.inner produced) iter };
    invariant { [#"../08_haystack.rs" 22 4 22 112] forall k : int . 0 <= k /\ k < Seq.length (Ghost.inner produced) -> not match_at0 needle haystack k (Seq.length (shallow_model0 needle)) };
    goto BB8
  }
  BB8 {
    [#"../08_haystack.rs" 22 4 22 112] _26 <- Borrow.borrow_mut iter;
    [#"../08_haystack.rs" 22 4 22 112] iter <-  ^ _26;
    [#"../08_haystack.rs" 22 4 22 112] _25 <- Borrow.borrow_final ( * _26) (Borrow.get_id _26);
    [#"../08_haystack.rs" 22 4 22 112] _26 <- { _26 with current = ( ^ _25) ; };
    [#"../08_haystack.rs" 22 4 22 112] _24 <- ([#"../08_haystack.rs" 22 4 22 112] next0 _25);
    _25 <- any borrowed (Core_Ops_Range_RangeInclusive_Type.t_rangeinclusive usize);
    goto BB9
  }
  BB9 {
    assume { resolve0 _26 };
    switch (_24)
      | Core_Option_Option_Type.C_None -> goto BB10
      | Core_Option_Option_Type.C_Some _ -> goto BB11
      end
  }
  BB10 {
    [#"../08_haystack.rs" 33 11 33 25] _0 <- ([#"../08_haystack.rs" 33 11 33 25] len0 ([#"../08_haystack.rs" 33 11 33 19] haystack));
    goto BB30
  }
  BB11 {
    goto BB13
  }
  BB12 {
    assert { [#"../08_haystack.rs" 22 4 22 112] false };
    absurd
  }
  BB13 {
    [#"../../../../../creusot-contracts-proc/src/lib.rs" 674 0 674 51] __creusot_proc_iter_elem <- ([#"../../../../../creusot-contracts-proc/src/lib.rs" 674 0 674 51] Core_Option_Option_Type.some_0 _24);
    [#"../08_haystack.rs" 22 4 22 112] _29 <- ([#"../08_haystack.rs" 22 4 22 112] Ghost.new (Seq.(++) (Ghost.inner produced) (Seq.singleton __creusot_proc_iter_elem)));
    goto BB14
  }
  BB14 {
    [#"../08_haystack.rs" 22 4 22 112] produced <- ([#"../08_haystack.rs" 22 4 22 112] _29);
    [#"../08_haystack.rs" 22 4 22 112] _29 <- any Ghost.ghost_ty (Seq.seq usize);
<<<<<<< HEAD
    [#"../../../../../creusot-contracts-proc/src/lib.rs" 674 0 674 51] i <- ([#"../../../../../creusot-contracts-proc/src/lib.rs" 674 0 674 51] __creusot_proc_iter_elem);
    [#"../08_haystack.rs" 25 20 25 32] _36 <- ([#"../08_haystack.rs" 25 20 25 32] len0 ([#"../08_haystack.rs" 25 20 25 32] needle));
=======
    [#"../../../../../creusot-contracts-proc/src/lib.rs" 664 0 664 51] i <- ([#"../../../../../creusot-contracts-proc/src/lib.rs" 664 0 664 51] __creusot_proc_iter_elem);
    [#"../08_haystack.rs" 25 20 25 32] _36 <- ([#"../08_haystack.rs" 25 20 25 32] len0 ([#"../08_haystack.rs" 25 20 25 26] needle));
>>>>>>> eb3d2c05
    goto BB15
  }
  BB15 {
    [#"../08_haystack.rs" 24 8 24 68] iter1 <- ([#"../08_haystack.rs" 24 8 24 68] into_iter1 ([#"../08_haystack.rs" 25 17 25 32] Core_Ops_Range_Range_Type.C_Range ([#"../08_haystack.rs" 25 17 25 18] [#"../08_haystack.rs" 25 17 25 18] (0 : usize)) _36));
    _36 <- any usize;
    goto BB16
  }
  BB16 {
    [#"../08_haystack.rs" 24 8 24 68] iter_old1 <- ([#"../08_haystack.rs" 24 8 24 68] Ghost.new iter1);
    goto BB17
  }
  BB17 {
    [#"../08_haystack.rs" 24 8 24 68] produced1 <- ([#"../08_haystack.rs" 24 8 24 68] Ghost.new (Seq.empty ));
    goto BB18
  }
  BB18 {
    goto BB19
  }
  BB19 {
    invariant { [#"../08_haystack.rs" 24 8 24 68] inv1 iter1 };
    invariant { [#"../08_haystack.rs" 24 8 24 68] produces1 (Ghost.inner iter_old1) (Ghost.inner produced1) iter1 };
    invariant { [#"../08_haystack.rs" 24 20 24 66] match_at0 needle haystack (UIntSize.to_int i) (Seq.length (Ghost.inner produced1)) };
    goto BB20
  }
  BB20 {
    [#"../08_haystack.rs" 24 8 24 68] _47 <- Borrow.borrow_mut iter1;
    [#"../08_haystack.rs" 24 8 24 68] iter1 <-  ^ _47;
    [#"../08_haystack.rs" 24 8 24 68] _46 <- Borrow.borrow_final ( * _47) (Borrow.get_id _47);
    [#"../08_haystack.rs" 24 8 24 68] _47 <- { _47 with current = ( ^ _46) ; };
    [#"../08_haystack.rs" 24 8 24 68] _45 <- ([#"../08_haystack.rs" 24 8 24 68] next1 _46);
    _46 <- any borrowed (Core_Ops_Range_Range_Type.t_range usize);
    goto BB21
  }
  BB21 {
    assume { resolve1 _47 };
    switch (_45)
      | Core_Option_Option_Type.C_None -> goto BB22
      | Core_Option_Option_Type.C_Some _ -> goto BB23
      end
  }
  BB22 {
    [#"../08_haystack.rs" 31 15 31 16] _0 <- ([#"../08_haystack.rs" 31 15 31 16] i);
    goto BB31
  }
  BB23 {
    goto BB24
  }
  BB24 {
    [#"../../../../../creusot-contracts-proc/src/lib.rs" 674 0 674 51] __creusot_proc_iter_elem1 <- ([#"../../../../../creusot-contracts-proc/src/lib.rs" 674 0 674 51] Core_Option_Option_Type.some_0 _45);
    [#"../08_haystack.rs" 24 8 24 68] _50 <- ([#"../08_haystack.rs" 24 8 24 68] Ghost.new (Seq.(++) (Ghost.inner produced1) (Seq.singleton __creusot_proc_iter_elem1)));
    goto BB25
  }
  BB25 {
    [#"../08_haystack.rs" 24 8 24 68] produced1 <- ([#"../08_haystack.rs" 24 8 24 68] _50);
    [#"../08_haystack.rs" 24 8 24 68] _50 <- any Ghost.ghost_ty (Seq.seq usize);
<<<<<<< HEAD
    [#"../../../../../creusot-contracts-proc/src/lib.rs" 674 0 674 51] j <- ([#"../../../../../creusot-contracts-proc/src/lib.rs" 674 0 674 51] __creusot_proc_iter_elem1);
    [#"../08_haystack.rs" 26 15 26 24] _55 <- ([#"../08_haystack.rs" 26 15 26 24] index0 ([#"../08_haystack.rs" 26 15 26 21] needle) ([#"../08_haystack.rs" 26 22 26 23] j));
=======
    [#"../../../../../creusot-contracts-proc/src/lib.rs" 664 0 664 51] j <- ([#"../../../../../creusot-contracts-proc/src/lib.rs" 664 0 664 51] __creusot_proc_iter_elem1);
    [#"../08_haystack.rs" 26 21 26 24] _55 <- ([#"../08_haystack.rs" 26 21 26 24] index0 ([#"../08_haystack.rs" 26 15 26 21] needle) ([#"../08_haystack.rs" 26 22 26 23] j));
>>>>>>> eb3d2c05
    goto BB26
  }
  BB26 {
    [#"../08_haystack.rs" 26 36 26 43] _59 <- ([#"../08_haystack.rs" 26 36 26 43] index0 ([#"../08_haystack.rs" 26 28 26 36] haystack) ([#"../08_haystack.rs" 26 37 26 42] ([#"../08_haystack.rs" 26 37 26 38] i) + ([#"../08_haystack.rs" 26 41 26 42] j)));
    goto BB27
  }
  BB27 {
    switch ([#"../08_haystack.rs" 26 15 26 43] ([#"../08_haystack.rs" 26 15 26 24] _55) <> ([#"../08_haystack.rs" 26 28 26 43] _59))
      | False -> goto BB29
      | True -> goto BB28
      end
  }
  BB28 {
    goto BB7
  }
  BB29 {
    goto BB19
  }
  BB30 {
    goto BB31
  }
  BB31 {
    return _0
  }
  BB33 {
    goto BB12
  }
  BB34 {
    goto BB12
  }
  
end<|MERGE_RESOLUTION|>--- conflicted
+++ resolved
@@ -310,7 +310,7 @@
     ensures { result = in_bounds0 self seq }
     
   function shallow_model0 (self : Alloc_Vec_Vec_Type.t_vec uint8 (Alloc_Alloc_Global_Type.t_global)) : Seq.seq uint8 =
-    [#"../../../../../creusot-contracts/src/model.rs" 79 8 79 31] shallow_model2 self
+    [#"../../../../../creusot-contracts/src/model.rs" 83 8 83 31] shallow_model2 self
   val shallow_model0 (self : Alloc_Vec_Vec_Type.t_vec uint8 (Alloc_Alloc_Global_Type.t_global)) : Seq.seq uint8
     ensures { result = shallow_model0 self }
     
@@ -322,7 +322,7 @@
     ensures { inv7 result }
     
   predicate resolve1 (self : borrowed (Core_Ops_Range_Range_Type.t_range usize)) =
-    [#"../../../../../creusot-contracts/src/resolve.rs" 27 20 27 34]  ^ self =  * self
+    [#"../../../../../creusot-contracts/src/resolve.rs" 25 20 25 34]  ^ self =  * self
   val resolve1 (self : borrowed (Core_Ops_Range_Range_Type.t_range usize)) : bool
     ensures { result = resolve1 self }
     
@@ -361,7 +361,7 @@
     ensures { inv1 result }
     
   predicate resolve0 (self : borrowed (Core_Ops_Range_RangeInclusive_Type.t_rangeinclusive usize)) =
-    [#"../../../../../creusot-contracts/src/resolve.rs" 27 20 27 34]  ^ self =  * self
+    [#"../../../../../creusot-contracts/src/resolve.rs" 25 20 25 34]  ^ self =  * self
   val resolve0 (self : borrowed (Core_Ops_Range_RangeInclusive_Type.t_rangeinclusive usize)) : bool
     ensures { result = resolve0 self }
     
@@ -528,20 +528,15 @@
     absurd
   }
   BB13 {
-    [#"../../../../../creusot-contracts-proc/src/lib.rs" 674 0 674 51] __creusot_proc_iter_elem <- ([#"../../../../../creusot-contracts-proc/src/lib.rs" 674 0 674 51] Core_Option_Option_Type.some_0 _24);
+    [#"../../../../../creusot-contracts-proc/src/lib.rs" 664 0 664 51] __creusot_proc_iter_elem <- ([#"../../../../../creusot-contracts-proc/src/lib.rs" 664 0 664 51] Core_Option_Option_Type.some_0 _24);
     [#"../08_haystack.rs" 22 4 22 112] _29 <- ([#"../08_haystack.rs" 22 4 22 112] Ghost.new (Seq.(++) (Ghost.inner produced) (Seq.singleton __creusot_proc_iter_elem)));
     goto BB14
   }
   BB14 {
     [#"../08_haystack.rs" 22 4 22 112] produced <- ([#"../08_haystack.rs" 22 4 22 112] _29);
     [#"../08_haystack.rs" 22 4 22 112] _29 <- any Ghost.ghost_ty (Seq.seq usize);
-<<<<<<< HEAD
-    [#"../../../../../creusot-contracts-proc/src/lib.rs" 674 0 674 51] i <- ([#"../../../../../creusot-contracts-proc/src/lib.rs" 674 0 674 51] __creusot_proc_iter_elem);
-    [#"../08_haystack.rs" 25 20 25 32] _36 <- ([#"../08_haystack.rs" 25 20 25 32] len0 ([#"../08_haystack.rs" 25 20 25 32] needle));
-=======
     [#"../../../../../creusot-contracts-proc/src/lib.rs" 664 0 664 51] i <- ([#"../../../../../creusot-contracts-proc/src/lib.rs" 664 0 664 51] __creusot_proc_iter_elem);
     [#"../08_haystack.rs" 25 20 25 32] _36 <- ([#"../08_haystack.rs" 25 20 25 32] len0 ([#"../08_haystack.rs" 25 20 25 26] needle));
->>>>>>> eb3d2c05
     goto BB15
   }
   BB15 {
@@ -590,20 +585,15 @@
     goto BB24
   }
   BB24 {
-    [#"../../../../../creusot-contracts-proc/src/lib.rs" 674 0 674 51] __creusot_proc_iter_elem1 <- ([#"../../../../../creusot-contracts-proc/src/lib.rs" 674 0 674 51] Core_Option_Option_Type.some_0 _45);
+    [#"../../../../../creusot-contracts-proc/src/lib.rs" 664 0 664 51] __creusot_proc_iter_elem1 <- ([#"../../../../../creusot-contracts-proc/src/lib.rs" 664 0 664 51] Core_Option_Option_Type.some_0 _45);
     [#"../08_haystack.rs" 24 8 24 68] _50 <- ([#"../08_haystack.rs" 24 8 24 68] Ghost.new (Seq.(++) (Ghost.inner produced1) (Seq.singleton __creusot_proc_iter_elem1)));
     goto BB25
   }
   BB25 {
     [#"../08_haystack.rs" 24 8 24 68] produced1 <- ([#"../08_haystack.rs" 24 8 24 68] _50);
     [#"../08_haystack.rs" 24 8 24 68] _50 <- any Ghost.ghost_ty (Seq.seq usize);
-<<<<<<< HEAD
-    [#"../../../../../creusot-contracts-proc/src/lib.rs" 674 0 674 51] j <- ([#"../../../../../creusot-contracts-proc/src/lib.rs" 674 0 674 51] __creusot_proc_iter_elem1);
-    [#"../08_haystack.rs" 26 15 26 24] _55 <- ([#"../08_haystack.rs" 26 15 26 24] index0 ([#"../08_haystack.rs" 26 15 26 21] needle) ([#"../08_haystack.rs" 26 22 26 23] j));
-=======
     [#"../../../../../creusot-contracts-proc/src/lib.rs" 664 0 664 51] j <- ([#"../../../../../creusot-contracts-proc/src/lib.rs" 664 0 664 51] __creusot_proc_iter_elem1);
     [#"../08_haystack.rs" 26 21 26 24] _55 <- ([#"../08_haystack.rs" 26 21 26 24] index0 ([#"../08_haystack.rs" 26 15 26 21] needle) ([#"../08_haystack.rs" 26 22 26 23] j));
->>>>>>> eb3d2c05
     goto BB26
   }
   BB26 {
