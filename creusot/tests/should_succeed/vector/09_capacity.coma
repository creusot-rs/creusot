--- conflicted
+++ resolved
@@ -90,16 +90,16 @@
   
   axiom inv_axiom'3 [@rewrite] : forall x : t_T'0 [inv'3 x] . inv'3 x = invariant'3 x
   
-  let rec reserve'0 (self:borrowed (t_Vec'0)) (additional:usize) (return'  (ret:()))= {[@expl:precondition] inv'1 self}
+  let rec reserve'0 (self:borrowed (t_Vec'0)) (additional:usize) (return'  (ret:()))= {[@expl:reserve 'self' type invariant] inv'1 self}
     any [ return' (result:())-> {[%#svec6] view'0 self.final = view'1 self} (! return' {result}) ] 
   
-  let rec reserve_exact'0 (self:borrowed (t_Vec'0)) (additional:usize) (return'  (ret:()))= {[@expl:precondition] inv'1 self}
+  let rec reserve_exact'0 (self:borrowed (t_Vec'0)) (additional:usize) (return'  (ret:()))= {[@expl:reserve_exact 'self' type invariant] inv'1 self}
     any [ return' (result:())-> {[%#svec7] view'0 self.final = view'1 self} (! return' {result}) ] 
   
-  let rec shrink_to_fit'0 (self:borrowed (t_Vec'0)) (return'  (ret:()))= {[@expl:precondition] inv'1 self}
+  let rec shrink_to_fit'0 (self:borrowed (t_Vec'0)) (return'  (ret:()))= {[@expl:shrink_to_fit 'self' type invariant] inv'1 self}
     any [ return' (result:())-> {[%#svec8] view'0 self.final = view'1 self} (! return' {result}) ] 
   
-  let rec shrink_to'0 (self:borrowed (t_Vec'0)) (min_capacity:usize) (return'  (ret:()))= {[@expl:precondition] inv'1 self}
+  let rec shrink_to'0 (self:borrowed (t_Vec'0)) (min_capacity:usize) (return'  (ret:()))= {[@expl:shrink_to 'self' type invariant] inv'1 self}
     any [ return' (result:())-> {[%#svec9] view'0 self.final = view'1 self} (! return' {result}) ] 
   
   predicate resolve'1 (self : borrowed (t_Vec'0)) =
@@ -108,7 +108,6 @@
   predicate resolve'0 (_1 : borrowed (t_Vec'0)) =
     resolve'1 _1
   
-<<<<<<< HEAD
   use prelude.prelude.Intrinsic
   
   use seq.Seq
@@ -118,24 +117,7 @@
   
   meta "compute_max_steps" 1000000
   
-  let rec change_capacity'0 (v:borrowed (t_Vec'0)) (return'  (ret:()))= {[%#s09_capacity3] inv'1 v}
-=======
-  let rec shrink_to'0 (self:borrowed (Vec'0.t_Vec t (Global'0.t_Global))) (min_capacity:usize) (return'  (ret:()))= {[@expl:shrink_to 'self' type invariant] inv'1 self}
-    any [ return' (result:())-> {[%#svec9] view'0 self.final = view'1 self} (! return' {result}) ] 
-  
-  let rec shrink_to_fit'0 (self:borrowed (Vec'0.t_Vec t (Global'0.t_Global))) (return'  (ret:()))= {[@expl:shrink_to_fit 'self' type invariant] inv'1 self}
-    any [ return' (result:())-> {[%#svec8] view'0 self.final = view'1 self} (! return' {result}) ] 
-  
-  let rec reserve_exact'0 (self:borrowed (Vec'0.t_Vec t (Global'0.t_Global))) (additional:usize) (return'  (ret:()))= {[@expl:reserve_exact 'self' type invariant] inv'1 self}
-    any [ return' (result:())-> {[%#svec7] view'0 self.final = view'1 self} (! return' {result}) ] 
-  
-  let rec reserve'0 (self:borrowed (Vec'0.t_Vec t (Global'0.t_Global))) (additional:usize) (return'  (ret:()))= {[@expl:reserve 'self' type invariant] inv'1 self}
-    any [ return' (result:())-> {[%#svec6] view'0 self.final = view'1 self} (! return' {result}) ] 
-  
-  meta "compute_max_steps" 1000000
-  
-  let rec change_capacity (v:borrowed (Vec'0.t_Vec t (Global'0.t_Global))) (return'  (ret:()))= {[@expl:change_capacity 'v' type invariant] [%#s09_capacity3] inv'1 v}
->>>>>>> 34cd6190
+  let rec change_capacity'0 (v:borrowed (t_Vec'0)) (return'  (ret:()))= {[@expl:change_capacity 'v' type invariant] [%#s09_capacity3] inv'1 v}
     (! bb0
     [ bb0 = s0
       [ s0 = {inv'0 v.current}
@@ -281,7 +263,7 @@
   
   axiom inv_axiom'3 [@rewrite] : forall x : t_T'0 [inv'3 x] . inv'3 x = invariant'3 x
   
-  let rec clear'0 (self:borrowed (t_Vec'0)) (return'  (ret:()))= {[@expl:precondition] inv'1 self}
+  let rec clear'0 (self:borrowed (t_Vec'0)) (return'  (ret:()))= {[@expl:clear 'self' type invariant] inv'1 self}
     any [ return' (result:())-> {[%#svec2] Seq.length (view'0 self.final) = 0} (! return' {result}) ] 
   
   predicate resolve'1 (self : borrowed (t_Vec'0)) =
@@ -290,20 +272,11 @@
   predicate resolve'0 (_1 : borrowed (t_Vec'0)) =
     resolve'1 _1
   
-<<<<<<< HEAD
   use prelude.prelude.Intrinsic
   
   meta "compute_max_steps" 1000000
   
-  let rec clear_vec'0 (v:borrowed (t_Vec'0)) (return'  (ret:()))= {[%#s09_capacity0] inv'1 v}
-=======
-  let rec clear'0 (self:borrowed (Vec'0.t_Vec t (Global'0.t_Global))) (return'  (ret:()))= {[@expl:clear 'self' type invariant] inv'1 self}
-    any [ return' (result:())-> {[%#svec2] Seq.length (view'0 self.final) = 0} (! return' {result}) ] 
-  
-  meta "compute_max_steps" 1000000
-  
-  let rec clear_vec (v:borrowed (Vec'0.t_Vec t (Global'0.t_Global))) (return'  (ret:()))= {[@expl:clear_vec 'v' type invariant] [%#s09_capacity0] inv'1 v}
->>>>>>> 34cd6190
+  let rec clear_vec'0 (v:borrowed (t_Vec'0)) (return'  (ret:()))= {[@expl:clear_vec 'v' type invariant] [%#s09_capacity0] inv'1 v}
     (! bb0
     [ bb0 = s0
       [ s0 = {inv'0 v.current}
