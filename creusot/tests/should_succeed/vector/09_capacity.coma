--- conflicted
+++ resolved
@@ -5,21 +5,17 @@
   let%span s09_capacity3 = "09_capacity.rs" 6 26 6 27
   let%span s09_capacity4 = "09_capacity.rs" 4 10 4 33
   let%span s09_capacity5 = "09_capacity.rs" 5 0 5 69
-  let%span svec6 = "../../../../creusot-contracts/src/std/vec.rs" 119 26 119 43
-  let%span svec7 = "../../../../creusot-contracts/src/std/vec.rs" 123 26 123 43
-  let%span svec8 = "../../../../creusot-contracts/src/std/vec.rs" 127 26 127 43
-  let%span svec9 = "../../../../creusot-contracts/src/std/vec.rs" 131 26 131 43
+  let%span svec6 = "../../../../creusot-contracts/src/std/vec.rs" 118 26 118 43
+  let%span svec7 = "../../../../creusot-contracts/src/std/vec.rs" 122 26 122 43
+  let%span svec8 = "../../../../creusot-contracts/src/std/vec.rs" 126 26 126 43
+  let%span svec9 = "../../../../creusot-contracts/src/std/vec.rs" 130 26 130 43
   let%span svec10 = "../../../../creusot-contracts/src/std/vec.rs" 18 14 18 41
   let%span smodel11 = "../../../../creusot-contracts/src/model.rs" 106 8 106 22
   let%span sops12 = "../../../../creusot-contracts/src/logic/ops.rs" 20 8 20 31
   let%span sresolve13 = "../../../../creusot-contracts/src/resolve.rs" 41 20 41 34
-  let%span svec14 = "../../../../creusot-contracts/src/std/vec.rs" 66 20 66 41
+  let%span svec14 = "../../../../creusot-contracts/src/std/vec.rs" 65 20 65 41
   let%span sinvariant15 = "../../../../creusot-contracts/src/invariant.rs" 34 20 34 44
-<<<<<<< HEAD
-  let%span sseq16 = "../../../../creusot-contracts/src/logic/seq.rs" 388 8 388 97
-=======
-  let%span sseq16 = "../../../../creusot-contracts/src/logic/seq.rs" 459 8 459 97
->>>>>>> 2c8506fb
+  let%span sseq16 = "../../../../creusot-contracts/src/logic/seq.rs" 444 8 444 97
   let%span sboxed17 = "../../../../creusot-contracts/src/std/boxed.rs" 28 8 28 18
   
   use prelude.prelude.Borrow
@@ -189,16 +185,12 @@
 module M_09_capacity__clear_vec [#"09_capacity.rs" 14 0 14 35]
   let%span s09_capacity0 = "09_capacity.rs" 14 20 14 21
   let%span s09_capacity1 = "09_capacity.rs" 13 10 13 26
-  let%span svec2 = "../../../../creusot-contracts/src/std/vec.rs" 135 26 135 45
+  let%span svec2 = "../../../../creusot-contracts/src/std/vec.rs" 134 26 134 45
   let%span svec3 = "../../../../creusot-contracts/src/std/vec.rs" 18 14 18 41
   let%span sresolve4 = "../../../../creusot-contracts/src/resolve.rs" 41 20 41 34
-  let%span svec5 = "../../../../creusot-contracts/src/std/vec.rs" 66 20 66 41
+  let%span svec5 = "../../../../creusot-contracts/src/std/vec.rs" 65 20 65 41
   let%span sinvariant6 = "../../../../creusot-contracts/src/invariant.rs" 34 20 34 44
-<<<<<<< HEAD
-  let%span sseq7 = "../../../../creusot-contracts/src/logic/seq.rs" 388 8 388 97
-=======
-  let%span sseq7 = "../../../../creusot-contracts/src/logic/seq.rs" 459 8 459 97
->>>>>>> 2c8506fb
+  let%span sseq7 = "../../../../creusot-contracts/src/logic/seq.rs" 444 8 444 97
   let%span sboxed8 = "../../../../creusot-contracts/src/std/boxed.rs" 28 8 28 18
   
   use prelude.prelude.Borrow
