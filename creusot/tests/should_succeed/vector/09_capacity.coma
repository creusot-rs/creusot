--- conflicted
+++ resolved
@@ -100,9 +100,6 @@
     [ good -> {C_Global  = input} (! ret) | bad -> {C_Global  <> input} {false} any ]
     
 end
-module CreusotContracts_Logic_Seq2_Seq_Type
-  type t_seq 't
-end
 module C09Capacity_ChangeCapacity
   type t
   
@@ -118,16 +115,15 @@
   
   let%span s09_capacity5 = "../09_capacity.rs" 5 0 5 69
   
-<<<<<<< HEAD
-  let%span span6 = "../../../../../creusot-contracts/src/logic/seq2.rs" 68 14 68 25
-  
-  let%span span7 = "../../../../../creusot-contracts/src/logic/seq2.rs" 16 14 16 36
-  
-  let%span span8 = "" 0 0 0 0
-  
-  let%span span9 = "../../../../../creusot-contracts/src/std/vec.rs" 19 21 19 25
-  
-  let%span span10 = "../../../../../creusot-contracts/src/std/vec.rs" 18 14 18 41
+  let%span span6 = "../../../../../creusot-contracts/src/invariant.rs" 8 8 8 12
+  
+  let%span span7 = "" 0 0 0 0
+  
+  let%span span8 = "../../../../../creusot-contracts/src/std/vec.rs" 19 21 19 25
+  
+  let%span span9 = "../../../../../creusot-contracts/src/std/vec.rs" 18 14 18 41
+  
+  let%span span10 = "../../../../../creusot-contracts/src/std/vec.rs" 19 4 19 36
   
   let%span span11 = "../../../../../creusot-contracts/src/std/vec.rs" 60 20 60 41
   
@@ -153,65 +149,14 @@
   
   let%span span22 = "../../../../../creusot-contracts/src/std/vec.rs" 113 26 113 43
   
-  use CreusotContracts_Logic_Seq2_Seq_Type as Seq'0
-=======
-  let%span span6 = "../../../../../creusot-contracts/src/invariant.rs" 8 8 8 12
-  
-  let%span span7 = "" 0 0 0 0
-  
-  let%span span8 = "../../../../../creusot-contracts/src/std/vec.rs" 19 21 19 25
-  
-  let%span span9 = "../../../../../creusot-contracts/src/std/vec.rs" 18 14 18 41
-  
-  let%span span10 = "../../../../../creusot-contracts/src/std/vec.rs" 19 4 19 36
-  
-  let%span span11 = "../../../../../creusot-contracts/src/std/vec.rs" 60 20 60 41
-  
-  let%span span12 = "../../../../../creusot-contracts/src/logic/ops.rs" 20 8 20 31
-  
-  let%span span13 = "../../../../../creusot-contracts/src/model.rs" 108 8 108 31
-  
-  let%span span14 = "../../../../../creusot-contracts/src/resolve.rs" 26 20 26 34
-  
-  let%span span15 = "" 0 0 0 0
-  
-  let%span span16 = "../../../../../creusot-contracts/src/std/vec.rs" 125 26 125 43
-  
-  let%span span17 = "" 0 0 0 0
-  
-  let%span span18 = "../../../../../creusot-contracts/src/std/vec.rs" 121 26 121 43
-  
-  let%span span19 = "" 0 0 0 0
-  
-  let%span span20 = "../../../../../creusot-contracts/src/std/vec.rs" 117 26 117 43
-  
-  let%span span21 = "" 0 0 0 0
-  
-  let%span span22 = "../../../../../creusot-contracts/src/std/vec.rs" 113 26 113 43
->>>>>>> 7087246d
-  
-  predicate invariant'2 (self : Seq'0.t_seq t)
-  
-<<<<<<< HEAD
-  predicate inv'2 (_x : Seq'0.t_seq t)
-  
-  axiom inv'2 : forall x : Seq'0.t_seq t . inv'2 x = true
-  
-  use prelude.prelude.Int
-=======
+  use seq.Seq
+  
   predicate invariant'2 (self : Seq.seq t) =
     [%#span6] true
->>>>>>> 7087246d
-  
-  function len'0 (self : Seq'0.t_seq t) : int
-  
-  axiom len'0_spec : forall self : Seq'0.t_seq t . [%#span6] len'0 self >= 0
-  
-  constant empty'0 : Seq'0.t_seq t
-  
-  function empty_len'0 (_1 : ()) : ()
-  
-  axiom empty_len'0_spec : forall _1 : () . [%#span7] len'0 (empty'0 : Seq'0.t_seq t) = 0
+  
+  predicate inv'2 (_x : Seq.seq t)
+  
+  axiom inv'2 : forall x : Seq.seq t . inv'2 x = true
   
   use Alloc_Alloc_Global_Type as Global'0
   
@@ -230,67 +175,36 @@
   
   use prelude.prelude.UIntSize
   
-<<<<<<< HEAD
-  constant max'0 : usize = [%#span8] (18446744073709551615 : usize)
-=======
   use prelude.prelude.Int
   
   constant max'0 : usize = [%#span7] (18446744073709551615 : usize)
   
   use seq.Seq
->>>>>>> 7087246d
   
   predicate inv'0 (_x : Vec'0.t_vec t (Global'0.t_global))
   
-  function shallow_model'0 (self : Vec'0.t_vec t (Global'0.t_global)) : Seq'0.t_seq t
-  
-<<<<<<< HEAD
-  axiom shallow_model'0_spec : forall self : Vec'0.t_vec t (Global'0.t_global) . ([%#span9] inv'0 self)
-   -> ([%#span10] len'0 (shallow_model'0 self) <= UIntSize.to_int (max'0 : usize))
-=======
+  function shallow_model'0 (self : Vec'0.t_vec t (Global'0.t_global)) : Seq.seq t
+  
   axiom shallow_model'0_spec : forall self : Vec'0.t_vec t (Global'0.t_global) . ([%#span8] inv'0 self)
    -> ([%#span10] inv'2 (shallow_model'0 self))
   && ([%#span9] Seq.length (shallow_model'0 self) <= UIntSize.to_int (max'0 : usize))
->>>>>>> 7087246d
   
   predicate invariant'0 (self : Vec'0.t_vec t (Global'0.t_global)) =
     [%#span11] inv'2 (shallow_model'0 self)
   
   axiom inv'0 : forall x : Vec'0.t_vec t (Global'0.t_global) . inv'0 x = true
   
-  function index_logic'1 (self : Seq'0.t_seq t) (_2 : int) : t
+  use seq.Seq
   
   function index_logic'0 [@inline:trivial] (self : Vec'0.t_vec t (Global'0.t_global)) (ix : int) : t =
-<<<<<<< HEAD
-    [%#span12] index_logic'1 (shallow_model'0 self) ix
-  
-  function shallow_model'1 (self : borrowed (Vec'0.t_vec t (Global'0.t_global))) : Seq'0.t_seq t =
-    [%#span13] shallow_model'0 ( * self)
-=======
     [%#span12] Seq.get (shallow_model'0 self) ix
   
   function shallow_model'1 (self : borrowed (Vec'0.t_vec t (Global'0.t_global))) : Seq.seq t =
     [%#span13] shallow_model'0 self.current
->>>>>>> 7087246d
   
   use prelude.prelude.Intrinsic
   
   predicate resolve'0 (self : borrowed (Vec'0.t_vec t (Global'0.t_global))) =
-<<<<<<< HEAD
-    [%#span14]  ^ self =  * self
-  
-  let rec shrink_to'0 (self:borrowed (Vec'0.t_vec t (Global'0.t_global))) (min_capacity:usize) (return'  (ret:()))= {[@expl:precondition] [%#span15] inv'1 self}
-    any [ return' (result:())-> {[%#span16] shallow_model'0 ( ^ self) = shallow_model'1 self} (! return' {result}) ] 
-  
-  let rec shrink_to_fit'0 (self:borrowed (Vec'0.t_vec t (Global'0.t_global))) (return'  (ret:()))= {[@expl:precondition] [%#span17] inv'1 self}
-    any [ return' (result:())-> {[%#span18] shallow_model'0 ( ^ self) = shallow_model'1 self} (! return' {result}) ] 
-  
-  let rec reserve_exact'0 (self:borrowed (Vec'0.t_vec t (Global'0.t_global))) (additional:usize) (return'  (ret:()))= {[@expl:precondition] [%#span19] inv'1 self}
-    any [ return' (result:())-> {[%#span20] shallow_model'0 ( ^ self) = shallow_model'1 self} (! return' {result}) ] 
-  
-  let rec reserve'0 (self:borrowed (Vec'0.t_vec t (Global'0.t_global))) (additional:usize) (return'  (ret:()))= {[@expl:precondition] [%#span21] inv'1 self}
-    any [ return' (result:())-> {[%#span22] shallow_model'0 ( ^ self) = shallow_model'1 self} (! return' {result}) ] 
-=======
     [%#span14] self.final = self.current
   
   let rec shrink_to'0 (self:borrowed (Vec'0.t_vec t (Global'0.t_global))) (min_capacity:usize) (return'  (ret:()))= {[@expl:precondition] [%#span15] inv'1 self}
@@ -304,7 +218,6 @@
   
   let rec reserve'0 (self:borrowed (Vec'0.t_vec t (Global'0.t_global))) (additional:usize) (return'  (ret:()))= {[@expl:precondition] [%#span21] inv'1 self}
     any [ return' (result:())-> {[%#span22] shallow_model'0 self.final = shallow_model'1 self} (! return' {result}) ] 
->>>>>>> 7087246d
   
   let rec change_capacity (v:borrowed (Vec'0.t_vec t (Global'0.t_global))) (return'  (ret:()))= {[%#s09_capacity3] inv'1 v}
     (! bb0
@@ -362,13 +275,8 @@
     | & _11 : borrowed (Vec'0.t_vec t (Global'0.t_global)) = any_l () ]
     
     [ return' (result:())-> {[@expl:postcondition] [%#s09_capacity5] forall i : int . 0 <= i
-<<<<<<< HEAD
-      /\ i < len'0 (shallow_model'1 v)  -> index_logic'0 ( ^ v) i = index_logic'0 ( * v) i}
-      {[@expl:postcondition] [%#s09_capacity4] len'0 (shallow_model'0 ( ^ v)) = len'0 (shallow_model'1 v)}
-=======
       /\ i < Seq.length (shallow_model'1 v)  -> index_logic'0 v.final i = index_logic'0 v.current i}
       {[@expl:postcondition] [%#s09_capacity4] Seq.length (shallow_model'0 v.final) = Seq.length (shallow_model'1 v)}
->>>>>>> 7087246d
       (! return' {result}) ]
     
 end
@@ -379,16 +287,15 @@
   
   let%span s09_capacity1 = "../09_capacity.rs" 13 10 13 26
   
-<<<<<<< HEAD
-  let%span span2 = "../../../../../creusot-contracts/src/logic/seq2.rs" 68 14 68 25
-  
-  let%span span3 = "../../../../../creusot-contracts/src/logic/seq2.rs" 16 14 16 36
-  
-  let%span span4 = "" 0 0 0 0
-  
-  let%span span5 = "../../../../../creusot-contracts/src/std/vec.rs" 19 21 19 25
-  
-  let%span span6 = "../../../../../creusot-contracts/src/std/vec.rs" 18 14 18 41
+  let%span span2 = "../../../../../creusot-contracts/src/invariant.rs" 8 8 8 12
+  
+  let%span span3 = "" 0 0 0 0
+  
+  let%span span4 = "../../../../../creusot-contracts/src/std/vec.rs" 19 21 19 25
+  
+  let%span span5 = "../../../../../creusot-contracts/src/std/vec.rs" 18 14 18 41
+  
+  let%span span6 = "../../../../../creusot-contracts/src/std/vec.rs" 19 4 19 36
   
   let%span span7 = "../../../../../creusot-contracts/src/std/vec.rs" 60 20 60 41
   
@@ -398,49 +305,14 @@
   
   let%span span10 = "../../../../../creusot-contracts/src/std/vec.rs" 129 26 129 45
   
-  use CreusotContracts_Logic_Seq2_Seq_Type as Seq'0
-  
-  predicate invariant'2 (self : Seq'0.t_seq t)
-  
-  predicate inv'2 (_x : Seq'0.t_seq t)
-  
-  axiom inv'2 : forall x : Seq'0.t_seq t . inv'2 x = true
-=======
-  let%span span2 = "../../../../../creusot-contracts/src/invariant.rs" 8 8 8 12
-  
-  let%span span3 = "" 0 0 0 0
-  
-  let%span span4 = "../../../../../creusot-contracts/src/std/vec.rs" 19 21 19 25
-  
-  let%span span5 = "../../../../../creusot-contracts/src/std/vec.rs" 18 14 18 41
-  
-  let%span span6 = "../../../../../creusot-contracts/src/std/vec.rs" 19 4 19 36
-  
-  let%span span7 = "../../../../../creusot-contracts/src/std/vec.rs" 60 20 60 41
-  
-  let%span span8 = "../../../../../creusot-contracts/src/resolve.rs" 26 20 26 34
-  
-  let%span span9 = "" 0 0 0 0
-  
-  let%span span10 = "../../../../../creusot-contracts/src/std/vec.rs" 129 26 129 45
->>>>>>> 7087246d
-  
-  use prelude.prelude.Int
-  
-  function len'0 (self : Seq'0.t_seq t) : int
-  
-  axiom len'0_spec : forall self : Seq'0.t_seq t . [%#span2] len'0 self >= 0
-  
-<<<<<<< HEAD
-  constant empty'0 : Seq'0.t_seq t
-=======
+  use seq.Seq
+  
   predicate invariant'2 (self : Seq.seq t) =
     [%#span2] true
->>>>>>> 7087246d
-  
-  function empty_len'0 (_1 : ()) : ()
-  
-  axiom empty_len'0_spec : forall _1 : () . [%#span3] len'0 (empty'0 : Seq'0.t_seq t) = 0
+  
+  predicate inv'2 (_x : Seq.seq t)
+  
+  axiom inv'2 : forall x : Seq.seq t . inv'2 x = true
   
   use Alloc_Alloc_Global_Type as Global'0
   
@@ -459,28 +331,19 @@
   
   use prelude.prelude.UIntSize
   
-<<<<<<< HEAD
-  constant max'0 : usize = [%#span4] (18446744073709551615 : usize)
-=======
   use prelude.prelude.Int
   
   constant max'0 : usize = [%#span3] (18446744073709551615 : usize)
   
   use seq.Seq
->>>>>>> 7087246d
   
   predicate inv'0 (_x : Vec'0.t_vec t (Global'0.t_global))
   
-  function shallow_model'0 (self : Vec'0.t_vec t (Global'0.t_global)) : Seq'0.t_seq t
-  
-<<<<<<< HEAD
-  axiom shallow_model'0_spec : forall self : Vec'0.t_vec t (Global'0.t_global) . ([%#span5] inv'0 self)
-   -> ([%#span6] len'0 (shallow_model'0 self) <= UIntSize.to_int (max'0 : usize))
-=======
+  function shallow_model'0 (self : Vec'0.t_vec t (Global'0.t_global)) : Seq.seq t
+  
   axiom shallow_model'0_spec : forall self : Vec'0.t_vec t (Global'0.t_global) . ([%#span4] inv'0 self)
    -> ([%#span6] inv'2 (shallow_model'0 self))
   && ([%#span5] Seq.length (shallow_model'0 self) <= UIntSize.to_int (max'0 : usize))
->>>>>>> 7087246d
   
   predicate invariant'0 (self : Vec'0.t_vec t (Global'0.t_global)) =
     [%#span7] inv'2 (shallow_model'0 self)
@@ -490,17 +353,10 @@
   use prelude.prelude.Intrinsic
   
   predicate resolve'0 (self : borrowed (Vec'0.t_vec t (Global'0.t_global))) =
-<<<<<<< HEAD
-    [%#span8]  ^ self =  * self
-  
-  let rec clear'0 (self:borrowed (Vec'0.t_vec t (Global'0.t_global))) (return'  (ret:()))= {[@expl:precondition] [%#span9] inv'1 self}
-    any [ return' (result:())-> {[%#span10] len'0 (shallow_model'0 ( ^ self)) = 0} (! return' {result}) ] 
-=======
     [%#span8] self.final = self.current
   
   let rec clear'0 (self:borrowed (Vec'0.t_vec t (Global'0.t_global))) (return'  (ret:()))= {[@expl:precondition] [%#span9] inv'1 self}
     any [ return' (result:())-> {[%#span10] Seq.length (shallow_model'0 self.final) = 0} (! return' {result}) ] 
->>>>>>> 7087246d
   
   let rec clear_vec (v:borrowed (Vec'0.t_vec t (Global'0.t_global))) (return'  (ret:()))= {[%#s09_capacity0] inv'1 v}
     (! bb0
@@ -521,11 +377,7 @@
     | & _3 : () = any_l ()
     | & _4 : borrowed (Vec'0.t_vec t (Global'0.t_global)) = any_l () ]
     
-<<<<<<< HEAD
-    [ return' (result:())-> {[@expl:postcondition] [%#s09_capacity1] len'0 (shallow_model'0 ( ^ v)) = 0}
-=======
     [ return' (result:())-> {[@expl:postcondition] [%#s09_capacity1] Seq.length (shallow_model'0 v.final) = 0}
->>>>>>> 7087246d
       (! return' {result}) ]
     
 end