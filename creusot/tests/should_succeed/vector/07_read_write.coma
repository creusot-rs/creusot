module M_07_read_write__read_write [#"07_read_write.rs" 6 0 6 75]
  let%span s07_read_write0 = "07_read_write.rs" 8 4 8 22
  let%span s07_read_write1 = "07_read_write.rs" 6 44 6 45
  let%span s07_read_write2 = "07_read_write.rs" 6 70 6 71
  let%span s07_read_write3 = "07_read_write.rs" 5 11 5 24
  let%span svec4 = "../../../../creusot-contracts/src/std/vec.rs" 152 27 152 46
  let%span svec5 = "../../../../creusot-contracts/src/std/vec.rs" 153 26 153 54
  let%span svec6 = "../../../../creusot-contracts/src/std/vec.rs" 154 26 154 57
  let%span svec7 = "../../../../creusot-contracts/src/std/vec.rs" 155 26 155 62
  let%span svec8 = "../../../../creusot-contracts/src/std/vec.rs" 156 26 156 55
  let%span svec9 = "../../../../creusot-contracts/src/std/vec.rs" 162 27 162 46
  let%span svec10 = "../../../../creusot-contracts/src/std/vec.rs" 163 26 163 54
  let%span scmp11 = "../../../../creusot-contracts/src/std/cmp.rs" 11 26 11 75
<<<<<<< HEAD
  let%span smodel12 = "../../../../creusot-contracts/src/model.rs" 106 8 106 22
  let%span sslice13 = "../../../../creusot-contracts/src/std/slice.rs" 140 20 140 37
  let%span sslice14 = "../../../../creusot-contracts/src/std/slice.rs" 147 20 147 37
=======
  let%span smodel12 = "../../../../creusot-contracts/src/model.rs" 110 8 110 22
  let%span sslice13 = "../../../../creusot-contracts/src/std/slice.rs" 122 20 122 37
  let%span sslice14 = "../../../../creusot-contracts/src/std/slice.rs" 129 20 129 37
>>>>>>> 4c2c8706
  let%span svec15 = "../../../../creusot-contracts/src/std/vec.rs" 18 14 18 41
  let%span sslice16 = "../../../../creusot-contracts/src/std/slice.rs" 154 20 154 94
  let%span sresolve17 = "../../../../creusot-contracts/src/resolve.rs" 54 20 54 34
  let%span smodel18 = "../../../../creusot-contracts/src/model.rs" 92 8 92 22
  let%span smodel19 = "../../../../creusot-contracts/src/model.rs" 83 8 83 28
  let%span svec20 = "../../../../creusot-contracts/src/std/vec.rs" 65 20 65 41
  let%span sinvariant21 = "../../../../creusot-contracts/src/invariant.rs" 34 20 34 44
  let%span sinvariant22 = "../../../../creusot-contracts/src/invariant.rs" 24 8 24 18
  let%span sseq23 = "../../../../creusot-contracts/src/logic/seq.rs" 633 20 633 95
  let%span sboxed24 = "../../../../creusot-contracts/src/std/boxed.rs" 28 8 28 18
  
  use prelude.prelude.Borrow
  
  use prelude.prelude.Opaque
  
  type t_NonNull'0  =
    { t_NonNull__pointer'0: opaque_ptr }
  
  type t_Unique'0  =
    { t_Unique__pointer'0: t_NonNull'0; t_Unique__qy95zmarker'0: () }
  
  use prelude.prelude.Int
  
  use prelude.prelude.UInt64
  
  type t_Cap'0  =
    { t_Cap__0'0: UInt64.t }
  
  type t_RawVec'0  =
    { t_RawVec__ptr'0: t_Unique'0; t_RawVec__cap'0: t_Cap'0; t_RawVec__alloc'0: () }
  
  type t_Vec'0  =
    { t_Vec__buf'0: t_RawVec'0; t_Vec__len'0: UInt64.t }
  
  use seq.Seq
  
  constant v_MAX'0 : UInt64.t = (18446744073709551615 : UInt64.t)
  
  use prelude.prelude.UInt64
  
  type t_T'0
  
  use seq.Seq
  
  function view'1 (self : t_Vec'0) : Seq.seq t_T'0
  
  axiom view'1_spec : forall self : t_Vec'0 . [%#svec15] Seq.length (view'1 self) <= UInt64.t'int (v_MAX'0 : UInt64.t)
  
  use seq.Seq
  
  predicate inv'3 (_1 : t_T'0)
  
  predicate invariant'6 (self : t_T'0) =
    [%#sboxed24] inv'3 self
  
  predicate inv'8 (_1 : t_T'0)
  
  axiom inv_axiom'7 [@rewrite] : forall x : t_T'0 [inv'8 x] . inv'8 x = invariant'6 x
  
  predicate invariant'5 (self : Seq.seq t_T'0) =
    [%#sseq23] forall i : int . 0 <= i /\ i < Seq.length self  -> inv'8 (Seq.get self i)
  
  predicate inv'7 (_1 : Seq.seq t_T'0)
  
  axiom inv_axiom'6 [@rewrite] : forall x : Seq.seq t_T'0 [inv'7 x] . inv'7 x = invariant'5 x
  
  predicate invariant'0 (self : t_Vec'0) =
    [%#svec20] inv'7 (view'1 self)
  
  predicate inv'0 (_1 : t_Vec'0)
  
  axiom inv_axiom'0 [@rewrite] : forall x : t_Vec'0 [inv'0 x] . inv'0 x = invariant'0 x
  
  predicate invariant'2 (self : borrowed (t_Vec'0)) =
    [%#sinvariant21] inv'0 self.current /\ inv'0 self.final
  
  predicate inv'2 (_1 : borrowed (t_Vec'0))
  
  axiom inv_axiom'2 [@rewrite] : forall x : borrowed (t_Vec'0) [inv'2 x] . inv'2 x = invariant'2 x
  
  predicate inv'4 (_1 : UInt64.t)
  
  axiom inv_axiom'3 [@rewrite] : forall x : UInt64.t [inv'4 x] . inv'4 x = true
  
  function view'0 (self : borrowed (t_Vec'0)) : Seq.seq t_T'0 =
    [%#smodel12] view'1 self.current
  
  predicate in_bounds'0 [@inline:trivial] (self : UInt64.t) (seq : Seq.seq t_T'0) =
    [%#sslice13] UInt64.t'int self < Seq.length seq
  
  predicate invariant'1 (self : borrowed t_T'0) =
    [%#sinvariant21] inv'3 self.current /\ inv'3 self.final
  
  predicate inv'1 (_1 : borrowed t_T'0)
  
  axiom inv_axiom'1 [@rewrite] : forall x : borrowed t_T'0 [inv'1 x] . inv'1 x = invariant'1 x
  
  use seq.Seq
  
  predicate has_value'0 [@inline:trivial] (self : UInt64.t) (seq : Seq.seq t_T'0) (out : t_T'0) =
    [%#sslice14] Seq.get seq (UInt64.t'int self) = out
  
  predicate resolve_elswhere'0 [@inline:trivial] (self : UInt64.t) (old' : Seq.seq t_T'0) (fin : Seq.seq t_T'0) =
    [%#sslice16] forall i : int . 0 <= i /\ i <> UInt64.t'int self /\ i < Seq.length old'
     -> Seq.get old' i = Seq.get fin i
  
  let rec index_mut'0 (self:borrowed (t_Vec'0)) (index:UInt64.t) (return'  (ret:borrowed t_T'0))= {[@expl:index_mut 'self' type invariant] inv'2 self}
    {[@expl:index_mut 'index' type invariant] inv'4 index}
    {[@expl:index_mut requires] [%#svec4] in_bounds'0 index (view'0 self)}
    any
    [ return' (result:borrowed t_T'0)-> {inv'1 result}
      {[%#svec5] has_value'0 index (view'0 self) result.current}
      {[%#svec6] has_value'0 index (view'1 self.final) result.final}
      {[%#svec7] resolve_elswhere'0 index (view'0 self) (view'1 self.final)}
      {[%#svec8] Seq.length (view'1 self.final) = Seq.length (view'0 self)}
      (! return' {result}) ]
    
  
  predicate resolve'2 (self : borrowed t_T'0) =
    [%#sresolve17] self.final = self.current
  
  predicate resolve'0 (_1 : borrowed t_T'0) =
    resolve'2 _1
  
  predicate invariant'3 (self : t_Vec'0) =
    [%#sinvariant22] inv'0 self
  
  predicate inv'5 (_1 : t_Vec'0)
  
  axiom inv_axiom'4 [@rewrite] : forall x : t_Vec'0 [inv'5 x] . inv'5 x = invariant'3 x
  
  function view'2 (self : t_Vec'0) : Seq.seq t_T'0 =
    [%#smodel18] view'1 self
  
  predicate invariant'4 (self : t_T'0) =
    [%#sinvariant22] inv'3 self
  
  predicate inv'6 (_1 : t_T'0)
  
  axiom inv_axiom'5 [@rewrite] : forall x : t_T'0 [inv'6 x] . inv'6 x = invariant'4 x
  
  let rec index'0 (self:t_Vec'0) (index:UInt64.t) (return'  (ret:t_T'0))= {[@expl:index 'self' type invariant] inv'5 self}
    {[@expl:index 'index' type invariant] inv'4 index}
    {[@expl:index requires] [%#svec9] in_bounds'0 index (view'2 self)}
    any
    [ return' (result:t_T'0)-> {inv'6 result} {[%#svec10] has_value'0 index (view'2 self) result} (! return' {result}) ]
    
  
  type t_DeepModelTy'0
  
  function deep_model'1 (self : t_T'0) : t_DeepModelTy'0
  
  function deep_model'0 (self : t_T'0) : t_DeepModelTy'0 =
    [%#smodel19] deep_model'1 self
  
  let rec eq'0 (self:t_T'0) (other:t_T'0) (return'  (ret:bool))= {[@expl:eq 'self' type invariant] inv'6 self}
    {[@expl:eq 'other' type invariant] inv'6 other}
    any [ return' (result:bool)-> {[%#scmp11] result = (deep_model'0 self = deep_model'0 other)} (! return' {result}) ] 
  
  predicate resolve'3 (self : borrowed (t_Vec'0)) =
    [%#sresolve17] self.final = self.current
  
  predicate resolve'1 (_1 : borrowed (t_Vec'0)) =
    resolve'3 _1
  
  use prelude.prelude.Intrinsic
  
  meta "compute_max_steps" 1000000
  
  let rec read_write'0 (a:borrowed (t_Vec'0)) (i:UInt64.t) (x:t_T'0) (return'  (ret:()))= {[@expl:read_write 'a' type invariant] [%#s07_read_write1] inv'2 a}
    {[@expl:read_write 'x' type invariant] [%#s07_read_write2] inv'3 x}
    {[@expl:read_write requires] [%#s07_read_write3] UInt64.t'int i < Seq.length (view'0 a)}
    (! bb0
    [ bb0 = s0
      [ s0 = {inv'0 a.current}
        Borrow.borrow_final <t_Vec'0> {a.current} {Borrow.get_id a}
          (fun (_ret':borrowed (t_Vec'0)) ->
             [ &_7 <- _ret' ] 
            -{inv'0 _ret'.final}-
             [ &a <- { a with current = _ret'.final } ] 
            s1)
      | s1 = index_mut'0 {_7} {i} (fun (_ret':borrowed t_T'0) ->  [ &_6 <- _ret' ] s2)
      | s2 = bb1 ]
      
    | bb1 = s0
      [ s0 =  [ &_6 <- { _6 with current = x } ] s1
      | s1 = {[@expl:type invariant] inv'1 _6} s2
      | s2 = -{resolve'0 _6}- s3
      | s3 = index'0 {a.current} {i} (fun (_ret':t_T'0) ->  [ &_12 <- _ret' ] s4)
      | s4 = bb2 ]
      
    | bb2 = s0 [ s0 = eq'0 {_12} {x} (fun (_ret':bool) ->  [ &_10 <- _ret' ] s1) | s1 = bb3 ] 
    | bb3 = s0
      [ s0 = {[@expl:type invariant] inv'2 a} s1
      | s1 = -{resolve'1 a}- s2
      | s2 = any [ br0 -> {_10 = false} (! bb5) | br1 -> {_10} (! bb4) ]  ]
      
    | bb4 = return' {_0}
    | bb5 = {[%#s07_read_write0] false} any ]
    )
    [ & _0 : () = any_l ()
    | & a : borrowed (t_Vec'0) = a
    | & i : UInt64.t = i
    | & x : t_T'0 = x
    | & _6 : borrowed t_T'0 = any_l ()
    | & _7 : borrowed (t_Vec'0) = any_l ()
    | & _10 : bool = any_l ()
    | & _12 : t_T'0 = any_l () ]
     [ return' (result:())-> (! return' {result}) ] 
end<|MERGE_RESOLUTION|>--- conflicted
+++ resolved
@@ -11,17 +11,11 @@
   let%span svec9 = "../../../../creusot-contracts/src/std/vec.rs" 162 27 162 46
   let%span svec10 = "../../../../creusot-contracts/src/std/vec.rs" 163 26 163 54
   let%span scmp11 = "../../../../creusot-contracts/src/std/cmp.rs" 11 26 11 75
-<<<<<<< HEAD
-  let%span smodel12 = "../../../../creusot-contracts/src/model.rs" 106 8 106 22
-  let%span sslice13 = "../../../../creusot-contracts/src/std/slice.rs" 140 20 140 37
-  let%span sslice14 = "../../../../creusot-contracts/src/std/slice.rs" 147 20 147 37
-=======
   let%span smodel12 = "../../../../creusot-contracts/src/model.rs" 110 8 110 22
   let%span sslice13 = "../../../../creusot-contracts/src/std/slice.rs" 122 20 122 37
   let%span sslice14 = "../../../../creusot-contracts/src/std/slice.rs" 129 20 129 37
->>>>>>> 4c2c8706
   let%span svec15 = "../../../../creusot-contracts/src/std/vec.rs" 18 14 18 41
-  let%span sslice16 = "../../../../creusot-contracts/src/std/slice.rs" 154 20 154 94
+  let%span sslice16 = "../../../../creusot-contracts/src/std/slice.rs" 136 20 136 94
   let%span sresolve17 = "../../../../creusot-contracts/src/resolve.rs" 54 20 54 34
   let%span smodel18 = "../../../../creusot-contracts/src/model.rs" 92 8 92 22
   let%span smodel19 = "../../../../creusot-contracts/src/model.rs" 83 8 83 28
@@ -41,24 +35,24 @@
   type t_Unique'0  =
     { t_Unique__pointer'0: t_NonNull'0; t_Unique__qy95zmarker'0: () }
   
-  use prelude.prelude.Int
-  
-  use prelude.prelude.UInt64
+  use prelude.prelude.UIntSize
   
   type t_Cap'0  =
-    { t_Cap__0'0: UInt64.t }
+    { t_Cap__0'0: usize }
   
   type t_RawVec'0  =
     { t_RawVec__ptr'0: t_Unique'0; t_RawVec__cap'0: t_Cap'0; t_RawVec__alloc'0: () }
   
   type t_Vec'0  =
-    { t_Vec__buf'0: t_RawVec'0; t_Vec__len'0: UInt64.t }
-  
-  use seq.Seq
-  
-  constant v_MAX'0 : UInt64.t = (18446744073709551615 : UInt64.t)
-  
-  use prelude.prelude.UInt64
+    { t_Vec__buf'0: t_RawVec'0; t_Vec__len'0: usize }
+  
+  use seq.Seq
+  
+  constant v_MAX'0 : usize = (18446744073709551615 : usize)
+  
+  use prelude.prelude.UIntSize
+  
+  use prelude.prelude.Int
   
   type t_T'0
   
@@ -66,7 +60,7 @@
   
   function view'1 (self : t_Vec'0) : Seq.seq t_T'0
   
-  axiom view'1_spec : forall self : t_Vec'0 . [%#svec15] Seq.length (view'1 self) <= UInt64.t'int (v_MAX'0 : UInt64.t)
+  axiom view'1_spec : forall self : t_Vec'0 . [%#svec15] Seq.length (view'1 self) <= UIntSize.to_int (v_MAX'0 : usize)
   
   use seq.Seq
   
@@ -100,15 +94,15 @@
   
   axiom inv_axiom'2 [@rewrite] : forall x : borrowed (t_Vec'0) [inv'2 x] . inv'2 x = invariant'2 x
   
-  predicate inv'4 (_1 : UInt64.t)
-  
-  axiom inv_axiom'3 [@rewrite] : forall x : UInt64.t [inv'4 x] . inv'4 x = true
+  predicate inv'4 (_1 : usize)
+  
+  axiom inv_axiom'3 [@rewrite] : forall x : usize [inv'4 x] . inv'4 x = true
   
   function view'0 (self : borrowed (t_Vec'0)) : Seq.seq t_T'0 =
     [%#smodel12] view'1 self.current
   
-  predicate in_bounds'0 [@inline:trivial] (self : UInt64.t) (seq : Seq.seq t_T'0) =
-    [%#sslice13] UInt64.t'int self < Seq.length seq
+  predicate in_bounds'0 [@inline:trivial] (self : usize) (seq : Seq.seq t_T'0) =
+    [%#sslice13] UIntSize.to_int self < Seq.length seq
   
   predicate invariant'1 (self : borrowed t_T'0) =
     [%#sinvariant21] inv'3 self.current /\ inv'3 self.final
@@ -119,14 +113,14 @@
   
   use seq.Seq
   
-  predicate has_value'0 [@inline:trivial] (self : UInt64.t) (seq : Seq.seq t_T'0) (out : t_T'0) =
-    [%#sslice14] Seq.get seq (UInt64.t'int self) = out
-  
-  predicate resolve_elswhere'0 [@inline:trivial] (self : UInt64.t) (old' : Seq.seq t_T'0) (fin : Seq.seq t_T'0) =
-    [%#sslice16] forall i : int . 0 <= i /\ i <> UInt64.t'int self /\ i < Seq.length old'
+  predicate has_value'0 [@inline:trivial] (self : usize) (seq : Seq.seq t_T'0) (out : t_T'0) =
+    [%#sslice14] Seq.get seq (UIntSize.to_int self) = out
+  
+  predicate resolve_elswhere'0 [@inline:trivial] (self : usize) (old' : Seq.seq t_T'0) (fin : Seq.seq t_T'0) =
+    [%#sslice16] forall i : int . 0 <= i /\ i <> UIntSize.to_int self /\ i < Seq.length old'
      -> Seq.get old' i = Seq.get fin i
   
-  let rec index_mut'0 (self:borrowed (t_Vec'0)) (index:UInt64.t) (return'  (ret:borrowed t_T'0))= {[@expl:index_mut 'self' type invariant] inv'2 self}
+  let rec index_mut'0 (self:borrowed (t_Vec'0)) (index:usize) (return'  (ret:borrowed t_T'0))= {[@expl:index_mut 'self' type invariant] inv'2 self}
     {[@expl:index_mut 'index' type invariant] inv'4 index}
     {[@expl:index_mut requires] [%#svec4] in_bounds'0 index (view'0 self)}
     any
@@ -161,7 +155,7 @@
   
   axiom inv_axiom'5 [@rewrite] : forall x : t_T'0 [inv'6 x] . inv'6 x = invariant'4 x
   
-  let rec index'0 (self:t_Vec'0) (index:UInt64.t) (return'  (ret:t_T'0))= {[@expl:index 'self' type invariant] inv'5 self}
+  let rec index'0 (self:t_Vec'0) (index:usize) (return'  (ret:t_T'0))= {[@expl:index 'self' type invariant] inv'5 self}
     {[@expl:index 'index' type invariant] inv'4 index}
     {[@expl:index requires] [%#svec9] in_bounds'0 index (view'2 self)}
     any
@@ -189,9 +183,9 @@
   
   meta "compute_max_steps" 1000000
   
-  let rec read_write'0 (a:borrowed (t_Vec'0)) (i:UInt64.t) (x:t_T'0) (return'  (ret:()))= {[@expl:read_write 'a' type invariant] [%#s07_read_write1] inv'2 a}
+  let rec read_write'0 (a:borrowed (t_Vec'0)) (i:usize) (x:t_T'0) (return'  (ret:()))= {[@expl:read_write 'a' type invariant] [%#s07_read_write1] inv'2 a}
     {[@expl:read_write 'x' type invariant] [%#s07_read_write2] inv'3 x}
-    {[@expl:read_write requires] [%#s07_read_write3] UInt64.t'int i < Seq.length (view'0 a)}
+    {[@expl:read_write requires] [%#s07_read_write3] UIntSize.to_int i < Seq.length (view'0 a)}
     (! bb0
     [ bb0 = s0
       [ s0 = {inv'0 a.current}
@@ -222,7 +216,7 @@
     )
     [ & _0 : () = any_l ()
     | & a : borrowed (t_Vec'0) = a
-    | & i : UInt64.t = i
+    | & i : usize = i
     | & x : t_T'0 = x
     | & _6 : borrowed t_T'0 = any_l ()
     | & _7 : borrowed (t_Vec'0) = any_l ()
