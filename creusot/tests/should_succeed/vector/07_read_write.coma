module M_07_read_write__read_write [#"07_read_write.rs" 6 0 6 75]
  let%span s07_read_write0 = "07_read_write.rs" 8 4 8 22
<<<<<<< HEAD
  let%span s07_read_write1 = "07_read_write.rs" 5 11 5 24
  let%span s07_read_write2 = "07_read_write.rs" 6 44 6 45
  let%span s07_read_write3 = "07_read_write.rs" 6 70 6 71
  let%span svec4 = "../../../../creusot-contracts/src/std/vec.rs" 152 27 152 46
  let%span svec5 = "../../../../creusot-contracts/src/std/vec.rs" 153 26 153 54
  let%span svec6 = "../../../../creusot-contracts/src/std/vec.rs" 154 26 154 57
  let%span svec7 = "../../../../creusot-contracts/src/std/vec.rs" 155 26 155 62
  let%span svec8 = "../../../../creusot-contracts/src/std/vec.rs" 156 26 156 55
  let%span svec9 = "../../../../creusot-contracts/src/std/vec.rs" 162 27 162 46
  let%span svec10 = "../../../../creusot-contracts/src/std/vec.rs" 163 26 163 54
=======
  let%span s07_read_write1 = "07_read_write.rs" 6 44 6 45
  let%span s07_read_write2 = "07_read_write.rs" 6 70 6 71
  let%span s07_read_write3 = "07_read_write.rs" 5 11 5 24
  let%span svec4 = "../../../../creusot-contracts/src/std/vec.rs" 155 27 155 46
  let%span svec5 = "../../../../creusot-contracts/src/std/vec.rs" 156 26 156 54
  let%span svec6 = "../../../../creusot-contracts/src/std/vec.rs" 157 26 157 57
  let%span svec7 = "../../../../creusot-contracts/src/std/vec.rs" 158 26 158 62
  let%span svec8 = "../../../../creusot-contracts/src/std/vec.rs" 159 26 159 55
  let%span svec9 = "../../../../creusot-contracts/src/std/vec.rs" 165 27 165 46
  let%span svec10 = "../../../../creusot-contracts/src/std/vec.rs" 166 26 166 54
>>>>>>> 34cd6190
  let%span scmp11 = "../../../../creusot-contracts/src/std/cmp.rs" 11 26 11 75
  let%span smodel12 = "../../../../creusot-contracts/src/model.rs" 106 8 106 22
  let%span sslice13 = "../../../../creusot-contracts/src/std/slice.rs" 122 20 122 37
  let%span sslice14 = "../../../../creusot-contracts/src/std/slice.rs" 129 20 129 37
  let%span svec15 = "../../../../creusot-contracts/src/std/vec.rs" 18 14 18 41
  let%span sslice16 = "../../../../creusot-contracts/src/std/slice.rs" 136 20 136 94
  let%span sresolve17 = "../../../../creusot-contracts/src/resolve.rs" 41 20 41 34
  let%span smodel18 = "../../../../creusot-contracts/src/model.rs" 88 8 88 22
  let%span smodel19 = "../../../../creusot-contracts/src/model.rs" 79 8 79 28
  let%span svec20 = "../../../../creusot-contracts/src/std/vec.rs" 65 20 65 41
  let%span sinvariant21 = "../../../../creusot-contracts/src/invariant.rs" 34 20 34 44
  let%span sinvariant22 = "../../../../creusot-contracts/src/invariant.rs" 24 8 24 18
  let%span sseq23 = "../../../../creusot-contracts/src/logic/seq.rs" 444 20 444 95
  let%span sboxed24 = "../../../../creusot-contracts/src/std/boxed.rs" 28 8 28 18
  
  use prelude.prelude.Borrow
  
  use prelude.prelude.Opaque
  
  type t_NonNull'0  =
    { t_NonNull__pointer'0: opaque_ptr }
  
  type t_Unique'0  =
    { t_Unique__pointer'0: t_NonNull'0; t_Unique__qy95zmarker'0: () }
  
  use prelude.prelude.UIntSize
  
  type t_Cap'0  =
    { t_Cap__0'0: usize }
  
  type t_RawVec'0  =
    { t_RawVec__ptr'0: t_Unique'0; t_RawVec__cap'0: t_Cap'0; t_RawVec__alloc'0: () }
  
  type t_Vec'0  =
    { t_Vec__buf'0: t_RawVec'0; t_Vec__len'0: usize }
  
  predicate inv'0 (_1 : t_Vec'0)
  
  type t_T'0
  
  use seq.Seq
  
  use seq.Seq
  
  constant v_MAX'0 : usize = (18446744073709551615 : usize)
  
  use prelude.prelude.UIntSize
  
  use prelude.prelude.Int
  
  function view'1 (self : t_Vec'0) : Seq.seq t_T'0
  
  axiom view'1_spec : forall self : t_Vec'0 . [%#svec15] Seq.length (view'1 self) <= UIntSize.to_int (v_MAX'0 : usize)
  
  function view'0 (self : borrowed (t_Vec'0)) : Seq.seq t_T'0 =
    [%#smodel12] view'1 self.current
  
  predicate in_bounds'0 [@inline:trivial] (self : usize) (seq : Seq.seq t_T'0) =
    [%#sslice13] UIntSize.to_int self < Seq.length seq
  
  predicate inv'2 (_1 : borrowed (t_Vec'0))
  
  predicate inv'4 (_1 : usize)
  
  use seq.Seq
  
  predicate has_value'0 [@inline:trivial] (self : usize) (seq : Seq.seq t_T'0) (out : t_T'0) =
    [%#sslice14] Seq.get seq (UIntSize.to_int self) = out
  
  predicate resolve_elswhere'0 [@inline:trivial] (self : usize) (old' : Seq.seq t_T'0) (fin : Seq.seq t_T'0) =
    [%#sslice16] forall i : int . 0 <= i /\ i <> UIntSize.to_int self /\ i < Seq.length old'
     -> Seq.get old' i = Seq.get fin i
  
  predicate inv'1 (_1 : borrowed t_T'0)
  
  predicate inv'7 (_1 : Seq.seq t_T'0)
  
  predicate invariant'0 (self : t_Vec'0) =
    [%#svec20] inv'7 (view'1 self)
  
  axiom inv_axiom'0 [@rewrite] : forall x : t_Vec'0 [inv'0 x] . inv'0 x = invariant'0 x
  
  predicate inv'3 (_1 : t_T'0)
  
  predicate invariant'1 (self : borrowed t_T'0) =
    [%#sinvariant21] inv'3 self.current /\ inv'3 self.final
  
  axiom inv_axiom'1 [@rewrite] : forall x : borrowed t_T'0 [inv'1 x] . inv'1 x = invariant'1 x
  
  predicate invariant'2 (self : borrowed (t_Vec'0)) =
    [%#sinvariant21] inv'0 self.current /\ inv'0 self.final
  
  axiom inv_axiom'2 [@rewrite] : forall x : borrowed (t_Vec'0) [inv'2 x] . inv'2 x = invariant'2 x
  
  axiom inv_axiom'3 [@rewrite] : forall x : usize [inv'4 x] . inv'4 x = true
  
  predicate inv'5 (_1 : t_Vec'0)
  
  predicate invariant'3 (self : t_Vec'0) =
    [%#sinvariant22] inv'0 self
  
  axiom inv_axiom'4 [@rewrite] : forall x : t_Vec'0 [inv'5 x] . inv'5 x = invariant'3 x
  
  predicate inv'6 (_1 : t_T'0)
  
  predicate invariant'4 (self : t_T'0) =
    [%#sinvariant22] inv'3 self
  
  axiom inv_axiom'5 [@rewrite] : forall x : t_T'0 [inv'6 x] . inv'6 x = invariant'4 x
  
  use seq.Seq
  
  predicate inv'8 (_1 : t_T'0)
  
  predicate invariant'5 (self : Seq.seq t_T'0) =
    [%#sseq23] forall i : int . 0 <= i /\ i < Seq.length self  -> inv'8 (Seq.get self i)
  
  axiom inv_axiom'6 [@rewrite] : forall x : Seq.seq t_T'0 [inv'7 x] . inv'7 x = invariant'5 x
  
  predicate invariant'6 (self : t_T'0) =
    [%#sboxed24] inv'3 self
  
<<<<<<< HEAD
  axiom inv_axiom'7 [@rewrite] : forall x : t_T'0 [inv'8 x] . inv'8 x = invariant'6 x
=======
  let rec eq'0 (self:t) (other:t) (return'  (ret:bool))= {[@expl:eq 'self' type invariant] inv'6 self}
    {[@expl:eq 'other' type invariant] inv'6 other}
    any [ return' (result:bool)-> {[%#scmp11] result = (deep_model'0 self = deep_model'0 other)} (! return' {result}) ] 
>>>>>>> 34cd6190
  
  let rec index_mut'0 (self:borrowed (t_Vec'0)) (index:usize) (return'  (ret:borrowed t_T'0))= {[@expl:precondition] inv'4 index}
    {[@expl:precondition] inv'2 self}
    {[@expl:precondition] [%#svec4] in_bounds'0 index (view'0 self)}
    any
    [ return' (result:borrowed t_T'0)-> {inv'1 result}
      {[%#svec8] Seq.length (view'1 self.final) = Seq.length (view'0 self)}
      {[%#svec7] resolve_elswhere'0 index (view'0 self) (view'1 self.final)}
      {[%#svec6] has_value'0 index (view'1 self.final) result.final}
      {[%#svec5] has_value'0 index (view'0 self) result.current}
      (! return' {result}) ]
    
  
  predicate resolve'2 (self : borrowed t_T'0) =
    [%#sresolve17] self.final = self.current
  
  predicate resolve'0 (_1 : borrowed t_T'0) =
    resolve'2 _1
  
  function view'2 (self : t_Vec'0) : Seq.seq t_T'0 =
    [%#smodel18] view'1 self
  
<<<<<<< HEAD
  let rec index'0 (self:t_Vec'0) (index:usize) (return'  (ret:t_T'0))= {[@expl:precondition] inv'4 index}
    {[@expl:precondition] inv'5 self}
    {[@expl:precondition] [%#svec9] in_bounds'0 index (view'2 self)}
=======
  let rec index'0 (self:Vec'0.t_Vec t (Global'0.t_Global)) (index:usize) (return'  (ret:t))= {[@expl:index 'self' type invariant] inv'5 self}
    {[@expl:index 'index' type invariant] inv'4 index}
    {[@expl:index requires] [%#svec9] in_bounds'0 index (view'2 self)}
>>>>>>> 34cd6190
    any
    [ return' (result:t_T'0)-> {inv'6 result} {[%#svec10] has_value'0 index (view'2 self) result} (! return' {result}) ]
    
  
  type t_DeepModelTy'0
  
  function deep_model'1 (self : t_T'0) : t_DeepModelTy'0
  
  function deep_model'0 (self : t_T'0) : t_DeepModelTy'0 =
    [%#smodel19] deep_model'1 self
  
<<<<<<< HEAD
  let rec eq'0 (self:t_T'0) (other:t_T'0) (return'  (ret:bool))= {[@expl:precondition] inv'6 other}
    {[@expl:precondition] inv'6 self}
    any [ return' (result:bool)-> {[%#scmp11] result = (deep_model'0 self = deep_model'0 other)} (! return' {result}) ] 
  
  predicate resolve'3 (self : borrowed (t_Vec'0)) =
    [%#sresolve17] self.final = self.current
  
  predicate resolve'1 (_1 : borrowed (t_Vec'0)) =
    resolve'3 _1
  
  use prelude.prelude.Intrinsic
  
  meta "compute_max_steps" 1000000
  
  let rec read_write'0 (a:borrowed (t_Vec'0)) (i:usize) (x:t_T'0) (return'  (ret:()))= {[%#s07_read_write3] inv'3 x}
    {[%#s07_read_write2] inv'2 a}
    {[%#s07_read_write1] UIntSize.to_int i < Seq.length (view'0 a)}
=======
  let rec index_mut'0 (self:borrowed (Vec'0.t_Vec t (Global'0.t_Global))) (index:usize) (return'  (ret:borrowed t))= {[@expl:index_mut 'self' type invariant] inv'2 self}
    {[@expl:index_mut 'index' type invariant] inv'4 index}
    {[@expl:index_mut requires] [%#svec4] in_bounds'0 index (view'0 self)}
    any
    [ return' (result:borrowed t)-> {inv'1 result}
      {[%#svec5] has_value'0 index (view'0 self) result.current}
      {[%#svec6] has_value'0 index (view'1 self.final) result.final}
      {[%#svec7] resolve_elswhere'0 index (view'0 self) (view'1 self.final)}
      {[%#svec8] Seq.length (view'1 self.final) = Seq.length (view'0 self)}
      (! return' {result}) ]
    
  
  meta "compute_max_steps" 1000000
  
  let rec read_write (a:borrowed (Vec'0.t_Vec t (Global'0.t_Global))) (i:usize) (x:t) (return'  (ret:()))= {[@expl:read_write 'a' type invariant] [%#s07_read_write1] inv'2 a}
    {[@expl:read_write 'x' type invariant] [%#s07_read_write2] inv'3 x}
    {[@expl:read_write requires] [%#s07_read_write3] UIntSize.to_int i < Seq.length (view'0 a)}
>>>>>>> 34cd6190
    (! bb0
    [ bb0 = s0
      [ s0 = {inv'0 a.current}
        Borrow.borrow_final <t_Vec'0> {a.current} {Borrow.get_id a}
          (fun (_ret':borrowed (t_Vec'0)) ->
             [ &_7 <- _ret' ] 
            -{inv'0 _ret'.final}-
             [ &a <- { a with current = _ret'.final } ] 
            s1)
      | s1 = index_mut'0 {_7} {i} (fun (_ret':borrowed t_T'0) ->  [ &_6 <- _ret' ] s2)
      | s2 = bb1 ]
      
    | bb1 = s0
      [ s0 =  [ &_6 <- { _6 with current = x } ] s1
      | s1 = {[@expl:type invariant] inv'1 _6} s2
      | s2 = -{resolve'0 _6}- s3
      | s3 = index'0 {a.current} {i} (fun (_ret':t_T'0) ->  [ &_12 <- _ret' ] s4)
      | s4 = bb2 ]
      
    | bb2 = s0 [ s0 = eq'0 {_12} {x} (fun (_ret':bool) ->  [ &_10 <- _ret' ] s1) | s1 = bb3 ] 
    | bb3 = s0
      [ s0 = {[@expl:type invariant] inv'2 a} s1
      | s1 = -{resolve'1 a}- s2
      | s2 = any [ br0 -> {_10 = false} (! bb5) | br1 -> {_10} (! bb4) ]  ]
      
    | bb4 = return' {_0}
    | bb5 = {[%#s07_read_write0] false} any ]
    )
    [ & _0 : () = any_l ()
    | & a : borrowed (t_Vec'0) = a
    | & i : usize = i
    | & x : t_T'0 = x
    | & _6 : borrowed t_T'0 = any_l ()
    | & _7 : borrowed (t_Vec'0) = any_l ()
    | & _10 : bool = any_l ()
    | & _12 : t_T'0 = any_l () ]
     [ return' (result:())-> (! return' {result}) ] 
end<|MERGE_RESOLUTION|>--- conflicted
+++ resolved
@@ -1,9 +1,8 @@
 module M_07_read_write__read_write [#"07_read_write.rs" 6 0 6 75]
   let%span s07_read_write0 = "07_read_write.rs" 8 4 8 22
-<<<<<<< HEAD
-  let%span s07_read_write1 = "07_read_write.rs" 5 11 5 24
-  let%span s07_read_write2 = "07_read_write.rs" 6 44 6 45
-  let%span s07_read_write3 = "07_read_write.rs" 6 70 6 71
+  let%span s07_read_write1 = "07_read_write.rs" 6 44 6 45
+  let%span s07_read_write2 = "07_read_write.rs" 6 70 6 71
+  let%span s07_read_write3 = "07_read_write.rs" 5 11 5 24
   let%span svec4 = "../../../../creusot-contracts/src/std/vec.rs" 152 27 152 46
   let%span svec5 = "../../../../creusot-contracts/src/std/vec.rs" 153 26 153 54
   let%span svec6 = "../../../../creusot-contracts/src/std/vec.rs" 154 26 154 57
@@ -11,18 +10,6 @@
   let%span svec8 = "../../../../creusot-contracts/src/std/vec.rs" 156 26 156 55
   let%span svec9 = "../../../../creusot-contracts/src/std/vec.rs" 162 27 162 46
   let%span svec10 = "../../../../creusot-contracts/src/std/vec.rs" 163 26 163 54
-=======
-  let%span s07_read_write1 = "07_read_write.rs" 6 44 6 45
-  let%span s07_read_write2 = "07_read_write.rs" 6 70 6 71
-  let%span s07_read_write3 = "07_read_write.rs" 5 11 5 24
-  let%span svec4 = "../../../../creusot-contracts/src/std/vec.rs" 155 27 155 46
-  let%span svec5 = "../../../../creusot-contracts/src/std/vec.rs" 156 26 156 54
-  let%span svec6 = "../../../../creusot-contracts/src/std/vec.rs" 157 26 157 57
-  let%span svec7 = "../../../../creusot-contracts/src/std/vec.rs" 158 26 158 62
-  let%span svec8 = "../../../../creusot-contracts/src/std/vec.rs" 159 26 159 55
-  let%span svec9 = "../../../../creusot-contracts/src/std/vec.rs" 165 27 165 46
-  let%span svec10 = "../../../../creusot-contracts/src/std/vec.rs" 166 26 166 54
->>>>>>> 34cd6190
   let%span scmp11 = "../../../../creusot-contracts/src/std/cmp.rs" 11 26 11 75
   let%span smodel12 = "../../../../creusot-contracts/src/model.rs" 106 8 106 22
   let%span sslice13 = "../../../../creusot-contracts/src/std/slice.rs" 122 20 122 37
@@ -61,6 +48,10 @@
   
   predicate inv'0 (_1 : t_Vec'0)
   
+  predicate inv'2 (_1 : borrowed (t_Vec'0))
+  
+  predicate inv'4 (_1 : usize)
+  
   type t_T'0
   
   use seq.Seq
@@ -83,9 +74,7 @@
   predicate in_bounds'0 [@inline:trivial] (self : usize) (seq : Seq.seq t_T'0) =
     [%#sslice13] UIntSize.to_int self < Seq.length seq
   
-  predicate inv'2 (_1 : borrowed (t_Vec'0))
-  
-  predicate inv'4 (_1 : usize)
+  predicate inv'1 (_1 : borrowed t_T'0)
   
   use seq.Seq
   
@@ -96,8 +85,6 @@
     [%#sslice16] forall i : int . 0 <= i /\ i <> UIntSize.to_int self /\ i < Seq.length old'
      -> Seq.get old' i = Seq.get fin i
   
-  predicate inv'1 (_1 : borrowed t_T'0)
-  
   predicate inv'7 (_1 : Seq.seq t_T'0)
   
   predicate invariant'0 (self : t_Vec'0) =
@@ -145,79 +132,13 @@
   predicate invariant'6 (self : t_T'0) =
     [%#sboxed24] inv'3 self
   
-<<<<<<< HEAD
   axiom inv_axiom'7 [@rewrite] : forall x : t_T'0 [inv'8 x] . inv'8 x = invariant'6 x
-=======
-  let rec eq'0 (self:t) (other:t) (return'  (ret:bool))= {[@expl:eq 'self' type invariant] inv'6 self}
-    {[@expl:eq 'other' type invariant] inv'6 other}
-    any [ return' (result:bool)-> {[%#scmp11] result = (deep_model'0 self = deep_model'0 other)} (! return' {result}) ] 
->>>>>>> 34cd6190
-  
-  let rec index_mut'0 (self:borrowed (t_Vec'0)) (index:usize) (return'  (ret:borrowed t_T'0))= {[@expl:precondition] inv'4 index}
-    {[@expl:precondition] inv'2 self}
-    {[@expl:precondition] [%#svec4] in_bounds'0 index (view'0 self)}
-    any
-    [ return' (result:borrowed t_T'0)-> {inv'1 result}
-      {[%#svec8] Seq.length (view'1 self.final) = Seq.length (view'0 self)}
-      {[%#svec7] resolve_elswhere'0 index (view'0 self) (view'1 self.final)}
-      {[%#svec6] has_value'0 index (view'1 self.final) result.final}
-      {[%#svec5] has_value'0 index (view'0 self) result.current}
-      (! return' {result}) ]
-    
-  
-  predicate resolve'2 (self : borrowed t_T'0) =
-    [%#sresolve17] self.final = self.current
-  
-  predicate resolve'0 (_1 : borrowed t_T'0) =
-    resolve'2 _1
-  
-  function view'2 (self : t_Vec'0) : Seq.seq t_T'0 =
-    [%#smodel18] view'1 self
-  
-<<<<<<< HEAD
-  let rec index'0 (self:t_Vec'0) (index:usize) (return'  (ret:t_T'0))= {[@expl:precondition] inv'4 index}
-    {[@expl:precondition] inv'5 self}
-    {[@expl:precondition] [%#svec9] in_bounds'0 index (view'2 self)}
-=======
-  let rec index'0 (self:Vec'0.t_Vec t (Global'0.t_Global)) (index:usize) (return'  (ret:t))= {[@expl:index 'self' type invariant] inv'5 self}
-    {[@expl:index 'index' type invariant] inv'4 index}
-    {[@expl:index requires] [%#svec9] in_bounds'0 index (view'2 self)}
->>>>>>> 34cd6190
-    any
-    [ return' (result:t_T'0)-> {inv'6 result} {[%#svec10] has_value'0 index (view'2 self) result} (! return' {result}) ]
-    
-  
-  type t_DeepModelTy'0
-  
-  function deep_model'1 (self : t_T'0) : t_DeepModelTy'0
-  
-  function deep_model'0 (self : t_T'0) : t_DeepModelTy'0 =
-    [%#smodel19] deep_model'1 self
-  
-<<<<<<< HEAD
-  let rec eq'0 (self:t_T'0) (other:t_T'0) (return'  (ret:bool))= {[@expl:precondition] inv'6 other}
-    {[@expl:precondition] inv'6 self}
-    any [ return' (result:bool)-> {[%#scmp11] result = (deep_model'0 self = deep_model'0 other)} (! return' {result}) ] 
-  
-  predicate resolve'3 (self : borrowed (t_Vec'0)) =
-    [%#sresolve17] self.final = self.current
-  
-  predicate resolve'1 (_1 : borrowed (t_Vec'0)) =
-    resolve'3 _1
-  
-  use prelude.prelude.Intrinsic
-  
-  meta "compute_max_steps" 1000000
-  
-  let rec read_write'0 (a:borrowed (t_Vec'0)) (i:usize) (x:t_T'0) (return'  (ret:()))= {[%#s07_read_write3] inv'3 x}
-    {[%#s07_read_write2] inv'2 a}
-    {[%#s07_read_write1] UIntSize.to_int i < Seq.length (view'0 a)}
-=======
-  let rec index_mut'0 (self:borrowed (Vec'0.t_Vec t (Global'0.t_Global))) (index:usize) (return'  (ret:borrowed t))= {[@expl:index_mut 'self' type invariant] inv'2 self}
+  
+  let rec index_mut'0 (self:borrowed (t_Vec'0)) (index:usize) (return'  (ret:borrowed t_T'0))= {[@expl:index_mut 'self' type invariant] inv'2 self}
     {[@expl:index_mut 'index' type invariant] inv'4 index}
     {[@expl:index_mut requires] [%#svec4] in_bounds'0 index (view'0 self)}
     any
-    [ return' (result:borrowed t)-> {inv'1 result}
+    [ return' (result:borrowed t_T'0)-> {inv'1 result}
       {[%#svec5] has_value'0 index (view'0 self) result.current}
       {[%#svec6] has_value'0 index (view'1 self.final) result.final}
       {[%#svec7] resolve_elswhere'0 index (view'0 self) (view'1 self.final)}
@@ -225,12 +146,46 @@
       (! return' {result}) ]
     
   
+  predicate resolve'2 (self : borrowed t_T'0) =
+    [%#sresolve17] self.final = self.current
+  
+  predicate resolve'0 (_1 : borrowed t_T'0) =
+    resolve'2 _1
+  
+  function view'2 (self : t_Vec'0) : Seq.seq t_T'0 =
+    [%#smodel18] view'1 self
+  
+  let rec index'0 (self:t_Vec'0) (index:usize) (return'  (ret:t_T'0))= {[@expl:index 'self' type invariant] inv'5 self}
+    {[@expl:index 'index' type invariant] inv'4 index}
+    {[@expl:index requires] [%#svec9] in_bounds'0 index (view'2 self)}
+    any
+    [ return' (result:t_T'0)-> {inv'6 result} {[%#svec10] has_value'0 index (view'2 self) result} (! return' {result}) ]
+    
+  
+  type t_DeepModelTy'0
+  
+  function deep_model'1 (self : t_T'0) : t_DeepModelTy'0
+  
+  function deep_model'0 (self : t_T'0) : t_DeepModelTy'0 =
+    [%#smodel19] deep_model'1 self
+  
+  let rec eq'0 (self:t_T'0) (other:t_T'0) (return'  (ret:bool))= {[@expl:eq 'self' type invariant] inv'6 self}
+    {[@expl:eq 'other' type invariant] inv'6 other}
+    any [ return' (result:bool)-> {[%#scmp11] result = (deep_model'0 self = deep_model'0 other)} (! return' {result}) ] 
+  
+  predicate resolve'3 (self : borrowed (t_Vec'0)) =
+    [%#sresolve17] self.final = self.current
+  
+  predicate resolve'1 (_1 : borrowed (t_Vec'0)) =
+    resolve'3 _1
+  
+  use prelude.prelude.Intrinsic
+  
   meta "compute_max_steps" 1000000
   
-  let rec read_write (a:borrowed (Vec'0.t_Vec t (Global'0.t_Global))) (i:usize) (x:t) (return'  (ret:()))= {[@expl:read_write 'a' type invariant] [%#s07_read_write1] inv'2 a}
+  let rec read_write'0 (a:borrowed (t_Vec'0)) (i:usize) (x:t_T'0) (return'  (ret:()))= {[@expl:read_write 'a' type invariant] [%#s07_read_write1] inv'2 a}
     {[@expl:read_write 'x' type invariant] [%#s07_read_write2] inv'3 x}
     {[@expl:read_write requires] [%#s07_read_write3] UIntSize.to_int i < Seq.length (view'0 a)}
->>>>>>> 34cd6190
     (! bb0
     [ bb0 = s0
       [ s0 = {inv'0 a.current}
