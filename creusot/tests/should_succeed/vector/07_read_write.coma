
module Core_Ptr_NonNull_NonNull_Type
  use prelude.prelude.Opaque
  
  type t_nonnull 't =
    | C_NonNull opaque_ptr
  
  function any_l (_ : 'b) : 'a
  
  let rec t_nonnull < 't > (input:t_nonnull 't) (ret  (pointer:opaque_ptr))= any
    [ good (pointer:opaque_ptr)-> {C_NonNull pointer = input} (! ret {pointer})
    | bad (pointer:opaque_ptr)-> {C_NonNull pointer <> input} {false} any ]
    
end
module Core_Marker_PhantomData_Type
  type t_phantomdata 't =
    | C_PhantomData
  
  function any_l (_ : 'b) : 'a
  
  let rec t_phantomdata < 't > (input:t_phantomdata 't) (ret  )= any
    [ good -> {C_PhantomData  = input} (! ret) | bad -> {C_PhantomData  <> input} {false} any ]
    
end
module Core_Ptr_Unique_Unique_Type
  use Core_Marker_PhantomData_Type as PhantomData'0
  
  use Core_Ptr_NonNull_NonNull_Type as NonNull'0
  
  type t_unique 't =
    | C_Unique (NonNull'0.t_nonnull 't) (PhantomData'0.t_phantomdata 't)
  
  function any_l (_ : 'b) : 'a
  
  let rec t_unique < 't > (input:t_unique 't) (ret  (pointer:NonNull'0.t_nonnull 't) (_marker:PhantomData'0.t_phantomdata 't))= any
    [ good (pointer:NonNull'0.t_nonnull 't) (_marker:PhantomData'0.t_phantomdata 't)-> {C_Unique pointer _marker
      = input}
      (! ret {pointer} {_marker})
    | bad (pointer:NonNull'0.t_nonnull 't) (_marker:PhantomData'0.t_phantomdata 't)-> {C_Unique pointer _marker
      <> input}
      {false}
      any ]
    
end
module Alloc_RawVec_Cap_Type
  use prelude.prelude.UIntSize
  
  use prelude.prelude.Int
  
  type t_cap  =
    | C_Cap usize
  
  function any_l (_ : 'b) : 'a
  
  let rec t_cap (input:t_cap) (ret  (field_0:usize))= any
    [ good (field_0:usize)-> {C_Cap field_0 = input} (! ret {field_0})
    | bad (field_0:usize)-> {C_Cap field_0 <> input} {false} any ]
    
end
module Alloc_RawVec_RawVec_Type
  use Alloc_RawVec_Cap_Type as Cap'0
  
  use Core_Ptr_Unique_Unique_Type as Unique'0
  
  type t_rawvec 't 'a =
    | C_RawVec (Unique'0.t_unique 't) (Cap'0.t_cap) 'a
  
  function any_l (_ : 'b) : 'a
  
  let rec t_rawvec < 't > < 'a > (input:t_rawvec 't 'a) (ret  (ptr:Unique'0.t_unique 't) (cap:Cap'0.t_cap) (alloc:'a))= any
    [ good (ptr:Unique'0.t_unique 't) (cap:Cap'0.t_cap) (alloc:'a)-> {C_RawVec ptr cap alloc = input}
      (! ret {ptr} {cap} {alloc})
    | bad (ptr:Unique'0.t_unique 't) (cap:Cap'0.t_cap) (alloc:'a)-> {C_RawVec ptr cap alloc <> input} {false} any ]
    
end
module Alloc_Vec_Vec_Type
  use prelude.prelude.UIntSize
  
  use prelude.prelude.Int
  
  use Alloc_RawVec_RawVec_Type as RawVec'0
  
  type t_vec 't 'a =
    | C_Vec (RawVec'0.t_rawvec 't 'a) usize
  
  function any_l (_ : 'b) : 'a
  
  let rec t_vec < 't > < 'a > (input:t_vec 't 'a) (ret  (buf:RawVec'0.t_rawvec 't 'a) (len:usize))= any
    [ good (buf:RawVec'0.t_rawvec 't 'a) (len:usize)-> {C_Vec buf len = input} (! ret {buf} {len})
    | bad (buf:RawVec'0.t_rawvec 't 'a) (len:usize)-> {C_Vec buf len <> input} {false} any ]
    
end
module Alloc_Alloc_Global_Type
  type t_global  =
    | C_Global
  
  function any_l (_ : 'b) : 'a
  
  let rec t_global (input:t_global) (ret  )= any
    [ good -> {C_Global  = input} (! ret) | bad -> {C_Global  <> input} {false} any ]
    
end
module CreusotContracts_Logic_Seq2_Seq_Type
  type t_seq 't
end
module C07ReadWrite_ReadWrite
  type t
  
  let%span s07_read_write0 = "../07_read_write.rs" 8 4 8 22
  
  let%span s07_read_write1 = "../07_read_write.rs" 5 11 5 24
  
  let%span s07_read_write2 = "../07_read_write.rs" 6 44 6 45
  
  let%span s07_read_write3 = "../07_read_write.rs" 6 70 6 71
  
  let%span span4 = "../../../../../creusot-contracts/src/invariant.rs" 8 8 8 12
  
  let%span span5 = "../../../../../creusot-contracts/src/logic/seq2.rs" 68 14 68 25
  
  let%span span6 = "../../../../../creusot-contracts/src/logic/seq2.rs" 16 14 16 36
  
  let%span span7 = "" 0 0 0 0
  
  let%span span8 = "../../../../../creusot-contracts/src/std/vec.rs" 19 21 19 25
  
  let%span span9 = "../../../../../creusot-contracts/src/std/vec.rs" 18 14 18 41
  
  let%span span10 = "../../../../../creusot-contracts/src/std/vec.rs" 60 20 60 41
  
  let%span span11 = "../../../../../creusot-contracts/src/model.rs" 108 8 108 31
  
  let%span span12 = "../../../../../creusot-contracts/src/resolve.rs" 26 20 26 34
  
  let%span span13 = "../../../../../creusot-contracts/src/model.rs" 81 8 81 28
  
  let%span span14 = "" 0 0 0 0
  
  let%span span15 = "" 0 0 0 0
  
  let%span span16 = "../../../../../creusot-contracts/src/std/cmp.rs" 11 26 11 75
  
  let%span span17 = "../../../../../creusot-contracts/src/std/slice.rs" 107 20 107 37
  
  let%span span18 = "../../../../../creusot-contracts/src/std/slice.rs" 100 20 100 37
  
  let%span span19 = "../../../../../creusot-contracts/src/model.rs" 90 8 90 31
  
  let%span span20 = "../../../../../creusot-contracts/src/std/vec.rs" 156 27 156 46
  
  let%span span21 = "" 0 0 0 0
  
  let%span span22 = "" 0 0 0 0
  
  let%span span23 = "../../../../../creusot-contracts/src/std/vec.rs" 157 26 157 54
  
  let%span span24 = "" 0 0 0 0
  
  let%span span25 = "../../../../../creusot-contracts/src/std/slice.rs" 114 8 114 96
  
  let%span span26 = "../../../../../creusot-contracts/src/std/vec.rs" 146 27 146 46
  
  let%span span27 = "" 0 0 0 0
  
  let%span span28 = "" 0 0 0 0
  
  let%span span29 = "../../../../../creusot-contracts/src/std/vec.rs" 147 26 147 54
  
  let%span span30 = "../../../../../creusot-contracts/src/std/vec.rs" 148 26 148 57
  
  let%span span31 = "../../../../../creusot-contracts/src/std/vec.rs" 149 26 149 62
  
  let%span span32 = "../../../../../creusot-contracts/src/std/vec.rs" 150 26 150 55
  
  let%span span33 = "" 0 0 0 0
  
  use CreusotContracts_Logic_Seq2_Seq_Type as Seq'0
  
<<<<<<< HEAD
  predicate invariant'7 (self : Seq'0.t_seq t)
=======
  predicate invariant'7 (self : Seq.seq t) =
    [%#span4] true
>>>>>>> 7087246d
  
  predicate inv'7 (_x : Seq'0.t_seq t)
  
  axiom inv'7 : forall x : Seq'0.t_seq t . inv'7 x = true
  
  use Alloc_Alloc_Global_Type as Global'0
  
  use Alloc_Vec_Vec_Type as Vec'0
  
  predicate invariant'6 (self : Vec'0.t_vec t (Global'0.t_global)) =
    [%#span4] true
  
  predicate inv'6 (_x : Vec'0.t_vec t (Global'0.t_global))
  
  axiom inv'6 : forall x : Vec'0.t_vec t (Global'0.t_global) . inv'6 x = true
  
  use prelude.prelude.UIntSize
  
  predicate invariant'5 (self : usize) =
    [%#span4] true
  
  predicate inv'5 (_x : usize)
  
  axiom inv'5 : forall x : usize . inv'5 x = true
  
  use prelude.prelude.Int
  
  function len'0 (self : Seq'0.t_seq t) : int
  
  axiom len'0_spec : forall self : Seq'0.t_seq t . [%#span5] len'0 self >= 0
  
  constant empty'0 : Seq'0.t_seq t
  
  function empty_len'0 (_1 : ()) : ()
  
  axiom empty_len'0_spec : forall _1 : () . [%#span6] len'0 (empty'0 : Seq'0.t_seq t) = 0
  
  use prelude.prelude.Borrow
  
  predicate invariant'4 (self : borrowed (Vec'0.t_vec t (Global'0.t_global))) =
    [%#span4] true
  
  predicate inv'4 (_x : borrowed (Vec'0.t_vec t (Global'0.t_global)))
  
  axiom inv'4 : forall x : borrowed (Vec'0.t_vec t (Global'0.t_global)) . inv'4 x = true
  
  predicate invariant'3 (self : t)
  
  predicate inv'3 (_x : t)
  
  axiom inv'3 : forall x : t . inv'3 x = true
  
  predicate invariant'2 (self : borrowed t)
  
  predicate inv'2 (_x : borrowed t)
  
  axiom inv'2 : forall x : borrowed t . inv'2 x = true
  
  predicate invariant'1 (self : t)
  
  predicate inv'1 (_x : t)
  
  axiom inv'1 : forall x : t . inv'1 x = true
  
  use prelude.prelude.UIntSize
  
  constant max'0 : usize = [%#span7] (18446744073709551615 : usize)
  
  predicate inv'0 (_x : Vec'0.t_vec t (Global'0.t_global))
  
  function shallow_model'1 (self : Vec'0.t_vec t (Global'0.t_global)) : Seq'0.t_seq t
  
  axiom shallow_model'1_spec : forall self : Vec'0.t_vec t (Global'0.t_global) . ([%#span8] inv'0 self)
   -> ([%#span9] len'0 (shallow_model'1 self) <= UIntSize.to_int (max'0 : usize))
  
  predicate invariant'0 (self : Vec'0.t_vec t (Global'0.t_global)) =
    [%#span10] inv'7 (shallow_model'1 self)
  
  axiom inv'0 : forall x : Vec'0.t_vec t (Global'0.t_global) . inv'0 x = true
  
<<<<<<< HEAD
  function shallow_model'0 (self : borrowed (Vec'0.t_vec t (Global'0.t_global))) : Seq'0.t_seq t =
    [%#span11] shallow_model'1 ( * self)
=======
  function shallow_model'0 (self : borrowed (Vec'0.t_vec t (Global'0.t_global))) : Seq.seq t =
    [%#span10] shallow_model'1 self.current
>>>>>>> 7087246d
  
  use prelude.prelude.Intrinsic
  
  predicate resolve'3 (self : borrowed (Vec'0.t_vec t (Global'0.t_global))) =
<<<<<<< HEAD
    [%#span12]  ^ self =  * self
=======
    [%#span11] self.final = self.current
>>>>>>> 7087246d
  
  type deep_model_ty'0
  
  function deep_model'1 (self : t) : deep_model_ty'0
  
  function deep_model'0 (self : t) : deep_model_ty'0 =
    [%#span13] deep_model'1 self
  
  let rec eq'0 (self:t) (other:t) (return'  (ret:bool))= {[@expl:precondition] [%#span15] inv'3 other}
    {[@expl:precondition] [%#span14] inv'3 self}
    any [ return' (result:bool)-> {[%#span16] result = (deep_model'0 self = deep_model'0 other)} (! return' {result}) ] 
  
  predicate resolve'2 (self : t)
  
  use prelude.prelude.Slice
  
  function index_logic'0 (self : Seq'0.t_seq t) (_2 : int) : t
  
  predicate has_value'0 [@inline:trivial] (self : usize) (seq : Seq'0.t_seq t) (out : t) =
    [%#span17] index_logic'0 seq (UIntSize.to_int self) = out
  
  predicate in_bounds'0 [@inline:trivial] (self : usize) (seq : Seq'0.t_seq t) =
    [%#span18] UIntSize.to_int self < len'0 seq
  
  function shallow_model'2 (self : Vec'0.t_vec t (Global'0.t_global)) : Seq'0.t_seq t =
    [%#span19] shallow_model'1 self
  
  let rec index'0 (self:Vec'0.t_vec t (Global'0.t_global)) (index:usize) (return'  (ret:t))= {[@expl:precondition] [%#span22] inv'5 index}
    {[@expl:precondition] [%#span21] inv'6 self}
    {[@expl:precondition] [%#span20] in_bounds'0 index (shallow_model'2 self)}
    any
    [ return' (result:t)-> {[%#span24] inv'3 result}
      {[%#span23] has_value'0 index (shallow_model'2 self) result}
      (! return' {result}) ]
    
  
  predicate resolve'1 (self : borrowed t) =
<<<<<<< HEAD
    [%#span12]  ^ self =  * self
=======
    [%#span11] self.final = self.current
>>>>>>> 7087246d
  
  predicate resolve'0 (self : t)
  
  predicate resolve_elswhere'0 [@inline:trivial] (self : usize) (old' : Seq'0.t_seq t) (fin : Seq'0.t_seq t) =
    [%#span25] forall i : int . 0 <= i /\ i <> UIntSize.to_int self /\ i < len'0 old'
     -> index_logic'0 old' i = index_logic'0 fin i
  
  let rec index_mut'0 (self:borrowed (Vec'0.t_vec t (Global'0.t_global))) (index:usize) (return'  (ret:borrowed t))= {[@expl:precondition] [%#span28] inv'5 index}
    {[@expl:precondition] [%#span27] inv'4 self}
    {[@expl:precondition] [%#span26] in_bounds'0 index (shallow_model'0 self)}
    any
<<<<<<< HEAD
    [ return' (result:borrowed t)-> {[%#span33] inv'2 result}
      {[%#span32] len'0 (shallow_model'1 ( ^ self)) = len'0 (shallow_model'0 self)}
      {[%#span31] resolve_elswhere'0 index (shallow_model'0 self) (shallow_model'1 ( ^ self))}
      {[%#span30] has_value'0 index (shallow_model'1 ( ^ self)) ( ^ result)}
      {[%#span29] has_value'0 index (shallow_model'0 self) ( * result)}
=======
    [ return' (result:borrowed t)-> {[%#span32] inv'2 result}
      {[%#span31] Seq.length (shallow_model'1 self.final) = Seq.length (shallow_model'0 self)}
      {[%#span30] resolve_elswhere'0 index (shallow_model'0 self) (shallow_model'1 self.final)}
      {[%#span29] has_value'0 index (shallow_model'1 self.final) result.final}
      {[%#span28] has_value'0 index (shallow_model'0 self) result.current}
>>>>>>> 7087246d
      (! return' {result}) ]
    
  
  let rec read_write (a:borrowed (Vec'0.t_vec t (Global'0.t_global))) (i:usize) (x:t) (return'  (ret:()))= {[%#s07_read_write3] inv'1 x}
    {[%#s07_read_write2] inv'4 a}
    {[%#s07_read_write1] UIntSize.to_int i < len'0 (shallow_model'0 a)}
    (! bb0
    [ bb0 = s0
      [ s0 = Borrow.borrow_final <Vec'0.t_vec t (Global'0.t_global)> {a.current} {Borrow.get_id a}
          (fun (_ret':borrowed (Vec'0.t_vec t (Global'0.t_global))) ->
             [ &_7 <- _ret' ] 
             [ &a <- { a with current = _7.final ; } ] 
            s1)
      | s1 = -{inv'0 _7.final}- s2
      | s2 = index_mut'0 {_7} {i} (fun (_ret':borrowed t) ->  [ &_6 <- _ret' ] s3)
      | s3 = bb1 ]
      
    | bb1 = s0
      [ s0 =  [ &_6 <- { _6 with current = x ; } ] s1
      | s1 = {[@expl:type invariant] inv'1 _6.current} s2
      | s2 = -{resolve'0 _6.current}- s3
      | s3 = {[@expl:type invariant] inv'2 _6} s4
      | s4 = -{resolve'1 _6}- s5
      | s5 = index'0 {a.current} {i} (fun (_ret':t) ->  [ &_12 <- _ret' ] s6)
      | s6 = bb2 ]
      
    | bb2 = s0
      [ s0 = {[@expl:type invariant] inv'3 _12} s1
      | s1 = -{resolve'2 _12}- s2
      | s2 = eq'0 {_12} {x} (fun (_ret':bool) ->  [ &_10 <- _ret' ] s3)
      | s3 = bb3 ]
      
    | bb3 = any [ br0 -> {_10 = false} (! bb5) | br1 -> {_10} (! bb4) ] 
    | bb4 = s0
      [ s0 = {[@expl:type invariant] inv'1 x} s1
      | s1 = -{resolve'0 x}- s2
      | s2 = {[@expl:type invariant] inv'4 a} s3
      | s3 = -{resolve'3 a}- s4
      | s4 = return' {_0} ]
      
    | bb5 = s0
      [ s0 = {[@expl:type invariant] inv'1 x} s1
      | s1 = -{resolve'0 x}- s2
      | s2 = {[@expl:type invariant] inv'4 a} s3
      | s3 = -{resolve'3 a}- s4
      | s4 = {[%#s07_read_write0] false} any ]
       ]
    )
    [ & _0 : () = any_l ()
    | & a : borrowed (Vec'0.t_vec t (Global'0.t_global)) = a
    | & i : usize = i
    | & x : t = x
    | & _6 : borrowed t = any_l ()
    | & _7 : borrowed (Vec'0.t_vec t (Global'0.t_global)) = any_l ()
    | & _10 : bool = any_l ()
    | & _12 : t = any_l () ]
     [ return' (result:())-> (! return' {result}) ] 
end<|MERGE_RESOLUTION|>--- conflicted
+++ resolved
@@ -100,9 +100,6 @@
     [ good -> {C_Global  = input} (! ret) | bad -> {C_Global  <> input} {false} any ]
     
 end
-module CreusotContracts_Logic_Seq2_Seq_Type
-  type t_seq 't
-end
 module C07ReadWrite_ReadWrite
   type t
   
@@ -116,76 +113,70 @@
   
   let%span span4 = "../../../../../creusot-contracts/src/invariant.rs" 8 8 8 12
   
-  let%span span5 = "../../../../../creusot-contracts/src/logic/seq2.rs" 68 14 68 25
-  
-  let%span span6 = "../../../../../creusot-contracts/src/logic/seq2.rs" 16 14 16 36
-  
-  let%span span7 = "" 0 0 0 0
-  
-  let%span span8 = "../../../../../creusot-contracts/src/std/vec.rs" 19 21 19 25
-  
-  let%span span9 = "../../../../../creusot-contracts/src/std/vec.rs" 18 14 18 41
-  
-  let%span span10 = "../../../../../creusot-contracts/src/std/vec.rs" 60 20 60 41
-  
-  let%span span11 = "../../../../../creusot-contracts/src/model.rs" 108 8 108 31
-  
-  let%span span12 = "../../../../../creusot-contracts/src/resolve.rs" 26 20 26 34
-  
-  let%span span13 = "../../../../../creusot-contracts/src/model.rs" 81 8 81 28
+  let%span span5 = "" 0 0 0 0
+  
+  let%span span6 = "../../../../../creusot-contracts/src/std/vec.rs" 19 21 19 25
+  
+  let%span span7 = "../../../../../creusot-contracts/src/std/vec.rs" 18 14 18 41
+  
+  let%span span8 = "../../../../../creusot-contracts/src/std/vec.rs" 19 4 19 36
+  
+  let%span span9 = "../../../../../creusot-contracts/src/std/vec.rs" 60 20 60 41
+  
+  let%span span10 = "../../../../../creusot-contracts/src/model.rs" 108 8 108 31
+  
+  let%span span11 = "../../../../../creusot-contracts/src/resolve.rs" 26 20 26 34
+  
+  let%span span12 = "../../../../../creusot-contracts/src/model.rs" 81 8 81 28
+  
+  let%span span13 = "" 0 0 0 0
   
   let%span span14 = "" 0 0 0 0
   
-  let%span span15 = "" 0 0 0 0
-  
-  let%span span16 = "../../../../../creusot-contracts/src/std/cmp.rs" 11 26 11 75
-  
-  let%span span17 = "../../../../../creusot-contracts/src/std/slice.rs" 107 20 107 37
-  
-  let%span span18 = "../../../../../creusot-contracts/src/std/slice.rs" 100 20 100 37
-  
-  let%span span19 = "../../../../../creusot-contracts/src/model.rs" 90 8 90 31
-  
-  let%span span20 = "../../../../../creusot-contracts/src/std/vec.rs" 156 27 156 46
+  let%span span15 = "../../../../../creusot-contracts/src/std/cmp.rs" 11 26 11 75
+  
+  let%span span16 = "../../../../../creusot-contracts/src/std/slice.rs" 122 20 122 37
+  
+  let%span span17 = "../../../../../creusot-contracts/src/std/slice.rs" 115 20 115 37
+  
+  let%span span18 = "../../../../../creusot-contracts/src/model.rs" 90 8 90 31
+  
+  let%span span19 = "../../../../../creusot-contracts/src/std/vec.rs" 156 27 156 46
+  
+  let%span span20 = "" 0 0 0 0
   
   let%span span21 = "" 0 0 0 0
   
-  let%span span22 = "" 0 0 0 0
-  
-  let%span span23 = "../../../../../creusot-contracts/src/std/vec.rs" 157 26 157 54
-  
-  let%span span24 = "" 0 0 0 0
-  
-  let%span span25 = "../../../../../creusot-contracts/src/std/slice.rs" 114 8 114 96
-  
-  let%span span26 = "../../../../../creusot-contracts/src/std/vec.rs" 146 27 146 46
+  let%span span22 = "../../../../../creusot-contracts/src/std/vec.rs" 157 26 157 54
+  
+  let%span span23 = "" 0 0 0 0
+  
+  let%span span24 = "../../../../../creusot-contracts/src/std/slice.rs" 129 8 129 96
+  
+  let%span span25 = "../../../../../creusot-contracts/src/std/vec.rs" 146 27 146 46
+  
+  let%span span26 = "" 0 0 0 0
   
   let%span span27 = "" 0 0 0 0
   
-  let%span span28 = "" 0 0 0 0
-  
-  let%span span29 = "../../../../../creusot-contracts/src/std/vec.rs" 147 26 147 54
-  
-  let%span span30 = "../../../../../creusot-contracts/src/std/vec.rs" 148 26 148 57
-  
-  let%span span31 = "../../../../../creusot-contracts/src/std/vec.rs" 149 26 149 62
-  
-  let%span span32 = "../../../../../creusot-contracts/src/std/vec.rs" 150 26 150 55
-  
-  let%span span33 = "" 0 0 0 0
-  
-  use CreusotContracts_Logic_Seq2_Seq_Type as Seq'0
-  
-<<<<<<< HEAD
-  predicate invariant'7 (self : Seq'0.t_seq t)
-=======
+  let%span span28 = "../../../../../creusot-contracts/src/std/vec.rs" 147 26 147 54
+  
+  let%span span29 = "../../../../../creusot-contracts/src/std/vec.rs" 148 26 148 57
+  
+  let%span span30 = "../../../../../creusot-contracts/src/std/vec.rs" 149 26 149 62
+  
+  let%span span31 = "../../../../../creusot-contracts/src/std/vec.rs" 150 26 150 55
+  
+  let%span span32 = "" 0 0 0 0
+  
+  use seq.Seq
+  
   predicate invariant'7 (self : Seq.seq t) =
     [%#span4] true
->>>>>>> 7087246d
-  
-  predicate inv'7 (_x : Seq'0.t_seq t)
-  
-  axiom inv'7 : forall x : Seq'0.t_seq t . inv'7 x = true
+  
+  predicate inv'7 (_x : Seq.seq t)
+  
+  axiom inv'7 : forall x : Seq.seq t . inv'7 x = true
   
   use Alloc_Alloc_Global_Type as Global'0
   
@@ -207,18 +198,6 @@
   
   axiom inv'5 : forall x : usize . inv'5 x = true
   
-  use prelude.prelude.Int
-  
-  function len'0 (self : Seq'0.t_seq t) : int
-  
-  axiom len'0_spec : forall self : Seq'0.t_seq t . [%#span5] len'0 self >= 0
-  
-  constant empty'0 : Seq'0.t_seq t
-  
-  function empty_len'0 (_1 : ()) : ()
-  
-  axiom empty_len'0_spec : forall _1 : () . [%#span6] len'0 (empty'0 : Seq'0.t_seq t) = 0
-  
   use prelude.prelude.Borrow
   
   predicate invariant'4 (self : borrowed (Vec'0.t_vec t (Global'0.t_global))) =
@@ -248,108 +227,92 @@
   
   use prelude.prelude.UIntSize
   
-  constant max'0 : usize = [%#span7] (18446744073709551615 : usize)
+  use prelude.prelude.Int
+  
+  constant max'0 : usize = [%#span5] (18446744073709551615 : usize)
+  
+  use seq.Seq
   
   predicate inv'0 (_x : Vec'0.t_vec t (Global'0.t_global))
   
-  function shallow_model'1 (self : Vec'0.t_vec t (Global'0.t_global)) : Seq'0.t_seq t
-  
-  axiom shallow_model'1_spec : forall self : Vec'0.t_vec t (Global'0.t_global) . ([%#span8] inv'0 self)
-   -> ([%#span9] len'0 (shallow_model'1 self) <= UIntSize.to_int (max'0 : usize))
+  function shallow_model'1 (self : Vec'0.t_vec t (Global'0.t_global)) : Seq.seq t
+  
+  axiom shallow_model'1_spec : forall self : Vec'0.t_vec t (Global'0.t_global) . ([%#span6] inv'0 self)
+   -> ([%#span8] inv'7 (shallow_model'1 self))
+  && ([%#span7] Seq.length (shallow_model'1 self) <= UIntSize.to_int (max'0 : usize))
   
   predicate invariant'0 (self : Vec'0.t_vec t (Global'0.t_global)) =
-    [%#span10] inv'7 (shallow_model'1 self)
+    [%#span9] inv'7 (shallow_model'1 self)
   
   axiom inv'0 : forall x : Vec'0.t_vec t (Global'0.t_global) . inv'0 x = true
   
-<<<<<<< HEAD
-  function shallow_model'0 (self : borrowed (Vec'0.t_vec t (Global'0.t_global))) : Seq'0.t_seq t =
-    [%#span11] shallow_model'1 ( * self)
-=======
   function shallow_model'0 (self : borrowed (Vec'0.t_vec t (Global'0.t_global))) : Seq.seq t =
     [%#span10] shallow_model'1 self.current
->>>>>>> 7087246d
   
   use prelude.prelude.Intrinsic
   
   predicate resolve'3 (self : borrowed (Vec'0.t_vec t (Global'0.t_global))) =
-<<<<<<< HEAD
-    [%#span12]  ^ self =  * self
-=======
     [%#span11] self.final = self.current
->>>>>>> 7087246d
   
   type deep_model_ty'0
   
   function deep_model'1 (self : t) : deep_model_ty'0
   
   function deep_model'0 (self : t) : deep_model_ty'0 =
-    [%#span13] deep_model'1 self
-  
-  let rec eq'0 (self:t) (other:t) (return'  (ret:bool))= {[@expl:precondition] [%#span15] inv'3 other}
-    {[@expl:precondition] [%#span14] inv'3 self}
-    any [ return' (result:bool)-> {[%#span16] result = (deep_model'0 self = deep_model'0 other)} (! return' {result}) ] 
+    [%#span12] deep_model'1 self
+  
+  let rec eq'0 (self:t) (other:t) (return'  (ret:bool))= {[@expl:precondition] [%#span14] inv'3 other}
+    {[@expl:precondition] [%#span13] inv'3 self}
+    any [ return' (result:bool)-> {[%#span15] result = (deep_model'0 self = deep_model'0 other)} (! return' {result}) ] 
   
   predicate resolve'2 (self : t)
   
   use prelude.prelude.Slice
   
-  function index_logic'0 (self : Seq'0.t_seq t) (_2 : int) : t
-  
-  predicate has_value'0 [@inline:trivial] (self : usize) (seq : Seq'0.t_seq t) (out : t) =
-    [%#span17] index_logic'0 seq (UIntSize.to_int self) = out
-  
-  predicate in_bounds'0 [@inline:trivial] (self : usize) (seq : Seq'0.t_seq t) =
-    [%#span18] UIntSize.to_int self < len'0 seq
-  
-  function shallow_model'2 (self : Vec'0.t_vec t (Global'0.t_global)) : Seq'0.t_seq t =
-    [%#span19] shallow_model'1 self
-  
-  let rec index'0 (self:Vec'0.t_vec t (Global'0.t_global)) (index:usize) (return'  (ret:t))= {[@expl:precondition] [%#span22] inv'5 index}
-    {[@expl:precondition] [%#span21] inv'6 self}
-    {[@expl:precondition] [%#span20] in_bounds'0 index (shallow_model'2 self)}
+  use seq.Seq
+  
+  predicate has_value'0 [@inline:trivial] (self : usize) (seq : Seq.seq t) (out : t) =
+    [%#span16] Seq.get seq (UIntSize.to_int self) = out
+  
+  predicate in_bounds'0 [@inline:trivial] (self : usize) (seq : Seq.seq t) =
+    [%#span17] UIntSize.to_int self < Seq.length seq
+  
+  function shallow_model'2 (self : Vec'0.t_vec t (Global'0.t_global)) : Seq.seq t =
+    [%#span18] shallow_model'1 self
+  
+  let rec index'0 (self:Vec'0.t_vec t (Global'0.t_global)) (index:usize) (return'  (ret:t))= {[@expl:precondition] [%#span21] inv'5 index}
+    {[@expl:precondition] [%#span20] inv'6 self}
+    {[@expl:precondition] [%#span19] in_bounds'0 index (shallow_model'2 self)}
     any
-    [ return' (result:t)-> {[%#span24] inv'3 result}
-      {[%#span23] has_value'0 index (shallow_model'2 self) result}
+    [ return' (result:t)-> {[%#span23] inv'3 result}
+      {[%#span22] has_value'0 index (shallow_model'2 self) result}
       (! return' {result}) ]
     
   
   predicate resolve'1 (self : borrowed t) =
-<<<<<<< HEAD
-    [%#span12]  ^ self =  * self
-=======
     [%#span11] self.final = self.current
->>>>>>> 7087246d
   
   predicate resolve'0 (self : t)
   
-  predicate resolve_elswhere'0 [@inline:trivial] (self : usize) (old' : Seq'0.t_seq t) (fin : Seq'0.t_seq t) =
-    [%#span25] forall i : int . 0 <= i /\ i <> UIntSize.to_int self /\ i < len'0 old'
-     -> index_logic'0 old' i = index_logic'0 fin i
-  
-  let rec index_mut'0 (self:borrowed (Vec'0.t_vec t (Global'0.t_global))) (index:usize) (return'  (ret:borrowed t))= {[@expl:precondition] [%#span28] inv'5 index}
-    {[@expl:precondition] [%#span27] inv'4 self}
-    {[@expl:precondition] [%#span26] in_bounds'0 index (shallow_model'0 self)}
+  predicate resolve_elswhere'0 [@inline:trivial] (self : usize) (old' : Seq.seq t) (fin : Seq.seq t) =
+    [%#span24] forall i : int . 0 <= i /\ i <> UIntSize.to_int self /\ i < Seq.length old'
+     -> Seq.get old' i = Seq.get fin i
+  
+  let rec index_mut'0 (self:borrowed (Vec'0.t_vec t (Global'0.t_global))) (index:usize) (return'  (ret:borrowed t))= {[@expl:precondition] [%#span27] inv'5 index}
+    {[@expl:precondition] [%#span26] inv'4 self}
+    {[@expl:precondition] [%#span25] in_bounds'0 index (shallow_model'0 self)}
     any
-<<<<<<< HEAD
-    [ return' (result:borrowed t)-> {[%#span33] inv'2 result}
-      {[%#span32] len'0 (shallow_model'1 ( ^ self)) = len'0 (shallow_model'0 self)}
-      {[%#span31] resolve_elswhere'0 index (shallow_model'0 self) (shallow_model'1 ( ^ self))}
-      {[%#span30] has_value'0 index (shallow_model'1 ( ^ self)) ( ^ result)}
-      {[%#span29] has_value'0 index (shallow_model'0 self) ( * result)}
-=======
     [ return' (result:borrowed t)-> {[%#span32] inv'2 result}
       {[%#span31] Seq.length (shallow_model'1 self.final) = Seq.length (shallow_model'0 self)}
       {[%#span30] resolve_elswhere'0 index (shallow_model'0 self) (shallow_model'1 self.final)}
       {[%#span29] has_value'0 index (shallow_model'1 self.final) result.final}
       {[%#span28] has_value'0 index (shallow_model'0 self) result.current}
->>>>>>> 7087246d
       (! return' {result}) ]
     
   
   let rec read_write (a:borrowed (Vec'0.t_vec t (Global'0.t_global))) (i:usize) (x:t) (return'  (ret:()))= {[%#s07_read_write3] inv'1 x}
     {[%#s07_read_write2] inv'4 a}
-    {[%#s07_read_write1] UIntSize.to_int i < len'0 (shallow_model'0 a)}
+    {[%#s07_read_write1] UIntSize.to_int i < Seq.length (shallow_model'0 a)}
     (! bb0
     [ bb0 = s0
       [ s0 = Borrow.borrow_final <Vec'0.t_vec t (Global'0.t_global)> {a.current} {Borrow.get_id a}
