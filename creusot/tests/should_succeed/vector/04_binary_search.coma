module M_04_binary_search__binary_search [#"04_binary_search.rs" 26 0 26 71]
  let%span s04_binary_search0 = "04_binary_search.rs" 27 20 27 21
  let%span s04_binary_search1 = "04_binary_search.rs" 28 19 28 20
  let%span s04_binary_search2 = "04_binary_search.rs" 31 19 31 20
  let%span s04_binary_search3 = "04_binary_search.rs" 35 16 35 90
  let%span s04_binary_search4 = "04_binary_search.rs" 34 16 34 62
  let%span s04_binary_search5 = "04_binary_search.rs" 33 16 33 56
  let%span s04_binary_search6 = "04_binary_search.rs" 36 17 36 18
  let%span s04_binary_search7 = "04_binary_search.rs" 37 26 37 27
  let%span s04_binary_search8 = "04_binary_search.rs" 37 19 37 27
  let%span s04_binary_search9 = "04_binary_search.rs" 48 19 48 20
  let%span s04_binary_search10 = "04_binary_search.rs" 19 11 19 36
  let%span s04_binary_search11 = "04_binary_search.rs" 20 11 20 23
  let%span s04_binary_search12 = "04_binary_search.rs" 21 10 21 61
  let%span s04_binary_search13 = "04_binary_search.rs" 22 10 23 46
  let%span s04_binary_search14 = "04_binary_search.rs" 24 10 25 63
  let%span svec15 = "../../../../creusot-contracts/src/std/vec.rs" 83 26 83 48
  let%span smodel16 = "../../../../creusot-contracts/src/model.rs" 88 8 88 22
  let%span sops17 = "../../../../creusot-contracts/src/logic/ops.rs" 20 8 20 31
  let%span svec18 = "../../../../creusot-contracts/src/std/vec.rs" 162 27 162 46
  let%span svec19 = "../../../../creusot-contracts/src/std/vec.rs" 163 26 163 54
  let%span s04_binary_search20 = "04_binary_search.rs" 16 4 16 31
  let%span svec21 = "../../../../creusot-contracts/src/std/vec.rs" 18 14 18 41
  let%span sslice22 = "../../../../creusot-contracts/src/std/slice.rs" 122 20 122 37
  let%span sslice23 = "../../../../creusot-contracts/src/std/slice.rs" 129 20 129 37
  let%span s04_binary_search24 = "04_binary_search.rs" 10 8 10 74
  
  use prelude.prelude.Borrow
  
  use prelude.prelude.Opaque
  
  type t_NonNull'0  =
    { t_NonNull__pointer'0: opaque_ptr }
  
  type t_Unique'0  =
    { t_Unique__pointer'0: t_NonNull'0; t_Unique__qy95zmarker'0: () }
  
<<<<<<< HEAD
  let rec t_Unique < 't > (input:t_Unique 't) (ret  (pointer:NonNull'0.t_NonNull 't) (_marker:PhantomData'0.t_PhantomData 't))= any
    [ good (pointer:NonNull'0.t_NonNull 't) (_marker:PhantomData'0.t_PhantomData 't)-> {C_Unique pointer _marker
      = input}
      (! ret {pointer} {_marker}) ]
    
end
module T_alloc__raw_vec__Cap
  use prelude.prelude.UInt64
=======
  use prelude.prelude.UIntSize
>>>>>>> d2f7c922
  
  type t_Cap'0  =
    { t_Cap__0'0: usize }
  
<<<<<<< HEAD
  type t_Cap  =
    | C_Cap UInt64.t
  
  let rec t_Cap (input:t_Cap) (ret  (field_0:UInt64.t))= any
    [ good (field_0:UInt64.t)-> {C_Cap field_0 = input} (! ret {field_0}) ]
    
end
module T_alloc__raw_vec__RawVec
  use T_alloc__raw_vec__Cap as Cap'0
=======
  type t_RawVec'0  =
    { t_RawVec__ptr'0: t_Unique'0; t_RawVec__cap'0: t_Cap'0; t_RawVec__alloc'0: () }
  
  type t_Vec'0  =
    { t_Vec__buf'0: t_RawVec'0; t_Vec__len'0: usize }
>>>>>>> d2f7c922
  
  predicate inv'0 (_1 : t_Vec'0)
  
  axiom inv_axiom'0 [@rewrite] : forall x : t_Vec'0 [inv'0 x] . inv'0 x = true
  
<<<<<<< HEAD
  let rec t_RawVec < 't > < 'a > (input:t_RawVec 't 'a) (ret  (ptr:Unique'0.t_Unique 't) (cap:Cap'0.t_Cap) (alloc:'a))= any
    [ good (ptr:Unique'0.t_Unique 't) (cap:Cap'0.t_Cap) (alloc:'a)-> {C_RawVec ptr cap alloc = input}
      (! ret {ptr} {cap} {alloc}) ]
    
end
module T_alloc__vec__Vec
  use prelude.prelude.UInt64
  
  use prelude.prelude.Int
  
  use T_alloc__raw_vec__RawVec as RawVec'0
  
  type t_Vec 't 'a =
    | C_Vec (RawVec'0.t_RawVec 't 'a) UInt64.t
  
  let rec t_Vec < 't > < 'a > (input:t_Vec 't 'a) (ret  (buf:RawVec'0.t_RawVec 't 'a) (len:UInt64.t))= any
    [ good (buf:RawVec'0.t_RawVec 't 'a) (len:UInt64.t)-> {C_Vec buf len = input} (! ret {buf} {len}) ]
    
end
module T_core__result__Result
  type t_Result 't 'e =
    | C_Ok 't
    | C_Err 'e
  
  let rec v_Ok < 't > < 'e > (input:t_Result 't 'e) (ret  (field_0:'t))= any
    [ good (field_0:'t)-> {C_Ok field_0 = input} (! ret {field_0})
    | bad -> {forall field_0 : 't [C_Ok field_0 : t_Result 't 'e] . C_Ok field_0 <> input} (! {false} any) ]
    
  
  let rec v_Err < 't > < 'e > (input:t_Result 't 'e) (ret  (field_0:'e))= any
    [ good (field_0:'e)-> {C_Err field_0 = input} (! ret {field_0})
    | bad -> {forall field_0 : 'e [C_Err field_0 : t_Result 't 'e] . C_Err field_0 <> input} (! {false} any) ]
    
end
module T_alloc__alloc__Global
  type t_Global  =
    | C_Global
  
  let rec t_Global (input:t_Global) (ret  )= any [ good -> {C_Global  = input} (! ret) ] 
end
module M_04_binary_search__binary_search [#"04_binary_search.rs" 26 0 26 71]
  let%span s04_binary_search0 = "04_binary_search.rs" 27 20 27 21
  let%span s04_binary_search1 = "04_binary_search.rs" 28 19 28 20
  let%span s04_binary_search2 = "04_binary_search.rs" 31 19 31 20
  let%span s04_binary_search3 = "04_binary_search.rs" 33 16 33 56
  let%span s04_binary_search4 = "04_binary_search.rs" 33 4 33 58
  let%span s04_binary_search5 = "04_binary_search.rs" 36 17 36 18
  let%span s04_binary_search6 = "04_binary_search.rs" 37 19 37 27
  let%span s04_binary_search7 = "04_binary_search.rs" 37 26 37 27
  let%span s04_binary_search8 = "04_binary_search.rs" 48 19 48 20
  let%span s04_binary_search9 = "04_binary_search.rs" 19 11 19 36
  let%span s04_binary_search10 = "04_binary_search.rs" 20 11 20 23
  let%span s04_binary_search11 = "04_binary_search.rs" 21 0 21 63
  let%span s04_binary_search12 = "04_binary_search.rs" 22 0 23 48
  let%span s04_binary_search13 = "04_binary_search.rs" 24 0 25 65
  let%span svec14 = "../../../../creusot-contracts/src/std/vec.rs" 86 26 86 48
  let%span smodel15 = "../../../../creusot-contracts/src/model.rs" 91 8 91 22
  let%span sops16 = "../../../../creusot-contracts/src/logic/ops.rs" 20 8 20 31
  let%span svec17 = "../../../../creusot-contracts/src/std/vec.rs" 165 27 165 46
  let%span svec18 = "../../../../creusot-contracts/src/std/vec.rs" 166 26 166 54
  let%span s04_binary_search19 = "04_binary_search.rs" 16 4 16 31
  let%span svec20 = "../../../../creusot-contracts/src/std/vec.rs" 19 14 19 41
  let%span sslice21 = "../../../../creusot-contracts/src/std/slice.rs" 126 20 126 37
  let%span sslice22 = "../../../../creusot-contracts/src/std/slice.rs" 133 20 133 37
  let%span s04_binary_search23 = "04_binary_search.rs" 9 4 11 5
  
  use prelude.prelude.UInt32
  
  use prelude.prelude.Int
  
  use prelude.prelude.Borrow
  
  predicate inv'2 (_1 : UInt32.t)
  
  axiom inv_axiom'2 [@rewrite] : forall x : UInt32.t [inv'2 x] . inv'2 x = true
  
  use prelude.prelude.UInt64
  
  predicate inv'1 (_1 : UInt64.t)
  
  axiom inv_axiom'1 [@rewrite] : forall x : UInt64.t [inv'1 x] . inv'1 x = true
=======
  use prelude.prelude.UIntSize
  
  use prelude.prelude.UInt32
  
  use seq.Seq
  
  use seq.Seq
>>>>>>> d2f7c922
  
  constant v_MAX'0 : usize = (18446744073709551615 : usize)
  
  use prelude.prelude.Int
  
<<<<<<< HEAD
  predicate inv'0 (_1 : Vec'0.t_Vec UInt32.t (Global'0.t_Global))
  
  axiom inv_axiom'0 [@rewrite] : forall x : Vec'0.t_Vec UInt32.t (Global'0.t_Global) [inv'0 x] . inv'0 x = true
=======
  function view'1 (self : t_Vec'0) : Seq.seq uint32
  
  axiom view'1_spec : forall self : t_Vec'0 . [%#svec21] Seq.length (view'1 self) <= UIntSize.to_int (v_MAX'0 : usize)
>>>>>>> d2f7c922
  
  function view'0 (self : t_Vec'0) : Seq.seq uint32 =
    [%#smodel16] view'1 self
  
  let rec len'0 (self:t_Vec'0) (return'  (ret:usize))= {[@expl:len 'self' type invariant] inv'0 self}
    any
    [ return' (result:usize)-> {[%#svec15] UIntSize.to_int result = Seq.length (view'0 self)} (! return' {result}) ]
    
  
<<<<<<< HEAD
  predicate sorted_range'0 [#"04_binary_search.rs" 8 0 8 52] (s : Seq.seq UInt32.t) (l : int) (u : int) =
    [%#s04_binary_search23] forall i : int, j : int . l <= i /\ i < j /\ j < u  -> Seq.get s i <= Seq.get s j
  
  use seq.Seq
  
  use prelude.prelude.Int128.to_int
  
  use prelude.prelude.Int128
  
  predicate sorted'0 [#"04_binary_search.rs" 15 0 15 30] (s : Seq.seq UInt32.t) =
    [%#s04_binary_search19] sorted_range'0 s (Int128.to_int (0 : Int128.t)) (Seq.length s)
  
  constant v_MAX'0 : UInt64.t = (18446744073709551615 : UInt64.t)
  
  use prelude.prelude.Intrinsic
  
  use prelude.prelude.UInt64.to_uint
  
  predicate has_value'0 [@inline:trivial] (self : UInt64.t) (seq : Seq.seq UInt32.t) (out : UInt32.t) =
    [%#sslice22] Seq.get seq (UInt64.to_int self) = out
  
  predicate in_bounds'0 [@inline:trivial] (self : UInt64.t) (seq : Seq.seq UInt32.t) =
    [%#sslice21] UInt64.to_int self < Seq.length seq
  
  function view'1 (self : Vec'0.t_Vec UInt32.t (Global'0.t_Global)) : Seq.seq UInt32.t
  
  axiom view'1_spec : forall self : Vec'0.t_Vec UInt32.t (Global'0.t_Global) . [%#svec20] Seq.length (view'1 self)
  <= UInt64.to_int (v_MAX'0 : UInt64.t)
  
  function view'0 (self : Vec'0.t_Vec UInt32.t (Global'0.t_Global)) : Seq.seq UInt32.t =
    [%#smodel15] view'1 self
  
  let rec index'0 (self:Vec'0.t_Vec UInt32.t (Global'0.t_Global)) (index:UInt64.t) (return'  (ret:UInt32.t))= {[@expl:precondition] inv'1 index}
    {[@expl:precondition] inv'0 self}
    {[@expl:precondition] [%#svec17] in_bounds'0 index (view'0 self)}
    any
    [ return' (result:UInt32.t)-> {inv'2 result}
      {[%#svec18] has_value'0 index (view'0 self) result}
      (! return' {result}) ]
    
  
  function index_logic'0 [@inline:trivial] (self : Vec'0.t_Vec UInt32.t (Global'0.t_Global)) (ix : int) : UInt32.t =
    [%#sops16] Seq.get (view'1 self) ix
=======
  type t_Result'0  =
    | C_Ok'0 usize
    | C_Err'0 usize
  
  use seq.Seq
  
  function index_logic'0 [@inline:trivial] (self : t_Vec'0) (ix : int) : uint32 =
    [%#sops17] Seq.get (view'1 self) ix
  
  predicate inv'1 (_1 : usize)
  
  axiom inv_axiom'1 [@rewrite] : forall x : usize [inv'1 x] . inv'1 x = true
  
  predicate in_bounds'0 [@inline:trivial] (self : usize) (seq : Seq.seq uint32) =
    [%#sslice22] UIntSize.to_int self < Seq.length seq
  
  predicate inv'2 (_1 : uint32)
  
  axiom inv_axiom'2 [@rewrite] : forall x : uint32 [inv'2 x] . inv'2 x = true
  
  predicate has_value'0 [@inline:trivial] (self : usize) (seq : Seq.seq uint32) (out : uint32) =
    [%#sslice23] Seq.get seq (UIntSize.to_int self) = out
  
  let rec index'0 (self:t_Vec'0) (index:usize) (return'  (ret:uint32))= {[@expl:index 'self' type invariant] inv'0 self}
    {[@expl:index 'index' type invariant] inv'1 index}
    {[@expl:index requires] [%#svec18] in_bounds'0 index (view'0 self)}
    any
    [ return' (result:uint32)-> {inv'2 result}
      {[%#svec19] has_value'0 index (view'0 self) result}
      (! return' {result}) ]
    
  
  use prelude.prelude.Intrinsic
>>>>>>> d2f7c922
  
  predicate sorted_range'0 [#"04_binary_search.rs" 8 0 8 52] (s : Seq.seq uint32) (l : int) (u : int) =
    [%#s04_binary_search24] forall i : int, j : int . l <= i /\ i < j /\ j < u  -> Seq.get s i <= Seq.get s j
  
<<<<<<< HEAD
  let rec len'0 (self:Vec'0.t_Vec UInt32.t (Global'0.t_Global)) (return'  (ret:UInt64.t))= {[@expl:precondition] inv'0 self}
    any
    [ return' (result:UInt64.t)-> {[%#svec14] UInt64.to_int result = Seq.length (view'0 self)} (! return' {result}) ]
    
  
  meta "compute_max_steps" 1000000
  
  let rec binary_search (arr:Vec'0.t_Vec UInt32.t (Global'0.t_Global)) (elem:UInt32.t) (return'  (ret:Result'0.t_Result UInt64.t UInt64.t))= {[%#s04_binary_search10] sorted'0 (view'0 arr)}
    {[%#s04_binary_search9] Seq.length (view'0 arr) <= UInt64.to_int (v_MAX'0 : UInt64.t)}
=======
  predicate sorted'0 [#"04_binary_search.rs" 15 0 15 30] (s : Seq.seq uint32) =
    [%#s04_binary_search20] sorted_range'0 s 0 (Seq.length s)
  
  meta "compute_max_steps" 1000000
  
  let rec binary_search'0 (arr:t_Vec'0) (elem:uint32) (return'  (ret:t_Result'0))= {[@expl:binary_search requires #0] [%#s04_binary_search10] Seq.length (view'0 arr)
    <= UIntSize.to_int (v_MAX'0 : usize)}
    {[@expl:binary_search requires #1] [%#s04_binary_search11] sorted'0 (view'0 arr)}
>>>>>>> d2f7c922
    (! bb0
    [ bb0 = s0 [ s0 = len'0 {arr} (fun (_ret':UInt64.t) ->  [ &_10 <- _ret' ] s1) | s1 = bb1 ] 
    | bb1 = s0
      [ s0 = UInt64.eq {_10} {[%#s04_binary_search0] (0 : UInt64.t)} (fun (_ret':bool) ->  [ &_9 <- _ret' ] s1)
      | s1 = any [ br0 -> {_9 = false} (! bb3) | br1 -> {_9} (! bb2) ]  ]
      
<<<<<<< HEAD
    | bb2 = s0 [ s0 =  [ &_0 <- Result'0.C_Err ([%#s04_binary_search1] (0 : UInt64.t)) ] s1 | s1 = bb21 ] 
    | bb3 = s0 [ s0 = len'0 {arr} (fun (_ret':UInt64.t) ->  [ &size <- _ret' ] s1) | s1 = bb4 ] 
    | bb4 = s0 [ s0 =  [ &base <- [%#s04_binary_search2] (0 : UInt64.t) ] s1 | s1 = bb5 ] 
    | bb5 = bb5
      [ bb5 = {[@expl:loop invariant] [%#s04_binary_search4] forall i : UInt64.t . UInt64.to_int base
        + UInt64.to_int size
        < UInt64.to_int i
        /\ UInt64.to_int i < Seq.length (view'0 arr)  -> elem < index_logic'0 arr (UInt64.to_int i)}
        {[@expl:loop invariant] [%#s04_binary_search4] forall i : UInt64.t . i < base
         -> index_logic'0 arr (UInt64.to_int i) <= elem}
        {[@expl:loop invariant] [%#s04_binary_search3] Int128.to_int (0 : Int128.t) < UInt64.to_int size
        /\ UInt64.to_int size + UInt64.to_int base <= Seq.length (view'0 arr)}
        (! s0) [ s0 = bb6 ] 
        [ bb6 = s0
          [ s0 = UInt64.gt {size} {[%#s04_binary_search5] (1 : UInt64.t)} (fun (_ret':bool) ->  [ &_21 <- _ret' ] s1)
          | s1 = any [ br0 -> {_21 = false} (! bb13) | br1 -> {_21} (! bb7) ]  ]
          
        | bb7 = s0
          [ s0 = UInt64.eq {[%#s04_binary_search7] (2 : UInt64.t)} {[%#s04_binary_search6] (0 : UInt64.t)}
              (fun (_ret':bool) ->  [ &_25 <- _ret' ] s1)
          | s1 = {[@expl:division by zero] [%#s04_binary_search6] not _25} s2
          | s2 = bb8 ]
          
        | bb8 = s0
          [ s0 = UInt64.div {size} {[%#s04_binary_search7] (2 : UInt64.t)}
              (fun (_ret':UInt64.t) ->  [ &half <- _ret' ] s1)
          | s1 = UInt64.add {base} {half} (fun (_ret':UInt64.t) ->  [ &mid <- _ret' ] s2)
          | s2 = index'0 {arr} {mid} (fun (_ret':UInt32.t) ->  [ &_32 <- _ret' ] s3)
=======
    | bb2 = s0 [ s0 =  [ &_0 <- C_Err'0 ([%#s04_binary_search1] (0 : usize)) ] s1 | s1 = bb21 ] 
    | bb3 = s0 [ s0 = len'0 {arr} (fun (_ret':usize) ->  [ &size <- _ret' ] s1) | s1 = bb4 ] 
    | bb4 = s0 [ s0 =  [ &base <- [%#s04_binary_search2] (0 : usize) ] s1 | s1 = bb5 ] 
    | bb5 = bb5
      [ bb5 = {[@expl:loop invariant #0] [%#s04_binary_search5] 0 < UIntSize.to_int size
        /\ UIntSize.to_int size + UIntSize.to_int base <= Seq.length (view'0 arr)}
        {[@expl:loop invariant #1] [%#s04_binary_search4] forall i : usize . i < base
         -> index_logic'0 arr (UIntSize.to_int i) <= elem}
        {[@expl:loop invariant #2] [%#s04_binary_search3] forall i : usize . UIntSize.to_int base + UIntSize.to_int size
        < UIntSize.to_int i
        /\ UIntSize.to_int i < Seq.length (view'0 arr)  -> elem < index_logic'0 arr (UIntSize.to_int i)}
        (! s0) [ s0 = bb6 ] 
        [ bb6 = s0
          [ s0 = UIntSize.gt {size} {[%#s04_binary_search6] (1 : usize)} (fun (_ret':bool) ->  [ &_21 <- _ret' ] s1)
          | s1 = any [ br0 -> {_21 = false} (! bb13) | br1 -> {_21} (! bb7) ]  ]
          
        | bb7 = s0
          [ s0 = UIntSize.eq {[%#s04_binary_search7] (2 : usize)} {[%#s04_binary_search8] (0 : usize)}
              (fun (_ret':bool) ->  [ &_25 <- _ret' ] s1)
          | s1 = {[@expl:division by zero] [%#s04_binary_search8] not _25} s2
          | s2 = bb8 ]
          
        | bb8 = s0
          [ s0 = UIntSize.div {size} {[%#s04_binary_search7] (2 : usize)} (fun (_ret':usize) ->  [ &half <- _ret' ] s1)
          | s1 = UIntSize.add {base} {half} (fun (_ret':usize) ->  [ &mid <- _ret' ] s2)
          | s2 = index'0 {arr} {mid} (fun (_ret':uint32) ->  [ &_32 <- _ret' ] s3)
>>>>>>> d2f7c922
          | s3 = bb9 ]
          
        | bb9 = s0
          [ s0 = UInt32.gt {_32} {elem} (fun (_ret':bool) ->  [ &_30 <- _ret' ] s1)
          | s1 = any [ br0 -> {_30 = false} (! bb11) | br1 -> {_30} (! bb10) ]  ]
          
        | bb10 = s0 [ s0 =  [ &_29 <- base ] s1 | s1 = bb12 ] 
        | bb11 = s0 [ s0 =  [ &_29 <- mid ] s1 | s1 = bb12 ] 
        | bb12 = s0
          [ s0 =  [ &base <- _29 ] s1
          | s1 = UInt64.sub {size} {half} (fun (_ret':UInt64.t) ->  [ &size <- _ret' ] s2)
          | s2 = bb5 ]
           ]
         ]
      
    | bb13 = s0 [ s0 = index'0 {arr} {base} (fun (_ret':UInt32.t) ->  [ &_41 <- _ret' ] s1) | s1 = bb14 ] 
    | bb14 = s0
      [ s0 =  [ &cmp <- _41 ] s1
      | s1 = UInt32.eq {cmp} {elem} (fun (_ret':bool) ->  [ &_44 <- _ret' ] s2)
      | s2 = any [ br0 -> {_44 = false} (! bb16) | br1 -> {_44} (! bb15) ]  ]
      
    | bb15 = s0 [ s0 =  [ &_0 <- C_Ok'0 base ] s1 | s1 = bb20 ] 
    | bb16 = s0
      [ s0 = UInt32.lt {cmp} {elem} (fun (_ret':bool) ->  [ &_48 <- _ret' ] s1)
      | s1 = any [ br0 -> {_48 = false} (! bb18) | br1 -> {_48} (! bb17) ]  ]
      
    | bb17 = s0
<<<<<<< HEAD
      [ s0 = UInt64.add {base} {[%#s04_binary_search8] (1 : UInt64.t)} (fun (_ret':UInt64.t) ->  [ &_51 <- _ret' ] s1)
      | s1 =  [ &_0 <- Result'0.C_Err _51 ] s2
=======
      [ s0 = UIntSize.add {base} {[%#s04_binary_search9] (1 : usize)} (fun (_ret':usize) ->  [ &_51 <- _ret' ] s1)
      | s1 =  [ &_0 <- C_Err'0 _51 ] s2
>>>>>>> d2f7c922
      | s2 = bb19 ]
      
    | bb18 = s0 [ s0 =  [ &_0 <- C_Err'0 base ] s1 | s1 = bb19 ] 
    | bb19 = bb20
    | bb20 = bb21
    | bb21 = return' {_0} ]
    )
<<<<<<< HEAD
    [ & _0 : Result'0.t_Result UInt64.t UInt64.t = any_l ()
    | & arr : Vec'0.t_Vec UInt32.t (Global'0.t_Global) = arr
    | & elem : UInt32.t = elem
=======
    [ & _0 : t_Result'0 = any_l ()
    | & arr : t_Vec'0 = arr
    | & elem : uint32 = elem
>>>>>>> d2f7c922
    | & _9 : bool = any_l ()
    | & _10 : UInt64.t = any_l ()
    | & size : UInt64.t = any_l ()
    | & base : UInt64.t = any_l ()
    | & _21 : bool = any_l ()
    | & half : UInt64.t = any_l ()
    | & _25 : bool = any_l ()
    | & mid : UInt64.t = any_l ()
    | & _29 : UInt64.t = any_l ()
    | & _30 : bool = any_l ()
    | & _32 : UInt32.t = any_l ()
    | & cmp : UInt32.t = any_l ()
    | & _41 : UInt32.t = any_l ()
    | & _44 : bool = any_l ()
    | & _48 : bool = any_l ()
    | & _51 : UInt64.t = any_l () ]
    
<<<<<<< HEAD
    [ return' (result:Result'0.t_Result UInt64.t UInt64.t)-> {[@expl:postcondition] [%#s04_binary_search13] forall x : UInt64.t . result
      = Result'0.C_Err x
       -> (forall i : UInt64.t . x < i /\ UInt64.to_int i < Seq.length (view'0 arr)
       -> elem < index_logic'0 arr (UInt64.to_int i))}
      {[@expl:postcondition] [%#s04_binary_search12] forall x : UInt64.t . result = Result'0.C_Err x
       -> (forall i : UInt64.t . i < x  -> index_logic'0 arr (UInt64.to_int i) <= elem)}
      {[@expl:postcondition] [%#s04_binary_search11] forall x : UInt64.t . result = Result'0.C_Ok x
       -> index_logic'0 arr (UInt64.to_int x) = elem}
=======
    [ return' (result:t_Result'0)-> {[@expl:binary_search ensures #0] [%#s04_binary_search12] forall x : usize . result
      = C_Ok'0 x  -> index_logic'0 arr (UIntSize.to_int x) = elem}
      {[@expl:binary_search ensures #1] [%#s04_binary_search13] forall x : usize . result = C_Err'0 x
       -> (forall i : usize . i < x  -> index_logic'0 arr (UIntSize.to_int i) <= elem)}
      {[@expl:binary_search ensures #2] [%#s04_binary_search14] forall x : usize . result = C_Err'0 x
       -> (forall i : usize . x < i /\ UIntSize.to_int i < Seq.length (view'0 arr)
       -> elem < index_logic'0 arr (UIntSize.to_int i))}
>>>>>>> d2f7c922
      (! return' {result}) ]
    
end<|MERGE_RESOLUTION|>--- conflicted
+++ resolved
@@ -35,149 +35,36 @@
   type t_Unique'0  =
     { t_Unique__pointer'0: t_NonNull'0; t_Unique__qy95zmarker'0: () }
   
-<<<<<<< HEAD
-  let rec t_Unique < 't > (input:t_Unique 't) (ret  (pointer:NonNull'0.t_NonNull 't) (_marker:PhantomData'0.t_PhantomData 't))= any
-    [ good (pointer:NonNull'0.t_NonNull 't) (_marker:PhantomData'0.t_PhantomData 't)-> {C_Unique pointer _marker
-      = input}
-      (! ret {pointer} {_marker}) ]
-    
-end
-module T_alloc__raw_vec__Cap
   use prelude.prelude.UInt64
-=======
-  use prelude.prelude.UIntSize
->>>>>>> d2f7c922
   
   type t_Cap'0  =
     { t_Cap__0'0: usize }
   
-<<<<<<< HEAD
-  type t_Cap  =
-    | C_Cap UInt64.t
-  
-  let rec t_Cap (input:t_Cap) (ret  (field_0:UInt64.t))= any
-    [ good (field_0:UInt64.t)-> {C_Cap field_0 = input} (! ret {field_0}) ]
-    
-end
-module T_alloc__raw_vec__RawVec
-  use T_alloc__raw_vec__Cap as Cap'0
-=======
   type t_RawVec'0  =
     { t_RawVec__ptr'0: t_Unique'0; t_RawVec__cap'0: t_Cap'0; t_RawVec__alloc'0: () }
   
   type t_Vec'0  =
     { t_Vec__buf'0: t_RawVec'0; t_Vec__len'0: usize }
->>>>>>> d2f7c922
   
   predicate inv'0 (_1 : t_Vec'0)
   
   axiom inv_axiom'0 [@rewrite] : forall x : t_Vec'0 [inv'0 x] . inv'0 x = true
   
-<<<<<<< HEAD
-  let rec t_RawVec < 't > < 'a > (input:t_RawVec 't 'a) (ret  (ptr:Unique'0.t_Unique 't) (cap:Cap'0.t_Cap) (alloc:'a))= any
-    [ good (ptr:Unique'0.t_Unique 't) (cap:Cap'0.t_Cap) (alloc:'a)-> {C_RawVec ptr cap alloc = input}
-      (! ret {ptr} {cap} {alloc}) ]
-    
-end
-module T_alloc__vec__Vec
-  use prelude.prelude.UInt64
+  use prelude.prelude.UIntSize
+  
+  use prelude.prelude.UInt32
+  
+  use seq.Seq
+  
+  use seq.Seq
+  
+  constant v_MAX'0 : usize = (18446744073709551615 : usize)
   
   use prelude.prelude.Int
   
-  use T_alloc__raw_vec__RawVec as RawVec'0
-  
-  type t_Vec 't 'a =
-    | C_Vec (RawVec'0.t_RawVec 't 'a) UInt64.t
-  
-  let rec t_Vec < 't > < 'a > (input:t_Vec 't 'a) (ret  (buf:RawVec'0.t_RawVec 't 'a) (len:UInt64.t))= any
-    [ good (buf:RawVec'0.t_RawVec 't 'a) (len:UInt64.t)-> {C_Vec buf len = input} (! ret {buf} {len}) ]
-    
-end
-module T_core__result__Result
-  type t_Result 't 'e =
-    | C_Ok 't
-    | C_Err 'e
-  
-  let rec v_Ok < 't > < 'e > (input:t_Result 't 'e) (ret  (field_0:'t))= any
-    [ good (field_0:'t)-> {C_Ok field_0 = input} (! ret {field_0})
-    | bad -> {forall field_0 : 't [C_Ok field_0 : t_Result 't 'e] . C_Ok field_0 <> input} (! {false} any) ]
-    
-  
-  let rec v_Err < 't > < 'e > (input:t_Result 't 'e) (ret  (field_0:'e))= any
-    [ good (field_0:'e)-> {C_Err field_0 = input} (! ret {field_0})
-    | bad -> {forall field_0 : 'e [C_Err field_0 : t_Result 't 'e] . C_Err field_0 <> input} (! {false} any) ]
-    
-end
-module T_alloc__alloc__Global
-  type t_Global  =
-    | C_Global
-  
-  let rec t_Global (input:t_Global) (ret  )= any [ good -> {C_Global  = input} (! ret) ] 
-end
-module M_04_binary_search__binary_search [#"04_binary_search.rs" 26 0 26 71]
-  let%span s04_binary_search0 = "04_binary_search.rs" 27 20 27 21
-  let%span s04_binary_search1 = "04_binary_search.rs" 28 19 28 20
-  let%span s04_binary_search2 = "04_binary_search.rs" 31 19 31 20
-  let%span s04_binary_search3 = "04_binary_search.rs" 33 16 33 56
-  let%span s04_binary_search4 = "04_binary_search.rs" 33 4 33 58
-  let%span s04_binary_search5 = "04_binary_search.rs" 36 17 36 18
-  let%span s04_binary_search6 = "04_binary_search.rs" 37 19 37 27
-  let%span s04_binary_search7 = "04_binary_search.rs" 37 26 37 27
-  let%span s04_binary_search8 = "04_binary_search.rs" 48 19 48 20
-  let%span s04_binary_search9 = "04_binary_search.rs" 19 11 19 36
-  let%span s04_binary_search10 = "04_binary_search.rs" 20 11 20 23
-  let%span s04_binary_search11 = "04_binary_search.rs" 21 0 21 63
-  let%span s04_binary_search12 = "04_binary_search.rs" 22 0 23 48
-  let%span s04_binary_search13 = "04_binary_search.rs" 24 0 25 65
-  let%span svec14 = "../../../../creusot-contracts/src/std/vec.rs" 86 26 86 48
-  let%span smodel15 = "../../../../creusot-contracts/src/model.rs" 91 8 91 22
-  let%span sops16 = "../../../../creusot-contracts/src/logic/ops.rs" 20 8 20 31
-  let%span svec17 = "../../../../creusot-contracts/src/std/vec.rs" 165 27 165 46
-  let%span svec18 = "../../../../creusot-contracts/src/std/vec.rs" 166 26 166 54
-  let%span s04_binary_search19 = "04_binary_search.rs" 16 4 16 31
-  let%span svec20 = "../../../../creusot-contracts/src/std/vec.rs" 19 14 19 41
-  let%span sslice21 = "../../../../creusot-contracts/src/std/slice.rs" 126 20 126 37
-  let%span sslice22 = "../../../../creusot-contracts/src/std/slice.rs" 133 20 133 37
-  let%span s04_binary_search23 = "04_binary_search.rs" 9 4 11 5
-  
-  use prelude.prelude.UInt32
-  
-  use prelude.prelude.Int
-  
-  use prelude.prelude.Borrow
-  
-  predicate inv'2 (_1 : UInt32.t)
-  
-  axiom inv_axiom'2 [@rewrite] : forall x : UInt32.t [inv'2 x] . inv'2 x = true
-  
-  use prelude.prelude.UInt64
-  
-  predicate inv'1 (_1 : UInt64.t)
-  
-  axiom inv_axiom'1 [@rewrite] : forall x : UInt64.t [inv'1 x] . inv'1 x = true
-=======
-  use prelude.prelude.UIntSize
-  
-  use prelude.prelude.UInt32
-  
-  use seq.Seq
-  
-  use seq.Seq
->>>>>>> d2f7c922
-  
-  constant v_MAX'0 : usize = (18446744073709551615 : usize)
-  
-  use prelude.prelude.Int
-  
-<<<<<<< HEAD
-  predicate inv'0 (_1 : Vec'0.t_Vec UInt32.t (Global'0.t_Global))
-  
-  axiom inv_axiom'0 [@rewrite] : forall x : Vec'0.t_Vec UInt32.t (Global'0.t_Global) [inv'0 x] . inv'0 x = true
-=======
   function view'1 (self : t_Vec'0) : Seq.seq uint32
   
   axiom view'1_spec : forall self : t_Vec'0 . [%#svec21] Seq.length (view'1 self) <= UIntSize.to_int (v_MAX'0 : usize)
->>>>>>> d2f7c922
   
   function view'0 (self : t_Vec'0) : Seq.seq uint32 =
     [%#smodel16] view'1 self
@@ -187,51 +74,6 @@
     [ return' (result:usize)-> {[%#svec15] UIntSize.to_int result = Seq.length (view'0 self)} (! return' {result}) ]
     
   
-<<<<<<< HEAD
-  predicate sorted_range'0 [#"04_binary_search.rs" 8 0 8 52] (s : Seq.seq UInt32.t) (l : int) (u : int) =
-    [%#s04_binary_search23] forall i : int, j : int . l <= i /\ i < j /\ j < u  -> Seq.get s i <= Seq.get s j
-  
-  use seq.Seq
-  
-  use prelude.prelude.Int128.to_int
-  
-  use prelude.prelude.Int128
-  
-  predicate sorted'0 [#"04_binary_search.rs" 15 0 15 30] (s : Seq.seq UInt32.t) =
-    [%#s04_binary_search19] sorted_range'0 s (Int128.to_int (0 : Int128.t)) (Seq.length s)
-  
-  constant v_MAX'0 : UInt64.t = (18446744073709551615 : UInt64.t)
-  
-  use prelude.prelude.Intrinsic
-  
-  use prelude.prelude.UInt64.to_uint
-  
-  predicate has_value'0 [@inline:trivial] (self : UInt64.t) (seq : Seq.seq UInt32.t) (out : UInt32.t) =
-    [%#sslice22] Seq.get seq (UInt64.to_int self) = out
-  
-  predicate in_bounds'0 [@inline:trivial] (self : UInt64.t) (seq : Seq.seq UInt32.t) =
-    [%#sslice21] UInt64.to_int self < Seq.length seq
-  
-  function view'1 (self : Vec'0.t_Vec UInt32.t (Global'0.t_Global)) : Seq.seq UInt32.t
-  
-  axiom view'1_spec : forall self : Vec'0.t_Vec UInt32.t (Global'0.t_Global) . [%#svec20] Seq.length (view'1 self)
-  <= UInt64.to_int (v_MAX'0 : UInt64.t)
-  
-  function view'0 (self : Vec'0.t_Vec UInt32.t (Global'0.t_Global)) : Seq.seq UInt32.t =
-    [%#smodel15] view'1 self
-  
-  let rec index'0 (self:Vec'0.t_Vec UInt32.t (Global'0.t_Global)) (index:UInt64.t) (return'  (ret:UInt32.t))= {[@expl:precondition] inv'1 index}
-    {[@expl:precondition] inv'0 self}
-    {[@expl:precondition] [%#svec17] in_bounds'0 index (view'0 self)}
-    any
-    [ return' (result:UInt32.t)-> {inv'2 result}
-      {[%#svec18] has_value'0 index (view'0 self) result}
-      (! return' {result}) ]
-    
-  
-  function index_logic'0 [@inline:trivial] (self : Vec'0.t_Vec UInt32.t (Global'0.t_Global)) (ix : int) : UInt32.t =
-    [%#sops16] Seq.get (view'1 self) ix
-=======
   type t_Result'0  =
     | C_Ok'0 usize
     | C_Err'0 usize
@@ -243,7 +85,7 @@
   
   predicate inv'1 (_1 : usize)
   
-  axiom inv_axiom'1 [@rewrite] : forall x : usize [inv'1 x] . inv'1 x = true
+  axiom inv_axiom'1 [@rewrite] : forall x : UInt64.t [inv'1 x] . inv'1 x = true
   
   predicate in_bounds'0 [@inline:trivial] (self : usize) (seq : Seq.seq uint32) =
     [%#sslice22] UIntSize.to_int self < Seq.length seq
@@ -265,22 +107,10 @@
     
   
   use prelude.prelude.Intrinsic
->>>>>>> d2f7c922
   
   predicate sorted_range'0 [#"04_binary_search.rs" 8 0 8 52] (s : Seq.seq uint32) (l : int) (u : int) =
     [%#s04_binary_search24] forall i : int, j : int . l <= i /\ i < j /\ j < u  -> Seq.get s i <= Seq.get s j
   
-<<<<<<< HEAD
-  let rec len'0 (self:Vec'0.t_Vec UInt32.t (Global'0.t_Global)) (return'  (ret:UInt64.t))= {[@expl:precondition] inv'0 self}
-    any
-    [ return' (result:UInt64.t)-> {[%#svec14] UInt64.to_int result = Seq.length (view'0 self)} (! return' {result}) ]
-    
-  
-  meta "compute_max_steps" 1000000
-  
-  let rec binary_search (arr:Vec'0.t_Vec UInt32.t (Global'0.t_Global)) (elem:UInt32.t) (return'  (ret:Result'0.t_Result UInt64.t UInt64.t))= {[%#s04_binary_search10] sorted'0 (view'0 arr)}
-    {[%#s04_binary_search9] Seq.length (view'0 arr) <= UInt64.to_int (v_MAX'0 : UInt64.t)}
-=======
   predicate sorted'0 [#"04_binary_search.rs" 15 0 15 30] (s : Seq.seq uint32) =
     [%#s04_binary_search20] sorted_range'0 s 0 (Seq.length s)
   
@@ -289,43 +119,12 @@
   let rec binary_search'0 (arr:t_Vec'0) (elem:uint32) (return'  (ret:t_Result'0))= {[@expl:binary_search requires #0] [%#s04_binary_search10] Seq.length (view'0 arr)
     <= UIntSize.to_int (v_MAX'0 : usize)}
     {[@expl:binary_search requires #1] [%#s04_binary_search11] sorted'0 (view'0 arr)}
->>>>>>> d2f7c922
     (! bb0
     [ bb0 = s0 [ s0 = len'0 {arr} (fun (_ret':UInt64.t) ->  [ &_10 <- _ret' ] s1) | s1 = bb1 ] 
     | bb1 = s0
       [ s0 = UInt64.eq {_10} {[%#s04_binary_search0] (0 : UInt64.t)} (fun (_ret':bool) ->  [ &_9 <- _ret' ] s1)
       | s1 = any [ br0 -> {_9 = false} (! bb3) | br1 -> {_9} (! bb2) ]  ]
       
-<<<<<<< HEAD
-    | bb2 = s0 [ s0 =  [ &_0 <- Result'0.C_Err ([%#s04_binary_search1] (0 : UInt64.t)) ] s1 | s1 = bb21 ] 
-    | bb3 = s0 [ s0 = len'0 {arr} (fun (_ret':UInt64.t) ->  [ &size <- _ret' ] s1) | s1 = bb4 ] 
-    | bb4 = s0 [ s0 =  [ &base <- [%#s04_binary_search2] (0 : UInt64.t) ] s1 | s1 = bb5 ] 
-    | bb5 = bb5
-      [ bb5 = {[@expl:loop invariant] [%#s04_binary_search4] forall i : UInt64.t . UInt64.to_int base
-        + UInt64.to_int size
-        < UInt64.to_int i
-        /\ UInt64.to_int i < Seq.length (view'0 arr)  -> elem < index_logic'0 arr (UInt64.to_int i)}
-        {[@expl:loop invariant] [%#s04_binary_search4] forall i : UInt64.t . i < base
-         -> index_logic'0 arr (UInt64.to_int i) <= elem}
-        {[@expl:loop invariant] [%#s04_binary_search3] Int128.to_int (0 : Int128.t) < UInt64.to_int size
-        /\ UInt64.to_int size + UInt64.to_int base <= Seq.length (view'0 arr)}
-        (! s0) [ s0 = bb6 ] 
-        [ bb6 = s0
-          [ s0 = UInt64.gt {size} {[%#s04_binary_search5] (1 : UInt64.t)} (fun (_ret':bool) ->  [ &_21 <- _ret' ] s1)
-          | s1 = any [ br0 -> {_21 = false} (! bb13) | br1 -> {_21} (! bb7) ]  ]
-          
-        | bb7 = s0
-          [ s0 = UInt64.eq {[%#s04_binary_search7] (2 : UInt64.t)} {[%#s04_binary_search6] (0 : UInt64.t)}
-              (fun (_ret':bool) ->  [ &_25 <- _ret' ] s1)
-          | s1 = {[@expl:division by zero] [%#s04_binary_search6] not _25} s2
-          | s2 = bb8 ]
-          
-        | bb8 = s0
-          [ s0 = UInt64.div {size} {[%#s04_binary_search7] (2 : UInt64.t)}
-              (fun (_ret':UInt64.t) ->  [ &half <- _ret' ] s1)
-          | s1 = UInt64.add {base} {half} (fun (_ret':UInt64.t) ->  [ &mid <- _ret' ] s2)
-          | s2 = index'0 {arr} {mid} (fun (_ret':UInt32.t) ->  [ &_32 <- _ret' ] s3)
-=======
     | bb2 = s0 [ s0 =  [ &_0 <- C_Err'0 ([%#s04_binary_search1] (0 : usize)) ] s1 | s1 = bb21 ] 
     | bb3 = s0 [ s0 = len'0 {arr} (fun (_ret':usize) ->  [ &size <- _ret' ] s1) | s1 = bb4 ] 
     | bb4 = s0 [ s0 =  [ &base <- [%#s04_binary_search2] (0 : usize) ] s1 | s1 = bb5 ] 
@@ -352,7 +151,6 @@
           [ s0 = UIntSize.div {size} {[%#s04_binary_search7] (2 : usize)} (fun (_ret':usize) ->  [ &half <- _ret' ] s1)
           | s1 = UIntSize.add {base} {half} (fun (_ret':usize) ->  [ &mid <- _ret' ] s2)
           | s2 = index'0 {arr} {mid} (fun (_ret':uint32) ->  [ &_32 <- _ret' ] s3)
->>>>>>> d2f7c922
           | s3 = bb9 ]
           
         | bb9 = s0
@@ -380,13 +178,8 @@
       | s1 = any [ br0 -> {_48 = false} (! bb18) | br1 -> {_48} (! bb17) ]  ]
       
     | bb17 = s0
-<<<<<<< HEAD
-      [ s0 = UInt64.add {base} {[%#s04_binary_search8] (1 : UInt64.t)} (fun (_ret':UInt64.t) ->  [ &_51 <- _ret' ] s1)
-      | s1 =  [ &_0 <- Result'0.C_Err _51 ] s2
-=======
       [ s0 = UIntSize.add {base} {[%#s04_binary_search9] (1 : usize)} (fun (_ret':usize) ->  [ &_51 <- _ret' ] s1)
       | s1 =  [ &_0 <- C_Err'0 _51 ] s2
->>>>>>> d2f7c922
       | s2 = bb19 ]
       
     | bb18 = s0 [ s0 =  [ &_0 <- C_Err'0 base ] s1 | s1 = bb19 ] 
@@ -394,15 +187,9 @@
     | bb20 = bb21
     | bb21 = return' {_0} ]
     )
-<<<<<<< HEAD
-    [ & _0 : Result'0.t_Result UInt64.t UInt64.t = any_l ()
-    | & arr : Vec'0.t_Vec UInt32.t (Global'0.t_Global) = arr
-    | & elem : UInt32.t = elem
-=======
     [ & _0 : t_Result'0 = any_l ()
     | & arr : t_Vec'0 = arr
     | & elem : uint32 = elem
->>>>>>> d2f7c922
     | & _9 : bool = any_l ()
     | & _10 : UInt64.t = any_l ()
     | & size : UInt64.t = any_l ()
@@ -420,16 +207,6 @@
     | & _48 : bool = any_l ()
     | & _51 : UInt64.t = any_l () ]
     
-<<<<<<< HEAD
-    [ return' (result:Result'0.t_Result UInt64.t UInt64.t)-> {[@expl:postcondition] [%#s04_binary_search13] forall x : UInt64.t . result
-      = Result'0.C_Err x
-       -> (forall i : UInt64.t . x < i /\ UInt64.to_int i < Seq.length (view'0 arr)
-       -> elem < index_logic'0 arr (UInt64.to_int i))}
-      {[@expl:postcondition] [%#s04_binary_search12] forall x : UInt64.t . result = Result'0.C_Err x
-       -> (forall i : UInt64.t . i < x  -> index_logic'0 arr (UInt64.to_int i) <= elem)}
-      {[@expl:postcondition] [%#s04_binary_search11] forall x : UInt64.t . result = Result'0.C_Ok x
-       -> index_logic'0 arr (UInt64.to_int x) = elem}
-=======
     [ return' (result:t_Result'0)-> {[@expl:binary_search ensures #0] [%#s04_binary_search12] forall x : usize . result
       = C_Ok'0 x  -> index_logic'0 arr (UIntSize.to_int x) = elem}
       {[@expl:binary_search ensures #1] [%#s04_binary_search13] forall x : usize . result = C_Err'0 x
@@ -437,7 +214,6 @@
       {[@expl:binary_search ensures #2] [%#s04_binary_search14] forall x : usize . result = C_Err'0 x
        -> (forall i : usize . x < i /\ UIntSize.to_int i < Seq.length (view'0 arr)
        -> elem < index_logic'0 arr (UIntSize.to_int i))}
->>>>>>> d2f7c922
       (! return' {result}) ]
     
 end