--- conflicted
+++ resolved
@@ -77,7 +77,7 @@
   
   axiom inv_axiom'2 [@rewrite] : forall x : uint32 [inv'2 x] . inv'2 x = true
   
-  let rec len'0 (self:t_Vec'0) (return'  (ret:usize))= {[@expl:precondition] inv'0 self}
+  let rec len'0 (self:t_Vec'0) (return'  (ret:usize))= {[@expl:len 'self' type invariant] inv'0 self}
     any
     [ return' (result:usize)-> {[%#svec15] UIntSize.to_int result = Seq.length (view'0 self)} (! return' {result}) ]
     
@@ -91,21 +91,15 @@
   function index_logic'0 [@inline:trivial] (self : t_Vec'0) (ix : int) : uint32 =
     [%#sops17] Seq.get (view'1 self) ix
   
-<<<<<<< HEAD
   predicate in_bounds'0 [@inline:trivial] (self : usize) (seq : Seq.seq uint32) =
     [%#sslice22] UIntSize.to_int self < Seq.length seq
   
   predicate has_value'0 [@inline:trivial] (self : usize) (seq : Seq.seq uint32) (out : uint32) =
     [%#sslice23] Seq.get seq (UIntSize.to_int self) = out
   
-  let rec index'0 (self:t_Vec'0) (index:usize) (return'  (ret:uint32))= {[@expl:precondition] inv'1 index}
-    {[@expl:precondition] inv'0 self}
-    {[@expl:precondition] [%#svec18] in_bounds'0 index (view'0 self)}
-=======
-  let rec index'0 (self:Vec'0.t_Vec uint32 (Global'0.t_Global)) (index:usize) (return'  (ret:uint32))= {[@expl:index 'self' type invariant] inv'0 self}
+  let rec index'0 (self:t_Vec'0) (index:usize) (return'  (ret:uint32))= {[@expl:index 'self' type invariant] inv'0 self}
     {[@expl:index 'index' type invariant] inv'1 index}
     {[@expl:index requires] [%#svec18] in_bounds'0 index (view'0 self)}
->>>>>>> 34cd6190
     any
     [ return' (result:uint32)-> {inv'2 result}
       {[%#svec19] has_value'0 index (view'0 self) result}
@@ -117,26 +111,14 @@
   predicate sorted_range'0 [#"04_binary_search.rs" 8 0 8 52] (s : Seq.seq uint32) (l : int) (u : int) =
     [%#s04_binary_search24] forall i : int, j : int . l <= i /\ i < j /\ j < u  -> Seq.get s i <= Seq.get s j
   
-<<<<<<< HEAD
   predicate sorted'0 [#"04_binary_search.rs" 15 0 15 30] (s : Seq.seq uint32) =
     [%#s04_binary_search20] sorted_range'0 s 0 (Seq.length s)
   
   meta "compute_max_steps" 1000000
   
-  let rec binary_search'0 (arr:t_Vec'0) (elem:uint32) (return'  (ret:t_Result'0))= {[%#s04_binary_search11] sorted'0 (view'0 arr)}
-    {[%#s04_binary_search10] Seq.length (view'0 arr) <= UIntSize.to_int (v_MAX'0 : usize)}
-=======
-  let rec len'0 (self:Vec'0.t_Vec uint32 (Global'0.t_Global)) (return'  (ret:usize))= {[@expl:len 'self' type invariant] inv'0 self}
-    any
-    [ return' (result:usize)-> {[%#svec15] UIntSize.to_int result = Seq.length (view'0 self)} (! return' {result}) ]
-    
-  
-  meta "compute_max_steps" 1000000
-  
-  let rec binary_search (arr:Vec'0.t_Vec uint32 (Global'0.t_Global)) (elem:uint32) (return'  (ret:Result'0.t_Result usize usize))= {[@expl:binary_search requires #0] [%#s04_binary_search10] Seq.length (view'0 arr)
+  let rec binary_search'0 (arr:t_Vec'0) (elem:uint32) (return'  (ret:t_Result'0))= {[@expl:binary_search requires #0] [%#s04_binary_search10] Seq.length (view'0 arr)
     <= UIntSize.to_int (v_MAX'0 : usize)}
     {[@expl:binary_search requires #1] [%#s04_binary_search11] sorted'0 (view'0 arr)}
->>>>>>> 34cd6190
     (! bb0
     [ bb0 = s0 [ s0 = len'0 {arr} (fun (_ret':usize) ->  [ &_10 <- _ret' ] s1) | s1 = bb1 ] 
     | bb1 = s0
@@ -225,23 +207,13 @@
     | & _48 : bool = any_l ()
     | & _51 : usize = any_l () ]
     
-<<<<<<< HEAD
-    [ return' (result:t_Result'0)-> {[@expl:postcondition] [%#s04_binary_search14] forall x : usize . result = C_Err'0 x
+    [ return' (result:t_Result'0)-> {[@expl:binary_search ensures #0] [%#s04_binary_search12] forall x : usize . result
+      = C_Ok'0 x  -> index_logic'0 arr (UIntSize.to_int x) = elem}
+      {[@expl:binary_search ensures #1] [%#s04_binary_search13] forall x : usize . result = C_Err'0 x
+       -> (forall i : usize . i < x  -> index_logic'0 arr (UIntSize.to_int i) <= elem)}
+      {[@expl:binary_search ensures #2] [%#s04_binary_search14] forall x : usize . result = C_Err'0 x
        -> (forall i : usize . x < i /\ UIntSize.to_int i < Seq.length (view'0 arr)
        -> elem < index_logic'0 arr (UIntSize.to_int i))}
-      {[@expl:postcondition] [%#s04_binary_search13] forall x : usize . result = C_Err'0 x
-       -> (forall i : usize . i < x  -> index_logic'0 arr (UIntSize.to_int i) <= elem)}
-      {[@expl:postcondition] [%#s04_binary_search12] forall x : usize . result = C_Ok'0 x
-       -> index_logic'0 arr (UIntSize.to_int x) = elem}
-=======
-    [ return' (result:Result'0.t_Result usize usize)-> {[@expl:binary_search ensures #0] [%#s04_binary_search12] forall x : usize . result
-      = Result'0.C_Ok x  -> index_logic'0 arr (UIntSize.to_int x) = elem}
-      {[@expl:binary_search ensures #1] [%#s04_binary_search13] forall x : usize . result = Result'0.C_Err x
-       -> (forall i : usize . i < x  -> index_logic'0 arr (UIntSize.to_int i) <= elem)}
-      {[@expl:binary_search ensures #2] [%#s04_binary_search14] forall x : usize . result = Result'0.C_Err x
-       -> (forall i : usize . x < i /\ UIntSize.to_int i < Seq.length (view'0 arr)
-       -> elem < index_logic'0 arr (UIntSize.to_int i))}
->>>>>>> 34cd6190
       (! return' {result}) ]
     
 end