
module T_core__ptr__non_null__NonNull
  use prelude.prelude.Opaque
  
  type t_NonNull 't =
    | C_NonNull opaque_ptr
  
  function any_l (_ : 'b) : 'a
  
  let rec t_NonNull < 't > (input:t_NonNull 't) (ret  (pointer:opaque_ptr))= any
    [ good (pointer:opaque_ptr)-> {C_NonNull pointer = input} (! ret {pointer})
    | bad (pointer:opaque_ptr)-> {C_NonNull pointer <> input} {false} any ]
    
end
module T_core__marker__PhantomData
  type t_PhantomData 't =
    | C_PhantomData
  
  function any_l (_ : 'b) : 'a
  
  let rec t_PhantomData < 't > (input:t_PhantomData 't) (ret  )= any
    [ good -> {C_PhantomData  = input} (! ret) | bad -> {C_PhantomData  <> input} {false} any ]
    
end
module T_core__ptr__unique__Unique
  use T_core__marker__PhantomData as PhantomData'0
  
  use T_core__ptr__non_null__NonNull as NonNull'0
  
  type t_Unique 't =
    | C_Unique (NonNull'0.t_NonNull 't) (PhantomData'0.t_PhantomData 't)
  
  function any_l (_ : 'b) : 'a
  
  let rec t_Unique < 't > (input:t_Unique 't) (ret  (pointer:NonNull'0.t_NonNull 't) (_marker:PhantomData'0.t_PhantomData 't))= any
    [ good (pointer:NonNull'0.t_NonNull 't) (_marker:PhantomData'0.t_PhantomData 't)-> {C_Unique pointer _marker
      = input}
      (! ret {pointer} {_marker})
    | bad (pointer:NonNull'0.t_NonNull 't) (_marker:PhantomData'0.t_PhantomData 't)-> {C_Unique pointer _marker
      <> input}
      {false}
      any ]
    
end
module T_alloc__raw_vec__Cap
  use prelude.prelude.UIntSize
  
  use prelude.prelude.Int
  
  type t_Cap  =
    | C_Cap usize
  
  function any_l (_ : 'b) : 'a
  
  let rec t_Cap (input:t_Cap) (ret  (field_0:usize))= any
    [ good (field_0:usize)-> {C_Cap field_0 = input} (! ret {field_0})
    | bad (field_0:usize)-> {C_Cap field_0 <> input} {false} any ]
    
end
module T_alloc__raw_vec__RawVec
  use T_alloc__raw_vec__Cap as Cap'0
  
  use T_core__ptr__unique__Unique as Unique'0
  
  type t_RawVec 't 'a =
    | C_RawVec (Unique'0.t_Unique 't) (Cap'0.t_Cap) 'a
  
  function any_l (_ : 'b) : 'a
  
  let rec t_RawVec < 't > < 'a > (input:t_RawVec 't 'a) (ret  (ptr:Unique'0.t_Unique 't) (cap:Cap'0.t_Cap) (alloc:'a))= any
    [ good (ptr:Unique'0.t_Unique 't) (cap:Cap'0.t_Cap) (alloc:'a)-> {C_RawVec ptr cap alloc = input}
      (! ret {ptr} {cap} {alloc})
    | bad (ptr:Unique'0.t_Unique 't) (cap:Cap'0.t_Cap) (alloc:'a)-> {C_RawVec ptr cap alloc <> input} {false} any ]
    
end
module T_alloc__vec__Vec
  use prelude.prelude.UIntSize
  
  use prelude.prelude.Int
  
  use T_alloc__raw_vec__RawVec as RawVec'0
  
  type t_Vec 't 'a =
    | C_Vec (RawVec'0.t_RawVec 't 'a) usize
  
  function any_l (_ : 'b) : 'a
  
  let rec t_Vec < 't > < 'a > (input:t_Vec 't 'a) (ret  (buf:RawVec'0.t_RawVec 't 'a) (len:usize))= any
    [ good (buf:RawVec'0.t_RawVec 't 'a) (len:usize)-> {C_Vec buf len = input} (! ret {buf} {len})
    | bad (buf:RawVec'0.t_RawVec 't 'a) (len:usize)-> {C_Vec buf len <> input} {false} any ]
    
end
module T_core__result__Result
  type t_Result 't 'e =
    | C_Ok 't
    | C_Err 'e
  
  function any_l (_ : 'b) : 'a
  
  let rec v_Ok < 't > < 'e > (input:t_Result 't 'e) (ret  (field_0:'t))= any
    [ good (field_0:'t)-> {C_Ok field_0 = input} (! ret {field_0})
    | bad (field_0:'t)-> {C_Ok field_0 <> input} {false} any ]
    
  
  let rec v_Err < 't > < 'e > (input:t_Result 't 'e) (ret  (field_0:'e))= any
    [ good (field_0:'e)-> {C_Err field_0 = input} (! ret {field_0})
    | bad (field_0:'e)-> {C_Err field_0 <> input} {false} any ]
    
end
module T_alloc__alloc__Global
  type t_Global  =
    | C_Global
  
  function any_l (_ : 'b) : 'a
  
  let rec t_Global (input:t_Global) (ret  )= any
    [ good -> {C_Global  = input} (! ret) | bad -> {C_Global  <> input} {false} any ]
    
end
<<<<<<< HEAD
module C04BinarySearch_BinarySearch
=======
module T_alloc__boxed__Box
  use T_core__ptr__unique__Unique as Unique'0
  
  type t_Box 't 'a =
    | C_Box (Unique'0.t_Unique 't) 'a
  
  function any_l (_ : 'b) : 'a
end
module M_04_binary_search__binary_search
>>>>>>> c3369865
  let%span s04_binary_search0 = "../04_binary_search.rs" 27 20 27 21
  
  let%span s04_binary_search1 = "../04_binary_search.rs" 28 19 28 20
  
  let%span s04_binary_search2 = "../04_binary_search.rs" 31 19 31 20
  
  let%span s04_binary_search3 = "../04_binary_search.rs" 33 16 33 56
  
  let%span s04_binary_search4 = "../04_binary_search.rs" 33 4 33 58
  
  let%span s04_binary_search5 = "../04_binary_search.rs" 36 17 36 18
  
  let%span s04_binary_search6 = "../04_binary_search.rs" 37 26 37 27
  
  let%span s04_binary_search7 = "../04_binary_search.rs" 37 19 37 27
  
  let%span s04_binary_search8 = "../04_binary_search.rs" 48 19 48 20
  
  let%span s04_binary_search9 = "../04_binary_search.rs" 19 11 19 36
  
  let%span s04_binary_search10 = "../04_binary_search.rs" 20 11 20 23
  
  let%span s04_binary_search11 = "../04_binary_search.rs" 21 0 21 63
  
  let%span s04_binary_search12 = "../04_binary_search.rs" 22 0 23 48
  
  let%span s04_binary_search13 = "../04_binary_search.rs" 24 0 25 65
  
  let%span span14 = "../../../../../creusot-contracts/src/std/boxed.rs" 28 8 28 18
  
  let%span span15 = "../../../../../creusot-contracts/src/logic/seq.rs" 198 8 198 97
  
  let%span span16 = "../../../../../creusot-contracts/src/invariant.rs" 8 8 8 12
  
  let%span span17 = "" 0 0 0 0
  
  let%span span18 = "../../../../../creusot-contracts/src/std/vec.rs" 18 14 18 41
  
  let%span span19 = "../../../../../creusot-contracts/src/std/vec.rs" 61 20 61 41
  
  let%span span20 = "../../../../../creusot-contracts/src/invariant.rs" 27 8 27 18
  
  let%span span21 = "../04_binary_search.rs" 9 4 11 5
  
  let%span span22 = "../04_binary_search.rs" 16 4 16 31
  
  let%span span23 = "../../../../../creusot-contracts/src/std/slice.rs" 132 20 132 37
  
  let%span span24 = "../../../../../creusot-contracts/src/std/slice.rs" 125 20 125 37
  
  let%span span25 = "../../../../../creusot-contracts/src/model.rs" 90 8 90 31
  
  let%span span26 = "../../../../../creusot-contracts/src/std/vec.rs" 157 27 157 46
  
  let%span span27 = "" 0 0 0 0
  
  let%span span28 = "" 0 0 0 0
  
  let%span span29 = "../../../../../creusot-contracts/src/std/vec.rs" 158 26 158 54
  
  let%span span30 = "" 0 0 0 0
  
  let%span span31 = "../../../../../creusot-contracts/src/logic/ops.rs" 20 8 20 31
  
  let%span span32 = "" 0 0 0 0
  
  let%span span33 = "../../../../../creusot-contracts/src/std/vec.rs" 79 26 79 48
  
  use prelude.prelude.UInt32
  
  predicate inv'4 (_1 : uint32)
  
  use T_alloc__alloc__Global as Global'0
  
  predicate invariant'6 (self : uint32) =
    [%#span14] inv'4 self
  
  predicate inv'6 (_1 : uint32)
  
  axiom inv'6 [@rewrite] : forall x : uint32 . inv'6 x = true
  
  use seq.Seq
  
  use seq.Seq
  
  use prelude.prelude.Int
  
  use seq.Seq
  
  predicate invariant'5 (self : Seq.seq uint32) =
    [%#span15] forall i : int . 0 <= i /\ i < Seq.length self  -> inv'6 (Seq.get self i)
  
  predicate inv'5 (_1 : Seq.seq uint32)
  
  axiom inv'5 [@rewrite] : forall x : Seq.seq uint32 . inv'5 x = true
  
  predicate invariant'4 (self : uint32) =
    [%#span16] true
  
  axiom inv'4 [@rewrite] : forall x : uint32 . inv'4 x = true
  
  use T_alloc__vec__Vec as Vec'0
  
  use prelude.prelude.UIntSize
  
  use prelude.prelude.UIntSize
  
  constant v_MAX'0 : usize = [%#span17] (18446744073709551615 : usize)
  
  function shallow_model'1 (self : Vec'0.t_Vec uint32 (Global'0.t_Global)) : Seq.seq uint32
  
  axiom shallow_model'1_spec : forall self : Vec'0.t_Vec uint32 (Global'0.t_Global) . [%#span18] Seq.length (shallow_model'1 self)
  <= UIntSize.to_int (v_MAX'0 : usize)
  
  predicate invariant'3 (self : Vec'0.t_Vec uint32 (Global'0.t_Global)) =
    [%#span19] inv'5 (shallow_model'1 self)
  
  predicate inv'3 (_1 : Vec'0.t_Vec uint32 (Global'0.t_Global))
  
<<<<<<< HEAD
  axiom inv'3 [@rewrite] : forall x : Vec'0.t_vec uint32 (Global'0.t_global) . inv'3 x = true
=======
  axiom inv'3 : forall x : Vec'0.t_Vec uint32 (Global'0.t_Global) . inv'3 x = true
>>>>>>> c3369865
  
  use prelude.prelude.Borrow
  
  predicate invariant'2 (self : uint32) =
    [%#span20] inv'4 self
  
  predicate inv'2 (_1 : uint32)
  
  axiom inv'2 [@rewrite] : forall x : uint32 . inv'2 x = true
  
  predicate invariant'1 (self : usize) =
    [%#span16] true
  
  predicate inv'1 (_1 : usize)
  
  axiom inv'1 [@rewrite] : forall x : usize . inv'1 x = true
  
  predicate invariant'0 (self : Vec'0.t_Vec uint32 (Global'0.t_Global)) =
    [%#span20] inv'3 self
  
  predicate inv'0 (_1 : Vec'0.t_Vec uint32 (Global'0.t_Global))
  
<<<<<<< HEAD
  axiom inv'0 [@rewrite] : forall x : Vec'0.t_vec uint32 (Global'0.t_global) . inv'0 x = true
=======
  axiom inv'0 : forall x : Vec'0.t_Vec uint32 (Global'0.t_Global) . inv'0 x = true
>>>>>>> c3369865
  
  use seq.Seq
  
  predicate sorted_range'0 [#"../04_binary_search.rs" 8 0 8 52] (s : Seq.seq uint32) (l : int) (u : int) =
    [%#span21] forall i : int, j : int . l <= i /\ i < j /\ j < u  -> Seq.get s i <= Seq.get s j
  
  predicate sorted'0 [#"../04_binary_search.rs" 15 0 15 30] (s : Seq.seq uint32) =
    [%#span22] sorted_range'0 s 0 (Seq.length s)
  
  use prelude.prelude.Intrinsic
  
  use prelude.prelude.Slice
  
  predicate has_value'0 [@inline:trivial] (self : usize) (seq : Seq.seq uint32) (out : uint32) =
    [%#span23] Seq.get seq (UIntSize.to_int self) = out
  
  predicate in_bounds'0 [@inline:trivial] (self : usize) (seq : Seq.seq uint32) =
    [%#span24] UIntSize.to_int self < Seq.length seq
  
  function shallow_model'0 (self : Vec'0.t_Vec uint32 (Global'0.t_Global)) : Seq.seq uint32 =
    [%#span25] shallow_model'1 self
  
  let rec index'0 (self:Vec'0.t_Vec uint32 (Global'0.t_Global)) (index:usize) (return'  (ret:uint32))= {[@expl:precondition] [%#span28] inv'1 index}
    {[@expl:precondition] [%#span27] inv'0 self}
    {[@expl:precondition] [%#span26] in_bounds'0 index (shallow_model'0 self)}
    any
    [ return' (result:uint32)-> {[%#span30] inv'2 result}
      {[%#span29] has_value'0 index (shallow_model'0 self) result}
      (! return' {result}) ]
    
  
  function index_logic'0 [@inline:trivial] (self : Vec'0.t_Vec uint32 (Global'0.t_Global)) (ix : int) : uint32 =
    [%#span31] Seq.get (shallow_model'1 self) ix
  
  use T_core__result__Result as Result'0
  
  let rec len'0 (self:Vec'0.t_Vec uint32 (Global'0.t_Global)) (return'  (ret:usize))= {[@expl:precondition] [%#span32] inv'0 self}
    any
    [ return' (result:usize)-> {[%#span33] UIntSize.to_int result = Seq.length (shallow_model'0 self)}
      (! return' {result}) ]
    
  
  let rec binary_search (arr:Vec'0.t_Vec uint32 (Global'0.t_Global)) (elem:uint32) (return'  (ret:Result'0.t_Result usize usize))= {[%#s04_binary_search10] sorted'0 (shallow_model'0 arr)}
    {[%#s04_binary_search9] Seq.length (shallow_model'0 arr) <= UIntSize.to_int (v_MAX'0 : usize)}
    (! bb0
    [ bb0 = s0 [ s0 = len'0 {arr} (fun (_ret':usize) ->  [ &_10 <- _ret' ] s1) | s1 = bb1 ] 
    | bb1 = s0
      [ s0 = UIntSize.eq {_10} {[%#s04_binary_search0] (0 : usize)} (fun (_ret':bool) ->  [ &_9 <- _ret' ] s1)
      | s1 = any [ br0 -> {_9 = false} (! bb3) | br1 -> {_9} (! bb2) ]  ]
      
    | bb2 = s0 [ s0 =  [ &_0 <- Result'0.C_Err ([%#s04_binary_search1] (0 : usize)) ] s1 | s1 = bb21 ] 
    | bb3 = s0 [ s0 = len'0 {arr} (fun (_ret':usize) ->  [ &size <- _ret' ] s1) | s1 = bb4 ] 
    | bb4 = s0 [ s0 =  [ &base <- [%#s04_binary_search2] (0 : usize) ] s1 | s1 = bb5 ] 
    | bb5 = bb5
      [ bb5 = {[@expl:loop invariant] [%#s04_binary_search4] forall i : usize . UIntSize.to_int base
        + UIntSize.to_int size
        < UIntSize.to_int i
        /\ UIntSize.to_int i < Seq.length (shallow_model'0 arr)  -> elem < index_logic'0 arr (UIntSize.to_int i)}
        {[@expl:loop invariant] [%#s04_binary_search4] forall i : usize . i < base
         -> index_logic'0 arr (UIntSize.to_int i) <= elem}
        {[@expl:loop invariant] [%#s04_binary_search3] 0 < UIntSize.to_int size
        /\ UIntSize.to_int size + UIntSize.to_int base <= Seq.length (shallow_model'0 arr)}
        (! s0) [ s0 = bb6 ] 
        [ bb6 = s0
          [ s0 = UIntSize.gt {size} {[%#s04_binary_search5] (1 : usize)} (fun (_ret':bool) ->  [ &_21 <- _ret' ] s1)
          | s1 = any [ br0 -> {_21 = false} (! bb13) | br1 -> {_21} (! bb7) ]  ]
          
        | bb7 = s0
          [ s0 = UIntSize.eq {[%#s04_binary_search6] (2 : usize)} {[%#s04_binary_search7] (0 : usize)}
              (fun (_ret':bool) ->  [ &_25 <- _ret' ] s1)
          | s1 = {[@expl:division by zero] [%#s04_binary_search7] not _25} s2
          | s2 = bb8 ]
          
        | bb8 = s0
          [ s0 = UIntSize.div {size} {[%#s04_binary_search6] (2 : usize)} (fun (_ret':usize) ->  [ &half <- _ret' ] s1)
          | s1 = UIntSize.add {base} {half} (fun (_ret':usize) ->  [ &mid <- _ret' ] s2)
          | s2 = index'0 {arr} {mid} (fun (_ret':uint32) ->  [ &_32 <- _ret' ] s3)
          | s3 = bb9 ]
          
        | bb9 = s0
          [ s0 = UInt32.gt {_32} {elem} (fun (_ret':bool) ->  [ &_30 <- _ret' ] s1)
          | s1 = any [ br0 -> {_30 = false} (! bb11) | br1 -> {_30} (! bb10) ]  ]
          
        | bb10 = s0 [ s0 =  [ &_29 <- base ] s1 | s1 = bb12 ] 
        | bb11 = s0 [ s0 =  [ &_29 <- mid ] s1 | s1 = bb12 ] 
        | bb12 = s0
          [ s0 =  [ &base <- _29 ] s1
          | s1 = UIntSize.sub {size} {half} (fun (_ret':usize) ->  [ &size <- _ret' ] s2)
          | s2 = bb5 ]
           ]
         ]
      
    | bb13 = s0 [ s0 = index'0 {arr} {base} (fun (_ret':uint32) ->  [ &_41 <- _ret' ] s1) | s1 = bb14 ] 
    | bb14 = s0
      [ s0 =  [ &cmp <- _41 ] s1
      | s1 = UInt32.eq {cmp} {elem} (fun (_ret':bool) ->  [ &_44 <- _ret' ] s2)
      | s2 = any [ br0 -> {_44 = false} (! bb16) | br1 -> {_44} (! bb15) ]  ]
      
    | bb15 = s0 [ s0 =  [ &_0 <- Result'0.C_Ok base ] s1 | s1 = bb20 ] 
    | bb16 = s0
      [ s0 = UInt32.lt {cmp} {elem} (fun (_ret':bool) ->  [ &_48 <- _ret' ] s1)
      | s1 = any [ br0 -> {_48 = false} (! bb18) | br1 -> {_48} (! bb17) ]  ]
      
    | bb17 = s0
      [ s0 = UIntSize.add {base} {[%#s04_binary_search8] (1 : usize)} (fun (_ret':usize) ->  [ &_51 <- _ret' ] s1)
      | s1 =  [ &_0 <- Result'0.C_Err _51 ] s2
      | s2 = bb19 ]
      
    | bb18 = s0 [ s0 =  [ &_0 <- Result'0.C_Err base ] s1 | s1 = bb19 ] 
    | bb19 = bb20
    | bb20 = bb21
    | bb21 = return' {_0} ]
    )
    [ & _0 : Result'0.t_Result usize usize = any_l ()
    | & arr : Vec'0.t_Vec uint32 (Global'0.t_Global) = arr
    | & elem : uint32 = elem
    | & _9 : bool = any_l ()
    | & _10 : usize = any_l ()
    | & size : usize = any_l ()
    | & base : usize = any_l ()
    | & _21 : bool = any_l ()
    | & half : usize = any_l ()
    | & _25 : bool = any_l ()
    | & mid : usize = any_l ()
    | & _29 : usize = any_l ()
    | & _30 : bool = any_l ()
    | & _32 : uint32 = any_l ()
    | & cmp : uint32 = any_l ()
    | & _41 : uint32 = any_l ()
    | & _44 : bool = any_l ()
    | & _48 : bool = any_l ()
    | & _51 : usize = any_l () ]
    
    [ return' (result:Result'0.t_Result usize usize)-> {[@expl:postcondition] [%#s04_binary_search13] forall x : usize . result
      = Result'0.C_Err x
       -> (forall i : usize . x < i /\ UIntSize.to_int i < Seq.length (shallow_model'0 arr)
       -> elem < index_logic'0 arr (UIntSize.to_int i))}
      {[@expl:postcondition] [%#s04_binary_search12] forall x : usize . result = Result'0.C_Err x
       -> (forall i : usize . i < x  -> index_logic'0 arr (UIntSize.to_int i) <= elem)}
      {[@expl:postcondition] [%#s04_binary_search11] forall x : usize . result = Result'0.C_Ok x
       -> index_logic'0 arr (UIntSize.to_int x) = elem}
      (! return' {result}) ]
    
end<|MERGE_RESOLUTION|>--- conflicted
+++ resolved
@@ -117,19 +117,7 @@
     [ good -> {C_Global  = input} (! ret) | bad -> {C_Global  <> input} {false} any ]
     
 end
-<<<<<<< HEAD
-module C04BinarySearch_BinarySearch
-=======
-module T_alloc__boxed__Box
-  use T_core__ptr__unique__Unique as Unique'0
-  
-  type t_Box 't 'a =
-    | C_Box (Unique'0.t_Unique 't) 'a
-  
-  function any_l (_ : 'b) : 'a
-end
 module M_04_binary_search__binary_search
->>>>>>> c3369865
   let%span s04_binary_search0 = "../04_binary_search.rs" 27 20 27 21
   
   let%span s04_binary_search1 = "../04_binary_search.rs" 28 19 28 20
@@ -249,11 +237,7 @@
   
   predicate inv'3 (_1 : Vec'0.t_Vec uint32 (Global'0.t_Global))
   
-<<<<<<< HEAD
-  axiom inv'3 [@rewrite] : forall x : Vec'0.t_vec uint32 (Global'0.t_global) . inv'3 x = true
-=======
-  axiom inv'3 : forall x : Vec'0.t_Vec uint32 (Global'0.t_Global) . inv'3 x = true
->>>>>>> c3369865
+  axiom inv'3 [@rewrite] : forall x : Vec'0.t_Vec uint32 (Global'0.t_Global) . inv'3 x = true
   
   use prelude.prelude.Borrow
   
@@ -276,11 +260,7 @@
   
   predicate inv'0 (_1 : Vec'0.t_Vec uint32 (Global'0.t_Global))
   
-<<<<<<< HEAD
-  axiom inv'0 [@rewrite] : forall x : Vec'0.t_vec uint32 (Global'0.t_global) . inv'0 x = true
-=======
-  axiom inv'0 : forall x : Vec'0.t_Vec uint32 (Global'0.t_Global) . inv'0 x = true
->>>>>>> c3369865
+  axiom inv'0 [@rewrite] : forall x : Vec'0.t_Vec uint32 (Global'0.t_Global) . inv'0 x = true
   
   use seq.Seq
   
