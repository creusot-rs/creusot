--- conflicted
+++ resolved
@@ -1,7 +1,4 @@
 
-module CreusotContracts_Logic_Seq2_Seq_Type
-  type t_seq 't
-end
 module Core_Ptr_NonNull_NonNull_Type
   use prelude.prelude.Opaque
   
@@ -153,52 +150,50 @@
   
   let%span span15 = "" 0 0 0 0
   
-  let%span span16 = "../../../../../creusot-contracts/src/logic/seq2.rs" 68 14 68 25
-  
-  let%span span17 = "../../../../../creusot-contracts/src/std/vec.rs" 19 21 19 25
-  
-  let%span span18 = "../../../../../creusot-contracts/src/std/vec.rs" 18 14 18 41
+  let%span span16 = "../../../../../creusot-contracts/src/std/vec.rs" 19 21 19 25
+  
+  let%span span17 = "../../../../../creusot-contracts/src/std/vec.rs" 18 14 18 41
+  
+  let%span span18 = "../../../../../creusot-contracts/src/std/vec.rs" 19 4 19 36
   
   let%span span19 = "../../../../../creusot-contracts/src/std/vec.rs" 60 20 60 41
   
-  let%span span20 = "../../../../../creusot-contracts/src/logic/seq2.rs" 16 14 16 36
-  
-  let%span span21 = "../04_binary_search.rs" 9 4 11 5
-  
-  let%span span22 = "../04_binary_search.rs" 16 4 16 31
-  
-  let%span span23 = "../../../../../creusot-contracts/src/std/slice.rs" 107 20 107 37
-  
-  let%span span24 = "../../../../../creusot-contracts/src/std/slice.rs" 100 20 100 37
-  
-  let%span span25 = "../../../../../creusot-contracts/src/model.rs" 90 8 90 31
-  
-  let%span span26 = "../../../../../creusot-contracts/src/std/vec.rs" 156 27 156 46
+  let%span span20 = "../04_binary_search.rs" 9 4 11 5
+  
+  let%span span21 = "../04_binary_search.rs" 16 4 16 31
+  
+  let%span span22 = "../../../../../creusot-contracts/src/std/slice.rs" 122 20 122 37
+  
+  let%span span23 = "../../../../../creusot-contracts/src/std/slice.rs" 115 20 115 37
+  
+  let%span span24 = "../../../../../creusot-contracts/src/model.rs" 90 8 90 31
+  
+  let%span span25 = "../../../../../creusot-contracts/src/std/vec.rs" 156 27 156 46
+  
+  let%span span26 = "" 0 0 0 0
   
   let%span span27 = "" 0 0 0 0
   
-  let%span span28 = "" 0 0 0 0
-  
-  let%span span29 = "../../../../../creusot-contracts/src/std/vec.rs" 157 26 157 54
-  
-  let%span span30 = "" 0 0 0 0
-  
-  let%span span31 = "../../../../../creusot-contracts/src/logic/ops.rs" 20 8 20 31
-  
-  let%span span32 = "" 0 0 0 0
-  
-  let%span span33 = "../../../../../creusot-contracts/src/std/vec.rs" 78 26 78 48
+  let%span span28 = "../../../../../creusot-contracts/src/std/vec.rs" 157 26 157 54
+  
+  let%span span29 = "" 0 0 0 0
+  
+  let%span span30 = "../../../../../creusot-contracts/src/logic/ops.rs" 20 8 20 31
+  
+  let%span span31 = "" 0 0 0 0
+  
+  let%span span32 = "../../../../../creusot-contracts/src/std/vec.rs" 78 26 78 48
   
   use prelude.prelude.UInt32
   
-  use CreusotContracts_Logic_Seq2_Seq_Type as Seq'0
-  
-  predicate invariant'4 (self : Seq'0.t_seq uint32) =
+  use seq.Seq
+  
+  predicate invariant'4 (self : Seq.seq uint32) =
     [%#span14] true
   
-  predicate inv'4 (_x : Seq'0.t_seq uint32)
-  
-  axiom inv'4 : forall x : Seq'0.t_seq uint32 . inv'4 x = true
+  predicate inv'4 (_x : Seq.seq uint32)
+  
+  axiom inv'4 : forall x : Seq.seq uint32 . inv'4 x = true
   
   use Alloc_Alloc_Global_Type as Global'0
   
@@ -212,16 +207,15 @@
   
   constant max'0 : usize = [%#span15] (18446744073709551615 : usize)
   
-  function len'1 (self : Seq'0.t_seq uint32) : int
-  
-  axiom len'1_spec : forall self : Seq'0.t_seq uint32 . [%#span16] len'1 self >= 0
+  use seq.Seq
   
   predicate inv'3 (_x : Vec'0.t_vec uint32 (Global'0.t_global))
   
-  function shallow_model'1 (self : Vec'0.t_vec uint32 (Global'0.t_global)) : Seq'0.t_seq uint32
-  
-  axiom shallow_model'1_spec : forall self : Vec'0.t_vec uint32 (Global'0.t_global) . ([%#span17] inv'3 self)
-   -> ([%#span18] len'1 (shallow_model'1 self) <= UIntSize.to_int (max'0 : usize))
+  function shallow_model'1 (self : Vec'0.t_vec uint32 (Global'0.t_global)) : Seq.seq uint32
+  
+  axiom shallow_model'1_spec : forall self : Vec'0.t_vec uint32 (Global'0.t_global) . ([%#span16] inv'3 self)
+   -> ([%#span18] inv'4 (shallow_model'1 self))
+  && ([%#span17] Seq.length (shallow_model'1 self) <= UIntSize.to_int (max'0 : usize))
   
   predicate invariant'3 (self : Vec'0.t_vec uint32 (Global'0.t_global)) =
     [%#span19] inv'4 (shallow_model'1 self)
@@ -249,24 +243,13 @@
   
   axiom inv'0 : forall x : Vec'0.t_vec uint32 (Global'0.t_global) . inv'0 x = true
   
-  constant empty'0 : Seq'0.t_seq uint32
-  
-  function empty_len'0 (_1 : ()) : ()
-  
-<<<<<<< HEAD
-  axiom empty_len'0_spec : forall _1 : () . [%#span20] len'1 (empty'0 : Seq'0.t_seq uint32) = 0
-=======
+  use seq.Seq
+  
   predicate sorted_range'0 [#"../04_binary_search.rs" 8 0 8 52] (s : Seq.seq uint32) (l : int) (u : int) =
     [%#span20] forall i : int, j : int . l <= i /\ i < j /\ j < u  -> Seq.get s i <= Seq.get s j
->>>>>>> 9a4c896b
-  
-  function index_logic'1 (self : Seq'0.t_seq uint32) (_2 : int) : uint32
-  
-  predicate sorted_range'0 [#"../04_binary_search.rs" 8 0 8 52] (s : Seq'0.t_seq uint32) (l : int) (u : int) =
-    [%#span21] forall j : int . forall i : int . l <= i /\ i < j /\ j < u  -> index_logic'1 s i <= index_logic'1 s j
-  
-  predicate sorted'0 [#"../04_binary_search.rs" 15 0 15 30] (s : Seq'0.t_seq uint32) =
-    [%#span22] sorted_range'0 s 0 (len'1 s)
+  
+  predicate sorted'0 [#"../04_binary_search.rs" 15 0 15 30] (s : Seq.seq uint32) =
+    [%#span21] sorted_range'0 s 0 (Seq.length s)
   
   use prelude.prelude.Intrinsic
   
@@ -274,36 +257,37 @@
   
   use prelude.prelude.Slice
   
-  predicate has_value'0 [@inline:trivial] (self : usize) (seq : Seq'0.t_seq uint32) (out : uint32) =
-    [%#span23] index_logic'1 seq (UIntSize.to_int self) = out
-  
-  predicate in_bounds'0 [@inline:trivial] (self : usize) (seq : Seq'0.t_seq uint32) =
-    [%#span24] UIntSize.to_int self < len'1 seq
-  
-  function shallow_model'0 (self : Vec'0.t_vec uint32 (Global'0.t_global)) : Seq'0.t_seq uint32 =
-    [%#span25] shallow_model'1 self
-  
-  let rec index'0 (self:Vec'0.t_vec uint32 (Global'0.t_global)) (index:usize) (return'  (ret:uint32))= {[@expl:precondition] [%#span28] inv'1 index}
-    {[@expl:precondition] [%#span27] inv'0 self}
-    {[@expl:precondition] [%#span26] in_bounds'0 index (shallow_model'0 self)}
+  predicate has_value'0 [@inline:trivial] (self : usize) (seq : Seq.seq uint32) (out : uint32) =
+    [%#span22] Seq.get seq (UIntSize.to_int self) = out
+  
+  predicate in_bounds'0 [@inline:trivial] (self : usize) (seq : Seq.seq uint32) =
+    [%#span23] UIntSize.to_int self < Seq.length seq
+  
+  function shallow_model'0 (self : Vec'0.t_vec uint32 (Global'0.t_global)) : Seq.seq uint32 =
+    [%#span24] shallow_model'1 self
+  
+  let rec index'0 (self:Vec'0.t_vec uint32 (Global'0.t_global)) (index:usize) (return'  (ret:uint32))= {[@expl:precondition] [%#span27] inv'1 index}
+    {[@expl:precondition] [%#span26] inv'0 self}
+    {[@expl:precondition] [%#span25] in_bounds'0 index (shallow_model'0 self)}
     any
-    [ return' (result:uint32)-> {[%#span30] inv'2 result}
-      {[%#span29] has_value'0 index (shallow_model'0 self) result}
+    [ return' (result:uint32)-> {[%#span29] inv'2 result}
+      {[%#span28] has_value'0 index (shallow_model'0 self) result}
       (! return' {result}) ]
     
   
   function index_logic'0 [@inline:trivial] (self : Vec'0.t_vec uint32 (Global'0.t_global)) (ix : int) : uint32 =
-    [%#span31] index_logic'1 (shallow_model'1 self) ix
+    [%#span30] Seq.get (shallow_model'1 self) ix
   
   use Core_Result_Result_Type as Result'0
   
-  let rec len'0 (self:Vec'0.t_vec uint32 (Global'0.t_global)) (return'  (ret:usize))= {[@expl:precondition] [%#span32] inv'0 self}
+  let rec len'0 (self:Vec'0.t_vec uint32 (Global'0.t_global)) (return'  (ret:usize))= {[@expl:precondition] [%#span31] inv'0 self}
     any
-    [ return' (result:usize)-> {[%#span33] UIntSize.to_int result = len'1 (shallow_model'0 self)} (! return' {result}) ]
+    [ return' (result:usize)-> {[%#span32] UIntSize.to_int result = Seq.length (shallow_model'0 self)}
+      (! return' {result}) ]
     
   
   let rec binary_search (arr:Vec'0.t_vec uint32 (Global'0.t_global)) (elem:uint32) (return'  (ret:Result'0.t_result usize usize))= {[%#s04_binary_search10] sorted'0 (shallow_model'0 arr)}
-    {[%#s04_binary_search9] len'1 (shallow_model'0 arr) <= UIntSize.to_int (max'0 : usize)}
+    {[%#s04_binary_search9] Seq.length (shallow_model'0 arr) <= UIntSize.to_int (max'0 : usize)}
     (! bb0
     [ bb0 = s0 [ s0 = len'0 {arr} (fun (_ret':usize) ->  [ &_10 <- _ret' ] s1) | s1 = bb1 ] 
     | bb1 = s0
@@ -318,11 +302,11 @@
       [ bb5 = {[@expl:loop invariant] [%#s04_binary_search4] forall i : usize . UIntSize.to_int base
         + UIntSize.to_int size
         < UIntSize.to_int i
-        /\ UIntSize.to_int i < len'1 (shallow_model'0 arr)  -> elem < index_logic'0 arr (UIntSize.to_int i)}
+        /\ UIntSize.to_int i < Seq.length (shallow_model'0 arr)  -> elem < index_logic'0 arr (UIntSize.to_int i)}
         {[@expl:loop invariant] [%#s04_binary_search4] forall i : usize . i < base
          -> index_logic'0 arr (UIntSize.to_int i) <= elem}
         {[@expl:loop invariant] [%#s04_binary_search3] 0 < UIntSize.to_int size
-        /\ UIntSize.to_int size + UIntSize.to_int base <= len'1 (shallow_model'0 arr)}
+        /\ UIntSize.to_int size + UIntSize.to_int base <= Seq.length (shallow_model'0 arr)}
         (! s0) [ s0 = bb6 ] 
         [ bb6 = s0
           [ s0 = UIntSize.gt {size} {[%#s04_binary_search5] (1 : usize)} (fun (_ret':bool) ->  [ &_21 <- _ret' ] s1)
@@ -396,7 +380,7 @@
     
     [ return' (result:Result'0.t_result usize usize)-> {[@expl:postcondition] [%#s04_binary_search13] forall x : usize . result
       = Result'0.C_Err x
-       -> (forall i : usize . x < i /\ UIntSize.to_int i < len'1 (shallow_model'0 arr)
+       -> (forall i : usize . x < i /\ UIntSize.to_int i < Seq.length (shallow_model'0 arr)
        -> elem < index_logic'0 arr (UIntSize.to_int i))}
       {[@expl:postcondition] [%#s04_binary_search12] forall x : usize . result = Result'0.C_Err x
        -> (forall i : usize . i < x  -> index_logic'0 arr (UIntSize.to_int i) <= elem)}
