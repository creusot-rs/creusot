--- conflicted
+++ resolved
@@ -105,8 +105,8 @@
   let%span siter12 = "../../../../creusot-contracts/src/std/iter.rs" 59 4 62 61
   let%span siter13 = "../../../../creusot-contracts/src/std/iter.rs" 173 16 175 83
   let%span s06_knights_tour14 = "06_knights_tour.rs" 31 8 35 9
-  let%span svec15 = "../../../../creusot-contracts/src/std/vec.rs" 181 22 181 41
-  let%span svec16 = "../../../../creusot-contracts/src/std/vec.rs" 182 12 182 78
+  let%span svec15 = "../../../../creusot-contracts/src/std/vec.rs" 180 22 180 41
+  let%span svec16 = "../../../../creusot-contracts/src/std/vec.rs" 181 12 181 78
   let%span svec17 = "../../../../creusot-contracts/src/std/vec.rs" 18 14 18 41
   let%span srange18 = "../../../../creusot-contracts/src/std/iter/range.rs" 33 15 33 24
   let%span srange19 = "../../../../creusot-contracts/src/std/iter/range.rs" 34 14 34 45
@@ -117,25 +117,25 @@
   let%span srange24 = "../../../../creusot-contracts/src/std/iter/range.rs" 43 15 43 32
   let%span srange25 = "../../../../creusot-contracts/src/std/iter/range.rs" 44 14 44 42
   let%span srange26 = "../../../../creusot-contracts/src/std/iter/range.rs" 22 8 28 9
-  let%span smap_inv27 = "../../../../creusot-contracts/src/std/iter/map_inv.rs" 165 8 171 9
-  let%span smap_inv28 = "../../../../creusot-contracts/src/std/iter/map_inv.rs" 152 8 159 9
+  let%span smap_inv27 = "../../../../creusot-contracts/src/std/iter/map_inv.rs" 158 8 164 9
+  let%span smap_inv28 = "../../../../creusot-contracts/src/std/iter/map_inv.rs" 145 8 152 9
   let%span smap_inv29 = "../../../../creusot-contracts/src/std/iter/map_inv.rs" 15 8 18 9
-  let%span smap_inv30 = "../../../../creusot-contracts/src/std/iter/map_inv.rs" 45 8 58 9
-  let%span svec31 = "../../../../creusot-contracts/src/std/vec.rs" 289 20 289 32
+  let%span smap_inv30 = "../../../../creusot-contracts/src/std/iter/map_inv.rs" 41 8 54 9
+  let%span svec31 = "../../../../creusot-contracts/src/std/vec.rs" 285 20 285 32
   let%span sops32 = "../../../../creusot-contracts/src/logic/ops.rs" 20 8 20 31
   let%span sresolve33 = "../../../../creusot-contracts/src/resolve.rs" 41 20 41 34
   let%span snum34 = "../../../../creusot-contracts/src/std/num.rs" 21 16 21 35
   let%span srange35 = "../../../../creusot-contracts/src/std/iter/range.rs" 15 12 15 78
-  let%span smap_inv36 = "../../../../creusot-contracts/src/std/iter/map_inv.rs" 127 8 131 9
-  let%span smap_inv37 = "../../../../creusot-contracts/src/std/iter/map_inv.rs" 66 8 66 50
-  let%span smap_inv38 = "../../../../creusot-contracts/src/std/iter/map_inv.rs" 25 15 25 24
-  let%span smap_inv39 = "../../../../creusot-contracts/src/std/iter/map_inv.rs" 26 14 26 45
-  let%span smap_inv40 = "../../../../creusot-contracts/src/std/iter/map_inv.rs" 33 15 33 21
-  let%span smap_inv41 = "../../../../creusot-contracts/src/std/iter/map_inv.rs" 34 15 34 21
-  let%span smap_inv42 = "../../../../creusot-contracts/src/std/iter/map_inv.rs" 35 15 35 21
-  let%span smap_inv43 = "../../../../creusot-contracts/src/std/iter/map_inv.rs" 36 15 36 32
-  let%span smap_inv44 = "../../../../creusot-contracts/src/std/iter/map_inv.rs" 37 15 37 32
-  let%span smap_inv45 = "../../../../creusot-contracts/src/std/iter/map_inv.rs" 38 14 38 42
+  let%span smap_inv36 = "../../../../creusot-contracts/src/std/iter/map_inv.rs" 122 8 126 9
+  let%span smap_inv37 = "../../../../creusot-contracts/src/std/iter/map_inv.rs" 62 8 62 50
+  let%span smap_inv38 = "../../../../creusot-contracts/src/std/iter/map_inv.rs" 23 15 23 24
+  let%span smap_inv39 = "../../../../creusot-contracts/src/std/iter/map_inv.rs" 24 14 24 45
+  let%span smap_inv40 = "../../../../creusot-contracts/src/std/iter/map_inv.rs" 29 15 29 21
+  let%span smap_inv41 = "../../../../creusot-contracts/src/std/iter/map_inv.rs" 30 15 30 21
+  let%span smap_inv42 = "../../../../creusot-contracts/src/std/iter/map_inv.rs" 31 15 31 21
+  let%span smap_inv43 = "../../../../creusot-contracts/src/std/iter/map_inv.rs" 32 15 32 32
+  let%span smap_inv44 = "../../../../creusot-contracts/src/std/iter/map_inv.rs" 33 15 33 32
+  let%span smap_inv45 = "../../../../creusot-contracts/src/std/iter/map_inv.rs" 34 14 34 42
   let%span sinvariant46 = "../../../../creusot-contracts/src/invariant.rs" 34 20 34 44
   
   use prelude.prelude.UIntSize
@@ -534,8 +534,8 @@
   let%span s06_knights_tour3 = "06_knights_tour.rs" 53 8 57 58
   let%span s06_knights_tour4 = "06_knights_tour.rs" 50 15 50 24
   let%span s06_knights_tour5 = "06_knights_tour.rs" 51 4 51 44
-  let%span svec6 = "../../../../creusot-contracts/src/std/vec.rs" 163 27 163 46
-  let%span svec7 = "../../../../creusot-contracts/src/std/vec.rs" 164 26 164 54
+  let%span svec6 = "../../../../creusot-contracts/src/std/vec.rs" 162 27 162 46
+  let%span svec7 = "../../../../creusot-contracts/src/std/vec.rs" 163 26 163 54
   let%span s06_knights_tour8 = "06_knights_tour.rs" 31 8 35 9
   let%span s06_knights_tour9 = "06_knights_tour.rs" 63 12 63 75
   let%span smodel10 = "../../../../creusot-contracts/src/model.rs" 88 8 88 22
@@ -754,7 +754,7 @@
   let%span s06_knights_tour10 = "06_knights_tour.rs" 93 10 93 28
   let%span s06_knights_tour11 = "06_knights_tour.rs" 94 0 94 130
   let%span siter12 = "../../../../creusot-contracts/src/std/iter.rs" 101 0 214 1
-  let%span svec13 = "../../../../creusot-contracts/src/std/vec.rs" 266 12 266 41
+  let%span svec13 = "../../../../creusot-contracts/src/std/vec.rs" 264 12 264 41
   let%span siter14 = "../../../../creusot-contracts/src/std/iter.rs" 107 26 110 17
   let%span s06_knights_tour15 = "06_knights_tour.rs" 12 15 12 52
   let%span s06_knights_tour16 = "06_knights_tour.rs" 13 15 13 52
@@ -768,16 +768,17 @@
   let%span s06_knights_tour24 = "06_knights_tour.rs" 63 12 63 75
   let%span svec25 = "../../../../creusot-contracts/src/std/vec.rs" 18 14 18 41
   let%span sops26 = "../../../../creusot-contracts/src/logic/ops.rs" 20 8 20 31
-  let%span svec27 = "../../../../creusot-contracts/src/std/vec.rs" 192 20 192 24
-  let%span svec28 = "../../../../creusot-contracts/src/std/vec.rs" 198 20 198 33
-  let%span svec29 = "../../../../creusot-contracts/src/std/vec.rs" 272 14 272 45
-  let%span svec30 = "../../../../creusot-contracts/src/std/vec.rs" 270 4 270 10
-  let%span svec31 = "../../../../creusot-contracts/src/std/vec.rs" 279 15 279 32
-  let%span svec32 = "../../../../creusot-contracts/src/std/vec.rs" 280 15 280 32
-  let%span svec33 = "../../../../creusot-contracts/src/std/vec.rs" 281 14 281 42
-  let%span svec34 = "../../../../creusot-contracts/src/std/vec.rs" 259 20 259 57
-  let%span sresolve35 = "../../../../creusot-contracts/src/resolve.rs" 41 20 41 34
-  let%span smodel36 = "../../../../creusot-contracts/src/model.rs" 106 8 106 22
+  let%span svec27 = "../../../../creusot-contracts/src/std/vec.rs" 191 20 191 24
+  let%span svec28 = "../../../../creusot-contracts/src/std/vec.rs" 197 20 197 33
+  let%span svec29 = "../../../../creusot-contracts/src/std/vec.rs" 270 14 270 45
+  let%span svec30 = "../../../../creusot-contracts/src/std/vec.rs" 268 4 268 10
+  let%span svec31 = "../../../../creusot-contracts/src/std/vec.rs" 275 15 275 32
+  let%span svec32 = "../../../../creusot-contracts/src/std/vec.rs" 276 15 276 32
+  let%span svec33 = "../../../../creusot-contracts/src/std/vec.rs" 277 14 277 42
+  let%span svec34 = "../../../../creusot-contracts/src/std/vec.rs" 273 4 273 10
+  let%span svec35 = "../../../../creusot-contracts/src/std/vec.rs" 257 20 257 57
+  let%span sresolve36 = "../../../../creusot-contracts/src/resolve.rs" 41 20 41 34
+  let%span smodel37 = "../../../../creusot-contracts/src/model.rs" 106 8 106 22
   
   use prelude.prelude.UIntSize
   
@@ -900,13 +901,13 @@
     [%#svec13] view'1 self = Seq.(++) visited (view'1 rhs)
   
   predicate resolve'1 (self : borrowed (t_IntoIter'0)) =
-    [%#sresolve35] self.final = self.current
+    [%#sresolve36] self.final = self.current
   
   function view'4 (self : borrowed (t_IntoIter'0)) : Seq.seq (isize, isize) =
-    [%#smodel36] view'1 self.current
+    [%#smodel37] view'1 self.current
   
   predicate completed'0 (self : borrowed (t_IntoIter'0)) =
-    [%#svec34] resolve'1 self /\ view'4 self = (Seq.empty  : Seq.seq (isize, isize))
+    [%#svec35] resolve'1 self /\ view'4 self = (Seq.empty  : Seq.seq (isize, isize))
   
   use seq.Seq
   
@@ -1025,6 +1026,8 @@
   
   function produces_trans'0 (a : t_IntoIter'0) (ab : Seq.seq (isize, isize)) (b : t_IntoIter'0) (bc : Seq.seq (isize, isize)) (c : t_IntoIter'0) : ()
     
+   =
+    [%#svec34] ()
   
   axiom produces_trans'0_spec : forall a : t_IntoIter'0, ab : Seq.seq (isize, isize), b : t_IntoIter'0, bc : Seq.seq (isize, isize), c : t_IntoIter'0 . ([%#svec31] produces'0 a ab b)
    -> ([%#svec32] produces'0 b bc c)  -> ([%#svec33] produces'0 a (Seq.(++) ab bc) c)
@@ -1122,11 +1125,11 @@
   let%span s06_knights_tour1 = "06_knights_tour.rs" 84 15 84 32
   let%span s06_knights_tour2 = "06_knights_tour.rs" 85 14 85 26
   let%span s06_knights_tour3 = "06_knights_tour.rs" 86 14 86 42
-  let%span svec4 = "../../../../creusot-contracts/src/std/vec.rs" 153 27 153 46
-  let%span svec5 = "../../../../creusot-contracts/src/std/vec.rs" 154 26 154 54
-  let%span svec6 = "../../../../creusot-contracts/src/std/vec.rs" 155 26 155 57
-  let%span svec7 = "../../../../creusot-contracts/src/std/vec.rs" 156 26 156 62
-  let%span svec8 = "../../../../creusot-contracts/src/std/vec.rs" 157 26 157 55
+  let%span svec4 = "../../../../creusot-contracts/src/std/vec.rs" 152 27 152 46
+  let%span svec5 = "../../../../creusot-contracts/src/std/vec.rs" 153 26 153 54
+  let%span svec6 = "../../../../creusot-contracts/src/std/vec.rs" 154 26 154 57
+  let%span svec7 = "../../../../creusot-contracts/src/std/vec.rs" 155 26 155 62
+  let%span svec8 = "../../../../creusot-contracts/src/std/vec.rs" 156 26 156 55
   let%span s06_knights_tour9 = "06_knights_tour.rs" 31 8 35 9
   let%span s06_knights_tour10 = "06_knights_tour.rs" 63 12 63 75
   let%span smodel11 = "../../../../creusot-contracts/src/model.rs" 106 8 106 22
@@ -1364,21 +1367,23 @@
   let%span smodel7 = "../../../../creusot-contracts/src/model.rs" 88 8 88 22
   let%span sops8 = "../../../../creusot-contracts/src/logic/ops.rs" 20 8 20 31
   let%span siter9 = "../../../../creusot-contracts/src/std/iter.rs" 107 26 110 17
-  let%span svec10 = "../../../../creusot-contracts/src/std/vec.rs" 206 20 206 24
-  let%span svec11 = "../../../../creusot-contracts/src/std/vec.rs" 212 20 212 34
-  let%span sslice12 = "../../../../creusot-contracts/src/std/slice.rs" 413 14 413 45
-  let%span sslice13 = "../../../../creusot-contracts/src/std/slice.rs" 420 15 420 32
-  let%span sslice14 = "../../../../creusot-contracts/src/std/slice.rs" 421 15 421 32
-  let%span sslice15 = "../../../../creusot-contracts/src/std/slice.rs" 422 14 422 42
-  let%span sslice16 = "../../../../creusot-contracts/src/std/slice.rs" 96 14 96 41
-  let%span sslice17 = "../../../../creusot-contracts/src/std/slice.rs" 97 4 97 82
-  let%span svec18 = "../../../../creusot-contracts/src/std/vec.rs" 18 14 18 41
-  let%span sslice19 = "../../../../creusot-contracts/src/std/slice.rs" 398 20 398 61
-  let%span sresolve20 = "../../../../creusot-contracts/src/resolve.rs" 41 20 41 34
-  let%span sops21 = "../../../../creusot-contracts/src/logic/ops.rs" 42 8 42 31
-  let%span smodel22 = "../../../../creusot-contracts/src/model.rs" 106 8 106 22
-  let%span sslice23 = "../../../../creusot-contracts/src/std/slice.rs" 28 14 28 41
-  let%span sslice24 = "../../../../creusot-contracts/src/std/slice.rs" 29 14 29 42
+  let%span svec10 = "../../../../creusot-contracts/src/std/vec.rs" 205 20 205 24
+  let%span svec11 = "../../../../creusot-contracts/src/std/vec.rs" 211 20 211 34
+  let%span sslice12 = "../../../../creusot-contracts/src/std/slice.rs" 411 14 411 45
+  let%span sslice13 = "../../../../creusot-contracts/src/std/slice.rs" 409 4 409 10
+  let%span sslice14 = "../../../../creusot-contracts/src/std/slice.rs" 416 15 416 32
+  let%span sslice15 = "../../../../creusot-contracts/src/std/slice.rs" 417 15 417 32
+  let%span sslice16 = "../../../../creusot-contracts/src/std/slice.rs" 418 14 418 42
+  let%span sslice17 = "../../../../creusot-contracts/src/std/slice.rs" 414 4 414 10
+  let%span sslice18 = "../../../../creusot-contracts/src/std/slice.rs" 96 14 96 41
+  let%span sslice19 = "../../../../creusot-contracts/src/std/slice.rs" 97 4 97 82
+  let%span svec20 = "../../../../creusot-contracts/src/std/vec.rs" 18 14 18 41
+  let%span sslice21 = "../../../../creusot-contracts/src/std/slice.rs" 398 20 398 61
+  let%span sresolve22 = "../../../../creusot-contracts/src/resolve.rs" 41 20 41 34
+  let%span sops23 = "../../../../creusot-contracts/src/logic/ops.rs" 42 8 42 31
+  let%span smodel24 = "../../../../creusot-contracts/src/model.rs" 106 8 106 22
+  let%span sslice25 = "../../../../creusot-contracts/src/std/slice.rs" 28 14 28 41
+  let%span sslice26 = "../../../../creusot-contracts/src/std/slice.rs" 29 14 29 42
   
   use prelude.prelude.Borrow
   
@@ -1430,7 +1435,7 @@
   
   function view'2 (self : t_Vec'0) : Seq.seq (usize, t_Point'0)
   
-  axiom view'2_spec : forall self : t_Vec'0 . [%#svec18] Seq.length (view'2 self) <= UIntSize.to_int (v_MAX'0 : usize)
+  axiom view'2_spec : forall self : t_Vec'0 . [%#svec20] Seq.length (view'2 self) <= UIntSize.to_int (v_MAX'0 : usize)
   
   function view'0 (self : t_Vec'0) : Seq.seq (usize, t_Point'0) =
     [%#smodel7] view'2 self
@@ -1443,8 +1448,8 @@
   
   function view'5 (self : slice (usize, t_Point'0)) : Seq.seq (usize, t_Point'0)
   
-  axiom view'5_spec : forall self : slice (usize, t_Point'0) . ([%#sslice24] view'5 self = Slice.id self)
-  && ([%#sslice23] Seq.length (view'5 self) <= UIntSize.to_int (v_MAX'0 : usize))
+  axiom view'5_spec : forall self : slice (usize, t_Point'0) . ([%#sslice26] view'5 self = Slice.id self)
+  && ([%#sslice25] Seq.length (view'5 self) <= UIntSize.to_int (v_MAX'0 : usize))
   
   function view'3 (self : slice (usize, t_Point'0)) : Seq.seq (usize, t_Point'0) =
     [%#smodel7] view'5 self
@@ -1491,13 +1496,13 @@
   use seq.Seq
   
   function index_logic'1 [@inline:trivial] (self : slice (usize, t_Point'0)) (ix : int) : (usize, t_Point'0) =
-    [%#sops21] Seq.get (view'5 self) ix
+    [%#sops23] Seq.get (view'5 self) ix
   
   function to_ref_seq'0 (self : slice (usize, t_Point'0)) : Seq.seq (usize, t_Point'0)
   
-  axiom to_ref_seq'0_spec : forall self : slice (usize, t_Point'0) . ([%#sslice17] forall i : int . 0 <= i
+  axiom to_ref_seq'0_spec : forall self : slice (usize, t_Point'0) . ([%#sslice19] forall i : int . 0 <= i
   /\ i < Seq.length (to_ref_seq'0 self)  -> Seq.get (to_ref_seq'0 self) i = index_logic'1 self i)
-  && ([%#sslice16] Seq.length (to_ref_seq'0 self) = Seq.length (view'3 self))
+  && ([%#sslice18] Seq.length (to_ref_seq'0 self) = Seq.length (view'3 self))
   
   use seq.Seq
   
@@ -1508,15 +1513,15 @@
     [%#sops8] Seq.get (view'2 self) ix
   
   predicate resolve'1 (self : borrowed (t_Iter'0)) =
-    [%#sresolve20] self.final = self.current
+    [%#sresolve22] self.final = self.current
   
   function view'4 (self : borrowed (t_Iter'0)) : slice (usize, t_Point'0) =
-    [%#smodel22] view'1 self.current
+    [%#smodel24] view'1 self.current
   
   use seq.Seq
   
   predicate completed'0 (self : borrowed (t_Iter'0)) =
-    [%#sslice19] resolve'1 self /\ view'5 (view'4 self) = (Seq.empty  : Seq.seq (usize, t_Point'0))
+    [%#sslice21] resolve'1 self /\ view'5 (view'4 self) = (Seq.empty  : Seq.seq (usize, t_Point'0))
   
   use seq.Seq
   
@@ -1545,15 +1550,18 @@
   
   use prelude.prelude.Snapshot
   
-  function produces_refl'0 (self : t_Iter'0) : ()
+  function produces_refl'0 (self : t_Iter'0) : () =
+    [%#sslice13] ()
   
   axiom produces_refl'0_spec : forall self : t_Iter'0 . [%#sslice12] produces'0 self (Seq.empty  : Seq.seq (usize, t_Point'0)) self
   
   function produces_trans'0 (a : t_Iter'0) (ab : Seq.seq (usize, t_Point'0)) (b : t_Iter'0) (bc : Seq.seq (usize, t_Point'0)) (c : t_Iter'0) : ()
     
-  
-  axiom produces_trans'0_spec : forall a : t_Iter'0, ab : Seq.seq (usize, t_Point'0), b : t_Iter'0, bc : Seq.seq (usize, t_Point'0), c : t_Iter'0 . ([%#sslice13] produces'0 a ab b)
-   -> ([%#sslice14] produces'0 b bc c)  -> ([%#sslice15] produces'0 a (Seq.(++) ab bc) c)
+   =
+    [%#sslice17] ()
+  
+  axiom produces_trans'0_spec : forall a : t_Iter'0, ab : Seq.seq (usize, t_Point'0), b : t_Iter'0, bc : Seq.seq (usize, t_Point'0), c : t_Iter'0 . ([%#sslice14] produces'0 a ab b)
+   -> ([%#sslice15] produces'0 b bc c)  -> ([%#sslice16] produces'0 a (Seq.(++) ab bc) c)
   
   meta "compute_max_steps" 1000000
   
@@ -1696,10 +1704,10 @@
   let%span s06_knights_tour32 = "06_knights_tour.rs" 31 8 35 9
   let%span s06_knights_tour33 = "06_knights_tour.rs" 63 12 63 75
   let%span siter34 = "../../../../creusot-contracts/src/std/iter.rs" 107 26 110 17
-  let%span svec35 = "../../../../creusot-contracts/src/std/vec.rs" 75 26 75 44
+  let%span svec35 = "../../../../creusot-contracts/src/std/vec.rs" 74 26 74 44
   let%span s06_knights_tour36 = "06_knights_tour.rs" 93 10 93 28
   let%span s06_knights_tour37 = "06_knights_tour.rs" 94 0 94 130
-  let%span svec38 = "../../../../creusot-contracts/src/std/vec.rs" 266 12 266 41
+  let%span svec38 = "../../../../creusot-contracts/src/std/vec.rs" 264 12 264 41
   let%span svec39 = "../../../../creusot-contracts/src/std/vec.rs" 18 14 18 41
   let%span sops40 = "../../../../creusot-contracts/src/logic/ops.rs" 20 8 20 31
   let%span s06_knights_tour41 = "06_knights_tour.rs" 12 15 12 52
@@ -1712,11 +1720,7 @@
   let%span s06_knights_tour48 = "06_knights_tour.rs" 51 4 51 44
   let%span s06_knights_tour49 = "06_knights_tour.rs" 68 15 68 24
   let%span s06_knights_tour50 = "06_knights_tour.rs" 69 15 69 32
-<<<<<<< HEAD
-  let%span svec51 = "../../../../creusot-contracts/src/std/vec.rs" 88 26 88 51
-=======
-  let%span svec51 = "../../../../creusot-contracts/src/std/vec.rs" 90 26 90 56
->>>>>>> 2c8506fb
+  let%span svec51 = "../../../../creusot-contracts/src/std/vec.rs" 87 26 87 56
   let%span s06_knights_tour52 = "06_knights_tour.rs" 108 0 109 62
   let%span siter53 = "../../../../creusot-contracts/src/std/iter.rs" 86 20 86 24
   let%span siter54 = "../../../../creusot-contracts/src/std/iter.rs" 92 8 92 19
@@ -1731,16 +1735,17 @@
   let%span snum63 = "../../../../creusot-contracts/src/std/num.rs" 21 16 21 35
   let%span srange64 = "../../../../creusot-contracts/src/std/iter/range.rs" 15 12 15 78
   let%span sresolve65 = "../../../../creusot-contracts/src/resolve.rs" 41 20 41 34
-  let%span svec66 = "../../../../creusot-contracts/src/std/vec.rs" 192 20 192 24
-  let%span svec67 = "../../../../creusot-contracts/src/std/vec.rs" 198 20 198 33
-  let%span svec68 = "../../../../creusot-contracts/src/std/vec.rs" 272 14 272 45
-  let%span svec69 = "../../../../creusot-contracts/src/std/vec.rs" 270 4 270 10
-  let%span svec70 = "../../../../creusot-contracts/src/std/vec.rs" 279 15 279 32
-  let%span svec71 = "../../../../creusot-contracts/src/std/vec.rs" 280 15 280 32
-  let%span svec72 = "../../../../creusot-contracts/src/std/vec.rs" 281 14 281 42
-  let%span svec73 = "../../../../creusot-contracts/src/std/vec.rs" 259 20 259 57
-  let%span smodel74 = "../../../../creusot-contracts/src/model.rs" 106 8 106 22
-  let%span smodel75 = "../../../../creusot-contracts/src/model.rs" 88 8 88 22
+  let%span svec66 = "../../../../creusot-contracts/src/std/vec.rs" 191 20 191 24
+  let%span svec67 = "../../../../creusot-contracts/src/std/vec.rs" 197 20 197 33
+  let%span svec68 = "../../../../creusot-contracts/src/std/vec.rs" 270 14 270 45
+  let%span svec69 = "../../../../creusot-contracts/src/std/vec.rs" 268 4 268 10
+  let%span svec70 = "../../../../creusot-contracts/src/std/vec.rs" 275 15 275 32
+  let%span svec71 = "../../../../creusot-contracts/src/std/vec.rs" 276 15 276 32
+  let%span svec72 = "../../../../creusot-contracts/src/std/vec.rs" 277 14 277 42
+  let%span svec73 = "../../../../creusot-contracts/src/std/vec.rs" 273 4 273 10
+  let%span svec74 = "../../../../creusot-contracts/src/std/vec.rs" 257 20 257 57
+  let%span smodel75 = "../../../../creusot-contracts/src/model.rs" 106 8 106 22
+  let%span smodel76 = "../../../../creusot-contracts/src/model.rs" 88 8 88 22
   
   use prelude.prelude.UIntSize
   
@@ -2080,10 +2085,10 @@
     [%#sresolve65] self.final = self.current
   
   function view'7 (self : borrowed (t_IntoIter'0)) : Seq.seq (isize, isize) =
-    [%#smodel74] view'4 self.current
+    [%#smodel75] view'4 self.current
   
   predicate completed'1 (self : borrowed (t_IntoIter'0)) =
-    [%#svec73] resolve'3 self /\ view'7 self = (Seq.empty  : Seq.seq (isize, isize))
+    [%#svec74] resolve'3 self /\ view'7 self = (Seq.empty  : Seq.seq (isize, isize))
   
   use seq.Seq
   
@@ -2132,7 +2137,7 @@
     any [ return' (result:usize)-> (! return' {result}) ] 
   
   function view'5 (self : borrowed (t_Vec'0)) : Seq.seq (usize, t_Point'0) =
-    [%#smodel74] view'0 self.current
+    [%#smodel75] view'0 self.current
   
   use seq.Seq
   
@@ -2145,7 +2150,7 @@
     | C_Some'2 (usize, t_Point'0)
   
   function view'6 (self : t_Vec'0) : Seq.seq (usize, t_Point'0) =
-    [%#smodel75] view'0 self
+    [%#smodel76] view'0 self
   
   let rec min'0 (v:t_Vec'0) (return'  (ret:t_Option'2))= any
     [ return' (result:t_Option'2)-> {[%#s06_knights_tour52] forall r : (usize, t_Point'0) . result = C_Some'2 r
@@ -2197,6 +2202,8 @@
   
   function produces_trans'1 (a : t_IntoIter'0) (ab : Seq.seq (isize, isize)) (b : t_IntoIter'0) (bc : Seq.seq (isize, isize)) (c : t_IntoIter'0) : ()
     
+   =
+    [%#svec73] ()
   
   axiom produces_trans'1_spec : forall a : t_IntoIter'0, ab : Seq.seq (isize, isize), b : t_IntoIter'0, bc : Seq.seq (isize, isize), c : t_IntoIter'0 . ([%#svec70] produces'1 a ab b)
    -> ([%#svec71] produces'1 b bc c)  -> ([%#svec72] produces'1 a (Seq.(++) ab bc) c)
