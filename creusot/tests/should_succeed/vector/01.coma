--- conflicted
+++ resolved
@@ -23,25 +23,6 @@
   let%span svec21 = "../../../../creusot-contracts/src/std/vec.rs" 155 26 155 62
   let%span svec22 = "../../../../creusot-contracts/src/std/vec.rs" 156 26 156 55
   let%span svec23 = "../../../../creusot-contracts/src/std/vec.rs" 18 14 18 41
-<<<<<<< HEAD
-  let%span smodel24 = "../../../../creusot-contracts/src/model.rs" 88 8 88 22
-  let%span siter25 = "../../../../creusot-contracts/src/std/iter.rs" 86 20 86 24
-  let%span siter26 = "../../../../creusot-contracts/src/std/iter.rs" 92 8 92 19
-  let%span srange27 = "../../../../creusot-contracts/src/std/iter/range.rs" 33 15 33 24
-  let%span srange28 = "../../../../creusot-contracts/src/std/iter/range.rs" 34 14 34 45
-  let%span srange29 = "../../../../creusot-contracts/src/std/iter/range.rs" 39 15 39 21
-  let%span srange30 = "../../../../creusot-contracts/src/std/iter/range.rs" 40 15 40 21
-  let%span srange31 = "../../../../creusot-contracts/src/std/iter/range.rs" 41 15 41 21
-  let%span srange32 = "../../../../creusot-contracts/src/std/iter/range.rs" 42 15 42 32
-  let%span srange33 = "../../../../creusot-contracts/src/std/iter/range.rs" 43 15 43 32
-  let%span srange34 = "../../../../creusot-contracts/src/std/iter/range.rs" 44 14 44 42
-  let%span snum35 = "../../../../creusot-contracts/src/std/num.rs" 54 32 54 37
-  let%span srange36 = "../../../../creusot-contracts/src/std/iter/range.rs" 15 12 15 78
-  let%span sresolve37 = "../../../../creusot-contracts/src/resolve.rs" 54 20 54 34
-  let%span sslice38 = "../../../../creusot-contracts/src/std/slice.rs" 140 20 140 37
-  let%span sslice39 = "../../../../creusot-contracts/src/std/slice.rs" 147 20 147 37
-  let%span sslice40 = "../../../../creusot-contracts/src/std/slice.rs" 154 20 154 94
-=======
   let%span smodel24 = "../../../../creusot-contracts/src/model.rs" 92 8 92 22
   let%span siter25 = "../../../../creusot-contracts/src/std/iter.rs" 82 20 82 24
   let%span siter26 = "../../../../creusot-contracts/src/std/iter.rs" 88 8 88 19
@@ -55,7 +36,6 @@
   let%span sslice34 = "../../../../creusot-contracts/src/std/slice.rs" 122 20 122 37
   let%span sslice35 = "../../../../creusot-contracts/src/std/slice.rs" 129 20 129 37
   let%span sslice36 = "../../../../creusot-contracts/src/std/slice.rs" 136 20 136 94
->>>>>>> 4c2c8706
   
   use prelude.prelude.Snapshot
   
@@ -69,24 +49,22 @@
   type t_Unique'0  =
     { t_Unique__pointer'0: t_NonNull'0; t_Unique__qy95zmarker'0: () }
   
-  use prelude.prelude.Int
-  
-  use prelude.prelude.UInt64
+  use prelude.prelude.UIntSize
   
   type t_Cap'0  =
-    { t_Cap__0'0: UInt64.t }
+    { t_Cap__0'0: usize }
   
   type t_RawVec'0  =
     { t_RawVec__ptr'0: t_Unique'0; t_RawVec__cap'0: t_Cap'0; t_RawVec__alloc'0: () }
   
   type t_Vec'0  =
-    { t_Vec__buf'0: t_RawVec'0; t_Vec__len'0: UInt64.t }
+    { t_Vec__buf'0: t_RawVec'0; t_Vec__len'0: usize }
   
   predicate inv'2 (_1 : t_Vec'0)
   
   axiom inv_axiom'2 [@rewrite] : forall x : t_Vec'0 [inv'2 x] . inv'2 x = true
   
-  use prelude.prelude.UInt64
+  use prelude.prelude.UIntSize
   
   use prelude.prelude.UInt32
   
@@ -94,22 +72,24 @@
   
   use seq.Seq
   
-  constant v_MAX'0 : UInt64.t = (18446744073709551615 : UInt64.t)
-  
-  function view'2 (self : t_Vec'0) : Seq.seq UInt32.t
-  
-  axiom view'2_spec : forall self : t_Vec'0 . [%#svec23] Seq.length (view'2 self) <= UInt64.t'int (v_MAX'0 : UInt64.t)
-  
-  function view'3 (self : t_Vec'0) : Seq.seq UInt32.t =
+  constant v_MAX'0 : usize = (18446744073709551615 : usize)
+  
+  use prelude.prelude.Int
+  
+  function view'2 (self : t_Vec'0) : Seq.seq uint32
+  
+  axiom view'2_spec : forall self : t_Vec'0 . [%#svec23] Seq.length (view'2 self) <= UIntSize.to_int (v_MAX'0 : usize)
+  
+  function view'3 (self : t_Vec'0) : Seq.seq uint32 =
     [%#smodel24] view'2 self
   
-  let rec len'0 (self:t_Vec'0) (return'  (ret:UInt64.t))= {[@expl:len 'self' type invariant] inv'2 self}
+  let rec len'0 (self:t_Vec'0) (return'  (ret:usize))= {[@expl:len 'self' type invariant] inv'2 self}
     any
-    [ return' (result:UInt64.t)-> {[%#svec11] UInt64.t'int result = Seq.length (view'3 self)} (! return' {result}) ]
+    [ return' (result:usize)-> {[%#svec11] UIntSize.to_int result = Seq.length (view'3 self)} (! return' {result}) ]
     
   
   type t_Range'0  =
-    { t_Range__start'0: UInt64.t; t_Range__end'0: UInt64.t }
+    { t_Range__start'0: usize; t_Range__end'0: usize }
   
   predicate inv'0 (_1 : t_Range'0)
   
@@ -139,25 +119,20 @@
   
   use seq.Seq
   
-<<<<<<< HEAD
-  function index_logic'0 [@inline:trivial] (self : t_Vec'0) (ix : int) : UInt32.t =
-    [%#sops13] Seq.get (view'2 self) ix
-=======
   function index_logic'0 [@inline:trivial] (self : t_Vec'0) (ix : int) : uint32 =
     [%#sindex13] Seq.get (view'2 self) ix
->>>>>>> 4c2c8706
-  
-  function view'0 (self : borrowed (t_Vec'0)) : Seq.seq UInt32.t =
+  
+  function view'0 (self : borrowed (t_Vec'0)) : Seq.seq uint32 =
     [%#smodel14] view'2 self.current
   
   use prelude.prelude.Snapshot
   
   use prelude.prelude.Snapshot
   
-  function view'4 (self : borrowed (t_Vec'0)) : Seq.seq UInt32.t =
+  function view'4 (self : borrowed (t_Vec'0)) : Seq.seq uint32 =
     [%#smodel24] view'0 self
   
-  function view'1 (self : Snapshot.snap_ty (borrowed (t_Vec'0))) : Seq.seq UInt32.t =
+  function view'1 (self : Snapshot.snap_ty (borrowed (t_Vec'0))) : Seq.seq uint32 =
     [%#ssnapshot15] view'4 (Snapshot.inner self)
   
   use prelude.prelude.Snapshot
@@ -166,17 +141,12 @@
   
   use seq.Seq
   
-<<<<<<< HEAD
-  function deep_model'0 (self : UInt64.t) : int =
-    [%#snum35] UInt64.t'int self
-=======
   function deep_model'0 (self : usize) : int =
     [%#snum31] UIntSize.to_int self
->>>>>>> 4c2c8706
-  
-  use seq.Seq
-  
-  predicate produces'0 (self : t_Range'0) (visited : Seq.seq UInt64.t) (o : t_Range'0) =
+  
+  use seq.Seq
+  
+  predicate produces'0 (self : t_Range'0) (visited : Seq.seq usize) (o : t_Range'0) =
     [%#srange16] self.t_Range__end'0 = o.t_Range__end'0
     /\ deep_model'0 self.t_Range__start'0 <= deep_model'0 o.t_Range__start'0
     /\ (Seq.length visited > 0  -> deep_model'0 o.t_Range__start'0 <= deep_model'0 o.t_Range__end'0)
@@ -184,32 +154,19 @@
     /\ (forall i : int . 0 <= i /\ i < Seq.length visited
      -> deep_model'0 (Seq.get visited i) = deep_model'0 self.t_Range__start'0 + i)
   
-  function produces_trans'0 (a : t_Range'0) (ab : Seq.seq UInt64.t) (b : t_Range'0) (bc : Seq.seq UInt64.t) (c : t_Range'0) : ()
-    
-  
-<<<<<<< HEAD
-  axiom produces_trans'0_spec : forall a : t_Range'0, ab : Seq.seq UInt64.t, b : t_Range'0, bc : Seq.seq UInt64.t, c : t_Range'0 . ([%#srange29] inv'0 a)
-   -> ([%#srange30] inv'0 b)
-   -> ([%#srange31] inv'0 c)
-   -> ([%#srange32] produces'0 a ab b)
-   -> ([%#srange33] produces'0 b bc c)  -> ([%#srange34] produces'0 a (Seq.(++) ab bc) c)
-  
-  function produces_refl'0 (self : t_Range'0) : ()
-  
-  axiom produces_refl'0_spec : forall self : t_Range'0 . ([%#srange27] inv'0 self)
-   -> ([%#srange28] produces'0 self (Seq.empty  : Seq.seq UInt64.t) self)
-=======
+  function produces_trans'0 (a : t_Range'0) (ab : Seq.seq usize) (b : t_Range'0) (bc : Seq.seq usize) (c : t_Range'0) : ()
+    
+  
   axiom produces_trans'0_spec : forall a : t_Range'0, ab : Seq.seq usize, b : t_Range'0, bc : Seq.seq usize, c : t_Range'0 . ([%#srange28] produces'0 a ab b)
    -> ([%#srange29] produces'0 b bc c)  -> ([%#srange30] produces'0 a (Seq.(++) ab bc) c)
   
   function produces_refl'0 (self : t_Range'0) : ()
   
   axiom produces_refl'0_spec : forall self : t_Range'0 . [%#srange27] produces'0 self (Seq.empty  : Seq.seq usize) self
->>>>>>> 4c2c8706
-  
-  predicate inv'1 (_1 : Seq.seq UInt64.t)
-  
-  axiom inv_axiom'1 [@rewrite] : forall x : Seq.seq UInt64.t [inv'1 x] . inv'1 x = true
+  
+  predicate inv'1 (_1 : Seq.seq usize)
+  
+  axiom inv_axiom'1 [@rewrite] : forall x : Seq.seq usize [inv'1 x] . inv'1 x = true
   
   predicate inv'3 (_1 : borrowed (t_Range'0))
   
@@ -217,7 +174,7 @@
   
   type t_Option'0  =
     | C_None'0
-    | C_Some'0 UInt64.t
+    | C_Some'0 usize
   
   predicate inv'4 (_1 : t_Option'0)
   
@@ -245,51 +202,38 @@
   predicate resolve'0 (_1 : borrowed (t_Range'0)) =
     resolve'3 _1
   
-  let rec v_Some'0 (input:t_Option'0) (ret  (field_0:UInt64.t))= any
-    [ good (field_0:UInt64.t)-> {C_Some'0 field_0 = input} (! ret {field_0})
-    | bad -> {forall field_0 : UInt64.t [C_Some'0 field_0 : t_Option'0] . C_Some'0 field_0 <> input} (! {false} any) ]
+  let rec v_Some'0 (input:t_Option'0) (ret  (field_0:usize))= any
+    [ good (field_0:usize)-> {C_Some'0 field_0 = input} (! ret {field_0})
+    | bad -> {forall field_0 : usize [C_Some'0 field_0 : t_Option'0] . C_Some'0 field_0 <> input} (! {false} any) ]
     
   
   predicate inv'5 (_1 : borrowed (t_Vec'0))
   
   axiom inv_axiom'5 [@rewrite] : forall x : borrowed (t_Vec'0) [inv'5 x] . inv'5 x = true
   
-  predicate inv'6 (_1 : UInt64.t)
-  
-  axiom inv_axiom'6 [@rewrite] : forall x : UInt64.t [inv'6 x] . inv'6 x = true
-  
-<<<<<<< HEAD
-  predicate in_bounds'0 [@inline:trivial] (self : UInt64.t) (seq : Seq.seq UInt32.t) =
-    [%#sslice38] UInt64.t'int self < Seq.length seq
-=======
+  predicate inv'6 (_1 : usize)
+  
+  axiom inv_axiom'6 [@rewrite] : forall x : usize [inv'6 x] . inv'6 x = true
+  
   predicate in_bounds'0 [@inline:trivial] (self : usize) (seq : Seq.seq uint32) =
     [%#sslice34] UIntSize.to_int self < Seq.length seq
->>>>>>> 4c2c8706
-  
-  predicate inv'7 (_1 : borrowed UInt32.t)
-  
-  axiom inv_axiom'7 [@rewrite] : forall x : borrowed UInt32.t [inv'7 x] . inv'7 x = true
-  
-<<<<<<< HEAD
-  predicate has_value'0 [@inline:trivial] (self : UInt64.t) (seq : Seq.seq UInt32.t) (out : UInt32.t) =
-    [%#sslice39] Seq.get seq (UInt64.t'int self) = out
-  
-  predicate resolve_elswhere'0 [@inline:trivial] (self : UInt64.t) (old' : Seq.seq UInt32.t) (fin : Seq.seq UInt32.t) =
-    [%#sslice40] forall i : int . 0 <= i /\ i <> UInt64.t'int self /\ i < Seq.length old'
-=======
+  
+  predicate inv'7 (_1 : borrowed uint32)
+  
+  axiom inv_axiom'7 [@rewrite] : forall x : borrowed uint32 [inv'7 x] . inv'7 x = true
+  
   predicate has_value'0 [@inline:trivial] (self : usize) (seq : Seq.seq uint32) (out : uint32) =
     [%#sslice35] Seq.get seq (UIntSize.to_int self) = out
   
   predicate resolve_elswhere'0 [@inline:trivial] (self : usize) (old' : Seq.seq uint32) (fin : Seq.seq uint32) =
     [%#sslice36] forall i : int . 0 <= i /\ i <> UIntSize.to_int self /\ i < Seq.length old'
->>>>>>> 4c2c8706
      -> Seq.get old' i = Seq.get fin i
   
-  let rec index_mut'0 (self:borrowed (t_Vec'0)) (index:UInt64.t) (return'  (ret:borrowed UInt32.t))= {[@expl:index_mut 'self' type invariant] inv'5 self}
+  let rec index_mut'0 (self:borrowed (t_Vec'0)) (index:usize) (return'  (ret:borrowed uint32))= {[@expl:index_mut 'self' type invariant] inv'5 self}
     {[@expl:index_mut 'index' type invariant] inv'6 index}
     {[@expl:index_mut requires] [%#svec18] in_bounds'0 index (view'0 self)}
     any
-    [ return' (result:borrowed UInt32.t)-> {inv'7 result}
+    [ return' (result:borrowed uint32)-> {inv'7 result}
       {[%#svec19] has_value'0 index (view'0 self) result.current}
       {[%#svec20] has_value'0 index (view'2 self.final) result.final}
       {[%#svec21] resolve_elswhere'0 index (view'0 self) (view'2 self.final)}
@@ -297,15 +241,10 @@
       (! return' {result}) ]
     
   
-<<<<<<< HEAD
-  predicate resolve'4 (self : borrowed UInt32.t) =
-    [%#sresolve37] self.final = self.current
-=======
   predicate resolve'4 (self : borrowed uint32) =
     [%#sresolve33] self.final = self.current
->>>>>>> 4c2c8706
-  
-  predicate resolve'1 (_1 : borrowed UInt32.t) =
+  
+  predicate resolve'1 (_1 : borrowed uint32) =
     resolve'4 _1
   
   predicate resolve'5 (self : borrowed (t_Vec'0)) =
@@ -324,14 +263,14 @@
   
   let rec all_zero'0 (v:borrowed (t_Vec'0)) (return'  (ret:()))= (! bb0
     [ bb0 = s0 [ s0 =  [ &old_v <- [%#s010] Snapshot.new v ] s1 | s1 = bb1 ] 
-    | bb1 = s0 [ s0 = len'0 {v.current} (fun (_ret':UInt64.t) ->  [ &_8 <- _ret' ] s1) | s1 = bb2 ] 
+    | bb1 = s0 [ s0 = len'0 {v.current} (fun (_ret':usize) ->  [ &_8 <- _ret' ] s1) | s1 = bb2 ] 
     | bb2 = s0
-      [ s0 =  [ &_7 <- { t_Range__start'0 = ([%#s011] (0 : UInt64.t)); t_Range__end'0 = _8 } ] s1
+      [ s0 =  [ &_7 <- { t_Range__start'0 = ([%#s011] (0 : usize)); t_Range__end'0 = _8 } ] s1
       | s1 = into_iter'0 {_7} (fun (_ret':t_Range'0) ->  [ &iter <- _ret' ] s2)
       | s2 = bb3 ]
       
     | bb3 = s0 [ s0 =  [ &iter_old <- [%#s012] Snapshot.new iter ] s1 | s1 = bb4 ] 
-    | bb4 = s0 [ s0 =  [ &produced <- [%#s013] Snapshot.new (Seq.empty  : Seq.seq UInt64.t) ] s1 | s1 = bb5 ] 
+    | bb4 = s0 [ s0 =  [ &produced <- [%#s013] Snapshot.new (Seq.empty  : Seq.seq usize) ] s1 | s1 = bb5 ] 
     | bb5 = s0 [ s0 =  [ &old_6_0 <- Snapshot.new v ] s1 | s1 = bb6 ] 
     | bb6 = bb6
       [ bb6 = {[@expl:mut invariant] (Snapshot.inner old_6_0).final = v.final}
@@ -340,7 +279,7 @@
         {[@expl:for invariant] [%#s016] produces'0 (Snapshot.inner iter_old) (Snapshot.inner produced) iter}
         {[@expl:loop invariant #0] [%#s015] Seq.length (view'0 v) = Seq.length (view'1 old_v)}
         {[@expl:loop invariant #1] [%#s014] forall j : int . 0 <= j /\ j < Seq.length (Snapshot.inner produced)
-         -> index_logic'0 v.current j = (0 : UInt32.t)}
+         -> index_logic'0 v.current j = (0 : uint32)}
         (! s0) [ s0 = bb7 ] 
         [ bb7 = s0
           [ s0 = Borrow.borrow_mut <t_Range'0> {iter}
@@ -354,21 +293,12 @@
           | s3 = bb8 ]
           
         | bb8 = s0
-<<<<<<< HEAD
-          [ s0 = -{resolve'0 _22}- s1
-          | s1 = any [ br0 -> {_20 = C_None'0 } (! bb11) | br1 (x0:UInt64.t)-> {_20 = C_Some'0 x0} (! bb10) ]  ]
-          
-        | bb10 = bb12
-        | bb12 = s0
-          [ s0 = v_Some'0 {_20} (fun (r0'0:UInt64.t) ->  [ &__creusot_proc_iter_elem <- r0'0 ] s1)
-=======
           [ s0 = -{resolve'0 _23}- s1
           | s1 = any [ br0 -> {_21 = C_None'0 } (! bb11) | br1 (x0:usize)-> {_21 = C_Some'0 x0} (! bb10) ]  ]
           
         | bb10 = bb12
         | bb12 = s0
           [ s0 = v_Some'0 {_21} (fun (r0'0:usize) ->  [ &__creusot_proc_iter_elem <- r0'0 ] s1)
->>>>>>> 4c2c8706
           | s1 = 
             [ &_26 <- [%#s017] Snapshot.new (Seq.(++) (Snapshot.inner produced) (Seq.singleton __creusot_proc_iter_elem)) ]
             
@@ -379,23 +309,12 @@
           [ s0 =  [ &produced <- _26 ] s1
           | s1 =  [ &i <- __creusot_proc_iter_elem ] s2
           | s2 = Borrow.borrow_mut <t_Vec'0> {v.current}
-<<<<<<< HEAD
-              (fun (_ret':borrowed (t_Vec'0)) ->  [ &_29 <- _ret' ]  [ &v <- { v with current = _ret'.final } ] s3)
-          | s3 = index_mut'0 {_29} {i} (fun (_ret':borrowed UInt32.t) ->  [ &_28 <- _ret' ] s4)
-          | s4 = bb14 ]
-          
-        | bb14 = s0
-          [ s0 =  [ &_28 <- { _28 with current = ([%#s018] (0 : UInt32.t)) } ] s1
-          | s1 = -{resolve'1 _28}- s2
-          | s2 = bb6 ]
-=======
               (fun (_ret':borrowed (t_Vec'0)) ->  [ &_30 <- _ret' ]  [ &v <- { v with current = _ret'.final } ] s3)
           | s3 = index_mut'0 {_30} {i} (fun (_ret':borrowed uint32) ->  [ &_29 <- _ret' ] s4)
           | s4 = bb14 ]
           
         | bb14 = s0
           [ s0 =  [ &_29 <- { _29 with current = ([%#s018] (0 : uint32)) } ] s1 | s1 = -{resolve'1 _29}- s2 | s2 = bb6 ]
->>>>>>> 4c2c8706
            ]
          ]
       
@@ -406,19 +325,8 @@
     | & old_v : Snapshot.snap_ty (borrowed (t_Vec'0)) = any_l ()
     | & iter : t_Range'0 = any_l ()
     | & _7 : t_Range'0 = any_l ()
-    | & _8 : UInt64.t = any_l ()
+    | & _8 : usize = any_l ()
     | & iter_old : Snapshot.snap_ty (t_Range'0) = any_l ()
-<<<<<<< HEAD
-    | & produced : Snapshot.snap_ty (Seq.seq UInt64.t) = any_l ()
-    | & _20 : t_Option'0 = any_l ()
-    | & _21 : borrowed (t_Range'0) = any_l ()
-    | & _22 : borrowed (t_Range'0) = any_l ()
-    | & __creusot_proc_iter_elem : UInt64.t = any_l ()
-    | & _25 : Snapshot.snap_ty (Seq.seq UInt64.t) = any_l ()
-    | & i : UInt64.t = any_l ()
-    | & _28 : borrowed UInt32.t = any_l ()
-    | & _29 : borrowed (t_Vec'0) = any_l ()
-=======
     | & produced : Snapshot.snap_ty (Seq.seq usize) = any_l ()
     | & _21 : t_Option'0 = any_l ()
     | & _22 : borrowed (t_Range'0) = any_l ()
@@ -428,11 +336,10 @@
     | & i : usize = any_l ()
     | & _29 : borrowed uint32 = any_l ()
     | & _30 : borrowed (t_Vec'0) = any_l ()
->>>>>>> 4c2c8706
     | & old_6_0 : Snapshot.snap_ty (borrowed (t_Vec'0)) = any_l () ]
     
     [ return' (result:())-> {[@expl:all_zero ensures #0] [%#s019] forall i : int . 0 <= i
-      /\ i < Seq.length (view'2 v.final)  -> index_logic'0 v.final i = (0 : UInt32.t)}
+      /\ i < Seq.length (view'2 v.final)  -> index_logic'0 v.final i = (0 : uint32)}
       {[@expl:all_zero ensures #1] [%#s0110] Seq.length (view'0 v) = Seq.length (view'2 v.final)}
       (! return' {result}) ]
     
