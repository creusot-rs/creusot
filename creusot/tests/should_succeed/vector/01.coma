<<<<<<< HEAD

=======
module T_core__ops__range__Range
  type t_Range 'idx =
    | C_Range 'idx 'idx
  
  let rec t_Range < 'idx > (input:t_Range 'idx) (ret  (start:'idx) (end':'idx))= any
    [ good (start:'idx) (end':'idx)-> {C_Range start end' = input} (! ret {start} {end'}) ]
    
  
  function t_Range__end (self : t_Range 'idx) : 'idx =
    match self with
      | C_Range _ a -> a
      end
  
  function t_Range__start (self : t_Range 'idx) : 'idx =
    match self with
      | C_Range a _ -> a
      end
end
module T_core__ptr__non_null__NonNull
  use prelude.prelude.Opaque
  
  type t_NonNull 't =
    | C_NonNull opaque_ptr
  
  let rec t_NonNull < 't > (input:t_NonNull 't) (ret  (pointer:opaque_ptr))= any
    [ good (pointer:opaque_ptr)-> {C_NonNull pointer = input} (! ret {pointer}) ]
    
end
module T_core__marker__PhantomData
  type t_PhantomData 't =
    | C_PhantomData
  
  let rec t_PhantomData < 't > (input:t_PhantomData 't) (ret  )= any [ good -> {C_PhantomData  = input} (! ret) ] 
end
module T_core__ptr__unique__Unique
  use T_core__marker__PhantomData as PhantomData'0
  
  use T_core__ptr__non_null__NonNull as NonNull'0
  
  type t_Unique 't =
    | C_Unique (NonNull'0.t_NonNull 't) (PhantomData'0.t_PhantomData 't)
  
  let rec t_Unique < 't > (input:t_Unique 't) (ret  (pointer:NonNull'0.t_NonNull 't) (_marker:PhantomData'0.t_PhantomData 't))= any
    [ good (pointer:NonNull'0.t_NonNull 't) (_marker:PhantomData'0.t_PhantomData 't)-> {C_Unique pointer _marker
      = input}
      (! ret {pointer} {_marker}) ]
    
end
module T_alloc__raw_vec__Cap
  use prelude.prelude.UIntSize
  
  use prelude.prelude.Int
  
  type t_Cap  =
    | C_Cap usize
  
  let rec t_Cap (input:t_Cap) (ret  (field_0:usize))= any
    [ good (field_0:usize)-> {C_Cap field_0 = input} (! ret {field_0}) ]
    
end
module T_alloc__raw_vec__RawVec
  use T_alloc__raw_vec__Cap as Cap'0
  
  use T_core__ptr__unique__Unique as Unique'0
  
  type t_RawVec 't 'a =
    | C_RawVec (Unique'0.t_Unique 't) (Cap'0.t_Cap) 'a
  
  let rec t_RawVec < 't > < 'a > (input:t_RawVec 't 'a) (ret  (ptr:Unique'0.t_Unique 't) (cap:Cap'0.t_Cap) (alloc:'a))= any
    [ good (ptr:Unique'0.t_Unique 't) (cap:Cap'0.t_Cap) (alloc:'a)-> {C_RawVec ptr cap alloc = input}
      (! ret {ptr} {cap} {alloc}) ]
    
end
module T_alloc__vec__Vec
  use prelude.prelude.UIntSize
  
  use prelude.prelude.Int
  
  use T_alloc__raw_vec__RawVec as RawVec'0
  
  type t_Vec 't 'a =
    | C_Vec (RawVec'0.t_RawVec 't 'a) usize
  
  let rec t_Vec < 't > < 'a > (input:t_Vec 't 'a) (ret  (buf:RawVec'0.t_RawVec 't 'a) (len:usize))= any
    [ good (buf:RawVec'0.t_RawVec 't 'a) (len:usize)-> {C_Vec buf len = input} (! ret {buf} {len}) ]
    
end
module T_core__option__Option
  type t_Option 't =
    | C_None
    | C_Some 't
  
  let rec v_None < 't > (input:t_Option 't) (ret  )= any
    [ good -> {C_None  = input} (! ret) | bad -> {C_None  <> input} (! {false} any) ]
    
  
  let rec v_Some < 't > (input:t_Option 't) (ret  (field_0:'t))= any
    [ good (field_0:'t)-> {C_Some field_0 = input} (! ret {field_0})
    | bad -> {forall field_0 : 't [C_Some field_0 : t_Option 't] . C_Some field_0 <> input} (! {false} any) ]
    
end
module T_alloc__alloc__Global
  type t_Global  =
    | C_Global
  
  let rec t_Global (input:t_Global) (ret  )= any [ good -> {C_Global  = input} (! ret) ] 
end
>>>>>>> dfce2a3a
module M_01__all_zero [#"01.rs" 7 0 7 33]
  let%span s010 = "01.rs" 8 16 8 31
  let%span s011 = "01.rs" 11 13 11 14
  let%span s012 = "01.rs" 9 4 9 42
  let%span s013 = "01.rs" 9 4 9 42
  let%span s014 = "01.rs" 9 4 9 42
  let%span s015 = "01.rs" 9 16 9 40
  let%span s016 = "01.rs" 9 4 9 42
  let%span s017 = "01.rs" 12 15 12 16
  let%span s018 = "01.rs" 5 0 5 73
  let%span s019 = "01.rs" 6 10 6 33
<<<<<<< HEAD
  let%span svec10 = "../../../../creusot-contracts/src/std/vec.rs" 84 26 84 48
  let%span siter11 = "../../../../creusot-contracts/src/std/iter.rs" 99 0 212 1
=======
  let%span svec10 = "../../../../creusot-contracts/src/std/vec.rs" 86 26 86 48
  let%span siter11 = "../../../../creusot-contracts/src/std/iter.rs" 101 0 214 1
>>>>>>> dfce2a3a
  let%span srange12 = "../../../../creusot-contracts/src/std/iter/range.rs" 22 8 28 9
  let%span smodel13 = "../../../../creusot-contracts/src/model.rs" 106 8 106 22
  let%span ssnapshot14 = "../../../../creusot-contracts/src/snapshot.rs" 26 20 26 39
  let%span sops15 = "../../../../creusot-contracts/src/logic/ops.rs" 20 8 20 31
<<<<<<< HEAD
  let%span siter16 = "../../../../creusot-contracts/src/std/iter.rs" 105 26 108 17
  let%span svec17 = "../../../../creusot-contracts/src/std/vec.rs" 153 27 153 46
  let%span svec18 = "../../../../creusot-contracts/src/std/vec.rs" 154 26 154 54
  let%span svec19 = "../../../../creusot-contracts/src/std/vec.rs" 155 26 155 57
  let%span svec20 = "../../../../creusot-contracts/src/std/vec.rs" 156 26 156 62
  let%span svec21 = "../../../../creusot-contracts/src/std/vec.rs" 157 26 157 55
  let%span svec22 = "../../../../creusot-contracts/src/std/vec.rs" 18 14 18 41
  let%span smodel23 = "../../../../creusot-contracts/src/model.rs" 88 8 88 22
  let%span siter24 = "../../../../creusot-contracts/src/std/iter.rs" 84 20 84 24
  let%span siter25 = "../../../../creusot-contracts/src/std/iter.rs" 90 8 90 19
=======
  let%span siter16 = "../../../../creusot-contracts/src/std/iter.rs" 107 26 110 17
  let%span svec17 = "../../../../creusot-contracts/src/std/vec.rs" 155 27 155 46
  let%span svec18 = "../../../../creusot-contracts/src/std/vec.rs" 156 26 156 54
  let%span svec19 = "../../../../creusot-contracts/src/std/vec.rs" 157 26 157 57
  let%span svec20 = "../../../../creusot-contracts/src/std/vec.rs" 158 26 158 62
  let%span svec21 = "../../../../creusot-contracts/src/std/vec.rs" 159 26 159 55
  let%span svec22 = "../../../../creusot-contracts/src/std/vec.rs" 19 14 19 41
  let%span smodel23 = "../../../../creusot-contracts/src/model.rs" 91 8 91 22
  let%span siter24 = "../../../../creusot-contracts/src/std/iter.rs" 86 20 86 24
  let%span siter25 = "../../../../creusot-contracts/src/std/iter.rs" 92 8 92 19
>>>>>>> dfce2a3a
  let%span srange26 = "../../../../creusot-contracts/src/std/iter/range.rs" 33 15 33 24
  let%span srange27 = "../../../../creusot-contracts/src/std/iter/range.rs" 34 14 34 45
  let%span srange28 = "../../../../creusot-contracts/src/std/iter/range.rs" 39 15 39 21
  let%span srange29 = "../../../../creusot-contracts/src/std/iter/range.rs" 40 15 40 21
  let%span srange30 = "../../../../creusot-contracts/src/std/iter/range.rs" 41 15 41 21
  let%span srange31 = "../../../../creusot-contracts/src/std/iter/range.rs" 42 15 42 32
  let%span srange32 = "../../../../creusot-contracts/src/std/iter/range.rs" 43 15 43 32
  let%span srange33 = "../../../../creusot-contracts/src/std/iter/range.rs" 44 14 44 42
  let%span snum34 = "../../../../creusot-contracts/src/std/num.rs" 21 16 21 35
  let%span srange35 = "../../../../creusot-contracts/src/std/iter/range.rs" 15 12 15 78
  let%span sresolve36 = "../../../../creusot-contracts/src/resolve.rs" 41 20 41 34
  let%span sslice37 = "../../../../creusot-contracts/src/std/slice.rs" 122 20 122 37
  let%span sslice38 = "../../../../creusot-contracts/src/std/slice.rs" 129 20 129 37
  let%span sslice39 = "../../../../creusot-contracts/src/std/slice.rs" 136 8 136 96
  
  use prelude.prelude.Snapshot
  
  use prelude.prelude.Borrow
  
  use prelude.prelude.Opaque
  
  type t_NonNull'0  =
    { t_NonNull__pointer'0: opaque_ptr }
  
  type t_Unique'0  =
    { t_Unique__pointer'0: t_NonNull'0; t_Unique__qy95zmarker'0: () }
  
  use prelude.prelude.UIntSize
  
  type t_Cap'0  =
    { t_Cap__0'0: usize }
  
  type t_RawVec'0  =
    { t_RawVec__ptr'0: t_Unique'0; t_RawVec__cap'0: t_Cap'0; t_RawVec__alloc'0: () }
  
  type t_Vec'0  =
    { t_Vec__buf'0: t_RawVec'0; t_Vec__len'0: usize }
  
  predicate inv'2 (_1 : t_Vec'0)
  
  use prelude.prelude.UIntSize
  
  use prelude.prelude.UInt32
  
  use seq.Seq
  
  use seq.Seq
  
  constant v_MAX'0 : usize = (18446744073709551615 : usize)
  
  use prelude.prelude.Int
  
  function view'2 (self : t_Vec'0) : Seq.seq uint32
  
  axiom view'2_spec : forall self : t_Vec'0 . [%#svec22] Seq.length (view'2 self) <= UIntSize.to_int (v_MAX'0 : usize)
  
  function view'3 (self : t_Vec'0) : Seq.seq uint32 =
    [%#smodel23] view'2 self
  
  use seq.Seq
  
  predicate inv'0 (_1 : Seq.seq usize)
  
  axiom inv_axiom'0 [@rewrite] : forall x : Seq.seq usize [inv'0 x] . inv'0 x = true
  
  type t_Range'0  =
    { t_Range__start'0: usize; t_Range__end'0: usize }
  
  predicate inv'1 (_1 : t_Range'0)
  
  axiom inv_axiom'1 [@rewrite] : forall x : t_Range'0 [inv'1 x] . inv'1 x = true
  
  axiom inv_axiom'2 [@rewrite] : forall x : t_Vec'0 [inv'2 x] . inv'2 x = true
  
  predicate inv'3 (_1 : borrowed (t_Range'0))
  
  axiom inv_axiom'3 [@rewrite] : forall x : borrowed (t_Range'0) [inv'3 x] . inv'3 x = true
  
  type t_Option'0  =
    | C_None'0
    | C_Some'0 usize
  
  predicate inv'4 (_1 : t_Option'0)
  
  axiom inv_axiom'4 [@rewrite] : forall x : t_Option'0 [inv'4 x] . inv'4 x = true
  
  predicate inv'5 (_1 : borrowed (t_Vec'0))
  
  axiom inv_axiom'5 [@rewrite] : forall x : borrowed (t_Vec'0) [inv'5 x] . inv'5 x = true
  
  predicate inv'6 (_1 : usize)
  
  axiom inv_axiom'6 [@rewrite] : forall x : usize [inv'6 x] . inv'6 x = true
  
  predicate inv'7 (_1 : borrowed uint32)
  
  axiom inv_axiom'7 [@rewrite] : forall x : borrowed uint32 [inv'7 x] . inv'7 x = true
  
  let rec len'0 (self:t_Vec'0) (return'  (ret:usize))= {[@expl:precondition] inv'2 self}
    any
    [ return' (result:usize)-> {[%#svec10] UIntSize.to_int result = Seq.length (view'3 self)} (! return' {result}) ]
    
  
  predicate into_iter_pre'0 (self : t_Range'0) =
    [%#siter24] true
  
  predicate into_iter_post'0 (self : t_Range'0) (res : t_Range'0) =
    [%#siter25] self = res
  
  let rec into_iter'0 (self:t_Range'0) (return'  (ret:t_Range'0))= {[@expl:precondition] inv'1 self}
    {[@expl:precondition] [%#siter11] into_iter_pre'0 self}
    any [ return' (result:t_Range'0)-> {inv'1 result} {[%#siter11] into_iter_post'0 self result} (! return' {result}) ] 
  
  use prelude.prelude.Snapshot
  
  use seq.Seq
  
  use prelude.prelude.Snapshot
  
  use prelude.prelude.Snapshot
  
  use prelude.prelude.Snapshot
  
  use prelude.prelude.Snapshot
  
  function deep_model'0 (self : usize) : int =
    [%#snum34] UIntSize.to_int self
  
  use seq.Seq
  
  use seq.Seq
  
  predicate produces'0 (self : t_Range'0) (visited : Seq.seq usize) (o : t_Range'0) =
    [%#srange12] self.t_Range__end'0 = o.t_Range__end'0
    /\ deep_model'0 self.t_Range__start'0 <= deep_model'0 o.t_Range__start'0
    /\ (Seq.length visited > 0  -> deep_model'0 o.t_Range__start'0 <= deep_model'0 o.t_Range__end'0)
    /\ Seq.length visited = deep_model'0 o.t_Range__start'0 - deep_model'0 self.t_Range__start'0
    /\ (forall i : int . 0 <= i /\ i < Seq.length visited
     -> deep_model'0 (Seq.get visited i) = deep_model'0 self.t_Range__start'0 + i)
  
  function view'0 (self : borrowed (t_Vec'0)) : Seq.seq uint32 =
    [%#smodel13] view'2 self.current
  
  use prelude.prelude.Snapshot
  
  use prelude.prelude.Snapshot
  
  function view'4 (self : borrowed (t_Vec'0)) : Seq.seq uint32 =
    [%#smodel23] view'0 self
  
  function view'1 (self : Snapshot.snap_ty (borrowed (t_Vec'0))) : Seq.seq uint32 =
    [%#ssnapshot14] view'4 (Snapshot.inner self)
  
  use seq.Seq
  
  function index_logic'0 [@inline:trivial] (self : t_Vec'0) (ix : int) : uint32 =
    [%#sops15] Seq.get (view'2 self) ix
  
  predicate resolve'3 (self : borrowed (t_Range'0)) =
    [%#sresolve36] self.final = self.current
  
  predicate completed'0 (self : borrowed (t_Range'0)) =
    [%#srange35] resolve'3 self
    /\ deep_model'0 (self.current).t_Range__start'0 >= deep_model'0 (self.current).t_Range__end'0
  
  use seq.Seq
  
  let rec next'0 (self:borrowed (t_Range'0)) (return'  (ret:t_Option'0))= {[@expl:precondition] inv'3 self}
    any
    [ return' (result:t_Option'0)-> {inv'4 result}
      {[%#siter16] match result with
        | C_None'0 -> completed'0 self
        | C_Some'0 v -> produces'0 self.current (Seq.singleton v) self.final
        end}
      (! return' {result}) ]
    
  
  predicate resolve'0 (_1 : borrowed (t_Range'0)) =
    resolve'3 _1
  
  let rec v_Some'0 (input:t_Option'0) (ret  (field_0:usize))= any
    [ good (field_0:usize)-> {C_Some'0 field_0 = input} (! ret {field_0})
    | bad -> {forall field_0 : usize [C_Some'0 field_0 : t_Option'0] . C_Some'0 field_0 <> input} (! {false} any) ]
    
  
  use seq.Seq
  
  predicate in_bounds'0 [@inline:trivial] (self : usize) (seq : Seq.seq uint32) =
    [%#sslice37] UIntSize.to_int self < Seq.length seq
  
  predicate has_value'0 [@inline:trivial] (self : usize) (seq : Seq.seq uint32) (out : uint32) =
    [%#sslice38] Seq.get seq (UIntSize.to_int self) = out
  
  predicate resolve_elswhere'0 [@inline:trivial] (self : usize) (old' : Seq.seq uint32) (fin : Seq.seq uint32) =
    [%#sslice39] forall i : int . 0 <= i /\ i <> UIntSize.to_int self /\ i < Seq.length old'
     -> Seq.get old' i = Seq.get fin i
  
  let rec index_mut'0 (self:borrowed (t_Vec'0)) (index:usize) (return'  (ret:borrowed uint32))= {[@expl:precondition] inv'6 index}
    {[@expl:precondition] inv'5 self}
    {[@expl:precondition] [%#svec17] in_bounds'0 index (view'0 self)}
    any
    [ return' (result:borrowed uint32)-> {inv'7 result}
      {[%#svec21] Seq.length (view'2 self.final) = Seq.length (view'0 self)}
      {[%#svec20] resolve_elswhere'0 index (view'0 self) (view'2 self.final)}
      {[%#svec19] has_value'0 index (view'2 self.final) result.final}
      {[%#svec18] has_value'0 index (view'0 self) result.current}
      (! return' {result}) ]
    
  
  predicate resolve'4 (self : borrowed uint32) =
    [%#sresolve36] self.final = self.current
  
  predicate resolve'1 (_1 : borrowed uint32) =
    resolve'4 _1
  
  predicate resolve'5 (self : borrowed (t_Vec'0)) =
    [%#sresolve36] self.final = self.current
  
  predicate resolve'2 (_1 : borrowed (t_Vec'0)) =
    resolve'5 _1
  
  use prelude.prelude.Intrinsic
  
  use prelude.prelude.Snapshot
  
  use prelude.prelude.Snapshot
  
  function produces_refl'0 (self : t_Range'0) : ()
  
  axiom produces_refl'0_spec : forall self : t_Range'0 . ([%#srange26] inv'1 self)
   -> ([%#srange27] produces'0 self (Seq.empty  : Seq.seq usize) self)
  
  function produces_trans'0 (a : t_Range'0) (ab : Seq.seq usize) (b : t_Range'0) (bc : Seq.seq usize) (c : t_Range'0) : ()
    
  
  axiom produces_trans'0_spec : forall a : t_Range'0, ab : Seq.seq usize, b : t_Range'0, bc : Seq.seq usize, c : t_Range'0 . ([%#srange28] inv'1 a)
   -> ([%#srange29] inv'1 b)
   -> ([%#srange30] inv'1 c)
   -> ([%#srange31] produces'0 a ab b)
   -> ([%#srange32] produces'0 b bc c)  -> ([%#srange33] produces'0 a (Seq.(++) ab bc) c)
  
  meta "compute_max_steps" 1000000
  
  let rec all_zero'0 (v:borrowed (t_Vec'0)) (return'  (ret:()))= (! bb0
    [ bb0 = s0 [ s0 =  [ &old_v <- [%#s010] Snapshot.new v ] s1 | s1 = bb1 ] 
    | bb1 = s0 [ s0 = len'0 {v.current} (fun (_ret':usize) ->  [ &_8 <- _ret' ] s1) | s1 = bb2 ] 
    | bb2 = s0
      [ s0 =  [ &_7 <- { t_Range__start'0 = ([%#s011] (0 : usize)); t_Range__end'0 = _8 } ] s1
      | s1 = into_iter'0 {_7} (fun (_ret':t_Range'0) ->  [ &iter <- _ret' ] s2)
      | s2 = bb3 ]
      
    | bb3 = s0 [ s0 =  [ &iter_old <- [%#s012] Snapshot.new iter ] s1 | s1 = bb4 ] 
    | bb4 = s0 [ s0 =  [ &produced <- [%#s013] Snapshot.new (Seq.empty  : Seq.seq usize) ] s1 | s1 = bb5 ] 
    | bb5 = s0 [ s0 =  [ &old_6_0 <- Snapshot.new v ] s1 | s1 = bb6 ] 
    | bb6 = bb6
      [ bb6 = {[@expl:loop invariant] (Snapshot.inner old_6_0).final = v.final}
        {[@expl:loop invariant] [%#s014] forall j : int . 0 <= j /\ j < Seq.length (Snapshot.inner produced)
         -> index_logic'0 v.current j = (0 : uint32)}
        {[@expl:loop invariant] [%#s015] Seq.length (view'0 v) = Seq.length (view'1 old_v)}
        {[@expl:loop invariant] [%#s014] produces'0 (Snapshot.inner iter_old) (Snapshot.inner produced) iter}
        {[@expl:loop invariant] [%#s014] inv'1 iter}
        {[@expl:loop invariant] [%#s014] inv'0 (Snapshot.inner produced)}
        (! s0) [ s0 = bb7 ] 
        [ bb7 = s0
          [ s0 = Borrow.borrow_mut <t_Range'0> {iter}
              (fun (_ret':borrowed (t_Range'0)) ->  [ &_22 <- _ret' ]  [ &iter <- _ret'.final ] s1)
          | s1 = Borrow.borrow_final <t_Range'0> {_22.current} {Borrow.get_id _22}
              (fun (_ret':borrowed (t_Range'0)) ->
                 [ &_21 <- _ret' ] 
                 [ &_22 <- { _22 with current = _ret'.final } ] 
                s2)
          | s2 = next'0 {_21} (fun (_ret':t_Option'0) ->  [ &_20 <- _ret' ] s3)
          | s3 = bb8 ]
          
        | bb8 = s0
          [ s0 = -{resolve'0 _22}- s1
          | s1 = any [ br0 -> {_20 = C_None'0 } (! bb11) | br1 (x0:usize)-> {_20 = C_Some'0 x0} (! bb10) ]  ]
          
        | bb10 = bb12
        | bb12 = s0
          [ s0 = v_Some'0 {_20} (fun (r0'0:usize) ->  [ &__creusot_proc_iter_elem <- r0'0 ] s1)
          | s1 = 
            [ &_25 <- [%#s016] Snapshot.new (Seq.(++) (Snapshot.inner produced) (Seq.singleton __creusot_proc_iter_elem)) ]
            
            s2
          | s2 = bb13 ]
          
        | bb13 = s0
          [ s0 =  [ &produced <- _25 ] s1
          | s1 =  [ &i <- __creusot_proc_iter_elem ] s2
          | s2 = Borrow.borrow_mut <t_Vec'0> {v.current}
              (fun (_ret':borrowed (t_Vec'0)) ->  [ &_29 <- _ret' ]  [ &v <- { v with current = _ret'.final } ] s3)
          | s3 = index_mut'0 {_29} {i} (fun (_ret':borrowed uint32) ->  [ &_28 <- _ret' ] s4)
          | s4 = bb14 ]
          
        | bb14 = s0
          [ s0 =  [ &_28 <- { _28 with current = ([%#s017] (0 : uint32)) } ] s1 | s1 = -{resolve'1 _28}- s2 | s2 = bb6 ]
           ]
         ]
      
    | bb11 = s0 [ s0 = -{resolve'2 v}- s1 | s1 = return' {_0} ]  ]
    )
    [ & _0 : () = any_l ()
    | & v : borrowed (t_Vec'0) = v
    | & old_v : Snapshot.snap_ty (borrowed (t_Vec'0)) = any_l ()
    | & iter : t_Range'0 = any_l ()
    | & _7 : t_Range'0 = any_l ()
    | & _8 : usize = any_l ()
    | & iter_old : Snapshot.snap_ty (t_Range'0) = any_l ()
    | & produced : Snapshot.snap_ty (Seq.seq usize) = any_l ()
    | & _20 : t_Option'0 = any_l ()
    | & _21 : borrowed (t_Range'0) = any_l ()
    | & _22 : borrowed (t_Range'0) = any_l ()
    | & __creusot_proc_iter_elem : usize = any_l ()
    | & _25 : Snapshot.snap_ty (Seq.seq usize) = any_l ()
    | & i : usize = any_l ()
    | & _28 : borrowed uint32 = any_l ()
    | & _29 : borrowed (t_Vec'0) = any_l ()
    | & old_6_0 : Snapshot.snap_ty (borrowed (t_Vec'0)) = any_l () ]
    
    [ return' (result:())-> {[@expl:postcondition] [%#s019] Seq.length (view'0 v) = Seq.length (view'2 v.final)}
      {[@expl:postcondition] [%#s018] forall i : int . 0 <= i /\ i < Seq.length (view'2 v.final)
       -> index_logic'0 v.final i = (0 : uint32)}
      (! return' {result}) ]
    
end<|MERGE_RESOLUTION|>--- conflicted
+++ resolved
@@ -1,114 +1,3 @@
-<<<<<<< HEAD
-
-=======
-module T_core__ops__range__Range
-  type t_Range 'idx =
-    | C_Range 'idx 'idx
-  
-  let rec t_Range < 'idx > (input:t_Range 'idx) (ret  (start:'idx) (end':'idx))= any
-    [ good (start:'idx) (end':'idx)-> {C_Range start end' = input} (! ret {start} {end'}) ]
-    
-  
-  function t_Range__end (self : t_Range 'idx) : 'idx =
-    match self with
-      | C_Range _ a -> a
-      end
-  
-  function t_Range__start (self : t_Range 'idx) : 'idx =
-    match self with
-      | C_Range a _ -> a
-      end
-end
-module T_core__ptr__non_null__NonNull
-  use prelude.prelude.Opaque
-  
-  type t_NonNull 't =
-    | C_NonNull opaque_ptr
-  
-  let rec t_NonNull < 't > (input:t_NonNull 't) (ret  (pointer:opaque_ptr))= any
-    [ good (pointer:opaque_ptr)-> {C_NonNull pointer = input} (! ret {pointer}) ]
-    
-end
-module T_core__marker__PhantomData
-  type t_PhantomData 't =
-    | C_PhantomData
-  
-  let rec t_PhantomData < 't > (input:t_PhantomData 't) (ret  )= any [ good -> {C_PhantomData  = input} (! ret) ] 
-end
-module T_core__ptr__unique__Unique
-  use T_core__marker__PhantomData as PhantomData'0
-  
-  use T_core__ptr__non_null__NonNull as NonNull'0
-  
-  type t_Unique 't =
-    | C_Unique (NonNull'0.t_NonNull 't) (PhantomData'0.t_PhantomData 't)
-  
-  let rec t_Unique < 't > (input:t_Unique 't) (ret  (pointer:NonNull'0.t_NonNull 't) (_marker:PhantomData'0.t_PhantomData 't))= any
-    [ good (pointer:NonNull'0.t_NonNull 't) (_marker:PhantomData'0.t_PhantomData 't)-> {C_Unique pointer _marker
-      = input}
-      (! ret {pointer} {_marker}) ]
-    
-end
-module T_alloc__raw_vec__Cap
-  use prelude.prelude.UIntSize
-  
-  use prelude.prelude.Int
-  
-  type t_Cap  =
-    | C_Cap usize
-  
-  let rec t_Cap (input:t_Cap) (ret  (field_0:usize))= any
-    [ good (field_0:usize)-> {C_Cap field_0 = input} (! ret {field_0}) ]
-    
-end
-module T_alloc__raw_vec__RawVec
-  use T_alloc__raw_vec__Cap as Cap'0
-  
-  use T_core__ptr__unique__Unique as Unique'0
-  
-  type t_RawVec 't 'a =
-    | C_RawVec (Unique'0.t_Unique 't) (Cap'0.t_Cap) 'a
-  
-  let rec t_RawVec < 't > < 'a > (input:t_RawVec 't 'a) (ret  (ptr:Unique'0.t_Unique 't) (cap:Cap'0.t_Cap) (alloc:'a))= any
-    [ good (ptr:Unique'0.t_Unique 't) (cap:Cap'0.t_Cap) (alloc:'a)-> {C_RawVec ptr cap alloc = input}
-      (! ret {ptr} {cap} {alloc}) ]
-    
-end
-module T_alloc__vec__Vec
-  use prelude.prelude.UIntSize
-  
-  use prelude.prelude.Int
-  
-  use T_alloc__raw_vec__RawVec as RawVec'0
-  
-  type t_Vec 't 'a =
-    | C_Vec (RawVec'0.t_RawVec 't 'a) usize
-  
-  let rec t_Vec < 't > < 'a > (input:t_Vec 't 'a) (ret  (buf:RawVec'0.t_RawVec 't 'a) (len:usize))= any
-    [ good (buf:RawVec'0.t_RawVec 't 'a) (len:usize)-> {C_Vec buf len = input} (! ret {buf} {len}) ]
-    
-end
-module T_core__option__Option
-  type t_Option 't =
-    | C_None
-    | C_Some 't
-  
-  let rec v_None < 't > (input:t_Option 't) (ret  )= any
-    [ good -> {C_None  = input} (! ret) | bad -> {C_None  <> input} (! {false} any) ]
-    
-  
-  let rec v_Some < 't > (input:t_Option 't) (ret  (field_0:'t))= any
-    [ good (field_0:'t)-> {C_Some field_0 = input} (! ret {field_0})
-    | bad -> {forall field_0 : 't [C_Some field_0 : t_Option 't] . C_Some field_0 <> input} (! {false} any) ]
-    
-end
-module T_alloc__alloc__Global
-  type t_Global  =
-    | C_Global
-  
-  let rec t_Global (input:t_Global) (ret  )= any [ good -> {C_Global  = input} (! ret) ] 
-end
->>>>>>> dfce2a3a
 module M_01__all_zero [#"01.rs" 7 0 7 33]
   let%span s010 = "01.rs" 8 16 8 31
   let%span s011 = "01.rs" 11 13 11 14
@@ -120,19 +9,13 @@
   let%span s017 = "01.rs" 12 15 12 16
   let%span s018 = "01.rs" 5 0 5 73
   let%span s019 = "01.rs" 6 10 6 33
-<<<<<<< HEAD
   let%span svec10 = "../../../../creusot-contracts/src/std/vec.rs" 84 26 84 48
-  let%span siter11 = "../../../../creusot-contracts/src/std/iter.rs" 99 0 212 1
-=======
-  let%span svec10 = "../../../../creusot-contracts/src/std/vec.rs" 86 26 86 48
   let%span siter11 = "../../../../creusot-contracts/src/std/iter.rs" 101 0 214 1
->>>>>>> dfce2a3a
   let%span srange12 = "../../../../creusot-contracts/src/std/iter/range.rs" 22 8 28 9
   let%span smodel13 = "../../../../creusot-contracts/src/model.rs" 106 8 106 22
   let%span ssnapshot14 = "../../../../creusot-contracts/src/snapshot.rs" 26 20 26 39
   let%span sops15 = "../../../../creusot-contracts/src/logic/ops.rs" 20 8 20 31
-<<<<<<< HEAD
-  let%span siter16 = "../../../../creusot-contracts/src/std/iter.rs" 105 26 108 17
+  let%span siter16 = "../../../../creusot-contracts/src/std/iter.rs" 107 26 110 17
   let%span svec17 = "../../../../creusot-contracts/src/std/vec.rs" 153 27 153 46
   let%span svec18 = "../../../../creusot-contracts/src/std/vec.rs" 154 26 154 54
   let%span svec19 = "../../../../creusot-contracts/src/std/vec.rs" 155 26 155 57
@@ -140,20 +23,8 @@
   let%span svec21 = "../../../../creusot-contracts/src/std/vec.rs" 157 26 157 55
   let%span svec22 = "../../../../creusot-contracts/src/std/vec.rs" 18 14 18 41
   let%span smodel23 = "../../../../creusot-contracts/src/model.rs" 88 8 88 22
-  let%span siter24 = "../../../../creusot-contracts/src/std/iter.rs" 84 20 84 24
-  let%span siter25 = "../../../../creusot-contracts/src/std/iter.rs" 90 8 90 19
-=======
-  let%span siter16 = "../../../../creusot-contracts/src/std/iter.rs" 107 26 110 17
-  let%span svec17 = "../../../../creusot-contracts/src/std/vec.rs" 155 27 155 46
-  let%span svec18 = "../../../../creusot-contracts/src/std/vec.rs" 156 26 156 54
-  let%span svec19 = "../../../../creusot-contracts/src/std/vec.rs" 157 26 157 57
-  let%span svec20 = "../../../../creusot-contracts/src/std/vec.rs" 158 26 158 62
-  let%span svec21 = "../../../../creusot-contracts/src/std/vec.rs" 159 26 159 55
-  let%span svec22 = "../../../../creusot-contracts/src/std/vec.rs" 19 14 19 41
-  let%span smodel23 = "../../../../creusot-contracts/src/model.rs" 91 8 91 22
   let%span siter24 = "../../../../creusot-contracts/src/std/iter.rs" 86 20 86 24
   let%span siter25 = "../../../../creusot-contracts/src/std/iter.rs" 92 8 92 19
->>>>>>> dfce2a3a
   let%span srange26 = "../../../../creusot-contracts/src/std/iter/range.rs" 33 15 33 24
   let%span srange27 = "../../../../creusot-contracts/src/std/iter/range.rs" 34 14 34 45
   let%span srange28 = "../../../../creusot-contracts/src/std/iter/range.rs" 39 15 39 21
