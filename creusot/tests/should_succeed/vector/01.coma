--- conflicted
+++ resolved
@@ -1,7 +1,4 @@
 
-module CreusotContracts_Snapshot_Snapshot_Type
-  type t_snapshot 't
-end
 module Core_Ops_Range_Range_Type
   type t_range 'idx =
     | C_Range 'idx 'idx
@@ -13,18 +10,15 @@
     | bad (start:'idx) (end':'idx)-> {C_Range start end' <> input} {false} any ]
     
   
-  function range_end [@inline:trivial] (self : t_range 'idx) : 'idx =
+  function range_end (self : t_range 'idx) : 'idx =
     match self with
       | C_Range _ a -> a
       end
   
-  function range_start [@inline:trivial] (self : t_range 'idx) : 'idx =
+  function range_start (self : t_range 'idx) : 'idx =
     match self with
       | C_Range a _ -> a
       end
-end
-module CreusotContracts_Logic_Seq2_Seq_Type
-  type t_seq 't
 end
 module Core_Ptr_NonNull_NonNull_Type
   use prelude.prelude.Opaque
@@ -170,114 +164,111 @@
   
   let%span span12 = "" 0 0 0 0
   
-  let%span span13 = "../../../../../creusot-contracts/src/logic/seq2.rs" 68 14 68 25
-  
-  let%span span14 = "../../../../../creusot-contracts/src/std/vec.rs" 19 21 19 25
-  
-  let%span span15 = "../../../../../creusot-contracts/src/std/vec.rs" 18 14 18 41
+  let%span span13 = "../../../../../creusot-contracts/src/std/vec.rs" 19 21 19 25
+  
+  let%span span14 = "../../../../../creusot-contracts/src/std/vec.rs" 18 14 18 41
+  
+  let%span span15 = "../../../../../creusot-contracts/src/std/vec.rs" 19 4 19 36
   
   let%span span16 = "../../../../../creusot-contracts/src/std/vec.rs" 60 20 60 41
   
-  let%span span17 = "../../../../../creusot-contracts/src/logic/seq2.rs" 16 14 16 36
-  
-  let%span span18 = "../../../../../creusot-contracts/src/logic/seq2.rs" 104 14 104 54
-  
-  let%span span19 = "../../../../../creusot-contracts/src/logic/seq2.rs" 105 4 106 62
-  
-  let%span span20 = "../../../../../creusot-contracts/src/std/num.rs" 22 16 22 35
-  
-  let%span span21 = "../../../../../creusot-contracts/src/std/iter/range.rs" 21 8 27 9
-  
-  let%span span22 = "../../../../../creusot-contracts/src/std/iter/range.rs" 37 15 37 32
-  
-  let%span span23 = "../../../../../creusot-contracts/src/std/iter/range.rs" 38 15 38 32
-  
-  let%span span24 = "../../../../../creusot-contracts/src/std/iter/range.rs" 40 22 40 23
-  
-  let%span span25 = "../../../../../creusot-contracts/src/std/iter/range.rs" 40 52 40 53
-  
-  let%span span26 = "../../../../../creusot-contracts/src/std/iter/range.rs" 40 82 40 83
-  
-  let%span span27 = "../../../../../creusot-contracts/src/std/iter/range.rs" 39 14 39 42
-  
-  let%span span28 = "../../../../../creusot-contracts/src/std/iter/range.rs" 33 21 33 25
-  
-  let%span span29 = "../../../../../creusot-contracts/src/std/iter/range.rs" 32 14 32 45
-  
-  let%span span30 = "../../../../../creusot-contracts/src/resolve.rs" 26 20 26 34
-  
-  let%span span31 = "../../../../../creusot-contracts/src/std/slice.rs" 114 8 114 96
-  
-  let%span span32 = "../../../../../creusot-contracts/src/std/slice.rs" 107 20 107 37
-  
-  let%span span33 = "../../../../../creusot-contracts/src/std/slice.rs" 100 20 100 37
-  
-  let%span span34 = "../../../../../creusot-contracts/src/model.rs" 108 8 108 31
-  
-  let%span span35 = "../../../../../creusot-contracts/src/std/vec.rs" 146 27 146 46
+  let%span span17 = "../../../../../creusot-contracts/src/std/num.rs" 22 16 22 35
+  
+  let%span span18 = "../../../../../creusot-contracts/src/std/iter/range.rs" 21 8 27 9
+  
+  let%span span19 = "../../../../../creusot-contracts/src/std/iter/range.rs" 37 15 37 32
+  
+  let%span span20 = "../../../../../creusot-contracts/src/std/iter/range.rs" 38 15 38 32
+  
+  let%span span21 = "../../../../../creusot-contracts/src/std/iter/range.rs" 40 22 40 23
+  
+  let%span span22 = "../../../../../creusot-contracts/src/std/iter/range.rs" 40 31 40 33
+  
+  let%span span23 = "../../../../../creusot-contracts/src/std/iter/range.rs" 40 52 40 53
+  
+  let%span span24 = "../../../../../creusot-contracts/src/std/iter/range.rs" 40 61 40 63
+  
+  let%span span25 = "../../../../../creusot-contracts/src/std/iter/range.rs" 40 82 40 83
+  
+  let%span span26 = "../../../../../creusot-contracts/src/std/iter/range.rs" 39 14 39 42
+  
+  let%span span27 = "../../../../../creusot-contracts/src/std/iter/range.rs" 33 21 33 25
+  
+  let%span span28 = "../../../../../creusot-contracts/src/std/iter/range.rs" 32 14 32 45
+  
+  let%span span29 = "../../../../../creusot-contracts/src/resolve.rs" 26 20 26 34
+  
+  let%span span30 = "../../../../../creusot-contracts/src/std/slice.rs" 129 8 129 96
+  
+  let%span span31 = "../../../../../creusot-contracts/src/std/slice.rs" 122 20 122 37
+  
+  let%span span32 = "../../../../../creusot-contracts/src/std/slice.rs" 115 20 115 37
+  
+  let%span span33 = "../../../../../creusot-contracts/src/model.rs" 108 8 108 31
+  
+  let%span span34 = "../../../../../creusot-contracts/src/std/vec.rs" 146 27 146 46
+  
+  let%span span35 = "" 0 0 0 0
   
   let%span span36 = "" 0 0 0 0
   
-  let%span span37 = "" 0 0 0 0
-  
-  let%span span38 = "../../../../../creusot-contracts/src/std/vec.rs" 147 26 147 54
-  
-  let%span span39 = "../../../../../creusot-contracts/src/std/vec.rs" 148 26 148 57
-  
-  let%span span40 = "../../../../../creusot-contracts/src/std/vec.rs" 149 26 149 62
-  
-  let%span span41 = "../../../../../creusot-contracts/src/std/vec.rs" 150 26 150 55
-  
-  let%span span42 = "" 0 0 0 0
-  
-  let%span span43 = "../../../../../creusot-contracts/src/logic/seq2.rs" 54 21 54 22
-  
-  let%span span44 = "../../../../../creusot-contracts/src/logic/seq2.rs" 52 14 52 31
-  
-  let%span span45 = "../../../../../creusot-contracts/src/logic/seq2.rs" 53 14 53 28
-  
-  let%span span46 = "../../../../../creusot-contracts/src/std/iter/range.rs" 14 12 14 78
-  
-  let%span span47 = "" 0 0 0 0
-  
-  let%span span48 = "../../../../../creusot-contracts/src/std/iter.rs" 95 26 98 17
-  
-  let%span span49 = "" 0 0 0 0
-  
-  let%span span50 = "../../../../../creusot-contracts/src/logic/ops.rs" 20 8 20 31
-  
-  let%span span51 = "../../../../../creusot-contracts/src/model.rs" 90 8 90 31
-  
-  let%span span52 = "../../../../../creusot-contracts/src/snapshot.rs" 27 20 27 48
-  
-  let%span span53 = "../../../../../creusot-contracts/src/snapshot.rs" 45 15 45 16
-  
-  let%span span54 = "../../../../../creusot-contracts/src/snapshot.rs" 43 14 43 28
-  
-  let%span span55 = "../../../../../creusot-contracts/src/std/iter.rs" 80 8 80 19
-  
-  let%span span56 = "../../../../../creusot-contracts/src/std/iter.rs" 74 20 74 24
-  
-  let%span span57 = "../../../../../creusot-contracts/src/std/iter.rs" 89 0 175 1
-  
-  let%span span58 = "" 0 0 0 0
-  
-  let%span span59 = "" 0 0 0 0
-  
-  let%span span60 = "" 0 0 0 0
-  
-  let%span span61 = "../../../../../creusot-contracts/src/std/vec.rs" 78 26 78 48
+  let%span span37 = "../../../../../creusot-contracts/src/std/vec.rs" 147 26 147 54
+  
+  let%span span38 = "../../../../../creusot-contracts/src/std/vec.rs" 148 26 148 57
+  
+  let%span span39 = "../../../../../creusot-contracts/src/std/vec.rs" 149 26 149 62
+  
+  let%span span40 = "../../../../../creusot-contracts/src/std/vec.rs" 150 26 150 55
+  
+  let%span span41 = "" 0 0 0 0
+  
+  let%span span42 = "../../../../../creusot-contracts/src/std/iter/range.rs" 14 12 14 78
+  
+  let%span span43 = "" 0 0 0 0
+  
+  let%span span44 = "../../../../../creusot-contracts/src/std/iter.rs" 95 26 98 17
+  
+  let%span span45 = "" 0 0 0 0
+  
+  let%span span46 = "../../../../../creusot-contracts/src/logic/ops.rs" 20 8 20 31
+  
+  let%span span47 = "../../../../../creusot-contracts/src/model.rs" 90 8 90 31
+  
+  let%span span48 = "../../../../../creusot-contracts/src/snapshot.rs" 28 20 28 48
+  
+  let%span span49 = "../../../../../creusot-contracts/src/std/iter.rs" 80 8 80 19
+  
+  let%span span50 = "../../../../../creusot-contracts/src/std/iter.rs" 74 20 74 24
+  
+  let%span span51 = "../../../../../creusot-contracts/src/std/iter.rs" 89 0 175 1
+  
+  let%span span52 = "" 0 0 0 0
+  
+  let%span span53 = "" 0 0 0 0
+  
+  let%span span54 = "" 0 0 0 0
+  
+  let%span span55 = "../../../../../creusot-contracts/src/std/vec.rs" 78 26 78 48
+  
+  use prelude.prelude.UIntSize
+  
+  use seq.Seq
+  
+  predicate invariant'9 (self : Seq.seq usize) =
+    [%#span11] true
+  
+  predicate inv'9 (_x : Seq.seq usize)
+  
+  axiom inv'9 : forall x : Seq.seq usize . inv'9 x = true
   
   use prelude.prelude.UInt32
   
-  use CreusotContracts_Logic_Seq2_Seq_Type as Seq'0
-  
-  predicate invariant'9 (self : Seq'0.t_seq uint32) =
-    [%#span11] true
-  
-  predicate inv'9 (_x : Seq'0.t_seq uint32)
-  
-  axiom inv'9 : forall x : Seq'0.t_seq uint32 . inv'9 x = true
+  predicate invariant'8 (self : Seq.seq uint32) =
+    [%#span11] true
+  
+  predicate inv'8 (_x : Seq.seq uint32)
+  
+  axiom inv'8 : forall x : Seq.seq uint32 . inv'8 x = true
   
   use Alloc_Alloc_Global_Type as Global'0
   
@@ -285,333 +276,247 @@
   
   use prelude.prelude.UIntSize
   
-  use prelude.prelude.UIntSize
-  
   use prelude.prelude.Int
   
   constant max'0 : usize = [%#span12] (18446744073709551615 : usize)
   
-  function len'1 (self : Seq'0.t_seq uint32) : int
-  
-  axiom len'1_spec : forall self : Seq'0.t_seq uint32 . [%#span13] len'1 self >= 0
-  
-  predicate inv'8 (_x : Vec'0.t_vec uint32 (Global'0.t_global))
-  
-  function shallow_model'2 (self : Vec'0.t_vec uint32 (Global'0.t_global)) : Seq'0.t_seq uint32
-  
-  axiom shallow_model'2_spec : forall self : Vec'0.t_vec uint32 (Global'0.t_global) . ([%#span14] inv'8 self)
-   -> ([%#span15] len'1 (shallow_model'2 self) <= UIntSize.to_int (max'0 : usize))
-  
-  predicate invariant'8 (self : Vec'0.t_vec uint32 (Global'0.t_global)) =
-    [%#span16] inv'9 (shallow_model'2 self)
-  
-  axiom inv'8 : forall x : Vec'0.t_vec uint32 (Global'0.t_global) . inv'8 x = true
+  use seq.Seq
+  
+  predicate inv'7 (_x : Vec'0.t_vec uint32 (Global'0.t_global))
+  
+  function shallow_model'2 (self : Vec'0.t_vec uint32 (Global'0.t_global)) : Seq.seq uint32
+  
+  axiom shallow_model'2_spec : forall self : Vec'0.t_vec uint32 (Global'0.t_global) . ([%#span13] inv'7 self)
+   -> ([%#span15] inv'8 (shallow_model'2 self))
+  && ([%#span14] Seq.length (shallow_model'2 self) <= UIntSize.to_int (max'0 : usize))
+  
+  predicate invariant'7 (self : Vec'0.t_vec uint32 (Global'0.t_global)) =
+    [%#span16] inv'8 (shallow_model'2 self)
+  
+  axiom inv'7 : forall x : Vec'0.t_vec uint32 (Global'0.t_global) . inv'7 x = true
   
   use prelude.prelude.Borrow
   
-  predicate invariant'7 (self : borrowed uint32) =
-    [%#span11] true
-  
-  predicate inv'7 (_x : borrowed uint32)
-  
-  axiom inv'7 : forall x : borrowed uint32 . inv'7 x = true
-  
-  predicate invariant'6 (self : usize) =
-    [%#span11] true
-  
-  predicate inv'6 (_x : usize)
-  
-  axiom inv'6 : forall x : usize . inv'6 x = true
+  predicate invariant'6 (self : borrowed uint32) =
+    [%#span11] true
+  
+  predicate inv'6 (_x : borrowed uint32)
+  
+  axiom inv'6 : forall x : borrowed uint32 . inv'6 x = true
+  
+  predicate invariant'5 (self : usize) =
+    [%#span11] true
+  
+  predicate inv'5 (_x : usize)
+  
+  axiom inv'5 : forall x : usize . inv'5 x = true
+  
+  predicate invariant'4 (self : borrowed (Vec'0.t_vec uint32 (Global'0.t_global))) =
+    [%#span11] true
+  
+  predicate inv'4 (_x : borrowed (Vec'0.t_vec uint32 (Global'0.t_global)))
+  
+  axiom inv'4 : forall x : borrowed (Vec'0.t_vec uint32 (Global'0.t_global)) . inv'4 x = true
   
   use Core_Option_Option_Type as Option'0
   
-  predicate invariant'5 (self : Option'0.t_option usize) =
-    [%#span11] true
-  
-  predicate inv'5 (_x : Option'0.t_option usize)
-  
-  axiom inv'5 : forall x : Option'0.t_option usize . inv'5 x = true
+  predicate invariant'3 (self : Option'0.t_option usize) =
+    [%#span11] true
+  
+  predicate inv'3 (_x : Option'0.t_option usize)
+  
+  axiom inv'3 : forall x : Option'0.t_option usize . inv'3 x = true
   
   use Core_Ops_Range_Range_Type as Range'0
   
-  predicate invariant'4 (self : borrowed (Range'0.t_range usize)) =
-    [%#span11] true
-  
-  predicate inv'4 (_x : borrowed (Range'0.t_range usize))
-  
-  axiom inv'4 : forall x : borrowed (Range'0.t_range usize) . inv'4 x = true
-  
-  predicate invariant'3 (self : Seq'0.t_seq usize) =
-    [%#span11] true
-  
-  predicate inv'3 (_x : Seq'0.t_seq usize)
-  
-  axiom inv'3 : forall x : Seq'0.t_seq usize . inv'3 x = true
-  
-  predicate invariant'2 (self : Vec'0.t_vec uint32 (Global'0.t_global)) =
-    [%#span11] true
-  
-  predicate inv'2 (_x : Vec'0.t_vec uint32 (Global'0.t_global))
-  
-  axiom inv'2 : forall x : Vec'0.t_vec uint32 (Global'0.t_global) . inv'2 x = true
-  
-  predicate invariant'1 (self : borrowed (Vec'0.t_vec uint32 (Global'0.t_global))) =
-    [%#span11] true
-  
-  predicate inv'1 (_x : borrowed (Vec'0.t_vec uint32 (Global'0.t_global)))
-  
-  axiom inv'1 : forall x : borrowed (Vec'0.t_vec uint32 (Global'0.t_global)) . inv'1 x = true
-  
-  constant empty'1 : Seq'0.t_seq uint32
-  
-  function empty_len'1 (_1 : ()) : ()
-  
-  axiom empty_len'1_spec : forall _1 : () . [%#span17] len'1 (empty'1 : Seq'0.t_seq uint32) = 0
-  
-  function index_logic'1 (self : Seq'0.t_seq usize) (_2 : int) : usize
-  
-  function len'2 (self : Seq'0.t_seq usize) : int
-  
-  axiom len'2_spec : forall self : Seq'0.t_seq usize . [%#span13] len'2 self >= 0
-  
-  function concat'0 (self : Seq'0.t_seq usize) (other : Seq'0.t_seq usize) : Seq'0.t_seq usize
-  
-  axiom concat'0_spec : forall self : Seq'0.t_seq usize, other : Seq'0.t_seq usize . ([%#span19] forall i : int . 0 <= i
-  /\ i < len'2 (concat'0 self other)
-   -> index_logic'1 (concat'0 self other) i
-  = (if i < len'2 self then index_logic'1 self i else index_logic'1 other (i - len'2 self)))
-  && ([%#span18] len'2 (concat'0 self other) = len'2 self + len'2 other)
+  predicate invariant'2 (self : borrowed (Range'0.t_range usize)) =
+    [%#span11] true
+  
+  predicate inv'2 (_x : borrowed (Range'0.t_range usize))
+  
+  axiom inv'2 : forall x : borrowed (Range'0.t_range usize) . inv'2 x = true
+  
+  predicate invariant'1 (self : Vec'0.t_vec uint32 (Global'0.t_global)) =
+    [%#span11] true
+  
+  predicate inv'1 (_x : Vec'0.t_vec uint32 (Global'0.t_global))
+  
+  axiom inv'1 : forall x : Vec'0.t_vec uint32 (Global'0.t_global) . inv'1 x = true
+  
+  use seq.Seq
   
   predicate inv'0 (_x : Range'0.t_range usize)
   
   use prelude.prelude.Int
   
+  use seq.Seq
+  
+  use seq.Seq
+  
   function deep_model'0 (self : usize) : int =
-    [%#span20] UIntSize.to_int self
+    [%#span17] UIntSize.to_int self
   
   use Core_Ops_Range_Range_Type as Core_Ops_Range_Range_Type
   
-  predicate produces'0 (self : Range'0.t_range usize) (visited : Seq'0.t_seq usize) (o : Range'0.t_range usize) =
-    [%#span21] Core_Ops_Range_Range_Type.range_end self = Core_Ops_Range_Range_Type.range_end o
+  predicate produces'0 (self : Range'0.t_range usize) (visited : Seq.seq usize) (o : Range'0.t_range usize) =
+    [%#span18] Core_Ops_Range_Range_Type.range_end self = Core_Ops_Range_Range_Type.range_end o
     /\ deep_model'0 (Core_Ops_Range_Range_Type.range_start self)
     <= deep_model'0 (Core_Ops_Range_Range_Type.range_start o)
-    /\ (len'2 visited > 0
+    /\ (Seq.length visited > 0
      -> deep_model'0 (Core_Ops_Range_Range_Type.range_start o) <= deep_model'0 (Core_Ops_Range_Range_Type.range_end o))
-    /\ len'2 visited
+    /\ Seq.length visited
     = deep_model'0 (Core_Ops_Range_Range_Type.range_start o) - deep_model'0 (Core_Ops_Range_Range_Type.range_start self)
-    /\ (forall i : int . 0 <= i /\ i < len'2 visited
-     -> deep_model'0 (index_logic'1 visited i) = deep_model'0 (Core_Ops_Range_Range_Type.range_start self) + i)
-  
-  function produces_trans'0 (a : Range'0.t_range usize) (ab : Seq'0.t_seq usize) (b : Range'0.t_range usize) (bc : Seq'0.t_seq usize) (c : Range'0.t_range usize) : ()
-    
-  
-  axiom produces_trans'0_spec : forall a : Range'0.t_range usize, ab : Seq'0.t_seq usize, b : Range'0.t_range usize, bc : Seq'0.t_seq usize, c : Range'0.t_range usize . ([%#span22] produces'0 a ab b)
-   -> ([%#span23] produces'0 b bc c)
-   -> ([%#span24] inv'0 a)
-   -> ([%#span25] inv'0 b)  -> ([%#span26] inv'0 c)  -> ([%#span27] produces'0 a (concat'0 ab bc) c)
-  
-  constant empty'0 : Seq'0.t_seq usize
+    /\ (forall i : int . 0 <= i /\ i < Seq.length visited
+     -> deep_model'0 (Seq.get visited i) = deep_model'0 (Core_Ops_Range_Range_Type.range_start self) + i)
+  
+  function produces_trans'0 (a : Range'0.t_range usize) (ab : Seq.seq usize) (b : Range'0.t_range usize) (bc : Seq.seq usize) (c : Range'0.t_range usize) : ()
+    
+  
+  axiom produces_trans'0_spec : forall a : Range'0.t_range usize, ab : Seq.seq usize, b : Range'0.t_range usize, bc : Seq.seq usize, c : Range'0.t_range usize . ([%#span19] produces'0 a ab b)
+   -> ([%#span20] produces'0 b bc c)
+   -> ([%#span21] inv'0 a)
+   -> ([%#span22] inv'9 ab)
+   -> ([%#span23] inv'0 b)
+   -> ([%#span24] inv'9 bc)  -> ([%#span25] inv'0 c)  -> ([%#span26] produces'0 a (Seq.(++) ab bc) c)
+  
+  use seq.Seq
   
   function produces_refl'0 (self : Range'0.t_range usize) : ()
   
-  axiom produces_refl'0_spec : forall self : Range'0.t_range usize . ([%#span28] inv'0 self)
-   -> ([%#span29] produces'0 self (empty'0 : Seq'0.t_seq usize) self)
+  axiom produces_refl'0_spec : forall self : Range'0.t_range usize . ([%#span27] inv'0 self)
+   -> ([%#span28] produces'0 self (Seq.empty  : Seq.seq usize) self)
   
   predicate invariant'0 (self : Range'0.t_range usize) =
     [%#span11] true
   
   axiom inv'0 : forall x : Range'0.t_range usize . inv'0 x = true
   
-  function empty_len'0 (_1 : ()) : ()
-  
-  axiom empty_len'0_spec : forall _1 : () . [%#span17] len'2 (empty'0 : Seq'0.t_seq usize) = 0
-  
-  use CreusotContracts_Snapshot_Snapshot_Type as Snapshot'0
+  use prelude.prelude.Snapshot
   
   use prelude.prelude.Intrinsic
   
   predicate resolve'2 (self : borrowed (Vec'0.t_vec uint32 (Global'0.t_global))) =
-<<<<<<< HEAD
-    [%#span30]  ^ self =  * self
-  
-  predicate resolve'1 (self : borrowed uint32) =
-    [%#span30]  ^ self =  * self
-=======
     [%#span29] self.final = self.current
   
   predicate resolve'1 (self : borrowed uint32) =
     [%#span29] self.final = self.current
->>>>>>> 7087246d
   
   use prelude.prelude.Slice
   
-  function index_logic'2 (self : Seq'0.t_seq uint32) (_2 : int) : uint32
-  
-  predicate resolve_elswhere'0 [@inline:trivial] (self : usize) (old' : Seq'0.t_seq uint32) (fin : Seq'0.t_seq uint32) =
-    [%#span31] forall i : int . 0 <= i /\ i <> UIntSize.to_int self /\ i < len'1 old'
-     -> index_logic'2 old' i = index_logic'2 fin i
-  
-  predicate has_value'0 [@inline:trivial] (self : usize) (seq : Seq'0.t_seq uint32) (out : uint32) =
-    [%#span32] index_logic'2 seq (UIntSize.to_int self) = out
-  
-  predicate in_bounds'0 [@inline:trivial] (self : usize) (seq : Seq'0.t_seq uint32) =
-    [%#span33] UIntSize.to_int self < len'1 seq
-  
-<<<<<<< HEAD
-  function shallow_model'0 (self : borrowed (Vec'0.t_vec uint32 (Global'0.t_global))) : Seq'0.t_seq uint32 =
-    [%#span34] shallow_model'2 ( * self)
-=======
+  use seq.Seq
+  
+  predicate resolve_elswhere'0 [@inline:trivial] (self : usize) (old' : Seq.seq uint32) (fin : Seq.seq uint32) =
+    [%#span30] forall i : int . 0 <= i /\ i <> UIntSize.to_int self /\ i < Seq.length old'
+     -> Seq.get old' i = Seq.get fin i
+  
+  predicate has_value'0 [@inline:trivial] (self : usize) (seq : Seq.seq uint32) (out : uint32) =
+    [%#span31] Seq.get seq (UIntSize.to_int self) = out
+  
+  predicate in_bounds'0 [@inline:trivial] (self : usize) (seq : Seq.seq uint32) =
+    [%#span32] UIntSize.to_int self < Seq.length seq
+  
   function shallow_model'0 (self : borrowed (Vec'0.t_vec uint32 (Global'0.t_global))) : Seq.seq uint32 =
     [%#span33] shallow_model'2 self.current
->>>>>>> 7087246d
-  
-  let rec index_mut'0 (self:borrowed (Vec'0.t_vec uint32 (Global'0.t_global))) (index:usize) (return'  (ret:borrowed uint32))= {[@expl:precondition] [%#span37] inv'6 index}
-    {[@expl:precondition] [%#span36] inv'1 self}
-    {[@expl:precondition] [%#span35] in_bounds'0 index (shallow_model'0 self)}
+  
+  let rec index_mut'0 (self:borrowed (Vec'0.t_vec uint32 (Global'0.t_global))) (index:usize) (return'  (ret:borrowed uint32))= {[@expl:precondition] [%#span36] inv'5 index}
+    {[@expl:precondition] [%#span35] inv'4 self}
+    {[@expl:precondition] [%#span34] in_bounds'0 index (shallow_model'0 self)}
     any
-<<<<<<< HEAD
-    [ return' (result:borrowed uint32)-> {[%#span42] inv'7 result}
-      {[%#span41] len'1 (shallow_model'2 ( ^ self)) = len'1 (shallow_model'0 self)}
-      {[%#span40] resolve_elswhere'0 index (shallow_model'0 self) (shallow_model'2 ( ^ self))}
-      {[%#span39] has_value'0 index (shallow_model'2 ( ^ self)) ( ^ result)}
-      {[%#span38] has_value'0 index (shallow_model'0 self) ( * result)}
-=======
     [ return' (result:borrowed uint32)-> {[%#span41] inv'6 result}
       {[%#span40] Seq.length (shallow_model'2 self.final) = Seq.length (shallow_model'0 self)}
       {[%#span39] resolve_elswhere'0 index (shallow_model'0 self) (shallow_model'2 self.final)}
       {[%#span38] has_value'0 index (shallow_model'2 self.final) result.final}
       {[%#span37] has_value'0 index (shallow_model'0 self) result.current}
->>>>>>> 7087246d
       (! return' {result}) ]
     
   
-  function singleton'0 (v : usize) : Seq'0.t_seq usize
-  
-  axiom singleton'0_spec : forall v : usize . ([%#span43] inv'6 v)
-   -> ([%#span45] index_logic'1 (singleton'0 v) 0 = v) && ([%#span44] len'2 (singleton'0 v) = 1)
+  use seq.Seq
   
   predicate resolve'0 (self : borrowed (Range'0.t_range usize)) =
-<<<<<<< HEAD
-    [%#span30]  ^ self =  * self
-  
-  predicate completed'0 (self : borrowed (Range'0.t_range usize)) =
-    [%#span46] resolve'0 self
-    /\ deep_model'0 (Core_Ops_Range_Range_Type.range_start ( * self))
-    >= deep_model'0 (Core_Ops_Range_Range_Type.range_end ( * self))
-=======
     [%#span29] self.final = self.current
   
   predicate completed'0 (self : borrowed (Range'0.t_range usize)) =
     [%#span42] resolve'0 self
     /\ deep_model'0 (Core_Ops_Range_Range_Type.range_start self.current)
     >= deep_model'0 (Core_Ops_Range_Range_Type.range_end self.current)
->>>>>>> 7087246d
-  
-  let rec next'0 (self:borrowed (Range'0.t_range usize)) (return'  (ret:Option'0.t_option usize))= {[@expl:precondition] [%#span47] inv'4 self}
+  
+  let rec next'0 (self:borrowed (Range'0.t_range usize)) (return'  (ret:Option'0.t_option usize))= {[@expl:precondition] [%#span43] inv'2 self}
     any
-    [ return' (result:Option'0.t_option usize)-> {[%#span49] inv'5 result}
-      {[%#span48] match result with
+    [ return' (result:Option'0.t_option usize)-> {[%#span45] inv'3 result}
+      {[%#span44] match result with
         | Option'0.C_None -> completed'0 self
-<<<<<<< HEAD
-        | Option'0.C_Some v -> produces'0 ( * self) (singleton'0 v) ( ^ self)
-=======
         | Option'0.C_Some v -> produces'0 self.current (Seq.singleton v) self.final
->>>>>>> 7087246d
         end}
       (! return' {result}) ]
     
   
   function index_logic'0 [@inline:trivial] (self : Vec'0.t_vec uint32 (Global'0.t_global)) (ix : int) : uint32 =
-    [%#span50] index_logic'2 (shallow_model'2 self) ix
-  
-  function deref'1 (self : Snapshot'0.t_snapshot (Seq'0.t_seq usize)) : Seq'0.t_seq usize
-  
-  function shallow_model'4 (self : borrowed (Vec'0.t_vec uint32 (Global'0.t_global))) : Seq'0.t_seq uint32 =
-    [%#span51] shallow_model'0 self
-  
-  function deref'0 (self : Snapshot'0.t_snapshot (borrowed (Vec'0.t_vec uint32 (Global'0.t_global)))) : borrowed (Vec'0.t_vec uint32 (Global'0.t_global))
-    
-  
-  function shallow_model'1 (self : Snapshot'0.t_snapshot (borrowed (Vec'0.t_vec uint32 (Global'0.t_global)))) : Seq'0.t_seq uint32
+    [%#span46] Seq.get (shallow_model'2 self) ix
+  
+  use prelude.prelude.Snapshot
+  
+  function shallow_model'4 (self : borrowed (Vec'0.t_vec uint32 (Global'0.t_global))) : Seq.seq uint32 =
+    [%#span47] shallow_model'0 self
+  
+  use prelude.prelude.Snapshot
+  
+  function shallow_model'1 (self : Snapshot.snap_ty (borrowed (Vec'0.t_vec uint32 (Global'0.t_global)))) : Seq.seq uint32
     
    =
-    [%#span52] shallow_model'4 (deref'0 self)
-  
-  function inner'1 (self : Snapshot'0.t_snapshot (Seq'0.t_seq usize)) : Seq'0.t_seq usize
-  
-  function deref'2 (self : Snapshot'0.t_snapshot (Range'0.t_range usize)) : Range'0.t_range usize
-  
-  function inner'0 (self : Snapshot'0.t_snapshot (Range'0.t_range usize)) : Range'0.t_range usize
-  
-  function new'2 (x : Seq'0.t_seq usize) : Snapshot'0.t_snapshot (Seq'0.t_seq usize)
-  
-  axiom new'2_spec : forall x : Seq'0.t_seq usize . ([%#span53] inv'3 x)  -> ([%#span54] deref'1 (new'2 x) = x)
-  
-  function new'1 (x : Range'0.t_range usize) : Snapshot'0.t_snapshot (Range'0.t_range usize)
-  
-  axiom new'1_spec : forall x : Range'0.t_range usize . ([%#span53] inv'0 x)  -> ([%#span54] deref'2 (new'1 x) = x)
+    [%#span48] shallow_model'4 (Snapshot.inner self)
+  
+  use prelude.prelude.Snapshot
+  
+  use prelude.prelude.Snapshot
+  
+  use prelude.prelude.Snapshot
+  
+  use prelude.prelude.Snapshot
   
   predicate into_iter_post'0 (self : Range'0.t_range usize) (res : Range'0.t_range usize) =
-    [%#span55] self = res
+    [%#span49] self = res
   
   predicate into_iter_pre'0 (self : Range'0.t_range usize) =
-    [%#span56] true
-  
-  let rec into_iter'0 (self:Range'0.t_range usize) (return'  (ret:Range'0.t_range usize))= {[@expl:precondition] [%#span58] inv'0 self}
-    {[@expl:precondition] [%#span57] into_iter_pre'0 self}
+    [%#span50] true
+  
+  let rec into_iter'0 (self:Range'0.t_range usize) (return'  (ret:Range'0.t_range usize))= {[@expl:precondition] [%#span52] inv'0 self}
+    {[@expl:precondition] [%#span51] into_iter_pre'0 self}
     any
-    [ return' (result:Range'0.t_range usize)-> {[%#span59] inv'0 result}
-      {[%#span57] into_iter_post'0 self result}
+    [ return' (result:Range'0.t_range usize)-> {[%#span53] inv'0 result}
+      {[%#span51] into_iter_post'0 self result}
       (! return' {result}) ]
     
   
-  function shallow_model'3 (self : Vec'0.t_vec uint32 (Global'0.t_global)) : Seq'0.t_seq uint32 =
-    [%#span51] shallow_model'2 self
-  
-  let rec len'0 (self:Vec'0.t_vec uint32 (Global'0.t_global)) (return'  (ret:usize))= {[@expl:precondition] [%#span60] inv'2 self}
+  function shallow_model'3 (self : Vec'0.t_vec uint32 (Global'0.t_global)) : Seq.seq uint32 =
+    [%#span47] shallow_model'2 self
+  
+  let rec len'0 (self:Vec'0.t_vec uint32 (Global'0.t_global)) (return'  (ret:usize))= {[@expl:precondition] [%#span54] inv'1 self}
     any
-    [ return' (result:usize)-> {[%#span61] UIntSize.to_int result = len'1 (shallow_model'3 self)} (! return' {result}) ]
-    
-  
-  function new'0 (x : borrowed (Vec'0.t_vec uint32 (Global'0.t_global))) : Snapshot'0.t_snapshot (borrowed (Vec'0.t_vec uint32 (Global'0.t_global)))
-    
-  
-  axiom new'0_spec : forall x : borrowed (Vec'0.t_vec uint32 (Global'0.t_global)) . ([%#span53] inv'1 x)
-   -> ([%#span54] deref'0 (new'0 x) = x)
+    [ return' (result:usize)-> {[%#span55] UIntSize.to_int result = Seq.length (shallow_model'3 self)}
+      (! return' {result}) ]
+    
+  
+  use prelude.prelude.Snapshot
   
   let rec all_zero (v:borrowed (Vec'0.t_vec uint32 (Global'0.t_global))) (return'  (ret:()))= (! bb0
-<<<<<<< HEAD
-    [ bb0 = s0 [ s0 =  [ &old_v <- [%#s010] new'0 v ] s1 | s1 = bb1 ] 
-    | bb1 = s0 [ s0 = len'0 { * v} (fun (_ret':usize) ->  [ &_8 <- _ret' ] s1) | s1 = bb2 ] 
-=======
     [ bb0 = s0 [ s0 =  [ &old_v <- [%#s010] Snapshot.new v ] s1 | s1 = bb1 ] 
     | bb1 = s0 [ s0 = len'0 {v.current} (fun (_ret':usize) ->  [ &_8 <- _ret' ] s1) | s1 = bb2 ] 
->>>>>>> 7087246d
     | bb2 = s0
       [ s0 =  [ &_7 <- Range'0.C_Range ([%#s011] (0 : usize)) _8 ] 
         (any [ any_ (_any:usize)-> (!  [ &_8 <- _any ] s1) ] )
       | s1 = into_iter'0 {_7} (fun (_ret':Range'0.t_range usize) ->  [ &iter <- _ret' ] s2)
       | s2 = bb3 ]
       
-    | bb3 = s0 [ s0 =  [ &iter_old <- [%#s012] new'1 iter ] s1 | s1 = bb4 ] 
-    | bb4 = s0 [ s0 =  [ &produced <- [%#s013] new'2 (empty'0 : Seq'0.t_seq usize) ] s1 | s1 = bb5 ] 
-    | bb5 = s0 [ s0 =  [ &old_6_0 <- new'0 v ] s1 | s1 = bb6 ] 
+    | bb3 = s0 [ s0 =  [ &iter_old <- [%#s012] Snapshot.new iter ] s1 | s1 = bb4 ] 
+    | bb4 = s0 [ s0 =  [ &produced <- [%#s013] Snapshot.new (Seq.empty  : Seq.seq usize) ] s1 | s1 = bb5 ] 
+    | bb5 = s0 [ s0 =  [ &old_6_0 <- Snapshot.new v ] s1 | s1 = bb6 ] 
     | bb6 = bb6
-<<<<<<< HEAD
-      [ bb6 = {[@expl:loop invariant]  ^ deref'0 old_6_0 =  ^ v}
-        {[@expl:loop invariant] [%#s014] forall j : int . 0 <= j /\ j < len'2 (deref'1 produced)
-         -> index_logic'0 ( * v) j = (0 : uint32)}
-        {[@expl:loop invariant] [%#s016] len'1 (shallow_model'0 v) = len'1 (shallow_model'1 old_v)}
-        {[@expl:loop invariant] [%#s015]  ^ deref'0 old_v =  ^ v}
-        {[@expl:loop invariant] [%#s014] produces'0 (inner'0 iter_old) (inner'1 produced) iter}
-=======
       [ bb6 = {[@expl:loop invariant] (Snapshot.inner old_6_0).final = v.final}
         {[@expl:loop invariant] [%#s014] forall j : int . 0 <= j /\ j < Seq.length (Snapshot.inner produced)
          -> index_logic'0 v.current j = (0 : uint32)}
         {[@expl:loop invariant] [%#s016] Seq.length (shallow_model'0 v) = Seq.length (shallow_model'1 old_v)}
         {[@expl:loop invariant] [%#s015] (Snapshot.inner old_v).final = v.final}
         {[@expl:loop invariant] [%#s014] produces'0 (Snapshot.inner iter_old) (Snapshot.inner produced) iter}
->>>>>>> 7087246d
         {[@expl:loop invariant] [%#s014] inv'0 iter}
         (! s0) [ s0 = bb7 ] 
         [ bb7 = s0
@@ -634,12 +539,15 @@
         | bb10 = bb12
         | bb12 = s0
           [ s0 = Option'0.some <usize> {_20} (fun (r0'0:usize) ->  [ &__creusot_proc_iter_elem <- r0'0 ] s1)
-          | s1 =  [ &_25 <- [%#s017] new'2 (concat'0 (inner'1 produced) (singleton'0 __creusot_proc_iter_elem)) ] s2
+          | s1 = 
+            [ &_25 <- [%#s017] Snapshot.new (Seq.(++) (Snapshot.inner produced) (Seq.singleton __creusot_proc_iter_elem)) ]
+            
+            s2
           | s2 = bb13 ]
           
         | bb13 = s0
           [ s0 =  [ &produced <- _25 ] 
-            (any [ any_ (_any:Snapshot'0.t_snapshot (Seq'0.t_seq usize))-> (!  [ &_25 <- _any ] s1) ] )
+            (any [ any_ (_any:Snapshot.snap_ty (Seq.seq usize))-> (!  [ &_25 <- _any ] s1) ] )
           | s1 =  [ &i <- __creusot_proc_iter_elem ] s2
           | s2 = Borrow.borrow_mut <Vec'0.t_vec uint32 (Global'0.t_global)> {v.current}
               (fun (_ret':borrowed (Vec'0.t_vec uint32 (Global'0.t_global))) ->
@@ -660,32 +568,26 @@
     )
     [ & _0 : () = any_l ()
     | & v : borrowed (Vec'0.t_vec uint32 (Global'0.t_global)) = v
-    | & old_v : Snapshot'0.t_snapshot (borrowed (Vec'0.t_vec uint32 (Global'0.t_global))) = any_l ()
+    | & old_v : Snapshot.snap_ty (borrowed (Vec'0.t_vec uint32 (Global'0.t_global))) = any_l ()
     | & iter : Range'0.t_range usize = any_l ()
     | & _7 : Range'0.t_range usize = any_l ()
     | & _8 : usize = any_l ()
-    | & iter_old : Snapshot'0.t_snapshot (Range'0.t_range usize) = any_l ()
-    | & produced : Snapshot'0.t_snapshot (Seq'0.t_seq usize) = any_l ()
+    | & iter_old : Snapshot.snap_ty (Range'0.t_range usize) = any_l ()
+    | & produced : Snapshot.snap_ty (Seq.seq usize) = any_l ()
     | & _20 : Option'0.t_option usize = any_l ()
     | & _21 : borrowed (Range'0.t_range usize) = any_l ()
     | & _22 : borrowed (Range'0.t_range usize) = any_l ()
     | & __creusot_proc_iter_elem : usize = any_l ()
-    | & _25 : Snapshot'0.t_snapshot (Seq'0.t_seq usize) = any_l ()
+    | & _25 : Snapshot.snap_ty (Seq.seq usize) = any_l ()
     | & i : usize = any_l ()
     | & _28 : borrowed uint32 = any_l ()
     | & _29 : borrowed (Vec'0.t_vec uint32 (Global'0.t_global)) = any_l ()
-    | & old_6_0 : Snapshot'0.t_snapshot (borrowed (Vec'0.t_vec uint32 (Global'0.t_global))) = any_l () ]
-    
-<<<<<<< HEAD
-    [ return' (result:())-> {[@expl:postcondition] [%#s0110] len'1 (shallow_model'0 v) = len'1 (shallow_model'2 ( ^ v))}
-      {[@expl:postcondition] [%#s019] forall i : int . 0 <= i /\ i < len'1 (shallow_model'2 ( ^ v))
-       -> index_logic'0 ( ^ v) i = (0 : uint32)}
-=======
+    | & old_6_0 : Snapshot.snap_ty (borrowed (Vec'0.t_vec uint32 (Global'0.t_global))) = any_l () ]
+    
     [ return' (result:())-> {[@expl:postcondition] [%#s0110] Seq.length (shallow_model'0 v)
       = Seq.length (shallow_model'2 v.final)}
       {[@expl:postcondition] [%#s019] forall i : int . 0 <= i /\ i < Seq.length (shallow_model'2 v.final)
        -> index_logic'0 v.final i = (0 : uint32)}
->>>>>>> 7087246d
       (! return' {result}) ]
     
 end