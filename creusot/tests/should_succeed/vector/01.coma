module M_01__all_zero [#"01.rs" 7 0 7 33]
  let%span s010 = "01.rs" 8 16 8 31
  let%span s011 = "01.rs" 11 13 11 14
  let%span s012 = "01.rs" 11 4 11 7
  let%span s013 = "01.rs" 11 4 11 7
  let%span s014 = "01.rs" 11 4 11 7
  let%span s015 = "01.rs" 9 16 9 40
<<<<<<< HEAD
  let%span s016 = "01.rs" 9 4 9 42
  let%span s017 = "01.rs" 12 15 12 16
  let%span s018 = "01.rs" 5 0 5 73
  let%span s019 = "01.rs" 6 10 6 33
  let%span svec10 = "../../../../creusot-contracts/src/std/vec.rs" 83 26 83 48
  let%span siter11 = "../../../../creusot-contracts/src/std/iter.rs" 101 0 214 1
  let%span srange12 = "../../../../creusot-contracts/src/std/iter/range.rs" 22 8 28 9
  let%span smodel13 = "../../../../creusot-contracts/src/model.rs" 106 8 106 22
  let%span ssnapshot14 = "../../../../creusot-contracts/src/snapshot.rs" 26 20 26 39
  let%span sops15 = "../../../../creusot-contracts/src/logic/ops.rs" 20 8 20 31
  let%span siter16 = "../../../../creusot-contracts/src/std/iter.rs" 107 26 110 17
  let%span svec17 = "../../../../creusot-contracts/src/std/vec.rs" 152 27 152 46
  let%span svec18 = "../../../../creusot-contracts/src/std/vec.rs" 153 26 153 54
  let%span svec19 = "../../../../creusot-contracts/src/std/vec.rs" 154 26 154 57
  let%span svec20 = "../../../../creusot-contracts/src/std/vec.rs" 155 26 155 62
  let%span svec21 = "../../../../creusot-contracts/src/std/vec.rs" 156 26 156 55
  let%span svec22 = "../../../../creusot-contracts/src/std/vec.rs" 18 14 18 41
  let%span smodel23 = "../../../../creusot-contracts/src/model.rs" 88 8 88 22
  let%span siter24 = "../../../../creusot-contracts/src/std/iter.rs" 86 20 86 24
  let%span siter25 = "../../../../creusot-contracts/src/std/iter.rs" 92 8 92 19
  let%span srange26 = "../../../../creusot-contracts/src/std/iter/range.rs" 33 15 33 24
  let%span srange27 = "../../../../creusot-contracts/src/std/iter/range.rs" 34 14 34 45
  let%span srange28 = "../../../../creusot-contracts/src/std/iter/range.rs" 39 15 39 21
  let%span srange29 = "../../../../creusot-contracts/src/std/iter/range.rs" 40 15 40 21
  let%span srange30 = "../../../../creusot-contracts/src/std/iter/range.rs" 41 15 41 21
  let%span srange31 = "../../../../creusot-contracts/src/std/iter/range.rs" 42 15 42 32
  let%span srange32 = "../../../../creusot-contracts/src/std/iter/range.rs" 43 15 43 32
  let%span srange33 = "../../../../creusot-contracts/src/std/iter/range.rs" 44 14 44 42
  let%span snum34 = "../../../../creusot-contracts/src/std/num.rs" 21 16 21 35
  let%span srange35 = "../../../../creusot-contracts/src/std/iter/range.rs" 15 12 15 78
  let%span sresolve36 = "../../../../creusot-contracts/src/resolve.rs" 41 20 41 34
  let%span sslice37 = "../../../../creusot-contracts/src/std/slice.rs" 122 20 122 37
  let%span sslice38 = "../../../../creusot-contracts/src/std/slice.rs" 129 20 129 37
  let%span sslice39 = "../../../../creusot-contracts/src/std/slice.rs" 136 8 136 96
=======
  let%span s016 = "01.rs" 10 16 10 77
  let%span s017 = "01.rs" 11 4 11 7
  let%span s018 = "01.rs" 12 15 12 16
  let%span s019 = "01.rs" 5 10 5 71
  let%span s0110 = "01.rs" 6 10 6 33
  let%span svec11 = "../../../../creusot-contracts/src/std/vec.rs" 86 26 86 48
  let%span siter12 = "../../../../creusot-contracts/src/std/iter.rs" 101 0 214 1
  let%span srange13 = "../../../../creusot-contracts/src/std/iter/range.rs" 23 12 27 70
  let%span smodel14 = "../../../../creusot-contracts/src/model.rs" 109 8 109 22
  let%span ssnapshot15 = "../../../../creusot-contracts/src/snapshot.rs" 27 20 27 39
  let%span sops16 = "../../../../creusot-contracts/src/logic/ops.rs" 20 8 20 31
  let%span siter17 = "../../../../creusot-contracts/src/std/iter.rs" 107 26 110 17
  let%span svec18 = "../../../../creusot-contracts/src/std/vec.rs" 155 27 155 46
  let%span svec19 = "../../../../creusot-contracts/src/std/vec.rs" 156 26 156 54
  let%span svec20 = "../../../../creusot-contracts/src/std/vec.rs" 157 26 157 57
  let%span svec21 = "../../../../creusot-contracts/src/std/vec.rs" 158 26 158 62
  let%span svec22 = "../../../../creusot-contracts/src/std/vec.rs" 159 26 159 55
  let%span svec23 = "../../../../creusot-contracts/src/std/vec.rs" 19 14 19 41
  let%span smodel24 = "../../../../creusot-contracts/src/model.rs" 91 8 91 22
  let%span siter25 = "../../../../creusot-contracts/src/std/iter.rs" 86 20 86 24
  let%span siter26 = "../../../../creusot-contracts/src/std/iter.rs" 92 8 92 19
  let%span srange27 = "../../../../creusot-contracts/src/std/iter/range.rs" 33 15 33 24
  let%span srange28 = "../../../../creusot-contracts/src/std/iter/range.rs" 34 14 34 45
  let%span srange29 = "../../../../creusot-contracts/src/std/iter/range.rs" 39 15 39 21
  let%span srange30 = "../../../../creusot-contracts/src/std/iter/range.rs" 40 15 40 21
  let%span srange31 = "../../../../creusot-contracts/src/std/iter/range.rs" 41 15 41 21
  let%span srange32 = "../../../../creusot-contracts/src/std/iter/range.rs" 42 15 42 32
  let%span srange33 = "../../../../creusot-contracts/src/std/iter/range.rs" 43 15 43 32
  let%span srange34 = "../../../../creusot-contracts/src/std/iter/range.rs" 44 14 44 42
  let%span snum35 = "../../../../creusot-contracts/src/std/num.rs" 22 28 22 33
  let%span srange36 = "../../../../creusot-contracts/src/std/iter/range.rs" 15 12 15 78
  let%span sresolve37 = "../../../../creusot-contracts/src/resolve.rs" 41 20 41 34
  let%span sslice38 = "../../../../creusot-contracts/src/std/slice.rs" 126 20 126 37
  let%span sslice39 = "../../../../creusot-contracts/src/std/slice.rs" 133 20 133 37
  let%span sslice40 = "../../../../creusot-contracts/src/std/slice.rs" 140 20 140 94
  
  use prelude.prelude.UInt32
>>>>>>> 716d5822
  
  use prelude.prelude.Snapshot
  
  use prelude.prelude.Borrow
  
  use prelude.prelude.Opaque
  
  type t_NonNull'0  =
    { t_NonNull__pointer'0: opaque_ptr }
  
  type t_Unique'0  =
    { t_Unique__pointer'0: t_NonNull'0; t_Unique__qy95zmarker'0: () }
  
  use prelude.prelude.UIntSize
  
  type t_Cap'0  =
    { t_Cap__0'0: usize }
  
  type t_RawVec'0  =
    { t_RawVec__ptr'0: t_Unique'0; t_RawVec__cap'0: t_Cap'0; t_RawVec__alloc'0: () }
  
  type t_Vec'0  =
    { t_Vec__buf'0: t_RawVec'0; t_Vec__len'0: usize }
  
  predicate inv'2 (_1 : t_Vec'0)
  
  use prelude.prelude.UIntSize
  
  use prelude.prelude.UInt32
  
  use seq.Seq
  
  use seq.Seq
  
  constant v_MAX'0 : usize = (18446744073709551615 : usize)
  
  use prelude.prelude.Int
  
  function view'2 (self : t_Vec'0) : Seq.seq uint32
  
  axiom view'2_spec : forall self : t_Vec'0 . [%#svec22] Seq.length (view'2 self) <= UIntSize.to_int (v_MAX'0 : usize)
  
  function view'3 (self : t_Vec'0) : Seq.seq uint32 =
    [%#smodel23] view'2 self
  
  use seq.Seq
  
  predicate inv'0 (_1 : Seq.seq usize)
  
  axiom inv_axiom'0 [@rewrite] : forall x : Seq.seq usize [inv'0 x] . inv'0 x = true
  
  type t_Range'0  =
    { t_Range__start'0: usize; t_Range__end'0: usize }
  
  predicate inv'1 (_1 : t_Range'0)
  
<<<<<<< HEAD
  axiom inv_axiom'1 [@rewrite] : forall x : t_Range'0 [inv'1 x] . inv'1 x = true
=======
  function deep_model'0 (self : usize) : int =
    [%#snum35] UIntSize.to_int self
>>>>>>> 716d5822
  
  axiom inv_axiom'2 [@rewrite] : forall x : t_Vec'0 [inv'2 x] . inv'2 x = true
  
  predicate inv'3 (_1 : borrowed (t_Range'0))
  
<<<<<<< HEAD
  axiom inv_axiom'3 [@rewrite] : forall x : borrowed (t_Range'0) [inv'3 x] . inv'3 x = true
  
  type t_Option'0  =
    | C_None'0
    | C_Some'0 usize
  
  predicate inv'4 (_1 : t_Option'0)
  
  axiom inv_axiom'4 [@rewrite] : forall x : t_Option'0 [inv'4 x] . inv'4 x = true
  
  predicate inv'5 (_1 : borrowed (t_Vec'0))
  
  axiom inv_axiom'5 [@rewrite] : forall x : borrowed (t_Vec'0) [inv'5 x] . inv'5 x = true
  
  predicate inv'6 (_1 : usize)
=======
  predicate produces'0 (self : Range'0.t_Range usize) (visited : Seq.seq usize) (o : Range'0.t_Range usize) =
    [%#srange13] T_core__ops__range__Range.t_Range__end self = T_core__ops__range__Range.t_Range__end o
    /\ deep_model'0 (T_core__ops__range__Range.t_Range__start self)
    <= deep_model'0 (T_core__ops__range__Range.t_Range__start o)
    /\ (Seq.length visited > 0
     -> deep_model'0 (T_core__ops__range__Range.t_Range__start o)
    <= deep_model'0 (T_core__ops__range__Range.t_Range__end o))
    /\ Seq.length visited
    = deep_model'0 (T_core__ops__range__Range.t_Range__start o)
    - deep_model'0 (T_core__ops__range__Range.t_Range__start self)
    /\ (forall i : int . 0 <= i /\ i < Seq.length visited
     -> deep_model'0 (Seq.get visited i) = deep_model'0 (T_core__ops__range__Range.t_Range__start self) + i)
>>>>>>> 716d5822
  
  axiom inv_axiom'6 [@rewrite] : forall x : usize [inv'6 x] . inv'6 x = true
  
  predicate inv'7 (_1 : borrowed uint32)
  
  axiom inv_axiom'7 [@rewrite] : forall x : borrowed uint32 [inv'7 x] . inv'7 x = true
  
  let rec len'0 (self:t_Vec'0) (return'  (ret:usize))= {[@expl:precondition] inv'2 self}
    any
    [ return' (result:usize)-> {[%#svec10] UIntSize.to_int result = Seq.length (view'3 self)} (! return' {result}) ]
    
  
<<<<<<< HEAD
  predicate into_iter_pre'0 (self : t_Range'0) =
    [%#siter24] true
  
  predicate into_iter_post'0 (self : t_Range'0) (res : t_Range'0) =
    [%#siter25] self = res
  
  let rec into_iter'0 (self:t_Range'0) (return'  (ret:t_Range'0))= {[@expl:precondition] inv'1 self}
    {[@expl:precondition] [%#siter11] into_iter_pre'0 self}
    any [ return' (result:t_Range'0)-> {inv'1 result} {[%#siter11] into_iter_post'0 self result} (! return' {result}) ] 
  
  use prelude.prelude.Snapshot
=======
  axiom produces_trans'0_spec : forall a : Range'0.t_Range usize, ab : Seq.seq usize, b : Range'0.t_Range usize, bc : Seq.seq usize, c : Range'0.t_Range usize . ([%#srange29] inv'1 a)
   -> ([%#srange30] inv'1 b)
   -> ([%#srange31] inv'1 c)
   -> ([%#srange32] produces'0 a ab b)
   -> ([%#srange33] produces'0 b bc c)  -> ([%#srange34] produces'0 a (Seq.(++) ab bc) c)
>>>>>>> 716d5822
  
  use seq.Seq
  
  use prelude.prelude.Snapshot
  
<<<<<<< HEAD
  use prelude.prelude.Snapshot
=======
  axiom produces_refl'0_spec : forall self : Range'0.t_Range usize . ([%#srange27] inv'1 self)
   -> ([%#srange28] produces'0 self (Seq.empty  : Seq.seq usize) self)
>>>>>>> 716d5822
  
  use prelude.prelude.Snapshot
  
  use prelude.prelude.Snapshot
  
  function deep_model'0 (self : usize) : int =
    [%#snum34] UIntSize.to_int self
  
  use seq.Seq
  
  use seq.Seq
  
  predicate produces'0 (self : t_Range'0) (visited : Seq.seq usize) (o : t_Range'0) =
    [%#srange12] self.t_Range__end'0 = o.t_Range__end'0
    /\ deep_model'0 self.t_Range__start'0 <= deep_model'0 o.t_Range__start'0
    /\ (Seq.length visited > 0  -> deep_model'0 o.t_Range__start'0 <= deep_model'0 o.t_Range__end'0)
    /\ Seq.length visited = deep_model'0 o.t_Range__start'0 - deep_model'0 self.t_Range__start'0
    /\ (forall i : int . 0 <= i /\ i < Seq.length visited
     -> deep_model'0 (Seq.get visited i) = deep_model'0 self.t_Range__start'0 + i)
  
<<<<<<< HEAD
  function view'0 (self : borrowed (t_Vec'0)) : Seq.seq uint32 =
    [%#smodel13] view'2 self.current
=======
  axiom view'2_spec : forall self : Vec'0.t_Vec uint32 (Global'0.t_Global) . [%#svec23] Seq.length (view'2 self)
  <= UIntSize.to_int (v_MAX'0 : usize)
>>>>>>> 716d5822
  
  use prelude.prelude.Snapshot
  
  use prelude.prelude.Snapshot
  
  function view'4 (self : borrowed (t_Vec'0)) : Seq.seq uint32 =
    [%#smodel23] view'0 self
  
  function view'1 (self : Snapshot.snap_ty (borrowed (t_Vec'0))) : Seq.seq uint32 =
    [%#ssnapshot14] view'4 (Snapshot.inner self)
  
<<<<<<< HEAD
  use seq.Seq
=======
  predicate resolve'5 (self : borrowed (Vec'0.t_Vec uint32 (Global'0.t_Global))) =
    [%#sresolve37] self.final = self.current
>>>>>>> 716d5822
  
  function index_logic'0 [@inline:trivial] (self : t_Vec'0) (ix : int) : uint32 =
    [%#sops15] Seq.get (view'2 self) ix
  
<<<<<<< HEAD
  predicate resolve'3 (self : borrowed (t_Range'0)) =
    [%#sresolve36] self.final = self.current
=======
  predicate resolve'4 (self : borrowed uint32) =
    [%#sresolve37] self.final = self.current
>>>>>>> 716d5822
  
  predicate completed'0 (self : borrowed (t_Range'0)) =
    [%#srange35] resolve'3 self
    /\ deep_model'0 (self.current).t_Range__start'0 >= deep_model'0 (self.current).t_Range__end'0
  
  use seq.Seq
  
<<<<<<< HEAD
  let rec next'0 (self:borrowed (t_Range'0)) (return'  (ret:t_Option'0))= {[@expl:precondition] inv'3 self}
    any
    [ return' (result:t_Option'0)-> {inv'4 result}
      {[%#siter16] match result with
        | C_None'0 -> completed'0 self
        | C_Some'0 v -> produces'0 self.current (Seq.singleton v) self.final
        end}
      (! return' {result}) ]
    
  
  predicate resolve'0 (_1 : borrowed (t_Range'0)) =
    resolve'3 _1
  
  let rec v_Some'0 (input:t_Option'0) (ret  (field_0:usize))= any
    [ good (field_0:usize)-> {C_Some'0 field_0 = input} (! ret {field_0})
    | bad -> {forall field_0 : usize [C_Some'0 field_0 : t_Option'0] . C_Some'0 field_0 <> input} (! {false} any) ]
    
  
  use seq.Seq
=======
  predicate resolve_elswhere'0 [@inline:trivial] (self : usize) (old' : Seq.seq uint32) (fin : Seq.seq uint32) =
    [%#sslice40] forall i : int . 0 <= i /\ i <> UIntSize.to_int self /\ i < Seq.length old'
     -> Seq.get old' i = Seq.get fin i
  
  predicate has_value'0 [@inline:trivial] (self : usize) (seq : Seq.seq uint32) (out : uint32) =
    [%#sslice39] Seq.get seq (UIntSize.to_int self) = out
>>>>>>> 716d5822
  
  predicate in_bounds'0 [@inline:trivial] (self : usize) (seq : Seq.seq uint32) =
    [%#sslice38] UIntSize.to_int self < Seq.length seq
  
<<<<<<< HEAD
  predicate has_value'0 [@inline:trivial] (self : usize) (seq : Seq.seq uint32) (out : uint32) =
    [%#sslice38] Seq.get seq (UIntSize.to_int self) = out
=======
  function view'0 (self : borrowed (Vec'0.t_Vec uint32 (Global'0.t_Global))) : Seq.seq uint32 =
    [%#smodel14] view'2 self.current
>>>>>>> 716d5822
  
  predicate resolve_elswhere'0 [@inline:trivial] (self : usize) (old' : Seq.seq uint32) (fin : Seq.seq uint32) =
    [%#sslice39] forall i : int . 0 <= i /\ i <> UIntSize.to_int self /\ i < Seq.length old'
     -> Seq.get old' i = Seq.get fin i
  
  let rec index_mut'0 (self:borrowed (t_Vec'0)) (index:usize) (return'  (ret:borrowed uint32))= {[@expl:precondition] inv'6 index}
    {[@expl:precondition] inv'5 self}
    {[@expl:precondition] [%#svec18] in_bounds'0 index (view'0 self)}
    any
    [ return' (result:borrowed uint32)-> {inv'7 result}
      {[%#svec22] Seq.length (view'2 self.final) = Seq.length (view'0 self)}
      {[%#svec21] resolve_elswhere'0 index (view'0 self) (view'2 self.final)}
      {[%#svec20] has_value'0 index (view'2 self.final) result.final}
      {[%#svec19] has_value'0 index (view'0 self) result.current}
      (! return' {result}) ]
    
  
<<<<<<< HEAD
  predicate resolve'4 (self : borrowed uint32) =
    [%#sresolve36] self.final = self.current
  
  predicate resolve'1 (_1 : borrowed uint32) =
    resolve'4 _1
=======
  use seq.Seq
  
  predicate resolve'3 (self : borrowed (Range'0.t_Range usize)) =
    [%#sresolve37] self.final = self.current
  
  predicate resolve'0 (_1 : borrowed (Range'0.t_Range usize)) =
    resolve'3 _1
  
  predicate completed'0 (self : borrowed (Range'0.t_Range usize)) =
    [%#srange36] resolve'3 self
    /\ deep_model'0 (T_core__ops__range__Range.t_Range__start self.current)
    >= deep_model'0 (T_core__ops__range__Range.t_Range__end self.current)
  
  let rec next'0 (self:borrowed (Range'0.t_Range usize)) (return'  (ret:Option'0.t_Option usize))= {[@expl:precondition] inv'3 self}
    any
    [ return' (result:Option'0.t_Option usize)-> {inv'4 result}
      {[%#siter17] match result with
        | Option'0.C_None -> completed'0 self
        | Option'0.C_Some v -> produces'0 self.current (Seq.singleton v) self.final
        end}
      (! return' {result}) ]
    
  
  use prelude.prelude.Snapshot
  
  function index_logic'0 [@inline:trivial] (self : Vec'0.t_Vec uint32 (Global'0.t_Global)) (ix : int) : uint32 =
    [%#sops16] Seq.get (view'2 self) ix
  
  function view'4 (self : borrowed (Vec'0.t_Vec uint32 (Global'0.t_Global))) : Seq.seq uint32 =
    [%#smodel24] view'0 self
  
  function view'1 (self : Snapshot.snap_ty (borrowed (Vec'0.t_Vec uint32 (Global'0.t_Global)))) : Seq.seq uint32 =
    [%#ssnapshot15] view'4 (Snapshot.inner self)
>>>>>>> 716d5822
  
  predicate resolve'5 (self : borrowed (t_Vec'0)) =
    [%#sresolve36] self.final = self.current
  
  predicate resolve'2 (_1 : borrowed (t_Vec'0)) =
    resolve'5 _1
  
  use prelude.prelude.Intrinsic
  
  use prelude.prelude.Snapshot
  
  use prelude.prelude.Snapshot
  
<<<<<<< HEAD
  function produces_refl'0 (self : t_Range'0) : ()
  
  axiom produces_refl'0_spec : forall self : t_Range'0 . ([%#srange26] inv'1 self)
   -> ([%#srange27] produces'0 self (Seq.empty  : Seq.seq usize) self)
  
  function produces_trans'0 (a : t_Range'0) (ab : Seq.seq usize) (b : t_Range'0) (bc : Seq.seq usize) (c : t_Range'0) : ()
=======
  predicate into_iter_post'0 (self : Range'0.t_Range usize) (res : Range'0.t_Range usize) =
    [%#siter26] self = res
  
  predicate into_iter_pre'0 (self : Range'0.t_Range usize) =
    [%#siter25] true
  
  let rec into_iter'0 (self:Range'0.t_Range usize) (return'  (ret:Range'0.t_Range usize))= {[@expl:precondition] inv'1 self}
    {[@expl:precondition] [%#siter12] into_iter_pre'0 self}
    any
    [ return' (result:Range'0.t_Range usize)-> {inv'1 result}
      {[%#siter12] into_iter_post'0 self result}
      (! return' {result}) ]
    
  
  function view'3 (self : Vec'0.t_Vec uint32 (Global'0.t_Global)) : Seq.seq uint32 =
    [%#smodel24] view'2 self
  
  let rec len'0 (self:Vec'0.t_Vec uint32 (Global'0.t_Global)) (return'  (ret:usize))= {[@expl:precondition] inv'2 self}
    any
    [ return' (result:usize)-> {[%#svec11] UIntSize.to_int result = Seq.length (view'3 self)} (! return' {result}) ]
>>>>>>> 716d5822
    
  
  axiom produces_trans'0_spec : forall a : t_Range'0, ab : Seq.seq usize, b : t_Range'0, bc : Seq.seq usize, c : t_Range'0 . ([%#srange28] inv'1 a)
   -> ([%#srange29] inv'1 b)
   -> ([%#srange30] inv'1 c)
   -> ([%#srange31] produces'0 a ab b)
   -> ([%#srange32] produces'0 b bc c)  -> ([%#srange33] produces'0 a (Seq.(++) ab bc) c)
  
  meta "compute_max_steps" 1000000
  
  let rec all_zero'0 (v:borrowed (t_Vec'0)) (return'  (ret:()))= (! bb0
    [ bb0 = s0 [ s0 =  [ &old_v <- [%#s010] Snapshot.new v ] s1 | s1 = bb1 ] 
    | bb1 = s0 [ s0 = len'0 {v.current} (fun (_ret':usize) ->  [ &_8 <- _ret' ] s1) | s1 = bb2 ] 
    | bb2 = s0
      [ s0 =  [ &_7 <- { t_Range__start'0 = ([%#s011] (0 : usize)); t_Range__end'0 = _8 } ] s1
      | s1 = into_iter'0 {_7} (fun (_ret':t_Range'0) ->  [ &iter <- _ret' ] s2)
      | s2 = bb3 ]
      
    | bb3 = s0 [ s0 =  [ &iter_old <- [%#s012] Snapshot.new iter ] s1 | s1 = bb4 ] 
    | bb4 = s0 [ s0 =  [ &produced <- [%#s013] Snapshot.new (Seq.empty  : Seq.seq usize) ] s1 | s1 = bb5 ] 
    | bb5 = s0 [ s0 =  [ &old_6_0 <- Snapshot.new v ] s1 | s1 = bb6 ] 
    | bb6 = bb6
      [ bb6 = {[@expl:mut invariant] (Snapshot.inner old_6_0).final = v.final}
        {[@expl:loop invariant 1] [%#s016] forall j : int . 0 <= j /\ j < Seq.length (Snapshot.inner produced)
         -> index_logic'0 v.current j = (0 : uint32)}
        {[@expl:loop invariant 0] [%#s015] Seq.length (view'0 v) = Seq.length (view'1 old_v)}
        {[@expl:for invariant] [%#s014] produces'0 (Snapshot.inner iter_old) (Snapshot.inner produced) iter}
        {[@expl:for invariant] [%#s014] inv'1 iter}
        {[@expl:for invariant] [%#s014] inv'0 (Snapshot.inner produced)}
        (! s0) [ s0 = bb7 ] 
        [ bb7 = s0
          [ s0 = Borrow.borrow_mut <t_Range'0> {iter}
              (fun (_ret':borrowed (t_Range'0)) ->  [ &_22 <- _ret' ]  [ &iter <- _ret'.final ] s1)
          | s1 = Borrow.borrow_final <t_Range'0> {_22.current} {Borrow.get_id _22}
              (fun (_ret':borrowed (t_Range'0)) ->
                 [ &_21 <- _ret' ] 
                 [ &_22 <- { _22 with current = _ret'.final } ] 
                s2)
          | s2 = next'0 {_21} (fun (_ret':t_Option'0) ->  [ &_20 <- _ret' ] s3)
          | s3 = bb8 ]
          
        | bb8 = s0
          [ s0 = -{resolve'0 _22}- s1
          | s1 = any [ br0 -> {_20 = C_None'0 } (! bb11) | br1 (x0:usize)-> {_20 = C_Some'0 x0} (! bb10) ]  ]
          
        | bb10 = bb12
        | bb12 = s0
          [ s0 = v_Some'0 {_20} (fun (r0'0:usize) ->  [ &__creusot_proc_iter_elem <- r0'0 ] s1)
          | s1 = 
            [ &_25 <- [%#s017] Snapshot.new (Seq.(++) (Snapshot.inner produced) (Seq.singleton __creusot_proc_iter_elem)) ]
            
            s2
          | s2 = bb13 ]
          
        | bb13 = s0
          [ s0 =  [ &produced <- _25 ] s1
          | s1 =  [ &i <- __creusot_proc_iter_elem ] s2
          | s2 = Borrow.borrow_mut <t_Vec'0> {v.current}
              (fun (_ret':borrowed (t_Vec'0)) ->  [ &_29 <- _ret' ]  [ &v <- { v with current = _ret'.final } ] s3)
          | s3 = index_mut'0 {_29} {i} (fun (_ret':borrowed uint32) ->  [ &_28 <- _ret' ] s4)
          | s4 = bb14 ]
          
        | bb14 = s0
<<<<<<< HEAD
          [ s0 =  [ &_28 <- { _28 with current = ([%#s017] (0 : uint32)) } ] s1 | s1 = -{resolve'1 _28}- s2 | s2 = bb6 ]
=======
          [ s0 =  [ &_28 <- { _28 with current = ([%#s018] (0 : uint32)) ; } ] s1
          | s1 = -{resolve'1 _28}- s2
          | s2 = bb6 ]
>>>>>>> 716d5822
           ]
         ]
      
    | bb11 = s0 [ s0 = -{resolve'2 v}- s1 | s1 = return' {_0} ]  ]
    )
    [ & _0 : () = any_l ()
    | & v : borrowed (t_Vec'0) = v
    | & old_v : Snapshot.snap_ty (borrowed (t_Vec'0)) = any_l ()
    | & iter : t_Range'0 = any_l ()
    | & _7 : t_Range'0 = any_l ()
    | & _8 : usize = any_l ()
    | & iter_old : Snapshot.snap_ty (t_Range'0) = any_l ()
    | & produced : Snapshot.snap_ty (Seq.seq usize) = any_l ()
    | & _20 : t_Option'0 = any_l ()
    | & _21 : borrowed (t_Range'0) = any_l ()
    | & _22 : borrowed (t_Range'0) = any_l ()
    | & __creusot_proc_iter_elem : usize = any_l ()
    | & _25 : Snapshot.snap_ty (Seq.seq usize) = any_l ()
    | & i : usize = any_l ()
    | & _28 : borrowed uint32 = any_l ()
    | & _29 : borrowed (t_Vec'0) = any_l ()
    | & old_6_0 : Snapshot.snap_ty (borrowed (t_Vec'0)) = any_l () ]
    
    [ return' (result:())-> {[@expl:postcondition] [%#s0110] Seq.length (view'0 v) = Seq.length (view'2 v.final)}
      {[@expl:postcondition] [%#s019] forall i : int . 0 <= i /\ i < Seq.length (view'2 v.final)
       -> index_logic'0 v.final i = (0 : uint32)}
      (! return' {result}) ]
    
end<|MERGE_RESOLUTION|>--- conflicted
+++ resolved
@@ -5,61 +5,25 @@
   let%span s013 = "01.rs" 11 4 11 7
   let%span s014 = "01.rs" 11 4 11 7
   let%span s015 = "01.rs" 9 16 9 40
-<<<<<<< HEAD
-  let%span s016 = "01.rs" 9 4 9 42
-  let%span s017 = "01.rs" 12 15 12 16
-  let%span s018 = "01.rs" 5 0 5 73
-  let%span s019 = "01.rs" 6 10 6 33
-  let%span svec10 = "../../../../creusot-contracts/src/std/vec.rs" 83 26 83 48
-  let%span siter11 = "../../../../creusot-contracts/src/std/iter.rs" 101 0 214 1
-  let%span srange12 = "../../../../creusot-contracts/src/std/iter/range.rs" 22 8 28 9
-  let%span smodel13 = "../../../../creusot-contracts/src/model.rs" 106 8 106 22
-  let%span ssnapshot14 = "../../../../creusot-contracts/src/snapshot.rs" 26 20 26 39
-  let%span sops15 = "../../../../creusot-contracts/src/logic/ops.rs" 20 8 20 31
-  let%span siter16 = "../../../../creusot-contracts/src/std/iter.rs" 107 26 110 17
-  let%span svec17 = "../../../../creusot-contracts/src/std/vec.rs" 152 27 152 46
-  let%span svec18 = "../../../../creusot-contracts/src/std/vec.rs" 153 26 153 54
-  let%span svec19 = "../../../../creusot-contracts/src/std/vec.rs" 154 26 154 57
-  let%span svec20 = "../../../../creusot-contracts/src/std/vec.rs" 155 26 155 62
-  let%span svec21 = "../../../../creusot-contracts/src/std/vec.rs" 156 26 156 55
-  let%span svec22 = "../../../../creusot-contracts/src/std/vec.rs" 18 14 18 41
-  let%span smodel23 = "../../../../creusot-contracts/src/model.rs" 88 8 88 22
-  let%span siter24 = "../../../../creusot-contracts/src/std/iter.rs" 86 20 86 24
-  let%span siter25 = "../../../../creusot-contracts/src/std/iter.rs" 92 8 92 19
-  let%span srange26 = "../../../../creusot-contracts/src/std/iter/range.rs" 33 15 33 24
-  let%span srange27 = "../../../../creusot-contracts/src/std/iter/range.rs" 34 14 34 45
-  let%span srange28 = "../../../../creusot-contracts/src/std/iter/range.rs" 39 15 39 21
-  let%span srange29 = "../../../../creusot-contracts/src/std/iter/range.rs" 40 15 40 21
-  let%span srange30 = "../../../../creusot-contracts/src/std/iter/range.rs" 41 15 41 21
-  let%span srange31 = "../../../../creusot-contracts/src/std/iter/range.rs" 42 15 42 32
-  let%span srange32 = "../../../../creusot-contracts/src/std/iter/range.rs" 43 15 43 32
-  let%span srange33 = "../../../../creusot-contracts/src/std/iter/range.rs" 44 14 44 42
-  let%span snum34 = "../../../../creusot-contracts/src/std/num.rs" 21 16 21 35
-  let%span srange35 = "../../../../creusot-contracts/src/std/iter/range.rs" 15 12 15 78
-  let%span sresolve36 = "../../../../creusot-contracts/src/resolve.rs" 41 20 41 34
-  let%span sslice37 = "../../../../creusot-contracts/src/std/slice.rs" 122 20 122 37
-  let%span sslice38 = "../../../../creusot-contracts/src/std/slice.rs" 129 20 129 37
-  let%span sslice39 = "../../../../creusot-contracts/src/std/slice.rs" 136 8 136 96
-=======
   let%span s016 = "01.rs" 10 16 10 77
   let%span s017 = "01.rs" 11 4 11 7
   let%span s018 = "01.rs" 12 15 12 16
   let%span s019 = "01.rs" 5 10 5 71
   let%span s0110 = "01.rs" 6 10 6 33
-  let%span svec11 = "../../../../creusot-contracts/src/std/vec.rs" 86 26 86 48
+  let%span svec11 = "../../../../creusot-contracts/src/std/vec.rs" 83 26 83 48
   let%span siter12 = "../../../../creusot-contracts/src/std/iter.rs" 101 0 214 1
   let%span srange13 = "../../../../creusot-contracts/src/std/iter/range.rs" 23 12 27 70
-  let%span smodel14 = "../../../../creusot-contracts/src/model.rs" 109 8 109 22
-  let%span ssnapshot15 = "../../../../creusot-contracts/src/snapshot.rs" 27 20 27 39
+  let%span smodel14 = "../../../../creusot-contracts/src/model.rs" 106 8 106 22
+  let%span ssnapshot15 = "../../../../creusot-contracts/src/snapshot.rs" 26 20 26 39
   let%span sops16 = "../../../../creusot-contracts/src/logic/ops.rs" 20 8 20 31
   let%span siter17 = "../../../../creusot-contracts/src/std/iter.rs" 107 26 110 17
-  let%span svec18 = "../../../../creusot-contracts/src/std/vec.rs" 155 27 155 46
-  let%span svec19 = "../../../../creusot-contracts/src/std/vec.rs" 156 26 156 54
-  let%span svec20 = "../../../../creusot-contracts/src/std/vec.rs" 157 26 157 57
-  let%span svec21 = "../../../../creusot-contracts/src/std/vec.rs" 158 26 158 62
-  let%span svec22 = "../../../../creusot-contracts/src/std/vec.rs" 159 26 159 55
-  let%span svec23 = "../../../../creusot-contracts/src/std/vec.rs" 19 14 19 41
-  let%span smodel24 = "../../../../creusot-contracts/src/model.rs" 91 8 91 22
+  let%span svec18 = "../../../../creusot-contracts/src/std/vec.rs" 152 27 152 46
+  let%span svec19 = "../../../../creusot-contracts/src/std/vec.rs" 153 26 153 54
+  let%span svec20 = "../../../../creusot-contracts/src/std/vec.rs" 154 26 154 57
+  let%span svec21 = "../../../../creusot-contracts/src/std/vec.rs" 155 26 155 62
+  let%span svec22 = "../../../../creusot-contracts/src/std/vec.rs" 156 26 156 55
+  let%span svec23 = "../../../../creusot-contracts/src/std/vec.rs" 18 14 18 41
+  let%span smodel24 = "../../../../creusot-contracts/src/model.rs" 88 8 88 22
   let%span siter25 = "../../../../creusot-contracts/src/std/iter.rs" 86 20 86 24
   let%span siter26 = "../../../../creusot-contracts/src/std/iter.rs" 92 8 92 19
   let%span srange27 = "../../../../creusot-contracts/src/std/iter/range.rs" 33 15 33 24
@@ -70,15 +34,12 @@
   let%span srange32 = "../../../../creusot-contracts/src/std/iter/range.rs" 42 15 42 32
   let%span srange33 = "../../../../creusot-contracts/src/std/iter/range.rs" 43 15 43 32
   let%span srange34 = "../../../../creusot-contracts/src/std/iter/range.rs" 44 14 44 42
-  let%span snum35 = "../../../../creusot-contracts/src/std/num.rs" 22 28 22 33
+  let%span snum35 = "../../../../creusot-contracts/src/std/num.rs" 21 28 21 33
   let%span srange36 = "../../../../creusot-contracts/src/std/iter/range.rs" 15 12 15 78
   let%span sresolve37 = "../../../../creusot-contracts/src/resolve.rs" 41 20 41 34
-  let%span sslice38 = "../../../../creusot-contracts/src/std/slice.rs" 126 20 126 37
-  let%span sslice39 = "../../../../creusot-contracts/src/std/slice.rs" 133 20 133 37
-  let%span sslice40 = "../../../../creusot-contracts/src/std/slice.rs" 140 20 140 94
-  
-  use prelude.prelude.UInt32
->>>>>>> 716d5822
+  let%span sslice38 = "../../../../creusot-contracts/src/std/slice.rs" 122 20 122 37
+  let%span sslice39 = "../../../../creusot-contracts/src/std/slice.rs" 129 20 129 37
+  let%span sslice40 = "../../../../creusot-contracts/src/std/slice.rs" 136 20 136 94
   
   use prelude.prelude.Snapshot
   
@@ -119,10 +80,10 @@
   
   function view'2 (self : t_Vec'0) : Seq.seq uint32
   
-  axiom view'2_spec : forall self : t_Vec'0 . [%#svec22] Seq.length (view'2 self) <= UIntSize.to_int (v_MAX'0 : usize)
+  axiom view'2_spec : forall self : t_Vec'0 . [%#svec23] Seq.length (view'2 self) <= UIntSize.to_int (v_MAX'0 : usize)
   
   function view'3 (self : t_Vec'0) : Seq.seq uint32 =
-    [%#smodel23] view'2 self
+    [%#smodel24] view'2 self
   
   use seq.Seq
   
@@ -135,18 +96,12 @@
   
   predicate inv'1 (_1 : t_Range'0)
   
-<<<<<<< HEAD
   axiom inv_axiom'1 [@rewrite] : forall x : t_Range'0 [inv'1 x] . inv'1 x = true
-=======
-  function deep_model'0 (self : usize) : int =
-    [%#snum35] UIntSize.to_int self
->>>>>>> 716d5822
   
   axiom inv_axiom'2 [@rewrite] : forall x : t_Vec'0 [inv'2 x] . inv'2 x = true
   
   predicate inv'3 (_1 : borrowed (t_Range'0))
   
-<<<<<<< HEAD
   axiom inv_axiom'3 [@rewrite] : forall x : borrowed (t_Range'0) [inv'3 x] . inv'3 x = true
   
   type t_Option'0  =
@@ -162,20 +117,6 @@
   axiom inv_axiom'5 [@rewrite] : forall x : borrowed (t_Vec'0) [inv'5 x] . inv'5 x = true
   
   predicate inv'6 (_1 : usize)
-=======
-  predicate produces'0 (self : Range'0.t_Range usize) (visited : Seq.seq usize) (o : Range'0.t_Range usize) =
-    [%#srange13] T_core__ops__range__Range.t_Range__end self = T_core__ops__range__Range.t_Range__end o
-    /\ deep_model'0 (T_core__ops__range__Range.t_Range__start self)
-    <= deep_model'0 (T_core__ops__range__Range.t_Range__start o)
-    /\ (Seq.length visited > 0
-     -> deep_model'0 (T_core__ops__range__Range.t_Range__start o)
-    <= deep_model'0 (T_core__ops__range__Range.t_Range__end o))
-    /\ Seq.length visited
-    = deep_model'0 (T_core__ops__range__Range.t_Range__start o)
-    - deep_model'0 (T_core__ops__range__Range.t_Range__start self)
-    /\ (forall i : int . 0 <= i /\ i < Seq.length visited
-     -> deep_model'0 (Seq.get visited i) = deep_model'0 (T_core__ops__range__Range.t_Range__start self) + i)
->>>>>>> 716d5822
   
   axiom inv_axiom'6 [@rewrite] : forall x : usize [inv'6 x] . inv'6 x = true
   
@@ -185,106 +126,77 @@
   
   let rec len'0 (self:t_Vec'0) (return'  (ret:usize))= {[@expl:precondition] inv'2 self}
     any
-    [ return' (result:usize)-> {[%#svec10] UIntSize.to_int result = Seq.length (view'3 self)} (! return' {result}) ]
-    
-  
-<<<<<<< HEAD
+    [ return' (result:usize)-> {[%#svec11] UIntSize.to_int result = Seq.length (view'3 self)} (! return' {result}) ]
+    
+  
   predicate into_iter_pre'0 (self : t_Range'0) =
-    [%#siter24] true
+    [%#siter25] true
   
   predicate into_iter_post'0 (self : t_Range'0) (res : t_Range'0) =
-    [%#siter25] self = res
+    [%#siter26] self = res
   
   let rec into_iter'0 (self:t_Range'0) (return'  (ret:t_Range'0))= {[@expl:precondition] inv'1 self}
-    {[@expl:precondition] [%#siter11] into_iter_pre'0 self}
-    any [ return' (result:t_Range'0)-> {inv'1 result} {[%#siter11] into_iter_post'0 self result} (! return' {result}) ] 
-  
-  use prelude.prelude.Snapshot
-=======
-  axiom produces_trans'0_spec : forall a : Range'0.t_Range usize, ab : Seq.seq usize, b : Range'0.t_Range usize, bc : Seq.seq usize, c : Range'0.t_Range usize . ([%#srange29] inv'1 a)
-   -> ([%#srange30] inv'1 b)
-   -> ([%#srange31] inv'1 c)
-   -> ([%#srange32] produces'0 a ab b)
-   -> ([%#srange33] produces'0 b bc c)  -> ([%#srange34] produces'0 a (Seq.(++) ab bc) c)
->>>>>>> 716d5822
-  
-  use seq.Seq
-  
-  use prelude.prelude.Snapshot
-  
-<<<<<<< HEAD
-  use prelude.prelude.Snapshot
-=======
-  axiom produces_refl'0_spec : forall self : Range'0.t_Range usize . ([%#srange27] inv'1 self)
-   -> ([%#srange28] produces'0 self (Seq.empty  : Seq.seq usize) self)
->>>>>>> 716d5822
+    {[@expl:precondition] [%#siter12] into_iter_pre'0 self}
+    any [ return' (result:t_Range'0)-> {inv'1 result} {[%#siter12] into_iter_post'0 self result} (! return' {result}) ] 
+  
+  use prelude.prelude.Snapshot
+  
+  use seq.Seq
+  
+  use prelude.prelude.Snapshot
+  
+  use prelude.prelude.Snapshot
   
   use prelude.prelude.Snapshot
   
   use prelude.prelude.Snapshot
   
   function deep_model'0 (self : usize) : int =
-    [%#snum34] UIntSize.to_int self
+    [%#snum35] UIntSize.to_int self
   
   use seq.Seq
   
   use seq.Seq
   
   predicate produces'0 (self : t_Range'0) (visited : Seq.seq usize) (o : t_Range'0) =
-    [%#srange12] self.t_Range__end'0 = o.t_Range__end'0
+    [%#srange13] self.t_Range__end'0 = o.t_Range__end'0
     /\ deep_model'0 self.t_Range__start'0 <= deep_model'0 o.t_Range__start'0
     /\ (Seq.length visited > 0  -> deep_model'0 o.t_Range__start'0 <= deep_model'0 o.t_Range__end'0)
     /\ Seq.length visited = deep_model'0 o.t_Range__start'0 - deep_model'0 self.t_Range__start'0
     /\ (forall i : int . 0 <= i /\ i < Seq.length visited
      -> deep_model'0 (Seq.get visited i) = deep_model'0 self.t_Range__start'0 + i)
   
-<<<<<<< HEAD
   function view'0 (self : borrowed (t_Vec'0)) : Seq.seq uint32 =
-    [%#smodel13] view'2 self.current
-=======
-  axiom view'2_spec : forall self : Vec'0.t_Vec uint32 (Global'0.t_Global) . [%#svec23] Seq.length (view'2 self)
-  <= UIntSize.to_int (v_MAX'0 : usize)
->>>>>>> 716d5822
+    [%#smodel14] view'2 self.current
   
   use prelude.prelude.Snapshot
   
   use prelude.prelude.Snapshot
   
   function view'4 (self : borrowed (t_Vec'0)) : Seq.seq uint32 =
-    [%#smodel23] view'0 self
+    [%#smodel24] view'0 self
   
   function view'1 (self : Snapshot.snap_ty (borrowed (t_Vec'0))) : Seq.seq uint32 =
-    [%#ssnapshot14] view'4 (Snapshot.inner self)
-  
-<<<<<<< HEAD
-  use seq.Seq
-=======
-  predicate resolve'5 (self : borrowed (Vec'0.t_Vec uint32 (Global'0.t_Global))) =
+    [%#ssnapshot15] view'4 (Snapshot.inner self)
+  
+  use seq.Seq
+  
+  function index_logic'0 [@inline:trivial] (self : t_Vec'0) (ix : int) : uint32 =
+    [%#sops16] Seq.get (view'2 self) ix
+  
+  predicate resolve'3 (self : borrowed (t_Range'0)) =
     [%#sresolve37] self.final = self.current
->>>>>>> 716d5822
-  
-  function index_logic'0 [@inline:trivial] (self : t_Vec'0) (ix : int) : uint32 =
-    [%#sops15] Seq.get (view'2 self) ix
-  
-<<<<<<< HEAD
-  predicate resolve'3 (self : borrowed (t_Range'0)) =
-    [%#sresolve36] self.final = self.current
-=======
-  predicate resolve'4 (self : borrowed uint32) =
-    [%#sresolve37] self.final = self.current
->>>>>>> 716d5822
   
   predicate completed'0 (self : borrowed (t_Range'0)) =
-    [%#srange35] resolve'3 self
+    [%#srange36] resolve'3 self
     /\ deep_model'0 (self.current).t_Range__start'0 >= deep_model'0 (self.current).t_Range__end'0
   
   use seq.Seq
   
-<<<<<<< HEAD
   let rec next'0 (self:borrowed (t_Range'0)) (return'  (ret:t_Option'0))= {[@expl:precondition] inv'3 self}
     any
     [ return' (result:t_Option'0)-> {inv'4 result}
-      {[%#siter16] match result with
+      {[%#siter17] match result with
         | C_None'0 -> completed'0 self
         | C_Some'0 v -> produces'0 self.current (Seq.singleton v) self.final
         end}
@@ -300,28 +212,15 @@
     
   
   use seq.Seq
-=======
+  
+  predicate in_bounds'0 [@inline:trivial] (self : usize) (seq : Seq.seq uint32) =
+    [%#sslice38] UIntSize.to_int self < Seq.length seq
+  
+  predicate has_value'0 [@inline:trivial] (self : usize) (seq : Seq.seq uint32) (out : uint32) =
+    [%#sslice39] Seq.get seq (UIntSize.to_int self) = out
+  
   predicate resolve_elswhere'0 [@inline:trivial] (self : usize) (old' : Seq.seq uint32) (fin : Seq.seq uint32) =
     [%#sslice40] forall i : int . 0 <= i /\ i <> UIntSize.to_int self /\ i < Seq.length old'
-     -> Seq.get old' i = Seq.get fin i
-  
-  predicate has_value'0 [@inline:trivial] (self : usize) (seq : Seq.seq uint32) (out : uint32) =
-    [%#sslice39] Seq.get seq (UIntSize.to_int self) = out
->>>>>>> 716d5822
-  
-  predicate in_bounds'0 [@inline:trivial] (self : usize) (seq : Seq.seq uint32) =
-    [%#sslice38] UIntSize.to_int self < Seq.length seq
-  
-<<<<<<< HEAD
-  predicate has_value'0 [@inline:trivial] (self : usize) (seq : Seq.seq uint32) (out : uint32) =
-    [%#sslice38] Seq.get seq (UIntSize.to_int self) = out
-=======
-  function view'0 (self : borrowed (Vec'0.t_Vec uint32 (Global'0.t_Global))) : Seq.seq uint32 =
-    [%#smodel14] view'2 self.current
->>>>>>> 716d5822
-  
-  predicate resolve_elswhere'0 [@inline:trivial] (self : usize) (old' : Seq.seq uint32) (fin : Seq.seq uint32) =
-    [%#sslice39] forall i : int . 0 <= i /\ i <> UIntSize.to_int self /\ i < Seq.length old'
      -> Seq.get old' i = Seq.get fin i
   
   let rec index_mut'0 (self:borrowed (t_Vec'0)) (index:usize) (return'  (ret:borrowed uint32))= {[@expl:precondition] inv'6 index}
@@ -336,50 +235,14 @@
       (! return' {result}) ]
     
   
-<<<<<<< HEAD
   predicate resolve'4 (self : borrowed uint32) =
-    [%#sresolve36] self.final = self.current
+    [%#sresolve37] self.final = self.current
   
   predicate resolve'1 (_1 : borrowed uint32) =
     resolve'4 _1
-=======
-  use seq.Seq
-  
-  predicate resolve'3 (self : borrowed (Range'0.t_Range usize)) =
+  
+  predicate resolve'5 (self : borrowed (t_Vec'0)) =
     [%#sresolve37] self.final = self.current
-  
-  predicate resolve'0 (_1 : borrowed (Range'0.t_Range usize)) =
-    resolve'3 _1
-  
-  predicate completed'0 (self : borrowed (Range'0.t_Range usize)) =
-    [%#srange36] resolve'3 self
-    /\ deep_model'0 (T_core__ops__range__Range.t_Range__start self.current)
-    >= deep_model'0 (T_core__ops__range__Range.t_Range__end self.current)
-  
-  let rec next'0 (self:borrowed (Range'0.t_Range usize)) (return'  (ret:Option'0.t_Option usize))= {[@expl:precondition] inv'3 self}
-    any
-    [ return' (result:Option'0.t_Option usize)-> {inv'4 result}
-      {[%#siter17] match result with
-        | Option'0.C_None -> completed'0 self
-        | Option'0.C_Some v -> produces'0 self.current (Seq.singleton v) self.final
-        end}
-      (! return' {result}) ]
-    
-  
-  use prelude.prelude.Snapshot
-  
-  function index_logic'0 [@inline:trivial] (self : Vec'0.t_Vec uint32 (Global'0.t_Global)) (ix : int) : uint32 =
-    [%#sops16] Seq.get (view'2 self) ix
-  
-  function view'4 (self : borrowed (Vec'0.t_Vec uint32 (Global'0.t_Global))) : Seq.seq uint32 =
-    [%#smodel24] view'0 self
-  
-  function view'1 (self : Snapshot.snap_ty (borrowed (Vec'0.t_Vec uint32 (Global'0.t_Global)))) : Seq.seq uint32 =
-    [%#ssnapshot15] view'4 (Snapshot.inner self)
->>>>>>> 716d5822
-  
-  predicate resolve'5 (self : borrowed (t_Vec'0)) =
-    [%#sresolve36] self.final = self.current
   
   predicate resolve'2 (_1 : borrowed (t_Vec'0)) =
     resolve'5 _1
@@ -390,42 +253,19 @@
   
   use prelude.prelude.Snapshot
   
-<<<<<<< HEAD
   function produces_refl'0 (self : t_Range'0) : ()
   
-  axiom produces_refl'0_spec : forall self : t_Range'0 . ([%#srange26] inv'1 self)
-   -> ([%#srange27] produces'0 self (Seq.empty  : Seq.seq usize) self)
+  axiom produces_refl'0_spec : forall self : t_Range'0 . ([%#srange27] inv'1 self)
+   -> ([%#srange28] produces'0 self (Seq.empty  : Seq.seq usize) self)
   
   function produces_trans'0 (a : t_Range'0) (ab : Seq.seq usize) (b : t_Range'0) (bc : Seq.seq usize) (c : t_Range'0) : ()
-=======
-  predicate into_iter_post'0 (self : Range'0.t_Range usize) (res : Range'0.t_Range usize) =
-    [%#siter26] self = res
-  
-  predicate into_iter_pre'0 (self : Range'0.t_Range usize) =
-    [%#siter25] true
-  
-  let rec into_iter'0 (self:Range'0.t_Range usize) (return'  (ret:Range'0.t_Range usize))= {[@expl:precondition] inv'1 self}
-    {[@expl:precondition] [%#siter12] into_iter_pre'0 self}
-    any
-    [ return' (result:Range'0.t_Range usize)-> {inv'1 result}
-      {[%#siter12] into_iter_post'0 self result}
-      (! return' {result}) ]
-    
-  
-  function view'3 (self : Vec'0.t_Vec uint32 (Global'0.t_Global)) : Seq.seq uint32 =
-    [%#smodel24] view'2 self
-  
-  let rec len'0 (self:Vec'0.t_Vec uint32 (Global'0.t_Global)) (return'  (ret:usize))= {[@expl:precondition] inv'2 self}
-    any
-    [ return' (result:usize)-> {[%#svec11] UIntSize.to_int result = Seq.length (view'3 self)} (! return' {result}) ]
->>>>>>> 716d5822
-    
-  
-  axiom produces_trans'0_spec : forall a : t_Range'0, ab : Seq.seq usize, b : t_Range'0, bc : Seq.seq usize, c : t_Range'0 . ([%#srange28] inv'1 a)
-   -> ([%#srange29] inv'1 b)
-   -> ([%#srange30] inv'1 c)
-   -> ([%#srange31] produces'0 a ab b)
-   -> ([%#srange32] produces'0 b bc c)  -> ([%#srange33] produces'0 a (Seq.(++) ab bc) c)
+    
+  
+  axiom produces_trans'0_spec : forall a : t_Range'0, ab : Seq.seq usize, b : t_Range'0, bc : Seq.seq usize, c : t_Range'0 . ([%#srange29] inv'1 a)
+   -> ([%#srange30] inv'1 b)
+   -> ([%#srange31] inv'1 c)
+   -> ([%#srange32] produces'0 a ab b)
+   -> ([%#srange33] produces'0 b bc c)  -> ([%#srange34] produces'0 a (Seq.(++) ab bc) c)
   
   meta "compute_max_steps" 1000000
   
@@ -482,13 +322,7 @@
           | s4 = bb14 ]
           
         | bb14 = s0
-<<<<<<< HEAD
-          [ s0 =  [ &_28 <- { _28 with current = ([%#s017] (0 : uint32)) } ] s1 | s1 = -{resolve'1 _28}- s2 | s2 = bb6 ]
-=======
-          [ s0 =  [ &_28 <- { _28 with current = ([%#s018] (0 : uint32)) ; } ] s1
-          | s1 = -{resolve'1 _28}- s2
-          | s2 = bb6 ]
->>>>>>> 716d5822
+          [ s0 =  [ &_28 <- { _28 with current = ([%#s018] (0 : uint32)) } ] s1 | s1 = -{resolve'1 _28}- s2 | s2 = bb6 ]
            ]
          ]
       
