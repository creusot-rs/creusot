--- conflicted
+++ resolved
@@ -43,19 +43,11 @@
     }
 
     logic! {
-<<<<<<< HEAD
         fn push(self, v: T) -> Self {
             match self {
-                // Box::new should be escaped
                 Cons(h, tl) => Cons(h, Box::new(tl.push(v))),
                 Nil => Cons(v, Box::new(Nil)),
             }
-=======
-      fn push(self, v: T) -> Self {
-        match self {
-          Cons(h, tl) => Cons(h, Box::new(tl.push(v))),
-          Nil => Cons(v, Box::new(Nil)),
->>>>>>> 1accada6
         }
     }
 
@@ -154,19 +146,11 @@
 fn all_zero(v: &mut MyVec<u32>) {
     let mut i = 0;
     let old_v: GhostRecord<&mut MyVec<u32>> = GhostRecord::record(&v);
-<<<<<<< HEAD
-    // let x = old_v.model();
-    #[invariant(proph_const, ^v === ^@old_v)]
-    // this shouldn't need to be an invariant at all.. it's a *fact* for all prophecies but why3 struggles
-    #[invariant(in_bounds, (@*v).len() ===  (@*@old_v).len())]
-    #[invariant(all_zero, forall<j : Int> 0 <= j && j < i.into() ==> (@*v).index(j) === 0u32)]
-=======
     // This invariant is because why3 can't determine that the prophecy isn't modified by the loop
     // Either Why3 or Creusot should be improved to do this automaticallly (probably why3)
-    #[invariant(proph_const, ^ v === ^ (old_v.model() : &mut _))]
-    #[invariant(in_bounds, v.model().len() ===  (old_v.model() : &mut MyVec<u32>).model().len())]
-    #[invariant(all_zero, forall<j : Int> 0 <= j && j < i.into() ==> v.model().index(j) === 0u32)]
->>>>>>> 1accada6
+    #[invariant(proph_const, ^v === ^@old_v)]
+    #[invariant(in_bounds, v.model().len() === (@*@old_v).len())]
+    #[invariant(all_zero, forall<j : Int> 0 <= j && j < i.into() ==> (@*v).index(j) === 0u32)]
     while i < v.len() {
         *v.index_mut(i) = 0;
         i += 1;
