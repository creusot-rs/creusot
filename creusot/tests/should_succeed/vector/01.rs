--- conflicted
+++ resolved
@@ -7,77 +7,6 @@
 
 use creusot_contracts::*;
 
-<<<<<<< HEAD
-enum List<T> {
-    Cons(T, Box<List<T>>),
-    Nil,
-}
-impl<T> WellFounded for List<T> {}
-
-use List::*;
-
-impl<T> List<T> {
-    // This is sucky because why3 won't automatically attempt to rewrite using the `def` axiom
-    #[pure]
-    #[ensures(result >= 0)]
-    #[variant(*self)]
-    fn len(&self) -> Int {
-        match self {
-            Cons(_, ls) => Int::from(1) + ls.len(),
-            Nil => 0.into(),
-        }
-    }
-
-    #[logic_rust]
-    fn get(self, ix: Int) -> Option<T> {
-        match self {
-            Cons(hd, tl) => {
-                if ix == 0 {
-                    Some(hd)
-                } else {
-                    tl.get(ix - 1)
-                }
-            }
-            Nil => None,
-        }
-    }
-
-    #[logic_rust]
-    fn push(self, v: T) -> Self {
-        match self {
-            Cons(h, tl) => Cons(h, Box::new(tl.push(v))),
-            Nil => Cons(v, Box::new(Nil)),
-        }
-    }
-
-    #[pure]
-    #[requires(0 <= ix && ix < self.len())]
-    #[ensures(Some(result) === self.get(ix))]
-    #[variant(self)]
-    fn index(self, ix: Int) -> T {
-        match self {
-            Cons(x, ls) => {
-                if ix == 0.into() {
-                    x
-                } else {
-                    ls.index(ix - 1.into())
-                }
-            }
-            Nil => unreachable!("invalid index"),
-        }
-    }
-}
-
-#[logic_rust]
-fn as_ref<'a, T>(opt: Option<&T>) -> &'a Option<T> {
-    match opt {
-        Some(r) => &Some(*r),
-        None => &None,
-    }
-}
-
-=======
->>>>>>> f54a9434
 struct MyVec<T>(Vec<T>);
 
 pub struct GhostRecord<T>
@@ -101,13 +30,8 @@
     }
 }
 
-<<<<<<< HEAD
-impl<T: ?Sized> Model for MyVec<T> {
-    type ModelTy = List<T>;
-=======
 impl<T> Model for MyVec<T> {
     type ModelTy = Seq<T>;
->>>>>>> f54a9434
     #[logic_rust]
     #[trusted]
     fn model(self) -> Self::ModelTy {
@@ -123,14 +47,10 @@
     }
 
     #[trusted]
-<<<<<<< HEAD
-    #[ensures(*as_ref(result) === (@self).get(@ix))]
-=======
     #[ensures(match result {
         Some(t) => *t === (@*self).index(ix.into()),
         None => (@*self).len() <= ix.into(),
     })]
->>>>>>> f54a9434
     fn get(&self, ix: usize) -> Option<&T> {
         self.0.get(ix)
     }
