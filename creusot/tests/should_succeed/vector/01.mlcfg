--- conflicted
+++ resolved
@@ -456,22 +456,14 @@
     return _0
   }
   BB12 {
-<<<<<<< HEAD
-    [#"../../../../../creusot-contracts-proc/src/lib.rs" 664 0 664 51] __creusot_proc_iter_elem <- Core_Option_Option_Type.some_0 _19;
-=======
     [#"../../../../../creusot-contracts-proc/src/lib.rs" 643 0 643 51] __creusot_proc_iter_elem <- Core_Option_Option_Type.some_0 _19;
->>>>>>> 8f1e3ec2
     [#"../01.rs" 9 4 9 42] _24 <- ([#"../01.rs" 9 4 9 42] Snapshot.new (Seq.(++) (Snapshot.inner produced) (Seq.singleton __creusot_proc_iter_elem)));
     goto BB13
   }
   BB13 {
     [#"../01.rs" 9 4 9 42] produced <- _24;
     _24 <- any Snapshot.snap_ty (Seq.seq usize);
-<<<<<<< HEAD
-    [#"../../../../../creusot-contracts-proc/src/lib.rs" 664 0 664 51] i <- __creusot_proc_iter_elem;
-=======
     [#"../../../../../creusot-contracts-proc/src/lib.rs" 643 0 643 51] i <- __creusot_proc_iter_elem;
->>>>>>> 8f1e3ec2
     [#"../01.rs" 12 8 12 9] _28 <- Borrow.borrow_mut ( * v);
     [#"../01.rs" 12 8 12 9] v <- { v with current = ( ^ _28) ; };
     [#"../01.rs" 12 9 12 12] _27 <- ([#"../01.rs" 12 9 12 12] index_mut0 _28 i);
