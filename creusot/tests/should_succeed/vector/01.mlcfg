
module Core_Ops_Range_Range_Type
  type t_range 'idx =
    | C_Range 'idx 'idx
    
  let function range_end (self : t_range 'idx) : 'idx = [@vc:do_not_keep_trace] [@vc:sp]
    match self with
      | C_Range _ a -> a
      end
  let function range_start (self : t_range 'idx) : 'idx = [@vc:do_not_keep_trace] [@vc:sp]
    match self with
      | C_Range a _ -> a
      end
end
module Core_Ptr_NonNull_NonNull_Type
  use prelude.Opaque
  type t_nonnull 't =
    | C_NonNull opaque_ptr
    
end
module Core_Marker_PhantomData_Type
  type t_phantomdata 't =
    | C_PhantomData
    
end
module Core_Ptr_Unique_Unique_Type
  use Core_Marker_PhantomData_Type as Core_Marker_PhantomData_Type
  use Core_Ptr_NonNull_NonNull_Type as Core_Ptr_NonNull_NonNull_Type
  type t_unique 't =
    | C_Unique (Core_Ptr_NonNull_NonNull_Type.t_nonnull 't) (Core_Marker_PhantomData_Type.t_phantomdata 't)
    
end
module Alloc_RawVec_Cap_Type
  use prelude.UIntSize
  use prelude.Int
  type t_cap  =
    | C_Cap usize
    
end
module Alloc_RawVec_RawVec_Type
  use Alloc_RawVec_Cap_Type as Alloc_RawVec_Cap_Type
  use Core_Ptr_Unique_Unique_Type as Core_Ptr_Unique_Unique_Type
  type t_rawvec 't 'a =
    | C_RawVec (Core_Ptr_Unique_Unique_Type.t_unique 't) (Alloc_RawVec_Cap_Type.t_cap) 'a
    
end
module Alloc_Vec_Vec_Type
  use prelude.UIntSize
  use prelude.Int
  use Alloc_RawVec_RawVec_Type as Alloc_RawVec_RawVec_Type
  type t_vec 't 'a =
    | C_Vec (Alloc_RawVec_RawVec_Type.t_rawvec 't 'a) usize
    
end
module Core_Option_Option_Type
  type t_option 't =
    | C_None
    | C_Some 't
    
  let function some_0 (self : t_option 't) : 't = [@vc:do_not_keep_trace] [@vc:sp]
    match self with
      | C_None -> any 't
      | C_Some a -> a
      end
end
module Alloc_Alloc_Global_Type
  type t_global  =
    | C_Global
    
end
module C01_AllZero
  use prelude.UIntSize
  use seq.Seq
  predicate invariant9 (self : Seq.seq usize) =
    [#"../../../../../creusot-contracts/src/invariant.rs" 8 8 8 12] true
  val invariant9 (self : Seq.seq usize) : bool
    ensures { result = invariant9 self }
    
  predicate inv9 (_x : Seq.seq usize)
  val inv9 (_x : Seq.seq usize) : bool
    ensures { result = inv9 _x }
    
  axiom inv9 : forall x : Seq.seq usize . inv9 x = true
  use prelude.UInt32
  predicate invariant8 (self : Seq.seq uint32) =
    [#"../../../../../creusot-contracts/src/invariant.rs" 8 8 8 12] true
  val invariant8 (self : Seq.seq uint32) : bool
    ensures { result = invariant8 self }
    
  predicate inv8 (_x : Seq.seq uint32)
  val inv8 (_x : Seq.seq uint32) : bool
    ensures { result = inv8 _x }
    
  axiom inv8 : forall x : Seq.seq uint32 . inv8 x = true
  use Alloc_Alloc_Global_Type as Alloc_Alloc_Global_Type
  use Alloc_Vec_Vec_Type as Alloc_Vec_Vec_Type
  use prelude.Int
  use prelude.UIntSize
  let constant max0  : usize = [@vc:do_not_keep_trace] [@vc:sp]
    (18446744073709551615 : usize)
  use seq.Seq
  predicate inv7 (_x : Alloc_Vec_Vec_Type.t_vec uint32 (Alloc_Alloc_Global_Type.t_global))
  val inv7 (_x : Alloc_Vec_Vec_Type.t_vec uint32 (Alloc_Alloc_Global_Type.t_global)) : bool
    ensures { result = inv7 _x }
    
  function shallow_model2 (self : Alloc_Vec_Vec_Type.t_vec uint32 (Alloc_Alloc_Global_Type.t_global)) : Seq.seq uint32
  val shallow_model2 (self : Alloc_Vec_Vec_Type.t_vec uint32 (Alloc_Alloc_Global_Type.t_global)) : Seq.seq uint32
    requires {[#"../../../../../creusot-contracts/src/std/vec.rs" 19 21 19 25] inv7 self}
    ensures { result = shallow_model2 self }
    
  axiom shallow_model2_spec : forall self : Alloc_Vec_Vec_Type.t_vec uint32 (Alloc_Alloc_Global_Type.t_global) . ([#"../../../../../creusot-contracts/src/std/vec.rs" 19 21 19 25] inv7 self)
   -> ([#"../../../../../creusot-contracts/src/std/vec.rs" 19 4 19 36] inv8 (shallow_model2 self)) && ([#"../../../../../creusot-contracts/src/std/vec.rs" 18 14 18 41] Seq.length (shallow_model2 self) <= UIntSize.to_int max0)
  predicate invariant7 (self : Alloc_Vec_Vec_Type.t_vec uint32 (Alloc_Alloc_Global_Type.t_global)) =
    [#"../../../../../creusot-contracts/src/std/vec.rs" 60 20 60 41] inv8 (shallow_model2 self)
  val invariant7 (self : Alloc_Vec_Vec_Type.t_vec uint32 (Alloc_Alloc_Global_Type.t_global)) : bool
    ensures { result = invariant7 self }
    
  axiom inv7 : forall x : Alloc_Vec_Vec_Type.t_vec uint32 (Alloc_Alloc_Global_Type.t_global) . inv7 x = true
  use prelude.Borrow
  predicate invariant6 (self : borrowed uint32) =
    [#"../../../../../creusot-contracts/src/invariant.rs" 8 8 8 12] true
  val invariant6 (self : borrowed uint32) : bool
    ensures { result = invariant6 self }
    
  predicate inv6 (_x : borrowed uint32)
  val inv6 (_x : borrowed uint32) : bool
    ensures { result = inv6 _x }
    
  axiom inv6 : forall x : borrowed uint32 . inv6 x = true
  predicate invariant5 (self : usize) =
    [#"../../../../../creusot-contracts/src/invariant.rs" 8 8 8 12] true
  val invariant5 (self : usize) : bool
    ensures { result = invariant5 self }
    
  predicate inv5 (_x : usize)
  val inv5 (_x : usize) : bool
    ensures { result = inv5 _x }
    
  axiom inv5 : forall x : usize . inv5 x = true
  predicate invariant4 (self : borrowed (Alloc_Vec_Vec_Type.t_vec uint32 (Alloc_Alloc_Global_Type.t_global))) =
    [#"../../../../../creusot-contracts/src/invariant.rs" 8 8 8 12] true
  val invariant4 (self : borrowed (Alloc_Vec_Vec_Type.t_vec uint32 (Alloc_Alloc_Global_Type.t_global))) : bool
    ensures { result = invariant4 self }
    
  predicate inv4 (_x : borrowed (Alloc_Vec_Vec_Type.t_vec uint32 (Alloc_Alloc_Global_Type.t_global)))
  val inv4 (_x : borrowed (Alloc_Vec_Vec_Type.t_vec uint32 (Alloc_Alloc_Global_Type.t_global))) : bool
    ensures { result = inv4 _x }
    
  axiom inv4 : forall x : borrowed (Alloc_Vec_Vec_Type.t_vec uint32 (Alloc_Alloc_Global_Type.t_global)) . inv4 x = true
  use Core_Option_Option_Type as Core_Option_Option_Type
  predicate invariant3 (self : Core_Option_Option_Type.t_option usize) =
    [#"../../../../../creusot-contracts/src/invariant.rs" 8 8 8 12] true
  val invariant3 (self : Core_Option_Option_Type.t_option usize) : bool
    ensures { result = invariant3 self }
    
  predicate inv3 (_x : Core_Option_Option_Type.t_option usize)
  val inv3 (_x : Core_Option_Option_Type.t_option usize) : bool
    ensures { result = inv3 _x }
    
  axiom inv3 : forall x : Core_Option_Option_Type.t_option usize . inv3 x = true
  use Core_Ops_Range_Range_Type as Core_Ops_Range_Range_Type
  predicate invariant2 (self : borrowed (Core_Ops_Range_Range_Type.t_range usize)) =
    [#"../../../../../creusot-contracts/src/invariant.rs" 8 8 8 12] true
  val invariant2 (self : borrowed (Core_Ops_Range_Range_Type.t_range usize)) : bool
    ensures { result = invariant2 self }
    
  predicate inv2 (_x : borrowed (Core_Ops_Range_Range_Type.t_range usize))
  val inv2 (_x : borrowed (Core_Ops_Range_Range_Type.t_range usize)) : bool
    ensures { result = inv2 _x }
    
  axiom inv2 : forall x : borrowed (Core_Ops_Range_Range_Type.t_range usize) . inv2 x = true
  predicate invariant1 (self : Alloc_Vec_Vec_Type.t_vec uint32 (Alloc_Alloc_Global_Type.t_global)) =
    [#"../../../../../creusot-contracts/src/invariant.rs" 8 8 8 12] true
  val invariant1 (self : Alloc_Vec_Vec_Type.t_vec uint32 (Alloc_Alloc_Global_Type.t_global)) : bool
    ensures { result = invariant1 self }
    
  predicate inv1 (_x : Alloc_Vec_Vec_Type.t_vec uint32 (Alloc_Alloc_Global_Type.t_global))
  val inv1 (_x : Alloc_Vec_Vec_Type.t_vec uint32 (Alloc_Alloc_Global_Type.t_global)) : bool
    ensures { result = inv1 _x }
    
  axiom inv1 : forall x : Alloc_Vec_Vec_Type.t_vec uint32 (Alloc_Alloc_Global_Type.t_global) . inv1 x = true
  use seq.Seq
  predicate inv0 (_x : Core_Ops_Range_Range_Type.t_range usize)
  val inv0 (_x : Core_Ops_Range_Range_Type.t_range usize) : bool
    ensures { result = inv0 _x }
    
  use prelude.Int
  use seq.Seq
  use seq.Seq
  function deep_model0 (self : usize) : int =
    [#"../../../../../creusot-contracts/src/std/num.rs" 22 16 22 35] UIntSize.to_int self
  val deep_model0 (self : usize) : int
    ensures { result = deep_model0 self }
    
  predicate produces0 (self : Core_Ops_Range_Range_Type.t_range usize) (visited : Seq.seq usize) (o : Core_Ops_Range_Range_Type.t_range usize)
    
   =
    [#"../../../../../creusot-contracts/src/std/iter/range.rs" 21 8 27 9] Core_Ops_Range_Range_Type.range_end self = Core_Ops_Range_Range_Type.range_end o /\ deep_model0 (Core_Ops_Range_Range_Type.range_start self) <= deep_model0 (Core_Ops_Range_Range_Type.range_start o) /\ (Seq.length visited > 0
     -> deep_model0 (Core_Ops_Range_Range_Type.range_start o) <= deep_model0 (Core_Ops_Range_Range_Type.range_end o)) /\ Seq.length visited = deep_model0 (Core_Ops_Range_Range_Type.range_start o) - deep_model0 (Core_Ops_Range_Range_Type.range_start self) /\ (forall i : int . 0 <= i /\ i < Seq.length visited
     -> deep_model0 (Seq.get visited i) = deep_model0 (Core_Ops_Range_Range_Type.range_start self) + i)
  val produces0 (self : Core_Ops_Range_Range_Type.t_range usize) (visited : Seq.seq usize) (o : Core_Ops_Range_Range_Type.t_range usize) : bool
    ensures { result = produces0 self visited o }
    
  function produces_trans0 (a : Core_Ops_Range_Range_Type.t_range usize) (ab : Seq.seq usize) (b : Core_Ops_Range_Range_Type.t_range usize) (bc : Seq.seq usize) (c : Core_Ops_Range_Range_Type.t_range usize) : ()
    
  val produces_trans0 (a : Core_Ops_Range_Range_Type.t_range usize) (ab : Seq.seq usize) (b : Core_Ops_Range_Range_Type.t_range usize) (bc : Seq.seq usize) (c : Core_Ops_Range_Range_Type.t_range usize) : ()
    requires {[#"../../../../../creusot-contracts/src/std/iter/range.rs" 37 15 37 32] produces0 a ab b}
    requires {[#"../../../../../creusot-contracts/src/std/iter/range.rs" 38 15 38 32] produces0 b bc c}
    requires {[#"../../../../../creusot-contracts/src/std/iter/range.rs" 40 22 40 23] inv0 a}
    requires {[#"../../../../../creusot-contracts/src/std/iter/range.rs" 40 31 40 33] inv9 ab}
    requires {[#"../../../../../creusot-contracts/src/std/iter/range.rs" 40 52 40 53] inv0 b}
    requires {[#"../../../../../creusot-contracts/src/std/iter/range.rs" 40 61 40 63] inv9 bc}
    requires {[#"../../../../../creusot-contracts/src/std/iter/range.rs" 40 82 40 83] inv0 c}
    ensures { result = produces_trans0 a ab b bc c }
    
  axiom produces_trans0_spec : forall a : Core_Ops_Range_Range_Type.t_range usize, ab : Seq.seq usize, b : Core_Ops_Range_Range_Type.t_range usize, bc : Seq.seq usize, c : Core_Ops_Range_Range_Type.t_range usize . ([#"../../../../../creusot-contracts/src/std/iter/range.rs" 37 15 37 32] produces0 a ab b)
   -> ([#"../../../../../creusot-contracts/src/std/iter/range.rs" 38 15 38 32] produces0 b bc c)
   -> ([#"../../../../../creusot-contracts/src/std/iter/range.rs" 40 22 40 23] inv0 a)
   -> ([#"../../../../../creusot-contracts/src/std/iter/range.rs" 40 31 40 33] inv9 ab)
   -> ([#"../../../../../creusot-contracts/src/std/iter/range.rs" 40 52 40 53] inv0 b)
   -> ([#"../../../../../creusot-contracts/src/std/iter/range.rs" 40 61 40 63] inv9 bc)
   -> ([#"../../../../../creusot-contracts/src/std/iter/range.rs" 40 82 40 83] inv0 c)
   -> ([#"../../../../../creusot-contracts/src/std/iter/range.rs" 39 14 39 42] produces0 a (Seq.(++) ab bc) c)
  use seq.Seq
  function produces_refl0 (self : Core_Ops_Range_Range_Type.t_range usize) : ()
  val produces_refl0 (self : Core_Ops_Range_Range_Type.t_range usize) : ()
    requires {[#"../../../../../creusot-contracts/src/std/iter/range.rs" 33 21 33 25] inv0 self}
    ensures { result = produces_refl0 self }
    
  axiom produces_refl0_spec : forall self : Core_Ops_Range_Range_Type.t_range usize . ([#"../../../../../creusot-contracts/src/std/iter/range.rs" 33 21 33 25] inv0 self)
   -> ([#"../../../../../creusot-contracts/src/std/iter/range.rs" 32 14 32 45] produces0 self (Seq.empty ) self)
  predicate invariant0 (self : Core_Ops_Range_Range_Type.t_range usize) =
    [#"../../../../../creusot-contracts/src/invariant.rs" 8 8 8 12] true
  val invariant0 (self : Core_Ops_Range_Range_Type.t_range usize) : bool
    ensures { result = invariant0 self }
    
  axiom inv0 : forall x : Core_Ops_Range_Range_Type.t_range usize . inv0 x = true
  use prelude.Snapshot
  predicate resolve2 (self : borrowed (Alloc_Vec_Vec_Type.t_vec uint32 (Alloc_Alloc_Global_Type.t_global))) =
    [#"../../../../../creusot-contracts/src/resolve.rs" 27 20 27 34]  ^ self =  * self
  val resolve2 (self : borrowed (Alloc_Vec_Vec_Type.t_vec uint32 (Alloc_Alloc_Global_Type.t_global))) : bool
    ensures { result = resolve2 self }
    
  predicate resolve1 (self : borrowed uint32) =
    [#"../../../../../creusot-contracts/src/resolve.rs" 27 20 27 34]  ^ self =  * self
  val resolve1 (self : borrowed uint32) : bool
    ensures { result = resolve1 self }
    
  use prelude.Slice
  use seq.Seq
  predicate resolve_elswhere0 [@inline:trivial] (self : usize) (old' : Seq.seq uint32) (fin : Seq.seq uint32) =
    [#"../../../../../creusot-contracts/src/std/slice.rs" 129 8 129 96] forall i : int . 0 <= i /\ i <> UIntSize.to_int self /\ i < Seq.length old'
     -> Seq.get old' i = Seq.get fin i
  val resolve_elswhere0 [@inline:trivial] (self : usize) (old' : Seq.seq uint32) (fin : Seq.seq uint32) : bool
    ensures { result = resolve_elswhere0 self old' fin }
    
  predicate has_value0 [@inline:trivial] (self : usize) (seq : Seq.seq uint32) (out : uint32) =
    [#"../../../../../creusot-contracts/src/std/slice.rs" 122 20 122 37] Seq.get seq (UIntSize.to_int self) = out
  val has_value0 [@inline:trivial] (self : usize) (seq : Seq.seq uint32) (out : uint32) : bool
    ensures { result = has_value0 self seq out }
    
  predicate in_bounds0 [@inline:trivial] (self : usize) (seq : Seq.seq uint32) =
    [#"../../../../../creusot-contracts/src/std/slice.rs" 115 20 115 37] UIntSize.to_int self < Seq.length seq
  val in_bounds0 [@inline:trivial] (self : usize) (seq : Seq.seq uint32) : bool
    ensures { result = in_bounds0 self seq }
    
  function shallow_model0 (self : borrowed (Alloc_Vec_Vec_Type.t_vec uint32 (Alloc_Alloc_Global_Type.t_global))) : Seq.seq uint32
    
   =
    [#"../../../../../creusot-contracts/src/model.rs" 97 8 97 31] shallow_model2 ( * self)
  val shallow_model0 (self : borrowed (Alloc_Vec_Vec_Type.t_vec uint32 (Alloc_Alloc_Global_Type.t_global))) : Seq.seq uint32
    ensures { result = shallow_model0 self }
    
  val index_mut0 (self : borrowed (Alloc_Vec_Vec_Type.t_vec uint32 (Alloc_Alloc_Global_Type.t_global))) (index : usize) : borrowed uint32
    requires {[#"../../../../../creusot-contracts/src/std/vec.rs" 132 27 132 46] in_bounds0 index (shallow_model0 self)}
    requires {inv4 self}
    requires {inv5 index}
    ensures { [#"../../../../../creusot-contracts/src/std/vec.rs" 133 26 133 54] has_value0 index (shallow_model0 self) ( * result) }
    ensures { [#"../../../../../creusot-contracts/src/std/vec.rs" 134 26 134 57] has_value0 index (shallow_model2 ( ^ self)) ( ^ result) }
    ensures { [#"../../../../../creusot-contracts/src/std/vec.rs" 135 26 135 62] resolve_elswhere0 index (shallow_model0 self) (shallow_model2 ( ^ self)) }
    ensures { [#"../../../../../creusot-contracts/src/std/vec.rs" 136 26 136 55] Seq.length (shallow_model2 ( ^ self)) = Seq.length (shallow_model0 self) }
    ensures { inv6 result }
    
  use seq.Seq
  predicate resolve0 (self : borrowed (Core_Ops_Range_Range_Type.t_range usize)) =
    [#"../../../../../creusot-contracts/src/resolve.rs" 27 20 27 34]  ^ self =  * self
  val resolve0 (self : borrowed (Core_Ops_Range_Range_Type.t_range usize)) : bool
    ensures { result = resolve0 self }
    
  predicate completed0 (self : borrowed (Core_Ops_Range_Range_Type.t_range usize)) =
    [#"../../../../../creusot-contracts/src/std/iter/range.rs" 14 12 14 78] resolve0 self /\ deep_model0 (Core_Ops_Range_Range_Type.range_start ( * self)) >= deep_model0 (Core_Ops_Range_Range_Type.range_end ( * self))
  val completed0 (self : borrowed (Core_Ops_Range_Range_Type.t_range usize)) : bool
    ensures { result = completed0 self }
    
  val next0 (self : borrowed (Core_Ops_Range_Range_Type.t_range usize)) : Core_Option_Option_Type.t_option usize
    requires {inv2 self}
    ensures { [#"../../../../../creusot-contracts/src/std/iter.rs" 95 26 98 17] match result with
      | Core_Option_Option_Type.C_None -> completed0 self
      | Core_Option_Option_Type.C_Some v -> produces0 ( * self) (Seq.singleton v) ( ^ self)
      end }
    ensures { inv3 result }
    
  function index_logic0 [@inline:trivial] (self : Alloc_Vec_Vec_Type.t_vec uint32 (Alloc_Alloc_Global_Type.t_global)) (ix : int) : uint32
    
   =
    [#"../../../../../creusot-contracts/src/logic/ops.rs" 20 8 20 31] Seq.get (shallow_model2 self) ix
  val index_logic0 [@inline:trivial] (self : Alloc_Vec_Vec_Type.t_vec uint32 (Alloc_Alloc_Global_Type.t_global)) (ix : int) : uint32
    ensures { result = index_logic0 self ix }
    
  use prelude.Snapshot
  function shallow_model5 (self : borrowed (Alloc_Vec_Vec_Type.t_vec uint32 (Alloc_Alloc_Global_Type.t_global))) : Seq.seq uint32
    
   =
    [#"../../../../../creusot-contracts/src/model.rs" 79 8 79 31] shallow_model0 self
  val shallow_model5 (self : borrowed (Alloc_Vec_Vec_Type.t_vec uint32 (Alloc_Alloc_Global_Type.t_global))) : Seq.seq uint32
    ensures { result = shallow_model5 self }
    
  use prelude.Snapshot
  function shallow_model1 (self : Snapshot.snap_ty (borrowed (Alloc_Vec_Vec_Type.t_vec uint32 (Alloc_Alloc_Global_Type.t_global)))) : Seq.seq uint32
    
   =
    [#"../../../../../creusot-contracts/src/snapshot.rs" 27 20 27 48] shallow_model5 (Snapshot.inner self)
  val shallow_model1 (self : Snapshot.snap_ty (borrowed (Alloc_Vec_Vec_Type.t_vec uint32 (Alloc_Alloc_Global_Type.t_global)))) : Seq.seq uint32
    ensures { result = shallow_model1 self }
    
  use prelude.Snapshot
  use prelude.Snapshot
  use prelude.Snapshot
  use prelude.Snapshot
  predicate into_iter_post0 (self : Core_Ops_Range_Range_Type.t_range usize) (res : Core_Ops_Range_Range_Type.t_range usize)
    
   =
    [#"../../../../../creusot-contracts/src/std/iter.rs" 80 8 80 19] self = res
  val into_iter_post0 (self : Core_Ops_Range_Range_Type.t_range usize) (res : Core_Ops_Range_Range_Type.t_range usize) : bool
    ensures { result = into_iter_post0 self res }
    
  predicate into_iter_pre0 (self : Core_Ops_Range_Range_Type.t_range usize) =
    [#"../../../../../creusot-contracts/src/std/iter.rs" 74 20 74 24] true
  val into_iter_pre0 (self : Core_Ops_Range_Range_Type.t_range usize) : bool
    ensures { result = into_iter_pre0 self }
    
  val into_iter0 (self : Core_Ops_Range_Range_Type.t_range usize) : Core_Ops_Range_Range_Type.t_range usize
    requires {[#"../../../../../creusot-contracts/src/std/iter.rs" 89 0 166 1] into_iter_pre0 self}
    requires {inv0 self}
    ensures { [#"../../../../../creusot-contracts/src/std/iter.rs" 89 0 166 1] into_iter_post0 self result }
    ensures { inv0 result }
    
  function shallow_model4 (self : Alloc_Vec_Vec_Type.t_vec uint32 (Alloc_Alloc_Global_Type.t_global)) : Seq.seq uint32 =
    [#"../../../../../creusot-contracts/src/model.rs" 79 8 79 31] shallow_model2 self
  val shallow_model4 (self : Alloc_Vec_Vec_Type.t_vec uint32 (Alloc_Alloc_Global_Type.t_global)) : Seq.seq uint32
    ensures { result = shallow_model4 self }
    
  val len0 (self : Alloc_Vec_Vec_Type.t_vec uint32 (Alloc_Alloc_Global_Type.t_global)) : usize
    requires {inv1 self}
    ensures { [#"../../../../../creusot-contracts/src/std/vec.rs" 75 26 75 48] UIntSize.to_int result = Seq.length (shallow_model4 self) }
    
  use prelude.Snapshot
  let rec cfg all_zero [#"../01.rs" 7 0 7 33] [@cfg:stackify] [@cfg:subregion_analysis] (v : borrowed (Alloc_Vec_Vec_Type.t_vec uint32 (Alloc_Alloc_Global_Type.t_global))) : ()
    ensures { [#"../01.rs" 5 0 5 73] forall i : int . 0 <= i /\ i < Seq.length (shallow_model2 ( ^ v))
     -> index_logic0 ( ^ v) i = (0 : uint32) }
    ensures { [#"../01.rs" 6 10 6 33] Seq.length (shallow_model0 v) = Seq.length (shallow_model2 ( ^ v)) }
    
   = [@vc:do_not_keep_trace] [@vc:sp]
  var _0 : ();
  var v : borrowed (Alloc_Vec_Vec_Type.t_vec uint32 (Alloc_Alloc_Global_Type.t_global)) = v;
  var old_v : Snapshot.snap_ty (borrowed (Alloc_Vec_Vec_Type.t_vec uint32 (Alloc_Alloc_Global_Type.t_global)));
  var iter : Core_Ops_Range_Range_Type.t_range usize;
  var _7 : Core_Ops_Range_Range_Type.t_range usize;
  var _8 : usize;
  var iter_old : Snapshot.snap_ty (Core_Ops_Range_Range_Type.t_range usize);
  var produced : Snapshot.snap_ty (Seq.seq usize);
  var _19 : Core_Option_Option_Type.t_option usize;
  var _20 : borrowed (Core_Ops_Range_Range_Type.t_range usize);
  var _21 : borrowed (Core_Ops_Range_Range_Type.t_range usize);
  var __creusot_proc_iter_elem : usize;
  var _24 : Snapshot.snap_ty (Seq.seq usize);
  var i : usize;
  var _27 : borrowed uint32;
  var _28 : borrowed (Alloc_Vec_Vec_Type.t_vec uint32 (Alloc_Alloc_Global_Type.t_global));
  {
    goto BB0
  }
  BB0 {
    [#"../01.rs" 8 16 8 31] old_v <- ([#"../01.rs" 8 16 8 31] Snapshot.new v);
    goto BB1
  }
  BB1 {
    [#"../01.rs" 11 16 11 23] _8 <- ([#"../01.rs" 11 16 11 23] len0 ( * v));
    goto BB2
  }
  BB2 {
    [#"../01.rs" 11 13 11 23] _7 <- Core_Ops_Range_Range_Type.C_Range ([#"../01.rs" 11 13 11 14] (0 : usize)) _8;
    _8 <- any usize;
    [#"../01.rs" 9 4 9 42] iter <- ([#"../01.rs" 9 4 9 42] into_iter0 _7);
    _7 <- any Core_Ops_Range_Range_Type.t_range usize;
    goto BB3
  }
  BB3 {
    [#"../01.rs" 9 4 9 42] iter_old <- ([#"../01.rs" 9 4 9 42] Snapshot.new iter);
    goto BB4
  }
  BB4 {
    [#"../01.rs" 9 4 9 42] produced <- ([#"../01.rs" 9 4 9 42] Snapshot.new (Seq.empty ));
    goto BB5
  }
  BB5 {
    goto BB6
  }
  BB6 {
    invariant { [#"../01.rs" 9 4 9 42] inv0 iter };
    invariant { [#"../01.rs" 9 4 9 42] produces0 (Snapshot.inner iter_old) (Snapshot.inner produced) iter };
    invariant { [#"../01.rs" 9 16 9 40] Seq.length (shallow_model0 v) = Seq.length (shallow_model1 old_v) };
    invariant { [#"../01.rs" 9 4 9 42] forall j : int . 0 <= j /\ j < Seq.length (Snapshot.inner produced)
     -> index_logic0 ( * v) j = (0 : uint32) };
    goto BB7
  }
  BB7 {
    [#"../01.rs" 9 4 9 42] _21 <- Borrow.borrow_mut iter;
    [#"../01.rs" 9 4 9 42] iter <-  ^ _21;
    [#"../01.rs" 9 4 9 42] _20 <- Borrow.borrow_final ( * _21) (Borrow.get_id _21);
    [#"../01.rs" 9 4 9 42] _21 <- { _21 with current = ( ^ _20) ; };
    [#"../01.rs" 9 4 9 42] _19 <- ([#"../01.rs" 9 4 9 42] next0 _20);
    _20 <- any borrowed (Core_Ops_Range_Range_Type.t_range usize);
    goto BB8
  }
  BB8 {
    assume { resolve0 _21 };
    switch (_19)
      | Core_Option_Option_Type.C_None -> goto BB9
      | Core_Option_Option_Type.C_Some _ -> goto BB10
      end
  }
  BB9 {
    assume { resolve2 v };
    [#"../01.rs" 9 4 9 42] _0 <- ([#"../01.rs" 9 4 9 42] ());
    return _0
  }
  BB10 {
    goto BB12
  }
  BB11 {
    assume { resolve2 v };
    assert { [#"../01.rs" 9 4 9 42] false };
    absurd
  }
  BB12 {
<<<<<<< HEAD
    [#"../../../../../creusot-contracts-proc/src/lib.rs" 674 0 674 51] __creusot_proc_iter_elem <- ([#"../../../../../creusot-contracts-proc/src/lib.rs" 674 0 674 51] Core_Option_Option_Type.some_0 _19);
    [#"../01.rs" 9 4 9 42] _24 <- ([#"../01.rs" 9 4 9 42] Ghost.new (Seq.(++) (Ghost.inner produced) (Seq.singleton __creusot_proc_iter_elem)));
    goto BB13
  }
  BB13 {
    [#"../01.rs" 9 4 9 42] produced <- ([#"../01.rs" 9 4 9 42] _24);
    [#"../01.rs" 9 4 9 42] _24 <- any Ghost.ghost_ty (Seq.seq usize);
    [#"../../../../../creusot-contracts-proc/src/lib.rs" 674 0 674 51] i <- ([#"../../../../../creusot-contracts-proc/src/lib.rs" 674 0 674 51] __creusot_proc_iter_elem);
=======
    [#"../../../../../creusot-contracts-proc/src/lib.rs" 654 0 654 51] __creusot_proc_iter_elem <- Core_Option_Option_Type.some_0 _19;
    [#"../01.rs" 9 4 9 42] _24 <- ([#"../01.rs" 9 4 9 42] Snapshot.new (Seq.(++) (Snapshot.inner produced) (Seq.singleton __creusot_proc_iter_elem)));
    goto BB13
  }
  BB13 {
    [#"../01.rs" 9 4 9 42] produced <- _24;
    _24 <- any Snapshot.snap_ty (Seq.seq usize);
    [#"../../../../../creusot-contracts-proc/src/lib.rs" 654 0 654 51] i <- __creusot_proc_iter_elem;
>>>>>>> f5731f73
    [#"../01.rs" 12 8 12 9] _28 <- Borrow.borrow_mut ( * v);
    [#"../01.rs" 12 8 12 9] v <- { v with current = ( ^ _28) ; };
    [#"../01.rs" 12 9 12 12] _27 <- ([#"../01.rs" 12 9 12 12] index_mut0 _28 i);
    _28 <- any borrowed (Alloc_Vec_Vec_Type.t_vec uint32 (Alloc_Alloc_Global_Type.t_global));
    goto BB14
  }
  BB14 {
    [#"../01.rs" 12 8 12 16] _27 <- { _27 with current = ([#"../01.rs" 12 15 12 16] (0 : uint32)) ; };
    assume { resolve1 _27 };
    goto BB6
  }
  
end<|MERGE_RESOLUTION|>--- conflicted
+++ resolved
@@ -237,12 +237,12 @@
   axiom inv0 : forall x : Core_Ops_Range_Range_Type.t_range usize . inv0 x = true
   use prelude.Snapshot
   predicate resolve2 (self : borrowed (Alloc_Vec_Vec_Type.t_vec uint32 (Alloc_Alloc_Global_Type.t_global))) =
-    [#"../../../../../creusot-contracts/src/resolve.rs" 27 20 27 34]  ^ self =  * self
+    [#"../../../../../creusot-contracts/src/resolve.rs" 25 20 25 34]  ^ self =  * self
   val resolve2 (self : borrowed (Alloc_Vec_Vec_Type.t_vec uint32 (Alloc_Alloc_Global_Type.t_global))) : bool
     ensures { result = resolve2 self }
     
   predicate resolve1 (self : borrowed uint32) =
-    [#"../../../../../creusot-contracts/src/resolve.rs" 27 20 27 34]  ^ self =  * self
+    [#"../../../../../creusot-contracts/src/resolve.rs" 25 20 25 34]  ^ self =  * self
   val resolve1 (self : borrowed uint32) : bool
     ensures { result = resolve1 self }
     
@@ -267,7 +267,7 @@
   function shallow_model0 (self : borrowed (Alloc_Vec_Vec_Type.t_vec uint32 (Alloc_Alloc_Global_Type.t_global))) : Seq.seq uint32
     
    =
-    [#"../../../../../creusot-contracts/src/model.rs" 97 8 97 31] shallow_model2 ( * self)
+    [#"../../../../../creusot-contracts/src/model.rs" 101 8 101 31] shallow_model2 ( * self)
   val shallow_model0 (self : borrowed (Alloc_Vec_Vec_Type.t_vec uint32 (Alloc_Alloc_Global_Type.t_global))) : Seq.seq uint32
     ensures { result = shallow_model0 self }
     
@@ -283,7 +283,7 @@
     
   use seq.Seq
   predicate resolve0 (self : borrowed (Core_Ops_Range_Range_Type.t_range usize)) =
-    [#"../../../../../creusot-contracts/src/resolve.rs" 27 20 27 34]  ^ self =  * self
+    [#"../../../../../creusot-contracts/src/resolve.rs" 25 20 25 34]  ^ self =  * self
   val resolve0 (self : borrowed (Core_Ops_Range_Range_Type.t_range usize)) : bool
     ensures { result = resolve0 self }
     
@@ -311,7 +311,7 @@
   function shallow_model5 (self : borrowed (Alloc_Vec_Vec_Type.t_vec uint32 (Alloc_Alloc_Global_Type.t_global))) : Seq.seq uint32
     
    =
-    [#"../../../../../creusot-contracts/src/model.rs" 79 8 79 31] shallow_model0 self
+    [#"../../../../../creusot-contracts/src/model.rs" 83 8 83 31] shallow_model0 self
   val shallow_model5 (self : borrowed (Alloc_Vec_Vec_Type.t_vec uint32 (Alloc_Alloc_Global_Type.t_global))) : Seq.seq uint32
     ensures { result = shallow_model5 self }
     
@@ -346,7 +346,7 @@
     ensures { inv0 result }
     
   function shallow_model4 (self : Alloc_Vec_Vec_Type.t_vec uint32 (Alloc_Alloc_Global_Type.t_global)) : Seq.seq uint32 =
-    [#"../../../../../creusot-contracts/src/model.rs" 79 8 79 31] shallow_model2 self
+    [#"../../../../../creusot-contracts/src/model.rs" 83 8 83 31] shallow_model2 self
   val shallow_model4 (self : Alloc_Vec_Vec_Type.t_vec uint32 (Alloc_Alloc_Global_Type.t_global)) : Seq.seq uint32
     ensures { result = shallow_model4 self }
     
@@ -444,16 +444,6 @@
     absurd
   }
   BB12 {
-<<<<<<< HEAD
-    [#"../../../../../creusot-contracts-proc/src/lib.rs" 674 0 674 51] __creusot_proc_iter_elem <- ([#"../../../../../creusot-contracts-proc/src/lib.rs" 674 0 674 51] Core_Option_Option_Type.some_0 _19);
-    [#"../01.rs" 9 4 9 42] _24 <- ([#"../01.rs" 9 4 9 42] Ghost.new (Seq.(++) (Ghost.inner produced) (Seq.singleton __creusot_proc_iter_elem)));
-    goto BB13
-  }
-  BB13 {
-    [#"../01.rs" 9 4 9 42] produced <- ([#"../01.rs" 9 4 9 42] _24);
-    [#"../01.rs" 9 4 9 42] _24 <- any Ghost.ghost_ty (Seq.seq usize);
-    [#"../../../../../creusot-contracts-proc/src/lib.rs" 674 0 674 51] i <- ([#"../../../../../creusot-contracts-proc/src/lib.rs" 674 0 674 51] __creusot_proc_iter_elem);
-=======
     [#"../../../../../creusot-contracts-proc/src/lib.rs" 654 0 654 51] __creusot_proc_iter_elem <- Core_Option_Option_Type.some_0 _19;
     [#"../01.rs" 9 4 9 42] _24 <- ([#"../01.rs" 9 4 9 42] Snapshot.new (Seq.(++) (Snapshot.inner produced) (Seq.singleton __creusot_proc_iter_elem)));
     goto BB13
@@ -462,7 +452,6 @@
     [#"../01.rs" 9 4 9 42] produced <- _24;
     _24 <- any Snapshot.snap_ty (Seq.seq usize);
     [#"../../../../../creusot-contracts-proc/src/lib.rs" 654 0 654 51] i <- __creusot_proc_iter_elem;
->>>>>>> f5731f73
     [#"../01.rs" 12 8 12 9] _28 <- Borrow.borrow_mut ( * v);
     [#"../01.rs" 12 8 12 9] v <- { v with current = ( ^ _28) ; };
     [#"../01.rs" 12 9 12 12] _27 <- ([#"../01.rs" 12 9 12 12] index_mut0 _28 i);
