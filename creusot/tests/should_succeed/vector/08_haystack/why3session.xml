--- conflicted
+++ resolved
@@ -2,62 +2,42 @@
 <!DOCTYPE why3session PUBLIC "-//Why3//proof session v5//EN"
 "https://www.why3.org/why3session.dtd">
 <why3session shape_version="6">
+<prover id="0" name="Z3" version="4.12.4" timelimit="1" steplimit="0" memlimit="1000"/>
 <prover id="1" name="Alt-Ergo" version="2.6.0" timelimit="1" steplimit="0" memlimit="1000"/>
+<prover id="3" name="CVC5" version="1.0.5" timelimit="1" steplimit="0" memlimit="1000"/>
 <file format="coma" proved="true">
 <path name=".."/><path name="08_haystack.coma"/>
 <theory name="M_08_haystack__search" proved="true">
  <goal name="vc_search&#39;0" proved="true">
  <transf name="split_vc" proved="true" >
   <goal name="vc_search&#39;0.0" expl="len &#39;self&#39; type invariant" proved="true">
-  <proof prover="1"><result status="valid" time="0.016596" steps="38"/></proof>
+  <proof prover="1"><result status="valid" time="0.016596" steps="8"/></proof>
   </goal>
   <goal name="vc_search&#39;0.1" expl="len &#39;self&#39; type invariant" proved="true">
-  <proof prover="1"><result status="valid" time="0.016739" steps="44"/></proof>
+  <proof prover="1"><result status="valid" time="0.016739" steps="11"/></proof>
   </goal>
-  <goal name="vc_search&#39;0.2" expl="arithmetic overflow" proved="true">
-  <proof prover="1"><result status="valid" time="0.018292" steps="57"/></proof>
+  <goal name="vc_search&#39;0.2" expl="integer overflow" proved="true">
+  <proof prover="1"><result status="valid" time="0.018292" steps="22"/></proof>
   </goal>
   <goal name="vc_search&#39;0.3" expl="new &#39;start&#39; type invariant" proved="true">
-  <proof prover="1"><result status="valid" time="0.027374" steps="66"/></proof>
+  <proof prover="1"><result status="valid" time="0.027374" steps="26"/></proof>
   </goal>
   <goal name="vc_search&#39;0.4" expl="new &#39;end&#39; type invariant" proved="true">
-  <proof prover="1"><result status="valid" time="0.032347" steps="68"/></proof>
+  <proof prover="1"><result status="valid" time="0.032347" steps="27"/></proof>
   </goal>
   <goal name="vc_search&#39;0.5" expl="into_iter &#39;self&#39; type invariant" proved="true">
-  <proof prover="1"><result status="valid" time="0.019615" steps="36"/></proof>
+  <proof prover="1"><result status="valid" time="0.019615" steps="22"/></proof>
   </goal>
   <goal name="vc_search&#39;0.6" expl="into_iter requires" proved="true">
-  <proof prover="1"><result status="valid" time="0.009085" steps="36"/></proof>
+  <proof prover="1"><result status="valid" time="0.009085" steps="22"/></proof>
   </goal>
   <goal name="vc_search&#39;0.7" expl="for invariant" proved="true">
-<<<<<<< HEAD
-  <proof prover="1"><result status="valid" time="0.044073" steps="81"/></proof>
-=======
   <proof prover="3"><result status="valid" time="0.104293" steps="4723"/></proof>
->>>>>>> 4c2c8706
   </goal>
   <goal name="vc_search&#39;0.8" expl="for invariant" proved="true">
-  <proof prover="1"><result status="valid" time="0.109570" steps="40"/></proof>
+  <proof prover="1"><result status="valid" time="0.109570" steps="28"/></proof>
   </goal>
   <goal name="vc_search&#39;0.9" expl="for invariant" proved="true">
-<<<<<<< HEAD
-  <proof prover="1"><result status="valid" time="0.121986" steps="244"/></proof>
-  </goal>
-  <goal name="vc_search&#39;0.10" expl="loop invariant" proved="true">
-  <proof prover="1"><result status="valid" time="0.051207" steps="109"/></proof>
-  </goal>
-  <goal name="vc_search&#39;0.11" expl="next &#39;self&#39; type invariant" proved="true">
-  <proof prover="1"><result status="valid" time="0.020368" steps="91"/></proof>
-  </goal>
-  <goal name="vc_search&#39;0.12" expl="len &#39;self&#39; type invariant" proved="true">
-  <proof prover="1"><result status="valid" time="0.029680" steps="96"/></proof>
-  </goal>
-  <goal name="vc_search&#39;0.13" expl="into_iter &#39;self&#39; type invariant" proved="true">
-  <proof prover="1"><result status="valid" time="0.017153" steps="106"/></proof>
-  </goal>
-  <goal name="vc_search&#39;0.14" expl="into_iter requires" proved="true">
-  <proof prover="1"><result status="valid" time="0.044874" steps="59"/></proof>
-=======
   <proof prover="1"><result status="valid" time="0.023444" steps="102"/></proof>
   </goal>
   <goal name="vc_search&#39;0.10" expl="loop invariant" proved="true">
@@ -74,36 +54,11 @@
   </goal>
   <goal name="vc_search&#39;0.14" expl="into_iter requires" proved="true">
   <proof prover="0"><result status="valid" time="0.035030" steps="3619"/></proof>
->>>>>>> 4c2c8706
   </goal>
   <goal name="vc_search&#39;0.15" expl="for invariant" proved="true">
-  <proof prover="1"><result status="valid" time="0.065020" steps="109"/></proof>
+  <proof prover="1"><result status="valid" time="0.065020" steps="64"/></proof>
   </goal>
   <goal name="vc_search&#39;0.16" expl="for invariant" proved="true">
-<<<<<<< HEAD
-  <proof prover="1"><result status="valid" time="0.041956" steps="61"/></proof>
-  </goal>
-  <goal name="vc_search&#39;0.17" expl="for invariant" proved="true">
-  <proof prover="1"><result status="valid" time="0.055752" steps="126"/></proof>
-  </goal>
-  <goal name="vc_search&#39;0.18" expl="loop invariant" proved="true">
-  <proof prover="1"><result status="valid" time="0.226887" steps="1389"/></proof>
-  </goal>
-  <goal name="vc_search&#39;0.19" expl="next &#39;self&#39; type invariant" proved="true">
-  <proof prover="1"><result status="valid" time="0.019197" steps="129"/></proof>
-  </goal>
-  <goal name="vc_search&#39;0.20" expl="search ensures #0" proved="true">
-  <proof prover="1"><result status="valid" time="0.019548" steps="199"/></proof>
-  </goal>
-  <goal name="vc_search&#39;0.21" expl="search ensures #1" proved="true">
-  <proof prover="1"><result status="valid" time="0.216041" steps="1172"/></proof>
-  </goal>
-  <goal name="vc_search&#39;0.22" expl="search ensures #2" proved="true">
-  <proof prover="1"><result status="valid" time="0.024324" steps="205"/></proof>
-  </goal>
-  <goal name="vc_search&#39;0.23" expl="index &#39;self&#39; type invariant" proved="true">
-  <proof prover="1"><result status="valid" time="0.057964" steps="135"/></proof>
-=======
   <proof prover="0"><result status="valid" time="0.030681" steps="3518"/></proof>
   </goal>
   <goal name="vc_search&#39;0.17" expl="for invariant" proved="true">
@@ -126,77 +81,41 @@
   </goal>
   <goal name="vc_search&#39;0.23" expl="index &#39;self&#39; type invariant" proved="true">
   <proof prover="0"><result status="valid" time="0.027626" steps="53160"/></proof>
->>>>>>> 4c2c8706
   </goal>
   <goal name="vc_search&#39;0.24" expl="index &#39;index&#39; type invariant" proved="true">
-  <proof prover="1"><result status="valid" time="0.024085" steps="136"/></proof>
+  <proof prover="1"><result status="valid" time="0.024085" steps="90"/></proof>
   </goal>
   <goal name="vc_search&#39;0.25" expl="index requires" proved="true">
-<<<<<<< HEAD
-  <proof prover="1"><result status="valid" time="0.162449" steps="915"/></proof>
-  </goal>
-  <goal name="vc_search&#39;0.26" expl="arithmetic overflow" proved="true">
-  <proof prover="1"><result status="valid" time="0.135845" steps="226"/></proof>
-=======
   <proof prover="0"><result status="valid" time="0.025015" steps="71262"/></proof>
   </goal>
   <goal name="vc_search&#39;0.26" expl="integer overflow" proved="true">
   <proof prover="1"><result status="valid" time="0.135845" steps="644"/></proof>
->>>>>>> 4c2c8706
   </goal>
   <goal name="vc_search&#39;0.27" expl="index &#39;self&#39; type invariant" proved="true">
-  <proof prover="1"><result status="valid" time="0.024466" steps="165"/></proof>
+  <proof prover="1"><result status="valid" time="0.024466" steps="104"/></proof>
   </goal>
   <goal name="vc_search&#39;0.28" expl="index &#39;index&#39; type invariant" proved="true">
-  <proof prover="1"><result status="valid" time="0.020048" steps="167"/></proof>
+  <proof prover="1"><result status="valid" time="0.020048" steps="105"/></proof>
   </goal>
   <goal name="vc_search&#39;0.29" expl="index requires" proved="true">
-<<<<<<< HEAD
-  <proof prover="1"><result status="valid" time="0.462504" steps="2671"/></proof>
-=======
   <proof prover="1"><result status="valid" time="0.283832" steps="1350"/></proof>
->>>>>>> 4c2c8706
   </goal>
   <goal name="vc_search&#39;0.30" expl="for invariant" proved="true">
-  <proof prover="1"><result status="valid" time="0.021995" steps="188"/></proof>
+  <proof prover="1"><result status="valid" time="0.021995" steps="117"/></proof>
   </goal>
   <goal name="vc_search&#39;0.31" expl="for invariant" proved="true">
-  <proof prover="1"><result status="valid" time="0.018713" steps="189"/></proof>
+  <proof prover="1"><result status="valid" time="0.018713" steps="117"/></proof>
   </goal>
   <goal name="vc_search&#39;0.32" expl="for invariant" proved="true">
-<<<<<<< HEAD
-  <proof prover="1"><result status="valid" time="0.189011" steps="879"/></proof>
-  </goal>
-  <goal name="vc_search&#39;0.33" expl="loop invariant" proved="true">
-  <transf name="split_vc" proved="true" >
-   <goal name="vc_search&#39;0.33.0" expl="loop invariant" proved="true">
-   <proof prover="1" timelimit="10" memlimit="4000"><result status="valid" time="1.635243" steps="8824"/></proof>
-   </goal>
-  </transf>
-=======
   <proof prover="0"><result status="valid" time="0.024050" steps="59409"/></proof>
   </goal>
   <goal name="vc_search&#39;0.33" expl="loop invariant" proved="true">
   <proof prover="3" timelimit="5"><result status="valid" time="0.781399" steps="54437"/></proof>
->>>>>>> 4c2c8706
   </goal>
   <goal name="vc_search&#39;0.34" expl="for invariant" proved="true">
-  <proof prover="1"><result status="valid" time="0.037844" steps="187"/></proof>
+  <proof prover="1"><result status="valid" time="0.037844" steps="111"/></proof>
   </goal>
   <goal name="vc_search&#39;0.35" expl="for invariant" proved="true">
-<<<<<<< HEAD
-  <proof prover="1"><result status="valid" time="0.063146" steps="189"/></proof>
-  </goal>
-  <goal name="vc_search&#39;0.36" expl="for invariant" proved="true">
-  <proof prover="1"><result status="valid" time="0.182633" steps="899"/></proof>
-  </goal>
-  <goal name="vc_search&#39;0.37" expl="loop invariant" proved="true">
-  <transf name="split_vc" proved="true" >
-   <goal name="vc_search&#39;0.37.0" expl="loop invariant" proved="true">
-   <proof prover="1" timelimit="10" memlimit="4000"><result status="valid" time="2.169345" steps="11257"/></proof>
-   </goal>
-  </transf>
-=======
   <proof prover="0"><result status="valid" time="0.026167" steps="56077"/></proof>
   </goal>
   <goal name="vc_search&#39;0.36" expl="for invariant" proved="true">
@@ -204,27 +123,14 @@
   </goal>
   <goal name="vc_search&#39;0.37" expl="loop invariant" proved="true">
   <proof prover="3"><result status="valid" time="0.534346" steps="38256"/></proof>
->>>>>>> 4c2c8706
   </goal>
   <goal name="vc_search&#39;0.38" proved="true">
-  <proof prover="1"><result status="valid" time="0.020635" steps="132"/></proof>
+  <proof prover="1"><result status="valid" time="0.020635" steps="86"/></proof>
   </goal>
   <goal name="vc_search&#39;0.39" proved="true">
-  <proof prover="1"><result status="valid" time="0.022536" steps="95"/></proof>
+  <proof prover="1"><result status="valid" time="0.022536" steps="50"/></proof>
   </goal>
   <goal name="vc_search&#39;0.40" expl="len &#39;self&#39; type invariant" proved="true">
-<<<<<<< HEAD
-  <proof prover="1"><result status="valid" time="0.051093" steps="102"/></proof>
-  </goal>
-  <goal name="vc_search&#39;0.41" expl="search ensures #0" proved="true">
-  <proof prover="1"><result status="valid" time="0.023255" steps="64"/></proof>
-  </goal>
-  <goal name="vc_search&#39;0.42" expl="search ensures #1" proved="true">
-  <proof prover="1"><result status="valid" time="0.044747" steps="64"/></proof>
-  </goal>
-  <goal name="vc_search&#39;0.43" expl="search ensures #2" proved="true">
-  <proof prover="1"><result status="valid" time="0.023256" steps="327"/></proof>
-=======
   <proof prover="3"><result status="valid" time="0.068563" steps="6286"/></proof>
   </goal>
   <goal name="vc_search&#39;0.41" expl="search ensures #0" proved="true">
@@ -235,7 +141,6 @@
   </goal>
   <goal name="vc_search&#39;0.43" expl="search ensures #2" proved="true">
   <proof prover="1"><result status="valid" time="0.023256" steps="174"/></proof>
->>>>>>> 4c2c8706
   </goal>
  </transf>
  </goal>
