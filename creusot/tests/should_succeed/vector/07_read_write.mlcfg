--- conflicted
+++ resolved
@@ -49,7 +49,7 @@
   val inv7 (_x : Seq.seq t) : bool
     ensures { result = inv7 _x }
     
-  axiom inv7 : forall x : Seq.seq t . inv7 x = true
+  axiom inv7 : [#"../07_read_write.rs" 1 0 1 0] forall x : Seq.seq t . inv7 x = true
   use Alloc_Alloc_Global_Type as Alloc_Alloc_Global_Type
   use Alloc_Vec_Vec_Type as Alloc_Vec_Vec_Type
   predicate invariant6 (self : Alloc_Vec_Vec_Type.t_vec t (Alloc_Alloc_Global_Type.t_global))
@@ -60,7 +60,7 @@
   val inv6 (_x : Alloc_Vec_Vec_Type.t_vec t (Alloc_Alloc_Global_Type.t_global)) : bool
     ensures { result = inv6 _x }
     
-  axiom inv6 : forall x : Alloc_Vec_Vec_Type.t_vec t (Alloc_Alloc_Global_Type.t_global) . inv6 x = true
+  axiom inv6 : [#"../07_read_write.rs" 1 0 1 0] forall x : Alloc_Vec_Vec_Type.t_vec t (Alloc_Alloc_Global_Type.t_global) . inv6 x = true
   use prelude.UIntSize
   predicate invariant5 (self : usize) =
     [#"../../../../../creusot-contracts/src/invariant.rs" 8 8 8 12] true
@@ -71,7 +71,7 @@
   val inv5 (_x : usize) : bool
     ensures { result = inv5 _x }
     
-  axiom inv5 : forall x : usize . inv5 x = true
+  axiom inv5 : [#"../07_read_write.rs" 1 0 1 0] forall x : usize . inv5 x = true
   use prelude.Borrow
   predicate invariant4 (self : borrowed (Alloc_Vec_Vec_Type.t_vec t (Alloc_Alloc_Global_Type.t_global)))
   val invariant4 (self : borrowed (Alloc_Vec_Vec_Type.t_vec t (Alloc_Alloc_Global_Type.t_global))) : bool
@@ -81,7 +81,7 @@
   val inv4 (_x : borrowed (Alloc_Vec_Vec_Type.t_vec t (Alloc_Alloc_Global_Type.t_global))) : bool
     ensures { result = inv4 _x }
     
-  axiom inv4 : forall x : borrowed (Alloc_Vec_Vec_Type.t_vec t (Alloc_Alloc_Global_Type.t_global)) . inv4 x = true
+  axiom inv4 : [#"../07_read_write.rs" 1 0 1 0] forall x : borrowed (Alloc_Vec_Vec_Type.t_vec t (Alloc_Alloc_Global_Type.t_global)) . inv4 x = true
   predicate invariant3 (self : t)
   val invariant3 (self : t) : bool
     ensures { result = invariant3 self }
@@ -90,7 +90,7 @@
   val inv3 (_x : t) : bool
     ensures { result = inv3 _x }
     
-  axiom inv3 : forall x : t . inv3 x = true
+  axiom inv3 : [#"../07_read_write.rs" 1 0 1 0] forall x : t . inv3 x = true
   predicate invariant2 (self : borrowed t)
   val invariant2 (self : borrowed t) : bool
     ensures { result = invariant2 self }
@@ -99,7 +99,7 @@
   val inv2 (_x : borrowed t) : bool
     ensures { result = inv2 _x }
     
-  axiom inv2 : forall x : borrowed t . inv2 x = true
+  axiom inv2 : [#"../07_read_write.rs" 1 0 1 0] forall x : borrowed t . inv2 x = true
   predicate invariant1 (self : t)
   val invariant1 (self : t) : bool
     ensures { result = invariant1 self }
@@ -108,7 +108,7 @@
   val inv1 (_x : t) : bool
     ensures { result = inv1 _x }
     
-  axiom inv1 : forall x : t . inv1 x = true
+  axiom inv1 : [#"../07_read_write.rs" 1 0 1 0] forall x : t . inv1 x = true
   use prelude.Int
   use prelude.UIntSize
   let constant max0  : usize = [@vc:do_not_keep_trace] [@vc:sp]
@@ -129,7 +129,7 @@
   val invariant0 (self : Alloc_Vec_Vec_Type.t_vec t (Alloc_Alloc_Global_Type.t_global)) : bool
     ensures { result = invariant0 self }
     
-  axiom inv0 : forall x : Alloc_Vec_Vec_Type.t_vec t (Alloc_Alloc_Global_Type.t_global) . inv0 x = true
+  axiom inv0 : [#"../07_read_write.rs" 1 0 1 0] forall x : Alloc_Vec_Vec_Type.t_vec t (Alloc_Alloc_Global_Type.t_global) . inv0 x = true
   function shallow_model1 (self : borrowed (Alloc_Vec_Vec_Type.t_vec t (Alloc_Alloc_Global_Type.t_global))) : Seq.seq t
    =
     [#"../../../../../creusot-contracts/src/model.rs" 101 8 101 31] shallow_model2 ( * self)
@@ -226,31 +226,26 @@
     goto BB0
   }
   BB0 {
-<<<<<<< HEAD
-    [#"../07_read_write.rs" 7 4 7 5] _7 <- Borrow.borrow_mut ( * a);
-    [#"../07_read_write.rs" 7 4 7 5] a <- { a with current = ( ^ _7) };
-=======
     _7 <- Borrow.borrow_mut ( * a);
     a <- { a with current =  ^ _7 };
->>>>>>> aa6c5257
     assume { inv0 ( ^ _7) };
-    [#"../07_read_write.rs" 7 4 7 8] _6 <- ([#"../07_read_write.rs" 7 4 7 8] index_mut0 _7 ([#"../07_read_write.rs" 7 6 7 7] i));
+    _6 <- ([#"../07_read_write.rs" 7 4 7 8] index_mut0 _7 i);
     _7 <- any borrowed (Alloc_Vec_Vec_Type.t_vec t (Alloc_Alloc_Global_Type.t_global));
     goto BB1
   }
   BB1 {
-    [#"../07_read_write.rs" 7 4 7 12] _6 <- { _6 with current = ([#"../07_read_write.rs" 7 11 7 12] x) };
+    _6 <- { _6 with current = x };
     assert { [@expl:type invariant] inv1 ( * _6) };
     assume { resolve0 ( * _6) };
     assert { [@expl:type invariant] inv2 _6 };
     assume { resolve1 _6 };
-    [#"../07_read_write.rs" 8 12 8 16] _13 <- ([#"../07_read_write.rs" 8 12 8 16] index0 ([#"../07_read_write.rs" 8 12 8 13]  * a) ([#"../07_read_write.rs" 8 14 8 15] i));
+    _13 <- ([#"../07_read_write.rs" 8 12 8 16] index0 ([#"../07_read_write.rs" 8 12 8 13]  * a) i);
     goto BB2
   }
   BB2 {
     assert { [@expl:type invariant] inv3 _13 };
     assume { resolve2 _13 };
-    [#"../07_read_write.rs" 8 12 8 21] _11 <- ([#"../07_read_write.rs" 8 12 8 21] eq0 ([#"../07_read_write.rs" 8 12 8 16] _13) ([#"../07_read_write.rs" 8 20 8 21] x));
+    _11 <- ([#"../07_read_write.rs" 8 12 8 21] eq0 ([#"../07_read_write.rs" 8 12 8 16] _13) ([#"../07_read_write.rs" 8 20 8 21] x));
     goto BB3
   }
   BB3 {
@@ -264,11 +259,10 @@
       end
   }
   BB4 {
-    assert { [#"../07_read_write.rs" 8 4 8 22] false };
     absurd
   }
   BB5 {
-    [#"../07_read_write.rs" 6 76 9 1] _0 <- ([#"../07_read_write.rs" 6 76 9 1] ());
+    _0 <- ([#"../07_read_write.rs" 6 76 9 1] ());
     return _0
   }
   
