--- conflicted
+++ resolved
@@ -243,12 +243,12 @@
     
   axiom inv0 : forall x : Snapshot.snap_ty (borrowed (Alloc_Vec_Vec_Type.t_vec t (Alloc_Alloc_Global_Type.t_global))) . inv0 x = true
   predicate resolve3 (self : borrowed (Alloc_Vec_Vec_Type.t_vec t (Alloc_Alloc_Global_Type.t_global))) =
-    [#"../../../../../creusot-contracts/src/resolve.rs" 27 20 27 34]  ^ self =  * self
+    [#"../../../../../creusot-contracts/src/resolve.rs" 25 20 25 34]  ^ self =  * self
   val resolve3 (self : borrowed (Alloc_Vec_Vec_Type.t_vec t (Alloc_Alloc_Global_Type.t_global))) : bool
     ensures { result = resolve3 self }
     
   predicate resolve2 (self : borrowed (slice t)) =
-    [#"../../../../../creusot-contracts/src/resolve.rs" 27 20 27 34]  ^ self =  * self
+    [#"../../../../../creusot-contracts/src/resolve.rs" 25 20 25 34]  ^ self =  * self
   val resolve2 (self : borrowed (slice t)) : bool
     ensures { result = resolve2 self }
     
@@ -262,7 +262,7 @@
   axiom shallow_model7_spec : forall self : slice t . ([#"../../../../../creusot-contracts/src/std/slice.rs" 19 21 19 25] inv3 self)
    -> ([#"../../../../../creusot-contracts/src/std/slice.rs" 19 4 19 50] inv9 (shallow_model7 self)) && ([#"../../../../../creusot-contracts/src/std/slice.rs" 18 14 18 42] shallow_model7 self = Slice.id self) && ([#"../../../../../creusot-contracts/src/std/slice.rs" 17 14 17 41] Seq.length (shallow_model7 self) <= UIntSize.to_int max0)
   function shallow_model6 (self : borrowed (slice t)) : Seq.seq t =
-    [#"../../../../../creusot-contracts/src/model.rs" 97 8 97 31] shallow_model7 ( * self)
+    [#"../../../../../creusot-contracts/src/model.rs" 101 8 101 31] shallow_model7 ( * self)
   val shallow_model6 (self : borrowed (slice t)) : Seq.seq t
     ensures { result = shallow_model6 self }
     
@@ -274,7 +274,7 @@
     
   function shallow_model0 (self : borrowed (Alloc_Vec_Vec_Type.t_vec t (Alloc_Alloc_Global_Type.t_global))) : Seq.seq t
    =
-    [#"../../../../../creusot-contracts/src/model.rs" 97 8 97 31] shallow_model2 ( * self)
+    [#"../../../../../creusot-contracts/src/model.rs" 101 8 101 31] shallow_model2 ( * self)
   val shallow_model0 (self : borrowed (Alloc_Vec_Vec_Type.t_vec t (Alloc_Alloc_Global_Type.t_global))) : Seq.seq t
     ensures { result = shallow_model0 self }
     
@@ -290,7 +290,7 @@
     
   use seq.Seq
   predicate resolve1 (self : borrowed (Core_Ops_Range_Range_Type.t_range usize)) =
-    [#"../../../../../creusot-contracts/src/resolve.rs" 27 20 27 34]  ^ self =  * self
+    [#"../../../../../creusot-contracts/src/resolve.rs" 25 20 25 34]  ^ self =  * self
   val resolve1 (self : borrowed (Core_Ops_Range_Range_Type.t_range usize)) : bool
     ensures { result = resolve1 self }
     
@@ -315,7 +315,7 @@
     
   function shallow_model5 (self : borrowed (Alloc_Vec_Vec_Type.t_vec t (Alloc_Alloc_Global_Type.t_global))) : Seq.seq t
    =
-    [#"../../../../../creusot-contracts/src/model.rs" 79 8 79 31] shallow_model0 self
+    [#"../../../../../creusot-contracts/src/model.rs" 83 8 83 31] shallow_model0 self
   val shallow_model5 (self : borrowed (Alloc_Vec_Vec_Type.t_vec t (Alloc_Alloc_Global_Type.t_global))) : Seq.seq t
     ensures { result = shallow_model5 self }
     
@@ -350,7 +350,7 @@
     ensures { inv1 result }
     
   function shallow_model4 (self : Alloc_Vec_Vec_Type.t_vec t (Alloc_Alloc_Global_Type.t_global)) : Seq.seq t =
-    [#"../../../../../creusot-contracts/src/model.rs" 79 8 79 31] shallow_model2 self
+    [#"../../../../../creusot-contracts/src/model.rs" 83 8 83 31] shallow_model2 self
   val shallow_model4 (self : Alloc_Vec_Vec_Type.t_vec t (Alloc_Alloc_Global_Type.t_global)) : Seq.seq t
     ensures { result = shallow_model4 self }
     
@@ -460,17 +460,6 @@
     absurd
   }
   BB12 {
-<<<<<<< HEAD
-    [#"../../../../../creusot-contracts-proc/src/lib.rs" 674 0 674 51] __creusot_proc_iter_elem <- ([#"../../../../../creusot-contracts-proc/src/lib.rs" 674 0 674 51] Core_Option_Option_Type.some_0 _17);
-    [#"../03_knuth_shuffle.rs" 16 4 16 43] _22 <- ([#"../03_knuth_shuffle.rs" 16 4 16 43] Ghost.new (Seq.(++) (Ghost.inner produced) (Seq.singleton __creusot_proc_iter_elem)));
-    goto BB13
-  }
-  BB13 {
-    [#"../03_knuth_shuffle.rs" 16 4 16 43] produced <- ([#"../03_knuth_shuffle.rs" 16 4 16 43] _22);
-    [#"../03_knuth_shuffle.rs" 16 4 16 43] _22 <- any Ghost.ghost_ty (Seq.seq usize);
-    [#"../../../../../creusot-contracts-proc/src/lib.rs" 674 0 674 51] n <- ([#"../../../../../creusot-contracts-proc/src/lib.rs" 674 0 674 51] __creusot_proc_iter_elem);
-    [#"../03_knuth_shuffle.rs" 20 20 20 27] _26 <- ([#"../03_knuth_shuffle.rs" 20 20 20 27] len0 ([#"../03_knuth_shuffle.rs" 20 20 20 21]  * v));
-=======
     [#"../../../../../creusot-contracts-proc/src/lib.rs" 654 0 654 51] __creusot_proc_iter_elem <- Core_Option_Option_Type.some_0 _17;
     [#"../03_knuth_shuffle.rs" 16 4 16 43] _22 <- ([#"../03_knuth_shuffle.rs" 16 4 16 43] Snapshot.new (Seq.(++) (Snapshot.inner produced) (Seq.singleton __creusot_proc_iter_elem)));
     goto BB13
@@ -480,7 +469,6 @@
     _22 <- any Snapshot.snap_ty (Seq.seq usize);
     [#"../../../../../creusot-contracts-proc/src/lib.rs" 654 0 654 51] n <- __creusot_proc_iter_elem;
     [#"../03_knuth_shuffle.rs" 20 20 20 27] _26 <- ([#"../03_knuth_shuffle.rs" 20 20 20 27] len0 ( * v));
->>>>>>> f5731f73
     goto BB14
   }
   BB14 {
