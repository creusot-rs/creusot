
module Core_Ops_Range_Range_Type
  type t_range 'idx =
    | C_Range 'idx 'idx
    
  let function range_end (self : t_range 'idx) : 'idx = [@vc:do_not_keep_trace] [@vc:sp]
    match self with
      | C_Range _ a -> a
      end
  let function range_start (self : t_range 'idx) : 'idx = [@vc:do_not_keep_trace] [@vc:sp]
    match self with
      | C_Range a _ -> a
      end
end
module Core_Option_Option_Type
  type t_option 't =
    | C_None
    | C_Some 't
    
  let function some_0 (self : t_option 't) : 't = [@vc:do_not_keep_trace] [@vc:sp]
    match self with
      | C_None -> any 't
      | C_Some a -> a
      end
end
module Core_Ptr_NonNull_NonNull_Type
  use prelude.Opaque
  type t_nonnull 't =
    | C_NonNull opaque_ptr
    
end
module Core_Marker_PhantomData_Type
  type t_phantomdata 't =
    | C_PhantomData
    
end
module Core_Ptr_Unique_Unique_Type
  use Core_Marker_PhantomData_Type as Core_Marker_PhantomData_Type
  use Core_Ptr_NonNull_NonNull_Type as Core_Ptr_NonNull_NonNull_Type
  type t_unique 't =
    | C_Unique (Core_Ptr_NonNull_NonNull_Type.t_nonnull 't) (Core_Marker_PhantomData_Type.t_phantomdata 't)
    
end
module Alloc_RawVec_RawVec_Type
  use prelude.UIntSize
  use prelude.Int
  use Core_Ptr_Unique_Unique_Type as Core_Ptr_Unique_Unique_Type
  type t_rawvec 't 'a =
    | C_RawVec (Core_Ptr_Unique_Unique_Type.t_unique 't) usize 'a
    
end
module Alloc_Vec_Vec_Type
  use prelude.UIntSize
  use prelude.Int
  use Alloc_RawVec_RawVec_Type as Alloc_RawVec_RawVec_Type
  type t_vec 't 'a =
    | C_Vec (Alloc_RawVec_RawVec_Type.t_rawvec 't 'a) usize
    
end
module Alloc_Alloc_Global_Type
  type t_global  =
    | C_Global
    
end
module C03KnuthShuffle_KnuthShuffle
  type t
  use prelude.UIntSize
  use seq.Seq
  predicate invariant10 (self : Seq.seq usize) =
    [#"../../../../../creusot-contracts/src/invariant.rs" 8 8 8 12] true
  val invariant10 (self : Seq.seq usize) : bool
    ensures { result = invariant10 self }
    
  predicate inv10 (_x : Seq.seq usize)
  val inv10 (_x : Seq.seq usize) : bool
    ensures { result = inv10 _x }
    
  axiom inv10 : forall x : Seq.seq usize . inv10 x = true
  predicate invariant9 (self : Seq.seq t)
  val invariant9 (self : Seq.seq t) : bool
    ensures { result = invariant9 self }
    
  predicate inv9 (_x : Seq.seq t)
  val inv9 (_x : Seq.seq t) : bool
    ensures { result = inv9 _x }
    
  axiom inv9 : forall x : Seq.seq t . inv9 x = true
  use Core_Option_Option_Type as Core_Option_Option_Type
  predicate invariant8 (self : Core_Option_Option_Type.t_option usize) =
    [#"../../../../../creusot-contracts/src/invariant.rs" 8 8 8 12] true
  val invariant8 (self : Core_Option_Option_Type.t_option usize) : bool
    ensures { result = invariant8 self }
    
  predicate inv8 (_x : Core_Option_Option_Type.t_option usize)
  val inv8 (_x : Core_Option_Option_Type.t_option usize) : bool
    ensures { result = inv8 _x }
    
  axiom inv8 : forall x : Core_Option_Option_Type.t_option usize . inv8 x = true
  use Core_Ops_Range_Range_Type as Core_Ops_Range_Range_Type
  use prelude.Borrow
  predicate invariant7 (self : borrowed (Core_Ops_Range_Range_Type.t_range usize)) =
    [#"../../../../../creusot-contracts/src/invariant.rs" 8 8 8 12] true
  val invariant7 (self : borrowed (Core_Ops_Range_Range_Type.t_range usize)) : bool
    ensures { result = invariant7 self }
    
  predicate inv7 (_x : borrowed (Core_Ops_Range_Range_Type.t_range usize))
  val inv7 (_x : borrowed (Core_Ops_Range_Range_Type.t_range usize)) : bool
    ensures { result = inv7 _x }
    
  axiom inv7 : forall x : borrowed (Core_Ops_Range_Range_Type.t_range usize) . inv7 x = true
  use Alloc_Alloc_Global_Type as Alloc_Alloc_Global_Type
  use Alloc_Vec_Vec_Type as Alloc_Vec_Vec_Type
  predicate invariant6 (self : Alloc_Vec_Vec_Type.t_vec t (Alloc_Alloc_Global_Type.t_global))
  val invariant6 (self : Alloc_Vec_Vec_Type.t_vec t (Alloc_Alloc_Global_Type.t_global)) : bool
    ensures { result = invariant6 self }
    
  predicate inv6 (_x : Alloc_Vec_Vec_Type.t_vec t (Alloc_Alloc_Global_Type.t_global))
  val inv6 (_x : Alloc_Vec_Vec_Type.t_vec t (Alloc_Alloc_Global_Type.t_global)) : bool
    ensures { result = inv6 _x }
    
  axiom inv6 : forall x : Alloc_Vec_Vec_Type.t_vec t (Alloc_Alloc_Global_Type.t_global) . inv6 x = true
  predicate invariant5 (self : borrowed (Alloc_Vec_Vec_Type.t_vec t (Alloc_Alloc_Global_Type.t_global)))
  val invariant5 (self : borrowed (Alloc_Vec_Vec_Type.t_vec t (Alloc_Alloc_Global_Type.t_global))) : bool
    ensures { result = invariant5 self }
    
  predicate inv5 (_x : borrowed (Alloc_Vec_Vec_Type.t_vec t (Alloc_Alloc_Global_Type.t_global)))
  val inv5 (_x : borrowed (Alloc_Vec_Vec_Type.t_vec t (Alloc_Alloc_Global_Type.t_global))) : bool
    ensures { result = inv5 _x }
    
  axiom inv5 : forall x : borrowed (Alloc_Vec_Vec_Type.t_vec t (Alloc_Alloc_Global_Type.t_global)) . inv5 x = true
  use prelude.Slice
  predicate invariant4 (self : borrowed (slice t))
  val invariant4 (self : borrowed (slice t)) : bool
    ensures { result = invariant4 self }
    
  predicate inv4 (_x : borrowed (slice t))
  val inv4 (_x : borrowed (slice t)) : bool
    ensures { result = inv4 _x }
    
  axiom inv4 : forall x : borrowed (slice t) . inv4 x = true
  predicate invariant3 (self : slice t)
  val invariant3 (self : slice t) : bool
    ensures { result = invariant3 self }
    
  predicate inv3 (_x : slice t)
  val inv3 (_x : slice t) : bool
    ensures { result = inv3 _x }
    
  axiom inv3 : forall x : slice t . inv3 x = true
  use prelude.Int
  use prelude.UIntSize
  let constant max0  : usize = [@vc:do_not_keep_trace] [@vc:sp]
    (18446744073709551615 : usize)
  use seq.Seq
  predicate inv2 (_x : Alloc_Vec_Vec_Type.t_vec t (Alloc_Alloc_Global_Type.t_global))
  val inv2 (_x : Alloc_Vec_Vec_Type.t_vec t (Alloc_Alloc_Global_Type.t_global)) : bool
    ensures { result = inv2 _x }
    
  function shallow_model2 (self : Alloc_Vec_Vec_Type.t_vec t (Alloc_Alloc_Global_Type.t_global)) : Seq.seq t
  val shallow_model2 (self : Alloc_Vec_Vec_Type.t_vec t (Alloc_Alloc_Global_Type.t_global)) : Seq.seq t
    requires {[#"../../../../../creusot-contracts/src/std/vec.rs" 19 21 19 25] inv2 self}
    ensures { result = shallow_model2 self }
    
  axiom shallow_model2_spec : forall self : Alloc_Vec_Vec_Type.t_vec t (Alloc_Alloc_Global_Type.t_global) . ([#"../../../../../creusot-contracts/src/std/vec.rs" 19 21 19 25] inv2 self) -> ([#"../../../../../creusot-contracts/src/std/vec.rs" 19 4 19 36] inv9 (shallow_model2 self)) && ([#"../../../../../creusot-contracts/src/std/vec.rs" 18 14 18 41] Seq.length (shallow_model2 self) <= UIntSize.to_int max0)
  predicate invariant2 (self : Alloc_Vec_Vec_Type.t_vec t (Alloc_Alloc_Global_Type.t_global)) =
    [#"../../../../../creusot-contracts/src/std/vec.rs" 60 20 60 41] inv9 (shallow_model2 self)
  val invariant2 (self : Alloc_Vec_Vec_Type.t_vec t (Alloc_Alloc_Global_Type.t_global)) : bool
    ensures { result = invariant2 self }
    
  axiom inv2 : forall x : Alloc_Vec_Vec_Type.t_vec t (Alloc_Alloc_Global_Type.t_global) . inv2 x = true
  use seq.Seq
  predicate inv1 (_x : Core_Ops_Range_Range_Type.t_range usize)
  val inv1 (_x : Core_Ops_Range_Range_Type.t_range usize) : bool
    ensures { result = inv1 _x }
    
  use prelude.Int
  use seq.Seq
  use seq.Seq
  function deep_model0 (self : usize) : int =
    [#"../../../../../creusot-contracts/src/std/num.rs" 22 16 22 35] UIntSize.to_int self
  val deep_model0 (self : usize) : int
    ensures { result = deep_model0 self }
    
  predicate produces0 (self : Core_Ops_Range_Range_Type.t_range usize) (visited : Seq.seq usize) (o : Core_Ops_Range_Range_Type.t_range usize)
    
   =
    [#"../../../../../creusot-contracts/src/std/iter/range.rs" 21 8 27 9] Core_Ops_Range_Range_Type.range_end self = Core_Ops_Range_Range_Type.range_end o /\ deep_model0 (Core_Ops_Range_Range_Type.range_start self) <= deep_model0 (Core_Ops_Range_Range_Type.range_start o) /\ (Seq.length visited > 0 -> deep_model0 (Core_Ops_Range_Range_Type.range_start o) <= deep_model0 (Core_Ops_Range_Range_Type.range_end o)) /\ Seq.length visited = deep_model0 (Core_Ops_Range_Range_Type.range_start o) - deep_model0 (Core_Ops_Range_Range_Type.range_start self) /\ (forall i : int . 0 <= i /\ i < Seq.length visited -> deep_model0 (Seq.get visited i) = deep_model0 (Core_Ops_Range_Range_Type.range_start self) + i)
  val produces0 (self : Core_Ops_Range_Range_Type.t_range usize) (visited : Seq.seq usize) (o : Core_Ops_Range_Range_Type.t_range usize) : bool
    ensures { result = produces0 self visited o }
    
  function produces_trans0 (a : Core_Ops_Range_Range_Type.t_range usize) (ab : Seq.seq usize) (b : Core_Ops_Range_Range_Type.t_range usize) (bc : Seq.seq usize) (c : Core_Ops_Range_Range_Type.t_range usize) : ()
    
  val produces_trans0 (a : Core_Ops_Range_Range_Type.t_range usize) (ab : Seq.seq usize) (b : Core_Ops_Range_Range_Type.t_range usize) (bc : Seq.seq usize) (c : Core_Ops_Range_Range_Type.t_range usize) : ()
    requires {[#"../../../../../creusot-contracts/src/std/iter/range.rs" 37 15 37 32] produces0 a ab b}
    requires {[#"../../../../../creusot-contracts/src/std/iter/range.rs" 38 15 38 32] produces0 b bc c}
    requires {[#"../../../../../creusot-contracts/src/std/iter/range.rs" 40 22 40 23] inv1 a}
    requires {[#"../../../../../creusot-contracts/src/std/iter/range.rs" 40 31 40 33] inv10 ab}
    requires {[#"../../../../../creusot-contracts/src/std/iter/range.rs" 40 52 40 53] inv1 b}
    requires {[#"../../../../../creusot-contracts/src/std/iter/range.rs" 40 61 40 63] inv10 bc}
    requires {[#"../../../../../creusot-contracts/src/std/iter/range.rs" 40 82 40 83] inv1 c}
    ensures { result = produces_trans0 a ab b bc c }
    
  axiom produces_trans0_spec : forall a : Core_Ops_Range_Range_Type.t_range usize, ab : Seq.seq usize, b : Core_Ops_Range_Range_Type.t_range usize, bc : Seq.seq usize, c : Core_Ops_Range_Range_Type.t_range usize . ([#"../../../../../creusot-contracts/src/std/iter/range.rs" 37 15 37 32] produces0 a ab b) -> ([#"../../../../../creusot-contracts/src/std/iter/range.rs" 38 15 38 32] produces0 b bc c) -> ([#"../../../../../creusot-contracts/src/std/iter/range.rs" 40 22 40 23] inv1 a) -> ([#"../../../../../creusot-contracts/src/std/iter/range.rs" 40 31 40 33] inv10 ab) -> ([#"../../../../../creusot-contracts/src/std/iter/range.rs" 40 52 40 53] inv1 b) -> ([#"../../../../../creusot-contracts/src/std/iter/range.rs" 40 61 40 63] inv10 bc) -> ([#"../../../../../creusot-contracts/src/std/iter/range.rs" 40 82 40 83] inv1 c) -> ([#"../../../../../creusot-contracts/src/std/iter/range.rs" 39 14 39 42] produces0 a (Seq.(++) ab bc) c)
  use seq.Seq
  function produces_refl0 (self : Core_Ops_Range_Range_Type.t_range usize) : ()
  val produces_refl0 (self : Core_Ops_Range_Range_Type.t_range usize) : ()
    requires {[#"../../../../../creusot-contracts/src/std/iter/range.rs" 33 21 33 25] inv1 self}
    ensures { result = produces_refl0 self }
    
  axiom produces_refl0_spec : forall self : Core_Ops_Range_Range_Type.t_range usize . ([#"../../../../../creusot-contracts/src/std/iter/range.rs" 33 21 33 25] inv1 self) -> ([#"../../../../../creusot-contracts/src/std/iter/range.rs" 32 14 32 45] produces0 self (Seq.empty ) self)
  predicate invariant1 (self : Core_Ops_Range_Range_Type.t_range usize) =
    [#"../../../../../creusot-contracts/src/invariant.rs" 8 8 8 12] true
  val invariant1 (self : Core_Ops_Range_Range_Type.t_range usize) : bool
    ensures { result = invariant1 self }
    
  axiom inv1 : forall x : Core_Ops_Range_Range_Type.t_range usize . inv1 x = true
  use prelude.Ghost
  predicate invariant0 (self : Ghost.ghost_ty (borrowed (Alloc_Vec_Vec_Type.t_vec t (Alloc_Alloc_Global_Type.t_global))))
    
  val invariant0 (self : Ghost.ghost_ty (borrowed (Alloc_Vec_Vec_Type.t_vec t (Alloc_Alloc_Global_Type.t_global)))) : bool
    ensures { result = invariant0 self }
    
  predicate inv0 (_x : Ghost.ghost_ty (borrowed (Alloc_Vec_Vec_Type.t_vec t (Alloc_Alloc_Global_Type.t_global))))
  val inv0 (_x : Ghost.ghost_ty (borrowed (Alloc_Vec_Vec_Type.t_vec t (Alloc_Alloc_Global_Type.t_global)))) : bool
    ensures { result = inv0 _x }
    
  axiom inv0 : forall x : Ghost.ghost_ty (borrowed (Alloc_Vec_Vec_Type.t_vec t (Alloc_Alloc_Global_Type.t_global))) . inv0 x = true
  predicate resolve3 (self : borrowed (Alloc_Vec_Vec_Type.t_vec t (Alloc_Alloc_Global_Type.t_global))) =
    [#"../../../../../creusot-contracts/src/resolve.rs" 27 20 27 34]  ^ self =  * self
  val resolve3 (self : borrowed (Alloc_Vec_Vec_Type.t_vec t (Alloc_Alloc_Global_Type.t_global))) : bool
    ensures { result = resolve3 self }
    
  predicate resolve2 (self : borrowed (slice t)) =
    [#"../../../../../creusot-contracts/src/resolve.rs" 27 20 27 34]  ^ self =  * self
  val resolve2 (self : borrowed (slice t)) : bool
    ensures { result = resolve2 self }
    
  use seq.Permut
  use prelude.Slice
  function shallow_model7 (self : slice t) : Seq.seq t
  val shallow_model7 (self : slice t) : Seq.seq t
    requires {[#"../../../../../creusot-contracts/src/std/slice.rs" 19 21 19 25] inv3 self}
    ensures { result = shallow_model7 self }
    
  axiom shallow_model7_spec : forall self : slice t . ([#"../../../../../creusot-contracts/src/std/slice.rs" 19 21 19 25] inv3 self) -> ([#"../../../../../creusot-contracts/src/std/slice.rs" 19 4 19 50] inv9 (shallow_model7 self)) && ([#"../../../../../creusot-contracts/src/std/slice.rs" 18 14 18 42] shallow_model7 self = Slice.id self) && ([#"../../../../../creusot-contracts/src/std/slice.rs" 17 14 17 41] Seq.length (shallow_model7 self) <= UIntSize.to_int max0)
  function shallow_model6 (self : borrowed (slice t)) : Seq.seq t =
    [#"../../../../../creusot-contracts/src/model.rs" 97 8 97 31] shallow_model7 ( * self)
  val shallow_model6 (self : borrowed (slice t)) : Seq.seq t
    ensures { result = shallow_model6 self }
    
  val swap0 (self : borrowed (slice t)) (a : usize) (b : usize) : ()
    requires {[#"../../../../../creusot-contracts/src/std/slice.rs" 247 19 247 35] UIntSize.to_int a < Seq.length (shallow_model6 self)}
    requires {[#"../../../../../creusot-contracts/src/std/slice.rs" 248 19 248 35] UIntSize.to_int b < Seq.length (shallow_model6 self)}
    requires {inv4 self}
    ensures { [#"../../../../../creusot-contracts/src/std/slice.rs" 249 8 249 52] Permut.exchange (shallow_model7 ( ^ self)) (shallow_model6 self) (UIntSize.to_int a) (UIntSize.to_int b) }
    
  function shallow_model0 (self : borrowed (Alloc_Vec_Vec_Type.t_vec t (Alloc_Alloc_Global_Type.t_global))) : Seq.seq t
   =
    [#"../../../../../creusot-contracts/src/model.rs" 97 8 97 31] shallow_model2 ( * self)
  val shallow_model0 (self : borrowed (Alloc_Vec_Vec_Type.t_vec t (Alloc_Alloc_Global_Type.t_global))) : Seq.seq t
    ensures { result = shallow_model0 self }
    
  val deref_mut0 (self : borrowed (Alloc_Vec_Vec_Type.t_vec t (Alloc_Alloc_Global_Type.t_global))) : borrowed (slice t)
    requires {inv5 self}
    ensures { [#"../../../../../creusot-contracts/src/std/vec.rs" 152 26 152 42] shallow_model6 result = shallow_model0 self }
    ensures { [#"../../../../../creusot-contracts/src/std/vec.rs" 153 26 153 48] shallow_model7 ( ^ result) = shallow_model2 ( ^ self) }
    ensures { inv4 result }
    
  val rand_in_range0 [#"../03_knuth_shuffle.rs" 8 0 8 45] (l : usize) (u : usize) : usize
    requires {[#"../03_knuth_shuffle.rs" 6 11 6 19] UIntSize.to_int l <= UIntSize.to_int u}
    ensures { [#"../03_knuth_shuffle.rs" 7 10 7 40] UIntSize.to_int l <= UIntSize.to_int result /\ UIntSize.to_int result < UIntSize.to_int u }
    
  use seq.Seq
  predicate resolve1 (self : borrowed (Core_Ops_Range_Range_Type.t_range usize)) =
    [#"../../../../../creusot-contracts/src/resolve.rs" 27 20 27 34]  ^ self =  * self
  val resolve1 (self : borrowed (Core_Ops_Range_Range_Type.t_range usize)) : bool
    ensures { result = resolve1 self }
    
  predicate completed0 (self : borrowed (Core_Ops_Range_Range_Type.t_range usize)) =
    [#"../../../../../creusot-contracts/src/std/iter/range.rs" 14 12 14 78] resolve1 self /\ deep_model0 (Core_Ops_Range_Range_Type.range_start ( * self)) >= deep_model0 (Core_Ops_Range_Range_Type.range_end ( * self))
  val completed0 (self : borrowed (Core_Ops_Range_Range_Type.t_range usize)) : bool
    ensures { result = completed0 self }
    
  val next0 (self : borrowed (Core_Ops_Range_Range_Type.t_range usize)) : Core_Option_Option_Type.t_option usize
    requires {inv7 self}
    ensures { [#"../../../../../creusot-contracts/src/std/iter.rs" 95 26 98 17] match result with
      | Core_Option_Option_Type.C_None -> completed0 self
      | Core_Option_Option_Type.C_Some v -> produces0 ( * self) (Seq.singleton v) ( ^ self)
      end }
    ensures { inv8 result }
    
  use seq.Permut
  predicate permutation_of0 (self : Seq.seq t) (o : Seq.seq t) =
    [#"../../../../../creusot-contracts/src/logic/seq.rs" 107 8 107 37] Permut.permut self o 0 (Seq.length self)
  val permutation_of0 (self : Seq.seq t) (o : Seq.seq t) : bool
    ensures { result = permutation_of0 self o }
    
  function shallow_model5 (self : borrowed (Alloc_Vec_Vec_Type.t_vec t (Alloc_Alloc_Global_Type.t_global))) : Seq.seq t
   =
    [#"../../../../../creusot-contracts/src/model.rs" 79 8 79 31] shallow_model0 self
  val shallow_model5 (self : borrowed (Alloc_Vec_Vec_Type.t_vec t (Alloc_Alloc_Global_Type.t_global))) : Seq.seq t
    ensures { result = shallow_model5 self }
    
  use prelude.Ghost
  function shallow_model1 (self : Ghost.ghost_ty (borrowed (Alloc_Vec_Vec_Type.t_vec t (Alloc_Alloc_Global_Type.t_global)))) : Seq.seq t
    
   =
    [#"../../../../../creusot-contracts/src/ghost.rs" 27 20 27 48] shallow_model5 (Ghost.inner self)
  val shallow_model1 (self : Ghost.ghost_ty (borrowed (Alloc_Vec_Vec_Type.t_vec t (Alloc_Alloc_Global_Type.t_global)))) : Seq.seq t
    ensures { result = shallow_model1 self }
    
  use prelude.Ghost
  use prelude.Ghost
  use prelude.Ghost
  use prelude.Ghost
  predicate into_iter_post0 (self : Core_Ops_Range_Range_Type.t_range usize) (res : Core_Ops_Range_Range_Type.t_range usize)
    
   =
    [#"../../../../../creusot-contracts/src/std/iter.rs" 80 8 80 19] self = res
  val into_iter_post0 (self : Core_Ops_Range_Range_Type.t_range usize) (res : Core_Ops_Range_Range_Type.t_range usize) : bool
    ensures { result = into_iter_post0 self res }
    
  predicate into_iter_pre0 (self : Core_Ops_Range_Range_Type.t_range usize) =
    [#"../../../../../creusot-contracts/src/std/iter.rs" 74 20 74 24] true
  val into_iter_pre0 (self : Core_Ops_Range_Range_Type.t_range usize) : bool
    ensures { result = into_iter_pre0 self }
    
  val into_iter0 (self : Core_Ops_Range_Range_Type.t_range usize) : Core_Ops_Range_Range_Type.t_range usize
    requires {[#"../../../../../creusot-contracts/src/std/iter.rs" 89 0 166 1] into_iter_pre0 self}
    requires {inv1 self}
    ensures { [#"../../../../../creusot-contracts/src/std/iter.rs" 89 0 166 1] into_iter_post0 self result }
    ensures { inv1 result }
    
  function shallow_model4 (self : Alloc_Vec_Vec_Type.t_vec t (Alloc_Alloc_Global_Type.t_global)) : Seq.seq t =
    [#"../../../../../creusot-contracts/src/model.rs" 79 8 79 31] shallow_model2 self
  val shallow_model4 (self : Alloc_Vec_Vec_Type.t_vec t (Alloc_Alloc_Global_Type.t_global)) : Seq.seq t
    ensures { result = shallow_model4 self }
    
  val len0 (self : Alloc_Vec_Vec_Type.t_vec t (Alloc_Alloc_Global_Type.t_global)) : usize
    requires {inv6 self}
    ensures { [#"../../../../../creusot-contracts/src/std/vec.rs" 75 26 75 48] UIntSize.to_int result = Seq.length (shallow_model4 self) }
    
  predicate resolve0 (self : Ghost.ghost_ty (borrowed (Alloc_Vec_Vec_Type.t_vec t (Alloc_Alloc_Global_Type.t_global))))
  val resolve0 (self : Ghost.ghost_ty (borrowed (Alloc_Vec_Vec_Type.t_vec t (Alloc_Alloc_Global_Type.t_global)))) : bool
    ensures { result = resolve0 self }
    
  use prelude.Ghost
  let rec cfg knuth_shuffle [#"../03_knuth_shuffle.rs" 13 0 13 39] [@cfg:stackify] [@cfg:subregion_analysis] (v : borrowed (Alloc_Vec_Vec_Type.t_vec t (Alloc_Alloc_Global_Type.t_global))) : ()
    requires {[#"../03_knuth_shuffle.rs" 13 24 13 25] inv5 v}
    ensures { [#"../03_knuth_shuffle.rs" 12 0 12 36] permutation_of0 (shallow_model2 ( ^ v)) (shallow_model0 v) }
    
   = [@vc:do_not_keep_trace] [@vc:sp]
  var _0 : ();
  var v : borrowed (Alloc_Vec_Vec_Type.t_vec t (Alloc_Alloc_Global_Type.t_global)) = v;
  var old_v : Ghost.ghost_ty (borrowed (Alloc_Vec_Vec_Type.t_vec t (Alloc_Alloc_Global_Type.t_global)));
  var iter : Core_Ops_Range_Range_Type.t_range usize;
  var _7 : usize;
  var iter_old : Ghost.ghost_ty (Core_Ops_Range_Range_Type.t_range usize);
  var produced : Ghost.ghost_ty (Seq.seq usize);
  var _17 : Core_Option_Option_Type.t_option usize;
  var _18 : borrowed (Core_Ops_Range_Range_Type.t_range usize);
  var _19 : borrowed (Core_Ops_Range_Range_Type.t_range usize);
  var __creusot_proc_iter_elem : usize;
  var _22 : Ghost.ghost_ty (Seq.seq usize);
  var n : usize;
  var upper : usize;
  var _26 : usize;
  var i : usize;
  var _31 : ();
  var _32 : borrowed (slice t);
  var _33 : borrowed (slice t);
  var _34 : borrowed (Alloc_Vec_Vec_Type.t_vec t (Alloc_Alloc_Global_Type.t_global));
  {
    goto BB0
  }
  BB0 {
    [#"../03_knuth_shuffle.rs" 14 16 14 25] old_v <- ([#"../03_knuth_shuffle.rs" 14 16 14 25] Ghost.new v);
    goto BB1
  }
  BB1 {
    assert { [@expl:type invariant] inv0 old_v };
    assume { resolve0 old_v };
    [#"../03_knuth_shuffle.rs" 17 16 17 23] _7 <- ([#"../03_knuth_shuffle.rs" 17 16 17 23] len0 ([#"../03_knuth_shuffle.rs" 17 16 17 17]  * v));
    goto BB2
  }
  BB2 {
    [#"../03_knuth_shuffle.rs" 16 4 16 43] iter <- ([#"../03_knuth_shuffle.rs" 16 4 16 43] into_iter0 ([#"../03_knuth_shuffle.rs" 17 13 17 23] Core_Ops_Range_Range_Type.C_Range ([#"../03_knuth_shuffle.rs" 17 13 17 14] [#"../03_knuth_shuffle.rs" 17 13 17 14] (0 : usize)) _7));
    _7 <- any usize;
    goto BB3
  }
  BB3 {
    [#"../03_knuth_shuffle.rs" 16 4 16 43] iter_old <- ([#"../03_knuth_shuffle.rs" 16 4 16 43] Ghost.new iter);
    goto BB4
  }
  BB4 {
    [#"../03_knuth_shuffle.rs" 16 4 16 43] produced <- ([#"../03_knuth_shuffle.rs" 16 4 16 43] Ghost.new (Seq.empty ));
    goto BB5
  }
  BB5 {
    goto BB6
  }
  BB6 {
    invariant { [#"../03_knuth_shuffle.rs" 16 4 16 43] inv1 iter };
    invariant { [#"../03_knuth_shuffle.rs" 16 4 16 43] produces0 (Ghost.inner iter_old) (Ghost.inner produced) iter };
    invariant { [#"../03_knuth_shuffle.rs" 16 4 16 43] permutation_of0 (shallow_model0 v) (shallow_model1 old_v) };
    goto BB7
  }
  BB7 {
    [#"../03_knuth_shuffle.rs" 16 4 16 43] _19 <- Borrow.borrow_mut iter;
    [#"../03_knuth_shuffle.rs" 16 4 16 43] iter <-  ^ _19;
    [#"../03_knuth_shuffle.rs" 16 4 16 43] _18 <- Borrow.borrow_final ( * _19) (Borrow.get_id _19);
    [#"../03_knuth_shuffle.rs" 16 4 16 43] _19 <- { _19 with current = ( ^ _18) ; };
    [#"../03_knuth_shuffle.rs" 16 4 16 43] _17 <- ([#"../03_knuth_shuffle.rs" 16 4 16 43] next0 _18);
    _18 <- any borrowed (Core_Ops_Range_Range_Type.t_range usize);
    goto BB8
  }
  BB8 {
    assume { resolve1 _19 };
    switch (_17)
      | Core_Option_Option_Type.C_None -> goto BB9
      | Core_Option_Option_Type.C_Some _ -> goto BB10
      end
  }
  BB9 {
    assert { [@expl:type invariant] inv5 v };
    assume { resolve3 v };
    [#"../03_knuth_shuffle.rs" 16 4 16 43] _0 <- ([#"../03_knuth_shuffle.rs" 16 4 16 43] ());
    return _0
  }
  BB10 {
    goto BB12
  }
  BB11 {
    assert { [@expl:type invariant] inv5 v };
    assume { resolve3 v };
    assert { [#"../03_knuth_shuffle.rs" 16 4 16 43] false };
    absurd
  }
  BB12 {
    [#"../../../../../creusot-contracts-proc/src/lib.rs" 674 0 674 51] __creusot_proc_iter_elem <- ([#"../../../../../creusot-contracts-proc/src/lib.rs" 674 0 674 51] Core_Option_Option_Type.some_0 _17);
    [#"../03_knuth_shuffle.rs" 16 4 16 43] _22 <- ([#"../03_knuth_shuffle.rs" 16 4 16 43] Ghost.new (Seq.(++) (Ghost.inner produced) (Seq.singleton __creusot_proc_iter_elem)));
    goto BB13
  }
  BB13 {
    [#"../03_knuth_shuffle.rs" 16 4 16 43] produced <- ([#"../03_knuth_shuffle.rs" 16 4 16 43] _22);
    [#"../03_knuth_shuffle.rs" 16 4 16 43] _22 <- any Ghost.ghost_ty (Seq.seq usize);
<<<<<<< HEAD
    [#"../../../../../creusot-contracts-proc/src/lib.rs" 674 0 674 51] n <- ([#"../../../../../creusot-contracts-proc/src/lib.rs" 674 0 674 51] __creusot_proc_iter_elem);
    [#"../03_knuth_shuffle.rs" 20 20 20 27] _26 <- ([#"../03_knuth_shuffle.rs" 20 20 20 27] len0 ([#"../03_knuth_shuffle.rs" 20 20 20 27]  * v));
=======
    [#"../../../../../creusot-contracts-proc/src/lib.rs" 664 0 664 51] n <- ([#"../../../../../creusot-contracts-proc/src/lib.rs" 664 0 664 51] __creusot_proc_iter_elem);
    [#"../03_knuth_shuffle.rs" 20 20 20 27] _26 <- ([#"../03_knuth_shuffle.rs" 20 20 20 27] len0 ([#"../03_knuth_shuffle.rs" 20 20 20 21]  * v));
>>>>>>> eb3d2c05
    goto BB14
  }
  BB14 {
    [#"../03_knuth_shuffle.rs" 20 20 20 31] upper <- ([#"../03_knuth_shuffle.rs" 20 20 20 31] _26 - ([#"../03_knuth_shuffle.rs" 20 30 20 31] n));
    _26 <- any usize;
    [#"../03_knuth_shuffle.rs" 21 16 21 39] i <- ([#"../03_knuth_shuffle.rs" 21 16 21 39] rand_in_range0 ([#"../03_knuth_shuffle.rs" 21 30 21 31] [#"../03_knuth_shuffle.rs" 21 30 21 31] (0 : usize)) ([#"../03_knuth_shuffle.rs" 21 33 21 38] upper));
    goto BB15
  }
  BB15 {
    [#"../03_knuth_shuffle.rs" 22 8 22 9] _34 <- Borrow.borrow_mut ( * v);
    [#"../03_knuth_shuffle.rs" 22 8 22 9] v <- { v with current = ( ^ _34) ; };
    assume { inv2 ( ^ _34) };
    [#"../03_knuth_shuffle.rs" 22 8 22 28] _33 <- ([#"../03_knuth_shuffle.rs" 22 8 22 28] deref_mut0 _34);
    _34 <- any borrowed (Alloc_Vec_Vec_Type.t_vec t (Alloc_Alloc_Global_Type.t_global));
    goto BB16
  }
  BB16 {
    [#"../03_knuth_shuffle.rs" 22 8 22 9] _32 <- Borrow.borrow_final ( * _33) (Borrow.get_id _33);
    [#"../03_knuth_shuffle.rs" 22 8 22 9] _33 <- { _33 with current = ( ^ _32) ; };
    assume { inv3 ( ^ _32) };
    [#"../03_knuth_shuffle.rs" 22 8 22 28] _31 <- ([#"../03_knuth_shuffle.rs" 22 8 22 28] swap0 _32 ([#"../03_knuth_shuffle.rs" 22 15 22 16] i) ([#"../03_knuth_shuffle.rs" 22 18 22 27] ([#"../03_knuth_shuffle.rs" 22 18 22 23] upper) - ([#"../03_knuth_shuffle.rs" 22 26 22 27] [#"../03_knuth_shuffle.rs" 22 26 22 27] (1 : usize))));
    _32 <- any borrowed (slice t);
    goto BB17
  }
  BB17 {
    assert { [@expl:type invariant] inv4 _33 };
    assume { resolve2 _33 };
    goto BB6
  }
  
end<|MERGE_RESOLUTION|>--- conflicted
+++ resolved
@@ -226,12 +226,12 @@
     
   axiom inv0 : forall x : Ghost.ghost_ty (borrowed (Alloc_Vec_Vec_Type.t_vec t (Alloc_Alloc_Global_Type.t_global))) . inv0 x = true
   predicate resolve3 (self : borrowed (Alloc_Vec_Vec_Type.t_vec t (Alloc_Alloc_Global_Type.t_global))) =
-    [#"../../../../../creusot-contracts/src/resolve.rs" 27 20 27 34]  ^ self =  * self
+    [#"../../../../../creusot-contracts/src/resolve.rs" 25 20 25 34]  ^ self =  * self
   val resolve3 (self : borrowed (Alloc_Vec_Vec_Type.t_vec t (Alloc_Alloc_Global_Type.t_global))) : bool
     ensures { result = resolve3 self }
     
   predicate resolve2 (self : borrowed (slice t)) =
-    [#"../../../../../creusot-contracts/src/resolve.rs" 27 20 27 34]  ^ self =  * self
+    [#"../../../../../creusot-contracts/src/resolve.rs" 25 20 25 34]  ^ self =  * self
   val resolve2 (self : borrowed (slice t)) : bool
     ensures { result = resolve2 self }
     
@@ -244,7 +244,7 @@
     
   axiom shallow_model7_spec : forall self : slice t . ([#"../../../../../creusot-contracts/src/std/slice.rs" 19 21 19 25] inv3 self) -> ([#"../../../../../creusot-contracts/src/std/slice.rs" 19 4 19 50] inv9 (shallow_model7 self)) && ([#"../../../../../creusot-contracts/src/std/slice.rs" 18 14 18 42] shallow_model7 self = Slice.id self) && ([#"../../../../../creusot-contracts/src/std/slice.rs" 17 14 17 41] Seq.length (shallow_model7 self) <= UIntSize.to_int max0)
   function shallow_model6 (self : borrowed (slice t)) : Seq.seq t =
-    [#"../../../../../creusot-contracts/src/model.rs" 97 8 97 31] shallow_model7 ( * self)
+    [#"../../../../../creusot-contracts/src/model.rs" 101 8 101 31] shallow_model7 ( * self)
   val shallow_model6 (self : borrowed (slice t)) : Seq.seq t
     ensures { result = shallow_model6 self }
     
@@ -256,7 +256,7 @@
     
   function shallow_model0 (self : borrowed (Alloc_Vec_Vec_Type.t_vec t (Alloc_Alloc_Global_Type.t_global))) : Seq.seq t
    =
-    [#"../../../../../creusot-contracts/src/model.rs" 97 8 97 31] shallow_model2 ( * self)
+    [#"../../../../../creusot-contracts/src/model.rs" 101 8 101 31] shallow_model2 ( * self)
   val shallow_model0 (self : borrowed (Alloc_Vec_Vec_Type.t_vec t (Alloc_Alloc_Global_Type.t_global))) : Seq.seq t
     ensures { result = shallow_model0 self }
     
@@ -272,7 +272,7 @@
     
   use seq.Seq
   predicate resolve1 (self : borrowed (Core_Ops_Range_Range_Type.t_range usize)) =
-    [#"../../../../../creusot-contracts/src/resolve.rs" 27 20 27 34]  ^ self =  * self
+    [#"../../../../../creusot-contracts/src/resolve.rs" 25 20 25 34]  ^ self =  * self
   val resolve1 (self : borrowed (Core_Ops_Range_Range_Type.t_range usize)) : bool
     ensures { result = resolve1 self }
     
@@ -297,7 +297,7 @@
     
   function shallow_model5 (self : borrowed (Alloc_Vec_Vec_Type.t_vec t (Alloc_Alloc_Global_Type.t_global))) : Seq.seq t
    =
-    [#"../../../../../creusot-contracts/src/model.rs" 79 8 79 31] shallow_model0 self
+    [#"../../../../../creusot-contracts/src/model.rs" 83 8 83 31] shallow_model0 self
   val shallow_model5 (self : borrowed (Alloc_Vec_Vec_Type.t_vec t (Alloc_Alloc_Global_Type.t_global))) : Seq.seq t
     ensures { result = shallow_model5 self }
     
@@ -332,7 +332,7 @@
     ensures { inv1 result }
     
   function shallow_model4 (self : Alloc_Vec_Vec_Type.t_vec t (Alloc_Alloc_Global_Type.t_global)) : Seq.seq t =
-    [#"../../../../../creusot-contracts/src/model.rs" 79 8 79 31] shallow_model2 self
+    [#"../../../../../creusot-contracts/src/model.rs" 83 8 83 31] shallow_model2 self
   val shallow_model4 (self : Alloc_Vec_Vec_Type.t_vec t (Alloc_Alloc_Global_Type.t_global)) : Seq.seq t
     ensures { result = shallow_model4 self }
     
@@ -437,20 +437,15 @@
     absurd
   }
   BB12 {
-    [#"../../../../../creusot-contracts-proc/src/lib.rs" 674 0 674 51] __creusot_proc_iter_elem <- ([#"../../../../../creusot-contracts-proc/src/lib.rs" 674 0 674 51] Core_Option_Option_Type.some_0 _17);
+    [#"../../../../../creusot-contracts-proc/src/lib.rs" 664 0 664 51] __creusot_proc_iter_elem <- ([#"../../../../../creusot-contracts-proc/src/lib.rs" 664 0 664 51] Core_Option_Option_Type.some_0 _17);
     [#"../03_knuth_shuffle.rs" 16 4 16 43] _22 <- ([#"../03_knuth_shuffle.rs" 16 4 16 43] Ghost.new (Seq.(++) (Ghost.inner produced) (Seq.singleton __creusot_proc_iter_elem)));
     goto BB13
   }
   BB13 {
     [#"../03_knuth_shuffle.rs" 16 4 16 43] produced <- ([#"../03_knuth_shuffle.rs" 16 4 16 43] _22);
     [#"../03_knuth_shuffle.rs" 16 4 16 43] _22 <- any Ghost.ghost_ty (Seq.seq usize);
-<<<<<<< HEAD
-    [#"../../../../../creusot-contracts-proc/src/lib.rs" 674 0 674 51] n <- ([#"../../../../../creusot-contracts-proc/src/lib.rs" 674 0 674 51] __creusot_proc_iter_elem);
-    [#"../03_knuth_shuffle.rs" 20 20 20 27] _26 <- ([#"../03_knuth_shuffle.rs" 20 20 20 27] len0 ([#"../03_knuth_shuffle.rs" 20 20 20 27]  * v));
-=======
     [#"../../../../../creusot-contracts-proc/src/lib.rs" 664 0 664 51] n <- ([#"../../../../../creusot-contracts-proc/src/lib.rs" 664 0 664 51] __creusot_proc_iter_elem);
     [#"../03_knuth_shuffle.rs" 20 20 20 27] _26 <- ([#"../03_knuth_shuffle.rs" 20 20 20 27] len0 ([#"../03_knuth_shuffle.rs" 20 20 20 21]  * v));
->>>>>>> eb3d2c05
     goto BB14
   }
   BB14 {
