<<<<<<< HEAD
module T_core__ptr__non_null__NonNull
  use prelude.prelude.Opaque
  
  type t_NonNull 't =
    | C_NonNull opaque_ptr
  
  let rec t_NonNull < 't > (input:t_NonNull 't) (ret  (pointer:opaque_ptr))= any
    [ good (pointer:opaque_ptr)-> {C_NonNull pointer = input} (! ret {pointer}) ]
    
end
module T_core__marker__PhantomData
  type t_PhantomData 't =
    | C_PhantomData
  
  let rec t_PhantomData < 't > (input:t_PhantomData 't) (ret  )= any [ good -> {C_PhantomData  = input} (! ret) ] 
end
module T_core__ptr__unique__Unique
  use T_core__marker__PhantomData as PhantomData'0
  
  use T_core__ptr__non_null__NonNull as NonNull'0
  
  type t_Unique 't =
    | C_Unique (NonNull'0.t_NonNull 't) (PhantomData'0.t_PhantomData 't)
  
  let rec t_Unique < 't > (input:t_Unique 't) (ret  (pointer:NonNull'0.t_NonNull 't) (_marker:PhantomData'0.t_PhantomData 't))= any
    [ good (pointer:NonNull'0.t_NonNull 't) (_marker:PhantomData'0.t_PhantomData 't)-> {C_Unique pointer _marker
      = input}
      (! ret {pointer} {_marker}) ]
    
end
module T_alloc__raw_vec__Cap
  use prelude.prelude.UInt64
  
  use prelude.prelude.Int
  
  type t_Cap  =
    | C_Cap UInt64.t
  
  let rec t_Cap (input:t_Cap) (ret  (field_0:UInt64.t))= any
    [ good (field_0:UInt64.t)-> {C_Cap field_0 = input} (! ret {field_0}) ]
    
end
module T_alloc__raw_vec__RawVec
  use T_alloc__raw_vec__Cap as Cap'0
  
  use T_core__ptr__unique__Unique as Unique'0
  
  type t_RawVec 't 'a =
    | C_RawVec (Unique'0.t_Unique 't) (Cap'0.t_Cap) 'a
  
  let rec t_RawVec < 't > < 'a > (input:t_RawVec 't 'a) (ret  (ptr:Unique'0.t_Unique 't) (cap:Cap'0.t_Cap) (alloc:'a))= any
    [ good (ptr:Unique'0.t_Unique 't) (cap:Cap'0.t_Cap) (alloc:'a)-> {C_RawVec ptr cap alloc = input}
      (! ret {ptr} {cap} {alloc}) ]
    
end
module T_alloc__vec__Vec
  use prelude.prelude.UInt64
  
  use prelude.prelude.Int
  
  use T_alloc__raw_vec__RawVec as RawVec'0
  
  type t_Vec 't 'a =
    | C_Vec (RawVec'0.t_RawVec 't 'a) UInt64.t
  
  let rec t_Vec < 't > < 'a > (input:t_Vec 't 'a) (ret  (buf:RawVec'0.t_RawVec 't 'a) (len:UInt64.t))= any
    [ good (buf:RawVec'0.t_RawVec 't 'a) (len:UInt64.t)-> {C_Vec buf len = input} (! ret {buf} {len}) ]
    
end
module T_alloc__alloc__Global
  type t_Global  =
    | C_Global
  
  let rec t_Global (input:t_Global) (ret  )= any [ good -> {C_Global  = input} (! ret) ] 
end
module T_core__ops__range__Range
  type t_Range 'idx =
    | C_Range 'idx 'idx
  
  let rec t_Range < 'idx > (input:t_Range 'idx) (ret  (start:'idx) (end':'idx))= any
    [ good (start:'idx) (end':'idx)-> {C_Range start end' = input} (! ret {start} {end'}) ]
    
  
  function t_Range__end (self : t_Range 'idx) : 'idx =
    match self with
      | C_Range _ a -> a
      end
  
  function t_Range__start (self : t_Range 'idx) : 'idx =
    match self with
      | C_Range a _ -> a
      end
end
module T_core__option__Option
  type t_Option 't =
    | C_None
    | C_Some 't
  
  let rec v_None < 't > (input:t_Option 't) (ret  )= any
    [ good -> {C_None  = input} (! ret) | bad -> {C_None  <> input} (! {false} any) ]
    
  
  let rec v_Some < 't > (input:t_Option 't) (ret  (field_0:'t))= any
    [ good (field_0:'t)-> {C_Some field_0 = input} (! ret {field_0})
    | bad -> {forall field_0 : 't [C_Some field_0 : t_Option 't] . C_Some field_0 <> input} (! {false} any) ]
    
end
=======
>>>>>>> d2f7c922
module M_100doors__f [#"100doors.rs" 18 0 18 10]
  let%span s100doors0 = "100doors.rs" 19 40 19 45
  let%span s100doors1 = "100doors.rs" 19 47 19 50
  let%span s100doors2 = "100doors.rs" 21 16 21 17
  let%span s100doors3 = "100doors.rs" 21 19 21 22
  let%span s100doors4 = "100doors.rs" 21 4 21 7
  let%span s100doors5 = "100doors.rs" 21 4 21 7
  let%span s100doors6 = "100doors.rs" 20 16 20 39
  let%span s100doors7 = "100doors.rs" 21 4 21 7
  let%span s100doors8 = "100doors.rs" 21 4 21 7
  let%span s100doors9 = "100doors.rs" 24 20 24 43
  let%span s100doors10 = "100doors.rs" 23 20 23 54
  let%span s100doors11 = "100doors.rs" 25 22 25 25
  let%span s100doors12 = "100doors.rs" 26 52 26 53
  let%span s100doors13 = "100doors.rs" 26 29 26 30
  let%span svec14 = "../../../creusot-contracts/src/std/vec.rs" 180 22 180 41
  let%span svec15 = "../../../creusot-contracts/src/std/vec.rs" 181 22 181 76
  let%span siter16 = "../../../creusot-contracts/src/std/iter.rs" 101 0 213 1
  let%span svec17 = "../../../creusot-contracts/src/std/vec.rs" 18 14 18 41
  let%span srange18 = "../../../creusot-contracts/src/std/iter/range.rs" 23 12 27 70
  let%span siter19 = "../../../creusot-contracts/src/std/iter.rs" 107 26 110 17
  let%span svec20 = "../../../creusot-contracts/src/std/vec.rs" 162 27 162 46
  let%span svec21 = "../../../creusot-contracts/src/std/vec.rs" 163 26 163 54
  let%span svec22 = "../../../creusot-contracts/src/std/vec.rs" 152 27 152 46
  let%span svec23 = "../../../creusot-contracts/src/std/vec.rs" 153 26 153 54
  let%span svec24 = "../../../creusot-contracts/src/std/vec.rs" 154 26 154 57
  let%span svec25 = "../../../creusot-contracts/src/std/vec.rs" 155 26 155 62
  let%span svec26 = "../../../creusot-contracts/src/std/vec.rs" 156 26 156 55
  let%span sops27 = "../../../creusot-contracts/src/logic/ops.rs" 20 8 20 31
  let%span siter28 = "../../../creusot-contracts/src/std/iter.rs" 86 20 86 24
  let%span siter29 = "../../../creusot-contracts/src/std/iter.rs" 92 8 92 19
  let%span srange30 = "../../../creusot-contracts/src/std/iter/range.rs" 33 15 33 24
  let%span srange31 = "../../../creusot-contracts/src/std/iter/range.rs" 34 14 34 45
  let%span srange32 = "../../../creusot-contracts/src/std/iter/range.rs" 39 15 39 21
  let%span srange33 = "../../../creusot-contracts/src/std/iter/range.rs" 40 15 40 21
  let%span srange34 = "../../../creusot-contracts/src/std/iter/range.rs" 41 15 41 21
  let%span srange35 = "../../../creusot-contracts/src/std/iter/range.rs" 42 15 42 32
  let%span srange36 = "../../../creusot-contracts/src/std/iter/range.rs" 43 15 43 32
  let%span srange37 = "../../../creusot-contracts/src/std/iter/range.rs" 44 14 44 42
  let%span snum38 = "../../../creusot-contracts/src/std/num.rs" 21 28 21 33
  let%span srange39 = "../../../creusot-contracts/src/std/iter/range.rs" 15 12 15 78
  let%span sresolve40 = "../../../creusot-contracts/src/resolve.rs" 54 20 54 34
  let%span smodel41 = "../../../creusot-contracts/src/model.rs" 88 8 88 22
  let%span sslice42 = "../../../creusot-contracts/src/std/slice.rs" 122 20 122 37
  let%span sslice43 = "../../../creusot-contracts/src/std/slice.rs" 129 20 129 37
  let%span smodel44 = "../../../creusot-contracts/src/model.rs" 106 8 106 22
  let%span sslice45 = "../../../creusot-contracts/src/std/slice.rs" 136 20 136 94
  
  use prelude.prelude.UIntSize
  
  predicate inv'2 (_1 : bool)
  
  axiom inv_axiom'2 [@rewrite] : forall x : bool [inv'2 x] . inv'2 x = true
  
  use prelude.prelude.Opaque
  
  type t_NonNull'0  =
    { t_NonNull__pointer'0: opaque_ptr }
  
  type t_Unique'0  =
    { t_Unique__pointer'0: t_NonNull'0; t_Unique__qy95zmarker'0: () }
  
  type t_Cap'0  =
    { t_Cap__0'0: usize }
  
  type t_RawVec'0  =
    { t_RawVec__ptr'0: t_Unique'0; t_RawVec__cap'0: t_Cap'0; t_RawVec__alloc'0: () }
  
  type t_Vec'0  =
    { t_Vec__buf'0: t_RawVec'0; t_Vec__len'0: usize }
  
  predicate inv'3 (_1 : t_Vec'0)
  
  axiom inv_axiom'3 [@rewrite] : forall x : t_Vec'0 [inv'3 x] . inv'3 x = true
  
  use seq.Seq
  
  constant v_MAX'0 : usize = (18446744073709551615 : usize)
  
  use prelude.prelude.UInt64
  
  use prelude.prelude.Int
  
<<<<<<< HEAD
  predicate inv'7 (_1 : UInt64.t)
  
  axiom inv_axiom'7 [@rewrite] : forall x : UInt64.t [inv'7 x] . inv'7 x = true
=======
  use seq.Seq
>>>>>>> d2f7c922
  
  function view'0 (self : t_Vec'0) : Seq.seq bool
  
  axiom view'0_spec : forall self : t_Vec'0 . [%#svec17] Seq.length (view'0 self) <= UIntSize.to_int (v_MAX'0 : usize)
  
  use seq.Seq
  
<<<<<<< HEAD
  predicate inv'5 (_1 : Option'0.t_Option UInt64.t)
  
  axiom inv_axiom'5 [@rewrite] : forall x : Option'0.t_Option UInt64.t [inv'5 x] . inv'5 x = true
=======
  function index_logic'0 [@inline:trivial] (self : t_Vec'0) (ix : int) : bool =
    [%#sops27] Seq.get (view'0 self) ix
  
  let rec from_elem'0 (elem:bool) (n:usize) (return'  (ret:t_Vec'0))= {[@expl:from_elem 'elem' type invariant] inv'2 elem}
    any
    [ return' (result:t_Vec'0)-> {inv'3 result}
      {[%#svec14] Seq.length (view'0 result) = UIntSize.to_int n}
      {[%#svec15] forall i : int . 0 <= i /\ i < UIntSize.to_int n  -> index_logic'0 result i = elem}
      (! return' {result}) ]
    
>>>>>>> d2f7c922
  
  type t_Range'0  =
    { t_Range__start'0: usize; t_Range__end'0: usize }
  
<<<<<<< HEAD
  predicate inv'4 (_1 : borrowed (Range'0.t_Range UInt64.t))
  
  axiom inv_axiom'4 [@rewrite] : forall x : borrowed (Range'0.t_Range UInt64.t) [inv'4 x] . inv'4 x = true
=======
  predicate inv'0 (_1 : t_Range'0)
  
  axiom inv_axiom'0 [@rewrite] : forall x : t_Range'0 [inv'0 x] . inv'0 x = true
>>>>>>> d2f7c922
  
  predicate into_iter_pre'0 (self : t_Range'0) =
    [%#siter28] true
  
  predicate into_iter_post'0 (self : t_Range'0) (res : t_Range'0) =
    [%#siter29] self = res
  
  let rec into_iter'0 (self:t_Range'0) (return'  (ret:t_Range'0))= {[@expl:into_iter 'self' type invariant] inv'0 self}
    {[@expl:into_iter requires] [%#siter16] into_iter_pre'0 self}
    any [ return' (result:t_Range'0)-> {inv'0 result} {[%#siter16] into_iter_post'0 self result} (! return' {result}) ] 
  
  use prelude.prelude.Snapshot
  
  use seq.Seq
  
  use seq.Seq
  
  use prelude.prelude.Snapshot
  
<<<<<<< HEAD
  use prelude.prelude.Int128.to_int
  
  use prelude.prelude.Int128
  
  use seq.Seq
  
  use prelude.prelude.UInt64.to_uint
=======
  use prelude.prelude.Snapshot
  
  use prelude.prelude.Snapshot
  
  use seq.Seq
>>>>>>> d2f7c922
  
  function deep_model'0 (self : UInt64.t) : int =
    [%#snum38] UInt64.to_int self
  
  use seq.Seq
  
  use seq.Seq
  
<<<<<<< HEAD
  predicate produces'0 (self : Range'0.t_Range UInt64.t) (visited : Seq.seq UInt64.t) (o : Range'0.t_Range UInt64.t) =
    [%#srange17] T_core__ops__range__Range.t_Range__end self = T_core__ops__range__Range.t_Range__end o
    /\ deep_model'0 (T_core__ops__range__Range.t_Range__start self)
    <= deep_model'0 (T_core__ops__range__Range.t_Range__start o)
    /\ (Seq.length visited > Int128.to_int (0 : Int128.t)
     -> deep_model'0 (T_core__ops__range__Range.t_Range__start o)
    <= deep_model'0 (T_core__ops__range__Range.t_Range__end o))
    /\ Seq.length visited
    = deep_model'0 (T_core__ops__range__Range.t_Range__start o)
    - deep_model'0 (T_core__ops__range__Range.t_Range__start self)
    /\ (forall i : int . Int128.to_int (0 : Int128.t) <= i /\ i < Seq.length visited
     -> deep_model'0 (Seq.get visited i) = deep_model'0 (T_core__ops__range__Range.t_Range__start self) + i)
  
  predicate inv'1 (_1 : Range'0.t_Range UInt64.t)
  
  function produces_trans'0 (a : Range'0.t_Range UInt64.t) (ab : Seq.seq UInt64.t) (b : Range'0.t_Range UInt64.t) (bc : Seq.seq UInt64.t) (c : Range'0.t_Range UInt64.t) : ()
    
  
  axiom produces_trans'0_spec : forall a : Range'0.t_Range UInt64.t, ab : Seq.seq UInt64.t, b : Range'0.t_Range UInt64.t, bc : Seq.seq UInt64.t, c : Range'0.t_Range UInt64.t . ([%#srange32] inv'1 a)
   -> ([%#srange33] inv'1 b)
   -> ([%#srange34] inv'1 c)
   -> ([%#srange35] produces'0 a ab b)
   -> ([%#srange36] produces'0 b bc c)  -> ([%#srange37] produces'0 a (Seq.(++) ab bc) c)
  
  use seq.Seq
  
  function produces_refl'0 (self : Range'0.t_Range UInt64.t) : ()
  
  axiom produces_refl'0_spec : forall self : Range'0.t_Range UInt64.t . ([%#srange30] inv'1 self)
   -> ([%#srange31] produces'0 self (Seq.empty  : Seq.seq UInt64.t) self)
  
  axiom inv_axiom'1 [@rewrite] : forall x : Range'0.t_Range UInt64.t [inv'1 x] . inv'1 x = true
  
  predicate inv'0 (_1 : Seq.seq UInt64.t)
  
  axiom inv_axiom'0 [@rewrite] : forall x : Seq.seq UInt64.t [inv'0 x] . inv'0 x = true
=======
  predicate produces'0 (self : t_Range'0) (visited : Seq.seq usize) (o : t_Range'0) =
    [%#srange18] self.t_Range__end'0 = o.t_Range__end'0
    /\ deep_model'0 self.t_Range__start'0 <= deep_model'0 o.t_Range__start'0
    /\ (Seq.length visited > 0  -> deep_model'0 o.t_Range__start'0 <= deep_model'0 o.t_Range__end'0)
    /\ Seq.length visited = deep_model'0 o.t_Range__start'0 - deep_model'0 self.t_Range__start'0
    /\ (forall i : int . 0 <= i /\ i < Seq.length visited
     -> deep_model'0 (Seq.get visited i) = deep_model'0 self.t_Range__start'0 + i)
  
  function produces_trans'0 (a : t_Range'0) (ab : Seq.seq usize) (b : t_Range'0) (bc : Seq.seq usize) (c : t_Range'0) : ()
    
  
  axiom produces_trans'0_spec : forall a : t_Range'0, ab : Seq.seq usize, b : t_Range'0, bc : Seq.seq usize, c : t_Range'0 . ([%#srange32] inv'0 a)
   -> ([%#srange33] inv'0 b)
   -> ([%#srange34] inv'0 c)
   -> ([%#srange35] produces'0 a ab b)
   -> ([%#srange36] produces'0 b bc c)  -> ([%#srange37] produces'0 a (Seq.(++) ab bc) c)
  
  function produces_refl'0 (self : t_Range'0) : ()
  
  axiom produces_refl'0_spec : forall self : t_Range'0 . ([%#srange30] inv'0 self)
   -> ([%#srange31] produces'0 self (Seq.empty  : Seq.seq usize) self)
  
  use prelude.prelude.Snapshot
  
  predicate inv'1 (_1 : Seq.seq usize)
  
  axiom inv_axiom'1 [@rewrite] : forall x : Seq.seq usize [inv'1 x] . inv'1 x = true
>>>>>>> d2f7c922
  
  use prelude.prelude.Borrow
  
  predicate inv'4 (_1 : borrowed (t_Range'0))
  
  axiom inv_axiom'4 [@rewrite] : forall x : borrowed (t_Range'0) [inv'4 x] . inv'4 x = true
  
  type t_Option'0  =
    | C_None'0
    | C_Some'0 usize
  
  predicate inv'5 (_1 : t_Option'0)
  
  axiom inv_axiom'5 [@rewrite] : forall x : t_Option'0 [inv'5 x] . inv'5 x = true
  
  predicate resolve'2 (self : borrowed (t_Range'0)) =
    [%#sresolve40] self.final = self.current
  
  predicate completed'0 (self : borrowed (t_Range'0)) =
    [%#srange39] resolve'2 self
    /\ deep_model'0 (self.current).t_Range__start'0 >= deep_model'0 (self.current).t_Range__end'0
  
  use seq.Seq
  
  let rec next'0 (self:borrowed (t_Range'0)) (return'  (ret:t_Option'0))= {[@expl:next 'self' type invariant] inv'4 self}
    any
    [ return' (result:t_Option'0)-> {inv'5 result}
      {[%#siter19] match result with
        | C_None'0 -> completed'0 self
        | C_Some'0 v -> produces'0 self.current (Seq.singleton v) self.final
        end}
      (! return' {result}) ]
    
  
  predicate resolve'0 (_1 : borrowed (t_Range'0)) =
    resolve'2 _1
  
<<<<<<< HEAD
  predicate resolve_elswhere'0 [@inline:trivial] (self : UInt64.t) (old' : Seq.seq bool) (fin : Seq.seq bool) =
    [%#sslice45] forall i : int . Int128.to_int (0 : Int128.t) <= i /\ i <> UInt64.to_int self /\ i < Seq.length old'
     -> Seq.get old' i = Seq.get fin i
  
  constant v_MAX'0 : UInt64.t = (18446744073709551615 : UInt64.t)
=======
  let rec v_Some'0 (input:t_Option'0) (ret  (field_0:usize))= any
    [ good (field_0:usize)-> {C_Some'0 field_0 = input} (! ret {field_0})
    | bad -> {forall field_0 : usize [C_Some'0 field_0 : t_Option'0] . C_Some'0 field_0 <> input} (! {false} any) ]
    
  
  predicate inv'6 (_1 : t_Vec'0)
>>>>>>> d2f7c922
  
  axiom inv_axiom'6 [@rewrite] : forall x : t_Vec'0 [inv'6 x] . inv'6 x = true
  
<<<<<<< HEAD
  axiom view'0_spec : forall self : Vec'0.t_Vec bool (Global'0.t_Global) . [%#svec18] Seq.length (view'0 self)
  <= UInt64.to_int (v_MAX'0 : UInt64.t)
  
  predicate has_value'0 [@inline:trivial] (self : UInt64.t) (seq : Seq.seq bool) (out : bool) =
    [%#sslice43] Seq.get seq (UInt64.to_int self) = out
=======
  predicate inv'7 (_1 : usize)
  
  axiom inv_axiom'7 [@rewrite] : forall x : usize [inv'7 x] . inv'7 x = true
  
  function view'1 (self : t_Vec'0) : Seq.seq bool =
    [%#smodel41] view'0 self
>>>>>>> d2f7c922
  
  predicate in_bounds'0 [@inline:trivial] (self : UInt64.t) (seq : Seq.seq bool) =
    [%#sslice42] UInt64.to_int self < Seq.length seq
  
  predicate inv'8 (_1 : bool)
  
<<<<<<< HEAD
  let rec index_mut'0 (self:borrowed (Vec'0.t_Vec bool (Global'0.t_Global))) (index:UInt64.t) (return'  (ret:borrowed bool))= {[@expl:precondition] inv'7 index}
    {[@expl:precondition] inv'9 self}
    {[@expl:precondition] [%#svec22] in_bounds'0 index (view'2 self)}
    any
    [ return' (result:borrowed bool)-> {inv'10 result}
      {[%#svec26] Seq.length (view'0 self.final) = Seq.length (view'2 self)}
      {[%#svec25] resolve_elswhere'0 index (view'2 self) (view'0 self.final)}
      {[%#svec24] has_value'0 index (view'0 self.final) result.final}
      {[%#svec23] has_value'0 index (view'2 self) result.current}
      (! return' {result}) ]
    
=======
  axiom inv_axiom'8 [@rewrite] : forall x : bool [inv'8 x] . inv'8 x = true
>>>>>>> d2f7c922
  
  predicate has_value'0 [@inline:trivial] (self : usize) (seq : Seq.seq bool) (out : bool) =
    [%#sslice43] Seq.get seq (UIntSize.to_int self) = out
  
<<<<<<< HEAD
  let rec index'0 (self:Vec'0.t_Vec bool (Global'0.t_Global)) (index:UInt64.t) (return'  (ret:bool))= {[@expl:precondition] inv'7 index}
    {[@expl:precondition] inv'6 self}
    {[@expl:precondition] [%#svec20] in_bounds'0 index (view'1 self)}
=======
  let rec index'0 (self:t_Vec'0) (index:usize) (return'  (ret:bool))= {[@expl:index 'self' type invariant] inv'6 self}
    {[@expl:index 'index' type invariant] inv'7 index}
    {[@expl:index requires] [%#svec20] in_bounds'0 index (view'1 self)}
>>>>>>> d2f7c922
    any
    [ return' (result:bool)-> {inv'8 result} {[%#svec21] has_value'0 index (view'1 self) result} (! return' {result}) ]
    
  
  predicate inv'9 (_1 : borrowed (t_Vec'0))
  
<<<<<<< HEAD
  predicate resolve'2 (self : borrowed (Range'0.t_Range UInt64.t)) =
    [%#sresolve40] self.final = self.current
  
  predicate resolve'0 (_1 : borrowed (Range'0.t_Range UInt64.t)) =
    resolve'2 _1
  
  predicate completed'0 (self : borrowed (Range'0.t_Range UInt64.t)) =
    [%#srange39] resolve'2 self
    /\ deep_model'0 (T_core__ops__range__Range.t_Range__start self.current)
    >= deep_model'0 (T_core__ops__range__Range.t_Range__end self.current)
  
  let rec next'0 (self:borrowed (Range'0.t_Range UInt64.t)) (return'  (ret:Option'0.t_Option UInt64.t))= {[@expl:precondition] inv'4 self}
    any
    [ return' (result:Option'0.t_Option UInt64.t)-> {inv'5 result}
      {[%#siter19] match result with
        | Option'0.C_None -> completed'0 self
        | Option'0.C_Some v -> produces'0 self.current (Seq.singleton v) self.final
        end}
=======
  axiom inv_axiom'9 [@rewrite] : forall x : borrowed (t_Vec'0) [inv'9 x] . inv'9 x = true
  
  function view'2 (self : borrowed (t_Vec'0)) : Seq.seq bool =
    [%#smodel44] view'0 self.current
  
  predicate inv'10 (_1 : borrowed bool)
  
  axiom inv_axiom'10 [@rewrite] : forall x : borrowed bool [inv'10 x] . inv'10 x = true
  
  predicate resolve_elswhere'0 [@inline:trivial] (self : usize) (old' : Seq.seq bool) (fin : Seq.seq bool) =
    [%#sslice45] forall i : int . 0 <= i /\ i <> UIntSize.to_int self /\ i < Seq.length old'
     -> Seq.get old' i = Seq.get fin i
  
  let rec index_mut'0 (self:borrowed (t_Vec'0)) (index:usize) (return'  (ret:borrowed bool))= {[@expl:index_mut 'self' type invariant] inv'9 self}
    {[@expl:index_mut 'index' type invariant] inv'7 index}
    {[@expl:index_mut requires] [%#svec22] in_bounds'0 index (view'2 self)}
    any
    [ return' (result:borrowed bool)-> {inv'10 result}
      {[%#svec23] has_value'0 index (view'2 self) result.current}
      {[%#svec24] has_value'0 index (view'0 self.final) result.final}
      {[%#svec25] resolve_elswhere'0 index (view'2 self) (view'0 self.final)}
      {[%#svec26] Seq.length (view'0 self.final) = Seq.length (view'2 self)}
>>>>>>> d2f7c922
      (! return' {result}) ]
    
  
  predicate resolve'3 (self : borrowed bool) =
    [%#sresolve40] self.final = self.current
  
  predicate resolve'1 (_1 : borrowed bool) =
    resolve'3 _1
  
  use prelude.prelude.Intrinsic
  
  use prelude.prelude.Snapshot
  
  use prelude.prelude.Snapshot
  
<<<<<<< HEAD
  predicate into_iter_post'0 (self : Range'0.t_Range UInt64.t) (res : Range'0.t_Range UInt64.t) =
    [%#siter29] self = res
  
  predicate into_iter_pre'0 (self : Range'0.t_Range UInt64.t) =
    [%#siter28] true
  
  let rec into_iter'0 (self:Range'0.t_Range UInt64.t) (return'  (ret:Range'0.t_Range UInt64.t))= {[@expl:precondition] inv'1 self}
    {[@expl:precondition] [%#siter16] into_iter_pre'0 self}
    any
    [ return' (result:Range'0.t_Range UInt64.t)-> {inv'1 result}
      {[%#siter16] into_iter_post'0 self result}
      (! return' {result}) ]
    
  
  function index_logic'0 [@inline:trivial] (self : Vec'0.t_Vec bool (Global'0.t_Global)) (ix : int) : bool =
    [%#sops27] Seq.get (view'0 self) ix
  
  let rec from_elem'0 (elem:bool) (n:UInt64.t) (return'  (ret:Vec'0.t_Vec bool (Global'0.t_Global)))= {[@expl:precondition] inv'2 elem}
    any
    [ return' (result:Vec'0.t_Vec bool (Global'0.t_Global))-> {inv'3 result}
      {[%#svec15] forall i : int . Int128.to_int (0 : Int128.t) <= i /\ i < UInt64.to_int n
       -> index_logic'0 result i = elem}
      {[%#svec14] Seq.length (view'0 result) = UInt64.to_int n}
      (! return' {result}) ]
    
  
=======
>>>>>>> d2f7c922
  meta "compute_max_steps" 1000000
  
  let rec f'0 (_1:()) (return'  (ret:()))= (! bb0
    [ bb0 = s0
<<<<<<< HEAD
      [ s0 = from_elem'0 {[%#s100doors0] false} {[%#s100doors1] (100 : UInt64.t)}
          (fun (_ret':Vec'0.t_Vec bool (Global'0.t_Global)) ->  [ &door_open <- _ret' ] s1)
      | s1 = bb1 ]
      
    | bb1 = s0
      [ s0 =  [ &_3 <- Range'0.C_Range ([%#s100doors2] (1 : UInt64.t)) ([%#s100doors3] (101 : UInt64.t)) ] s1
      | s1 = into_iter'0 {_3} (fun (_ret':Range'0.t_Range UInt64.t) ->  [ &iter <- _ret' ] s2)
=======
      [ s0 = from_elem'0 {[%#s100doors0] false} {[%#s100doors1] (100 : usize)}
          (fun (_ret':t_Vec'0) ->  [ &door_open <- _ret' ] s1)
      | s1 = bb1 ]
      
    | bb1 = s0
      [ s0 = 
        [ &_3 <- { t_Range__start'0 = ([%#s100doors2] (1 : usize)); t_Range__end'0 = ([%#s100doors3] (101 : usize)) } ]
        
        s1
      | s1 = into_iter'0 {_3} (fun (_ret':t_Range'0) ->  [ &iter <- _ret' ] s2)
>>>>>>> d2f7c922
      | s2 = bb2 ]
      
    | bb2 = s0 [ s0 =  [ &iter_old <- [%#s100doors4] Snapshot.new iter ] s1 | s1 = bb3 ] 
    | bb3 = s0 [ s0 =  [ &produced <- [%#s100doors5] Snapshot.new (Seq.empty  : Seq.seq UInt64.t) ] s1 | s1 = bb4 ] 
    | bb4 = bb5
    | bb5 = bb6
    | bb6 = bb6
<<<<<<< HEAD
      [ bb6 = {[@expl:loop invariant] [%#s100doors7] Seq.length (view'0 door_open) = Int128.to_int (100 : Int128.t)}
        {[@expl:loop invariant] [%#s100doors6] produces'0 (Snapshot.inner iter_old) (Snapshot.inner produced) iter}
        {[@expl:loop invariant] [%#s100doors6] inv'1 iter}
        {[@expl:loop invariant] [%#s100doors6] inv'0 (Snapshot.inner produced)}
        (! s0) [ s0 = bb7 ] 
        [ bb7 = s0
          [ s0 = Borrow.borrow_mut <Range'0.t_Range UInt64.t> {iter}
              (fun (_ret':borrowed (Range'0.t_Range UInt64.t)) ->  [ &_15 <- _ret' ]  [ &iter <- _ret'.final ] s1)
          | s1 = Borrow.borrow_final <Range'0.t_Range UInt64.t> {_15.current} {Borrow.get_id _15}
              (fun (_ret':borrowed (Range'0.t_Range UInt64.t)) ->
=======
      [ bb6 = {[@expl:for invariant] [%#s100doors7] inv'1 (Snapshot.inner produced)}
        {[@expl:for invariant] [%#s100doors7] inv'0 iter}
        {[@expl:for invariant] [%#s100doors7] produces'0 (Snapshot.inner iter_old) (Snapshot.inner produced) iter}
        {[@expl:loop invariant] [%#s100doors6] Seq.length (view'0 door_open) = 100}
        (! s0) [ s0 = bb7 ] 
        [ bb7 = s0
          [ s0 = Borrow.borrow_mut <t_Range'0> {iter}
              (fun (_ret':borrowed (t_Range'0)) ->  [ &_15 <- _ret' ]  [ &iter <- _ret'.final ] s1)
          | s1 = Borrow.borrow_final <t_Range'0> {_15.current} {Borrow.get_id _15}
              (fun (_ret':borrowed (t_Range'0)) ->
>>>>>>> d2f7c922
                 [ &_14 <- _ret' ] 
                 [ &_15 <- { _15 with current = _ret'.final } ] 
                s2)
<<<<<<< HEAD
          | s2 = next'0 {_14} (fun (_ret':Option'0.t_Option UInt64.t) ->  [ &_13 <- _ret' ] s3)
=======
          | s2 = next'0 {_14} (fun (_ret':t_Option'0) ->  [ &_13 <- _ret' ] s3)
>>>>>>> d2f7c922
          | s3 = bb8 ]
          
        | bb8 = s0
          [ s0 = -{resolve'0 _15}- s1
<<<<<<< HEAD
          | s1 = any
            [ br0 -> {_13 = Option'0.C_None } (! bb11) | br1 (a:UInt64.t)-> {_13 = Option'0.C_Some a} (! bb10) ]
             ]
          
        | bb10 = bb12
        | bb12 = s0
          [ s0 = Option'0.v_Some <UInt64.t> {_13} (fun (r0'0:UInt64.t) ->  [ &__creusot_proc_iter_elem <- r0'0 ] s1)
=======
          | s1 = any [ br0 -> {_13 = C_None'0 } (! bb11) | br1 (x0:usize)-> {_13 = C_Some'0 x0} (! bb10) ]  ]
          
        | bb10 = bb12
        | bb12 = s0
          [ s0 = v_Some'0 {_13} (fun (r0'0:usize) ->  [ &__creusot_proc_iter_elem <- r0'0 ] s1)
>>>>>>> d2f7c922
          | s1 = 
            [ &_18 <- [%#s100doors8] Snapshot.new (Seq.(++) (Snapshot.inner produced) (Seq.singleton __creusot_proc_iter_elem)) ]
            
            s2
          | s2 = bb13 ]
          
        | bb13 = s0
          [ s0 =  [ &produced <- _18 ] s1
          | s1 =  [ &pass <- __creusot_proc_iter_elem ] s2
          | s2 =  [ &door <- pass ] s3
          | s3 = bb14 ]
          
        | bb14 = bb15
        | bb15 = bb15
<<<<<<< HEAD
          [ bb15 = {[@expl:loop invariant] [%#s100doors10] Seq.length (view'0 door_open)
            = Int128.to_int (100 : Int128.t)}
            {[@expl:loop invariant] [%#s100doors9] Int128.to_int (1 : Int128.t) <= UInt64.to_int door
            /\ UInt64.to_int door <= Int128.to_int (100 : Int128.t) + UInt64.to_int pass}
=======
          [ bb15 = {[@expl:loop invariant #0] [%#s100doors10] 1 <= UIntSize.to_int door
            /\ UIntSize.to_int door <= 100 + UIntSize.to_int pass}
            {[@expl:loop invariant #1] [%#s100doors9] Seq.length (view'0 door_open) = 100}
>>>>>>> d2f7c922
            (! s0) [ s0 = bb16 ] 
            [ bb16 = s0
              [ s0 = UInt64.le {door} {[%#s100doors11] (100 : UInt64.t)} (fun (_ret':bool) ->  [ &_24 <- _ret' ] s1)
              | s1 = any [ br0 -> {_24 = false} (! bb20) | br1 -> {_24} (! bb17) ]  ]
              
            | bb17 = s0
              [ s0 = UInt64.sub {door} {[%#s100doors12] (1 : UInt64.t)} (fun (_ret':UInt64.t) ->  [ &_29 <- _ret' ] s1)
              | s1 = index'0 {door_open} {_29} (fun (_ret':bool) ->  [ &_27 <- _ret' ] s2)
              | s2 = bb18 ]
              
            | bb18 = s0
<<<<<<< HEAD
              [ s0 = Borrow.borrow_mut <Vec'0.t_Vec bool (Global'0.t_Global)> {door_open}
                  (fun (_ret':borrowed (Vec'0.t_Vec bool (Global'0.t_Global))) ->
                     [ &_32 <- _ret' ] 
                     [ &door_open <- _ret'.final ] 
                    s1)
              | s1 = UInt64.sub {door} {[%#s100doors13] (1 : UInt64.t)} (fun (_ret':UInt64.t) ->  [ &_33 <- _ret' ] s2)
=======
              [ s0 = Borrow.borrow_mut <t_Vec'0> {door_open}
                  (fun (_ret':borrowed (t_Vec'0)) ->  [ &_32 <- _ret' ]  [ &door_open <- _ret'.final ] s1)
              | s1 = UIntSize.sub {door} {[%#s100doors13] (1 : usize)} (fun (_ret':usize) ->  [ &_33 <- _ret' ] s2)
>>>>>>> d2f7c922
              | s2 = index_mut'0 {_32} {_33} (fun (_ret':borrowed bool) ->  [ &_31 <- _ret' ] s3)
              | s3 = bb19 ]
              
            | bb19 = s0
              [ s0 =  [ &_31 <- { _31 with current = not _27 } ] s1
              | s1 = -{resolve'1 _31}- s2
              | s2 = UInt64.add {door} {pass} (fun (_ret':UInt64.t) ->  [ &door <- _ret' ] s3)
              | s3 = bb15 ]
               ]
             ]
          
        | bb20 = bb6 ]
         ]
      
    | bb11 = bb21
    | bb21 = return' {_0} ]
    )
    [ & _0 : () = any_l ()
<<<<<<< HEAD
    | & door_open : Vec'0.t_Vec bool (Global'0.t_Global) = any_l ()
    | & iter : Range'0.t_Range UInt64.t = any_l ()
    | & _3 : Range'0.t_Range UInt64.t = any_l ()
    | & iter_old : Snapshot.snap_ty (Range'0.t_Range UInt64.t) = any_l ()
    | & produced : Snapshot.snap_ty (Seq.seq UInt64.t) = any_l ()
    | & _13 : Option'0.t_Option UInt64.t = any_l ()
    | & _14 : borrowed (Range'0.t_Range UInt64.t) = any_l ()
    | & _15 : borrowed (Range'0.t_Range UInt64.t) = any_l ()
    | & __creusot_proc_iter_elem : UInt64.t = any_l ()
    | & _18 : Snapshot.snap_ty (Seq.seq UInt64.t) = any_l ()
    | & pass : UInt64.t = any_l ()
    | & door : UInt64.t = any_l ()
=======
    | & door_open : t_Vec'0 = any_l ()
    | & iter : t_Range'0 = any_l ()
    | & _3 : t_Range'0 = any_l ()
    | & iter_old : Snapshot.snap_ty (t_Range'0) = any_l ()
    | & produced : Snapshot.snap_ty (Seq.seq usize) = any_l ()
    | & _13 : t_Option'0 = any_l ()
    | & _14 : borrowed (t_Range'0) = any_l ()
    | & _15 : borrowed (t_Range'0) = any_l ()
    | & __creusot_proc_iter_elem : usize = any_l ()
    | & _18 : Snapshot.snap_ty (Seq.seq usize) = any_l ()
    | & pass : usize = any_l ()
    | & door : usize = any_l ()
>>>>>>> d2f7c922
    | & _24 : bool = any_l ()
    | & _27 : bool = any_l ()
    | & _29 : UInt64.t = any_l ()
    | & _31 : borrowed bool = any_l ()
<<<<<<< HEAD
    | & _32 : borrowed (Vec'0.t_Vec bool (Global'0.t_Global)) = any_l ()
    | & _33 : UInt64.t = any_l () ]
=======
    | & _32 : borrowed (t_Vec'0) = any_l ()
    | & _33 : usize = any_l () ]
>>>>>>> d2f7c922
     [ return' (result:())-> (! return' {result}) ] 
end<|MERGE_RESOLUTION|>--- conflicted
+++ resolved
@@ -1,113 +1,3 @@
-<<<<<<< HEAD
-module T_core__ptr__non_null__NonNull
-  use prelude.prelude.Opaque
-  
-  type t_NonNull 't =
-    | C_NonNull opaque_ptr
-  
-  let rec t_NonNull < 't > (input:t_NonNull 't) (ret  (pointer:opaque_ptr))= any
-    [ good (pointer:opaque_ptr)-> {C_NonNull pointer = input} (! ret {pointer}) ]
-    
-end
-module T_core__marker__PhantomData
-  type t_PhantomData 't =
-    | C_PhantomData
-  
-  let rec t_PhantomData < 't > (input:t_PhantomData 't) (ret  )= any [ good -> {C_PhantomData  = input} (! ret) ] 
-end
-module T_core__ptr__unique__Unique
-  use T_core__marker__PhantomData as PhantomData'0
-  
-  use T_core__ptr__non_null__NonNull as NonNull'0
-  
-  type t_Unique 't =
-    | C_Unique (NonNull'0.t_NonNull 't) (PhantomData'0.t_PhantomData 't)
-  
-  let rec t_Unique < 't > (input:t_Unique 't) (ret  (pointer:NonNull'0.t_NonNull 't) (_marker:PhantomData'0.t_PhantomData 't))= any
-    [ good (pointer:NonNull'0.t_NonNull 't) (_marker:PhantomData'0.t_PhantomData 't)-> {C_Unique pointer _marker
-      = input}
-      (! ret {pointer} {_marker}) ]
-    
-end
-module T_alloc__raw_vec__Cap
-  use prelude.prelude.UInt64
-  
-  use prelude.prelude.Int
-  
-  type t_Cap  =
-    | C_Cap UInt64.t
-  
-  let rec t_Cap (input:t_Cap) (ret  (field_0:UInt64.t))= any
-    [ good (field_0:UInt64.t)-> {C_Cap field_0 = input} (! ret {field_0}) ]
-    
-end
-module T_alloc__raw_vec__RawVec
-  use T_alloc__raw_vec__Cap as Cap'0
-  
-  use T_core__ptr__unique__Unique as Unique'0
-  
-  type t_RawVec 't 'a =
-    | C_RawVec (Unique'0.t_Unique 't) (Cap'0.t_Cap) 'a
-  
-  let rec t_RawVec < 't > < 'a > (input:t_RawVec 't 'a) (ret  (ptr:Unique'0.t_Unique 't) (cap:Cap'0.t_Cap) (alloc:'a))= any
-    [ good (ptr:Unique'0.t_Unique 't) (cap:Cap'0.t_Cap) (alloc:'a)-> {C_RawVec ptr cap alloc = input}
-      (! ret {ptr} {cap} {alloc}) ]
-    
-end
-module T_alloc__vec__Vec
-  use prelude.prelude.UInt64
-  
-  use prelude.prelude.Int
-  
-  use T_alloc__raw_vec__RawVec as RawVec'0
-  
-  type t_Vec 't 'a =
-    | C_Vec (RawVec'0.t_RawVec 't 'a) UInt64.t
-  
-  let rec t_Vec < 't > < 'a > (input:t_Vec 't 'a) (ret  (buf:RawVec'0.t_RawVec 't 'a) (len:UInt64.t))= any
-    [ good (buf:RawVec'0.t_RawVec 't 'a) (len:UInt64.t)-> {C_Vec buf len = input} (! ret {buf} {len}) ]
-    
-end
-module T_alloc__alloc__Global
-  type t_Global  =
-    | C_Global
-  
-  let rec t_Global (input:t_Global) (ret  )= any [ good -> {C_Global  = input} (! ret) ] 
-end
-module T_core__ops__range__Range
-  type t_Range 'idx =
-    | C_Range 'idx 'idx
-  
-  let rec t_Range < 'idx > (input:t_Range 'idx) (ret  (start:'idx) (end':'idx))= any
-    [ good (start:'idx) (end':'idx)-> {C_Range start end' = input} (! ret {start} {end'}) ]
-    
-  
-  function t_Range__end (self : t_Range 'idx) : 'idx =
-    match self with
-      | C_Range _ a -> a
-      end
-  
-  function t_Range__start (self : t_Range 'idx) : 'idx =
-    match self with
-      | C_Range a _ -> a
-      end
-end
-module T_core__option__Option
-  type t_Option 't =
-    | C_None
-    | C_Some 't
-  
-  let rec v_None < 't > (input:t_Option 't) (ret  )= any
-    [ good -> {C_None  = input} (! ret) | bad -> {C_None  <> input} (! {false} any) ]
-    
-  
-  let rec v_Some < 't > (input:t_Option 't) (ret  (field_0:'t))= any
-    [ good (field_0:'t)-> {C_Some field_0 = input} (! ret {field_0})
-    | bad -> {forall field_0 : 't [C_Some field_0 : t_Option 't] . C_Some field_0 <> input} (! {false} any) ]
-    
-end
-=======
->>>>>>> d2f7c922
 module M_100doors__f [#"100doors.rs" 18 0 18 10]
   let%span s100doors0 = "100doors.rs" 19 40 19 45
   let%span s100doors1 = "100doors.rs" 19 47 19 50
@@ -156,7 +46,7 @@
   let%span smodel44 = "../../../creusot-contracts/src/model.rs" 106 8 106 22
   let%span sslice45 = "../../../creusot-contracts/src/std/slice.rs" 136 20 136 94
   
-  use prelude.prelude.UIntSize
+  use prelude.prelude.UInt64
   
   predicate inv'2 (_1 : bool)
   
@@ -187,17 +77,11 @@
   
   constant v_MAX'0 : usize = (18446744073709551615 : usize)
   
-  use prelude.prelude.UInt64
+  use prelude.prelude.UInt64.to_uint
   
   use prelude.prelude.Int
   
-<<<<<<< HEAD
-  predicate inv'7 (_1 : UInt64.t)
-  
-  axiom inv_axiom'7 [@rewrite] : forall x : UInt64.t [inv'7 x] . inv'7 x = true
-=======
-  use seq.Seq
->>>>>>> d2f7c922
+  use seq.Seq
   
   function view'0 (self : t_Vec'0) : Seq.seq bool
   
@@ -205,11 +89,6 @@
   
   use seq.Seq
   
-<<<<<<< HEAD
-  predicate inv'5 (_1 : Option'0.t_Option UInt64.t)
-  
-  axiom inv_axiom'5 [@rewrite] : forall x : Option'0.t_Option UInt64.t [inv'5 x] . inv'5 x = true
-=======
   function index_logic'0 [@inline:trivial] (self : t_Vec'0) (ix : int) : bool =
     [%#sops27] Seq.get (view'0 self) ix
   
@@ -220,20 +99,13 @@
       {[%#svec15] forall i : int . 0 <= i /\ i < UIntSize.to_int n  -> index_logic'0 result i = elem}
       (! return' {result}) ]
     
->>>>>>> d2f7c922
   
   type t_Range'0  =
     { t_Range__start'0: usize; t_Range__end'0: usize }
   
-<<<<<<< HEAD
-  predicate inv'4 (_1 : borrowed (Range'0.t_Range UInt64.t))
-  
-  axiom inv_axiom'4 [@rewrite] : forall x : borrowed (Range'0.t_Range UInt64.t) [inv'4 x] . inv'4 x = true
-=======
   predicate inv'0 (_1 : t_Range'0)
   
   axiom inv_axiom'0 [@rewrite] : forall x : t_Range'0 [inv'0 x] . inv'0 x = true
->>>>>>> d2f7c922
   
   predicate into_iter_pre'0 (self : t_Range'0) =
     [%#siter28] true
@@ -253,67 +125,19 @@
   
   use prelude.prelude.Snapshot
   
-<<<<<<< HEAD
-  use prelude.prelude.Int128.to_int
-  
-  use prelude.prelude.Int128
-  
-  use seq.Seq
-  
-  use prelude.prelude.UInt64.to_uint
-=======
-  use prelude.prelude.Snapshot
-  
-  use prelude.prelude.Snapshot
-  
-  use seq.Seq
->>>>>>> d2f7c922
-  
-  function deep_model'0 (self : UInt64.t) : int =
-    [%#snum38] UInt64.to_int self
-  
-  use seq.Seq
-  
-  use seq.Seq
-  
-<<<<<<< HEAD
-  predicate produces'0 (self : Range'0.t_Range UInt64.t) (visited : Seq.seq UInt64.t) (o : Range'0.t_Range UInt64.t) =
-    [%#srange17] T_core__ops__range__Range.t_Range__end self = T_core__ops__range__Range.t_Range__end o
-    /\ deep_model'0 (T_core__ops__range__Range.t_Range__start self)
-    <= deep_model'0 (T_core__ops__range__Range.t_Range__start o)
-    /\ (Seq.length visited > Int128.to_int (0 : Int128.t)
-     -> deep_model'0 (T_core__ops__range__Range.t_Range__start o)
-    <= deep_model'0 (T_core__ops__range__Range.t_Range__end o))
-    /\ Seq.length visited
-    = deep_model'0 (T_core__ops__range__Range.t_Range__start o)
-    - deep_model'0 (T_core__ops__range__Range.t_Range__start self)
-    /\ (forall i : int . Int128.to_int (0 : Int128.t) <= i /\ i < Seq.length visited
-     -> deep_model'0 (Seq.get visited i) = deep_model'0 (T_core__ops__range__Range.t_Range__start self) + i)
-  
-  predicate inv'1 (_1 : Range'0.t_Range UInt64.t)
-  
-  function produces_trans'0 (a : Range'0.t_Range UInt64.t) (ab : Seq.seq UInt64.t) (b : Range'0.t_Range UInt64.t) (bc : Seq.seq UInt64.t) (c : Range'0.t_Range UInt64.t) : ()
-    
-  
-  axiom produces_trans'0_spec : forall a : Range'0.t_Range UInt64.t, ab : Seq.seq UInt64.t, b : Range'0.t_Range UInt64.t, bc : Seq.seq UInt64.t, c : Range'0.t_Range UInt64.t . ([%#srange32] inv'1 a)
-   -> ([%#srange33] inv'1 b)
-   -> ([%#srange34] inv'1 c)
-   -> ([%#srange35] produces'0 a ab b)
-   -> ([%#srange36] produces'0 b bc c)  -> ([%#srange37] produces'0 a (Seq.(++) ab bc) c)
-  
-  use seq.Seq
-  
-  function produces_refl'0 (self : Range'0.t_Range UInt64.t) : ()
-  
-  axiom produces_refl'0_spec : forall self : Range'0.t_Range UInt64.t . ([%#srange30] inv'1 self)
-   -> ([%#srange31] produces'0 self (Seq.empty  : Seq.seq UInt64.t) self)
-  
-  axiom inv_axiom'1 [@rewrite] : forall x : Range'0.t_Range UInt64.t [inv'1 x] . inv'1 x = true
-  
-  predicate inv'0 (_1 : Seq.seq UInt64.t)
-  
-  axiom inv_axiom'0 [@rewrite] : forall x : Seq.seq UInt64.t [inv'0 x] . inv'0 x = true
-=======
+  use prelude.prelude.Snapshot
+  
+  use prelude.prelude.Snapshot
+  
+  use seq.Seq
+  
+  function deep_model'0 (self : usize) : int =
+    [%#snum38] UIntSize.to_int self
+  
+  use seq.Seq
+  
+  use seq.Seq
+  
   predicate produces'0 (self : t_Range'0) (visited : Seq.seq usize) (o : t_Range'0) =
     [%#srange18] self.t_Range__end'0 = o.t_Range__end'0
     /\ deep_model'0 self.t_Range__start'0 <= deep_model'0 o.t_Range__start'0
@@ -341,7 +165,6 @@
   predicate inv'1 (_1 : Seq.seq usize)
   
   axiom inv_axiom'1 [@rewrite] : forall x : Seq.seq usize [inv'1 x] . inv'1 x = true
->>>>>>> d2f7c922
   
   use prelude.prelude.Borrow
   
@@ -379,97 +202,41 @@
   predicate resolve'0 (_1 : borrowed (t_Range'0)) =
     resolve'2 _1
   
-<<<<<<< HEAD
-  predicate resolve_elswhere'0 [@inline:trivial] (self : UInt64.t) (old' : Seq.seq bool) (fin : Seq.seq bool) =
-    [%#sslice45] forall i : int . Int128.to_int (0 : Int128.t) <= i /\ i <> UInt64.to_int self /\ i < Seq.length old'
-     -> Seq.get old' i = Seq.get fin i
-  
-  constant v_MAX'0 : UInt64.t = (18446744073709551615 : UInt64.t)
-=======
   let rec v_Some'0 (input:t_Option'0) (ret  (field_0:usize))= any
     [ good (field_0:usize)-> {C_Some'0 field_0 = input} (! ret {field_0})
     | bad -> {forall field_0 : usize [C_Some'0 field_0 : t_Option'0] . C_Some'0 field_0 <> input} (! {false} any) ]
     
   
   predicate inv'6 (_1 : t_Vec'0)
->>>>>>> d2f7c922
   
   axiom inv_axiom'6 [@rewrite] : forall x : t_Vec'0 [inv'6 x] . inv'6 x = true
   
-<<<<<<< HEAD
-  axiom view'0_spec : forall self : Vec'0.t_Vec bool (Global'0.t_Global) . [%#svec18] Seq.length (view'0 self)
-  <= UInt64.to_int (v_MAX'0 : UInt64.t)
-  
-  predicate has_value'0 [@inline:trivial] (self : UInt64.t) (seq : Seq.seq bool) (out : bool) =
-    [%#sslice43] Seq.get seq (UInt64.to_int self) = out
-=======
   predicate inv'7 (_1 : usize)
   
   axiom inv_axiom'7 [@rewrite] : forall x : usize [inv'7 x] . inv'7 x = true
   
   function view'1 (self : t_Vec'0) : Seq.seq bool =
     [%#smodel41] view'0 self
->>>>>>> d2f7c922
-  
-  predicate in_bounds'0 [@inline:trivial] (self : UInt64.t) (seq : Seq.seq bool) =
-    [%#sslice42] UInt64.to_int self < Seq.length seq
+  
+  predicate in_bounds'0 [@inline:trivial] (self : usize) (seq : Seq.seq bool) =
+    [%#sslice42] UIntSize.to_int self < Seq.length seq
   
   predicate inv'8 (_1 : bool)
   
-<<<<<<< HEAD
-  let rec index_mut'0 (self:borrowed (Vec'0.t_Vec bool (Global'0.t_Global))) (index:UInt64.t) (return'  (ret:borrowed bool))= {[@expl:precondition] inv'7 index}
-    {[@expl:precondition] inv'9 self}
-    {[@expl:precondition] [%#svec22] in_bounds'0 index (view'2 self)}
-    any
-    [ return' (result:borrowed bool)-> {inv'10 result}
-      {[%#svec26] Seq.length (view'0 self.final) = Seq.length (view'2 self)}
-      {[%#svec25] resolve_elswhere'0 index (view'2 self) (view'0 self.final)}
-      {[%#svec24] has_value'0 index (view'0 self.final) result.final}
-      {[%#svec23] has_value'0 index (view'2 self) result.current}
-      (! return' {result}) ]
-    
-=======
   axiom inv_axiom'8 [@rewrite] : forall x : bool [inv'8 x] . inv'8 x = true
->>>>>>> d2f7c922
   
   predicate has_value'0 [@inline:trivial] (self : usize) (seq : Seq.seq bool) (out : bool) =
     [%#sslice43] Seq.get seq (UIntSize.to_int self) = out
   
-<<<<<<< HEAD
-  let rec index'0 (self:Vec'0.t_Vec bool (Global'0.t_Global)) (index:UInt64.t) (return'  (ret:bool))= {[@expl:precondition] inv'7 index}
-    {[@expl:precondition] inv'6 self}
-    {[@expl:precondition] [%#svec20] in_bounds'0 index (view'1 self)}
-=======
   let rec index'0 (self:t_Vec'0) (index:usize) (return'  (ret:bool))= {[@expl:index 'self' type invariant] inv'6 self}
     {[@expl:index 'index' type invariant] inv'7 index}
     {[@expl:index requires] [%#svec20] in_bounds'0 index (view'1 self)}
->>>>>>> d2f7c922
     any
     [ return' (result:bool)-> {inv'8 result} {[%#svec21] has_value'0 index (view'1 self) result} (! return' {result}) ]
     
   
   predicate inv'9 (_1 : borrowed (t_Vec'0))
   
-<<<<<<< HEAD
-  predicate resolve'2 (self : borrowed (Range'0.t_Range UInt64.t)) =
-    [%#sresolve40] self.final = self.current
-  
-  predicate resolve'0 (_1 : borrowed (Range'0.t_Range UInt64.t)) =
-    resolve'2 _1
-  
-  predicate completed'0 (self : borrowed (Range'0.t_Range UInt64.t)) =
-    [%#srange39] resolve'2 self
-    /\ deep_model'0 (T_core__ops__range__Range.t_Range__start self.current)
-    >= deep_model'0 (T_core__ops__range__Range.t_Range__end self.current)
-  
-  let rec next'0 (self:borrowed (Range'0.t_Range UInt64.t)) (return'  (ret:Option'0.t_Option UInt64.t))= {[@expl:precondition] inv'4 self}
-    any
-    [ return' (result:Option'0.t_Option UInt64.t)-> {inv'5 result}
-      {[%#siter19] match result with
-        | Option'0.C_None -> completed'0 self
-        | Option'0.C_Some v -> produces'0 self.current (Seq.singleton v) self.final
-        end}
-=======
   axiom inv_axiom'9 [@rewrite] : forall x : borrowed (t_Vec'0) [inv'9 x] . inv'9 x = true
   
   function view'2 (self : borrowed (t_Vec'0)) : Seq.seq bool =
@@ -492,7 +259,6 @@
       {[%#svec24] has_value'0 index (view'0 self.final) result.final}
       {[%#svec25] resolve_elswhere'0 index (view'2 self) (view'0 self.final)}
       {[%#svec26] Seq.length (view'0 self.final) = Seq.length (view'2 self)}
->>>>>>> d2f7c922
       (! return' {result}) ]
     
   
@@ -508,48 +274,10 @@
   
   use prelude.prelude.Snapshot
   
-<<<<<<< HEAD
-  predicate into_iter_post'0 (self : Range'0.t_Range UInt64.t) (res : Range'0.t_Range UInt64.t) =
-    [%#siter29] self = res
-  
-  predicate into_iter_pre'0 (self : Range'0.t_Range UInt64.t) =
-    [%#siter28] true
-  
-  let rec into_iter'0 (self:Range'0.t_Range UInt64.t) (return'  (ret:Range'0.t_Range UInt64.t))= {[@expl:precondition] inv'1 self}
-    {[@expl:precondition] [%#siter16] into_iter_pre'0 self}
-    any
-    [ return' (result:Range'0.t_Range UInt64.t)-> {inv'1 result}
-      {[%#siter16] into_iter_post'0 self result}
-      (! return' {result}) ]
-    
-  
-  function index_logic'0 [@inline:trivial] (self : Vec'0.t_Vec bool (Global'0.t_Global)) (ix : int) : bool =
-    [%#sops27] Seq.get (view'0 self) ix
-  
-  let rec from_elem'0 (elem:bool) (n:UInt64.t) (return'  (ret:Vec'0.t_Vec bool (Global'0.t_Global)))= {[@expl:precondition] inv'2 elem}
-    any
-    [ return' (result:Vec'0.t_Vec bool (Global'0.t_Global))-> {inv'3 result}
-      {[%#svec15] forall i : int . Int128.to_int (0 : Int128.t) <= i /\ i < UInt64.to_int n
-       -> index_logic'0 result i = elem}
-      {[%#svec14] Seq.length (view'0 result) = UInt64.to_int n}
-      (! return' {result}) ]
-    
-  
-=======
->>>>>>> d2f7c922
   meta "compute_max_steps" 1000000
   
   let rec f'0 (_1:()) (return'  (ret:()))= (! bb0
     [ bb0 = s0
-<<<<<<< HEAD
-      [ s0 = from_elem'0 {[%#s100doors0] false} {[%#s100doors1] (100 : UInt64.t)}
-          (fun (_ret':Vec'0.t_Vec bool (Global'0.t_Global)) ->  [ &door_open <- _ret' ] s1)
-      | s1 = bb1 ]
-      
-    | bb1 = s0
-      [ s0 =  [ &_3 <- Range'0.C_Range ([%#s100doors2] (1 : UInt64.t)) ([%#s100doors3] (101 : UInt64.t)) ] s1
-      | s1 = into_iter'0 {_3} (fun (_ret':Range'0.t_Range UInt64.t) ->  [ &iter <- _ret' ] s2)
-=======
       [ s0 = from_elem'0 {[%#s100doors0] false} {[%#s100doors1] (100 : usize)}
           (fun (_ret':t_Vec'0) ->  [ &door_open <- _ret' ] s1)
       | s1 = bb1 ]
@@ -560,7 +288,6 @@
         
         s1
       | s1 = into_iter'0 {_3} (fun (_ret':t_Range'0) ->  [ &iter <- _ret' ] s2)
->>>>>>> d2f7c922
       | s2 = bb2 ]
       
     | bb2 = s0 [ s0 =  [ &iter_old <- [%#s100doors4] Snapshot.new iter ] s1 | s1 = bb3 ] 
@@ -568,18 +295,6 @@
     | bb4 = bb5
     | bb5 = bb6
     | bb6 = bb6
-<<<<<<< HEAD
-      [ bb6 = {[@expl:loop invariant] [%#s100doors7] Seq.length (view'0 door_open) = Int128.to_int (100 : Int128.t)}
-        {[@expl:loop invariant] [%#s100doors6] produces'0 (Snapshot.inner iter_old) (Snapshot.inner produced) iter}
-        {[@expl:loop invariant] [%#s100doors6] inv'1 iter}
-        {[@expl:loop invariant] [%#s100doors6] inv'0 (Snapshot.inner produced)}
-        (! s0) [ s0 = bb7 ] 
-        [ bb7 = s0
-          [ s0 = Borrow.borrow_mut <Range'0.t_Range UInt64.t> {iter}
-              (fun (_ret':borrowed (Range'0.t_Range UInt64.t)) ->  [ &_15 <- _ret' ]  [ &iter <- _ret'.final ] s1)
-          | s1 = Borrow.borrow_final <Range'0.t_Range UInt64.t> {_15.current} {Borrow.get_id _15}
-              (fun (_ret':borrowed (Range'0.t_Range UInt64.t)) ->
-=======
       [ bb6 = {[@expl:for invariant] [%#s100doors7] inv'1 (Snapshot.inner produced)}
         {[@expl:for invariant] [%#s100doors7] inv'0 iter}
         {[@expl:for invariant] [%#s100doors7] produces'0 (Snapshot.inner iter_old) (Snapshot.inner produced) iter}
@@ -590,34 +305,19 @@
               (fun (_ret':borrowed (t_Range'0)) ->  [ &_15 <- _ret' ]  [ &iter <- _ret'.final ] s1)
           | s1 = Borrow.borrow_final <t_Range'0> {_15.current} {Borrow.get_id _15}
               (fun (_ret':borrowed (t_Range'0)) ->
->>>>>>> d2f7c922
                  [ &_14 <- _ret' ] 
                  [ &_15 <- { _15 with current = _ret'.final } ] 
                 s2)
-<<<<<<< HEAD
-          | s2 = next'0 {_14} (fun (_ret':Option'0.t_Option UInt64.t) ->  [ &_13 <- _ret' ] s3)
-=======
           | s2 = next'0 {_14} (fun (_ret':t_Option'0) ->  [ &_13 <- _ret' ] s3)
->>>>>>> d2f7c922
           | s3 = bb8 ]
           
         | bb8 = s0
           [ s0 = -{resolve'0 _15}- s1
-<<<<<<< HEAD
-          | s1 = any
-            [ br0 -> {_13 = Option'0.C_None } (! bb11) | br1 (a:UInt64.t)-> {_13 = Option'0.C_Some a} (! bb10) ]
-             ]
-          
-        | bb10 = bb12
-        | bb12 = s0
-          [ s0 = Option'0.v_Some <UInt64.t> {_13} (fun (r0'0:UInt64.t) ->  [ &__creusot_proc_iter_elem <- r0'0 ] s1)
-=======
           | s1 = any [ br0 -> {_13 = C_None'0 } (! bb11) | br1 (x0:usize)-> {_13 = C_Some'0 x0} (! bb10) ]  ]
           
         | bb10 = bb12
         | bb12 = s0
           [ s0 = v_Some'0 {_13} (fun (r0'0:usize) ->  [ &__creusot_proc_iter_elem <- r0'0 ] s1)
->>>>>>> d2f7c922
           | s1 = 
             [ &_18 <- [%#s100doors8] Snapshot.new (Seq.(++) (Snapshot.inner produced) (Seq.singleton __creusot_proc_iter_elem)) ]
             
@@ -632,16 +332,9 @@
           
         | bb14 = bb15
         | bb15 = bb15
-<<<<<<< HEAD
-          [ bb15 = {[@expl:loop invariant] [%#s100doors10] Seq.length (view'0 door_open)
-            = Int128.to_int (100 : Int128.t)}
-            {[@expl:loop invariant] [%#s100doors9] Int128.to_int (1 : Int128.t) <= UInt64.to_int door
-            /\ UInt64.to_int door <= Int128.to_int (100 : Int128.t) + UInt64.to_int pass}
-=======
           [ bb15 = {[@expl:loop invariant #0] [%#s100doors10] 1 <= UIntSize.to_int door
             /\ UIntSize.to_int door <= 100 + UIntSize.to_int pass}
             {[@expl:loop invariant #1] [%#s100doors9] Seq.length (view'0 door_open) = 100}
->>>>>>> d2f7c922
             (! s0) [ s0 = bb16 ] 
             [ bb16 = s0
               [ s0 = UInt64.le {door} {[%#s100doors11] (100 : UInt64.t)} (fun (_ret':bool) ->  [ &_24 <- _ret' ] s1)
@@ -653,18 +346,9 @@
               | s2 = bb18 ]
               
             | bb18 = s0
-<<<<<<< HEAD
-              [ s0 = Borrow.borrow_mut <Vec'0.t_Vec bool (Global'0.t_Global)> {door_open}
-                  (fun (_ret':borrowed (Vec'0.t_Vec bool (Global'0.t_Global))) ->
-                     [ &_32 <- _ret' ] 
-                     [ &door_open <- _ret'.final ] 
-                    s1)
-              | s1 = UInt64.sub {door} {[%#s100doors13] (1 : UInt64.t)} (fun (_ret':UInt64.t) ->  [ &_33 <- _ret' ] s2)
-=======
               [ s0 = Borrow.borrow_mut <t_Vec'0> {door_open}
                   (fun (_ret':borrowed (t_Vec'0)) ->  [ &_32 <- _ret' ]  [ &door_open <- _ret'.final ] s1)
               | s1 = UIntSize.sub {door} {[%#s100doors13] (1 : usize)} (fun (_ret':usize) ->  [ &_33 <- _ret' ] s2)
->>>>>>> d2f7c922
               | s2 = index_mut'0 {_32} {_33} (fun (_ret':borrowed bool) ->  [ &_31 <- _ret' ] s3)
               | s3 = bb19 ]
               
@@ -683,20 +367,6 @@
     | bb21 = return' {_0} ]
     )
     [ & _0 : () = any_l ()
-<<<<<<< HEAD
-    | & door_open : Vec'0.t_Vec bool (Global'0.t_Global) = any_l ()
-    | & iter : Range'0.t_Range UInt64.t = any_l ()
-    | & _3 : Range'0.t_Range UInt64.t = any_l ()
-    | & iter_old : Snapshot.snap_ty (Range'0.t_Range UInt64.t) = any_l ()
-    | & produced : Snapshot.snap_ty (Seq.seq UInt64.t) = any_l ()
-    | & _13 : Option'0.t_Option UInt64.t = any_l ()
-    | & _14 : borrowed (Range'0.t_Range UInt64.t) = any_l ()
-    | & _15 : borrowed (Range'0.t_Range UInt64.t) = any_l ()
-    | & __creusot_proc_iter_elem : UInt64.t = any_l ()
-    | & _18 : Snapshot.snap_ty (Seq.seq UInt64.t) = any_l ()
-    | & pass : UInt64.t = any_l ()
-    | & door : UInt64.t = any_l ()
-=======
     | & door_open : t_Vec'0 = any_l ()
     | & iter : t_Range'0 = any_l ()
     | & _3 : t_Range'0 = any_l ()
@@ -709,17 +379,11 @@
     | & _18 : Snapshot.snap_ty (Seq.seq usize) = any_l ()
     | & pass : usize = any_l ()
     | & door : usize = any_l ()
->>>>>>> d2f7c922
     | & _24 : bool = any_l ()
     | & _27 : bool = any_l ()
     | & _29 : UInt64.t = any_l ()
     | & _31 : borrowed bool = any_l ()
-<<<<<<< HEAD
-    | & _32 : borrowed (Vec'0.t_Vec bool (Global'0.t_Global)) = any_l ()
-    | & _33 : UInt64.t = any_l () ]
-=======
     | & _32 : borrowed (t_Vec'0) = any_l ()
     | & _33 : usize = any_l () ]
->>>>>>> d2f7c922
      [ return' (result:())-> (! return' {result}) ] 
 end