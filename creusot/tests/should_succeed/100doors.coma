--- conflicted
+++ resolved
@@ -26,27 +26,6 @@
   let%span svec24 = "../../../creusot-contracts/src/std/vec.rs" 154 26 154 57
   let%span svec25 = "../../../creusot-contracts/src/std/vec.rs" 155 26 155 62
   let%span svec26 = "../../../creusot-contracts/src/std/vec.rs" 156 26 156 55
-<<<<<<< HEAD
-  let%span sops27 = "../../../creusot-contracts/src/logic/ops.rs" 20 8 20 31
-  let%span siter28 = "../../../creusot-contracts/src/std/iter.rs" 86 20 86 24
-  let%span siter29 = "../../../creusot-contracts/src/std/iter.rs" 92 8 92 19
-  let%span srange30 = "../../../creusot-contracts/src/std/iter/range.rs" 33 15 33 24
-  let%span srange31 = "../../../creusot-contracts/src/std/iter/range.rs" 34 14 34 45
-  let%span srange32 = "../../../creusot-contracts/src/std/iter/range.rs" 39 15 39 21
-  let%span srange33 = "../../../creusot-contracts/src/std/iter/range.rs" 40 15 40 21
-  let%span srange34 = "../../../creusot-contracts/src/std/iter/range.rs" 41 15 41 21
-  let%span srange35 = "../../../creusot-contracts/src/std/iter/range.rs" 42 15 42 32
-  let%span srange36 = "../../../creusot-contracts/src/std/iter/range.rs" 43 15 43 32
-  let%span srange37 = "../../../creusot-contracts/src/std/iter/range.rs" 44 14 44 42
-  let%span snum38 = "../../../creusot-contracts/src/std/num.rs" 54 32 54 37
-  let%span srange39 = "../../../creusot-contracts/src/std/iter/range.rs" 15 12 15 78
-  let%span sresolve40 = "../../../creusot-contracts/src/resolve.rs" 54 20 54 34
-  let%span smodel41 = "../../../creusot-contracts/src/model.rs" 88 8 88 22
-  let%span sslice42 = "../../../creusot-contracts/src/std/slice.rs" 140 20 140 37
-  let%span sslice43 = "../../../creusot-contracts/src/std/slice.rs" 147 20 147 37
-  let%span smodel44 = "../../../creusot-contracts/src/model.rs" 106 8 106 22
-  let%span sslice45 = "../../../creusot-contracts/src/std/slice.rs" 154 20 154 94
-=======
   let%span sindex27 = "../../../creusot-contracts/src/logic/ops/index.rs" 27 8 27 31
   let%span siter28 = "../../../creusot-contracts/src/std/iter.rs" 82 20 82 24
   let%span siter29 = "../../../creusot-contracts/src/std/iter.rs" 88 8 88 19
@@ -62,11 +41,8 @@
   let%span sslice39 = "../../../creusot-contracts/src/std/slice.rs" 129 20 129 37
   let%span smodel40 = "../../../creusot-contracts/src/model.rs" 110 8 110 22
   let%span sslice41 = "../../../creusot-contracts/src/std/slice.rs" 136 20 136 94
->>>>>>> 4c2c8706
-  
-  use prelude.prelude.Int
-  
-  use prelude.prelude.UInt64
+  
+  use prelude.prelude.UIntSize
   
   predicate inv'2 (_1 : bool)
   
@@ -81,13 +57,13 @@
     { t_Unique__pointer'0: t_NonNull'0; t_Unique__qy95zmarker'0: () }
   
   type t_Cap'0  =
-    { t_Cap__0'0: UInt64.t }
+    { t_Cap__0'0: usize }
   
   type t_RawVec'0  =
     { t_RawVec__ptr'0: t_Unique'0; t_RawVec__cap'0: t_Cap'0; t_RawVec__alloc'0: () }
   
   type t_Vec'0  =
-    { t_Vec__buf'0: t_RawVec'0; t_Vec__len'0: UInt64.t }
+    { t_Vec__buf'0: t_RawVec'0; t_Vec__len'0: usize }
   
   predicate inv'3 (_1 : t_Vec'0)
   
@@ -95,31 +71,33 @@
   
   use seq.Seq
   
-  constant v_MAX'0 : UInt64.t = (18446744073709551615 : UInt64.t)
-  
-  use prelude.prelude.UInt64
+  constant v_MAX'0 : usize = (18446744073709551615 : usize)
+  
+  use prelude.prelude.UIntSize
+  
+  use prelude.prelude.Int
   
   use seq.Seq
   
   function view'0 (self : t_Vec'0) : Seq.seq bool
   
-  axiom view'0_spec : forall self : t_Vec'0 . [%#svec17] Seq.length (view'0 self) <= UInt64.t'int (v_MAX'0 : UInt64.t)
+  axiom view'0_spec : forall self : t_Vec'0 . [%#svec17] Seq.length (view'0 self) <= UIntSize.to_int (v_MAX'0 : usize)
   
   use seq.Seq
   
   function index_logic'0 [@inline:trivial] (self : t_Vec'0) (ix : int) : bool =
     [%#sindex27] Seq.get (view'0 self) ix
   
-  let rec from_elem'0 (elem:bool) (n:UInt64.t) (return'  (ret:t_Vec'0))= {[@expl:from_elem 'elem' type invariant] inv'2 elem}
+  let rec from_elem'0 (elem:bool) (n:usize) (return'  (ret:t_Vec'0))= {[@expl:from_elem 'elem' type invariant] inv'2 elem}
     any
     [ return' (result:t_Vec'0)-> {inv'3 result}
-      {[%#svec14] Seq.length (view'0 result) = UInt64.t'int n}
-      {[%#svec15] forall i : int . 0 <= i /\ i < UInt64.t'int n  -> index_logic'0 result i = elem}
+      {[%#svec14] Seq.length (view'0 result) = UIntSize.to_int n}
+      {[%#svec15] forall i : int . 0 <= i /\ i < UIntSize.to_int n  -> index_logic'0 result i = elem}
       (! return' {result}) ]
     
   
   type t_Range'0  =
-    { t_Range__start'0: UInt64.t; t_Range__end'0: UInt64.t }
+    { t_Range__start'0: usize; t_Range__end'0: usize }
   
   predicate inv'0 (_1 : t_Range'0)
   
@@ -149,19 +127,14 @@
   
   use seq.Seq
   
-<<<<<<< HEAD
-  function deep_model'0 (self : UInt64.t) : int =
-    [%#snum38] UInt64.t'int self
-=======
   function deep_model'0 (self : usize) : int =
     [%#snum34] UIntSize.to_int self
->>>>>>> 4c2c8706
-  
-  use seq.Seq
-  
-  use seq.Seq
-  
-  predicate produces'0 (self : t_Range'0) (visited : Seq.seq UInt64.t) (o : t_Range'0) =
+  
+  use seq.Seq
+  
+  use seq.Seq
+  
+  predicate produces'0 (self : t_Range'0) (visited : Seq.seq usize) (o : t_Range'0) =
     [%#srange18] self.t_Range__end'0 = o.t_Range__end'0
     /\ deep_model'0 self.t_Range__start'0 <= deep_model'0 o.t_Range__start'0
     /\ (Seq.length visited > 0  -> deep_model'0 o.t_Range__start'0 <= deep_model'0 o.t_Range__end'0)
@@ -169,34 +142,21 @@
     /\ (forall i : int . 0 <= i /\ i < Seq.length visited
      -> deep_model'0 (Seq.get visited i) = deep_model'0 self.t_Range__start'0 + i)
   
-  function produces_trans'0 (a : t_Range'0) (ab : Seq.seq UInt64.t) (b : t_Range'0) (bc : Seq.seq UInt64.t) (c : t_Range'0) : ()
-    
-  
-<<<<<<< HEAD
-  axiom produces_trans'0_spec : forall a : t_Range'0, ab : Seq.seq UInt64.t, b : t_Range'0, bc : Seq.seq UInt64.t, c : t_Range'0 . ([%#srange32] inv'0 a)
-   -> ([%#srange33] inv'0 b)
-   -> ([%#srange34] inv'0 c)
-   -> ([%#srange35] produces'0 a ab b)
-   -> ([%#srange36] produces'0 b bc c)  -> ([%#srange37] produces'0 a (Seq.(++) ab bc) c)
-  
-  function produces_refl'0 (self : t_Range'0) : ()
-  
-  axiom produces_refl'0_spec : forall self : t_Range'0 . ([%#srange30] inv'0 self)
-   -> ([%#srange31] produces'0 self (Seq.empty  : Seq.seq UInt64.t) self)
-=======
+  function produces_trans'0 (a : t_Range'0) (ab : Seq.seq usize) (b : t_Range'0) (bc : Seq.seq usize) (c : t_Range'0) : ()
+    
+  
   axiom produces_trans'0_spec : forall a : t_Range'0, ab : Seq.seq usize, b : t_Range'0, bc : Seq.seq usize, c : t_Range'0 . ([%#srange31] produces'0 a ab b)
    -> ([%#srange32] produces'0 b bc c)  -> ([%#srange33] produces'0 a (Seq.(++) ab bc) c)
   
   function produces_refl'0 (self : t_Range'0) : ()
   
   axiom produces_refl'0_spec : forall self : t_Range'0 . [%#srange30] produces'0 self (Seq.empty  : Seq.seq usize) self
->>>>>>> 4c2c8706
-  
-  use prelude.prelude.Snapshot
-  
-  predicate inv'1 (_1 : Seq.seq UInt64.t)
-  
-  axiom inv_axiom'1 [@rewrite] : forall x : Seq.seq UInt64.t [inv'1 x] . inv'1 x = true
+  
+  use prelude.prelude.Snapshot
+  
+  predicate inv'1 (_1 : Seq.seq usize)
+  
+  axiom inv_axiom'1 [@rewrite] : forall x : Seq.seq usize [inv'1 x] . inv'1 x = true
   
   use prelude.prelude.Borrow
   
@@ -206,7 +166,7 @@
   
   type t_Option'0  =
     | C_None'0
-    | C_Some'0 UInt64.t
+    | C_Some'0 usize
   
   predicate inv'5 (_1 : t_Option'0)
   
@@ -234,43 +194,33 @@
   predicate resolve'0 (_1 : borrowed (t_Range'0)) =
     resolve'2 _1
   
-  let rec v_Some'0 (input:t_Option'0) (ret  (field_0:UInt64.t))= any
-    [ good (field_0:UInt64.t)-> {C_Some'0 field_0 = input} (! ret {field_0})
-    | bad -> {forall field_0 : UInt64.t [C_Some'0 field_0 : t_Option'0] . C_Some'0 field_0 <> input} (! {false} any) ]
+  let rec v_Some'0 (input:t_Option'0) (ret  (field_0:usize))= any
+    [ good (field_0:usize)-> {C_Some'0 field_0 = input} (! ret {field_0})
+    | bad -> {forall field_0 : usize [C_Some'0 field_0 : t_Option'0] . C_Some'0 field_0 <> input} (! {false} any) ]
     
   
   predicate inv'6 (_1 : t_Vec'0)
   
   axiom inv_axiom'6 [@rewrite] : forall x : t_Vec'0 [inv'6 x] . inv'6 x = true
   
-  predicate inv'7 (_1 : UInt64.t)
-  
-  axiom inv_axiom'7 [@rewrite] : forall x : UInt64.t [inv'7 x] . inv'7 x = true
+  predicate inv'7 (_1 : usize)
+  
+  axiom inv_axiom'7 [@rewrite] : forall x : usize [inv'7 x] . inv'7 x = true
   
   function view'1 (self : t_Vec'0) : Seq.seq bool =
     [%#smodel37] view'0 self
   
-<<<<<<< HEAD
-  predicate in_bounds'0 [@inline:trivial] (self : UInt64.t) (seq : Seq.seq bool) =
-    [%#sslice42] UInt64.t'int self < Seq.length seq
-=======
   predicate in_bounds'0 [@inline:trivial] (self : usize) (seq : Seq.seq bool) =
     [%#sslice38] UIntSize.to_int self < Seq.length seq
->>>>>>> 4c2c8706
   
   predicate inv'8 (_1 : bool)
   
   axiom inv_axiom'8 [@rewrite] : forall x : bool [inv'8 x] . inv'8 x = true
   
-<<<<<<< HEAD
-  predicate has_value'0 [@inline:trivial] (self : UInt64.t) (seq : Seq.seq bool) (out : bool) =
-    [%#sslice43] Seq.get seq (UInt64.t'int self) = out
-=======
   predicate has_value'0 [@inline:trivial] (self : usize) (seq : Seq.seq bool) (out : bool) =
     [%#sslice39] Seq.get seq (UIntSize.to_int self) = out
->>>>>>> 4c2c8706
-  
-  let rec index'0 (self:t_Vec'0) (index:UInt64.t) (return'  (ret:bool))= {[@expl:index 'self' type invariant] inv'6 self}
+  
+  let rec index'0 (self:t_Vec'0) (index:usize) (return'  (ret:bool))= {[@expl:index 'self' type invariant] inv'6 self}
     {[@expl:index 'index' type invariant] inv'7 index}
     {[@expl:index requires] [%#svec20] in_bounds'0 index (view'1 self)}
     any
@@ -288,16 +238,11 @@
   
   axiom inv_axiom'10 [@rewrite] : forall x : borrowed bool [inv'10 x] . inv'10 x = true
   
-<<<<<<< HEAD
-  predicate resolve_elswhere'0 [@inline:trivial] (self : UInt64.t) (old' : Seq.seq bool) (fin : Seq.seq bool) =
-    [%#sslice45] forall i : int . 0 <= i /\ i <> UInt64.t'int self /\ i < Seq.length old'
-=======
   predicate resolve_elswhere'0 [@inline:trivial] (self : usize) (old' : Seq.seq bool) (fin : Seq.seq bool) =
     [%#sslice41] forall i : int . 0 <= i /\ i <> UIntSize.to_int self /\ i < Seq.length old'
->>>>>>> 4c2c8706
      -> Seq.get old' i = Seq.get fin i
   
-  let rec index_mut'0 (self:borrowed (t_Vec'0)) (index:UInt64.t) (return'  (ret:borrowed bool))= {[@expl:index_mut 'self' type invariant] inv'9 self}
+  let rec index_mut'0 (self:borrowed (t_Vec'0)) (index:usize) (return'  (ret:borrowed bool))= {[@expl:index_mut 'self' type invariant] inv'9 self}
     {[@expl:index_mut 'index' type invariant] inv'7 index}
     {[@expl:index_mut requires] [%#svec22] in_bounds'0 index (view'2 self)}
     any
@@ -325,21 +270,20 @@
   
   let rec f'0 (_1:()) (return'  (ret:()))= (! bb0
     [ bb0 = s0
-      [ s0 = from_elem'0 {[%#s100doors0] false} {[%#s100doors1] (100 : UInt64.t)}
+      [ s0 = from_elem'0 {[%#s100doors0] false} {[%#s100doors1] (100 : usize)}
           (fun (_ret':t_Vec'0) ->  [ &door_open <- _ret' ] s1)
       | s1 = bb1 ]
       
     | bb1 = s0
       [ s0 = 
-        [ &_3 <- { t_Range__start'0 = ([%#s100doors2] (1 : UInt64.t));
-                   t_Range__end'0 = ([%#s100doors3] (101 : UInt64.t)) } ]
+        [ &_3 <- { t_Range__start'0 = ([%#s100doors2] (1 : usize)); t_Range__end'0 = ([%#s100doors3] (101 : usize)) } ]
         
         s1
       | s1 = into_iter'0 {_3} (fun (_ret':t_Range'0) ->  [ &iter <- _ret' ] s2)
       | s2 = bb2 ]
       
     | bb2 = s0 [ s0 =  [ &iter_old <- [%#s100doors4] Snapshot.new iter ] s1 | s1 = bb3 ] 
-    | bb3 = s0 [ s0 =  [ &produced <- [%#s100doors5] Snapshot.new (Seq.empty  : Seq.seq UInt64.t) ] s1 | s1 = bb4 ] 
+    | bb3 = s0 [ s0 =  [ &produced <- [%#s100doors5] Snapshot.new (Seq.empty  : Seq.seq usize) ] s1 | s1 = bb4 ] 
     | bb4 = bb5
     | bb5 = bb5
       [ bb5 = {[@expl:for invariant] [%#s100doors7] inv'1 (Snapshot.inner produced)}
@@ -360,21 +304,12 @@
           | s3 = bb8 ]
           
         | bb8 = s0
-<<<<<<< HEAD
-          [ s0 = -{resolve'0 _15}- s1
-          | s1 = any [ br0 -> {_13 = C_None'0 } (! bb11) | br1 (x0:UInt64.t)-> {_13 = C_Some'0 x0} (! bb10) ]  ]
-          
-        | bb10 = bb12
-        | bb12 = s0
-          [ s0 = v_Some'0 {_13} (fun (r0'0:UInt64.t) ->  [ &__creusot_proc_iter_elem <- r0'0 ] s1)
-=======
           [ s0 = -{resolve'0 _16}- s1
           | s1 = any [ br0 -> {_14 = C_None'0 } (! bb11) | br1 (x0:usize)-> {_14 = C_Some'0 x0} (! bb10) ]  ]
           
         | bb10 = bb12
         | bb12 = s0
           [ s0 = v_Some'0 {_14} (fun (r0'0:usize) ->  [ &__creusot_proc_iter_elem <- r0'0 ] s1)
->>>>>>> 4c2c8706
           | s1 = 
             [ &_19 <- [%#s100doors8] Snapshot.new (Seq.(++) (Snapshot.inner produced) (Seq.singleton __creusot_proc_iter_elem)) ]
             
@@ -387,21 +322,6 @@
           | s2 =  [ &door <- pass ] s3
           | s3 = bb14 ]
           
-<<<<<<< HEAD
-        | bb14 = bb15
-        | bb15 = bb15
-          [ bb15 = {[@expl:loop invariant #0] [%#s100doors10] 1 <= UInt64.t'int door
-            /\ UInt64.t'int door <= 100 + UInt64.t'int pass}
-            {[@expl:loop invariant #1] [%#s100doors9] Seq.length (view'0 door_open) = 100}
-            (! s0) [ s0 = bb16 ] 
-            [ bb16 = s0
-              [ s0 = UInt64.le {door} {[%#s100doors11] (100 : UInt64.t)} (fun (_ret':bool) ->  [ &_24 <- _ret' ] s1)
-              | s1 = any [ br0 -> {_24 = false} (! bb20) | br1 -> {_24} (! bb17) ]  ]
-              
-            | bb17 = s0
-              [ s0 = UInt64.sub {door} {[%#s100doors12] (1 : UInt64.t)} (fun (_ret':UInt64.t) ->  [ &_29 <- _ret' ] s1)
-              | s1 = index'0 {door_open} {_29} (fun (_ret':bool) ->  [ &_27 <- _ret' ] s2)
-=======
         | bb14 = bb14
           [ bb14 = {[@expl:loop invariant #0] [%#s100doors10] 1 <= UIntSize.to_int door
             /\ UIntSize.to_int door <= 100 + UIntSize.to_int pass}
@@ -415,23 +335,10 @@
             | bb17 = s0
               [ s0 = UIntSize.sub {door} {[%#s100doors12] (1 : usize)} (fun (_ret':usize) ->  [ &_31 <- _ret' ] s1)
               | s1 = index'0 {door_open} {_31} (fun (_ret':bool) ->  [ &_29 <- _ret' ] s2)
->>>>>>> 4c2c8706
               | s2 = bb18 ]
               
             | bb18 = s0
               [ s0 = Borrow.borrow_mut <t_Vec'0> {door_open}
-<<<<<<< HEAD
-                  (fun (_ret':borrowed (t_Vec'0)) ->  [ &_32 <- _ret' ]  [ &door_open <- _ret'.final ] s1)
-              | s1 = UInt64.sub {door} {[%#s100doors13] (1 : UInt64.t)} (fun (_ret':UInt64.t) ->  [ &_33 <- _ret' ] s2)
-              | s2 = index_mut'0 {_32} {_33} (fun (_ret':borrowed bool) ->  [ &_31 <- _ret' ] s3)
-              | s3 = bb19 ]
-              
-            | bb19 = s0
-              [ s0 =  [ &_31 <- { _31 with current = not _27 } ] s1
-              | s1 = -{resolve'1 _31}- s2
-              | s2 = UInt64.add {door} {pass} (fun (_ret':UInt64.t) ->  [ &door <- _ret' ] s3)
-              | s3 = bb15 ]
-=======
                   (fun (_ret':borrowed (t_Vec'0)) ->  [ &_34 <- _ret' ]  [ &door_open <- _ret'.final ] s1)
               | s1 = UIntSize.sub {door} {[%#s100doors13] (1 : usize)} (fun (_ret':usize) ->  [ &_35 <- _ret' ] s2)
               | s2 = index_mut'0 {_34} {_35} (fun (_ret':borrowed bool) ->  [ &_33 <- _ret' ] s3)
@@ -442,7 +349,6 @@
               | s1 = -{resolve'1 _33}- s2
               | s2 = UIntSize.add {door} {pass} (fun (_ret':usize) ->  [ &door <- _ret' ] s3)
               | s3 = bb14 ]
->>>>>>> 4c2c8706
                ]
              ]
           
@@ -457,22 +363,6 @@
     | & iter : t_Range'0 = any_l ()
     | & _3 : t_Range'0 = any_l ()
     | & iter_old : Snapshot.snap_ty (t_Range'0) = any_l ()
-<<<<<<< HEAD
-    | & produced : Snapshot.snap_ty (Seq.seq UInt64.t) = any_l ()
-    | & _13 : t_Option'0 = any_l ()
-    | & _14 : borrowed (t_Range'0) = any_l ()
-    | & _15 : borrowed (t_Range'0) = any_l ()
-    | & __creusot_proc_iter_elem : UInt64.t = any_l ()
-    | & _18 : Snapshot.snap_ty (Seq.seq UInt64.t) = any_l ()
-    | & pass : UInt64.t = any_l ()
-    | & door : UInt64.t = any_l ()
-    | & _24 : bool = any_l ()
-    | & _27 : bool = any_l ()
-    | & _29 : UInt64.t = any_l ()
-    | & _31 : borrowed bool = any_l ()
-    | & _32 : borrowed (t_Vec'0) = any_l ()
-    | & _33 : UInt64.t = any_l () ]
-=======
     | & produced : Snapshot.snap_ty (Seq.seq usize) = any_l ()
     | & _14 : t_Option'0 = any_l ()
     | & _15 : borrowed (t_Range'0) = any_l ()
@@ -487,6 +377,5 @@
     | & _33 : borrowed bool = any_l ()
     | & _34 : borrowed (t_Vec'0) = any_l ()
     | & _35 : usize = any_l () ]
->>>>>>> 4c2c8706
      [ return' (result:())-> (! return' {result}) ] 
 end