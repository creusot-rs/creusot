<<<<<<< HEAD

module M_unions__x [#"unions.rs" 11 0 11 23]
  use prelude.prelude.Intrinsic
=======
module T_unions__DummyUnion [#"unions.rs" 6 0 6 20]
  use prelude.prelude.IntSize
>>>>>>> dfce2a3a
  
  use prelude.prelude.UIntSize
  
  use prelude.prelude.IntSize
  
  type t_DummyUnion'0  =
    { t_DummyUnion__qy95zfield1'0: usize; t_DummyUnion__qy95zfield2'0: isize }
  
  meta "compute_max_steps" 1000000
  
  let rec x'0 (_1:t_DummyUnion'0) (return'  (ret:()))= (! bb0 [ bb0 = return' {_0} ] ) [ & _0 : () = any_l () ] 
    [ return' (result:())-> (! return' {result}) ]
    
end<|MERGE_RESOLUTION|>--- conflicted
+++ resolved
@@ -1,11 +1,5 @@
-<<<<<<< HEAD
-
 module M_unions__x [#"unions.rs" 11 0 11 23]
   use prelude.prelude.Intrinsic
-=======
-module T_unions__DummyUnion [#"unions.rs" 6 0 6 20]
-  use prelude.prelude.IntSize
->>>>>>> dfce2a3a
   
   use prelude.prelude.UIntSize
   
