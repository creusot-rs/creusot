--- conflicted
+++ resolved
@@ -1,26 +1,5 @@
-<<<<<<< HEAD
-
 module M_module_paths__test [#"module_paths.rs" 22 0 22 51]
   use prelude.prelude.Intrinsic
-=======
-module T_module_paths__a__T [#"module_paths.rs" 6 4 6 16]
-  use prelude.prelude.UInt32
-  
-  use prelude.prelude.Int
-  
-  type t_T  =
-    | C_T uint32
-  
-  let rec t_T (input:t_T) (ret  (field_0:uint32))= any
-    [ good (field_0:uint32)-> {C_T field_0 = input} (! ret {field_0}) ]
-    
-end
-module T_module_paths__S [#"module_paths.rs" 9 0 9 12]
-  use T_module_paths__a__T as T'0
-  
-  type t_S  =
-    | C_S (T'0.t_T)
->>>>>>> dfce2a3a
   
   use prelude.prelude.UInt32
   
