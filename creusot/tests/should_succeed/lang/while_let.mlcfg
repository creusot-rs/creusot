--- conflicted
+++ resolved
@@ -10,11 +10,7 @@
   use prelude.Int32
   use Core_Option_Option_Type as Core_Option_Option_Type
   predicate resolve0 (self : borrowed (Core_Option_Option_Type.t_option int32)) =
-<<<<<<< HEAD
-    [#"../../../../../creusot-contracts/src/resolve.rs" 27 20 27 34]  ^ self =  * self
-=======
     [#"../../../../../creusot-contracts/src/resolve.rs" 26 20 26 34]  ^ self =  * self
->>>>>>> c22743fa
   val resolve0 (self : borrowed (Core_Option_Option_Type.t_option int32)) : bool
     ensures { result = resolve0 self }
     
