--- conflicted
+++ resolved
@@ -10,20 +10,12 @@
   use prelude.Int32
   use Core_Option_Option_Type as Core_Option_Option_Type
   predicate resolve1 (self : Core_Option_Option_Type.t_option int32) =
-<<<<<<< HEAD
-    [#"../../../../../creusot-contracts/src/resolve.rs" 47 8 47 12] true
-=======
     [#"../../../../../creusot-contracts/src/resolve.rs" 46 8 46 12] true
->>>>>>> c22743fa
   val resolve1 (self : Core_Option_Option_Type.t_option int32) : bool
     ensures { result = resolve1 self }
     
   predicate resolve0 (self : (Core_Option_Option_Type.t_option int32, Core_Option_Option_Type.t_option int32)) =
-<<<<<<< HEAD
-    [#"../../../../../creusot-contracts/src/resolve.rs" 18 8 18 60] resolve1 (let (a, _) = self in a) /\ resolve1 (let (_, a) = self in a)
-=======
     [#"../../../../../creusot-contracts/src/resolve.rs" 17 8 17 60] resolve1 (let (a, _) = self in a) /\ resolve1 (let (_, a) = self in a)
->>>>>>> c22743fa
   val resolve0 (self : (Core_Option_Option_Type.t_option int32, Core_Option_Option_Type.t_option int32)) : bool
     ensures { result = resolve0 self }
     
