--- conflicted
+++ resolved
@@ -38,15 +38,9 @@
     goto BB0
   }
   BB0 {
-<<<<<<< HEAD
-    [#"../assoc_type.rs" 36 34 36 36] _0 <- ([#"../assoc_type.rs" 36 34 36 36] ());
-    assert { [@expl:type invariant] Inv0.inv _1 };
-    assume { Resolve0.resolve _1 };
-=======
     _0 <- ([#"../assoc_type.rs" 36 34 36 36] ());
     assert { [@expl:type invariant] inv0 _1 };
     assume { resolve0 _1 };
->>>>>>> 62b454c8
     goto BB1
   }
   BB1 {
