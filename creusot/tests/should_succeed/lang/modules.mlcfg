--- conflicted
+++ resolved
@@ -23,15 +23,9 @@
     goto BB0
   }
   BB0 {
-<<<<<<< HEAD
-    [#"../modules.rs" 14 16 14 28] _2 <- ([#"../modules.rs" 14 16 14 28] Modules_Nested_Nested_Type.C_Test);
-    assume { Resolve0.resolve _2 };
-    [#"../modules.rs" 15 8 15 12] _0 <- ([#"../modules.rs" 15 8 15 12] [#"../modules.rs" 15 8 15 12] true);
-=======
     _2 <- ([#"../modules.rs" 14 16 14 28] Modules_Nested_Nested_Type.C_Test);
     assume { resolve0 _2 };
     _0 <- ([#"../modules.rs" 15 8 15 12] [#"../modules.rs" 15 8 15 12] true);
->>>>>>> 62b454c8
     return _0
   }
   
@@ -44,7 +38,7 @@
     goto BB0
   }
   BB0 {
-    [#"../modules.rs" 20 12 20 17] _0 <- ([#"../modules.rs" 20 12 20 17] [#"../modules.rs" 20 12 20 17] false);
+    _0 <- ([#"../modules.rs" 20 12 20 17] [#"../modules.rs" 20 12 20 17] false);
     return _0
   }
   
@@ -63,23 +57,15 @@
     goto BB0
   }
   BB0 {
-<<<<<<< HEAD
-    [#"../modules.rs" 26 4 26 24] _1 <- ([#"../modules.rs" 26 4 26 24] InnerFunc0.inner_func ());
-    goto BB1
-  }
-  BB1 {
-    [#"../modules.rs" 28 4 28 13] _2 <- ([#"../modules.rs" 28 4 28 13] Another0.another ());
-=======
     _1 <- ([#"../modules.rs" 26 4 26 24] inner_func0 ());
     goto BB1
   }
   BB1 {
     _2 <- ([#"../modules.rs" 28 4 28 13] another0 ());
->>>>>>> 62b454c8
     goto BB2
   }
   BB2 {
-    [#"../modules.rs" 25 11 29 1] _0 <- ([#"../modules.rs" 25 11 29 1] ());
+    _0 <- ([#"../modules.rs" 25 11 29 1] ());
     return _0
   }
   
