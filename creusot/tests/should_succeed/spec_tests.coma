--- conflicted
+++ resolved
@@ -15,16 +15,10 @@
   
   meta "compute_max_steps" 1000000
   
-<<<<<<< HEAD
   let rec test_specs'0 (_1:()) (return'  (ret:()))= (! bb0 [ bb0 = return' {_0} ] ) [ & _0 : () = any_l () ] 
-    [ return' (result:())-> {[@expl:postcondition] [%#sspec_tests1] { t_S__0'0 = (0 : uint32); t_S__1'0 = true }
+    [ return' (result:())-> {[@expl:test_specs ensures #0] [%#sspec_tests0] C_A'0 = C_B'0}
+      {[@expl:test_specs ensures #1] [%#sspec_tests1] { t_S__0'0 = (0 : uint32); t_S__1'0 = true }
       = { t_S__0'0 = (1 : uint32); t_S__1'0 = false }}
-      {[@expl:postcondition] [%#sspec_tests0] C_A'0 = C_B'0}
-=======
-  let rec test_specs (_1:()) (return'  (ret:()))= (! bb0 [ bb0 = return' {_0} ] ) [ & _0 : () = any_l () ] 
-    [ return' (result:())-> {[@expl:test_specs ensures #0] [%#sspec_tests0] T'0.C_A = T'0.C_B}
-      {[@expl:test_specs ensures #1] [%#sspec_tests1] S'0.C_S (0 : uint32) true = S'0.C_S (1 : uint32) false}
->>>>>>> 34cd6190
       (! return' {result}) ]
     
 end