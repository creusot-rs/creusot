
module KnapsackFull_Max
  let%span sknapsack_full0 = "../knapsack_full.rs" 14 10 14 31
  
  use int.MinMax
  
  use prelude.prelude.UIntSize
  
  use prelude.prelude.Intrinsic
  
  use prelude.prelude.Int
  
  use prelude.prelude.UIntSize
  
  let rec max (a:usize) (b:usize) (return'  (ret:usize))= (! bb0
    [ bb0 = s0
      [ s0 = UIntSize.lt {a} {b} (fun (_ret':bool) ->  [ &_4 <- _ret' ] s1)
      | s1 = any [ br0 -> {_4 = false} (! bb2) | br1 -> {_4} (! bb1) ]  ]
      
    | bb1 = s0 [ s0 =  [ &_0 <- b ] s1 | s1 = bb3 ] 
    | bb2 = s0 [ s0 =  [ &_0 <- a ] s1 | s1 = bb3 ] 
    | bb3 = return' {_0} ]
    ) [ & _0 : usize = any_l () | & a : usize = a | & b : usize = b | & _4 : bool = any_l () ] 
    [ return' (result:usize)-> {[@expl:postcondition] [%#sknapsack_full0] UIntSize.to_int result
      = MinMax.max (UIntSize.to_int a) (UIntSize.to_int b)}
      (! return' {result}) ]
    
end
module CreusotContracts_Logic_Seq2_Seq_Type
  type t_seq 't
end
module KnapsackFull_Item_Type
  use prelude.prelude.UIntSize
  
  use prelude.prelude.Int
  
  type t_item 'name =
    | C_Item 'name usize usize
  
  function any_l (_ : 'b) : 'a
  
  let rec t_item < 'name > (input:t_item 'name) (ret  (name:'name) (weight:usize) (value:usize))= any
    [ good (name:'name) (weight:usize) (value:usize)-> {C_Item name weight value = input}
      (! ret {name} {weight} {value})
    | bad (name:'name) (weight:usize) (value:usize)-> {C_Item name weight value <> input} {false} any ]
    
  
  function item_weight [@inline:trivial] (self : t_item 'name) : usize =
    match self with
      | C_Item _ a _ -> a
      end
  
  function item_value [@inline:trivial] (self : t_item 'name) : usize =
    match self with
      | C_Item _ _ a -> a
      end
end
module KnapsackFull_SumWeights_Impl
  type name
  
  let%span sknapsack_full0 = "../knapsack_full.rs" 25 11 25 33
  
  let%span sknapsack_full1 = "../knapsack_full.rs" 26 10 26 21
  
  let%span sknapsack_full2 = "../knapsack_full.rs" 24 10 24 19
  
  let%span sseq23 = "../../../../creusot-contracts/src/logic/seq2.rs" 68 14 68 25
  
  let%span span4 = "../../../../creusot-contracts/src/logic/seq2.rs" 16 14 16 36
  
  use prelude.prelude.Int
  
  let%span span4 = "../../../../creusot-contracts/src/invariant.rs" 8 8 8 12
  
  use KnapsackFull_Item_Type as Item'0
  
  use CreusotContracts_Logic_Seq2_Seq_Type as Seq'0
  
<<<<<<< HEAD
  function len'0 (self : Seq'0.t_seq (Item'0.t_item name)) : int
=======
  predicate invariant'0 (self : Seq.seq (Item'0.t_item name)) =
    [%#span4] true
>>>>>>> 7087246d
  
  axiom len'0_spec : forall self : Seq'0.t_seq (Item'0.t_item name) . [%#sseq23] len'0 self >= 0
  
  constant empty'0 : Seq'0.t_seq (Item'0.t_item name)
  
  function empty_len'0 (_1 : ()) : ()
  
  axiom empty_len'0_spec : forall _1 : () . [%#span4] len'0 (empty'0 : Seq'0.t_seq (Item'0.t_item name)) = 0
  
  use prelude.prelude.UIntSize
  
  use prelude.prelude.UIntSize
  
  function index_logic'0 (self : Seq'0.t_seq (Item'0.t_item name)) (_2 : int) : Item'0.t_item name
  
  use KnapsackFull_Item_Type as KnapsackFull_Item_Type
  
  use prelude.prelude.Borrow
  
  constant s  : Seq'0.t_seq (Item'0.t_item name)
  
  constant i  : int
  
<<<<<<< HEAD
  function sum_weights [#"../knapsack_full.rs" 27 0 27 56] (s : Seq'0.t_seq (Item'0.t_item name)) (i : int) : int
  
  goal vc_sum_weights : ([%#sknapsack_full0] 0 <= i /\ i <= len'0 s)
   -> ([%#sseq23] len'0 s >= 0)
   -> match i = len'0 s with
    | True -> [%#sknapsack_full1] 0 >= 0
    | False -> (([%#sknapsack_full0] 0 <= i + 1 /\ i + 1 <= len'0 s)
    /\ 0 <= ([%#sknapsack_full2] len'0 s - i)
    /\ ([%#sknapsack_full2] len'0 s - (i + 1)) < ([%#sknapsack_full2] len'0 s - i))
    /\ (([%#sknapsack_full1] sum_weights s (i + 1) >= 0)
     -> ([%#sknapsack_full1] UIntSize.to_int (KnapsackFull_Item_Type.item_weight (index_logic'0 s i))
    + sum_weights s (i + 1)
=======
  function sum_weights [#"../knapsack_full.rs" 27 0 27 56] (s : Seq.seq (Item'0.t_item name)) (i : int) : int
  
  goal vc_sum_weights : ([%#sknapsack_full1] inv'0 s)
   -> ([%#sknapsack_full0] 0 <= i /\ i <= Seq.length s)
   -> (if i = Seq.length s then
    [%#sknapsack_full2] 0 >= 0
  else
    ((([%#sknapsack_full1] inv'0 s) && ([%#sknapsack_full0] 0 <= i + 1 /\ i + 1 <= Seq.length s))
    /\ 0 <= ([%#sknapsack_full3] Seq.length s - i)
    /\ ([%#sknapsack_full3] Seq.length s - (i + 1)) < ([%#sknapsack_full3] Seq.length s - i))
    /\ (([%#sknapsack_full2] sum_weights s (i + 1) >= 0)
     -> ([%#sknapsack_full2] UIntSize.to_int (KnapsackFull_Item_Type.item_weight (Seq.get s i)) + sum_weights s (i + 1)
>>>>>>> 7087246d
    >= 0))
  )
end
module KnapsackFull_SumValues_Impl
  type name
  
  let%span sknapsack_full0 = "../knapsack_full.rs" 36 11 36 33
  
  let%span sknapsack_full1 = "../knapsack_full.rs" 35 10 35 19
  
  let%span sseq22 = "../../../../creusot-contracts/src/logic/seq2.rs" 68 14 68 25
  
  let%span span3 = "../../../../creusot-contracts/src/logic/seq2.rs" 16 14 16 36
  
  use prelude.prelude.Int
  
  use KnapsackFull_Item_Type as Item'0
  
  use CreusotContracts_Logic_Seq2_Seq_Type as Seq'0
  
  function len'0 (self : Seq'0.t_seq (Item'0.t_item name)) : int
  
  axiom len'0_spec : forall self : Seq'0.t_seq (Item'0.t_item name) . [%#sseq22] len'0 self >= 0
  
  constant empty'0 : Seq'0.t_seq (Item'0.t_item name)
  
  function empty_len'0 (_1 : ()) : ()
  
  axiom empty_len'0_spec : forall _1 : () . [%#span3] len'0 (empty'0 : Seq'0.t_seq (Item'0.t_item name)) = 0
  
  use prelude.prelude.UIntSize
  
  use prelude.prelude.UIntSize
  
  function index_logic'0 (self : Seq'0.t_seq (Item'0.t_item name)) (_2 : int) : Item'0.t_item name
  
  use KnapsackFull_Item_Type as KnapsackFull_Item_Type
  
  use prelude.prelude.Borrow
  
  constant s  : Seq'0.t_seq (Item'0.t_item name)
  
  constant i  : int
  
  function sum_values [#"../knapsack_full.rs" 37 0 37 55] (s : Seq'0.t_seq (Item'0.t_item name)) (i : int) : int
  
<<<<<<< HEAD
  goal vc_sum_values : ([%#sknapsack_full0] i >= 0 /\ i <= len'0 s)
   -> ([%#sseq22] len'0 s >= 0)
   -> match i = len'0 s with
    | True -> true
    | False -> ([%#sknapsack_full0] i + 1 >= 0 /\ i + 1 <= len'0 s)
    /\ 0 <= ([%#sknapsack_full1] len'0 s - i)
    /\ ([%#sknapsack_full1] len'0 s - (i + 1)) < ([%#sknapsack_full1] len'0 s - i)
    end
=======
  goal vc_sum_values : ([%#sknapsack_full0] i >= 0 /\ i <= Seq.length s)
   -> (if i = Seq.length s then
    true
  else
    ([%#sknapsack_full0] i + 1 >= 0 /\ i + 1 <= Seq.length s)
    /\ 0 <= ([%#sknapsack_full1] Seq.length s - i)
    /\ ([%#sknapsack_full1] Seq.length s - (i + 1)) < ([%#sknapsack_full1] Seq.length s - i)
  )
>>>>>>> 7087246d
end
module KnapsackFull_SubseqRev_Impl
  type t
  
  let%span sknapsack_full0 = "../knapsack_full.rs" 46 11 46 36
  
  let%span sknapsack_full1 = "../knapsack_full.rs" 47 11 47 36
  
  let%span sknapsack_full2 = "../knapsack_full.rs" 45 10 45 12
  
  let%span sseq23 = "../../../../creusot-contracts/src/logic/seq2.rs" 68 14 68 25
  
  let%span span4 = "../../../../creusot-contracts/src/logic/seq2.rs" 16 14 16 36
  
  use prelude.prelude.Int
  
  use CreusotContracts_Logic_Seq2_Seq_Type as Seq'0
  
  function len'1 (self : Seq'0.t_seq t) : int
  
  axiom len'1_spec : forall self : Seq'0.t_seq t . [%#sseq23] len'1 self >= 0
  
  constant empty'1 : Seq'0.t_seq t
  
  function empty_len'1 (_1 : ()) : ()
  
  axiom empty_len'1_spec : forall _1 : () . [%#span4] len'1 (empty'1 : Seq'0.t_seq t) = 0
  
  function len'0 (self : Seq'0.t_seq t) : int
  
  axiom len'0_spec : forall self : Seq'0.t_seq t . [%#sseq23] len'0 self >= 0
  
  constant empty'0 : Seq'0.t_seq t
  
  function empty_len'0 (_1 : ()) : ()
  
  axiom empty_len'0_spec : forall _1 : () . [%#span4] len'0 (empty'0 : Seq'0.t_seq t) = 0
  
  function index_logic'1 (self : Seq'0.t_seq t) (_2 : int) : t
  
  function index_logic'0 (self : Seq'0.t_seq t) (_2 : int) : t
  
  use prelude.prelude.Borrow
  
  constant s1  : Seq'0.t_seq t
  
  constant i1  : int
  
  constant s2  : Seq'0.t_seq t
  
  constant i2  : int
  
  predicate subseq_rev [#"../knapsack_full.rs" 48 0 48 67] (s1 : Seq'0.t_seq t) (i1 : int) (s2 : Seq'0.t_seq t) (i2 : int)
    
  
<<<<<<< HEAD
  goal vc_subseq_rev : ([%#sknapsack_full1] 0 <= i2 /\ i2 <= len'1 s2)
   -> ([%#sknapsack_full0] 0 <= i1 /\ i1 <= len'0 s1)
   -> match i2 = 0 with
    | True -> true
    | False -> ([%#sseq23] len'0 s1 >= 0)
     -> (if i1 < len'0 s1 then
      if index_logic'0 s1 i1 = index_logic'1 s2 (i2 - 1) then
        ((([%#sknapsack_full1] 0 <= i2 - 1 /\ i2 - 1 <= len'1 s2)
        && ([%#sknapsack_full0] 0 <= i1 + 1 /\ i1 + 1 <= len'0 s1))
=======
  goal vc_subseq_rev : ([%#sknapsack_full1] 0 <= i2 /\ i2 <= Seq.length s2)
   -> ([%#sknapsack_full0] 0 <= i1 /\ i1 <= Seq.length s1)
   -> (if i2 = 0 then
    true
  else
    if i1 < Seq.length s1 then
      if Seq.get s1 i1 = Seq.get s2 (i2 - 1) then
        ((([%#sknapsack_full1] 0 <= i2 - 1 /\ i2 - 1 <= Seq.length s2)
        && ([%#sknapsack_full0] 0 <= i1 + 1 /\ i1 + 1 <= Seq.length s1))
>>>>>>> 7087246d
        /\ 0 <= ([%#sknapsack_full2] i2) /\ ([%#sknapsack_full2] i2 - 1) < ([%#sknapsack_full2] i2))
        /\ (([%#sknapsack_full1] 0 <= i2 - 1 /\ i2 - 1 <= len'1 s2) && ([%#sknapsack_full0] 0 <= i1 /\ i1 <= len'0 s1))
        /\ 0 <= ([%#sknapsack_full2] i2) /\ ([%#sknapsack_full2] i2 - 1) < ([%#sknapsack_full2] i2)
      else
        (([%#sknapsack_full1] 0 <= i2 - 1 /\ i2 - 1 <= len'1 s2) && ([%#sknapsack_full0] 0 <= i1 /\ i1 <= len'0 s1))
        /\ 0 <= ([%#sknapsack_full2] i2) /\ ([%#sknapsack_full2] i2 - 1) < ([%#sknapsack_full2] i2)
      
    else
      (([%#sknapsack_full1] 0 <= i2 - 1 /\ i2 - 1 <= len'1 s2) && ([%#sknapsack_full0] 0 <= i1 /\ i1 <= len'0 s1))
      /\ 0 <= ([%#sknapsack_full2] i2) /\ ([%#sknapsack_full2] i2 - 1) < ([%#sknapsack_full2] i2)
<<<<<<< HEAD
    )
    end
=======
    
  )
>>>>>>> 7087246d
end
module KnapsackFull_M_Impl
  type name
  
  let%span sknapsack_full0 = "../knapsack_full.rs" 60 11 60 37
  
  let%span sknapsack_full1 = "../knapsack_full.rs" 61 11 61 17
  
  let%span sknapsack_full2 = "../knapsack_full.rs" 62 10 62 21
  
  let%span sknapsack_full3 = "../knapsack_full.rs" 63 0 65 2
  
  let%span sknapsack_full4 = "../knapsack_full.rs" 59 10 59 11
  
  let%span span5 = "../../../../creusot-contracts/src/logic/seq2.rs" 68 14 68 25
  
<<<<<<< HEAD
  let%span span6 = "../../../../creusot-contracts/src/logic/seq2.rs" 16 14 16 36
=======
  let%span span6 = "../../../../creusot-contracts/src/invariant.rs" 8 8 8 12
>>>>>>> 7087246d
  
  let%span span7 = "../knapsack_full.rs" 36 11 36 33
  
  let%span span8 = "../knapsack_full.rs" 35 10 35 19
  
  let%span span9 = "../knapsack_full.rs" 38 4 41 5
  
  let%span span10 = "../knapsack_full.rs" 25 11 25 33
  
  let%span span11 = "../knapsack_full.rs" 27 21 27 22
  
  let%span span12 = "../knapsack_full.rs" 26 10 26 21
  
  let%span span13 = "../knapsack_full.rs" 24 10 24 19
  
  let%span span14 = "../knapsack_full.rs" 28 4 31 5
  
  let%span span15 = "../knapsack_full.rs" 46 11 46 36
  
  let%span span16 = "../knapsack_full.rs" 47 11 47 36
  
  let%span span17 = "../knapsack_full.rs" 45 10 45 12
  
  let%span span18 = "../knapsack_full.rs" 49 4 55 5
  
  use prelude.prelude.Int
  
  use KnapsackFull_Item_Type as Item'0
  
  use CreusotContracts_Logic_Seq2_Seq_Type as Seq'0
  
  function len'1 (self : Seq'0.t_seq (Item'0.t_item name)) : int
  
  axiom len'1_spec : forall self : Seq'0.t_seq (Item'0.t_item name) . [%#span5] len'1 self >= 0
  
  constant empty'1 : Seq'0.t_seq (Item'0.t_item name)
  
<<<<<<< HEAD
  function empty_len'1 (_1 : ()) : ()
=======
  predicate invariant'1 (self : Seq.seq (Item'0.t_item name)) =
    [%#span6] true
>>>>>>> 7087246d
  
  axiom empty_len'1_spec : forall _1 : () . [%#span6] len'1 (empty'1 : Seq'0.t_seq (Item'0.t_item name)) = 0
  
  function len'0 (self : Seq'0.t_seq (Item'0.t_item name)) : int
  
<<<<<<< HEAD
  axiom len'0_spec : forall self : Seq'0.t_seq (Item'0.t_item name) . [%#span5] len'0 self >= 0
=======
  predicate invariant'0 (self : Seq.seq (Item'0.t_item name)) =
    [%#span6] true
>>>>>>> 7087246d
  
  constant empty'0 : Seq'0.t_seq (Item'0.t_item name)
  
  function empty_len'0 (_1 : ()) : ()
  
  axiom empty_len'0_spec : forall _1 : () . [%#span6] len'0 (empty'0 : Seq'0.t_seq (Item'0.t_item name)) = 0
  
  use int.MinMax
  
  use KnapsackFull_Item_Type as KnapsackFull_Item_Type
  
  use prelude.prelude.UIntSize
  
  use prelude.prelude.UIntSize
  
  function index_logic'0 (self : Seq'0.t_seq (Item'0.t_item name)) (_2 : int) : Item'0.t_item name
  
  function index_logic'1 (self : Seq'0.t_seq (Item'0.t_item name)) (_2 : int) : Item'0.t_item name
  
  use prelude.prelude.Borrow
  
  function sum_values'0 [#"../knapsack_full.rs" 37 0 37 55] (s : Seq'0.t_seq (Item'0.t_item name)) (i : int) : int
  
<<<<<<< HEAD
  axiom sum_values'0_def : forall s : Seq'0.t_seq (Item'0.t_item name), i : int . sum_values'0 s i
  = ([%#span9] if i = len'1 s then
=======
  axiom sum_values'0_def : forall s : Seq.seq (Item'0.t_item name), i : int . sum_values'0 s i
  = ([%#span9] if i = Seq.length s then
>>>>>>> 7087246d
    0
  else
    UIntSize.to_int (KnapsackFull_Item_Type.item_value (index_logic'1 s i)) + sum_values'0 s (i + 1)
  )
  
  function sum_weights'0 [#"../knapsack_full.rs" 27 0 27 56] (s : Seq'0.t_seq (Item'0.t_item name)) (i : int) : int
  
<<<<<<< HEAD
  axiom sum_weights'0_def : forall s : Seq'0.t_seq (Item'0.t_item name), i : int . sum_weights'0 s i
  = ([%#span13] if i = len'1 s then
=======
  axiom sum_weights'0_def : forall s : Seq.seq (Item'0.t_item name), i : int . sum_weights'0 s i
  = ([%#span14] if i = Seq.length s then
>>>>>>> 7087246d
    0
  else
    UIntSize.to_int (KnapsackFull_Item_Type.item_weight (index_logic'1 s i)) + sum_weights'0 s (i + 1)
  )
  
<<<<<<< HEAD
  axiom sum_weights'0_spec : forall s : Seq'0.t_seq (Item'0.t_item name), i : int . ([%#span10] 0 <= i /\ i <= len'1 s)
   -> ([%#span11] sum_weights'0 s i >= 0)
=======
  axiom sum_weights'0_spec : forall s : Seq.seq (Item'0.t_item name), i : int . ([%#span10] 0 <= i /\ i <= Seq.length s)
   -> ([%#span11] inv'1 s)  -> ([%#span12] sum_weights'0 s i >= 0)
  
  use seq.Seq
>>>>>>> 7087246d
  
  predicate subseq_rev'0 [#"../knapsack_full.rs" 48 0 48 67] (s1 : Seq'0.t_seq (Item'0.t_item name)) (i1 : int) (s2 : Seq'0.t_seq (Item'0.t_item name)) (i2 : int)
    
  
<<<<<<< HEAD
  axiom subseq_rev'0_def : forall s1 : Seq'0.t_seq (Item'0.t_item name), i1 : int, s2 : Seq'0.t_seq (Item'0.t_item name), i2 : int . subseq_rev'0 s1 i1 s2 i2
  = ([%#span17] if i2 = 0 then
    i1 = len'1 s1
=======
  axiom subseq_rev'0_def : forall s1 : Seq.seq (Item'0.t_item name), i1 : int, s2 : Seq.seq (Item'0.t_item name), i2 : int . subseq_rev'0 s1 i1 s2 i2
  = ([%#span18] if i2 = 0 then
    i1 = Seq.length s1
>>>>>>> 7087246d
  else
    i1 < len'1 s1 /\ index_logic'1 s1 i1 = index_logic'0 s2 (i2 - 1) /\ subseq_rev'0 s1 (i1 + 1) s2 (i2 - 1)
    \/ subseq_rev'0 s1 i1 s2 (i2 - 1)
  )
  
  constant items  : Seq'0.t_seq (Item'0.t_item name)
  
  constant i  : int
  
  constant w  : int
  
  function m [#"../knapsack_full.rs" 66 0 66 57] (items : Seq'0.t_seq (Item'0.t_item name)) (i : int) (w : int) : int
  
<<<<<<< HEAD
  goal vc_m : ([%#sknapsack_full1] 0 <= w)
   -> ([%#sknapsack_full0] 0 <= i /\ i <= len'0 items)
   -> match i = 0 with
    | True -> let result = 0 in ([%#sknapsack_full3] forall j : int . forall s : Seq'0.t_seq (Item'0.t_item name) . 0
    <= j
    /\ j <= len'1 s /\ subseq_rev'0 s j items i /\ sum_weights'0 s j <= w  -> sum_values'0 s j <= result)
    && ([%#sknapsack_full2] result >= 0)
    | False -> match UIntSize.to_int (KnapsackFull_Item_Type.item_weight (index_logic'0 items (i - 1))) > w with
      | True -> ((([%#sknapsack_full1] 0 <= w) && ([%#sknapsack_full0] 0 <= i - 1 /\ i - 1 <= len'0 items))
      /\ 0 <= ([%#sknapsack_full4] i) /\ ([%#sknapsack_full4] i - 1) < ([%#sknapsack_full4] i))
      /\ (([%#sknapsack_full3] forall j : int . forall s : Seq'0.t_seq (Item'0.t_item name) . 0 <= j
      /\ j <= len'1 s /\ subseq_rev'0 s j items (i - 1) /\ sum_weights'0 s j <= w
=======
  goal vc_m : ([%#sknapsack_full2] inv'0 items)
   -> ([%#sknapsack_full1] 0 <= w)
   -> ([%#sknapsack_full0] 0 <= i /\ i <= Seq.length items)
   -> (if i = 0 then
    let result = 0 in ([%#sknapsack_full4] forall j : int . forall s : Seq.seq (Item'0.t_item name) . inv'1 s
     -> 0 <= j /\ j <= Seq.length s /\ subseq_rev'0 s j items i /\ sum_weights'0 s j <= w
     -> sum_values'0 s j <= result)
    && ([%#sknapsack_full3] result >= 0)
  else
    if UIntSize.to_int (KnapsackFull_Item_Type.item_weight (Seq.get items (i - 1))) > w then
      ((([%#sknapsack_full2] inv'0 items)
      && ([%#sknapsack_full1] 0 <= w) && ([%#sknapsack_full0] 0 <= i - 1 /\ i - 1 <= Seq.length items))
      /\ 0 <= ([%#sknapsack_full5] i) /\ ([%#sknapsack_full5] i - 1) < ([%#sknapsack_full5] i))
      /\ (([%#sknapsack_full4] forall j : int . forall s : Seq.seq (Item'0.t_item name) . inv'1 s
       -> 0 <= j /\ j <= Seq.length s /\ subseq_rev'0 s j items (i - 1) /\ sum_weights'0 s j <= w
>>>>>>> 7087246d
       -> sum_values'0 s j <= m items (i - 1) w)
      && ([%#sknapsack_full2] m items (i - 1) w >= 0)
       -> (let result = m items (i
<<<<<<< HEAD
      - 1) w in ([%#sknapsack_full3] forall j : int . forall s : Seq'0.t_seq (Item'0.t_item name) . 0 <= j
      /\ j <= len'1 s /\ subseq_rev'0 s j items i /\ sum_weights'0 s j <= w  -> sum_values'0 s j <= result)
      && ([%#sknapsack_full2] result >= 0)))
      | False -> ((([%#sknapsack_full1] 0 <= w) && ([%#sknapsack_full0] 0 <= i - 1 /\ i - 1 <= len'0 items))
      /\ 0 <= ([%#sknapsack_full4] i) /\ ([%#sknapsack_full4] i - 1) < ([%#sknapsack_full4] i))
      /\ (([%#sknapsack_full3] forall j : int . forall s : Seq'0.t_seq (Item'0.t_item name) . 0 <= j
      /\ j <= len'1 s /\ subseq_rev'0 s j items (i - 1) /\ sum_weights'0 s j <= w
=======
      - 1) w in ([%#sknapsack_full4] forall j : int . forall s : Seq.seq (Item'0.t_item name) . inv'1 s
       -> 0 <= j /\ j <= Seq.length s /\ subseq_rev'0 s j items i /\ sum_weights'0 s j <= w
       -> sum_values'0 s j <= result)
      && ([%#sknapsack_full3] result >= 0)))
    else
      ((([%#sknapsack_full2] inv'0 items)
      && ([%#sknapsack_full1] 0 <= w) && ([%#sknapsack_full0] 0 <= i - 1 /\ i - 1 <= Seq.length items))
      /\ 0 <= ([%#sknapsack_full5] i) /\ ([%#sknapsack_full5] i - 1) < ([%#sknapsack_full5] i))
      /\ (([%#sknapsack_full4] forall j : int . forall s : Seq.seq (Item'0.t_item name) . inv'1 s
       -> 0 <= j /\ j <= Seq.length s /\ subseq_rev'0 s j items (i - 1) /\ sum_weights'0 s j <= w
>>>>>>> 7087246d
       -> sum_values'0 s j <= m items (i - 1) w)
      && ([%#sknapsack_full2] m items (i - 1) w >= 0)
       -> ((([%#sknapsack_full1] 0
      <= w - UIntSize.to_int (KnapsackFull_Item_Type.item_weight (index_logic'0 items (i - 1))))
      && ([%#sknapsack_full0] 0 <= i - 1 /\ i - 1 <= len'0 items))
      /\ 0 <= ([%#sknapsack_full4] i) /\ ([%#sknapsack_full4] i - 1) < ([%#sknapsack_full4] i))
      /\ (([%#sknapsack_full3] forall j : int . forall s : Seq'0.t_seq (Item'0.t_item name) . 0 <= j
      /\ j <= len'1 s
      /\ subseq_rev'0 s j items (i - 1)
      /\ sum_weights'0 s j <= w - UIntSize.to_int (KnapsackFull_Item_Type.item_weight (index_logic'0 items (i - 1)))
       -> sum_values'0 s j
      <= m items (i - 1) (w - UIntSize.to_int (KnapsackFull_Item_Type.item_weight (index_logic'0 items (i - 1)))))
      && ([%#sknapsack_full2] m items (i - 1) (w
      - UIntSize.to_int (KnapsackFull_Item_Type.item_weight (index_logic'0 items (i - 1))))
      >= 0)
       -> (let result = MinMax.max (m items (i - 1) w) (m items (i - 1) (w
<<<<<<< HEAD
      - UIntSize.to_int (KnapsackFull_Item_Type.item_weight (index_logic'0 items (i - 1))))
      + UIntSize.to_int (KnapsackFull_Item_Type.item_value (index_logic'0 items (i
      - 1)))) in ([%#sknapsack_full3] forall j : int . forall s : Seq'0.t_seq (Item'0.t_item name) . 0 <= j
      /\ j <= len'1 s /\ subseq_rev'0 s j items i /\ sum_weights'0 s j <= w  -> sum_values'0 s j <= result)
      && ([%#sknapsack_full2] result >= 0))))
      end
    end
=======
      - UIntSize.to_int (KnapsackFull_Item_Type.item_weight (Seq.get items (i - 1))))
      + UIntSize.to_int (KnapsackFull_Item_Type.item_value (Seq.get items (i
      - 1)))) in ([%#sknapsack_full4] forall j : int . forall s : Seq.seq (Item'0.t_item name) . inv'1 s
       -> 0 <= j /\ j <= Seq.length s /\ subseq_rev'0 s j items i /\ sum_weights'0 s j <= w
       -> sum_values'0 s j <= result)
      && ([%#sknapsack_full3] result >= 0))))
    
  )
>>>>>>> 7087246d
end
module Core_Ptr_NonNull_NonNull_Type
  use prelude.prelude.Opaque
  
  type t_nonnull 't =
    | C_NonNull opaque_ptr
  
  function any_l (_ : 'b) : 'a
  
  let rec t_nonnull < 't > (input:t_nonnull 't) (ret  (pointer:opaque_ptr))= any
    [ good (pointer:opaque_ptr)-> {C_NonNull pointer = input} (! ret {pointer})
    | bad (pointer:opaque_ptr)-> {C_NonNull pointer <> input} {false} any ]
    
end
module Core_Marker_PhantomData_Type
  type t_phantomdata 't =
    | C_PhantomData
  
  function any_l (_ : 'b) : 'a
  
  let rec t_phantomdata < 't > (input:t_phantomdata 't) (ret  )= any
    [ good -> {C_PhantomData  = input} (! ret) | bad -> {C_PhantomData  <> input} {false} any ]
    
end
module Core_Ptr_Unique_Unique_Type
  use Core_Marker_PhantomData_Type as PhantomData'0
  
  use Core_Ptr_NonNull_NonNull_Type as NonNull'0
  
  type t_unique 't =
    | C_Unique (NonNull'0.t_nonnull 't) (PhantomData'0.t_phantomdata 't)
  
  function any_l (_ : 'b) : 'a
  
  let rec t_unique < 't > (input:t_unique 't) (ret  (pointer:NonNull'0.t_nonnull 't) (_marker:PhantomData'0.t_phantomdata 't))= any
    [ good (pointer:NonNull'0.t_nonnull 't) (_marker:PhantomData'0.t_phantomdata 't)-> {C_Unique pointer _marker
      = input}
      (! ret {pointer} {_marker})
    | bad (pointer:NonNull'0.t_nonnull 't) (_marker:PhantomData'0.t_phantomdata 't)-> {C_Unique pointer _marker
      <> input}
      {false}
      any ]
    
end
module Alloc_RawVec_Cap_Type
  use prelude.prelude.UIntSize
  
  use prelude.prelude.Int
  
  type t_cap  =
    | C_Cap usize
  
  function any_l (_ : 'b) : 'a
  
  let rec t_cap (input:t_cap) (ret  (field_0:usize))= any
    [ good (field_0:usize)-> {C_Cap field_0 = input} (! ret {field_0})
    | bad (field_0:usize)-> {C_Cap field_0 <> input} {false} any ]
    
end
module Alloc_RawVec_RawVec_Type
  use Alloc_RawVec_Cap_Type as Cap'0
  
  use Core_Ptr_Unique_Unique_Type as Unique'0
  
  type t_rawvec 't 'a =
    | C_RawVec (Unique'0.t_unique 't) (Cap'0.t_cap) 'a
  
  function any_l (_ : 'b) : 'a
  
  let rec t_rawvec < 't > < 'a > (input:t_rawvec 't 'a) (ret  (ptr:Unique'0.t_unique 't) (cap:Cap'0.t_cap) (alloc:'a))= any
    [ good (ptr:Unique'0.t_unique 't) (cap:Cap'0.t_cap) (alloc:'a)-> {C_RawVec ptr cap alloc = input}
      (! ret {ptr} {cap} {alloc})
    | bad (ptr:Unique'0.t_unique 't) (cap:Cap'0.t_cap) (alloc:'a)-> {C_RawVec ptr cap alloc <> input} {false} any ]
    
end
module Alloc_Vec_Vec_Type
  use prelude.prelude.UIntSize
  
  use prelude.prelude.Int
  
  use Alloc_RawVec_RawVec_Type as RawVec'0
  
  type t_vec 't 'a =
    | C_Vec (RawVec'0.t_rawvec 't 'a) usize
  
  function any_l (_ : 'b) : 'a
  
  let rec t_vec < 't > < 'a > (input:t_vec 't 'a) (ret  (buf:RawVec'0.t_rawvec 't 'a) (len:usize))= any
    [ good (buf:RawVec'0.t_rawvec 't 'a) (len:usize)-> {C_Vec buf len = input} (! ret {buf} {len})
    | bad (buf:RawVec'0.t_rawvec 't 'a) (len:usize)-> {C_Vec buf len <> input} {false} any ]
    
end
module Alloc_Alloc_Global_Type
  type t_global  =
    | C_Global
  
  function any_l (_ : 'b) : 'a
  
  let rec t_global (input:t_global) (ret  )= any
    [ good -> {C_Global  = input} (! ret) | bad -> {C_Global  <> input} {false} any ]
    
end
module Core_Ops_Range_Range_Type
  type t_range 'idx =
    | C_Range 'idx 'idx
  
  function any_l (_ : 'b) : 'a
  
  let rec t_range < 'idx > (input:t_range 'idx) (ret  (start:'idx) (end':'idx))= any
    [ good (start:'idx) (end':'idx)-> {C_Range start end' = input} (! ret {start} {end'})
    | bad (start:'idx) (end':'idx)-> {C_Range start end' <> input} {false} any ]
    
  
  function range_end [@inline:trivial] (self : t_range 'idx) : 'idx =
    match self with
      | C_Range _ a -> a
      end
  
  function range_start [@inline:trivial] (self : t_range 'idx) : 'idx =
    match self with
      | C_Range a _ -> a
      end
end
module CreusotContracts_Snapshot_Snapshot_Type
  type t_snapshot 't
end
module Core_Option_Option_Type
  type t_option 't =
    | C_None
    | C_Some 't
  
  function any_l (_ : 'b) : 'a
  
  let rec none < 't > (input:t_option 't) (ret  )= any
    [ good -> {C_None  = input} (! ret) | bad -> {C_None  <> input} {false} any ]
    
  
  let rec some < 't > (input:t_option 't) (ret  (field_0:'t))= any
    [ good (field_0:'t)-> {C_Some field_0 = input} (! ret {field_0})
    | bad (field_0:'t)-> {C_Some field_0 <> input} {false} any ]
    
end
module Core_Ops_Range_RangeInclusive_Type
  type t_rangeinclusive 'idx =
    | C_RangeInclusive 'idx 'idx bool
  
  function any_l (_ : 'b) : 'a
  
  let rec t_rangeinclusive < 'idx > (input:t_rangeinclusive 'idx) (ret  (start:'idx) (end':'idx) (exhausted:bool))= any
    [ good (start:'idx) (end':'idx) (exhausted:bool)-> {C_RangeInclusive start end' exhausted = input}
      (! ret {start} {end'} {exhausted})
    | bad (start:'idx) (end':'idx) (exhausted:bool)-> {C_RangeInclusive start end' exhausted <> input} {false} any ]
    
end
module Core_Cmp_Ordering_Type
  type t_ordering  =
    | C_Less
    | C_Equal
    | C_Greater
  
  function any_l (_ : 'b) : 'a
  
  let rec less (input:t_ordering) (ret  )= any
    [ good -> {C_Less  = input} (! ret) | bad -> {C_Less  <> input} {false} any ]
    
  
  let rec equal (input:t_ordering) (ret  )= any
    [ good -> {C_Equal  = input} (! ret) | bad -> {C_Equal  <> input} {false} any ]
    
  
  let rec greater (input:t_ordering) (ret  )= any
    [ good -> {C_Greater  = input} (! ret) | bad -> {C_Greater  <> input} {false} any ]
    
end
module KnapsackFull_Knapsack01Dyn
  type name
  
  let%span sknapsack_full0 = "../knapsack_full.rs" 86 51 86 52
  
  let%span sknapsack_full1 = "../knapsack_full.rs" 86 35 86 36
  
  let%span sknapsack_full2 = "../knapsack_full.rs" 86 69 86 70
  
  let%span sknapsack_full3 = "../knapsack_full.rs" 95 13 95 14
  
  let%span sknapsack_full4 = "../knapsack_full.rs" 88 4 88 55
  
  let%span sknapsack_full5 = "../knapsack_full.rs" 88 4 88 55
  
  let%span sknapsack_full6 = "../knapsack_full.rs" 88 4 88 55
  
  let%span sknapsack_full7 = "../knapsack_full.rs" 88 16 88 53
  
  let%span sknapsack_full8 = "../knapsack_full.rs" 88 4 88 55
  
  let%span sknapsack_full9 = "../knapsack_full.rs" 110 17 110 18
  
  let%span sknapsack_full10 = "../knapsack_full.rs" 98 8 98 59
  
  let%span sknapsack_full11 = "../knapsack_full.rs" 98 8 98 59
  
  let%span sknapsack_full12 = "../knapsack_full.rs" 98 8 98 59
  
  let%span sknapsack_full13 = "../knapsack_full.rs" 98 20 98 57
  
  let%span sknapsack_full14 = "../knapsack_full.rs" 98 8 98 59
  
  let%span sknapsack_full15 = "../knapsack_full.rs" 111 27 111 28
  
  let%span sknapsack_full16 = "../knapsack_full.rs" 123 16 123 34
  
  let%span sknapsack_full17 = "../knapsack_full.rs" 124 16 124 43
  
  let%span sknapsack_full18 = "../knapsack_full.rs" 123 4 123 36
  
  let%span sknapsack_full19 = "../knapsack_full.rs" 140 10 140 11
  
  let%span sknapsack_full20 = "../knapsack_full.rs" 141 13 141 14
  
  let%span sknapsack_full21 = "../knapsack_full.rs" 143 26 143 27
  
  let%span sknapsack_full22 = "../knapsack_full.rs" 77 11 77 34
  
  let%span sknapsack_full23 = "../knapsack_full.rs" 78 11 78 33
  
  let%span sknapsack_full24 = "../knapsack_full.rs" 79 0 79 86
  
  let%span sknapsack_full25 = "../knapsack_full.rs" 85 28 85 33
  
  let%span sknapsack_full26 = "../knapsack_full.rs" 80 10 80 60
  
  let%span sknapsack_full27 = "../knapsack_full.rs" 81 10 81 54
  
  let%span sknapsack_full28 = "../knapsack_full.rs" 82 0 84 2
  
  let%span sknapsack_full29 = "../knapsack_full.rs" 85 75 85 91
  
  let%span span30 = "../../../../creusot-contracts/src/invariant.rs" 8 8 8 12
  
  let%span span31 = "" 0 0 0 0
  
  let%span span32 = "../../../../creusot-contracts/src/logic/seq2.rs" 68 14 68 25
  
  let%span span33 = "../../../../creusot-contracts/src/std/vec.rs" 19 21 19 25
  
  let%span span34 = "../../../../creusot-contracts/src/std/vec.rs" 18 14 18 41
  
  let%span span35 = "../../../../creusot-contracts/src/std/vec.rs" 60 20 60 41
  
  let%span span36 = "../../../../creusot-contracts/src/logic/seq2.rs" 16 14 16 36
  
  let%span span37 = "../../../../creusot-contracts/src/logic/seq2.rs" 104 14 104 54
  
  let%span span38 = "../../../../creusot-contracts/src/logic/seq2.rs" 105 4 106 62
  
  let%span span39 = "../../../../creusot-contracts/src/std/num.rs" 22 16 22 35
  
  let%span span40 = "../../../../creusot-contracts/src/std/ops.rs" 207 20 207 24
  
  let%span span41 = "../../../../creusot-contracts/src/std/ops.rs" 206 4 206 88
  
  let%span span42 = "../../../../creusot-contracts/src/std/iter/range.rs" 46 62 46 63
  
  let%span span43 = "../../../../creusot-contracts/src/std/iter/range.rs" 45 10 45 43
  
  let%span span44 = "../../../../creusot-contracts/src/std/iter/range.rs" 47 4 50 5
  
  let%span span45 = "../../../../creusot-contracts/src/std/iter/range.rs" 65 8 71 9
  
  let%span span46 = "../../../../creusot-contracts/src/std/iter/range.rs" 81 15 81 32
  
  let%span span47 = "../../../../creusot-contracts/src/std/iter/range.rs" 82 15 82 32
  
  let%span span48 = "../../../../creusot-contracts/src/std/iter/range.rs" 84 22 84 23
  
  let%span span49 = "../../../../creusot-contracts/src/std/iter/range.rs" 84 52 84 53
  
  let%span span50 = "../../../../creusot-contracts/src/std/iter/range.rs" 84 82 84 83
  
  let%span span51 = "../../../../creusot-contracts/src/std/iter/range.rs" 83 14 83 42
  
  let%span span52 = "../../../../creusot-contracts/src/std/iter/range.rs" 79 4 79 10
  
  let%span span53 = "../../../../creusot-contracts/src/std/iter/range.rs" 77 21 77 25
  
  let%span span54 = "../../../../creusot-contracts/src/std/iter/range.rs" 76 14 76 45
  
  let%span span55 = "../../../../creusot-contracts/src/std/iter/range.rs" 74 4 74 10
  
  let%span span56 = "../../../../creusot-contracts/src/std/iter/range.rs" 21 8 27 9
  
  let%span span57 = "../../../../creusot-contracts/src/std/iter/range.rs" 37 15 37 32
  
  let%span span58 = "../../../../creusot-contracts/src/std/iter/range.rs" 38 15 38 32
  
  let%span span59 = "../../../../creusot-contracts/src/std/iter/range.rs" 40 22 40 23
  
  let%span span60 = "../../../../creusot-contracts/src/std/iter/range.rs" 40 52 40 53
  
  let%span span61 = "../../../../creusot-contracts/src/std/iter/range.rs" 40 82 40 83
  
  let%span span62 = "../../../../creusot-contracts/src/std/iter/range.rs" 39 14 39 42
  
  let%span span63 = "../../../../creusot-contracts/src/std/iter/range.rs" 33 21 33 25
  
  let%span span64 = "../../../../creusot-contracts/src/std/iter/range.rs" 32 14 32 45
  
  let%span span65 = "../../../../creusot-contracts/src/logic/ops.rs" 20 8 20 31
  
  let%span span66 = "../../../../creusot-contracts/src/logic/seq2.rs" 54 21 54 22
  
<<<<<<< HEAD
  let%span span67 = "../../../../creusot-contracts/src/logic/seq2.rs" 52 14 52 31
  
  let%span span68 = "../../../../creusot-contracts/src/logic/seq2.rs" 53 14 53 28
  
  let%span span69 = "../../../../creusot-contracts/src/logic/seq2.rs" 98 8 98 39
  
  let%span span70 = "../../../../creusot-contracts/src/model.rs" 108 8 108 31
  
  let%span span71 = "" 0 0 0 0
  
  let%span span72 = "" 0 0 0 0
  
  let%span span73 = "../../../../creusot-contracts/src/std/vec.rs" 82 26 82 51
  
  let%span span74 = "../knapsack_full.rs" 46 11 46 36
  
  let%span span75 = "../knapsack_full.rs" 47 11 47 36
  
  let%span span76 = "../knapsack_full.rs" 45 10 45 12
  
  let%span span77 = "../knapsack_full.rs" 49 4 55 5
  
  let%span span78 = "../knapsack_full.rs" 36 11 36 33
  
  let%span span79 = "../knapsack_full.rs" 35 10 35 19
  
  let%span span80 = "../knapsack_full.rs" 38 4 41 5
  
  let%span span81 = "../knapsack_full.rs" 25 11 25 33
=======
  let%span span67 = "../../../../creusot-contracts/src/resolve.rs" 46 8 46 12
  
  let%span span68 = "../../../../creusot-contracts/src/std/vec.rs" 51 8 51 85
  
  let%span span69 = "../../../../creusot-contracts/src/model.rs" 108 8 108 31
  
  let%span span70 = "" 0 0 0 0
  
  let%span span71 = "" 0 0 0 0
  
  let%span span72 = "../../../../creusot-contracts/src/std/vec.rs" 82 26 82 51
  
  let%span span73 = "../knapsack_full.rs" 46 11 46 36
  
  let%span span74 = "../knapsack_full.rs" 47 11 47 36
  
  let%span span75 = "../knapsack_full.rs" 45 10 45 12
  
  let%span span76 = "../knapsack_full.rs" 49 4 55 5
  
  let%span span77 = "../knapsack_full.rs" 36 11 36 33
  
  let%span span78 = "../knapsack_full.rs" 35 10 35 19
  
  let%span span79 = "../knapsack_full.rs" 38 4 41 5
  
  let%span span80 = "../knapsack_full.rs" 25 11 25 33
  
  let%span span81 = "../knapsack_full.rs" 27 21 27 22
>>>>>>> 7087246d
  
  let%span span82 = "../knapsack_full.rs" 26 10 26 21
  
  let%span span83 = "../knapsack_full.rs" 24 10 24 19
  
  let%span span84 = "../knapsack_full.rs" 28 4 31 5
  
  let%span span85 = "../../../../creusot-contracts/src/std/vec.rs" 73 26 73 44
  
  let%span span86 = "" 0 0 0 0
  
  let%span span87 = "../../../../creusot-contracts/src/resolve.rs" 46 8 46 12
  
  let%span span88 = "../../../../creusot-contracts/src/std/vec.rs" 51 8 51 85
  
  let%span span89 = "../../../../creusot-contracts/src/resolve.rs" 26 20 26 34
  
  let%span span90 = "../../../../creusot-contracts/src/std/slice.rs" 114 8 114 96
  
  let%span span91 = "../../../../creusot-contracts/src/std/slice.rs" 107 20 107 37
  
  let%span span92 = "../../../../creusot-contracts/src/std/slice.rs" 100 20 100 37
  
  let%span span93 = "../../../../creusot-contracts/src/std/vec.rs" 146 27 146 46
  
  let%span span94 = "" 0 0 0 0
  
  let%span span95 = "" 0 0 0 0
  
  let%span span96 = "../../../../creusot-contracts/src/std/vec.rs" 147 26 147 54
  
  let%span span97 = "../../../../creusot-contracts/src/std/vec.rs" 148 26 148 57
  
  let%span span98 = "../../../../creusot-contracts/src/std/vec.rs" 149 26 149 62
  
  let%span span99 = "../../../../creusot-contracts/src/std/vec.rs" 150 26 150 55
  
  let%span span100 = "" 0 0 0 0
  
  let%span span101 = "../knapsack_full.rs" 14 10 14 31
  
  let%span span102 = "../../../../creusot-contracts/src/model.rs" 90 8 90 31
  
  let%span span103 = "../../../../creusot-contracts/src/std/vec.rs" 156 27 156 46
  
  let%span span104 = "" 0 0 0 0
  
  let%span span105 = "" 0 0 0 0
  
  let%span span106 = "../../../../creusot-contracts/src/std/vec.rs" 157 26 157 54
  
  let%span span107 = "" 0 0 0 0
  
  let%span span108 = "../../../../creusot-contracts/src/std/iter/range.rs" 58 12 58 57
  
  let%span span109 = "" 0 0 0 0
  
  let%span span110 = "../../../../creusot-contracts/src/std/iter.rs" 95 26 98 17
  
  let%span span111 = "" 0 0 0 0
  
  let%span span112 = "../../../../creusot-contracts/src/snapshot.rs" 45 15 45 16
  
  let%span span113 = "../../../../creusot-contracts/src/snapshot.rs" 43 14 43 28
  
  let%span span114 = "../../../../creusot-contracts/src/std/iter.rs" 80 8 80 19
  
  let%span span115 = "../../../../creusot-contracts/src/std/iter.rs" 74 20 74 24
  
  let%span span116 = "../../../../creusot-contracts/src/std/iter.rs" 89 0 175 1
  
  let%span span117 = "" 0 0 0 0
  
  let%span span118 = "" 0 0 0 0
  
  let%span span119 = "" 0 0 0 0
  
  let%span span120 = "" 0 0 0 0
  
  let%span span121 = "../../../../creusot-contracts/src/std/ops.rs" 220 26 220 53
  
  let%span span122 = "../../../../creusot-contracts/src/std/ops.rs" 221 26 221 49
  
  let%span span123 = "../../../../creusot-contracts/src/std/ops.rs" 222 16 222 93
  
  let%span span124 = "" 0 0 0 0
  
  let%span span125 = "../../../../creusot-contracts/src/std/iter/range.rs" 14 12 14 78
  
  let%span span126 = "" 0 0 0 0
  
  let%span span127 = "" 0 0 0 0
  
  let%span span128 = "../knapsack_full.rs" 60 11 60 37
  
  let%span span129 = "../knapsack_full.rs" 61 11 61 17
  
  let%span span130 = "../knapsack_full.rs" 62 10 62 21
  
  let%span span131 = "../knapsack_full.rs" 63 0 65 2
  
  let%span span132 = "../knapsack_full.rs" 59 10 59 11
  
  let%span span133 = "../knapsack_full.rs" 67 4 74 5
  
  let%span span134 = "" 0 0 0 0
  
  let%span span135 = "../../../../creusot-contracts/src/std/vec.rs" 174 22 174 41
  
  let%span span136 = "../../../../creusot-contracts/src/std/vec.rs" 175 12 175 78
  
  let%span span137 = "" 0 0 0 0
  
  let%span span138 = "" 0 0 0 0
  
  let%span span139 = "../../../../creusot-contracts/src/std/vec.rs" 78 26 78 48
  
  use KnapsackFull_Item_Type as Item'0
  
  use CreusotContracts_Logic_Seq2_Seq_Type as Seq'0
  
  predicate invariant'22 (self : Seq'0.t_seq (Item'0.t_item name))
  
  predicate inv'22 (_x : Seq'0.t_seq (Item'0.t_item name))
  
  axiom inv'22 : forall x : Seq'0.t_seq (Item'0.t_item name) . inv'22 x = true
  
  use Alloc_Alloc_Global_Type as Global'0
  
  use prelude.prelude.UIntSize
  
  use Alloc_Vec_Vec_Type as Vec'0
  
  predicate invariant'21 (self : Seq'0.t_seq (Vec'0.t_vec usize (Global'0.t_global))) =
    [%#span30] true
  
  predicate inv'21 (_x : Seq'0.t_seq (Vec'0.t_vec usize (Global'0.t_global)))
  
  axiom inv'21 : forall x : Seq'0.t_seq (Vec'0.t_vec usize (Global'0.t_global)) . inv'21 x = true
  
  predicate invariant'20 (self : Seq'0.t_seq (Item'0.t_item name))
  
  predicate inv'20 (_x : Seq'0.t_seq (Item'0.t_item name))
  
  axiom inv'20 : forall x : Seq'0.t_seq (Item'0.t_item name) . inv'20 x = true
  
  use prelude.prelude.UIntSize
  
  use prelude.prelude.Int
  
  constant max'1 : usize = [%#span31] (18446744073709551615 : usize)
  
  function len'1 (self : Seq'0.t_seq (Item'0.t_item name)) : int
  
  axiom len'1_spec : forall self : Seq'0.t_seq (Item'0.t_item name) . [%#span32] len'1 self >= 0
  
  predicate inv'19 (_x : Vec'0.t_vec (Item'0.t_item name) (Global'0.t_global))
  
  function shallow_model'4 (self : Vec'0.t_vec (Item'0.t_item name) (Global'0.t_global)) : Seq'0.t_seq (Item'0.t_item name)
    
  
  axiom shallow_model'4_spec : forall self : Vec'0.t_vec (Item'0.t_item name) (Global'0.t_global) . ([%#span33] inv'19 self)
   -> ([%#span34] len'1 (shallow_model'4 self) <= UIntSize.to_int (max'1 : usize))
  
  predicate invariant'19 (self : Vec'0.t_vec (Item'0.t_item name) (Global'0.t_global)) =
    [%#span35] inv'22 (shallow_model'4 self)
  
  axiom inv'19 : forall x : Vec'0.t_vec (Item'0.t_item name) (Global'0.t_global) . inv'19 x = true
  
  use prelude.prelude.Borrow
  
<<<<<<< HEAD
  predicate invariant'18 (self : borrowed (Vec'0.t_vec (Item'0.t_item name) (Global'0.t_global)))
=======
  predicate invariant'21 (self : borrowed (Vec'0.t_vec (Item'0.t_item name) (Global'0.t_global))) =
    [%#span35] true
>>>>>>> 7087246d
  
  predicate inv'18 (_x : borrowed (Vec'0.t_vec (Item'0.t_item name) (Global'0.t_global)))
  
  axiom inv'18 : forall x : borrowed (Vec'0.t_vec (Item'0.t_item name) (Global'0.t_global)) . inv'18 x = true
  
  predicate invariant'17 (self : borrowed usize) =
    [%#span30] true
  
  predicate inv'17 (_x : borrowed usize)
  
  axiom inv'17 : forall x : borrowed usize . inv'17 x = true
  
  predicate invariant'16 (self : borrowed (Vec'0.t_vec usize (Global'0.t_global))) =
    [%#span30] true
  
  predicate inv'16 (_x : borrowed (Vec'0.t_vec usize (Global'0.t_global)))
  
  axiom inv'16 : forall x : borrowed (Vec'0.t_vec usize (Global'0.t_global)) . inv'16 x = true
  
  predicate invariant'15 (self : borrowed (Vec'0.t_vec (Vec'0.t_vec usize (Global'0.t_global)) (Global'0.t_global))) =
    [%#span30] true
  
  predicate inv'15 (_x : borrowed (Vec'0.t_vec (Vec'0.t_vec usize (Global'0.t_global)) (Global'0.t_global)))
  
  axiom inv'15 : forall x : borrowed (Vec'0.t_vec (Vec'0.t_vec usize (Global'0.t_global)) (Global'0.t_global)) . inv'15 x
  = true
  
  predicate invariant'14 (self : usize) =
    [%#span30] true
  
  predicate inv'14 (_x : usize)
  
  axiom inv'14 : forall x : usize . inv'14 x = true
  
  predicate invariant'13 (self : Vec'0.t_vec usize (Global'0.t_global)) =
    [%#span30] true
  
  predicate inv'13 (_x : Vec'0.t_vec usize (Global'0.t_global))
  
  axiom inv'13 : forall x : Vec'0.t_vec usize (Global'0.t_global) . inv'13 x = true
  
  predicate invariant'12 (self : Vec'0.t_vec (Vec'0.t_vec usize (Global'0.t_global)) (Global'0.t_global)) =
    [%#span30] true
  
  predicate inv'12 (_x : Vec'0.t_vec (Vec'0.t_vec usize (Global'0.t_global)) (Global'0.t_global))
  
  axiom inv'12 : forall x : Vec'0.t_vec (Vec'0.t_vec usize (Global'0.t_global)) (Global'0.t_global) . inv'12 x = true
  
  use Core_Ops_Range_RangeInclusive_Type as RangeInclusive'0
  
  predicate invariant'11 (self : borrowed (RangeInclusive'0.t_rangeinclusive usize)) =
    [%#span30] true
  
  predicate inv'11 (_x : borrowed (RangeInclusive'0.t_rangeinclusive usize))
  
  axiom inv'11 : forall x : borrowed (RangeInclusive'0.t_rangeinclusive usize) . inv'11 x = true
  
  use Core_Option_Option_Type as Option'0
  
  predicate invariant'10 (self : Option'0.t_option usize) =
    [%#span30] true
  
  predicate inv'10 (_x : Option'0.t_option usize)
  
  axiom inv'10 : forall x : Option'0.t_option usize . inv'10 x = true
  
  use Core_Ops_Range_Range_Type as Range'0
  
  predicate invariant'9 (self : borrowed (Range'0.t_range usize)) =
    [%#span30] true
  
  predicate inv'9 (_x : borrowed (Range'0.t_range usize))
  
<<<<<<< HEAD
  axiom inv'9 : forall x : borrowed (Range'0.t_range usize) . inv'9 x = true
=======
  predicate invariant'11 (self : Seq.seq (Item'0.t_item name)) =
    [%#span35] true
>>>>>>> 7087246d
  
  predicate invariant'8 (self : Seq'0.t_seq usize) =
    [%#span30] true
  
  predicate inv'8 (_x : Seq'0.t_seq usize)
  
  axiom inv'8 : forall x : Seq'0.t_seq usize . inv'8 x = true
  
  function len'2 (self : Seq'0.t_seq (Vec'0.t_vec usize (Global'0.t_global))) : int
  
  axiom len'2_spec : forall self : Seq'0.t_seq (Vec'0.t_vec usize (Global'0.t_global)) . [%#span32] len'2 self >= 0
  
  predicate inv'7 (_x : Vec'0.t_vec (Vec'0.t_vec usize (Global'0.t_global)) (Global'0.t_global))
  
  function shallow_model'1 (self : Vec'0.t_vec (Vec'0.t_vec usize (Global'0.t_global)) (Global'0.t_global)) : Seq'0.t_seq (Vec'0.t_vec usize (Global'0.t_global))
    
  
  axiom shallow_model'1_spec : forall self : Vec'0.t_vec (Vec'0.t_vec usize (Global'0.t_global)) (Global'0.t_global) . ([%#span33] inv'7 self)
   -> ([%#span34] len'2 (shallow_model'1 self) <= UIntSize.to_int (max'1 : usize))
  
  predicate invariant'7 (self : Vec'0.t_vec (Vec'0.t_vec usize (Global'0.t_global)) (Global'0.t_global)) =
    [%#span35] inv'21 (shallow_model'1 self)
  
  axiom inv'7 : forall x : Vec'0.t_vec (Vec'0.t_vec usize (Global'0.t_global)) (Global'0.t_global) . inv'7 x = true
  
  function len'3 (self : Seq'0.t_seq usize) : int
  
  axiom len'3_spec : forall self : Seq'0.t_seq usize . [%#span32] len'3 self >= 0
  
  predicate inv'6 (_x : Vec'0.t_vec usize (Global'0.t_global))
  
  function shallow_model'2 (self : Vec'0.t_vec usize (Global'0.t_global)) : Seq'0.t_seq usize
  
  axiom shallow_model'2_spec : forall self : Vec'0.t_vec usize (Global'0.t_global) . ([%#span33] inv'6 self)
   -> ([%#span34] len'3 (shallow_model'2 self) <= UIntSize.to_int (max'1 : usize))
  
  predicate invariant'6 (self : Vec'0.t_vec usize (Global'0.t_global)) =
    [%#span35] inv'8 (shallow_model'2 self)
  
  axiom inv'6 : forall x : Vec'0.t_vec usize (Global'0.t_global) . inv'6 x = true
  
  predicate invariant'5 (self : usize) =
    [%#span30] true
  
  predicate inv'5 (_x : usize)
  
  axiom inv'5 : forall x : usize . inv'5 x = true
  
  function len'4 (self : Seq'0.t_seq (Item'0.t_item name)) : int
  
  axiom len'4_spec : forall self : Seq'0.t_seq (Item'0.t_item name) . [%#span32] len'4 self >= 0
  
<<<<<<< HEAD
  predicate inv'4 (_x : Vec'0.t_vec (Item'0.t_item name) (Global'0.t_global))
  
  function shallow_model'3 (self : Vec'0.t_vec (Item'0.t_item name) (Global'0.t_global)) : Seq'0.t_seq (Item'0.t_item name)
    
  
  axiom shallow_model'3_spec : forall self : Vec'0.t_vec (Item'0.t_item name) (Global'0.t_global) . ([%#span33] inv'4 self)
   -> ([%#span34] len'4 (shallow_model'3 self) <= UIntSize.to_int (max'1 : usize))
  
  predicate invariant'4 (self : Vec'0.t_vec (Item'0.t_item name) (Global'0.t_global)) =
    [%#span35] inv'20 (shallow_model'3 self)
  
  axiom inv'4 : forall x : Vec'0.t_vec (Item'0.t_item name) (Global'0.t_global) . inv'4 x = true
  
  constant empty'3 : Seq'0.t_seq (Item'0.t_item name)
  
  function empty_len'3 (_1 : ()) : ()
  
  axiom empty_len'3_spec : forall _1 : () . [%#span36] len'4 (empty'3 : Seq'0.t_seq (Item'0.t_item name)) = 0
=======
  predicate invariant'5 (self : Vec'0.t_vec (Item'0.t_item name) (Global'0.t_global)) =
    [%#span35] true
  
  predicate inv'5 (_x : Vec'0.t_vec (Item'0.t_item name) (Global'0.t_global))
  
  axiom inv'5 : forall x : Vec'0.t_vec (Item'0.t_item name) (Global'0.t_global) . inv'5 x = true
  
  predicate inv'3 (_x : Seq.seq (Item'0.t_item name))
  
  use seq.Seq
  
  predicate inv'4 (_x : Vec'0.t_vec (Item'0.t_item name) (Global'0.t_global))
  
  function shallow_model'3 (self : Vec'0.t_vec (Item'0.t_item name) (Global'0.t_global)) : Seq.seq (Item'0.t_item name)
  
  axiom shallow_model'3_spec : forall self : Vec'0.t_vec (Item'0.t_item name) (Global'0.t_global) . ([%#span31] inv'4 self)
   -> ([%#span33] inv'3 (shallow_model'3 self))
  && ([%#span32] Seq.length (shallow_model'3 self) <= UIntSize.to_int (max'1 : usize))
  
  predicate invariant'4 (self : Vec'0.t_vec (Item'0.t_item name) (Global'0.t_global)) =
    [%#span34] inv'3 (shallow_model'3 self)
>>>>>>> 7087246d
  
  axiom inv'4 : forall x : Vec'0.t_vec (Item'0.t_item name) (Global'0.t_global) . inv'4 x = true
  
  predicate invariant'3 (self : Seq.seq (Item'0.t_item name)) =
    [%#span35] true
  
  axiom inv'3 : forall x : Seq.seq (Item'0.t_item name) . inv'3 x = true
  
  function index_logic'1 (self : Seq'0.t_seq usize) (_2 : int) : usize
  
  function concat'0 (self : Seq'0.t_seq usize) (other : Seq'0.t_seq usize) : Seq'0.t_seq usize
  
  axiom concat'0_spec : forall self : Seq'0.t_seq usize, other : Seq'0.t_seq usize . ([%#span38] forall i : int . 0 <= i
  /\ i < len'3 (concat'0 self other)
   -> index_logic'1 (concat'0 self other) i
  = (if i < len'3 self then index_logic'1 self i else index_logic'1 other (i - len'3 self)))
  && ([%#span37] len'3 (concat'0 self other) = len'3 self + len'3 other)
  
  predicate inv'2 (_x : RangeInclusive'0.t_rangeinclusive usize)
  
  use prelude.prelude.Int
  
  function start_log'0 (self : RangeInclusive'0.t_rangeinclusive usize) : usize
  
  function deep_model'0 (self : usize) : int =
    [%#span39] UIntSize.to_int self
  
  function end_log'0 (self : RangeInclusive'0.t_rangeinclusive usize) : usize
  
  use int.Int
  
  function is_empty_log'0 (self : RangeInclusive'0.t_rangeinclusive usize) : bool
  
  axiom is_empty_log'0_spec : forall self : RangeInclusive'0.t_rangeinclusive usize . ([%#span40] inv'2 self)
   -> ([%#span41] not is_empty_log'0 self  -> deep_model'0 (start_log'0 self) <= deep_model'0 (end_log'0 self))
  
  function range_inclusive_len'0 (r : RangeInclusive'0.t_rangeinclusive usize) : int =
    [%#span44] if is_empty_log'0 r then 0 else deep_model'0 (end_log'0 r) - deep_model'0 (start_log'0 r) + 1
  
  axiom range_inclusive_len'0_spec : forall r : RangeInclusive'0.t_rangeinclusive usize . ([%#span42] inv'2 r)
   -> ([%#span43] is_empty_log'0 r = (range_inclusive_len'0 r = 0))
  
  predicate produces'1 (self : RangeInclusive'0.t_rangeinclusive usize) (visited : Seq'0.t_seq usize) (o : RangeInclusive'0.t_rangeinclusive usize)
    
   =
    [%#span45] len'3 visited = range_inclusive_len'0 self - range_inclusive_len'0 o
    /\ (is_empty_log'0 self  -> is_empty_log'0 o)
    /\ (is_empty_log'0 o \/ end_log'0 self = end_log'0 o)
    /\ (forall i : int . 0 <= i /\ i < len'3 visited
     -> deep_model'0 (index_logic'1 visited i) = deep_model'0 (start_log'0 self) + i)
  
  function produces_trans'1 (a : RangeInclusive'0.t_rangeinclusive usize) (ab : Seq'0.t_seq usize) (b : RangeInclusive'0.t_rangeinclusive usize) (bc : Seq'0.t_seq usize) (c : RangeInclusive'0.t_rangeinclusive usize) : ()
    
   =
    [%#span52] ()
  
  axiom produces_trans'1_spec : forall a : RangeInclusive'0.t_rangeinclusive usize, ab : Seq'0.t_seq usize, b : RangeInclusive'0.t_rangeinclusive usize, bc : Seq'0.t_seq usize, c : RangeInclusive'0.t_rangeinclusive usize . ([%#span46] produces'1 a ab b)
   -> ([%#span47] produces'1 b bc c)
   -> ([%#span48] inv'2 a)
   -> ([%#span49] inv'2 b)  -> ([%#span50] inv'2 c)  -> ([%#span51] produces'1 a (concat'0 ab bc) c)
  
  constant empty'0 : Seq'0.t_seq usize
  
  function produces_refl'1 (self : RangeInclusive'0.t_rangeinclusive usize) : () =
    [%#span55] ()
  
  axiom produces_refl'1_spec : forall self : RangeInclusive'0.t_rangeinclusive usize . ([%#span53] inv'2 self)
   -> ([%#span54] produces'1 self (empty'0 : Seq'0.t_seq usize) self)
  
  predicate invariant'2 (self : RangeInclusive'0.t_rangeinclusive usize) =
    [%#span30] true
  
  axiom inv'2 : forall x : RangeInclusive'0.t_rangeinclusive usize . inv'2 x = true
  
  predicate invariant'1 (self : Item'0.t_item name) =
    [%#span35] true
  
  predicate inv'1 (_x : Item'0.t_item name)
  
  axiom inv'1 : forall x : Item'0.t_item name . inv'1 x = true
  
  constant empty'2 : Seq'0.t_seq (Vec'0.t_vec usize (Global'0.t_global))
  
  function empty_len'2 (_1 : ()) : ()
  
  axiom empty_len'2_spec : forall _1 : () . [%#span36] len'2 (empty'2 : Seq'0.t_seq (Vec'0.t_vec usize (Global'0.t_global)))
  = 0
  
  constant empty'1 : Seq'0.t_seq (Item'0.t_item name)
  
  function empty_len'1 (_1 : ()) : ()
  
  axiom empty_len'1_spec : forall _1 : () . [%#span36] len'1 (empty'1 : Seq'0.t_seq (Item'0.t_item name)) = 0
  
  predicate inv'0 (_x : Range'0.t_range usize)
  
  use Core_Ops_Range_Range_Type as Core_Ops_Range_Range_Type
  
  predicate produces'0 (self : Range'0.t_range usize) (visited : Seq'0.t_seq usize) (o : Range'0.t_range usize) =
    [%#span56] Core_Ops_Range_Range_Type.range_end self = Core_Ops_Range_Range_Type.range_end o
    /\ deep_model'0 (Core_Ops_Range_Range_Type.range_start self)
    <= deep_model'0 (Core_Ops_Range_Range_Type.range_start o)
    /\ (len'3 visited > 0
     -> deep_model'0 (Core_Ops_Range_Range_Type.range_start o) <= deep_model'0 (Core_Ops_Range_Range_Type.range_end o))
    /\ len'3 visited
    = deep_model'0 (Core_Ops_Range_Range_Type.range_start o) - deep_model'0 (Core_Ops_Range_Range_Type.range_start self)
    /\ (forall i : int . 0 <= i /\ i < len'3 visited
     -> deep_model'0 (index_logic'1 visited i) = deep_model'0 (Core_Ops_Range_Range_Type.range_start self) + i)
  
  function produces_trans'0 (a : Range'0.t_range usize) (ab : Seq'0.t_seq usize) (b : Range'0.t_range usize) (bc : Seq'0.t_seq usize) (c : Range'0.t_range usize) : ()
    
  
  axiom produces_trans'0_spec : forall a : Range'0.t_range usize, ab : Seq'0.t_seq usize, b : Range'0.t_range usize, bc : Seq'0.t_seq usize, c : Range'0.t_range usize . ([%#span57] produces'0 a ab b)
   -> ([%#span58] produces'0 b bc c)
   -> ([%#span59] inv'0 a)
   -> ([%#span60] inv'0 b)  -> ([%#span61] inv'0 c)  -> ([%#span62] produces'0 a (concat'0 ab bc) c)
  
  function produces_refl'0 (self : Range'0.t_range usize) : ()
  
  axiom produces_refl'0_spec : forall self : Range'0.t_range usize . ([%#span63] inv'0 self)
   -> ([%#span64] produces'0 self (empty'0 : Seq'0.t_seq usize) self)
  
  predicate invariant'0 (self : Range'0.t_range usize) =
    [%#span30] true
  
  axiom inv'0 : forall x : Range'0.t_range usize . inv'0 x = true
  
  function empty_len'0 (_1 : ()) : ()
  
  axiom empty_len'0_spec : forall _1 : () . [%#span36] len'3 (empty'0 : Seq'0.t_seq usize) = 0
  
  use KnapsackFull_Item_Type as KnapsackFull_Item_Type
  
  function index_logic'7 (self : Seq'0.t_seq (Item'0.t_item name)) (_2 : int) : Item'0.t_item name
  
  function index_logic'4 [@inline:trivial] (self : Vec'0.t_vec (Item'0.t_item name) (Global'0.t_global)) (ix : int) : Item'0.t_item name
    
   =
    [%#span65] index_logic'7 (shallow_model'4 self) ix
  
  use CreusotContracts_Snapshot_Snapshot_Type as Snapshot'0
  
  use prelude.prelude.Intrinsic
  
<<<<<<< HEAD
  function index_logic'3 (self : Seq'0.t_seq (Item'0.t_item name)) (_2 : int) : Item'0.t_item name
  
  function concat'1 (self : Seq'0.t_seq (Item'0.t_item name)) (other : Seq'0.t_seq (Item'0.t_item name)) : Seq'0.t_seq (Item'0.t_item name)
    
  
  axiom concat'1_spec : forall self : Seq'0.t_seq (Item'0.t_item name), other : Seq'0.t_seq (Item'0.t_item name) . ([%#span38] forall i : int . 0
  <= i
  /\ i < len'4 (concat'1 self other)
   -> index_logic'3 (concat'1 self other) i
  = (if i < len'4 self then index_logic'3 self i else index_logic'3 other (i - len'4 self)))
  && ([%#span37] len'4 (concat'1 self other) = len'4 self + len'4 other)
=======
  predicate resolve'6 (self : Vec'0.t_vec (Item'0.t_item name) (Global'0.t_global)) =
    [%#span67] true
  
  predicate resolve'8 (self : usize) =
    [%#span67] true
  
  function index_logic'3 [@inline:trivial] (self : Vec'0.t_vec usize (Global'0.t_global)) (ix : int) : usize =
    [%#span66] Seq.get (shallow_model'2 self) ix
  
  predicate resolve'7 (self : Vec'0.t_vec usize (Global'0.t_global)) =
    [%#span68] forall i : int . 0 <= i /\ i < Seq.length (shallow_model'2 self)  -> resolve'8 (index_logic'3 self i)
  
  use seq.Seq
  
  function index_logic'0 [@inline:trivial] (self : Vec'0.t_vec (Vec'0.t_vec usize (Global'0.t_global)) (Global'0.t_global)) (ix : int) : Vec'0.t_vec usize (Global'0.t_global)
    
   =
    [%#span66] Seq.get (shallow_model'1 self) ix
  
  predicate resolve'5 (self : Vec'0.t_vec (Vec'0.t_vec usize (Global'0.t_global)) (Global'0.t_global)) =
    [%#span68] forall i : int . 0 <= i /\ i < Seq.length (shallow_model'1 self)  -> resolve'7 (index_logic'0 self i)
  
  use seq.Seq
>>>>>>> 7087246d
  
  function singleton'1 (v : Item'0.t_item name) : Seq'0.t_seq (Item'0.t_item name)
  
  axiom singleton'1_spec : forall v : Item'0.t_item name . ([%#span66] inv'1 v)
   -> ([%#span68] index_logic'3 (singleton'1 v) 0 = v) && ([%#span67] len'4 (singleton'1 v) = 1)
  
  function push'1 [@inline:trivial] (self : Seq'0.t_seq (Item'0.t_item name)) (v : Item'0.t_item name) : Seq'0.t_seq (Item'0.t_item name)
    
   =
<<<<<<< HEAD
    [%#span69] concat'1 self (singleton'1 v)
  
  function shallow_model'9 (self : borrowed (Vec'0.t_vec (Item'0.t_item name) (Global'0.t_global))) : Seq'0.t_seq (Item'0.t_item name)
    
   =
    [%#span70] shallow_model'3 ( * self)
  
  let rec push'0 (self:borrowed (Vec'0.t_vec (Item'0.t_item name) (Global'0.t_global))) (value:Item'0.t_item name) (return'  (ret:()))= {[@expl:precondition] [%#span72] inv'1 value}
    {[@expl:precondition] [%#span71] inv'18 self}
    any
    [ return' (result:())-> {[%#span73] shallow_model'3 ( ^ self) = push'1 (shallow_model'9 self) value}
=======
    [%#span69] shallow_model'3 self.current
  
  let rec push'0 (self:borrowed (Vec'0.t_vec (Item'0.t_item name) (Global'0.t_global))) (value:Item'0.t_item name) (return'  (ret:()))= {[@expl:precondition] [%#span71] inv'1 value}
    {[@expl:precondition] [%#span70] inv'21 self}
    any
    [ return' (result:())-> {[%#span72] shallow_model'3 self.final = Seq.snoc (shallow_model'9 self) value}
>>>>>>> 7087246d
      (! return' {result}) ]
    
  
  predicate subseq_rev'0 [#"../knapsack_full.rs" 48 0 48 67] (s1 : Seq'0.t_seq (Item'0.t_item name)) (i1 : int) (s2 : Seq'0.t_seq (Item'0.t_item name)) (i2 : int)
    
  
<<<<<<< HEAD
  axiom subseq_rev'0_def : forall s1 : Seq'0.t_seq (Item'0.t_item name), i1 : int, s2 : Seq'0.t_seq (Item'0.t_item name), i2 : int . subseq_rev'0 s1 i1 s2 i2
  = ([%#span77] if i2 = 0 then
    i1 = len'4 s1
=======
  axiom subseq_rev'0_def : forall s1 : Seq.seq (Item'0.t_item name), i1 : int, s2 : Seq.seq (Item'0.t_item name), i2 : int . subseq_rev'0 s1 i1 s2 i2
  = ([%#span76] if i2 = 0 then
    i1 = Seq.length s1
>>>>>>> 7087246d
  else
    i1 < len'4 s1 /\ index_logic'3 s1 i1 = index_logic'7 s2 (i2 - 1) /\ subseq_rev'0 s1 (i1 + 1) s2 (i2 - 1)
    \/ subseq_rev'0 s1 i1 s2 (i2 - 1)
  )
  
  function sum_values'0 [#"../knapsack_full.rs" 37 0 37 55] (s : Seq'0.t_seq (Item'0.t_item name)) (i : int) : int
  
<<<<<<< HEAD
  axiom sum_values'0_def : forall s : Seq'0.t_seq (Item'0.t_item name), i : int . sum_values'0 s i
  = ([%#span80] if i = len'4 s then
=======
  axiom sum_values'0_def : forall s : Seq.seq (Item'0.t_item name), i : int . sum_values'0 s i
  = ([%#span79] if i = Seq.length s then
>>>>>>> 7087246d
    0
  else
    UIntSize.to_int (KnapsackFull_Item_Type.item_value (index_logic'3 s i)) + sum_values'0 s (i + 1)
  )
  
  function sum_weights'0 [#"../knapsack_full.rs" 27 0 27 56] (s : Seq'0.t_seq (Item'0.t_item name)) (i : int) : int
  
<<<<<<< HEAD
  axiom sum_weights'0_def : forall s : Seq'0.t_seq (Item'0.t_item name), i : int . sum_weights'0 s i
  = ([%#span84] if i = len'4 s then
=======
  axiom sum_weights'0_def : forall s : Seq.seq (Item'0.t_item name), i : int . sum_weights'0 s i
  = ([%#span84] if i = Seq.length s then
>>>>>>> 7087246d
    0
  else
    UIntSize.to_int (KnapsackFull_Item_Type.item_weight (index_logic'3 s i)) + sum_weights'0 s (i + 1)
  )
  
<<<<<<< HEAD
  axiom sum_weights'0_spec : forall s : Seq'0.t_seq (Item'0.t_item name), i : int . ([%#span81] 0 <= i /\ i <= len'4 s)
   -> ([%#span82] sum_weights'0 s i >= 0)
=======
  axiom sum_weights'0_spec : forall s : Seq.seq (Item'0.t_item name), i : int . ([%#span80] 0 <= i /\ i <= Seq.length s)
   -> ([%#span81] inv'3 s)  -> ([%#span82] sum_weights'0 s i >= 0)
>>>>>>> 7087246d
  
  function index_logic'2 [@inline:trivial] (self : Vec'0.t_vec (Item'0.t_item name) (Global'0.t_global)) (ix : int) : Item'0.t_item name
    
   =
    [%#span65] index_logic'3 (shallow_model'3 self) ix
  
  let rec with_capacity'0 (capacity:usize) (return'  (ret:Vec'0.t_vec (Item'0.t_item name) (Global'0.t_global)))= any
    [ return' (result:Vec'0.t_vec (Item'0.t_item name) (Global'0.t_global))-> {[%#span86] inv'4 result}
<<<<<<< HEAD
      {[%#span85] len'4 (shallow_model'3 result) = 0}
      (! return' {result}) ]
    
  
  predicate resolve'6 (self : Vec'0.t_vec (Item'0.t_item name) (Global'0.t_global))
  
  predicate resolve'8 (self : usize) =
    [%#span87] true
  
  function index_logic'5 [@inline:trivial] (self : Vec'0.t_vec usize (Global'0.t_global)) (ix : int) : usize =
    [%#span65] index_logic'1 (shallow_model'2 self) ix
  
  predicate resolve'7 (self : Vec'0.t_vec usize (Global'0.t_global)) =
    [%#span88] forall i : int . 0 <= i /\ i < len'3 (shallow_model'2 self)  -> resolve'8 (index_logic'5 self i)
  
  function index_logic'6 (self : Seq'0.t_seq (Vec'0.t_vec usize (Global'0.t_global))) (_2 : int) : Vec'0.t_vec usize (Global'0.t_global)
    
  
  function index_logic'0 [@inline:trivial] (self : Vec'0.t_vec (Vec'0.t_vec usize (Global'0.t_global)) (Global'0.t_global)) (ix : int) : Vec'0.t_vec usize (Global'0.t_global)
    
   =
    [%#span65] index_logic'6 (shallow_model'1 self) ix
  
  predicate resolve'5 (self : Vec'0.t_vec (Vec'0.t_vec usize (Global'0.t_global)) (Global'0.t_global)) =
    [%#span88] forall i : int . 0 <= i /\ i < len'2 (shallow_model'1 self)  -> resolve'7 (index_logic'0 self i)
  
  predicate resolve'4 (self : borrowed (Vec'0.t_vec usize (Global'0.t_global))) =
    [%#span89]  ^ self =  * self
  
  predicate resolve'3 (self : borrowed usize) =
    [%#span89]  ^ self =  * self
=======
      {[%#span85] Seq.length (shallow_model'3 result) = 0}
      (! return' {result}) ]
    
  
  predicate resolve'4 (self : borrowed (Vec'0.t_vec usize (Global'0.t_global))) =
    [%#span87] self.final = self.current
  
  predicate resolve'3 (self : borrowed usize) =
    [%#span87] self.final = self.current
>>>>>>> 7087246d
  
  use prelude.prelude.Slice
  
  predicate resolve_elswhere'1 [@inline:trivial] (self : usize) (old' : Seq'0.t_seq usize) (fin : Seq'0.t_seq usize) =
    [%#span90] forall i : int . 0 <= i /\ i <> UIntSize.to_int self /\ i < len'3 old'
     -> index_logic'1 old' i = index_logic'1 fin i
  
  predicate has_value'2 [@inline:trivial] (self : usize) (seq : Seq'0.t_seq usize) (out : usize) =
    [%#span91] index_logic'1 seq (UIntSize.to_int self) = out
  
  predicate in_bounds'2 [@inline:trivial] (self : usize) (seq : Seq'0.t_seq usize) =
    [%#span92] UIntSize.to_int self < len'3 seq
  
<<<<<<< HEAD
  function shallow_model'8 (self : borrowed (Vec'0.t_vec usize (Global'0.t_global))) : Seq'0.t_seq usize =
    [%#span70] shallow_model'2 ( * self)
=======
  function shallow_model'8 (self : borrowed (Vec'0.t_vec usize (Global'0.t_global))) : Seq.seq usize =
    [%#span69] shallow_model'2 self.current
>>>>>>> 7087246d
  
  let rec index_mut'1 (self:borrowed (Vec'0.t_vec usize (Global'0.t_global))) (index:usize) (return'  (ret:borrowed usize))= {[@expl:precondition] [%#span95] inv'5 index}
    {[@expl:precondition] [%#span94] inv'16 self}
    {[@expl:precondition] [%#span93] in_bounds'2 index (shallow_model'8 self)}
    any
<<<<<<< HEAD
    [ return' (result:borrowed usize)-> {[%#span100] inv'17 result}
      {[%#span99] len'3 (shallow_model'2 ( ^ self)) = len'3 (shallow_model'8 self)}
      {[%#span98] resolve_elswhere'1 index (shallow_model'8 self) (shallow_model'2 ( ^ self))}
      {[%#span97] has_value'2 index (shallow_model'2 ( ^ self)) ( ^ result)}
      {[%#span96] has_value'2 index (shallow_model'8 self) ( * result)}
=======
    [ return' (result:borrowed usize)-> {[%#span98] inv'20 result}
      {[%#span97] Seq.length (shallow_model'2 self.final) = Seq.length (shallow_model'8 self)}
      {[%#span96] resolve_elswhere'1 index (shallow_model'8 self) (shallow_model'2 self.final)}
      {[%#span95] has_value'2 index (shallow_model'2 self.final) result.final}
      {[%#span94] has_value'2 index (shallow_model'8 self) result.current}
>>>>>>> 7087246d
      (! return' {result}) ]
    
  
  predicate resolve_elswhere'0 [@inline:trivial] (self : usize) (old' : Seq'0.t_seq (Vec'0.t_vec usize (Global'0.t_global))) (fin : Seq'0.t_seq (Vec'0.t_vec usize (Global'0.t_global)))
    
   =
    [%#span90] forall i : int . 0 <= i /\ i <> UIntSize.to_int self /\ i < len'2 old'
     -> index_logic'6 old' i = index_logic'6 fin i
  
  predicate has_value'1 [@inline:trivial] (self : usize) (seq : Seq'0.t_seq (Vec'0.t_vec usize (Global'0.t_global))) (out : Vec'0.t_vec usize (Global'0.t_global))
    
   =
    [%#span91] index_logic'6 seq (UIntSize.to_int self) = out
  
  predicate in_bounds'1 [@inline:trivial] (self : usize) (seq : Seq'0.t_seq (Vec'0.t_vec usize (Global'0.t_global))) =
    [%#span92] UIntSize.to_int self < len'2 seq
  
  function shallow_model'7 (self : borrowed (Vec'0.t_vec (Vec'0.t_vec usize (Global'0.t_global)) (Global'0.t_global))) : Seq'0.t_seq (Vec'0.t_vec usize (Global'0.t_global))
    
   =
<<<<<<< HEAD
    [%#span70] shallow_model'1 ( * self)
=======
    [%#span69] shallow_model'1 self.current
>>>>>>> 7087246d
  
  let rec index_mut'0 (self:borrowed (Vec'0.t_vec (Vec'0.t_vec usize (Global'0.t_global)) (Global'0.t_global))) (index:usize) (return'  (ret:borrowed (Vec'0.t_vec usize (Global'0.t_global))))= {[@expl:precondition] [%#span95] inv'5 index}
    {[@expl:precondition] [%#span94] inv'15 self}
    {[@expl:precondition] [%#span93] in_bounds'1 index (shallow_model'7 self)}
    any
<<<<<<< HEAD
    [ return' (result:borrowed (Vec'0.t_vec usize (Global'0.t_global)))-> {[%#span100] inv'16 result}
      {[%#span99] len'2 (shallow_model'1 ( ^ self)) = len'2 (shallow_model'7 self)}
      {[%#span98] resolve_elswhere'0 index (shallow_model'7 self) (shallow_model'1 ( ^ self))}
      {[%#span97] has_value'1 index (shallow_model'1 ( ^ self)) ( ^ result)}
      {[%#span96] has_value'1 index (shallow_model'7 self) ( * result)}
=======
    [ return' (result:borrowed (Vec'0.t_vec usize (Global'0.t_global)))-> {[%#span98] inv'19 result}
      {[%#span97] Seq.length (shallow_model'1 self.final) = Seq.length (shallow_model'7 self)}
      {[%#span96] resolve_elswhere'0 index (shallow_model'7 self) (shallow_model'1 self.final)}
      {[%#span95] has_value'1 index (shallow_model'1 self.final) result.final}
      {[%#span94] has_value'1 index (shallow_model'7 self) result.current}
>>>>>>> 7087246d
      (! return' {result}) ]
    
  
  use int.MinMax
  
  let rec max'0 (a:usize) (b:usize) (return'  (ret:usize))= any
    [ return' (result:usize)-> {[%#span101] UIntSize.to_int result = MinMax.max (UIntSize.to_int a) (UIntSize.to_int b)}
      (! return' {result}) ]
    
  
  function shallow_model'6 (self : Vec'0.t_vec usize (Global'0.t_global)) : Seq'0.t_seq usize =
    [%#span102] shallow_model'2 self
  
  let rec index'2 (self:Vec'0.t_vec usize (Global'0.t_global)) (index:usize) (return'  (ret:usize))= {[@expl:precondition] [%#span105] inv'5 index}
    {[@expl:precondition] [%#span104] inv'13 self}
    {[@expl:precondition] [%#span103] in_bounds'2 index (shallow_model'6 self)}
    any
    [ return' (result:usize)-> {[%#span107] inv'14 result}
      {[%#span106] has_value'2 index (shallow_model'6 self) result}
      (! return' {result}) ]
    
  
  function shallow_model'5 (self : Vec'0.t_vec (Vec'0.t_vec usize (Global'0.t_global)) (Global'0.t_global)) : Seq'0.t_seq (Vec'0.t_vec usize (Global'0.t_global))
    
   =
    [%#span102] shallow_model'1 self
  
  let rec index'1 (self:Vec'0.t_vec (Vec'0.t_vec usize (Global'0.t_global)) (Global'0.t_global)) (index:usize) (return'  (ret:Vec'0.t_vec usize (Global'0.t_global)))= {[@expl:precondition] [%#span105] inv'5 index}
    {[@expl:precondition] [%#span104] inv'12 self}
    {[@expl:precondition] [%#span103] in_bounds'1 index (shallow_model'5 self)}
    any
    [ return' (result:Vec'0.t_vec usize (Global'0.t_global))-> {[%#span107] inv'13 result}
      {[%#span106] has_value'1 index (shallow_model'5 self) result}
      (! return' {result}) ]
    
  
  predicate resolve'2 (self : borrowed (RangeInclusive'0.t_rangeinclusive usize)) =
<<<<<<< HEAD
    [%#span89]  ^ self =  * self
  
  function singleton'0 (v : usize) : Seq'0.t_seq usize
=======
    [%#span87] self.final = self.current
>>>>>>> 7087246d
  
  axiom singleton'0_spec : forall v : usize . ([%#span66] inv'5 v)
   -> ([%#span68] index_logic'1 (singleton'0 v) 0 = v) && ([%#span67] len'3 (singleton'0 v) = 1)
  
  predicate completed'1 (self : borrowed (RangeInclusive'0.t_rangeinclusive usize)) =
<<<<<<< HEAD
    [%#span108] is_empty_log'0 ( * self) /\ is_empty_log'0 ( ^ self)
=======
    [%#span106] is_empty_log'0 self.current /\ is_empty_log'0 self.final
>>>>>>> 7087246d
  
  let rec next'1 (self:borrowed (RangeInclusive'0.t_rangeinclusive usize)) (return'  (ret:Option'0.t_option usize))= {[@expl:precondition] [%#span109] inv'11 self}
    any
    [ return' (result:Option'0.t_option usize)-> {[%#span111] inv'10 result}
      {[%#span110] match result with
        | Option'0.C_None -> completed'1 self
<<<<<<< HEAD
        | Option'0.C_Some v -> produces'1 ( * self) (singleton'0 v) ( ^ self)
=======
        | Option'0.C_Some v -> produces'1 self.current (Seq.singleton v) self.final
>>>>>>> 7087246d
        end}
      (! return' {result}) ]
    
  
  function deref'2 (self : Snapshot'0.t_snapshot (RangeInclusive'0.t_rangeinclusive usize)) : RangeInclusive'0.t_rangeinclusive usize
    
  
  function inner'2 (self : Snapshot'0.t_snapshot (RangeInclusive'0.t_rangeinclusive usize)) : RangeInclusive'0.t_rangeinclusive usize
    
  
  function new'3 (x : RangeInclusive'0.t_rangeinclusive usize) : Snapshot'0.t_snapshot (RangeInclusive'0.t_rangeinclusive usize)
    
  
  axiom new'3_spec : forall x : RangeInclusive'0.t_rangeinclusive usize . ([%#span112] inv'2 x)
   -> ([%#span113] deref'2 (new'3 x) = x)
  
  predicate into_iter_post'1 (self : RangeInclusive'0.t_rangeinclusive usize) (res : RangeInclusive'0.t_rangeinclusive usize)
    
   =
    [%#span114] self = res
  
  predicate into_iter_pre'1 (self : RangeInclusive'0.t_rangeinclusive usize) =
    [%#span115] true
  
  let rec into_iter'1 (self:RangeInclusive'0.t_rangeinclusive usize) (return'  (ret:RangeInclusive'0.t_rangeinclusive usize))= {[@expl:precondition] [%#span117] inv'2 self}
    {[@expl:precondition] [%#span116] into_iter_pre'1 self}
    any
    [ return' (result:RangeInclusive'0.t_rangeinclusive usize)-> {[%#span118] inv'2 result}
      {[%#span116] into_iter_post'1 self result}
      (! return' {result}) ]
    
  
  let rec new'2 (start:usize) (end':usize) (return'  (ret:RangeInclusive'0.t_rangeinclusive usize))= {[@expl:precondition] [%#span120] inv'5 end'}
    {[@expl:precondition] [%#span119] inv'5 start}
    any
    [ return' (result:RangeInclusive'0.t_rangeinclusive usize)-> {[%#span124] inv'2 result}
      {[%#span123] deep_model'0 start <= deep_model'0 end'  -> not is_empty_log'0 result}
      {[%#span122] end_log'0 result = end'}
      {[%#span121] start_log'0 result = start}
      (! return' {result}) ]
    
  
  predicate resolve'1 (self : Item'0.t_item name) =
    [%#span67] true
  
  predicate has_value'0 [@inline:trivial] (self : usize) (seq : Seq'0.t_seq (Item'0.t_item name)) (out : Item'0.t_item name)
    
   =
    [%#span91] index_logic'7 seq (UIntSize.to_int self) = out
  
  predicate in_bounds'0 [@inline:trivial] (self : usize) (seq : Seq'0.t_seq (Item'0.t_item name)) =
    [%#span92] UIntSize.to_int self < len'1 seq
  
  function shallow_model'0 (self : Vec'0.t_vec (Item'0.t_item name) (Global'0.t_global)) : Seq'0.t_seq (Item'0.t_item name)
    
   =
    [%#span102] shallow_model'4 self
  
<<<<<<< HEAD
  let rec index'0 (self:Vec'0.t_vec (Item'0.t_item name) (Global'0.t_global)) (index:usize) (return'  (ret:Item'0.t_item name))= {[@expl:precondition] [%#span105] inv'5 index}
    {[@expl:precondition] [%#span104] inv'3 self}
    {[@expl:precondition] [%#span103] in_bounds'0 index (shallow_model'0 self)}
=======
  let rec index'0 (self:Vec'0.t_vec (Item'0.t_item name) (Global'0.t_global)) (index:usize) (return'  (ret:Item'0.t_item name))= {[@expl:precondition] [%#span103] inv'6 index}
    {[@expl:precondition] [%#span102] inv'5 self}
    {[@expl:precondition] [%#span101] in_bounds'0 index (shallow_model'0 self)}
>>>>>>> 7087246d
    any
    [ return' (result:Item'0.t_item name)-> {[%#span107] inv'1 result}
      {[%#span106] has_value'0 index (shallow_model'0 self) result}
      (! return' {result}) ]
    
  
  predicate resolve'0 (self : borrowed (Range'0.t_range usize)) =
<<<<<<< HEAD
    [%#span89]  ^ self =  * self
  
  predicate completed'0 (self : borrowed (Range'0.t_range usize)) =
    [%#span125] resolve'0 self
    /\ deep_model'0 (Core_Ops_Range_Range_Type.range_start ( * self))
    >= deep_model'0 (Core_Ops_Range_Range_Type.range_end ( * self))
=======
    [%#span87] self.final = self.current
  
  predicate completed'0 (self : borrowed (Range'0.t_range usize)) =
    [%#span121] resolve'0 self
    /\ deep_model'0 (Core_Ops_Range_Range_Type.range_start self.current)
    >= deep_model'0 (Core_Ops_Range_Range_Type.range_end self.current)
>>>>>>> 7087246d
  
  let rec next'0 (self:borrowed (Range'0.t_range usize)) (return'  (ret:Option'0.t_option usize))= {[@expl:precondition] [%#span126] inv'9 self}
    any
    [ return' (result:Option'0.t_option usize)-> {[%#span127] inv'10 result}
      {[%#span110] match result with
        | Option'0.C_None -> completed'0 self
<<<<<<< HEAD
        | Option'0.C_Some v -> produces'0 ( * self) (singleton'0 v) ( ^ self)
=======
        | Option'0.C_Some v -> produces'0 self.current (Seq.singleton v) self.final
>>>>>>> 7087246d
        end}
      (! return' {result}) ]
    
  
  function m'0 [#"../knapsack_full.rs" 66 0 66 57] (items : Seq'0.t_seq (Item'0.t_item name)) (i : int) (w : int) : int
  
  axiom m'0_def : forall items : Seq'0.t_seq (Item'0.t_item name), i : int, w : int . m'0 items i w
  = ([%#span133] if i = 0 then
    0
  else
    if UIntSize.to_int (KnapsackFull_Item_Type.item_weight (index_logic'7 items (i - 1))) > w then
      m'0 items (i - 1) w
    else
      MinMax.max (m'0 items (i - 1) w) (m'0 items (i - 1) (w
      - UIntSize.to_int (KnapsackFull_Item_Type.item_weight (index_logic'7 items (i - 1))))
      + UIntSize.to_int (KnapsackFull_Item_Type.item_value (index_logic'7 items (i - 1))))
    
  )
  
<<<<<<< HEAD
  axiom m'0_spec : forall items : Seq'0.t_seq (Item'0.t_item name), i : int, w : int . ([%#span128] 0 <= i
  /\ i <= len'1 items)
   -> ([%#span129] 0 <= w)
   -> ([%#span131] forall j : int . forall s : Seq'0.t_seq (Item'0.t_item name) . 0 <= j
  /\ j <= len'4 s /\ subseq_rev'0 s j items i /\ sum_weights'0 s j <= w  -> sum_values'0 s j <= m'0 items i w)
  && ([%#span130] m'0 items i w >= 0)
  
  function deref'0 (self : Snapshot'0.t_snapshot (Seq'0.t_seq usize)) : Seq'0.t_seq usize
=======
  axiom m'0_spec : forall items : Seq.seq (Item'0.t_item name), i : int, w : int . ([%#span124] 0 <= i
  /\ i <= Seq.length items)
   -> ([%#span125] 0 <= w)
   -> ([%#span126] inv'11 items)
   -> ([%#span128] forall j : int . forall s : Seq.seq (Item'0.t_item name) . inv'3 s
   -> 0 <= j /\ j <= Seq.length s /\ subseq_rev'0 s j items i /\ sum_weights'0 s j <= w
   -> sum_values'0 s j <= m'0 items i w)
  && ([%#span127] m'0 items i w >= 0)
>>>>>>> 7087246d
  
  function inner'1 (self : Snapshot'0.t_snapshot (Seq'0.t_seq usize)) : Seq'0.t_seq usize
  
  function deref'1 (self : Snapshot'0.t_snapshot (Range'0.t_range usize)) : Range'0.t_range usize
  
  function inner'0 (self : Snapshot'0.t_snapshot (Range'0.t_range usize)) : Range'0.t_range usize
  
  function new'1 (x : Seq'0.t_seq usize) : Snapshot'0.t_snapshot (Seq'0.t_seq usize)
  
  axiom new'1_spec : forall x : Seq'0.t_seq usize . ([%#span112] inv'8 x)  -> ([%#span113] deref'0 (new'1 x) = x)
  
  function new'0 (x : Range'0.t_range usize) : Snapshot'0.t_snapshot (Range'0.t_range usize)
  
  axiom new'0_spec : forall x : Range'0.t_range usize . ([%#span112] inv'0 x)  -> ([%#span113] deref'1 (new'0 x) = x)
  
  predicate into_iter_post'0 (self : Range'0.t_range usize) (res : Range'0.t_range usize) =
    [%#span114] self = res
  
  predicate into_iter_pre'0 (self : Range'0.t_range usize) =
    [%#span115] true
  
  let rec into_iter'0 (self:Range'0.t_range usize) (return'  (ret:Range'0.t_range usize))= {[@expl:precondition] [%#span117] inv'0 self}
    {[@expl:precondition] [%#span116] into_iter_pre'0 self}
    any
    [ return' (result:Range'0.t_range usize)-> {[%#span118] inv'0 result}
      {[%#span116] into_iter_post'0 self result}
      (! return' {result}) ]
    
  
  let rec from_elem'1 (elem:Vec'0.t_vec usize (Global'0.t_global)) (n:usize) (return'  (ret:Vec'0.t_vec (Vec'0.t_vec usize (Global'0.t_global)) (Global'0.t_global)))= {[@expl:precondition] [%#span134] inv'6 elem}
    any
    [ return' (result:Vec'0.t_vec (Vec'0.t_vec usize (Global'0.t_global)) (Global'0.t_global))-> {[%#span137] inv'7 result}
      {[%#span136] forall i : int . 0 <= i /\ i < UIntSize.to_int n  -> index_logic'0 result i = elem}
      {[%#span135] len'2 (shallow_model'1 result) = UIntSize.to_int n}
      (! return' {result}) ]
    
  
<<<<<<< HEAD
  let rec len'0 (self:Vec'0.t_vec (Item'0.t_item name) (Global'0.t_global)) (return'  (ret:usize))= {[@expl:precondition] [%#span138] inv'3 self}
=======
  let rec len'0 (self:Vec'0.t_vec (Item'0.t_item name) (Global'0.t_global)) (return'  (ret:usize))= {[@expl:precondition] [%#span135] inv'5 self}
>>>>>>> 7087246d
    any
    [ return' (result:usize)-> {[%#span139] UIntSize.to_int result = len'1 (shallow_model'0 self)}
      (! return' {result}) ]
    
  
  let rec from_elem'0 (elem:usize) (n:usize) (return'  (ret:Vec'0.t_vec usize (Global'0.t_global)))= {[@expl:precondition] [%#span134] inv'5 elem}
    any
    [ return' (result:Vec'0.t_vec usize (Global'0.t_global))-> {[%#span137] inv'6 result}
      {[%#span136] forall i : int . 0 <= i /\ i < UIntSize.to_int n  -> index_logic'5 result i = elem}
      {[%#span135] len'3 (shallow_model'2 result) = UIntSize.to_int n}
      (! return' {result}) ]
    
  
<<<<<<< HEAD
  let rec knapsack01_dyn (items:Vec'0.t_vec (Item'0.t_item name) (Global'0.t_global)) (max_weight:usize) (return'  (ret:Vec'0.t_vec (Item'0.t_item name) (Global'0.t_global)))= {[%#sknapsack_full25] inv'3 items}
    {[%#sknapsack_full24] forall i : int . 0 <= i /\ i < len'1 (shallow_model'0 items)
     -> UIntSize.to_int (KnapsackFull_Item_Type.item_value (index_logic'4 items i)) <= 10000000}
=======
  let rec knapsack01_dyn (items:Vec'0.t_vec (Item'0.t_item name) (Global'0.t_global)) (max_weight:usize) (return'  (ret:Vec'0.t_vec (Item'0.t_item name) (Global'0.t_global)))= {[%#sknapsack_full25] inv'5 items}
    {[%#sknapsack_full24] forall i : int . 0 <= i /\ i < Seq.length (shallow_model'0 items)
     -> UIntSize.to_int (KnapsackFull_Item_Type.item_value (index_logic'2 items i)) <= 10000000}
>>>>>>> 7087246d
    {[%#sknapsack_full23] UIntSize.to_int max_weight < 10000000}
    {[%#sknapsack_full22] len'1 (shallow_model'0 items) < 10000000}
    (! bb0
    [ bb0 = s0
      [ s0 = UIntSize.add {max_weight} {[%#sknapsack_full0] (1 : usize)} (fun (_ret':usize) ->  [ &_11 <- _ret' ] s1)
      | s1 = from_elem'0 {[%#sknapsack_full1] (0 : usize)} {_11}
          (fun (_ret':Vec'0.t_vec usize (Global'0.t_global)) ->  [ &_10 <- _ret' ] s2)
      | s2 = bb1 ]
      
    | bb1 = s0 [ s0 = len'0 {items} (fun (_ret':usize) ->  [ &_14 <- _ret' ] s1) | s1 = bb2 ] 
    | bb2 = s0
      [ s0 = UIntSize.add {_14} {[%#sknapsack_full2] (1 : usize)}
          (fun (_ret':usize) ->  [ &_13 <- _ret' ] (any [ any_ (_any:usize)-> (!  [ &_14 <- _any ] s1) ] ))
      | s1 = from_elem'1 {_10} {_13}
          (fun (_ret':Vec'0.t_vec (Vec'0.t_vec usize (Global'0.t_global)) (Global'0.t_global)) ->
             [ &best_value <- _ret' ] 
            s2)
      | s2 = bb3 ]
      
    | bb3 = s0 [ s0 = len'0 {items} (fun (_ret':usize) ->  [ &_19 <- _ret' ] s1) | s1 = bb4 ] 
    | bb4 = s0
      [ s0 =  [ &_18 <- Range'0.C_Range ([%#sknapsack_full3] (0 : usize)) _19 ] 
        (any [ any_ (_any:usize)-> (!  [ &_19 <- _any ] s1) ] )
      | s1 = into_iter'0 {_18} (fun (_ret':Range'0.t_range usize) ->  [ &iter <- _ret' ] s2)
      | s2 = bb5 ]
      
    | bb5 = s0 [ s0 =  [ &iter_old <- [%#sknapsack_full4] new'0 iter ] s1 | s1 = bb6 ] 
    | bb6 = s0 [ s0 =  [ &produced <- [%#sknapsack_full5] new'1 (empty'0 : Seq'0.t_seq usize) ] s1 | s1 = bb7 ] 
    | bb7 = bb8
    | bb8 = bb9
    | bb9 = bb10
    | bb10 = bb11
    | bb11 = bb12
    | bb12 = bb12
      [ bb12 = {[@expl:loop invariant] [%#sknapsack_full6] forall ww : int . forall ii : int . 0 <= ii
        /\ ii <= len'1 (shallow_model'0 items) /\ 0 <= ww /\ ww <= UIntSize.to_int max_weight
         -> UIntSize.to_int (index_logic'1 (shallow_model'2 (index_logic'0 best_value ii)) ww) <= 10000000 * ii}
        {[@expl:loop invariant] [%#sknapsack_full6] forall ww : int . forall ii : int . 0 <= ii
        /\ ii <= len'3 (deref'0 produced) /\ 0 <= ww /\ ww <= UIntSize.to_int max_weight
         -> UIntSize.to_int (index_logic'1 (shallow_model'2 (index_logic'0 best_value ii)) ww)
        = m'0 (shallow_model'0 items) ii ww}
        {[@expl:loop invariant] [%#sknapsack_full6] forall i : int . 0 <= i /\ i < len'2 (shallow_model'1 best_value)
         -> UIntSize.to_int max_weight + 1 = len'3 (shallow_model'2 (index_logic'0 best_value i))}
        {[@expl:loop invariant] [%#sknapsack_full7] len'1 (shallow_model'0 items) + 1
        = len'2 (shallow_model'1 best_value)}
        {[@expl:loop invariant] [%#sknapsack_full6] produces'0 (inner'0 iter_old) (inner'1 produced) iter}
        {[@expl:loop invariant] [%#sknapsack_full6] inv'0 iter}
        (! s0) [ s0 = bb13 ] 
        [ bb13 = s0
          [ s0 = Borrow.borrow_mut <Range'0.t_range usize> {iter}
              (fun (_ret':borrowed (Range'0.t_range usize)) ->  [ &_34 <- _ret' ]  [ &iter <- _34.final ] s1)
          | s1 = Borrow.borrow_final <Range'0.t_range usize> {_34.current} {Borrow.get_id _34}
              (fun (_ret':borrowed (Range'0.t_range usize)) ->
                 [ &_33 <- _ret' ] 
                 [ &_34 <- { _34 with current = _33.final ; } ] 
                s2)
          | s2 = next'0 {_33} (fun (_ret':Option'0.t_option usize) ->  [ &_32 <- _ret' ] s3)
          | s3 = bb14 ]
          
        | bb14 = s0
          [ s0 = -{resolve'0 _34}- s1
          | s1 = any
            [ br0 -> {_32 = Option'0.C_None } (! bb17) | br1 (a:usize)-> {_32 = Option'0.C_Some a} (! bb16) ]
             ]
          
        | bb16 = bb18
        | bb18 = s0
          [ s0 = Option'0.some <usize> {_32} (fun (r0'0:usize) ->  [ &__creusot_proc_iter_elem <- r0'0 ] s1)
          | s1 = 
            [ &_37 <- [%#sknapsack_full8] new'1 (concat'0 (inner'1 produced) (singleton'0 __creusot_proc_iter_elem)) ]
            
            s2
          | s2 = bb19 ]
          
        | bb19 = s0
          [ s0 =  [ &produced <- _37 ] 
            (any [ any_ (_any:Snapshot'0.t_snapshot (Seq'0.t_seq usize))-> (!  [ &_37 <- _any ] s1) ] )
          | s1 =  [ &i <- __creusot_proc_iter_elem ] s2
          | s2 = index'0 {items} {i} (fun (_ret':Item'0.t_item name) ->  [ &_41 <- _ret' ] s3)
          | s3 = bb20 ]
          
        | bb20 = s0
          [ s0 =  [ &it <- _41 ] s1
          | s1 = {[@expl:type invariant] inv'1 _41} s2
          | s2 = -{resolve'1 _41}- s3
          | s3 = new'2 {[%#sknapsack_full9] (0 : usize)} {max_weight}
              (fun (_ret':RangeInclusive'0.t_rangeinclusive usize) ->  [ &_45 <- _ret' ] s4)
          | s4 = bb21 ]
          
        | bb21 = s0
          [ s0 = into_iter'1 {_45} (fun (_ret':RangeInclusive'0.t_rangeinclusive usize) ->  [ &iter1 <- _ret' ] s1)
          | s1 = bb22 ]
          
        | bb22 = s0 [ s0 =  [ &iter_old1 <- [%#sknapsack_full10] new'3 iter1 ] s1 | s1 = bb23 ] 
        | bb23 = s0 [ s0 =  [ &produced1 <- [%#sknapsack_full11] new'1 (empty'0 : Seq'0.t_seq usize) ] s1 | s1 = bb24 ] 
        | bb24 = bb25
        | bb25 = bb26
        | bb26 = bb27
        | bb27 = bb28
        | bb28 = bb29
        | bb29 = bb30
        | bb30 = bb30
          [ bb30 = {[@expl:loop invariant] [%#sknapsack_full12] forall ww : int . forall ii : int . 0 <= ii
            /\ ii <= len'1 (shallow_model'0 items) /\ 0 <= ww /\ ww <= UIntSize.to_int max_weight
             -> UIntSize.to_int (index_logic'1 (shallow_model'2 (index_logic'0 best_value ii)) ww) <= 10000000 * ii}
            {[@expl:loop invariant] [%#sknapsack_full12] forall ww : int . 0 <= ww
            /\ ww <= len'3 (deref'0 produced1) - 1
             -> UIntSize.to_int (index_logic'1 (shallow_model'2 (index_logic'0 best_value (UIntSize.to_int i + 1))) ww)
            = m'0 (shallow_model'0 items) (UIntSize.to_int i + 1) ww}
            {[@expl:loop invariant] [%#sknapsack_full12] forall ww : int . forall ii : int . 0 <= ii
            /\ ii <= UIntSize.to_int i /\ 0 <= ww /\ ww <= UIntSize.to_int max_weight
             -> UIntSize.to_int (index_logic'1 (shallow_model'2 (index_logic'0 best_value ii)) ww)
            = m'0 (shallow_model'0 items) ii ww}
            {[@expl:loop invariant] [%#sknapsack_full12] forall i : int . 0 <= i
            /\ i < len'2 (shallow_model'1 best_value)
             -> UIntSize.to_int max_weight + 1 = len'3 (shallow_model'2 (index_logic'0 best_value i))}
            {[@expl:loop invariant] [%#sknapsack_full13] len'1 (shallow_model'0 items) + 1
            = len'2 (shallow_model'1 best_value)}
            {[@expl:loop invariant] [%#sknapsack_full12] produces'1 (inner'2 iter_old1) (inner'1 produced1) iter1}
            {[@expl:loop invariant] [%#sknapsack_full12] inv'2 iter1}
            (! s0) [ s0 = bb31 ] 
            [ bb31 = s0
              [ s0 = Borrow.borrow_mut <RangeInclusive'0.t_rangeinclusive usize> {iter1}
                  (fun (_ret':borrowed (RangeInclusive'0.t_rangeinclusive usize)) ->
                     [ &_60 <- _ret' ] 
                     [ &iter1 <- _60.final ] 
                    s1)
              | s1 = Borrow.borrow_final <RangeInclusive'0.t_rangeinclusive usize> {_60.current} {Borrow.get_id _60}
                  (fun (_ret':borrowed (RangeInclusive'0.t_rangeinclusive usize)) ->
                     [ &_59 <- _ret' ] 
                     [ &_60 <- { _60 with current = _59.final ; } ] 
                    s2)
              | s2 = next'1 {_59} (fun (_ret':Option'0.t_option usize) ->  [ &_58 <- _ret' ] s3)
              | s3 = bb32 ]
              
            | bb32 = s0
              [ s0 = -{resolve'2 _60}- s1
              | s1 = any
                [ br0 -> {_58 = Option'0.C_None } (! bb35) | br1 (a:usize)-> {_58 = Option'0.C_Some a} (! bb34) ]
                 ]
              
            | bb34 = bb36
            | bb36 = s0
              [ s0 = Option'0.some <usize> {_58} (fun (r0'0:usize) ->  [ &__creusot_proc_iter_elem1 <- r0'0 ] s1)
              | s1 = 
                [ &_63 <- [%#sknapsack_full14] new'1 (concat'0 (inner'1 produced1) (singleton'0 __creusot_proc_iter_elem1)) ]
                
                s2
              | s2 = bb37 ]
              
            | bb37 = s0
              [ s0 =  [ &produced1 <- _63 ] 
                (any [ any_ (_any:Snapshot'0.t_snapshot (Seq'0.t_seq usize))-> (!  [ &_63 <- _any ] s1) ] )
              | s1 =  [ &w <- __creusot_proc_iter_elem1 ] s2
              | s2 = Item'0.t_item <name> {it}
                  (fun (rname'0:name) (rweight'0:usize) (rvalue'0:usize) ->
                    UIntSize.gt {rweight'0} {w} (fun (_ret':bool) ->  [ &_67 <- _ret' ] s3))
              | s3 = any [ br0 -> {_67 = false} (! bb41) | br1 -> {_67} (! bb38) ]  ]
              
            | bb38 = s0
              [ s0 = index'1 {best_value} {i}
                  (fun (_ret':Vec'0.t_vec usize (Global'0.t_global)) ->  [ &_72 <- _ret' ] s1)
              | s1 = bb39 ]
              
            | bb39 = s0 [ s0 = index'2 {_72} {w} (fun (_ret':usize) ->  [ &_70 <- _ret' ] s1) | s1 = bb40 ] 
            | bb40 = s0 [ s0 =  [ &_66 <- _70 ] s1 | s1 = bb47 ] 
            | bb41 = s0
              [ s0 = index'1 {best_value} {i}
                  (fun (_ret':Vec'0.t_vec usize (Global'0.t_global)) ->  [ &_79 <- _ret' ] s1)
              | s1 = bb42 ]
              
            | bb42 = s0 [ s0 = index'2 {_79} {w} (fun (_ret':usize) ->  [ &_77 <- _ret' ] s1) | s1 = bb43 ] 
            | bb43 = s0
              [ s0 = index'1 {best_value} {i}
                  (fun (_ret':Vec'0.t_vec usize (Global'0.t_global)) ->  [ &_87 <- _ret' ] s1)
              | s1 = bb44 ]
              
            | bb44 = s0
              [ s0 = Item'0.t_item <name> {it}
                  (fun (rname'0:name) (rweight'0:usize) (rvalue'0:usize) ->
                    UIntSize.sub {w} {rweight'0} (fun (_ret':usize) ->  [ &_90 <- _ret' ] s1))
              | s1 = index'2 {_87} {_90} (fun (_ret':usize) ->  [ &_85 <- _ret' ] s2)
              | s2 = bb45 ]
              
            | bb45 = s0
              [ s0 = Item'0.t_item <name> {it}
                  (fun (rname'0:name) (rweight'0:usize) (rvalue'0:usize) ->
                    UIntSize.add {_85} {rvalue'0} (fun (_ret':usize) ->  [ &_83 <- _ret' ] s1))
              | s1 = max'0 {_77} {_83} (fun (_ret':usize) ->  [ &_66 <- _ret' ] s2)
              | s2 = bb46 ]
              
            | bb46 = bb47
            | bb47 = s0
              [ s0 = Borrow.borrow_mut
                  <Vec'0.t_vec (Vec'0.t_vec usize (Global'0.t_global)) (Global'0.t_global)>
                  {best_value}
                  (fun (_ret':borrowed (Vec'0.t_vec (Vec'0.t_vec usize (Global'0.t_global)) (Global'0.t_global))) ->
                     [ &_97 <- _ret' ] 
                     [ &best_value <- _97.final ] 
                    s1)
              | s1 = UIntSize.add {i} {[%#sknapsack_full15] (1 : usize)} (fun (_ret':usize) ->  [ &_98 <- _ret' ] s2)
              | s2 = index_mut'0 {_97} {_98}
                  (fun (_ret':borrowed (Vec'0.t_vec usize (Global'0.t_global))) ->  [ &_96 <- _ret' ] s3)
              | s3 = bb48 ]
              
            | bb48 = s0
              [ s0 = Borrow.borrow_final <Vec'0.t_vec usize (Global'0.t_global)> {_96.current} {Borrow.get_id _96}
                  (fun (_ret':borrowed (Vec'0.t_vec usize (Global'0.t_global))) ->
                     [ &_95 <- _ret' ] 
                     [ &_96 <- { _96 with current = _95.final ; } ] 
                    s1)
              | s1 = index_mut'1 {_95} {w} (fun (_ret':borrowed usize) ->  [ &_94 <- _ret' ] s2)
              | s2 = bb49 ]
              
            | bb49 = s0
              [ s0 =  [ &_94 <- { _94 with current = _66 ; } ] (any [ any_ (_any:usize)-> (!  [ &_66 <- _any ] s1) ] )
              | s1 = -{resolve'3 _94}- s2
              | s2 = -{resolve'4 _96}- s3
              | s3 = bb30 ]
               ]
             ]
          
        | bb35 = s0 [ s0 = {[@expl:type invariant] inv'1 it} s1 | s1 = -{resolve'1 it}- s2 | s2 = bb12 ]  ]
         ]
      
    | bb17 = s0 [ s0 = len'0 {items} (fun (_ret':usize) ->  [ &_104 <- _ret' ] s1) | s1 = bb50 ] 
    | bb50 = s0
      [ s0 = with_capacity'0 {_104}
          (fun (_ret':Vec'0.t_vec (Item'0.t_item name) (Global'0.t_global)) ->  [ &result <- _ret' ] s1)
      | s1 = bb51 ]
      
    | bb51 = s0
      [ s0 =  [ &left_weight <- max_weight ] s1
      | s1 = len'0 {items} (fun (_ret':usize) ->  [ &j <- _ret' ] s2)
      | s2 = bb52 ]
      
    | bb52 = bb53
    | bb53 = bb54
    | bb54 = bb55
    | bb55 = bb56
    | bb56 = bb56
<<<<<<< HEAD
      [ bb56 = {[@expl:loop invariant] [%#sknapsack_full18] forall r : Seq'0.t_seq (Item'0.t_item name) . len'4 (shallow_model'3 result)
        <= len'4 r
        /\ (forall i : int . 0 <= i /\ i < len'4 (shallow_model'3 result)
         -> index_logic'2 result i = index_logic'3 r i)
        /\ subseq_rev'0 r (len'4 (shallow_model'3 result)) (shallow_model'0 items) (UIntSize.to_int j)
         -> subseq_rev'0 r 0 (shallow_model'0 items) (len'1 (shallow_model'0 items))}
        {[@expl:loop invariant] [%#sknapsack_full18] forall r : Seq'0.t_seq (Item'0.t_item name) . len'4 (shallow_model'3 result)
        <= len'4 r
        /\ (forall i : int . 0 <= i /\ i < len'4 (shallow_model'3 result)
         -> index_logic'2 result i = index_logic'3 r i)
        /\ sum_values'0 r (len'4 (shallow_model'3 result))
        = m'0 (shallow_model'0 items) (UIntSize.to_int j) (UIntSize.to_int left_weight)
         -> sum_values'0 r 0 = m'0 (shallow_model'0 items) (len'1 (shallow_model'0 items)) (UIntSize.to_int max_weight)}
        {[@expl:loop invariant] [%#sknapsack_full18] forall r : Seq'0.t_seq (Item'0.t_item name) . len'4 (shallow_model'3 result)
        <= len'4 r
        /\ (forall i : int . 0 <= i /\ i < len'4 (shallow_model'3 result)
         -> index_logic'2 result i = index_logic'3 r i)
        /\ sum_weights'0 r (len'4 (shallow_model'3 result)) <= UIntSize.to_int left_weight
=======
      [ bb56 = {[@expl:loop invariant] [%#sknapsack_full18] forall r : Seq.seq (Item'0.t_item name) . inv'3 r
         -> Seq.length (shallow_model'3 result) <= Seq.length r
        /\ (forall i : int . 0 <= i /\ i < Seq.length (shallow_model'3 result)  -> index_logic'1 result i = Seq.get r i)
        /\ subseq_rev'0 r (Seq.length (shallow_model'3 result)) (shallow_model'0 items) (UIntSize.to_int j)
         -> subseq_rev'0 r 0 (shallow_model'0 items) (Seq.length (shallow_model'0 items))}
        {[@expl:loop invariant] [%#sknapsack_full18] forall r : Seq.seq (Item'0.t_item name) . inv'3 r
         -> Seq.length (shallow_model'3 result) <= Seq.length r
        /\ (forall i : int . 0 <= i /\ i < Seq.length (shallow_model'3 result)  -> index_logic'1 result i = Seq.get r i)
        /\ sum_values'0 r (Seq.length (shallow_model'3 result))
        = m'0 (shallow_model'0 items) (UIntSize.to_int j) (UIntSize.to_int left_weight)
         -> sum_values'0 r 0
        = m'0 (shallow_model'0 items) (Seq.length (shallow_model'0 items)) (UIntSize.to_int max_weight)}
        {[@expl:loop invariant] [%#sknapsack_full18] forall r : Seq.seq (Item'0.t_item name) . inv'3 r
         -> Seq.length (shallow_model'3 result) <= Seq.length r
        /\ (forall i : int . 0 <= i /\ i < Seq.length (shallow_model'3 result)  -> index_logic'1 result i = Seq.get r i)
        /\ sum_weights'0 r (Seq.length (shallow_model'3 result)) <= UIntSize.to_int left_weight
>>>>>>> 7087246d
         -> sum_weights'0 r 0 <= UIntSize.to_int max_weight}
        {[@expl:loop invariant] [%#sknapsack_full17] UIntSize.to_int left_weight <= UIntSize.to_int max_weight}
        {[@expl:loop invariant] [%#sknapsack_full16] UIntSize.to_int j <= len'1 (shallow_model'0 items)}
        (! s0) [ s0 = bb57 ] 
        [ bb57 = s0
          [ s0 = UIntSize.lt {[%#sknapsack_full19] (0 : usize)} {j} (fun (_ret':bool) ->  [ &_115 <- _ret' ] s1)
          | s1 = any [ br0 -> {_115 = false} (! bb68) | br1 -> {_115} (! bb58) ]  ]
          
        | bb58 = s0
          [ s0 = UIntSize.sub {j} {[%#sknapsack_full20] (1 : usize)} (fun (_ret':usize) ->  [ &j <- _ret' ] s1)
          | s1 = index'0 {items} {j} (fun (_ret':Item'0.t_item name) ->  [ &_118 <- _ret' ] s2)
          | s2 = bb59 ]
          
        | bb59 = s0
          [ s0 =  [ &it1 <- _118 ] s1
          | s1 = {[@expl:type invariant] inv'1 _118} s2
          | s2 = -{resolve'1 _118}- s3
          | s3 = UIntSize.add {j} {[%#sknapsack_full21] (1 : usize)} (fun (_ret':usize) ->  [ &_127 <- _ret' ] s4)
          | s4 = index'1 {best_value} {_127}
              (fun (_ret':Vec'0.t_vec usize (Global'0.t_global)) ->  [ &_125 <- _ret' ] s5)
          | s5 = bb60 ]
          
        | bb60 = s0 [ s0 = index'2 {_125} {left_weight} (fun (_ret':usize) ->  [ &_123 <- _ret' ] s1) | s1 = bb61 ] 
        | bb61 = s0
          [ s0 = index'1 {best_value} {j} (fun (_ret':Vec'0.t_vec usize (Global'0.t_global)) ->  [ &_133 <- _ret' ] s1)
          | s1 = bb62 ]
          
        | bb62 = s0 [ s0 = index'2 {_133} {left_weight} (fun (_ret':usize) ->  [ &_131 <- _ret' ] s1) | s1 = bb63 ] 
        | bb63 = s0
          [ s0 = UIntSize.ne {_123} {_131} (fun (_ret':bool) ->  [ &_121 <- _ret' ] s1)
          | s1 = any [ br0 -> {_121 = false} (! bb66) | br1 -> {_121} (! bb64) ]  ]
          
        | bb64 = s0
          [ s0 = Borrow.borrow_mut <Vec'0.t_vec (Item'0.t_item name) (Global'0.t_global)> {result}
              (fun (_ret':borrowed (Vec'0.t_vec (Item'0.t_item name) (Global'0.t_global))) ->
                 [ &_138 <- _ret' ] 
                 [ &result <- _138.final ] 
                s1)
<<<<<<< HEAD
          | s1 = -{inv'4 ( ^ _138)}- s2
=======
          | s1 = -{inv'4 _138.final}- s2
>>>>>>> 7087246d
          | s2 = push'0 {_138} {it1} (fun (_ret':()) ->  [ &_137 <- _ret' ] s3)
          | s3 = bb65 ]
          
        | bb65 = s0
          [ s0 = {[@expl:type invariant] inv'1 it1} s1
          | s1 = -{resolve'1 it1}- s2
          | s2 = Item'0.t_item <name> {it1}
              (fun (rname'0:name) (rweight'0:usize) (rvalue'0:usize) ->
                UIntSize.sub {left_weight} {rweight'0} (fun (_ret':usize) ->  [ &left_weight <- _ret' ] s3))
          | s3 = bb67 ]
          
        | bb66 = s0 [ s0 = {[@expl:type invariant] inv'1 it1} s1 | s1 = -{resolve'1 it1}- s2 | s2 = bb67 ] 
        | bb67 = bb56 ]
         ]
      
    | bb68 = s0
      [ s0 = -{resolve'5 best_value}- s1
      | s1 = {[@expl:type invariant] inv'5 items} s2
      | s2 = -{resolve'6 items}- s3
      | s3 =  [ &_0 <- result ] 
        (any [ any_ (_any:Vec'0.t_vec (Item'0.t_item name) (Global'0.t_global))-> (!  [ &result <- _any ] s4) ] )
      | s4 = bb69 ]
      
    | bb69 = bb70
    | bb70 = return' {_0} ]
    )
    [ & _0 : Vec'0.t_vec (Item'0.t_item name) (Global'0.t_global) = any_l ()
    | & items : Vec'0.t_vec (Item'0.t_item name) (Global'0.t_global) = items
    | & max_weight : usize = max_weight
    | & best_value : Vec'0.t_vec (Vec'0.t_vec usize (Global'0.t_global)) (Global'0.t_global) = any_l ()
    | & _10 : Vec'0.t_vec usize (Global'0.t_global) = any_l ()
    | & _11 : usize = any_l ()
    | & _13 : usize = any_l ()
    | & _14 : usize = any_l ()
    | & iter : Range'0.t_range usize = any_l ()
    | & _18 : Range'0.t_range usize = any_l ()
    | & _19 : usize = any_l ()
    | & iter_old : Snapshot'0.t_snapshot (Range'0.t_range usize) = any_l ()
    | & produced : Snapshot'0.t_snapshot (Seq'0.t_seq usize) = any_l ()
    | & _32 : Option'0.t_option usize = any_l ()
    | & _33 : borrowed (Range'0.t_range usize) = any_l ()
    | & _34 : borrowed (Range'0.t_range usize) = any_l ()
    | & __creusot_proc_iter_elem : usize = any_l ()
    | & _37 : Snapshot'0.t_snapshot (Seq'0.t_seq usize) = any_l ()
    | & i : usize = any_l ()
    | & it : Item'0.t_item name = any_l ()
    | & _41 : Item'0.t_item name = any_l ()
    | & iter1 : RangeInclusive'0.t_rangeinclusive usize = any_l ()
    | & _45 : RangeInclusive'0.t_rangeinclusive usize = any_l ()
    | & iter_old1 : Snapshot'0.t_snapshot (RangeInclusive'0.t_rangeinclusive usize) = any_l ()
    | & produced1 : Snapshot'0.t_snapshot (Seq'0.t_seq usize) = any_l ()
    | & _58 : Option'0.t_option usize = any_l ()
    | & _59 : borrowed (RangeInclusive'0.t_rangeinclusive usize) = any_l ()
    | & _60 : borrowed (RangeInclusive'0.t_rangeinclusive usize) = any_l ()
    | & __creusot_proc_iter_elem1 : usize = any_l ()
    | & _63 : Snapshot'0.t_snapshot (Seq'0.t_seq usize) = any_l ()
    | & w : usize = any_l ()
    | & _66 : usize = any_l ()
    | & _67 : bool = any_l ()
    | & _70 : usize = any_l ()
    | & _72 : Vec'0.t_vec usize (Global'0.t_global) = any_l ()
    | & _77 : usize = any_l ()
    | & _79 : Vec'0.t_vec usize (Global'0.t_global) = any_l ()
    | & _83 : usize = any_l ()
    | & _85 : usize = any_l ()
    | & _87 : Vec'0.t_vec usize (Global'0.t_global) = any_l ()
    | & _90 : usize = any_l ()
    | & _94 : borrowed usize = any_l ()
    | & _95 : borrowed (Vec'0.t_vec usize (Global'0.t_global)) = any_l ()
    | & _96 : borrowed (Vec'0.t_vec usize (Global'0.t_global)) = any_l ()
    | & _97 : borrowed (Vec'0.t_vec (Vec'0.t_vec usize (Global'0.t_global)) (Global'0.t_global)) = any_l ()
    | & _98 : usize = any_l ()
    | & result : Vec'0.t_vec (Item'0.t_item name) (Global'0.t_global) = any_l ()
    | & _104 : usize = any_l ()
    | & left_weight : usize = any_l ()
    | & j : usize = any_l ()
    | & _115 : bool = any_l ()
    | & it1 : Item'0.t_item name = any_l ()
    | & _118 : Item'0.t_item name = any_l ()
    | & _121 : bool = any_l ()
    | & _123 : usize = any_l ()
    | & _125 : Vec'0.t_vec usize (Global'0.t_global) = any_l ()
    | & _127 : usize = any_l ()
    | & _131 : usize = any_l ()
    | & _133 : Vec'0.t_vec usize (Global'0.t_global) = any_l ()
    | & _137 : () = any_l ()
    | & _138 : borrowed (Vec'0.t_vec (Item'0.t_item name) (Global'0.t_global)) = any_l () ]
    
    [ return' (result:Vec'0.t_vec (Item'0.t_item name) (Global'0.t_global))-> {[@expl:postcondition] [%#sknapsack_full29] inv'4 result}
<<<<<<< HEAD
      {[@expl:postcondition] [%#sknapsack_full28] forall s : Seq'0.t_seq (Item'0.t_item name) . subseq_rev'0 s 0 (shallow_model'0 items) (len'1 (shallow_model'0 items))
      /\ sum_weights'0 s (len'4 s) <= UIntSize.to_int max_weight
       -> sum_values'0 s (len'4 s) <= sum_values'0 (shallow_model'3 result) (len'4 (shallow_model'3 result))}
      {[@expl:postcondition] [%#sknapsack_full27] subseq_rev'0 (shallow_model'3 result) 0 (shallow_model'0 items) (len'1 (shallow_model'0 items))}
      {[@expl:postcondition] [%#sknapsack_full26] sum_weights'0 (shallow_model'3 result) (len'4 (shallow_model'3 result))
=======
      {[@expl:postcondition] [%#sknapsack_full28] forall s : Seq.seq (Item'0.t_item name) . inv'3 s
       -> subseq_rev'0 s 0 (shallow_model'0 items) (Seq.length (shallow_model'0 items))
      /\ sum_weights'0 s (Seq.length s) <= UIntSize.to_int max_weight
       -> sum_values'0 s (Seq.length s) <= sum_values'0 (shallow_model'3 result) (Seq.length (shallow_model'3 result))}
      {[@expl:postcondition] [%#sknapsack_full27] subseq_rev'0 (shallow_model'3 result) 0 (shallow_model'0 items) (Seq.length (shallow_model'0 items))}
      {[@expl:postcondition] [%#sknapsack_full26] sum_weights'0 (shallow_model'3 result) (Seq.length (shallow_model'3 result))
>>>>>>> 7087246d
      <= UIntSize.to_int max_weight}
      (! return' {result}) ]
    
end<|MERGE_RESOLUTION|>--- conflicted
+++ resolved
@@ -26,9 +26,6 @@
       (! return' {result}) ]
     
 end
-module CreusotContracts_Logic_Seq2_Seq_Type
-  type t_seq 't
-end
 module KnapsackFull_Item_Type
   use prelude.prelude.UIntSize
   
@@ -45,12 +42,12 @@
     | bad (name:'name) (weight:usize) (value:usize)-> {C_Item name weight value <> input} {false} any ]
     
   
-  function item_weight [@inline:trivial] (self : t_item 'name) : usize =
+  function item_weight (self : t_item 'name) : usize =
     match self with
       | C_Item _ a _ -> a
       end
   
-  function item_value [@inline:trivial] (self : t_item 'name) : usize =
+  function item_value (self : t_item 'name) : usize =
     match self with
       | C_Item _ _ a -> a
       end
@@ -60,65 +57,43 @@
   
   let%span sknapsack_full0 = "../knapsack_full.rs" 25 11 25 33
   
-  let%span sknapsack_full1 = "../knapsack_full.rs" 26 10 26 21
-  
-  let%span sknapsack_full2 = "../knapsack_full.rs" 24 10 24 19
-  
-  let%span sseq23 = "../../../../creusot-contracts/src/logic/seq2.rs" 68 14 68 25
-  
-  let%span span4 = "../../../../creusot-contracts/src/logic/seq2.rs" 16 14 16 36
-  
-  use prelude.prelude.Int
+  let%span sknapsack_full1 = "../knapsack_full.rs" 27 21 27 22
+  
+  let%span sknapsack_full2 = "../knapsack_full.rs" 26 10 26 21
+  
+  let%span sknapsack_full3 = "../knapsack_full.rs" 24 10 24 19
   
   let%span span4 = "../../../../creusot-contracts/src/invariant.rs" 8 8 8 12
   
   use KnapsackFull_Item_Type as Item'0
   
-  use CreusotContracts_Logic_Seq2_Seq_Type as Seq'0
-  
-<<<<<<< HEAD
-  function len'0 (self : Seq'0.t_seq (Item'0.t_item name)) : int
-=======
+  use seq.Seq
+  
   predicate invariant'0 (self : Seq.seq (Item'0.t_item name)) =
     [%#span4] true
->>>>>>> 7087246d
-  
-  axiom len'0_spec : forall self : Seq'0.t_seq (Item'0.t_item name) . [%#sseq23] len'0 self >= 0
-  
-  constant empty'0 : Seq'0.t_seq (Item'0.t_item name)
-  
-  function empty_len'0 (_1 : ()) : ()
-  
-  axiom empty_len'0_spec : forall _1 : () . [%#span4] len'0 (empty'0 : Seq'0.t_seq (Item'0.t_item name)) = 0
+  
+  predicate inv'0 (_x : Seq.seq (Item'0.t_item name))
+  
+  axiom inv'0 : forall x : Seq.seq (Item'0.t_item name) . inv'0 x = true
   
   use prelude.prelude.UIntSize
   
   use prelude.prelude.UIntSize
   
-  function index_logic'0 (self : Seq'0.t_seq (Item'0.t_item name)) (_2 : int) : Item'0.t_item name
+  use seq.Seq
   
   use KnapsackFull_Item_Type as KnapsackFull_Item_Type
   
   use prelude.prelude.Borrow
   
-  constant s  : Seq'0.t_seq (Item'0.t_item name)
+  use seq.Seq
+  
+  use prelude.prelude.Int
+  
+  constant s  : Seq.seq (Item'0.t_item name)
   
   constant i  : int
   
-<<<<<<< HEAD
-  function sum_weights [#"../knapsack_full.rs" 27 0 27 56] (s : Seq'0.t_seq (Item'0.t_item name)) (i : int) : int
-  
-  goal vc_sum_weights : ([%#sknapsack_full0] 0 <= i /\ i <= len'0 s)
-   -> ([%#sseq23] len'0 s >= 0)
-   -> match i = len'0 s with
-    | True -> [%#sknapsack_full1] 0 >= 0
-    | False -> (([%#sknapsack_full0] 0 <= i + 1 /\ i + 1 <= len'0 s)
-    /\ 0 <= ([%#sknapsack_full2] len'0 s - i)
-    /\ ([%#sknapsack_full2] len'0 s - (i + 1)) < ([%#sknapsack_full2] len'0 s - i))
-    /\ (([%#sknapsack_full1] sum_weights s (i + 1) >= 0)
-     -> ([%#sknapsack_full1] UIntSize.to_int (KnapsackFull_Item_Type.item_weight (index_logic'0 s i))
-    + sum_weights s (i + 1)
-=======
   function sum_weights [#"../knapsack_full.rs" 27 0 27 56] (s : Seq.seq (Item'0.t_item name)) (i : int) : int
   
   goal vc_sum_weights : ([%#sknapsack_full1] inv'0 s)
@@ -131,7 +106,6 @@
     /\ ([%#sknapsack_full3] Seq.length s - (i + 1)) < ([%#sknapsack_full3] Seq.length s - i))
     /\ (([%#sknapsack_full2] sum_weights s (i + 1) >= 0)
      -> ([%#sknapsack_full2] UIntSize.to_int (KnapsackFull_Item_Type.item_weight (Seq.get s i)) + sum_weights s (i + 1)
->>>>>>> 7087246d
     >= 0))
   )
 end
@@ -142,52 +116,30 @@
   
   let%span sknapsack_full1 = "../knapsack_full.rs" 35 10 35 19
   
-  let%span sseq22 = "../../../../creusot-contracts/src/logic/seq2.rs" 68 14 68 25
-  
-  let%span span3 = "../../../../creusot-contracts/src/logic/seq2.rs" 16 14 16 36
+  use prelude.prelude.UIntSize
+  
+  use prelude.prelude.UIntSize
+  
+  use seq.Seq
+  
+  use KnapsackFull_Item_Type as KnapsackFull_Item_Type
+  
+  use KnapsackFull_Item_Type as Item'0
+  
+  use prelude.prelude.Borrow
+  
+  use seq.Seq
+  
+  use seq.Seq
   
   use prelude.prelude.Int
   
-  use KnapsackFull_Item_Type as Item'0
-  
-  use CreusotContracts_Logic_Seq2_Seq_Type as Seq'0
-  
-  function len'0 (self : Seq'0.t_seq (Item'0.t_item name)) : int
-  
-  axiom len'0_spec : forall self : Seq'0.t_seq (Item'0.t_item name) . [%#sseq22] len'0 self >= 0
-  
-  constant empty'0 : Seq'0.t_seq (Item'0.t_item name)
-  
-  function empty_len'0 (_1 : ()) : ()
-  
-  axiom empty_len'0_spec : forall _1 : () . [%#span3] len'0 (empty'0 : Seq'0.t_seq (Item'0.t_item name)) = 0
-  
-  use prelude.prelude.UIntSize
-  
-  use prelude.prelude.UIntSize
-  
-  function index_logic'0 (self : Seq'0.t_seq (Item'0.t_item name)) (_2 : int) : Item'0.t_item name
-  
-  use KnapsackFull_Item_Type as KnapsackFull_Item_Type
-  
-  use prelude.prelude.Borrow
-  
-  constant s  : Seq'0.t_seq (Item'0.t_item name)
+  constant s  : Seq.seq (Item'0.t_item name)
   
   constant i  : int
   
-  function sum_values [#"../knapsack_full.rs" 37 0 37 55] (s : Seq'0.t_seq (Item'0.t_item name)) (i : int) : int
-  
-<<<<<<< HEAD
-  goal vc_sum_values : ([%#sknapsack_full0] i >= 0 /\ i <= len'0 s)
-   -> ([%#sseq22] len'0 s >= 0)
-   -> match i = len'0 s with
-    | True -> true
-    | False -> ([%#sknapsack_full0] i + 1 >= 0 /\ i + 1 <= len'0 s)
-    /\ 0 <= ([%#sknapsack_full1] len'0 s - i)
-    /\ ([%#sknapsack_full1] len'0 s - (i + 1)) < ([%#sknapsack_full1] len'0 s - i)
-    end
-=======
+  function sum_values [#"../knapsack_full.rs" 37 0 37 55] (s : Seq.seq (Item'0.t_item name)) (i : int) : int
+  
   goal vc_sum_values : ([%#sknapsack_full0] i >= 0 /\ i <= Seq.length s)
    -> (if i = Seq.length s then
     true
@@ -196,7 +148,6 @@
     /\ 0 <= ([%#sknapsack_full1] Seq.length s - i)
     /\ ([%#sknapsack_full1] Seq.length s - (i + 1)) < ([%#sknapsack_full1] Seq.length s - i)
   )
->>>>>>> 7087246d
 end
 module KnapsackFull_SubseqRev_Impl
   type t
@@ -207,62 +158,30 @@
   
   let%span sknapsack_full2 = "../knapsack_full.rs" 45 10 45 12
   
-  let%span sseq23 = "../../../../creusot-contracts/src/logic/seq2.rs" 68 14 68 25
-  
-  let%span span4 = "../../../../creusot-contracts/src/logic/seq2.rs" 16 14 16 36
+  use seq.Seq
+  
+  use seq.Seq
+  
+  use seq.Seq
+  
+  use prelude.prelude.Borrow
+  
+  use seq.Seq
+  
+  use seq.Seq
   
   use prelude.prelude.Int
   
-  use CreusotContracts_Logic_Seq2_Seq_Type as Seq'0
-  
-  function len'1 (self : Seq'0.t_seq t) : int
-  
-  axiom len'1_spec : forall self : Seq'0.t_seq t . [%#sseq23] len'1 self >= 0
-  
-  constant empty'1 : Seq'0.t_seq t
-  
-  function empty_len'1 (_1 : ()) : ()
-  
-  axiom empty_len'1_spec : forall _1 : () . [%#span4] len'1 (empty'1 : Seq'0.t_seq t) = 0
-  
-  function len'0 (self : Seq'0.t_seq t) : int
-  
-  axiom len'0_spec : forall self : Seq'0.t_seq t . [%#sseq23] len'0 self >= 0
-  
-  constant empty'0 : Seq'0.t_seq t
-  
-  function empty_len'0 (_1 : ()) : ()
-  
-  axiom empty_len'0_spec : forall _1 : () . [%#span4] len'0 (empty'0 : Seq'0.t_seq t) = 0
-  
-  function index_logic'1 (self : Seq'0.t_seq t) (_2 : int) : t
-  
-  function index_logic'0 (self : Seq'0.t_seq t) (_2 : int) : t
-  
-  use prelude.prelude.Borrow
-  
-  constant s1  : Seq'0.t_seq t
+  constant s1  : Seq.seq t
   
   constant i1  : int
   
-  constant s2  : Seq'0.t_seq t
+  constant s2  : Seq.seq t
   
   constant i2  : int
   
-  predicate subseq_rev [#"../knapsack_full.rs" 48 0 48 67] (s1 : Seq'0.t_seq t) (i1 : int) (s2 : Seq'0.t_seq t) (i2 : int)
-    
-  
-<<<<<<< HEAD
-  goal vc_subseq_rev : ([%#sknapsack_full1] 0 <= i2 /\ i2 <= len'1 s2)
-   -> ([%#sknapsack_full0] 0 <= i1 /\ i1 <= len'0 s1)
-   -> match i2 = 0 with
-    | True -> true
-    | False -> ([%#sseq23] len'0 s1 >= 0)
-     -> (if i1 < len'0 s1 then
-      if index_logic'0 s1 i1 = index_logic'1 s2 (i2 - 1) then
-        ((([%#sknapsack_full1] 0 <= i2 - 1 /\ i2 - 1 <= len'1 s2)
-        && ([%#sknapsack_full0] 0 <= i1 + 1 /\ i1 + 1 <= len'0 s1))
-=======
+  predicate subseq_rev [#"../knapsack_full.rs" 48 0 48 67] (s1 : Seq.seq t) (i1 : int) (s2 : Seq.seq t) (i2 : int)
+  
   goal vc_subseq_rev : ([%#sknapsack_full1] 0 <= i2 /\ i2 <= Seq.length s2)
    -> ([%#sknapsack_full0] 0 <= i1 /\ i1 <= Seq.length s1)
    -> (if i2 = 0 then
@@ -272,24 +191,21 @@
       if Seq.get s1 i1 = Seq.get s2 (i2 - 1) then
         ((([%#sknapsack_full1] 0 <= i2 - 1 /\ i2 - 1 <= Seq.length s2)
         && ([%#sknapsack_full0] 0 <= i1 + 1 /\ i1 + 1 <= Seq.length s1))
->>>>>>> 7087246d
         /\ 0 <= ([%#sknapsack_full2] i2) /\ ([%#sknapsack_full2] i2 - 1) < ([%#sknapsack_full2] i2))
-        /\ (([%#sknapsack_full1] 0 <= i2 - 1 /\ i2 - 1 <= len'1 s2) && ([%#sknapsack_full0] 0 <= i1 /\ i1 <= len'0 s1))
+        /\ (([%#sknapsack_full1] 0 <= i2 - 1 /\ i2 - 1 <= Seq.length s2)
+        && ([%#sknapsack_full0] 0 <= i1 /\ i1 <= Seq.length s1))
         /\ 0 <= ([%#sknapsack_full2] i2) /\ ([%#sknapsack_full2] i2 - 1) < ([%#sknapsack_full2] i2)
       else
-        (([%#sknapsack_full1] 0 <= i2 - 1 /\ i2 - 1 <= len'1 s2) && ([%#sknapsack_full0] 0 <= i1 /\ i1 <= len'0 s1))
+        (([%#sknapsack_full1] 0 <= i2 - 1 /\ i2 - 1 <= Seq.length s2)
+        && ([%#sknapsack_full0] 0 <= i1 /\ i1 <= Seq.length s1))
         /\ 0 <= ([%#sknapsack_full2] i2) /\ ([%#sknapsack_full2] i2 - 1) < ([%#sknapsack_full2] i2)
       
     else
-      (([%#sknapsack_full1] 0 <= i2 - 1 /\ i2 - 1 <= len'1 s2) && ([%#sknapsack_full0] 0 <= i1 /\ i1 <= len'0 s1))
+      (([%#sknapsack_full1] 0 <= i2 - 1 /\ i2 - 1 <= Seq.length s2)
+      && ([%#sknapsack_full0] 0 <= i1 /\ i1 <= Seq.length s1))
       /\ 0 <= ([%#sknapsack_full2] i2) /\ ([%#sknapsack_full2] i2 - 1) < ([%#sknapsack_full2] i2)
-<<<<<<< HEAD
-    )
-    end
-=======
     
   )
->>>>>>> 7087246d
 end
 module KnapsackFull_M_Impl
   type name
@@ -298,19 +214,15 @@
   
   let%span sknapsack_full1 = "../knapsack_full.rs" 61 11 61 17
   
-  let%span sknapsack_full2 = "../knapsack_full.rs" 62 10 62 21
-  
-  let%span sknapsack_full3 = "../knapsack_full.rs" 63 0 65 2
-  
-  let%span sknapsack_full4 = "../knapsack_full.rs" 59 10 59 11
-  
-  let%span span5 = "../../../../creusot-contracts/src/logic/seq2.rs" 68 14 68 25
-  
-<<<<<<< HEAD
-  let%span span6 = "../../../../creusot-contracts/src/logic/seq2.rs" 16 14 16 36
-=======
+  let%span sknapsack_full2 = "../knapsack_full.rs" 66 11 66 16
+  
+  let%span sknapsack_full3 = "../knapsack_full.rs" 62 10 62 21
+  
+  let%span sknapsack_full4 = "../knapsack_full.rs" 63 0 65 2
+  
+  let%span sknapsack_full5 = "../knapsack_full.rs" 59 10 59 11
+  
   let%span span6 = "../../../../creusot-contracts/src/invariant.rs" 8 8 8 12
->>>>>>> 7087246d
   
   let%span span7 = "../knapsack_full.rs" 36 11 36 33
   
@@ -336,41 +248,23 @@
   
   let%span span18 = "../knapsack_full.rs" 49 4 55 5
   
-  use prelude.prelude.Int
-  
   use KnapsackFull_Item_Type as Item'0
   
-  use CreusotContracts_Logic_Seq2_Seq_Type as Seq'0
-  
-  function len'1 (self : Seq'0.t_seq (Item'0.t_item name)) : int
-  
-  axiom len'1_spec : forall self : Seq'0.t_seq (Item'0.t_item name) . [%#span5] len'1 self >= 0
-  
-  constant empty'1 : Seq'0.t_seq (Item'0.t_item name)
-  
-<<<<<<< HEAD
-  function empty_len'1 (_1 : ()) : ()
-=======
+  use seq.Seq
+  
   predicate invariant'1 (self : Seq.seq (Item'0.t_item name)) =
     [%#span6] true
->>>>>>> 7087246d
-  
-  axiom empty_len'1_spec : forall _1 : () . [%#span6] len'1 (empty'1 : Seq'0.t_seq (Item'0.t_item name)) = 0
-  
-  function len'0 (self : Seq'0.t_seq (Item'0.t_item name)) : int
-  
-<<<<<<< HEAD
-  axiom len'0_spec : forall self : Seq'0.t_seq (Item'0.t_item name) . [%#span5] len'0 self >= 0
-=======
+  
+  predicate inv'1 (_x : Seq.seq (Item'0.t_item name))
+  
+  axiom inv'1 : forall x : Seq.seq (Item'0.t_item name) . inv'1 x = true
+  
   predicate invariant'0 (self : Seq.seq (Item'0.t_item name)) =
     [%#span6] true
->>>>>>> 7087246d
-  
-  constant empty'0 : Seq'0.t_seq (Item'0.t_item name)
-  
-  function empty_len'0 (_1 : ()) : ()
-  
-  axiom empty_len'0_spec : forall _1 : () . [%#span6] len'0 (empty'0 : Seq'0.t_seq (Item'0.t_item name)) = 0
+  
+  predicate inv'0 (_x : Seq.seq (Item'0.t_item name))
+  
+  axiom inv'0 : forall x : Seq.seq (Item'0.t_item name) . inv'0 x = true
   
   use int.MinMax
   
@@ -380,89 +274,58 @@
   
   use prelude.prelude.UIntSize
   
-  function index_logic'0 (self : Seq'0.t_seq (Item'0.t_item name)) (_2 : int) : Item'0.t_item name
-  
-  function index_logic'1 (self : Seq'0.t_seq (Item'0.t_item name)) (_2 : int) : Item'0.t_item name
+  use seq.Seq
+  
+  use seq.Seq
   
   use prelude.prelude.Borrow
   
-  function sum_values'0 [#"../knapsack_full.rs" 37 0 37 55] (s : Seq'0.t_seq (Item'0.t_item name)) (i : int) : int
-  
-<<<<<<< HEAD
-  axiom sum_values'0_def : forall s : Seq'0.t_seq (Item'0.t_item name), i : int . sum_values'0 s i
-  = ([%#span9] if i = len'1 s then
-=======
+  use seq.Seq
+  
+  use prelude.prelude.Int
+  
+  function sum_values'0 [#"../knapsack_full.rs" 37 0 37 55] (s : Seq.seq (Item'0.t_item name)) (i : int) : int
+  
   axiom sum_values'0_def : forall s : Seq.seq (Item'0.t_item name), i : int . sum_values'0 s i
   = ([%#span9] if i = Seq.length s then
->>>>>>> 7087246d
     0
   else
-    UIntSize.to_int (KnapsackFull_Item_Type.item_value (index_logic'1 s i)) + sum_values'0 s (i + 1)
+    UIntSize.to_int (KnapsackFull_Item_Type.item_value (Seq.get s i)) + sum_values'0 s (i + 1)
   )
   
-  function sum_weights'0 [#"../knapsack_full.rs" 27 0 27 56] (s : Seq'0.t_seq (Item'0.t_item name)) (i : int) : int
-  
-<<<<<<< HEAD
-  axiom sum_weights'0_def : forall s : Seq'0.t_seq (Item'0.t_item name), i : int . sum_weights'0 s i
-  = ([%#span13] if i = len'1 s then
-=======
+  function sum_weights'0 [#"../knapsack_full.rs" 27 0 27 56] (s : Seq.seq (Item'0.t_item name)) (i : int) : int
+  
   axiom sum_weights'0_def : forall s : Seq.seq (Item'0.t_item name), i : int . sum_weights'0 s i
   = ([%#span14] if i = Seq.length s then
->>>>>>> 7087246d
     0
   else
-    UIntSize.to_int (KnapsackFull_Item_Type.item_weight (index_logic'1 s i)) + sum_weights'0 s (i + 1)
+    UIntSize.to_int (KnapsackFull_Item_Type.item_weight (Seq.get s i)) + sum_weights'0 s (i + 1)
   )
   
-<<<<<<< HEAD
-  axiom sum_weights'0_spec : forall s : Seq'0.t_seq (Item'0.t_item name), i : int . ([%#span10] 0 <= i /\ i <= len'1 s)
-   -> ([%#span11] sum_weights'0 s i >= 0)
-=======
   axiom sum_weights'0_spec : forall s : Seq.seq (Item'0.t_item name), i : int . ([%#span10] 0 <= i /\ i <= Seq.length s)
    -> ([%#span11] inv'1 s)  -> ([%#span12] sum_weights'0 s i >= 0)
   
   use seq.Seq
->>>>>>> 7087246d
-  
-  predicate subseq_rev'0 [#"../knapsack_full.rs" 48 0 48 67] (s1 : Seq'0.t_seq (Item'0.t_item name)) (i1 : int) (s2 : Seq'0.t_seq (Item'0.t_item name)) (i2 : int)
-    
-  
-<<<<<<< HEAD
-  axiom subseq_rev'0_def : forall s1 : Seq'0.t_seq (Item'0.t_item name), i1 : int, s2 : Seq'0.t_seq (Item'0.t_item name), i2 : int . subseq_rev'0 s1 i1 s2 i2
-  = ([%#span17] if i2 = 0 then
-    i1 = len'1 s1
-=======
+  
+  predicate subseq_rev'0 [#"../knapsack_full.rs" 48 0 48 67] (s1 : Seq.seq (Item'0.t_item name)) (i1 : int) (s2 : Seq.seq (Item'0.t_item name)) (i2 : int)
+    
+  
   axiom subseq_rev'0_def : forall s1 : Seq.seq (Item'0.t_item name), i1 : int, s2 : Seq.seq (Item'0.t_item name), i2 : int . subseq_rev'0 s1 i1 s2 i2
   = ([%#span18] if i2 = 0 then
     i1 = Seq.length s1
->>>>>>> 7087246d
   else
-    i1 < len'1 s1 /\ index_logic'1 s1 i1 = index_logic'0 s2 (i2 - 1) /\ subseq_rev'0 s1 (i1 + 1) s2 (i2 - 1)
+    i1 < Seq.length s1 /\ Seq.get s1 i1 = Seq.get s2 (i2 - 1) /\ subseq_rev'0 s1 (i1 + 1) s2 (i2 - 1)
     \/ subseq_rev'0 s1 i1 s2 (i2 - 1)
   )
   
-  constant items  : Seq'0.t_seq (Item'0.t_item name)
+  constant items  : Seq.seq (Item'0.t_item name)
   
   constant i  : int
   
   constant w  : int
   
-  function m [#"../knapsack_full.rs" 66 0 66 57] (items : Seq'0.t_seq (Item'0.t_item name)) (i : int) (w : int) : int
-  
-<<<<<<< HEAD
-  goal vc_m : ([%#sknapsack_full1] 0 <= w)
-   -> ([%#sknapsack_full0] 0 <= i /\ i <= len'0 items)
-   -> match i = 0 with
-    | True -> let result = 0 in ([%#sknapsack_full3] forall j : int . forall s : Seq'0.t_seq (Item'0.t_item name) . 0
-    <= j
-    /\ j <= len'1 s /\ subseq_rev'0 s j items i /\ sum_weights'0 s j <= w  -> sum_values'0 s j <= result)
-    && ([%#sknapsack_full2] result >= 0)
-    | False -> match UIntSize.to_int (KnapsackFull_Item_Type.item_weight (index_logic'0 items (i - 1))) > w with
-      | True -> ((([%#sknapsack_full1] 0 <= w) && ([%#sknapsack_full0] 0 <= i - 1 /\ i - 1 <= len'0 items))
-      /\ 0 <= ([%#sknapsack_full4] i) /\ ([%#sknapsack_full4] i - 1) < ([%#sknapsack_full4] i))
-      /\ (([%#sknapsack_full3] forall j : int . forall s : Seq'0.t_seq (Item'0.t_item name) . 0 <= j
-      /\ j <= len'1 s /\ subseq_rev'0 s j items (i - 1) /\ sum_weights'0 s j <= w
-=======
+  function m [#"../knapsack_full.rs" 66 0 66 57] (items : Seq.seq (Item'0.t_item name)) (i : int) (w : int) : int
+  
   goal vc_m : ([%#sknapsack_full2] inv'0 items)
    -> ([%#sknapsack_full1] 0 <= w)
    -> ([%#sknapsack_full0] 0 <= i /\ i <= Seq.length items)
@@ -478,19 +341,9 @@
       /\ 0 <= ([%#sknapsack_full5] i) /\ ([%#sknapsack_full5] i - 1) < ([%#sknapsack_full5] i))
       /\ (([%#sknapsack_full4] forall j : int . forall s : Seq.seq (Item'0.t_item name) . inv'1 s
        -> 0 <= j /\ j <= Seq.length s /\ subseq_rev'0 s j items (i - 1) /\ sum_weights'0 s j <= w
->>>>>>> 7087246d
        -> sum_values'0 s j <= m items (i - 1) w)
-      && ([%#sknapsack_full2] m items (i - 1) w >= 0)
+      && ([%#sknapsack_full3] m items (i - 1) w >= 0)
        -> (let result = m items (i
-<<<<<<< HEAD
-      - 1) w in ([%#sknapsack_full3] forall j : int . forall s : Seq'0.t_seq (Item'0.t_item name) . 0 <= j
-      /\ j <= len'1 s /\ subseq_rev'0 s j items i /\ sum_weights'0 s j <= w  -> sum_values'0 s j <= result)
-      && ([%#sknapsack_full2] result >= 0)))
-      | False -> ((([%#sknapsack_full1] 0 <= w) && ([%#sknapsack_full0] 0 <= i - 1 /\ i - 1 <= len'0 items))
-      /\ 0 <= ([%#sknapsack_full4] i) /\ ([%#sknapsack_full4] i - 1) < ([%#sknapsack_full4] i))
-      /\ (([%#sknapsack_full3] forall j : int . forall s : Seq'0.t_seq (Item'0.t_item name) . 0 <= j
-      /\ j <= len'1 s /\ subseq_rev'0 s j items (i - 1) /\ sum_weights'0 s j <= w
-=======
       - 1) w in ([%#sknapsack_full4] forall j : int . forall s : Seq.seq (Item'0.t_item name) . inv'1 s
        -> 0 <= j /\ j <= Seq.length s /\ subseq_rev'0 s j items i /\ sum_weights'0 s j <= w
        -> sum_values'0 s j <= result)
@@ -501,32 +354,23 @@
       /\ 0 <= ([%#sknapsack_full5] i) /\ ([%#sknapsack_full5] i - 1) < ([%#sknapsack_full5] i))
       /\ (([%#sknapsack_full4] forall j : int . forall s : Seq.seq (Item'0.t_item name) . inv'1 s
        -> 0 <= j /\ j <= Seq.length s /\ subseq_rev'0 s j items (i - 1) /\ sum_weights'0 s j <= w
->>>>>>> 7087246d
        -> sum_values'0 s j <= m items (i - 1) w)
-      && ([%#sknapsack_full2] m items (i - 1) w >= 0)
-       -> ((([%#sknapsack_full1] 0
-      <= w - UIntSize.to_int (KnapsackFull_Item_Type.item_weight (index_logic'0 items (i - 1))))
-      && ([%#sknapsack_full0] 0 <= i - 1 /\ i - 1 <= len'0 items))
-      /\ 0 <= ([%#sknapsack_full4] i) /\ ([%#sknapsack_full4] i - 1) < ([%#sknapsack_full4] i))
-      /\ (([%#sknapsack_full3] forall j : int . forall s : Seq'0.t_seq (Item'0.t_item name) . 0 <= j
-      /\ j <= len'1 s
+      && ([%#sknapsack_full3] m items (i - 1) w >= 0)
+       -> ((([%#sknapsack_full2] inv'0 items)
+      && ([%#sknapsack_full1] 0 <= w - UIntSize.to_int (KnapsackFull_Item_Type.item_weight (Seq.get items (i - 1))))
+      && ([%#sknapsack_full0] 0 <= i - 1 /\ i - 1 <= Seq.length items))
+      /\ 0 <= ([%#sknapsack_full5] i) /\ ([%#sknapsack_full5] i - 1) < ([%#sknapsack_full5] i))
+      /\ (([%#sknapsack_full4] forall j : int . forall s : Seq.seq (Item'0.t_item name) . inv'1 s
+       -> 0 <= j
+      /\ j <= Seq.length s
       /\ subseq_rev'0 s j items (i - 1)
-      /\ sum_weights'0 s j <= w - UIntSize.to_int (KnapsackFull_Item_Type.item_weight (index_logic'0 items (i - 1)))
+      /\ sum_weights'0 s j <= w - UIntSize.to_int (KnapsackFull_Item_Type.item_weight (Seq.get items (i - 1)))
        -> sum_values'0 s j
-      <= m items (i - 1) (w - UIntSize.to_int (KnapsackFull_Item_Type.item_weight (index_logic'0 items (i - 1)))))
-      && ([%#sknapsack_full2] m items (i - 1) (w
-      - UIntSize.to_int (KnapsackFull_Item_Type.item_weight (index_logic'0 items (i - 1))))
+      <= m items (i - 1) (w - UIntSize.to_int (KnapsackFull_Item_Type.item_weight (Seq.get items (i - 1)))))
+      && ([%#sknapsack_full3] m items (i - 1) (w
+      - UIntSize.to_int (KnapsackFull_Item_Type.item_weight (Seq.get items (i - 1))))
       >= 0)
        -> (let result = MinMax.max (m items (i - 1) w) (m items (i - 1) (w
-<<<<<<< HEAD
-      - UIntSize.to_int (KnapsackFull_Item_Type.item_weight (index_logic'0 items (i - 1))))
-      + UIntSize.to_int (KnapsackFull_Item_Type.item_value (index_logic'0 items (i
-      - 1)))) in ([%#sknapsack_full3] forall j : int . forall s : Seq'0.t_seq (Item'0.t_item name) . 0 <= j
-      /\ j <= len'1 s /\ subseq_rev'0 s j items i /\ sum_weights'0 s j <= w  -> sum_values'0 s j <= result)
-      && ([%#sknapsack_full2] result >= 0))))
-      end
-    end
-=======
       - UIntSize.to_int (KnapsackFull_Item_Type.item_weight (Seq.get items (i - 1))))
       + UIntSize.to_int (KnapsackFull_Item_Type.item_value (Seq.get items (i
       - 1)))) in ([%#sknapsack_full4] forall j : int . forall s : Seq.seq (Item'0.t_item name) . inv'1 s
@@ -535,7 +379,6 @@
       && ([%#sknapsack_full3] result >= 0))))
     
   )
->>>>>>> 7087246d
 end
 module Core_Ptr_NonNull_NonNull_Type
   use prelude.prelude.Opaque
@@ -649,18 +492,15 @@
     | bad (start:'idx) (end':'idx)-> {C_Range start end' <> input} {false} any ]
     
   
-  function range_end [@inline:trivial] (self : t_range 'idx) : 'idx =
+  function range_end (self : t_range 'idx) : 'idx =
     match self with
       | C_Range _ a -> a
       end
   
-  function range_start [@inline:trivial] (self : t_range 'idx) : 'idx =
+  function range_start (self : t_range 'idx) : 'idx =
     match self with
       | C_Range a _ -> a
       end
-end
-module CreusotContracts_Snapshot_Snapshot_Type
-  type t_snapshot 't
 end
 module Core_Option_Option_Type
   type t_option 't =
@@ -773,121 +613,90 @@
   
   let%span sknapsack_full29 = "../knapsack_full.rs" 85 75 85 91
   
-  let%span span30 = "../../../../creusot-contracts/src/invariant.rs" 8 8 8 12
-  
-  let%span span31 = "" 0 0 0 0
-  
-  let%span span32 = "../../../../creusot-contracts/src/logic/seq2.rs" 68 14 68 25
-  
-  let%span span33 = "../../../../creusot-contracts/src/std/vec.rs" 19 21 19 25
-  
-  let%span span34 = "../../../../creusot-contracts/src/std/vec.rs" 18 14 18 41
-  
-  let%span span35 = "../../../../creusot-contracts/src/std/vec.rs" 60 20 60 41
-  
-  let%span span36 = "../../../../creusot-contracts/src/logic/seq2.rs" 16 14 16 36
-  
-  let%span span37 = "../../../../creusot-contracts/src/logic/seq2.rs" 104 14 104 54
-  
-  let%span span38 = "../../../../creusot-contracts/src/logic/seq2.rs" 105 4 106 62
-  
-  let%span span39 = "../../../../creusot-contracts/src/std/num.rs" 22 16 22 35
-  
-  let%span span40 = "../../../../creusot-contracts/src/std/ops.rs" 207 20 207 24
-  
-  let%span span41 = "../../../../creusot-contracts/src/std/ops.rs" 206 4 206 88
-  
-  let%span span42 = "../../../../creusot-contracts/src/std/iter/range.rs" 46 62 46 63
-  
-  let%span span43 = "../../../../creusot-contracts/src/std/iter/range.rs" 45 10 45 43
-  
-  let%span span44 = "../../../../creusot-contracts/src/std/iter/range.rs" 47 4 50 5
-  
-  let%span span45 = "../../../../creusot-contracts/src/std/iter/range.rs" 65 8 71 9
-  
-  let%span span46 = "../../../../creusot-contracts/src/std/iter/range.rs" 81 15 81 32
-  
-  let%span span47 = "../../../../creusot-contracts/src/std/iter/range.rs" 82 15 82 32
-  
-  let%span span48 = "../../../../creusot-contracts/src/std/iter/range.rs" 84 22 84 23
-  
-  let%span span49 = "../../../../creusot-contracts/src/std/iter/range.rs" 84 52 84 53
-  
-  let%span span50 = "../../../../creusot-contracts/src/std/iter/range.rs" 84 82 84 83
-  
-  let%span span51 = "../../../../creusot-contracts/src/std/iter/range.rs" 83 14 83 42
-  
-  let%span span52 = "../../../../creusot-contracts/src/std/iter/range.rs" 79 4 79 10
-  
-  let%span span53 = "../../../../creusot-contracts/src/std/iter/range.rs" 77 21 77 25
-  
-  let%span span54 = "../../../../creusot-contracts/src/std/iter/range.rs" 76 14 76 45
-  
-  let%span span55 = "../../../../creusot-contracts/src/std/iter/range.rs" 74 4 74 10
-  
-  let%span span56 = "../../../../creusot-contracts/src/std/iter/range.rs" 21 8 27 9
-  
-  let%span span57 = "../../../../creusot-contracts/src/std/iter/range.rs" 37 15 37 32
-  
-  let%span span58 = "../../../../creusot-contracts/src/std/iter/range.rs" 38 15 38 32
-  
-  let%span span59 = "../../../../creusot-contracts/src/std/iter/range.rs" 40 22 40 23
+  let%span span30 = "" 0 0 0 0
+  
+  let%span span31 = "../../../../creusot-contracts/src/std/vec.rs" 19 21 19 25
+  
+  let%span span32 = "../../../../creusot-contracts/src/std/vec.rs" 18 14 18 41
+  
+  let%span span33 = "../../../../creusot-contracts/src/std/vec.rs" 19 4 19 36
+  
+  let%span span34 = "../../../../creusot-contracts/src/std/vec.rs" 60 20 60 41
+  
+  let%span span35 = "../../../../creusot-contracts/src/invariant.rs" 8 8 8 12
+  
+  let%span span36 = "../../../../creusot-contracts/src/std/num.rs" 22 16 22 35
+  
+  let%span span37 = "../../../../creusot-contracts/src/std/ops.rs" 207 20 207 24
+  
+  let%span span38 = "../../../../creusot-contracts/src/std/ops.rs" 206 4 206 88
+  
+  let%span span39 = "../../../../creusot-contracts/src/std/iter/range.rs" 46 62 46 63
+  
+  let%span span40 = "../../../../creusot-contracts/src/std/iter/range.rs" 45 10 45 43
+  
+  let%span span41 = "../../../../creusot-contracts/src/std/iter/range.rs" 47 4 50 5
+  
+  let%span span42 = "../../../../creusot-contracts/src/std/iter/range.rs" 65 8 71 9
+  
+  let%span span43 = "../../../../creusot-contracts/src/std/iter/range.rs" 81 15 81 32
+  
+  let%span span44 = "../../../../creusot-contracts/src/std/iter/range.rs" 82 15 82 32
+  
+  let%span span45 = "../../../../creusot-contracts/src/std/iter/range.rs" 84 22 84 23
+  
+  let%span span46 = "../../../../creusot-contracts/src/std/iter/range.rs" 84 31 84 33
+  
+  let%span span47 = "../../../../creusot-contracts/src/std/iter/range.rs" 84 52 84 53
+  
+  let%span span48 = "../../../../creusot-contracts/src/std/iter/range.rs" 84 61 84 63
+  
+  let%span span49 = "../../../../creusot-contracts/src/std/iter/range.rs" 84 82 84 83
+  
+  let%span span50 = "../../../../creusot-contracts/src/std/iter/range.rs" 83 14 83 42
+  
+  let%span span51 = "../../../../creusot-contracts/src/std/iter/range.rs" 79 4 79 10
+  
+  let%span span52 = "../../../../creusot-contracts/src/std/iter/range.rs" 77 21 77 25
+  
+  let%span span53 = "../../../../creusot-contracts/src/std/iter/range.rs" 76 14 76 45
+  
+  let%span span54 = "../../../../creusot-contracts/src/std/iter/range.rs" 74 4 74 10
+  
+  let%span span55 = "../../../../creusot-contracts/src/std/iter/range.rs" 21 8 27 9
+  
+  let%span span56 = "../../../../creusot-contracts/src/std/iter/range.rs" 37 15 37 32
+  
+  let%span span57 = "../../../../creusot-contracts/src/std/iter/range.rs" 38 15 38 32
+  
+  let%span span58 = "../../../../creusot-contracts/src/std/iter/range.rs" 40 22 40 23
+  
+  let%span span59 = "../../../../creusot-contracts/src/std/iter/range.rs" 40 31 40 33
   
   let%span span60 = "../../../../creusot-contracts/src/std/iter/range.rs" 40 52 40 53
   
-  let%span span61 = "../../../../creusot-contracts/src/std/iter/range.rs" 40 82 40 83
-  
-  let%span span62 = "../../../../creusot-contracts/src/std/iter/range.rs" 39 14 39 42
-  
-  let%span span63 = "../../../../creusot-contracts/src/std/iter/range.rs" 33 21 33 25
-  
-  let%span span64 = "../../../../creusot-contracts/src/std/iter/range.rs" 32 14 32 45
-  
-  let%span span65 = "../../../../creusot-contracts/src/logic/ops.rs" 20 8 20 31
-  
-  let%span span66 = "../../../../creusot-contracts/src/logic/seq2.rs" 54 21 54 22
-  
-<<<<<<< HEAD
-  let%span span67 = "../../../../creusot-contracts/src/logic/seq2.rs" 52 14 52 31
-  
-  let%span span68 = "../../../../creusot-contracts/src/logic/seq2.rs" 53 14 53 28
-  
-  let%span span69 = "../../../../creusot-contracts/src/logic/seq2.rs" 98 8 98 39
-  
-  let%span span70 = "../../../../creusot-contracts/src/model.rs" 108 8 108 31
+  let%span span61 = "../../../../creusot-contracts/src/std/iter/range.rs" 40 61 40 63
+  
+  let%span span62 = "../../../../creusot-contracts/src/std/iter/range.rs" 40 82 40 83
+  
+  let%span span63 = "../../../../creusot-contracts/src/std/iter/range.rs" 39 14 39 42
+  
+  let%span span64 = "../../../../creusot-contracts/src/std/iter/range.rs" 33 21 33 25
+  
+  let%span span65 = "../../../../creusot-contracts/src/std/iter/range.rs" 32 14 32 45
+  
+  let%span span66 = "../../../../creusot-contracts/src/logic/ops.rs" 20 8 20 31
+  
+  let%span span67 = "../../../../creusot-contracts/src/resolve.rs" 46 8 46 12
+  
+  let%span span68 = "../../../../creusot-contracts/src/std/vec.rs" 51 8 51 85
+  
+  let%span span69 = "../../../../creusot-contracts/src/model.rs" 108 8 108 31
+  
+  let%span span70 = "" 0 0 0 0
   
   let%span span71 = "" 0 0 0 0
   
-  let%span span72 = "" 0 0 0 0
-  
-  let%span span73 = "../../../../creusot-contracts/src/std/vec.rs" 82 26 82 51
-  
-  let%span span74 = "../knapsack_full.rs" 46 11 46 36
-  
-  let%span span75 = "../knapsack_full.rs" 47 11 47 36
-  
-  let%span span76 = "../knapsack_full.rs" 45 10 45 12
-  
-  let%span span77 = "../knapsack_full.rs" 49 4 55 5
-  
-  let%span span78 = "../knapsack_full.rs" 36 11 36 33
-  
-  let%span span79 = "../knapsack_full.rs" 35 10 35 19
-  
-  let%span span80 = "../knapsack_full.rs" 38 4 41 5
-  
-  let%span span81 = "../knapsack_full.rs" 25 11 25 33
-=======
-  let%span span67 = "../../../../creusot-contracts/src/resolve.rs" 46 8 46 12
-  
-  let%span span68 = "../../../../creusot-contracts/src/std/vec.rs" 51 8 51 85
-  
-  let%span span69 = "../../../../creusot-contracts/src/model.rs" 108 8 108 31
-  
-  let%span span70 = "" 0 0 0 0
-  
-  let%span span71 = "" 0 0 0 0
-  
   let%span span72 = "../../../../creusot-contracts/src/std/vec.rs" 82 26 82 51
   
   let%span span73 = "../knapsack_full.rs" 46 11 46 36
@@ -907,7 +716,6 @@
   let%span span80 = "../knapsack_full.rs" 25 11 25 33
   
   let%span span81 = "../knapsack_full.rs" 27 21 27 22
->>>>>>> 7087246d
   
   let%span span82 = "../knapsack_full.rs" 26 10 26 21
   
@@ -919,323 +727,275 @@
   
   let%span span86 = "" 0 0 0 0
   
-  let%span span87 = "../../../../creusot-contracts/src/resolve.rs" 46 8 46 12
-  
-  let%span span88 = "../../../../creusot-contracts/src/std/vec.rs" 51 8 51 85
-  
-  let%span span89 = "../../../../creusot-contracts/src/resolve.rs" 26 20 26 34
-  
-  let%span span90 = "../../../../creusot-contracts/src/std/slice.rs" 114 8 114 96
-  
-  let%span span91 = "../../../../creusot-contracts/src/std/slice.rs" 107 20 107 37
-  
-  let%span span92 = "../../../../creusot-contracts/src/std/slice.rs" 100 20 100 37
-  
-  let%span span93 = "../../../../creusot-contracts/src/std/vec.rs" 146 27 146 46
-  
-  let%span span94 = "" 0 0 0 0
-  
-  let%span span95 = "" 0 0 0 0
-  
-  let%span span96 = "../../../../creusot-contracts/src/std/vec.rs" 147 26 147 54
-  
-  let%span span97 = "../../../../creusot-contracts/src/std/vec.rs" 148 26 148 57
-  
-  let%span span98 = "../../../../creusot-contracts/src/std/vec.rs" 149 26 149 62
-  
-  let%span span99 = "../../../../creusot-contracts/src/std/vec.rs" 150 26 150 55
-  
-  let%span span100 = "" 0 0 0 0
-  
-  let%span span101 = "../knapsack_full.rs" 14 10 14 31
-  
-  let%span span102 = "../../../../creusot-contracts/src/model.rs" 90 8 90 31
-  
-  let%span span103 = "../../../../creusot-contracts/src/std/vec.rs" 156 27 156 46
-  
-  let%span span104 = "" 0 0 0 0
+  let%span span87 = "../../../../creusot-contracts/src/resolve.rs" 26 20 26 34
+  
+  let%span span88 = "../../../../creusot-contracts/src/std/slice.rs" 129 8 129 96
+  
+  let%span span89 = "../../../../creusot-contracts/src/std/slice.rs" 122 20 122 37
+  
+  let%span span90 = "../../../../creusot-contracts/src/std/slice.rs" 115 20 115 37
+  
+  let%span span91 = "../../../../creusot-contracts/src/std/vec.rs" 146 27 146 46
+  
+  let%span span92 = "" 0 0 0 0
+  
+  let%span span93 = "" 0 0 0 0
+  
+  let%span span94 = "../../../../creusot-contracts/src/std/vec.rs" 147 26 147 54
+  
+  let%span span95 = "../../../../creusot-contracts/src/std/vec.rs" 148 26 148 57
+  
+  let%span span96 = "../../../../creusot-contracts/src/std/vec.rs" 149 26 149 62
+  
+  let%span span97 = "../../../../creusot-contracts/src/std/vec.rs" 150 26 150 55
+  
+  let%span span98 = "" 0 0 0 0
+  
+  let%span span99 = "../knapsack_full.rs" 14 10 14 31
+  
+  let%span span100 = "../../../../creusot-contracts/src/model.rs" 90 8 90 31
+  
+  let%span span101 = "../../../../creusot-contracts/src/std/vec.rs" 156 27 156 46
+  
+  let%span span102 = "" 0 0 0 0
+  
+  let%span span103 = "" 0 0 0 0
+  
+  let%span span104 = "../../../../creusot-contracts/src/std/vec.rs" 157 26 157 54
   
   let%span span105 = "" 0 0 0 0
   
-  let%span span106 = "../../../../creusot-contracts/src/std/vec.rs" 157 26 157 54
+  let%span span106 = "../../../../creusot-contracts/src/std/iter/range.rs" 58 12 58 57
   
   let%span span107 = "" 0 0 0 0
   
-  let%span span108 = "../../../../creusot-contracts/src/std/iter/range.rs" 58 12 58 57
+  let%span span108 = "../../../../creusot-contracts/src/std/iter.rs" 95 26 98 17
   
   let%span span109 = "" 0 0 0 0
   
-  let%span span110 = "../../../../creusot-contracts/src/std/iter.rs" 95 26 98 17
-  
-  let%span span111 = "" 0 0 0 0
-  
-  let%span span112 = "../../../../creusot-contracts/src/snapshot.rs" 45 15 45 16
-  
-  let%span span113 = "../../../../creusot-contracts/src/snapshot.rs" 43 14 43 28
-  
-  let%span span114 = "../../../../creusot-contracts/src/std/iter.rs" 80 8 80 19
-  
-  let%span span115 = "../../../../creusot-contracts/src/std/iter.rs" 74 20 74 24
-  
-  let%span span116 = "../../../../creusot-contracts/src/std/iter.rs" 89 0 175 1
-  
-  let%span span117 = "" 0 0 0 0
-  
-  let%span span118 = "" 0 0 0 0
-  
-  let%span span119 = "" 0 0 0 0
+  let%span span110 = "../../../../creusot-contracts/src/std/iter.rs" 80 8 80 19
+  
+  let%span span111 = "../../../../creusot-contracts/src/std/iter.rs" 74 20 74 24
+  
+  let%span span112 = "../../../../creusot-contracts/src/std/iter.rs" 89 0 175 1
+  
+  let%span span113 = "" 0 0 0 0
+  
+  let%span span114 = "" 0 0 0 0
+  
+  let%span span115 = "" 0 0 0 0
+  
+  let%span span116 = "" 0 0 0 0
+  
+  let%span span117 = "../../../../creusot-contracts/src/std/ops.rs" 220 26 220 53
+  
+  let%span span118 = "../../../../creusot-contracts/src/std/ops.rs" 221 26 221 49
+  
+  let%span span119 = "../../../../creusot-contracts/src/std/ops.rs" 222 16 222 93
   
   let%span span120 = "" 0 0 0 0
   
-  let%span span121 = "../../../../creusot-contracts/src/std/ops.rs" 220 26 220 53
-  
-  let%span span122 = "../../../../creusot-contracts/src/std/ops.rs" 221 26 221 49
-  
-  let%span span123 = "../../../../creusot-contracts/src/std/ops.rs" 222 16 222 93
-  
-  let%span span124 = "" 0 0 0 0
-  
-  let%span span125 = "../../../../creusot-contracts/src/std/iter/range.rs" 14 12 14 78
-  
-  let%span span126 = "" 0 0 0 0
-  
-  let%span span127 = "" 0 0 0 0
-  
-  let%span span128 = "../knapsack_full.rs" 60 11 60 37
-  
-  let%span span129 = "../knapsack_full.rs" 61 11 61 17
-  
-  let%span span130 = "../knapsack_full.rs" 62 10 62 21
-  
-  let%span span131 = "../knapsack_full.rs" 63 0 65 2
-  
-  let%span span132 = "../knapsack_full.rs" 59 10 59 11
-  
-  let%span span133 = "../knapsack_full.rs" 67 4 74 5
+  let%span span121 = "../../../../creusot-contracts/src/std/iter/range.rs" 14 12 14 78
+  
+  let%span span122 = "" 0 0 0 0
+  
+  let%span span123 = "" 0 0 0 0
+  
+  let%span span124 = "../knapsack_full.rs" 60 11 60 37
+  
+  let%span span125 = "../knapsack_full.rs" 61 11 61 17
+  
+  let%span span126 = "../knapsack_full.rs" 66 11 66 16
+  
+  let%span span127 = "../knapsack_full.rs" 62 10 62 21
+  
+  let%span span128 = "../knapsack_full.rs" 63 0 65 2
+  
+  let%span span129 = "../knapsack_full.rs" 59 10 59 11
+  
+  let%span span130 = "../knapsack_full.rs" 67 4 74 5
+  
+  let%span span131 = "" 0 0 0 0
+  
+  let%span span132 = "../../../../creusot-contracts/src/std/vec.rs" 174 22 174 41
+  
+  let%span span133 = "../../../../creusot-contracts/src/std/vec.rs" 175 12 175 78
   
   let%span span134 = "" 0 0 0 0
   
-  let%span span135 = "../../../../creusot-contracts/src/std/vec.rs" 174 22 174 41
-  
-  let%span span136 = "../../../../creusot-contracts/src/std/vec.rs" 175 12 175 78
-  
-  let%span span137 = "" 0 0 0 0
-  
-  let%span span138 = "" 0 0 0 0
-  
-  let%span span139 = "../../../../creusot-contracts/src/std/vec.rs" 78 26 78 48
+  let%span span135 = "" 0 0 0 0
+  
+  let%span span136 = "../../../../creusot-contracts/src/std/vec.rs" 78 26 78 48
   
   use KnapsackFull_Item_Type as Item'0
   
-  use CreusotContracts_Logic_Seq2_Seq_Type as Seq'0
-  
-  predicate invariant'22 (self : Seq'0.t_seq (Item'0.t_item name))
-  
-  predicate inv'22 (_x : Seq'0.t_seq (Item'0.t_item name))
-  
-  axiom inv'22 : forall x : Seq'0.t_seq (Item'0.t_item name) . inv'22 x = true
+  use seq.Seq
+  
+  predicate inv'11 (_x : Seq.seq (Item'0.t_item name))
   
   use Alloc_Alloc_Global_Type as Global'0
   
+  use Alloc_Vec_Vec_Type as Vec'0
+  
   use prelude.prelude.UIntSize
   
-  use Alloc_Vec_Vec_Type as Vec'0
-  
-  predicate invariant'21 (self : Seq'0.t_seq (Vec'0.t_vec usize (Global'0.t_global))) =
-    [%#span30] true
-  
-  predicate inv'21 (_x : Seq'0.t_seq (Vec'0.t_vec usize (Global'0.t_global)))
-  
-  axiom inv'21 : forall x : Seq'0.t_seq (Vec'0.t_vec usize (Global'0.t_global)) . inv'21 x = true
-  
-  predicate invariant'20 (self : Seq'0.t_seq (Item'0.t_item name))
-  
-  predicate inv'20 (_x : Seq'0.t_seq (Item'0.t_item name))
-  
-  axiom inv'20 : forall x : Seq'0.t_seq (Item'0.t_item name) . inv'20 x = true
-  
   use prelude.prelude.UIntSize
   
   use prelude.prelude.Int
   
-  constant max'1 : usize = [%#span31] (18446744073709551615 : usize)
-  
-  function len'1 (self : Seq'0.t_seq (Item'0.t_item name)) : int
-  
-  axiom len'1_spec : forall self : Seq'0.t_seq (Item'0.t_item name) . [%#span32] len'1 self >= 0
-  
-  predicate inv'19 (_x : Vec'0.t_vec (Item'0.t_item name) (Global'0.t_global))
-  
-  function shallow_model'4 (self : Vec'0.t_vec (Item'0.t_item name) (Global'0.t_global)) : Seq'0.t_seq (Item'0.t_item name)
-    
-  
-  axiom shallow_model'4_spec : forall self : Vec'0.t_vec (Item'0.t_item name) (Global'0.t_global) . ([%#span33] inv'19 self)
-   -> ([%#span34] len'1 (shallow_model'4 self) <= UIntSize.to_int (max'1 : usize))
-  
-  predicate invariant'19 (self : Vec'0.t_vec (Item'0.t_item name) (Global'0.t_global)) =
-    [%#span35] inv'22 (shallow_model'4 self)
-  
-  axiom inv'19 : forall x : Vec'0.t_vec (Item'0.t_item name) (Global'0.t_global) . inv'19 x = true
+  constant max'1 : usize = [%#span30] (18446744073709551615 : usize)
+  
+  use seq.Seq
+  
+  predicate inv'22 (_x : Vec'0.t_vec (Item'0.t_item name) (Global'0.t_global))
+  
+  function shallow_model'4 (self : Vec'0.t_vec (Item'0.t_item name) (Global'0.t_global)) : Seq.seq (Item'0.t_item name)
+  
+  axiom shallow_model'4_spec : forall self : Vec'0.t_vec (Item'0.t_item name) (Global'0.t_global) . ([%#span31] inv'22 self)
+   -> ([%#span33] inv'11 (shallow_model'4 self))
+  && ([%#span32] Seq.length (shallow_model'4 self) <= UIntSize.to_int (max'1 : usize))
+  
+  predicate invariant'22 (self : Vec'0.t_vec (Item'0.t_item name) (Global'0.t_global)) =
+    [%#span34] inv'11 (shallow_model'4 self)
+  
+  axiom inv'22 : forall x : Vec'0.t_vec (Item'0.t_item name) (Global'0.t_global) . inv'22 x = true
   
   use prelude.prelude.Borrow
   
-<<<<<<< HEAD
-  predicate invariant'18 (self : borrowed (Vec'0.t_vec (Item'0.t_item name) (Global'0.t_global)))
-=======
   predicate invariant'21 (self : borrowed (Vec'0.t_vec (Item'0.t_item name) (Global'0.t_global))) =
     [%#span35] true
->>>>>>> 7087246d
-  
-  predicate inv'18 (_x : borrowed (Vec'0.t_vec (Item'0.t_item name) (Global'0.t_global)))
-  
-  axiom inv'18 : forall x : borrowed (Vec'0.t_vec (Item'0.t_item name) (Global'0.t_global)) . inv'18 x = true
-  
-  predicate invariant'17 (self : borrowed usize) =
-    [%#span30] true
-  
-  predicate inv'17 (_x : borrowed usize)
-  
-  axiom inv'17 : forall x : borrowed usize . inv'17 x = true
-  
-  predicate invariant'16 (self : borrowed (Vec'0.t_vec usize (Global'0.t_global))) =
-    [%#span30] true
-  
-  predicate inv'16 (_x : borrowed (Vec'0.t_vec usize (Global'0.t_global)))
-  
-  axiom inv'16 : forall x : borrowed (Vec'0.t_vec usize (Global'0.t_global)) . inv'16 x = true
-  
-  predicate invariant'15 (self : borrowed (Vec'0.t_vec (Vec'0.t_vec usize (Global'0.t_global)) (Global'0.t_global))) =
-    [%#span30] true
-  
-  predicate inv'15 (_x : borrowed (Vec'0.t_vec (Vec'0.t_vec usize (Global'0.t_global)) (Global'0.t_global)))
-  
-  axiom inv'15 : forall x : borrowed (Vec'0.t_vec (Vec'0.t_vec usize (Global'0.t_global)) (Global'0.t_global)) . inv'15 x
+  
+  predicate inv'21 (_x : borrowed (Vec'0.t_vec (Item'0.t_item name) (Global'0.t_global)))
+  
+  axiom inv'21 : forall x : borrowed (Vec'0.t_vec (Item'0.t_item name) (Global'0.t_global)) . inv'21 x = true
+  
+  predicate invariant'20 (self : borrowed usize) =
+    [%#span35] true
+  
+  predicate inv'20 (_x : borrowed usize)
+  
+  axiom inv'20 : forall x : borrowed usize . inv'20 x = true
+  
+  predicate invariant'19 (self : borrowed (Vec'0.t_vec usize (Global'0.t_global))) =
+    [%#span35] true
+  
+  predicate inv'19 (_x : borrowed (Vec'0.t_vec usize (Global'0.t_global)))
+  
+  axiom inv'19 : forall x : borrowed (Vec'0.t_vec usize (Global'0.t_global)) . inv'19 x = true
+  
+  predicate invariant'18 (self : borrowed (Vec'0.t_vec (Vec'0.t_vec usize (Global'0.t_global)) (Global'0.t_global))) =
+    [%#span35] true
+  
+  predicate inv'18 (_x : borrowed (Vec'0.t_vec (Vec'0.t_vec usize (Global'0.t_global)) (Global'0.t_global)))
+  
+  axiom inv'18 : forall x : borrowed (Vec'0.t_vec (Vec'0.t_vec usize (Global'0.t_global)) (Global'0.t_global)) . inv'18 x
   = true
   
-  predicate invariant'14 (self : usize) =
-    [%#span30] true
-  
-  predicate inv'14 (_x : usize)
-  
-  axiom inv'14 : forall x : usize . inv'14 x = true
-  
-  predicate invariant'13 (self : Vec'0.t_vec usize (Global'0.t_global)) =
-    [%#span30] true
-  
-  predicate inv'13 (_x : Vec'0.t_vec usize (Global'0.t_global))
-  
-  axiom inv'13 : forall x : Vec'0.t_vec usize (Global'0.t_global) . inv'13 x = true
-  
-  predicate invariant'12 (self : Vec'0.t_vec (Vec'0.t_vec usize (Global'0.t_global)) (Global'0.t_global)) =
-    [%#span30] true
-  
-  predicate inv'12 (_x : Vec'0.t_vec (Vec'0.t_vec usize (Global'0.t_global)) (Global'0.t_global))
-  
-  axiom inv'12 : forall x : Vec'0.t_vec (Vec'0.t_vec usize (Global'0.t_global)) (Global'0.t_global) . inv'12 x = true
+  predicate invariant'17 (self : usize) =
+    [%#span35] true
+  
+  predicate inv'17 (_x : usize)
+  
+  axiom inv'17 : forall x : usize . inv'17 x = true
+  
+  predicate invariant'16 (self : Vec'0.t_vec usize (Global'0.t_global)) =
+    [%#span35] true
+  
+  predicate inv'16 (_x : Vec'0.t_vec usize (Global'0.t_global))
+  
+  axiom inv'16 : forall x : Vec'0.t_vec usize (Global'0.t_global) . inv'16 x = true
+  
+  predicate invariant'15 (self : Vec'0.t_vec (Vec'0.t_vec usize (Global'0.t_global)) (Global'0.t_global)) =
+    [%#span35] true
+  
+  predicate inv'15 (_x : Vec'0.t_vec (Vec'0.t_vec usize (Global'0.t_global)) (Global'0.t_global))
+  
+  axiom inv'15 : forall x : Vec'0.t_vec (Vec'0.t_vec usize (Global'0.t_global)) (Global'0.t_global) . inv'15 x = true
   
   use Core_Ops_Range_RangeInclusive_Type as RangeInclusive'0
   
-  predicate invariant'11 (self : borrowed (RangeInclusive'0.t_rangeinclusive usize)) =
-    [%#span30] true
-  
-  predicate inv'11 (_x : borrowed (RangeInclusive'0.t_rangeinclusive usize))
-  
-  axiom inv'11 : forall x : borrowed (RangeInclusive'0.t_rangeinclusive usize) . inv'11 x = true
+  predicate invariant'14 (self : borrowed (RangeInclusive'0.t_rangeinclusive usize)) =
+    [%#span35] true
+  
+  predicate inv'14 (_x : borrowed (RangeInclusive'0.t_rangeinclusive usize))
+  
+  axiom inv'14 : forall x : borrowed (RangeInclusive'0.t_rangeinclusive usize) . inv'14 x = true
   
   use Core_Option_Option_Type as Option'0
   
-  predicate invariant'10 (self : Option'0.t_option usize) =
-    [%#span30] true
-  
-  predicate inv'10 (_x : Option'0.t_option usize)
-  
-  axiom inv'10 : forall x : Option'0.t_option usize . inv'10 x = true
+  predicate invariant'13 (self : Option'0.t_option usize) =
+    [%#span35] true
+  
+  predicate inv'13 (_x : Option'0.t_option usize)
+  
+  axiom inv'13 : forall x : Option'0.t_option usize . inv'13 x = true
   
   use Core_Ops_Range_Range_Type as Range'0
   
-  predicate invariant'9 (self : borrowed (Range'0.t_range usize)) =
-    [%#span30] true
-  
-  predicate inv'9 (_x : borrowed (Range'0.t_range usize))
-  
-<<<<<<< HEAD
-  axiom inv'9 : forall x : borrowed (Range'0.t_range usize) . inv'9 x = true
-=======
+  predicate invariant'12 (self : borrowed (Range'0.t_range usize)) =
+    [%#span35] true
+  
+  predicate inv'12 (_x : borrowed (Range'0.t_range usize))
+  
+  axiom inv'12 : forall x : borrowed (Range'0.t_range usize) . inv'12 x = true
+  
   predicate invariant'11 (self : Seq.seq (Item'0.t_item name)) =
     [%#span35] true
->>>>>>> 7087246d
-  
-  predicate invariant'8 (self : Seq'0.t_seq usize) =
-    [%#span30] true
-  
-  predicate inv'8 (_x : Seq'0.t_seq usize)
-  
-  axiom inv'8 : forall x : Seq'0.t_seq usize . inv'8 x = true
-  
-  function len'2 (self : Seq'0.t_seq (Vec'0.t_vec usize (Global'0.t_global))) : int
-  
-  axiom len'2_spec : forall self : Seq'0.t_seq (Vec'0.t_vec usize (Global'0.t_global)) . [%#span32] len'2 self >= 0
-  
-  predicate inv'7 (_x : Vec'0.t_vec (Vec'0.t_vec usize (Global'0.t_global)) (Global'0.t_global))
-  
-  function shallow_model'1 (self : Vec'0.t_vec (Vec'0.t_vec usize (Global'0.t_global)) (Global'0.t_global)) : Seq'0.t_seq (Vec'0.t_vec usize (Global'0.t_global))
-    
-  
-  axiom shallow_model'1_spec : forall self : Vec'0.t_vec (Vec'0.t_vec usize (Global'0.t_global)) (Global'0.t_global) . ([%#span33] inv'7 self)
-   -> ([%#span34] len'2 (shallow_model'1 self) <= UIntSize.to_int (max'1 : usize))
-  
-  predicate invariant'7 (self : Vec'0.t_vec (Vec'0.t_vec usize (Global'0.t_global)) (Global'0.t_global)) =
-    [%#span35] inv'21 (shallow_model'1 self)
-  
-  axiom inv'7 : forall x : Vec'0.t_vec (Vec'0.t_vec usize (Global'0.t_global)) (Global'0.t_global) . inv'7 x = true
-  
-  function len'3 (self : Seq'0.t_seq usize) : int
-  
-  axiom len'3_spec : forall self : Seq'0.t_seq usize . [%#span32] len'3 self >= 0
-  
-  predicate inv'6 (_x : Vec'0.t_vec usize (Global'0.t_global))
-  
-  function shallow_model'2 (self : Vec'0.t_vec usize (Global'0.t_global)) : Seq'0.t_seq usize
-  
-  axiom shallow_model'2_spec : forall self : Vec'0.t_vec usize (Global'0.t_global) . ([%#span33] inv'6 self)
-   -> ([%#span34] len'3 (shallow_model'2 self) <= UIntSize.to_int (max'1 : usize))
-  
-  predicate invariant'6 (self : Vec'0.t_vec usize (Global'0.t_global)) =
-    [%#span35] inv'8 (shallow_model'2 self)
-  
-  axiom inv'6 : forall x : Vec'0.t_vec usize (Global'0.t_global) . inv'6 x = true
-  
-  predicate invariant'5 (self : usize) =
-    [%#span30] true
-  
-  predicate inv'5 (_x : usize)
-  
-  axiom inv'5 : forall x : usize . inv'5 x = true
-  
-  function len'4 (self : Seq'0.t_seq (Item'0.t_item name)) : int
-  
-  axiom len'4_spec : forall self : Seq'0.t_seq (Item'0.t_item name) . [%#span32] len'4 self >= 0
-  
-<<<<<<< HEAD
-  predicate inv'4 (_x : Vec'0.t_vec (Item'0.t_item name) (Global'0.t_global))
-  
-  function shallow_model'3 (self : Vec'0.t_vec (Item'0.t_item name) (Global'0.t_global)) : Seq'0.t_seq (Item'0.t_item name)
-    
-  
-  axiom shallow_model'3_spec : forall self : Vec'0.t_vec (Item'0.t_item name) (Global'0.t_global) . ([%#span33] inv'4 self)
-   -> ([%#span34] len'4 (shallow_model'3 self) <= UIntSize.to_int (max'1 : usize))
-  
-  predicate invariant'4 (self : Vec'0.t_vec (Item'0.t_item name) (Global'0.t_global)) =
-    [%#span35] inv'20 (shallow_model'3 self)
-  
-  axiom inv'4 : forall x : Vec'0.t_vec (Item'0.t_item name) (Global'0.t_global) . inv'4 x = true
-  
-  constant empty'3 : Seq'0.t_seq (Item'0.t_item name)
-  
-  function empty_len'3 (_1 : ()) : ()
-  
-  axiom empty_len'3_spec : forall _1 : () . [%#span36] len'4 (empty'3 : Seq'0.t_seq (Item'0.t_item name)) = 0
-=======
+  
+  axiom inv'11 : forall x : Seq.seq (Item'0.t_item name) . inv'11 x = true
+  
+  predicate invariant'10 (self : Seq.seq usize) =
+    [%#span35] true
+  
+  predicate inv'10 (_x : Seq.seq usize)
+  
+  axiom inv'10 : forall x : Seq.seq usize . inv'10 x = true
+  
+  predicate invariant'9 (self : Seq.seq (Vec'0.t_vec usize (Global'0.t_global))) =
+    [%#span35] true
+  
+  predicate inv'9 (_x : Seq.seq (Vec'0.t_vec usize (Global'0.t_global)))
+  
+  axiom inv'9 : forall x : Seq.seq (Vec'0.t_vec usize (Global'0.t_global)) . inv'9 x = true
+  
+  use seq.Seq
+  
+  predicate inv'8 (_x : Vec'0.t_vec (Vec'0.t_vec usize (Global'0.t_global)) (Global'0.t_global))
+  
+  function shallow_model'1 (self : Vec'0.t_vec (Vec'0.t_vec usize (Global'0.t_global)) (Global'0.t_global)) : Seq.seq (Vec'0.t_vec usize (Global'0.t_global))
+    
+  
+  axiom shallow_model'1_spec : forall self : Vec'0.t_vec (Vec'0.t_vec usize (Global'0.t_global)) (Global'0.t_global) . ([%#span31] inv'8 self)
+   -> ([%#span33] inv'9 (shallow_model'1 self))
+  && ([%#span32] Seq.length (shallow_model'1 self) <= UIntSize.to_int (max'1 : usize))
+  
+  predicate invariant'8 (self : Vec'0.t_vec (Vec'0.t_vec usize (Global'0.t_global)) (Global'0.t_global)) =
+    [%#span34] inv'9 (shallow_model'1 self)
+  
+  axiom inv'8 : forall x : Vec'0.t_vec (Vec'0.t_vec usize (Global'0.t_global)) (Global'0.t_global) . inv'8 x = true
+  
+  use seq.Seq
+  
+  predicate inv'7 (_x : Vec'0.t_vec usize (Global'0.t_global))
+  
+  function shallow_model'2 (self : Vec'0.t_vec usize (Global'0.t_global)) : Seq.seq usize
+  
+  axiom shallow_model'2_spec : forall self : Vec'0.t_vec usize (Global'0.t_global) . ([%#span31] inv'7 self)
+   -> ([%#span33] inv'10 (shallow_model'2 self))
+  && ([%#span32] Seq.length (shallow_model'2 self) <= UIntSize.to_int (max'1 : usize))
+  
+  predicate invariant'7 (self : Vec'0.t_vec usize (Global'0.t_global)) =
+    [%#span34] inv'10 (shallow_model'2 self)
+  
+  axiom inv'7 : forall x : Vec'0.t_vec usize (Global'0.t_global) . inv'7 x = true
+  
+  predicate invariant'6 (self : usize) =
+    [%#span35] true
+  
+  predicate inv'6 (_x : usize)
+  
+  axiom inv'6 : forall x : usize . inv'6 x = true
+  
   predicate invariant'5 (self : Vec'0.t_vec (Item'0.t_item name) (Global'0.t_global)) =
     [%#span35] true
   
@@ -1257,7 +1017,6 @@
   
   predicate invariant'4 (self : Vec'0.t_vec (Item'0.t_item name) (Global'0.t_global)) =
     [%#span34] inv'3 (shallow_model'3 self)
->>>>>>> 7087246d
   
   axiom inv'4 : forall x : Vec'0.t_vec (Item'0.t_item name) (Global'0.t_global) . inv'4 x = true
   
@@ -1266,15 +1025,7 @@
   
   axiom inv'3 : forall x : Seq.seq (Item'0.t_item name) . inv'3 x = true
   
-  function index_logic'1 (self : Seq'0.t_seq usize) (_2 : int) : usize
-  
-  function concat'0 (self : Seq'0.t_seq usize) (other : Seq'0.t_seq usize) : Seq'0.t_seq usize
-  
-  axiom concat'0_spec : forall self : Seq'0.t_seq usize, other : Seq'0.t_seq usize . ([%#span38] forall i : int . 0 <= i
-  /\ i < len'3 (concat'0 self other)
-   -> index_logic'1 (concat'0 self other) i
-  = (if i < len'3 self then index_logic'1 self i else index_logic'1 other (i - len'3 self)))
-  && ([%#span37] len'3 (concat'0 self other) = len'3 self + len'3 other)
+  use seq.Seq
   
   predicate inv'2 (_x : RangeInclusive'0.t_rangeinclusive usize)
   
@@ -1283,7 +1034,9 @@
   function start_log'0 (self : RangeInclusive'0.t_rangeinclusive usize) : usize
   
   function deep_model'0 (self : usize) : int =
-    [%#span39] UIntSize.to_int self
+    [%#span36] UIntSize.to_int self
+  
+  use seq.Seq
   
   function end_log'0 (self : RangeInclusive'0.t_rangeinclusive usize) : usize
   
@@ -1291,44 +1044,46 @@
   
   function is_empty_log'0 (self : RangeInclusive'0.t_rangeinclusive usize) : bool
   
-  axiom is_empty_log'0_spec : forall self : RangeInclusive'0.t_rangeinclusive usize . ([%#span40] inv'2 self)
-   -> ([%#span41] not is_empty_log'0 self  -> deep_model'0 (start_log'0 self) <= deep_model'0 (end_log'0 self))
+  axiom is_empty_log'0_spec : forall self : RangeInclusive'0.t_rangeinclusive usize . ([%#span37] inv'2 self)
+   -> ([%#span38] not is_empty_log'0 self  -> deep_model'0 (start_log'0 self) <= deep_model'0 (end_log'0 self))
   
   function range_inclusive_len'0 (r : RangeInclusive'0.t_rangeinclusive usize) : int =
-    [%#span44] if is_empty_log'0 r then 0 else deep_model'0 (end_log'0 r) - deep_model'0 (start_log'0 r) + 1
-  
-  axiom range_inclusive_len'0_spec : forall r : RangeInclusive'0.t_rangeinclusive usize . ([%#span42] inv'2 r)
-   -> ([%#span43] is_empty_log'0 r = (range_inclusive_len'0 r = 0))
-  
-  predicate produces'1 (self : RangeInclusive'0.t_rangeinclusive usize) (visited : Seq'0.t_seq usize) (o : RangeInclusive'0.t_rangeinclusive usize)
+    [%#span41] if is_empty_log'0 r then 0 else deep_model'0 (end_log'0 r) - deep_model'0 (start_log'0 r) + 1
+  
+  axiom range_inclusive_len'0_spec : forall r : RangeInclusive'0.t_rangeinclusive usize . ([%#span39] inv'2 r)
+   -> ([%#span40] is_empty_log'0 r = (range_inclusive_len'0 r = 0))
+  
+  predicate produces'1 (self : RangeInclusive'0.t_rangeinclusive usize) (visited : Seq.seq usize) (o : RangeInclusive'0.t_rangeinclusive usize)
     
    =
-    [%#span45] len'3 visited = range_inclusive_len'0 self - range_inclusive_len'0 o
+    [%#span42] Seq.length visited = range_inclusive_len'0 self - range_inclusive_len'0 o
     /\ (is_empty_log'0 self  -> is_empty_log'0 o)
     /\ (is_empty_log'0 o \/ end_log'0 self = end_log'0 o)
-    /\ (forall i : int . 0 <= i /\ i < len'3 visited
-     -> deep_model'0 (index_logic'1 visited i) = deep_model'0 (start_log'0 self) + i)
-  
-  function produces_trans'1 (a : RangeInclusive'0.t_rangeinclusive usize) (ab : Seq'0.t_seq usize) (b : RangeInclusive'0.t_rangeinclusive usize) (bc : Seq'0.t_seq usize) (c : RangeInclusive'0.t_rangeinclusive usize) : ()
+    /\ (forall i : int . 0 <= i /\ i < Seq.length visited
+     -> deep_model'0 (Seq.get visited i) = deep_model'0 (start_log'0 self) + i)
+  
+  function produces_trans'1 (a : RangeInclusive'0.t_rangeinclusive usize) (ab : Seq.seq usize) (b : RangeInclusive'0.t_rangeinclusive usize) (bc : Seq.seq usize) (c : RangeInclusive'0.t_rangeinclusive usize) : ()
     
    =
-    [%#span52] ()
-  
-  axiom produces_trans'1_spec : forall a : RangeInclusive'0.t_rangeinclusive usize, ab : Seq'0.t_seq usize, b : RangeInclusive'0.t_rangeinclusive usize, bc : Seq'0.t_seq usize, c : RangeInclusive'0.t_rangeinclusive usize . ([%#span46] produces'1 a ab b)
-   -> ([%#span47] produces'1 b bc c)
-   -> ([%#span48] inv'2 a)
-   -> ([%#span49] inv'2 b)  -> ([%#span50] inv'2 c)  -> ([%#span51] produces'1 a (concat'0 ab bc) c)
-  
-  constant empty'0 : Seq'0.t_seq usize
+    [%#span51] ()
+  
+  axiom produces_trans'1_spec : forall a : RangeInclusive'0.t_rangeinclusive usize, ab : Seq.seq usize, b : RangeInclusive'0.t_rangeinclusive usize, bc : Seq.seq usize, c : RangeInclusive'0.t_rangeinclusive usize . ([%#span43] produces'1 a ab b)
+   -> ([%#span44] produces'1 b bc c)
+   -> ([%#span45] inv'2 a)
+   -> ([%#span46] inv'10 ab)
+   -> ([%#span47] inv'2 b)
+   -> ([%#span48] inv'10 bc)  -> ([%#span49] inv'2 c)  -> ([%#span50] produces'1 a (Seq.(++) ab bc) c)
+  
+  use seq.Seq
   
   function produces_refl'1 (self : RangeInclusive'0.t_rangeinclusive usize) : () =
-    [%#span55] ()
-  
-  axiom produces_refl'1_spec : forall self : RangeInclusive'0.t_rangeinclusive usize . ([%#span53] inv'2 self)
-   -> ([%#span54] produces'1 self (empty'0 : Seq'0.t_seq usize) self)
+    [%#span54] ()
+  
+  axiom produces_refl'1_spec : forall self : RangeInclusive'0.t_rangeinclusive usize . ([%#span52] inv'2 self)
+   -> ([%#span53] produces'1 self (Seq.empty  : Seq.seq usize) self)
   
   predicate invariant'2 (self : RangeInclusive'0.t_rangeinclusive usize) =
-    [%#span30] true
+    [%#span35] true
   
   axiom inv'2 : forall x : RangeInclusive'0.t_rangeinclusive usize . inv'2 x = true
   
@@ -1339,82 +1094,54 @@
   
   axiom inv'1 : forall x : Item'0.t_item name . inv'1 x = true
   
-  constant empty'2 : Seq'0.t_seq (Vec'0.t_vec usize (Global'0.t_global))
-  
-  function empty_len'2 (_1 : ()) : ()
-  
-  axiom empty_len'2_spec : forall _1 : () . [%#span36] len'2 (empty'2 : Seq'0.t_seq (Vec'0.t_vec usize (Global'0.t_global)))
-  = 0
-  
-  constant empty'1 : Seq'0.t_seq (Item'0.t_item name)
-  
-  function empty_len'1 (_1 : ()) : ()
-  
-  axiom empty_len'1_spec : forall _1 : () . [%#span36] len'1 (empty'1 : Seq'0.t_seq (Item'0.t_item name)) = 0
-  
   predicate inv'0 (_x : Range'0.t_range usize)
   
   use Core_Ops_Range_Range_Type as Core_Ops_Range_Range_Type
   
-  predicate produces'0 (self : Range'0.t_range usize) (visited : Seq'0.t_seq usize) (o : Range'0.t_range usize) =
-    [%#span56] Core_Ops_Range_Range_Type.range_end self = Core_Ops_Range_Range_Type.range_end o
+  predicate produces'0 (self : Range'0.t_range usize) (visited : Seq.seq usize) (o : Range'0.t_range usize) =
+    [%#span55] Core_Ops_Range_Range_Type.range_end self = Core_Ops_Range_Range_Type.range_end o
     /\ deep_model'0 (Core_Ops_Range_Range_Type.range_start self)
     <= deep_model'0 (Core_Ops_Range_Range_Type.range_start o)
-    /\ (len'3 visited > 0
+    /\ (Seq.length visited > 0
      -> deep_model'0 (Core_Ops_Range_Range_Type.range_start o) <= deep_model'0 (Core_Ops_Range_Range_Type.range_end o))
-    /\ len'3 visited
+    /\ Seq.length visited
     = deep_model'0 (Core_Ops_Range_Range_Type.range_start o) - deep_model'0 (Core_Ops_Range_Range_Type.range_start self)
-    /\ (forall i : int . 0 <= i /\ i < len'3 visited
-     -> deep_model'0 (index_logic'1 visited i) = deep_model'0 (Core_Ops_Range_Range_Type.range_start self) + i)
-  
-  function produces_trans'0 (a : Range'0.t_range usize) (ab : Seq'0.t_seq usize) (b : Range'0.t_range usize) (bc : Seq'0.t_seq usize) (c : Range'0.t_range usize) : ()
-    
-  
-  axiom produces_trans'0_spec : forall a : Range'0.t_range usize, ab : Seq'0.t_seq usize, b : Range'0.t_range usize, bc : Seq'0.t_seq usize, c : Range'0.t_range usize . ([%#span57] produces'0 a ab b)
-   -> ([%#span58] produces'0 b bc c)
-   -> ([%#span59] inv'0 a)
-   -> ([%#span60] inv'0 b)  -> ([%#span61] inv'0 c)  -> ([%#span62] produces'0 a (concat'0 ab bc) c)
+    /\ (forall i : int . 0 <= i /\ i < Seq.length visited
+     -> deep_model'0 (Seq.get visited i) = deep_model'0 (Core_Ops_Range_Range_Type.range_start self) + i)
+  
+  function produces_trans'0 (a : Range'0.t_range usize) (ab : Seq.seq usize) (b : Range'0.t_range usize) (bc : Seq.seq usize) (c : Range'0.t_range usize) : ()
+    
+  
+  axiom produces_trans'0_spec : forall a : Range'0.t_range usize, ab : Seq.seq usize, b : Range'0.t_range usize, bc : Seq.seq usize, c : Range'0.t_range usize . ([%#span56] produces'0 a ab b)
+   -> ([%#span57] produces'0 b bc c)
+   -> ([%#span58] inv'0 a)
+   -> ([%#span59] inv'10 ab)
+   -> ([%#span60] inv'0 b)
+   -> ([%#span61] inv'10 bc)  -> ([%#span62] inv'0 c)  -> ([%#span63] produces'0 a (Seq.(++) ab bc) c)
   
   function produces_refl'0 (self : Range'0.t_range usize) : ()
   
-  axiom produces_refl'0_spec : forall self : Range'0.t_range usize . ([%#span63] inv'0 self)
-   -> ([%#span64] produces'0 self (empty'0 : Seq'0.t_seq usize) self)
+  axiom produces_refl'0_spec : forall self : Range'0.t_range usize . ([%#span64] inv'0 self)
+   -> ([%#span65] produces'0 self (Seq.empty  : Seq.seq usize) self)
   
   predicate invariant'0 (self : Range'0.t_range usize) =
-    [%#span30] true
+    [%#span35] true
   
   axiom inv'0 : forall x : Range'0.t_range usize . inv'0 x = true
   
-  function empty_len'0 (_1 : ()) : ()
-  
-  axiom empty_len'0_spec : forall _1 : () . [%#span36] len'3 (empty'0 : Seq'0.t_seq usize) = 0
-  
   use KnapsackFull_Item_Type as KnapsackFull_Item_Type
   
-  function index_logic'7 (self : Seq'0.t_seq (Item'0.t_item name)) (_2 : int) : Item'0.t_item name
-  
-  function index_logic'4 [@inline:trivial] (self : Vec'0.t_vec (Item'0.t_item name) (Global'0.t_global)) (ix : int) : Item'0.t_item name
+  use seq.Seq
+  
+  function index_logic'2 [@inline:trivial] (self : Vec'0.t_vec (Item'0.t_item name) (Global'0.t_global)) (ix : int) : Item'0.t_item name
     
    =
-    [%#span65] index_logic'7 (shallow_model'4 self) ix
-  
-  use CreusotContracts_Snapshot_Snapshot_Type as Snapshot'0
+    [%#span66] Seq.get (shallow_model'4 self) ix
+  
+  use prelude.prelude.Snapshot
   
   use prelude.prelude.Intrinsic
   
-<<<<<<< HEAD
-  function index_logic'3 (self : Seq'0.t_seq (Item'0.t_item name)) (_2 : int) : Item'0.t_item name
-  
-  function concat'1 (self : Seq'0.t_seq (Item'0.t_item name)) (other : Seq'0.t_seq (Item'0.t_item name)) : Seq'0.t_seq (Item'0.t_item name)
-    
-  
-  axiom concat'1_spec : forall self : Seq'0.t_seq (Item'0.t_item name), other : Seq'0.t_seq (Item'0.t_item name) . ([%#span38] forall i : int . 0
-  <= i
-  /\ i < len'4 (concat'1 self other)
-   -> index_logic'3 (concat'1 self other) i
-  = (if i < len'4 self then index_logic'3 self i else index_logic'3 other (i - len'4 self)))
-  && ([%#span37] len'4 (concat'1 self other) = len'4 self + len'4 other)
-=======
   predicate resolve'6 (self : Vec'0.t_vec (Item'0.t_item name) (Global'0.t_global)) =
     [%#span67] true
   
@@ -1438,132 +1165,60 @@
     [%#span68] forall i : int . 0 <= i /\ i < Seq.length (shallow_model'1 self)  -> resolve'7 (index_logic'0 self i)
   
   use seq.Seq
->>>>>>> 7087246d
-  
-  function singleton'1 (v : Item'0.t_item name) : Seq'0.t_seq (Item'0.t_item name)
-  
-  axiom singleton'1_spec : forall v : Item'0.t_item name . ([%#span66] inv'1 v)
-   -> ([%#span68] index_logic'3 (singleton'1 v) 0 = v) && ([%#span67] len'4 (singleton'1 v) = 1)
-  
-  function push'1 [@inline:trivial] (self : Seq'0.t_seq (Item'0.t_item name)) (v : Item'0.t_item name) : Seq'0.t_seq (Item'0.t_item name)
+  
+  function shallow_model'9 (self : borrowed (Vec'0.t_vec (Item'0.t_item name) (Global'0.t_global))) : Seq.seq (Item'0.t_item name)
     
    =
-<<<<<<< HEAD
-    [%#span69] concat'1 self (singleton'1 v)
-  
-  function shallow_model'9 (self : borrowed (Vec'0.t_vec (Item'0.t_item name) (Global'0.t_global))) : Seq'0.t_seq (Item'0.t_item name)
-    
-   =
-    [%#span70] shallow_model'3 ( * self)
-  
-  let rec push'0 (self:borrowed (Vec'0.t_vec (Item'0.t_item name) (Global'0.t_global))) (value:Item'0.t_item name) (return'  (ret:()))= {[@expl:precondition] [%#span72] inv'1 value}
-    {[@expl:precondition] [%#span71] inv'18 self}
-    any
-    [ return' (result:())-> {[%#span73] shallow_model'3 ( ^ self) = push'1 (shallow_model'9 self) value}
-=======
     [%#span69] shallow_model'3 self.current
   
   let rec push'0 (self:borrowed (Vec'0.t_vec (Item'0.t_item name) (Global'0.t_global))) (value:Item'0.t_item name) (return'  (ret:()))= {[@expl:precondition] [%#span71] inv'1 value}
     {[@expl:precondition] [%#span70] inv'21 self}
     any
     [ return' (result:())-> {[%#span72] shallow_model'3 self.final = Seq.snoc (shallow_model'9 self) value}
->>>>>>> 7087246d
       (! return' {result}) ]
     
   
-  predicate subseq_rev'0 [#"../knapsack_full.rs" 48 0 48 67] (s1 : Seq'0.t_seq (Item'0.t_item name)) (i1 : int) (s2 : Seq'0.t_seq (Item'0.t_item name)) (i2 : int)
-    
-  
-<<<<<<< HEAD
-  axiom subseq_rev'0_def : forall s1 : Seq'0.t_seq (Item'0.t_item name), i1 : int, s2 : Seq'0.t_seq (Item'0.t_item name), i2 : int . subseq_rev'0 s1 i1 s2 i2
-  = ([%#span77] if i2 = 0 then
-    i1 = len'4 s1
-=======
+  use seq.Seq
+  
+  predicate subseq_rev'0 [#"../knapsack_full.rs" 48 0 48 67] (s1 : Seq.seq (Item'0.t_item name)) (i1 : int) (s2 : Seq.seq (Item'0.t_item name)) (i2 : int)
+    
+  
   axiom subseq_rev'0_def : forall s1 : Seq.seq (Item'0.t_item name), i1 : int, s2 : Seq.seq (Item'0.t_item name), i2 : int . subseq_rev'0 s1 i1 s2 i2
   = ([%#span76] if i2 = 0 then
     i1 = Seq.length s1
->>>>>>> 7087246d
   else
-    i1 < len'4 s1 /\ index_logic'3 s1 i1 = index_logic'7 s2 (i2 - 1) /\ subseq_rev'0 s1 (i1 + 1) s2 (i2 - 1)
+    i1 < Seq.length s1 /\ Seq.get s1 i1 = Seq.get s2 (i2 - 1) /\ subseq_rev'0 s1 (i1 + 1) s2 (i2 - 1)
     \/ subseq_rev'0 s1 i1 s2 (i2 - 1)
   )
   
-  function sum_values'0 [#"../knapsack_full.rs" 37 0 37 55] (s : Seq'0.t_seq (Item'0.t_item name)) (i : int) : int
-  
-<<<<<<< HEAD
-  axiom sum_values'0_def : forall s : Seq'0.t_seq (Item'0.t_item name), i : int . sum_values'0 s i
-  = ([%#span80] if i = len'4 s then
-=======
+  function sum_values'0 [#"../knapsack_full.rs" 37 0 37 55] (s : Seq.seq (Item'0.t_item name)) (i : int) : int
+  
   axiom sum_values'0_def : forall s : Seq.seq (Item'0.t_item name), i : int . sum_values'0 s i
   = ([%#span79] if i = Seq.length s then
->>>>>>> 7087246d
     0
   else
-    UIntSize.to_int (KnapsackFull_Item_Type.item_value (index_logic'3 s i)) + sum_values'0 s (i + 1)
+    UIntSize.to_int (KnapsackFull_Item_Type.item_value (Seq.get s i)) + sum_values'0 s (i + 1)
   )
   
-  function sum_weights'0 [#"../knapsack_full.rs" 27 0 27 56] (s : Seq'0.t_seq (Item'0.t_item name)) (i : int) : int
-  
-<<<<<<< HEAD
-  axiom sum_weights'0_def : forall s : Seq'0.t_seq (Item'0.t_item name), i : int . sum_weights'0 s i
-  = ([%#span84] if i = len'4 s then
-=======
+  function sum_weights'0 [#"../knapsack_full.rs" 27 0 27 56] (s : Seq.seq (Item'0.t_item name)) (i : int) : int
+  
   axiom sum_weights'0_def : forall s : Seq.seq (Item'0.t_item name), i : int . sum_weights'0 s i
   = ([%#span84] if i = Seq.length s then
->>>>>>> 7087246d
     0
   else
-    UIntSize.to_int (KnapsackFull_Item_Type.item_weight (index_logic'3 s i)) + sum_weights'0 s (i + 1)
+    UIntSize.to_int (KnapsackFull_Item_Type.item_weight (Seq.get s i)) + sum_weights'0 s (i + 1)
   )
   
-<<<<<<< HEAD
-  axiom sum_weights'0_spec : forall s : Seq'0.t_seq (Item'0.t_item name), i : int . ([%#span81] 0 <= i /\ i <= len'4 s)
-   -> ([%#span82] sum_weights'0 s i >= 0)
-=======
   axiom sum_weights'0_spec : forall s : Seq.seq (Item'0.t_item name), i : int . ([%#span80] 0 <= i /\ i <= Seq.length s)
    -> ([%#span81] inv'3 s)  -> ([%#span82] sum_weights'0 s i >= 0)
->>>>>>> 7087246d
-  
-  function index_logic'2 [@inline:trivial] (self : Vec'0.t_vec (Item'0.t_item name) (Global'0.t_global)) (ix : int) : Item'0.t_item name
+  
+  function index_logic'1 [@inline:trivial] (self : Vec'0.t_vec (Item'0.t_item name) (Global'0.t_global)) (ix : int) : Item'0.t_item name
     
    =
-    [%#span65] index_logic'3 (shallow_model'3 self) ix
+    [%#span66] Seq.get (shallow_model'3 self) ix
   
   let rec with_capacity'0 (capacity:usize) (return'  (ret:Vec'0.t_vec (Item'0.t_item name) (Global'0.t_global)))= any
     [ return' (result:Vec'0.t_vec (Item'0.t_item name) (Global'0.t_global))-> {[%#span86] inv'4 result}
-<<<<<<< HEAD
-      {[%#span85] len'4 (shallow_model'3 result) = 0}
-      (! return' {result}) ]
-    
-  
-  predicate resolve'6 (self : Vec'0.t_vec (Item'0.t_item name) (Global'0.t_global))
-  
-  predicate resolve'8 (self : usize) =
-    [%#span87] true
-  
-  function index_logic'5 [@inline:trivial] (self : Vec'0.t_vec usize (Global'0.t_global)) (ix : int) : usize =
-    [%#span65] index_logic'1 (shallow_model'2 self) ix
-  
-  predicate resolve'7 (self : Vec'0.t_vec usize (Global'0.t_global)) =
-    [%#span88] forall i : int . 0 <= i /\ i < len'3 (shallow_model'2 self)  -> resolve'8 (index_logic'5 self i)
-  
-  function index_logic'6 (self : Seq'0.t_seq (Vec'0.t_vec usize (Global'0.t_global))) (_2 : int) : Vec'0.t_vec usize (Global'0.t_global)
-    
-  
-  function index_logic'0 [@inline:trivial] (self : Vec'0.t_vec (Vec'0.t_vec usize (Global'0.t_global)) (Global'0.t_global)) (ix : int) : Vec'0.t_vec usize (Global'0.t_global)
-    
-   =
-    [%#span65] index_logic'6 (shallow_model'1 self) ix
-  
-  predicate resolve'5 (self : Vec'0.t_vec (Vec'0.t_vec usize (Global'0.t_global)) (Global'0.t_global)) =
-    [%#span88] forall i : int . 0 <= i /\ i < len'2 (shallow_model'1 self)  -> resolve'7 (index_logic'0 self i)
-  
-  predicate resolve'4 (self : borrowed (Vec'0.t_vec usize (Global'0.t_global))) =
-    [%#span89]  ^ self =  * self
-  
-  predicate resolve'3 (self : borrowed usize) =
-    [%#span89]  ^ self =  * self
-=======
       {[%#span85] Seq.length (shallow_model'3 result) = 0}
       (! return' {result}) ]
     
@@ -1573,282 +1228,202 @@
   
   predicate resolve'3 (self : borrowed usize) =
     [%#span87] self.final = self.current
->>>>>>> 7087246d
   
   use prelude.prelude.Slice
   
-  predicate resolve_elswhere'1 [@inline:trivial] (self : usize) (old' : Seq'0.t_seq usize) (fin : Seq'0.t_seq usize) =
-    [%#span90] forall i : int . 0 <= i /\ i <> UIntSize.to_int self /\ i < len'3 old'
-     -> index_logic'1 old' i = index_logic'1 fin i
-  
-  predicate has_value'2 [@inline:trivial] (self : usize) (seq : Seq'0.t_seq usize) (out : usize) =
-    [%#span91] index_logic'1 seq (UIntSize.to_int self) = out
-  
-  predicate in_bounds'2 [@inline:trivial] (self : usize) (seq : Seq'0.t_seq usize) =
-    [%#span92] UIntSize.to_int self < len'3 seq
-  
-<<<<<<< HEAD
-  function shallow_model'8 (self : borrowed (Vec'0.t_vec usize (Global'0.t_global))) : Seq'0.t_seq usize =
-    [%#span70] shallow_model'2 ( * self)
-=======
+  predicate resolve_elswhere'1 [@inline:trivial] (self : usize) (old' : Seq.seq usize) (fin : Seq.seq usize) =
+    [%#span88] forall i : int . 0 <= i /\ i <> UIntSize.to_int self /\ i < Seq.length old'
+     -> Seq.get old' i = Seq.get fin i
+  
+  predicate has_value'2 [@inline:trivial] (self : usize) (seq : Seq.seq usize) (out : usize) =
+    [%#span89] Seq.get seq (UIntSize.to_int self) = out
+  
+  predicate in_bounds'2 [@inline:trivial] (self : usize) (seq : Seq.seq usize) =
+    [%#span90] UIntSize.to_int self < Seq.length seq
+  
   function shallow_model'8 (self : borrowed (Vec'0.t_vec usize (Global'0.t_global))) : Seq.seq usize =
     [%#span69] shallow_model'2 self.current
->>>>>>> 7087246d
-  
-  let rec index_mut'1 (self:borrowed (Vec'0.t_vec usize (Global'0.t_global))) (index:usize) (return'  (ret:borrowed usize))= {[@expl:precondition] [%#span95] inv'5 index}
-    {[@expl:precondition] [%#span94] inv'16 self}
-    {[@expl:precondition] [%#span93] in_bounds'2 index (shallow_model'8 self)}
+  
+  let rec index_mut'1 (self:borrowed (Vec'0.t_vec usize (Global'0.t_global))) (index:usize) (return'  (ret:borrowed usize))= {[@expl:precondition] [%#span93] inv'6 index}
+    {[@expl:precondition] [%#span92] inv'19 self}
+    {[@expl:precondition] [%#span91] in_bounds'2 index (shallow_model'8 self)}
     any
-<<<<<<< HEAD
-    [ return' (result:borrowed usize)-> {[%#span100] inv'17 result}
-      {[%#span99] len'3 (shallow_model'2 ( ^ self)) = len'3 (shallow_model'8 self)}
-      {[%#span98] resolve_elswhere'1 index (shallow_model'8 self) (shallow_model'2 ( ^ self))}
-      {[%#span97] has_value'2 index (shallow_model'2 ( ^ self)) ( ^ result)}
-      {[%#span96] has_value'2 index (shallow_model'8 self) ( * result)}
-=======
     [ return' (result:borrowed usize)-> {[%#span98] inv'20 result}
       {[%#span97] Seq.length (shallow_model'2 self.final) = Seq.length (shallow_model'8 self)}
       {[%#span96] resolve_elswhere'1 index (shallow_model'8 self) (shallow_model'2 self.final)}
       {[%#span95] has_value'2 index (shallow_model'2 self.final) result.final}
       {[%#span94] has_value'2 index (shallow_model'8 self) result.current}
->>>>>>> 7087246d
       (! return' {result}) ]
     
   
-  predicate resolve_elswhere'0 [@inline:trivial] (self : usize) (old' : Seq'0.t_seq (Vec'0.t_vec usize (Global'0.t_global))) (fin : Seq'0.t_seq (Vec'0.t_vec usize (Global'0.t_global)))
+  predicate resolve_elswhere'0 [@inline:trivial] (self : usize) (old' : Seq.seq (Vec'0.t_vec usize (Global'0.t_global))) (fin : Seq.seq (Vec'0.t_vec usize (Global'0.t_global)))
     
    =
-    [%#span90] forall i : int . 0 <= i /\ i <> UIntSize.to_int self /\ i < len'2 old'
-     -> index_logic'6 old' i = index_logic'6 fin i
-  
-  predicate has_value'1 [@inline:trivial] (self : usize) (seq : Seq'0.t_seq (Vec'0.t_vec usize (Global'0.t_global))) (out : Vec'0.t_vec usize (Global'0.t_global))
+    [%#span88] forall i : int . 0 <= i /\ i <> UIntSize.to_int self /\ i < Seq.length old'
+     -> Seq.get old' i = Seq.get fin i
+  
+  predicate has_value'1 [@inline:trivial] (self : usize) (seq : Seq.seq (Vec'0.t_vec usize (Global'0.t_global))) (out : Vec'0.t_vec usize (Global'0.t_global))
     
    =
-    [%#span91] index_logic'6 seq (UIntSize.to_int self) = out
-  
-  predicate in_bounds'1 [@inline:trivial] (self : usize) (seq : Seq'0.t_seq (Vec'0.t_vec usize (Global'0.t_global))) =
-    [%#span92] UIntSize.to_int self < len'2 seq
-  
-  function shallow_model'7 (self : borrowed (Vec'0.t_vec (Vec'0.t_vec usize (Global'0.t_global)) (Global'0.t_global))) : Seq'0.t_seq (Vec'0.t_vec usize (Global'0.t_global))
+    [%#span89] Seq.get seq (UIntSize.to_int self) = out
+  
+  predicate in_bounds'1 [@inline:trivial] (self : usize) (seq : Seq.seq (Vec'0.t_vec usize (Global'0.t_global))) =
+    [%#span90] UIntSize.to_int self < Seq.length seq
+  
+  function shallow_model'7 (self : borrowed (Vec'0.t_vec (Vec'0.t_vec usize (Global'0.t_global)) (Global'0.t_global))) : Seq.seq (Vec'0.t_vec usize (Global'0.t_global))
     
    =
-<<<<<<< HEAD
-    [%#span70] shallow_model'1 ( * self)
-=======
     [%#span69] shallow_model'1 self.current
->>>>>>> 7087246d
-  
-  let rec index_mut'0 (self:borrowed (Vec'0.t_vec (Vec'0.t_vec usize (Global'0.t_global)) (Global'0.t_global))) (index:usize) (return'  (ret:borrowed (Vec'0.t_vec usize (Global'0.t_global))))= {[@expl:precondition] [%#span95] inv'5 index}
-    {[@expl:precondition] [%#span94] inv'15 self}
-    {[@expl:precondition] [%#span93] in_bounds'1 index (shallow_model'7 self)}
+  
+  let rec index_mut'0 (self:borrowed (Vec'0.t_vec (Vec'0.t_vec usize (Global'0.t_global)) (Global'0.t_global))) (index:usize) (return'  (ret:borrowed (Vec'0.t_vec usize (Global'0.t_global))))= {[@expl:precondition] [%#span93] inv'6 index}
+    {[@expl:precondition] [%#span92] inv'18 self}
+    {[@expl:precondition] [%#span91] in_bounds'1 index (shallow_model'7 self)}
     any
-<<<<<<< HEAD
-    [ return' (result:borrowed (Vec'0.t_vec usize (Global'0.t_global)))-> {[%#span100] inv'16 result}
-      {[%#span99] len'2 (shallow_model'1 ( ^ self)) = len'2 (shallow_model'7 self)}
-      {[%#span98] resolve_elswhere'0 index (shallow_model'7 self) (shallow_model'1 ( ^ self))}
-      {[%#span97] has_value'1 index (shallow_model'1 ( ^ self)) ( ^ result)}
-      {[%#span96] has_value'1 index (shallow_model'7 self) ( * result)}
-=======
     [ return' (result:borrowed (Vec'0.t_vec usize (Global'0.t_global)))-> {[%#span98] inv'19 result}
       {[%#span97] Seq.length (shallow_model'1 self.final) = Seq.length (shallow_model'7 self)}
       {[%#span96] resolve_elswhere'0 index (shallow_model'7 self) (shallow_model'1 self.final)}
       {[%#span95] has_value'1 index (shallow_model'1 self.final) result.final}
       {[%#span94] has_value'1 index (shallow_model'7 self) result.current}
->>>>>>> 7087246d
       (! return' {result}) ]
     
   
   use int.MinMax
   
   let rec max'0 (a:usize) (b:usize) (return'  (ret:usize))= any
-    [ return' (result:usize)-> {[%#span101] UIntSize.to_int result = MinMax.max (UIntSize.to_int a) (UIntSize.to_int b)}
+    [ return' (result:usize)-> {[%#span99] UIntSize.to_int result = MinMax.max (UIntSize.to_int a) (UIntSize.to_int b)}
       (! return' {result}) ]
     
   
-  function shallow_model'6 (self : Vec'0.t_vec usize (Global'0.t_global)) : Seq'0.t_seq usize =
-    [%#span102] shallow_model'2 self
-  
-  let rec index'2 (self:Vec'0.t_vec usize (Global'0.t_global)) (index:usize) (return'  (ret:usize))= {[@expl:precondition] [%#span105] inv'5 index}
-    {[@expl:precondition] [%#span104] inv'13 self}
-    {[@expl:precondition] [%#span103] in_bounds'2 index (shallow_model'6 self)}
+  function shallow_model'6 (self : Vec'0.t_vec usize (Global'0.t_global)) : Seq.seq usize =
+    [%#span100] shallow_model'2 self
+  
+  let rec index'2 (self:Vec'0.t_vec usize (Global'0.t_global)) (index:usize) (return'  (ret:usize))= {[@expl:precondition] [%#span103] inv'6 index}
+    {[@expl:precondition] [%#span102] inv'16 self}
+    {[@expl:precondition] [%#span101] in_bounds'2 index (shallow_model'6 self)}
     any
-    [ return' (result:usize)-> {[%#span107] inv'14 result}
-      {[%#span106] has_value'2 index (shallow_model'6 self) result}
+    [ return' (result:usize)-> {[%#span105] inv'17 result}
+      {[%#span104] has_value'2 index (shallow_model'6 self) result}
       (! return' {result}) ]
     
   
-  function shallow_model'5 (self : Vec'0.t_vec (Vec'0.t_vec usize (Global'0.t_global)) (Global'0.t_global)) : Seq'0.t_seq (Vec'0.t_vec usize (Global'0.t_global))
+  function shallow_model'5 (self : Vec'0.t_vec (Vec'0.t_vec usize (Global'0.t_global)) (Global'0.t_global)) : Seq.seq (Vec'0.t_vec usize (Global'0.t_global))
     
    =
-    [%#span102] shallow_model'1 self
-  
-  let rec index'1 (self:Vec'0.t_vec (Vec'0.t_vec usize (Global'0.t_global)) (Global'0.t_global)) (index:usize) (return'  (ret:Vec'0.t_vec usize (Global'0.t_global)))= {[@expl:precondition] [%#span105] inv'5 index}
-    {[@expl:precondition] [%#span104] inv'12 self}
-    {[@expl:precondition] [%#span103] in_bounds'1 index (shallow_model'5 self)}
+    [%#span100] shallow_model'1 self
+  
+  let rec index'1 (self:Vec'0.t_vec (Vec'0.t_vec usize (Global'0.t_global)) (Global'0.t_global)) (index:usize) (return'  (ret:Vec'0.t_vec usize (Global'0.t_global)))= {[@expl:precondition] [%#span103] inv'6 index}
+    {[@expl:precondition] [%#span102] inv'15 self}
+    {[@expl:precondition] [%#span101] in_bounds'1 index (shallow_model'5 self)}
     any
-    [ return' (result:Vec'0.t_vec usize (Global'0.t_global))-> {[%#span107] inv'13 result}
-      {[%#span106] has_value'1 index (shallow_model'5 self) result}
+    [ return' (result:Vec'0.t_vec usize (Global'0.t_global))-> {[%#span105] inv'16 result}
+      {[%#span104] has_value'1 index (shallow_model'5 self) result}
       (! return' {result}) ]
     
   
   predicate resolve'2 (self : borrowed (RangeInclusive'0.t_rangeinclusive usize)) =
-<<<<<<< HEAD
-    [%#span89]  ^ self =  * self
-  
-  function singleton'0 (v : usize) : Seq'0.t_seq usize
-=======
     [%#span87] self.final = self.current
->>>>>>> 7087246d
-  
-  axiom singleton'0_spec : forall v : usize . ([%#span66] inv'5 v)
-   -> ([%#span68] index_logic'1 (singleton'0 v) 0 = v) && ([%#span67] len'3 (singleton'0 v) = 1)
+  
+  use seq.Seq
   
   predicate completed'1 (self : borrowed (RangeInclusive'0.t_rangeinclusive usize)) =
-<<<<<<< HEAD
-    [%#span108] is_empty_log'0 ( * self) /\ is_empty_log'0 ( ^ self)
-=======
     [%#span106] is_empty_log'0 self.current /\ is_empty_log'0 self.final
->>>>>>> 7087246d
-  
-  let rec next'1 (self:borrowed (RangeInclusive'0.t_rangeinclusive usize)) (return'  (ret:Option'0.t_option usize))= {[@expl:precondition] [%#span109] inv'11 self}
+  
+  let rec next'1 (self:borrowed (RangeInclusive'0.t_rangeinclusive usize)) (return'  (ret:Option'0.t_option usize))= {[@expl:precondition] [%#span107] inv'14 self}
     any
-    [ return' (result:Option'0.t_option usize)-> {[%#span111] inv'10 result}
-      {[%#span110] match result with
+    [ return' (result:Option'0.t_option usize)-> {[%#span109] inv'13 result}
+      {[%#span108] match result with
         | Option'0.C_None -> completed'1 self
-<<<<<<< HEAD
-        | Option'0.C_Some v -> produces'1 ( * self) (singleton'0 v) ( ^ self)
-=======
         | Option'0.C_Some v -> produces'1 self.current (Seq.singleton v) self.final
->>>>>>> 7087246d
         end}
       (! return' {result}) ]
     
   
-  function deref'2 (self : Snapshot'0.t_snapshot (RangeInclusive'0.t_rangeinclusive usize)) : RangeInclusive'0.t_rangeinclusive usize
-    
-  
-  function inner'2 (self : Snapshot'0.t_snapshot (RangeInclusive'0.t_rangeinclusive usize)) : RangeInclusive'0.t_rangeinclusive usize
-    
-  
-  function new'3 (x : RangeInclusive'0.t_rangeinclusive usize) : Snapshot'0.t_snapshot (RangeInclusive'0.t_rangeinclusive usize)
-    
-  
-  axiom new'3_spec : forall x : RangeInclusive'0.t_rangeinclusive usize . ([%#span112] inv'2 x)
-   -> ([%#span113] deref'2 (new'3 x) = x)
+  use prelude.prelude.Snapshot
+  
+  use prelude.prelude.Snapshot
   
   predicate into_iter_post'1 (self : RangeInclusive'0.t_rangeinclusive usize) (res : RangeInclusive'0.t_rangeinclusive usize)
     
    =
-    [%#span114] self = res
+    [%#span110] self = res
   
   predicate into_iter_pre'1 (self : RangeInclusive'0.t_rangeinclusive usize) =
-    [%#span115] true
-  
-  let rec into_iter'1 (self:RangeInclusive'0.t_rangeinclusive usize) (return'  (ret:RangeInclusive'0.t_rangeinclusive usize))= {[@expl:precondition] [%#span117] inv'2 self}
-    {[@expl:precondition] [%#span116] into_iter_pre'1 self}
+    [%#span111] true
+  
+  let rec into_iter'1 (self:RangeInclusive'0.t_rangeinclusive usize) (return'  (ret:RangeInclusive'0.t_rangeinclusive usize))= {[@expl:precondition] [%#span113] inv'2 self}
+    {[@expl:precondition] [%#span112] into_iter_pre'1 self}
     any
-    [ return' (result:RangeInclusive'0.t_rangeinclusive usize)-> {[%#span118] inv'2 result}
-      {[%#span116] into_iter_post'1 self result}
+    [ return' (result:RangeInclusive'0.t_rangeinclusive usize)-> {[%#span114] inv'2 result}
+      {[%#span112] into_iter_post'1 self result}
       (! return' {result}) ]
     
   
-  let rec new'2 (start:usize) (end':usize) (return'  (ret:RangeInclusive'0.t_rangeinclusive usize))= {[@expl:precondition] [%#span120] inv'5 end'}
-    {[@expl:precondition] [%#span119] inv'5 start}
+  let rec new'0 (start:usize) (end':usize) (return'  (ret:RangeInclusive'0.t_rangeinclusive usize))= {[@expl:precondition] [%#span116] inv'6 end'}
+    {[@expl:precondition] [%#span115] inv'6 start}
     any
-    [ return' (result:RangeInclusive'0.t_rangeinclusive usize)-> {[%#span124] inv'2 result}
-      {[%#span123] deep_model'0 start <= deep_model'0 end'  -> not is_empty_log'0 result}
-      {[%#span122] end_log'0 result = end'}
-      {[%#span121] start_log'0 result = start}
+    [ return' (result:RangeInclusive'0.t_rangeinclusive usize)-> {[%#span120] inv'2 result}
+      {[%#span119] deep_model'0 start <= deep_model'0 end'  -> not is_empty_log'0 result}
+      {[%#span118] end_log'0 result = end'}
+      {[%#span117] start_log'0 result = start}
       (! return' {result}) ]
     
   
   predicate resolve'1 (self : Item'0.t_item name) =
     [%#span67] true
   
-  predicate has_value'0 [@inline:trivial] (self : usize) (seq : Seq'0.t_seq (Item'0.t_item name)) (out : Item'0.t_item name)
-    
+  predicate has_value'0 [@inline:trivial] (self : usize) (seq : Seq.seq (Item'0.t_item name)) (out : Item'0.t_item name)
    =
-    [%#span91] index_logic'7 seq (UIntSize.to_int self) = out
-  
-  predicate in_bounds'0 [@inline:trivial] (self : usize) (seq : Seq'0.t_seq (Item'0.t_item name)) =
-    [%#span92] UIntSize.to_int self < len'1 seq
-  
-  function shallow_model'0 (self : Vec'0.t_vec (Item'0.t_item name) (Global'0.t_global)) : Seq'0.t_seq (Item'0.t_item name)
-    
+    [%#span89] Seq.get seq (UIntSize.to_int self) = out
+  
+  predicate in_bounds'0 [@inline:trivial] (self : usize) (seq : Seq.seq (Item'0.t_item name)) =
+    [%#span90] UIntSize.to_int self < Seq.length seq
+  
+  function shallow_model'0 (self : Vec'0.t_vec (Item'0.t_item name) (Global'0.t_global)) : Seq.seq (Item'0.t_item name)
    =
-    [%#span102] shallow_model'4 self
-  
-<<<<<<< HEAD
-  let rec index'0 (self:Vec'0.t_vec (Item'0.t_item name) (Global'0.t_global)) (index:usize) (return'  (ret:Item'0.t_item name))= {[@expl:precondition] [%#span105] inv'5 index}
-    {[@expl:precondition] [%#span104] inv'3 self}
-    {[@expl:precondition] [%#span103] in_bounds'0 index (shallow_model'0 self)}
-=======
+    [%#span100] shallow_model'4 self
+  
   let rec index'0 (self:Vec'0.t_vec (Item'0.t_item name) (Global'0.t_global)) (index:usize) (return'  (ret:Item'0.t_item name))= {[@expl:precondition] [%#span103] inv'6 index}
     {[@expl:precondition] [%#span102] inv'5 self}
     {[@expl:precondition] [%#span101] in_bounds'0 index (shallow_model'0 self)}
->>>>>>> 7087246d
     any
-    [ return' (result:Item'0.t_item name)-> {[%#span107] inv'1 result}
-      {[%#span106] has_value'0 index (shallow_model'0 self) result}
+    [ return' (result:Item'0.t_item name)-> {[%#span105] inv'1 result}
+      {[%#span104] has_value'0 index (shallow_model'0 self) result}
       (! return' {result}) ]
     
   
   predicate resolve'0 (self : borrowed (Range'0.t_range usize)) =
-<<<<<<< HEAD
-    [%#span89]  ^ self =  * self
-  
-  predicate completed'0 (self : borrowed (Range'0.t_range usize)) =
-    [%#span125] resolve'0 self
-    /\ deep_model'0 (Core_Ops_Range_Range_Type.range_start ( * self))
-    >= deep_model'0 (Core_Ops_Range_Range_Type.range_end ( * self))
-=======
     [%#span87] self.final = self.current
   
   predicate completed'0 (self : borrowed (Range'0.t_range usize)) =
     [%#span121] resolve'0 self
     /\ deep_model'0 (Core_Ops_Range_Range_Type.range_start self.current)
     >= deep_model'0 (Core_Ops_Range_Range_Type.range_end self.current)
->>>>>>> 7087246d
-  
-  let rec next'0 (self:borrowed (Range'0.t_range usize)) (return'  (ret:Option'0.t_option usize))= {[@expl:precondition] [%#span126] inv'9 self}
+  
+  let rec next'0 (self:borrowed (Range'0.t_range usize)) (return'  (ret:Option'0.t_option usize))= {[@expl:precondition] [%#span122] inv'12 self}
     any
-    [ return' (result:Option'0.t_option usize)-> {[%#span127] inv'10 result}
-      {[%#span110] match result with
+    [ return' (result:Option'0.t_option usize)-> {[%#span123] inv'13 result}
+      {[%#span108] match result with
         | Option'0.C_None -> completed'0 self
-<<<<<<< HEAD
-        | Option'0.C_Some v -> produces'0 ( * self) (singleton'0 v) ( ^ self)
-=======
         | Option'0.C_Some v -> produces'0 self.current (Seq.singleton v) self.final
->>>>>>> 7087246d
         end}
       (! return' {result}) ]
     
   
-  function m'0 [#"../knapsack_full.rs" 66 0 66 57] (items : Seq'0.t_seq (Item'0.t_item name)) (i : int) (w : int) : int
-  
-  axiom m'0_def : forall items : Seq'0.t_seq (Item'0.t_item name), i : int, w : int . m'0 items i w
-  = ([%#span133] if i = 0 then
+  function m'0 [#"../knapsack_full.rs" 66 0 66 57] (items : Seq.seq (Item'0.t_item name)) (i : int) (w : int) : int
+  
+  axiom m'0_def : forall items : Seq.seq (Item'0.t_item name), i : int, w : int . m'0 items i w
+  = ([%#span130] if i = 0 then
     0
   else
-    if UIntSize.to_int (KnapsackFull_Item_Type.item_weight (index_logic'7 items (i - 1))) > w then
+    if UIntSize.to_int (KnapsackFull_Item_Type.item_weight (Seq.get items (i - 1))) > w then
       m'0 items (i - 1) w
     else
       MinMax.max (m'0 items (i - 1) w) (m'0 items (i - 1) (w
-      - UIntSize.to_int (KnapsackFull_Item_Type.item_weight (index_logic'7 items (i - 1))))
-      + UIntSize.to_int (KnapsackFull_Item_Type.item_value (index_logic'7 items (i - 1))))
+      - UIntSize.to_int (KnapsackFull_Item_Type.item_weight (Seq.get items (i - 1))))
+      + UIntSize.to_int (KnapsackFull_Item_Type.item_value (Seq.get items (i - 1))))
     
   )
   
-<<<<<<< HEAD
-  axiom m'0_spec : forall items : Seq'0.t_seq (Item'0.t_item name), i : int, w : int . ([%#span128] 0 <= i
-  /\ i <= len'1 items)
-   -> ([%#span129] 0 <= w)
-   -> ([%#span131] forall j : int . forall s : Seq'0.t_seq (Item'0.t_item name) . 0 <= j
-  /\ j <= len'4 s /\ subseq_rev'0 s j items i /\ sum_weights'0 s j <= w  -> sum_values'0 s j <= m'0 items i w)
-  && ([%#span130] m'0 items i w >= 0)
-  
-  function deref'0 (self : Snapshot'0.t_snapshot (Seq'0.t_seq usize)) : Seq'0.t_seq usize
-=======
   axiom m'0_spec : forall items : Seq.seq (Item'0.t_item name), i : int, w : int . ([%#span124] 0 <= i
   /\ i <= Seq.length items)
    -> ([%#span125] 0 <= w)
@@ -1857,73 +1432,58 @@
    -> 0 <= j /\ j <= Seq.length s /\ subseq_rev'0 s j items i /\ sum_weights'0 s j <= w
    -> sum_values'0 s j <= m'0 items i w)
   && ([%#span127] m'0 items i w >= 0)
->>>>>>> 7087246d
-  
-  function inner'1 (self : Snapshot'0.t_snapshot (Seq'0.t_seq usize)) : Seq'0.t_seq usize
-  
-  function deref'1 (self : Snapshot'0.t_snapshot (Range'0.t_range usize)) : Range'0.t_range usize
-  
-  function inner'0 (self : Snapshot'0.t_snapshot (Range'0.t_range usize)) : Range'0.t_range usize
-  
-  function new'1 (x : Seq'0.t_seq usize) : Snapshot'0.t_snapshot (Seq'0.t_seq usize)
-  
-  axiom new'1_spec : forall x : Seq'0.t_seq usize . ([%#span112] inv'8 x)  -> ([%#span113] deref'0 (new'1 x) = x)
-  
-  function new'0 (x : Range'0.t_range usize) : Snapshot'0.t_snapshot (Range'0.t_range usize)
-  
-  axiom new'0_spec : forall x : Range'0.t_range usize . ([%#span112] inv'0 x)  -> ([%#span113] deref'1 (new'0 x) = x)
+  
+  use prelude.prelude.Snapshot
+  
+  use prelude.prelude.Snapshot
+  
+  use prelude.prelude.Snapshot
+  
+  use prelude.prelude.Snapshot
+  
+  use prelude.prelude.Snapshot
   
   predicate into_iter_post'0 (self : Range'0.t_range usize) (res : Range'0.t_range usize) =
-    [%#span114] self = res
+    [%#span110] self = res
   
   predicate into_iter_pre'0 (self : Range'0.t_range usize) =
-    [%#span115] true
-  
-  let rec into_iter'0 (self:Range'0.t_range usize) (return'  (ret:Range'0.t_range usize))= {[@expl:precondition] [%#span117] inv'0 self}
-    {[@expl:precondition] [%#span116] into_iter_pre'0 self}
+    [%#span111] true
+  
+  let rec into_iter'0 (self:Range'0.t_range usize) (return'  (ret:Range'0.t_range usize))= {[@expl:precondition] [%#span113] inv'0 self}
+    {[@expl:precondition] [%#span112] into_iter_pre'0 self}
     any
-    [ return' (result:Range'0.t_range usize)-> {[%#span118] inv'0 result}
-      {[%#span116] into_iter_post'0 self result}
+    [ return' (result:Range'0.t_range usize)-> {[%#span114] inv'0 result}
+      {[%#span112] into_iter_post'0 self result}
       (! return' {result}) ]
     
   
-  let rec from_elem'1 (elem:Vec'0.t_vec usize (Global'0.t_global)) (n:usize) (return'  (ret:Vec'0.t_vec (Vec'0.t_vec usize (Global'0.t_global)) (Global'0.t_global)))= {[@expl:precondition] [%#span134] inv'6 elem}
+  let rec from_elem'1 (elem:Vec'0.t_vec usize (Global'0.t_global)) (n:usize) (return'  (ret:Vec'0.t_vec (Vec'0.t_vec usize (Global'0.t_global)) (Global'0.t_global)))= {[@expl:precondition] [%#span131] inv'7 elem}
     any
-    [ return' (result:Vec'0.t_vec (Vec'0.t_vec usize (Global'0.t_global)) (Global'0.t_global))-> {[%#span137] inv'7 result}
-      {[%#span136] forall i : int . 0 <= i /\ i < UIntSize.to_int n  -> index_logic'0 result i = elem}
-      {[%#span135] len'2 (shallow_model'1 result) = UIntSize.to_int n}
+    [ return' (result:Vec'0.t_vec (Vec'0.t_vec usize (Global'0.t_global)) (Global'0.t_global))-> {[%#span134] inv'8 result}
+      {[%#span133] forall i : int . 0 <= i /\ i < UIntSize.to_int n  -> index_logic'0 result i = elem}
+      {[%#span132] Seq.length (shallow_model'1 result) = UIntSize.to_int n}
       (! return' {result}) ]
     
   
-<<<<<<< HEAD
-  let rec len'0 (self:Vec'0.t_vec (Item'0.t_item name) (Global'0.t_global)) (return'  (ret:usize))= {[@expl:precondition] [%#span138] inv'3 self}
-=======
   let rec len'0 (self:Vec'0.t_vec (Item'0.t_item name) (Global'0.t_global)) (return'  (ret:usize))= {[@expl:precondition] [%#span135] inv'5 self}
->>>>>>> 7087246d
     any
-    [ return' (result:usize)-> {[%#span139] UIntSize.to_int result = len'1 (shallow_model'0 self)}
+    [ return' (result:usize)-> {[%#span136] UIntSize.to_int result = Seq.length (shallow_model'0 self)}
       (! return' {result}) ]
     
   
-  let rec from_elem'0 (elem:usize) (n:usize) (return'  (ret:Vec'0.t_vec usize (Global'0.t_global)))= {[@expl:precondition] [%#span134] inv'5 elem}
+  let rec from_elem'0 (elem:usize) (n:usize) (return'  (ret:Vec'0.t_vec usize (Global'0.t_global)))= {[@expl:precondition] [%#span131] inv'6 elem}
     any
-    [ return' (result:Vec'0.t_vec usize (Global'0.t_global))-> {[%#span137] inv'6 result}
-      {[%#span136] forall i : int . 0 <= i /\ i < UIntSize.to_int n  -> index_logic'5 result i = elem}
-      {[%#span135] len'3 (shallow_model'2 result) = UIntSize.to_int n}
+    [ return' (result:Vec'0.t_vec usize (Global'0.t_global))-> {[%#span134] inv'7 result}
+      {[%#span133] forall i : int . 0 <= i /\ i < UIntSize.to_int n  -> index_logic'3 result i = elem}
+      {[%#span132] Seq.length (shallow_model'2 result) = UIntSize.to_int n}
       (! return' {result}) ]
     
   
-<<<<<<< HEAD
-  let rec knapsack01_dyn (items:Vec'0.t_vec (Item'0.t_item name) (Global'0.t_global)) (max_weight:usize) (return'  (ret:Vec'0.t_vec (Item'0.t_item name) (Global'0.t_global)))= {[%#sknapsack_full25] inv'3 items}
-    {[%#sknapsack_full24] forall i : int . 0 <= i /\ i < len'1 (shallow_model'0 items)
-     -> UIntSize.to_int (KnapsackFull_Item_Type.item_value (index_logic'4 items i)) <= 10000000}
-=======
   let rec knapsack01_dyn (items:Vec'0.t_vec (Item'0.t_item name) (Global'0.t_global)) (max_weight:usize) (return'  (ret:Vec'0.t_vec (Item'0.t_item name) (Global'0.t_global)))= {[%#sknapsack_full25] inv'5 items}
     {[%#sknapsack_full24] forall i : int . 0 <= i /\ i < Seq.length (shallow_model'0 items)
      -> UIntSize.to_int (KnapsackFull_Item_Type.item_value (index_logic'2 items i)) <= 10000000}
->>>>>>> 7087246d
     {[%#sknapsack_full23] UIntSize.to_int max_weight < 10000000}
-    {[%#sknapsack_full22] len'1 (shallow_model'0 items) < 10000000}
+    {[%#sknapsack_full22] Seq.length (shallow_model'0 items) < 10000000}
     (! bb0
     [ bb0 = s0
       [ s0 = UIntSize.add {max_weight} {[%#sknapsack_full0] (1 : usize)} (fun (_ret':usize) ->  [ &_11 <- _ret' ] s1)
@@ -1948,8 +1508,8 @@
       | s1 = into_iter'0 {_18} (fun (_ret':Range'0.t_range usize) ->  [ &iter <- _ret' ] s2)
       | s2 = bb5 ]
       
-    | bb5 = s0 [ s0 =  [ &iter_old <- [%#sknapsack_full4] new'0 iter ] s1 | s1 = bb6 ] 
-    | bb6 = s0 [ s0 =  [ &produced <- [%#sknapsack_full5] new'1 (empty'0 : Seq'0.t_seq usize) ] s1 | s1 = bb7 ] 
+    | bb5 = s0 [ s0 =  [ &iter_old <- [%#sknapsack_full4] Snapshot.new iter ] s1 | s1 = bb6 ] 
+    | bb6 = s0 [ s0 =  [ &produced <- [%#sknapsack_full5] Snapshot.new (Seq.empty  : Seq.seq usize) ] s1 | s1 = bb7 ] 
     | bb7 = bb8
     | bb8 = bb9
     | bb9 = bb10
@@ -1957,17 +1517,18 @@
     | bb11 = bb12
     | bb12 = bb12
       [ bb12 = {[@expl:loop invariant] [%#sknapsack_full6] forall ww : int . forall ii : int . 0 <= ii
-        /\ ii <= len'1 (shallow_model'0 items) /\ 0 <= ww /\ ww <= UIntSize.to_int max_weight
-         -> UIntSize.to_int (index_logic'1 (shallow_model'2 (index_logic'0 best_value ii)) ww) <= 10000000 * ii}
+        /\ ii <= Seq.length (shallow_model'0 items) /\ 0 <= ww /\ ww <= UIntSize.to_int max_weight
+         -> UIntSize.to_int (Seq.get (shallow_model'2 (index_logic'0 best_value ii)) ww) <= 10000000 * ii}
         {[@expl:loop invariant] [%#sknapsack_full6] forall ww : int . forall ii : int . 0 <= ii
-        /\ ii <= len'3 (deref'0 produced) /\ 0 <= ww /\ ww <= UIntSize.to_int max_weight
-         -> UIntSize.to_int (index_logic'1 (shallow_model'2 (index_logic'0 best_value ii)) ww)
+        /\ ii <= Seq.length (Snapshot.inner produced) /\ 0 <= ww /\ ww <= UIntSize.to_int max_weight
+         -> UIntSize.to_int (Seq.get (shallow_model'2 (index_logic'0 best_value ii)) ww)
         = m'0 (shallow_model'0 items) ii ww}
-        {[@expl:loop invariant] [%#sknapsack_full6] forall i : int . 0 <= i /\ i < len'2 (shallow_model'1 best_value)
-         -> UIntSize.to_int max_weight + 1 = len'3 (shallow_model'2 (index_logic'0 best_value i))}
-        {[@expl:loop invariant] [%#sknapsack_full7] len'1 (shallow_model'0 items) + 1
-        = len'2 (shallow_model'1 best_value)}
-        {[@expl:loop invariant] [%#sknapsack_full6] produces'0 (inner'0 iter_old) (inner'1 produced) iter}
+        {[@expl:loop invariant] [%#sknapsack_full6] forall i : int . 0 <= i
+        /\ i < Seq.length (shallow_model'1 best_value)
+         -> UIntSize.to_int max_weight + 1 = Seq.length (shallow_model'2 (index_logic'0 best_value i))}
+        {[@expl:loop invariant] [%#sknapsack_full7] Seq.length (shallow_model'0 items) + 1
+        = Seq.length (shallow_model'1 best_value)}
+        {[@expl:loop invariant] [%#sknapsack_full6] produces'0 (Snapshot.inner iter_old) (Snapshot.inner produced) iter}
         {[@expl:loop invariant] [%#sknapsack_full6] inv'0 iter}
         (! s0) [ s0 = bb13 ] 
         [ bb13 = s0
@@ -1991,14 +1552,14 @@
         | bb18 = s0
           [ s0 = Option'0.some <usize> {_32} (fun (r0'0:usize) ->  [ &__creusot_proc_iter_elem <- r0'0 ] s1)
           | s1 = 
-            [ &_37 <- [%#sknapsack_full8] new'1 (concat'0 (inner'1 produced) (singleton'0 __creusot_proc_iter_elem)) ]
+            [ &_37 <- [%#sknapsack_full8] Snapshot.new (Seq.(++) (Snapshot.inner produced) (Seq.singleton __creusot_proc_iter_elem)) ]
             
             s2
           | s2 = bb19 ]
           
         | bb19 = s0
           [ s0 =  [ &produced <- _37 ] 
-            (any [ any_ (_any:Snapshot'0.t_snapshot (Seq'0.t_seq usize))-> (!  [ &_37 <- _any ] s1) ] )
+            (any [ any_ (_any:Snapshot.snap_ty (Seq.seq usize))-> (!  [ &_37 <- _any ] s1) ] )
           | s1 =  [ &i <- __creusot_proc_iter_elem ] s2
           | s2 = index'0 {items} {i} (fun (_ret':Item'0.t_item name) ->  [ &_41 <- _ret' ] s3)
           | s3 = bb20 ]
@@ -2007,7 +1568,7 @@
           [ s0 =  [ &it <- _41 ] s1
           | s1 = {[@expl:type invariant] inv'1 _41} s2
           | s2 = -{resolve'1 _41}- s3
-          | s3 = new'2 {[%#sknapsack_full9] (0 : usize)} {max_weight}
+          | s3 = new'0 {[%#sknapsack_full9] (0 : usize)} {max_weight}
               (fun (_ret':RangeInclusive'0.t_rangeinclusive usize) ->  [ &_45 <- _ret' ] s4)
           | s4 = bb21 ]
           
@@ -2015,8 +1576,10 @@
           [ s0 = into_iter'1 {_45} (fun (_ret':RangeInclusive'0.t_rangeinclusive usize) ->  [ &iter1 <- _ret' ] s1)
           | s1 = bb22 ]
           
-        | bb22 = s0 [ s0 =  [ &iter_old1 <- [%#sknapsack_full10] new'3 iter1 ] s1 | s1 = bb23 ] 
-        | bb23 = s0 [ s0 =  [ &produced1 <- [%#sknapsack_full11] new'1 (empty'0 : Seq'0.t_seq usize) ] s1 | s1 = bb24 ] 
+        | bb22 = s0 [ s0 =  [ &iter_old1 <- [%#sknapsack_full10] Snapshot.new iter1 ] s1 | s1 = bb23 ] 
+        | bb23 = s0
+          [ s0 =  [ &produced1 <- [%#sknapsack_full11] Snapshot.new (Seq.empty  : Seq.seq usize) ] s1 | s1 = bb24 ]
+          
         | bb24 = bb25
         | bb25 = bb26
         | bb26 = bb27
@@ -2025,22 +1588,22 @@
         | bb29 = bb30
         | bb30 = bb30
           [ bb30 = {[@expl:loop invariant] [%#sknapsack_full12] forall ww : int . forall ii : int . 0 <= ii
-            /\ ii <= len'1 (shallow_model'0 items) /\ 0 <= ww /\ ww <= UIntSize.to_int max_weight
-             -> UIntSize.to_int (index_logic'1 (shallow_model'2 (index_logic'0 best_value ii)) ww) <= 10000000 * ii}
+            /\ ii <= Seq.length (shallow_model'0 items) /\ 0 <= ww /\ ww <= UIntSize.to_int max_weight
+             -> UIntSize.to_int (Seq.get (shallow_model'2 (index_logic'0 best_value ii)) ww) <= 10000000 * ii}
             {[@expl:loop invariant] [%#sknapsack_full12] forall ww : int . 0 <= ww
-            /\ ww <= len'3 (deref'0 produced1) - 1
-             -> UIntSize.to_int (index_logic'1 (shallow_model'2 (index_logic'0 best_value (UIntSize.to_int i + 1))) ww)
+            /\ ww <= Seq.length (Snapshot.inner produced1) - 1
+             -> UIntSize.to_int (Seq.get (shallow_model'2 (index_logic'0 best_value (UIntSize.to_int i + 1))) ww)
             = m'0 (shallow_model'0 items) (UIntSize.to_int i + 1) ww}
             {[@expl:loop invariant] [%#sknapsack_full12] forall ww : int . forall ii : int . 0 <= ii
             /\ ii <= UIntSize.to_int i /\ 0 <= ww /\ ww <= UIntSize.to_int max_weight
-             -> UIntSize.to_int (index_logic'1 (shallow_model'2 (index_logic'0 best_value ii)) ww)
+             -> UIntSize.to_int (Seq.get (shallow_model'2 (index_logic'0 best_value ii)) ww)
             = m'0 (shallow_model'0 items) ii ww}
             {[@expl:loop invariant] [%#sknapsack_full12] forall i : int . 0 <= i
-            /\ i < len'2 (shallow_model'1 best_value)
-             -> UIntSize.to_int max_weight + 1 = len'3 (shallow_model'2 (index_logic'0 best_value i))}
-            {[@expl:loop invariant] [%#sknapsack_full13] len'1 (shallow_model'0 items) + 1
-            = len'2 (shallow_model'1 best_value)}
-            {[@expl:loop invariant] [%#sknapsack_full12] produces'1 (inner'2 iter_old1) (inner'1 produced1) iter1}
+            /\ i < Seq.length (shallow_model'1 best_value)
+             -> UIntSize.to_int max_weight + 1 = Seq.length (shallow_model'2 (index_logic'0 best_value i))}
+            {[@expl:loop invariant] [%#sknapsack_full13] Seq.length (shallow_model'0 items) + 1
+            = Seq.length (shallow_model'1 best_value)}
+            {[@expl:loop invariant] [%#sknapsack_full12] produces'1 (Snapshot.inner iter_old1) (Snapshot.inner produced1) iter1}
             {[@expl:loop invariant] [%#sknapsack_full12] inv'2 iter1}
             (! s0) [ s0 = bb31 ] 
             [ bb31 = s0
@@ -2067,14 +1630,14 @@
             | bb36 = s0
               [ s0 = Option'0.some <usize> {_58} (fun (r0'0:usize) ->  [ &__creusot_proc_iter_elem1 <- r0'0 ] s1)
               | s1 = 
-                [ &_63 <- [%#sknapsack_full14] new'1 (concat'0 (inner'1 produced1) (singleton'0 __creusot_proc_iter_elem1)) ]
+                [ &_63 <- [%#sknapsack_full14] Snapshot.new (Seq.(++) (Snapshot.inner produced1) (Seq.singleton __creusot_proc_iter_elem1)) ]
                 
                 s2
               | s2 = bb37 ]
               
             | bb37 = s0
               [ s0 =  [ &produced1 <- _63 ] 
-                (any [ any_ (_any:Snapshot'0.t_snapshot (Seq'0.t_seq usize))-> (!  [ &_63 <- _any ] s1) ] )
+                (any [ any_ (_any:Snapshot.snap_ty (Seq.seq usize))-> (!  [ &_63 <- _any ] s1) ] )
               | s1 =  [ &w <- __creusot_proc_iter_elem1 ] s2
               | s2 = Item'0.t_item <name> {it}
                   (fun (rname'0:name) (rweight'0:usize) (rvalue'0:usize) ->
@@ -2163,26 +1726,6 @@
     | bb54 = bb55
     | bb55 = bb56
     | bb56 = bb56
-<<<<<<< HEAD
-      [ bb56 = {[@expl:loop invariant] [%#sknapsack_full18] forall r : Seq'0.t_seq (Item'0.t_item name) . len'4 (shallow_model'3 result)
-        <= len'4 r
-        /\ (forall i : int . 0 <= i /\ i < len'4 (shallow_model'3 result)
-         -> index_logic'2 result i = index_logic'3 r i)
-        /\ subseq_rev'0 r (len'4 (shallow_model'3 result)) (shallow_model'0 items) (UIntSize.to_int j)
-         -> subseq_rev'0 r 0 (shallow_model'0 items) (len'1 (shallow_model'0 items))}
-        {[@expl:loop invariant] [%#sknapsack_full18] forall r : Seq'0.t_seq (Item'0.t_item name) . len'4 (shallow_model'3 result)
-        <= len'4 r
-        /\ (forall i : int . 0 <= i /\ i < len'4 (shallow_model'3 result)
-         -> index_logic'2 result i = index_logic'3 r i)
-        /\ sum_values'0 r (len'4 (shallow_model'3 result))
-        = m'0 (shallow_model'0 items) (UIntSize.to_int j) (UIntSize.to_int left_weight)
-         -> sum_values'0 r 0 = m'0 (shallow_model'0 items) (len'1 (shallow_model'0 items)) (UIntSize.to_int max_weight)}
-        {[@expl:loop invariant] [%#sknapsack_full18] forall r : Seq'0.t_seq (Item'0.t_item name) . len'4 (shallow_model'3 result)
-        <= len'4 r
-        /\ (forall i : int . 0 <= i /\ i < len'4 (shallow_model'3 result)
-         -> index_logic'2 result i = index_logic'3 r i)
-        /\ sum_weights'0 r (len'4 (shallow_model'3 result)) <= UIntSize.to_int left_weight
-=======
       [ bb56 = {[@expl:loop invariant] [%#sknapsack_full18] forall r : Seq.seq (Item'0.t_item name) . inv'3 r
          -> Seq.length (shallow_model'3 result) <= Seq.length r
         /\ (forall i : int . 0 <= i /\ i < Seq.length (shallow_model'3 result)  -> index_logic'1 result i = Seq.get r i)
@@ -2199,10 +1742,9 @@
          -> Seq.length (shallow_model'3 result) <= Seq.length r
         /\ (forall i : int . 0 <= i /\ i < Seq.length (shallow_model'3 result)  -> index_logic'1 result i = Seq.get r i)
         /\ sum_weights'0 r (Seq.length (shallow_model'3 result)) <= UIntSize.to_int left_weight
->>>>>>> 7087246d
          -> sum_weights'0 r 0 <= UIntSize.to_int max_weight}
         {[@expl:loop invariant] [%#sknapsack_full17] UIntSize.to_int left_weight <= UIntSize.to_int max_weight}
-        {[@expl:loop invariant] [%#sknapsack_full16] UIntSize.to_int j <= len'1 (shallow_model'0 items)}
+        {[@expl:loop invariant] [%#sknapsack_full16] UIntSize.to_int j <= Seq.length (shallow_model'0 items)}
         (! s0) [ s0 = bb57 ] 
         [ bb57 = s0
           [ s0 = UIntSize.lt {[%#sknapsack_full19] (0 : usize)} {j} (fun (_ret':bool) ->  [ &_115 <- _ret' ] s1)
@@ -2238,11 +1780,7 @@
                  [ &_138 <- _ret' ] 
                  [ &result <- _138.final ] 
                 s1)
-<<<<<<< HEAD
-          | s1 = -{inv'4 ( ^ _138)}- s2
-=======
           | s1 = -{inv'4 _138.final}- s2
->>>>>>> 7087246d
           | s2 = push'0 {_138} {it1} (fun (_ret':()) ->  [ &_137 <- _ret' ] s3)
           | s3 = bb65 ]
           
@@ -2280,25 +1818,25 @@
     | & iter : Range'0.t_range usize = any_l ()
     | & _18 : Range'0.t_range usize = any_l ()
     | & _19 : usize = any_l ()
-    | & iter_old : Snapshot'0.t_snapshot (Range'0.t_range usize) = any_l ()
-    | & produced : Snapshot'0.t_snapshot (Seq'0.t_seq usize) = any_l ()
+    | & iter_old : Snapshot.snap_ty (Range'0.t_range usize) = any_l ()
+    | & produced : Snapshot.snap_ty (Seq.seq usize) = any_l ()
     | & _32 : Option'0.t_option usize = any_l ()
     | & _33 : borrowed (Range'0.t_range usize) = any_l ()
     | & _34 : borrowed (Range'0.t_range usize) = any_l ()
     | & __creusot_proc_iter_elem : usize = any_l ()
-    | & _37 : Snapshot'0.t_snapshot (Seq'0.t_seq usize) = any_l ()
+    | & _37 : Snapshot.snap_ty (Seq.seq usize) = any_l ()
     | & i : usize = any_l ()
     | & it : Item'0.t_item name = any_l ()
     | & _41 : Item'0.t_item name = any_l ()
     | & iter1 : RangeInclusive'0.t_rangeinclusive usize = any_l ()
     | & _45 : RangeInclusive'0.t_rangeinclusive usize = any_l ()
-    | & iter_old1 : Snapshot'0.t_snapshot (RangeInclusive'0.t_rangeinclusive usize) = any_l ()
-    | & produced1 : Snapshot'0.t_snapshot (Seq'0.t_seq usize) = any_l ()
+    | & iter_old1 : Snapshot.snap_ty (RangeInclusive'0.t_rangeinclusive usize) = any_l ()
+    | & produced1 : Snapshot.snap_ty (Seq.seq usize) = any_l ()
     | & _58 : Option'0.t_option usize = any_l ()
     | & _59 : borrowed (RangeInclusive'0.t_rangeinclusive usize) = any_l ()
     | & _60 : borrowed (RangeInclusive'0.t_rangeinclusive usize) = any_l ()
     | & __creusot_proc_iter_elem1 : usize = any_l ()
-    | & _63 : Snapshot'0.t_snapshot (Seq'0.t_seq usize) = any_l ()
+    | & _63 : Snapshot.snap_ty (Seq.seq usize) = any_l ()
     | & w : usize = any_l ()
     | & _66 : usize = any_l ()
     | & _67 : bool = any_l ()
@@ -2332,20 +1870,12 @@
     | & _138 : borrowed (Vec'0.t_vec (Item'0.t_item name) (Global'0.t_global)) = any_l () ]
     
     [ return' (result:Vec'0.t_vec (Item'0.t_item name) (Global'0.t_global))-> {[@expl:postcondition] [%#sknapsack_full29] inv'4 result}
-<<<<<<< HEAD
-      {[@expl:postcondition] [%#sknapsack_full28] forall s : Seq'0.t_seq (Item'0.t_item name) . subseq_rev'0 s 0 (shallow_model'0 items) (len'1 (shallow_model'0 items))
-      /\ sum_weights'0 s (len'4 s) <= UIntSize.to_int max_weight
-       -> sum_values'0 s (len'4 s) <= sum_values'0 (shallow_model'3 result) (len'4 (shallow_model'3 result))}
-      {[@expl:postcondition] [%#sknapsack_full27] subseq_rev'0 (shallow_model'3 result) 0 (shallow_model'0 items) (len'1 (shallow_model'0 items))}
-      {[@expl:postcondition] [%#sknapsack_full26] sum_weights'0 (shallow_model'3 result) (len'4 (shallow_model'3 result))
-=======
       {[@expl:postcondition] [%#sknapsack_full28] forall s : Seq.seq (Item'0.t_item name) . inv'3 s
        -> subseq_rev'0 s 0 (shallow_model'0 items) (Seq.length (shallow_model'0 items))
       /\ sum_weights'0 s (Seq.length s) <= UIntSize.to_int max_weight
        -> sum_values'0 s (Seq.length s) <= sum_values'0 (shallow_model'3 result) (Seq.length (shallow_model'3 result))}
       {[@expl:postcondition] [%#sknapsack_full27] subseq_rev'0 (shallow_model'3 result) 0 (shallow_model'0 items) (Seq.length (shallow_model'0 items))}
       {[@expl:postcondition] [%#sknapsack_full26] sum_weights'0 (shallow_model'3 result) (Seq.length (shallow_model'3 result))
->>>>>>> 7087246d
       <= UIntSize.to_int max_weight}
       (! return' {result}) ]
     
