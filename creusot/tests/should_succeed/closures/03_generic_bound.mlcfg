
module C03GenericBound_ClosureParam
  type f
  predicate resolve0 (self : f)
  val resolve0 (self : f) : bool
    ensures { result = resolve0 self }
    
  use prelude.Borrow
  use prelude.UInt32
  predicate postcondition_mut0 (self : borrowed f) (_2 : uint32) (_3 : ())
  val postcondition_mut0 (self : borrowed f) (_2 : uint32) (_3 : ()) : bool
    ensures { result = postcondition_mut0 self _2 _3 }
    
  predicate inv4 (_x : borrowed f)
  val inv4 (_x : borrowed f) : bool
    ensures { result = inv4 _x }
    
  predicate postcondition_once0 (self : f) (_2 : uint32) (_3 : ())
  val postcondition_once0 (self : f) (_2 : uint32) (_3 : ()) : bool
    ensures { result = postcondition_once0 self _2 _3 }
    
  predicate inv3 (_x : ())
  val inv3 (_x : ()) : bool
    ensures { result = inv3 _x }
    
  predicate inv2 (_x : uint32)
  val inv2 (_x : uint32) : bool
    ensures { result = inv2 _x }
    
  predicate inv0 (_x : f)
  val inv0 (_x : f) : bool
    ensures { result = inv0 _x }
    
  function fn_mut_once0 (self : f) (args : uint32) (res : ()) : ()
  val fn_mut_once0 (self : f) (args : uint32) (res : ()) : ()
    requires {[#"../../../../../creusot-contracts/src/std/ops.rs" 123 19 123 23] inv0 self}
    requires {[#"../../../../../creusot-contracts/src/std/ops.rs" 123 25 123 29] inv2 args}
    requires {[#"../../../../../creusot-contracts/src/std/ops.rs" 123 37 123 40] inv3 res}
    ensures { result = fn_mut_once0 self args res }
    
  axiom fn_mut_once0_spec : forall self : f, args : uint32, res : () . ([#"../../../../../creusot-contracts/src/std/ops.rs" 123 19 123 23] inv0 self)
   -> ([#"../../../../../creusot-contracts/src/std/ops.rs" 123 25 123 29] inv2 args)
   -> ([#"../../../../../creusot-contracts/src/std/ops.rs" 123 37 123 40] inv3 res)
   -> ([#"../../../../../creusot-contracts/src/std/ops.rs" 122 14 122 135] postcondition_once0 self args res = (exists s : borrowed f . inv4 s /\  * s = self /\ postcondition_mut0 s args res /\ resolve0 ( ^ s)))
  predicate unnest0 (self : f) (_2 : f)
  val unnest0 (self : f) (_2 : f) : bool
    ensures { result = unnest0 self _2 }
    
  function unnest_trans0 (self : f) (b : f) (c : f) : ()
  val unnest_trans0 (self : f) (b : f) (c : f) : ()
    requires {[#"../../../../../creusot-contracts/src/std/ops.rs" 114 15 114 29] unnest0 self b}
    requires {[#"../../../../../creusot-contracts/src/std/ops.rs" 115 15 115 26] unnest0 b c}
    requires {[#"../../../../../creusot-contracts/src/std/ops.rs" 117 20 117 24] inv0 self}
    requires {[#"../../../../../creusot-contracts/src/std/ops.rs" 117 26 117 27] inv0 b}
    requires {[#"../../../../../creusot-contracts/src/std/ops.rs" 117 35 117 36] inv0 c}
    ensures { result = unnest_trans0 self b c }
    
  axiom unnest_trans0_spec : forall self : f, b : f, c : f . ([#"../../../../../creusot-contracts/src/std/ops.rs" 114 15 114 29] unnest0 self b)
   -> ([#"../../../../../creusot-contracts/src/std/ops.rs" 115 15 115 26] unnest0 b c)
   -> ([#"../../../../../creusot-contracts/src/std/ops.rs" 117 20 117 24] inv0 self)
   -> ([#"../../../../../creusot-contracts/src/std/ops.rs" 117 26 117 27] inv0 b)
   -> ([#"../../../../../creusot-contracts/src/std/ops.rs" 117 35 117 36] inv0 c)
   -> ([#"../../../../../creusot-contracts/src/std/ops.rs" 116 14 116 28] unnest0 self c)
  function unnest_refl0 (self : f) : ()
  val unnest_refl0 (self : f) : ()
    requires {[#"../../../../../creusot-contracts/src/std/ops.rs" 110 19 110 23] inv0 self}
    ensures { result = unnest_refl0 self }
    
  axiom unnest_refl0_spec : forall self : f . ([#"../../../../../creusot-contracts/src/std/ops.rs" 110 19 110 23] inv0 self)
   -> ([#"../../../../../creusot-contracts/src/std/ops.rs" 109 14 109 31] unnest0 self self)
  function postcondition_mut_unnest0 (self : borrowed f) (args : uint32) (res : ()) : ()
  val postcondition_mut_unnest0 (self : borrowed f) (args : uint32) (res : ()) : ()
    requires {[#"../../../../../creusot-contracts/src/std/ops.rs" 103 15 103 48] postcondition_mut0 self args res}
    requires {[#"../../../../../creusot-contracts/src/std/ops.rs" 105 37 105 41] inv4 self}
    requires {[#"../../../../../creusot-contracts/src/std/ops.rs" 105 43 105 47] inv2 args}
    requires {[#"../../../../../creusot-contracts/src/std/ops.rs" 105 55 105 58] inv3 res}
    ensures { result = postcondition_mut_unnest0 self args res }
    
  axiom postcondition_mut_unnest0_spec : forall self : borrowed f, args : uint32, res : () . ([#"../../../../../creusot-contracts/src/std/ops.rs" 103 15 103 48] postcondition_mut0 self args res)
   -> ([#"../../../../../creusot-contracts/src/std/ops.rs" 105 37 105 41] inv4 self)
   -> ([#"../../../../../creusot-contracts/src/std/ops.rs" 105 43 105 47] inv2 args)
   -> ([#"../../../../../creusot-contracts/src/std/ops.rs" 105 55 105 58] inv3 res)
   -> ([#"../../../../../creusot-contracts/src/std/ops.rs" 104 14 104 35] unnest0 ( * self) ( ^ self))
  predicate invariant4 (self : borrowed f)
  val invariant4 (self : borrowed f) : bool
    ensures { result = invariant4 self }
    
  axiom inv4 : forall x : borrowed f . inv4 x = true
  predicate invariant3 (self : ()) =
    [#"../../../../../creusot-contracts/src/invariant.rs" 8 8 8 12] true
  val invariant3 (self : ()) : bool
    ensures { result = invariant3 self }
    
  axiom inv3 : forall x : () . inv3 x = true
  predicate postcondition0 (self : f) (_2 : uint32) (_3 : ())
  val postcondition0 (self : f) (_2 : uint32) (_3 : ()) : bool
    ensures { result = postcondition0 self _2 _3 }
    
  function fn_once0 (self : f) (args : uint32) (res : ()) : ()
  val fn_once0 (self : f) (args : uint32) (res : ()) : ()
    requires {[#"../../../../../creusot-contracts/src/std/ops.rs" 145 15 145 19] inv0 self}
    requires {[#"../../../../../creusot-contracts/src/std/ops.rs" 145 21 145 25] inv2 args}
    requires {[#"../../../../../creusot-contracts/src/std/ops.rs" 145 33 145 36] inv3 res}
    ensures { result = fn_once0 self args res }
    
  axiom fn_once0_spec : forall self : f, args : uint32, res : () . ([#"../../../../../creusot-contracts/src/std/ops.rs" 145 15 145 19] inv0 self)
   -> ([#"../../../../../creusot-contracts/src/std/ops.rs" 145 21 145 25] inv2 args)
   -> ([#"../../../../../creusot-contracts/src/std/ops.rs" 145 33 145 36] inv3 res)
   -> ([#"../../../../../creusot-contracts/src/std/ops.rs" 144 14 144 101] postcondition_once0 self args res = (resolve0 self /\ postcondition0 self args res))
  predicate resolve1 (self : borrowed f) =
<<<<<<< HEAD
    [#"../../../../../creusot-contracts/src/resolve.rs" 27 20 27 34]  ^ self =  * self
=======
    [#"../../../../../creusot-contracts/src/resolve.rs" 26 20 26 34]  ^ self =  * self
>>>>>>> c22743fa
  val resolve1 (self : borrowed f) : bool
    ensures { result = resolve1 self }
    
  function fn_mut0 (self : borrowed f) (args : uint32) (res : ()) : ()
  val fn_mut0 (self : borrowed f) (args : uint32) (res : ()) : ()
    requires {[#"../../../../../creusot-contracts/src/std/ops.rs" 139 19 139 23] inv4 self}
    requires {[#"../../../../../creusot-contracts/src/std/ops.rs" 139 25 139 29] inv2 args}
    requires {[#"../../../../../creusot-contracts/src/std/ops.rs" 139 37 139 40] inv3 res}
    ensures { result = fn_mut0 self args res }
    
  axiom fn_mut0_spec : forall self : borrowed f, args : uint32, res : () . ([#"../../../../../creusot-contracts/src/std/ops.rs" 139 19 139 23] inv4 self)
   -> ([#"../../../../../creusot-contracts/src/std/ops.rs" 139 25 139 29] inv2 args)
   -> ([#"../../../../../creusot-contracts/src/std/ops.rs" 139 37 139 40] inv3 res)
   -> ([#"../../../../../creusot-contracts/src/std/ops.rs" 138 14 138 100] postcondition_mut0 self args res = (resolve1 self /\ postcondition0 ( * self) args res))
  predicate invariant2 (self : uint32) =
    [#"../../../../../creusot-contracts/src/invariant.rs" 8 8 8 12] true
  val invariant2 (self : uint32) : bool
    ensures { result = invariant2 self }
    
  axiom inv2 : forall x : uint32 . inv2 x = true
  predicate invariant1 (self : f)
  val invariant1 (self : f) : bool
    ensures { result = invariant1 self }
    
  predicate inv1 (_x : f)
  val inv1 (_x : f) : bool
    ensures { result = inv1 _x }
    
  axiom inv1 : forall x : f . inv1 x = true
  predicate invariant0 (self : f)
  val invariant0 (self : f) : bool
    ensures { result = invariant0 self }
    
  axiom inv0 : forall x : f . inv0 x = true
  predicate precondition0 (self : f) (_2 : uint32)
  val precondition0 (self : f) (_2 : uint32) : bool
    ensures { result = precondition0 self _2 }
    
  val call0 (self : f) (args : uint32) : ()
    requires {[#"../../../../../creusot-contracts/src/std/ops.rs" 166 27 166 52] precondition0 self args}
    requires {inv1 self}
    requires {inv2 args}
    ensures { [#"../../../../../creusot-contracts/src/std/ops.rs" 148 0 172 1] postcondition0 self args result }
    ensures { inv3 result }
    
  use prelude.Int
  let rec cfg closure_param [#"../03_generic_bound.rs" 3 0 3 34] [@cfg:stackify] [@cfg:subregion_analysis] (f : f) : ()
    requires {[#"../03_generic_bound.rs" 3 29 3 30] inv0 f}
    
   = [@vc:do_not_keep_trace] [@vc:sp]
  var _0 : ();
  var f : f = f;
  var _3 : uint32;
  {
    goto BB0
  }
  BB0 {
    [#"../03_generic_bound.rs" 4 4 4 10] _3 <- (([#"../03_generic_bound.rs" 4 8 4 9] (0 : uint32)));
    [#"../03_generic_bound.rs" 4 4 4 10] _0 <- ([#"../03_generic_bound.rs" 4 4 4 10] call0 f _3);
    _3 <- any uint32;
    goto BB1
  }
  BB1 {
    assert { [@expl:type invariant] inv0 f };
    assume { resolve0 f };
    goto BB2
  }
  BB2 {
    return _0
  }
  
end
module C03GenericBound_Caller_Closure0_Type
  use prelude.UInt32
  use prelude.Int8
  type c03genericbound_caller_closure0  =
    | C03GenericBound_Caller_Closure0
    
end
module C03GenericBound_Caller_Closure0
  use prelude.Int8
  use prelude.UInt32
  use prelude.Int
  use C03GenericBound_Caller_Closure0_Type as C03GenericBound_Caller_Closure0
  use prelude.Borrow
  let rec cfg c03GenericBound_Caller_Closure0 [#"../03_generic_bound.rs" 8 18 8 27] [@cfg:stackify] [@cfg:subregion_analysis] (_1 : C03GenericBound_Caller_Closure0.c03genericbound_caller_closure0) (_x : uint32) : ()
    
   = [@vc:do_not_keep_trace] [@vc:sp]
  var _0 : ();
  {
    goto BB0
  }
  BB0 {
    [#"../03_generic_bound.rs" 8 28 8 30] _0 <- ();
    return _0
  }
  
end
module C03GenericBound_Caller
  use prelude.UInt32
  use prelude.Int8
  use C03GenericBound_Caller_Closure0_Type as C03GenericBound_Caller_Closure0
  predicate invariant0 (self : C03GenericBound_Caller_Closure0.c03genericbound_caller_closure0) =
    [#"../../../../../creusot-contracts/src/invariant.rs" 8 8 8 12] true
  val invariant0 (self : C03GenericBound_Caller_Closure0.c03genericbound_caller_closure0) : bool
    ensures { result = invariant0 self }
    
  predicate inv0 (_x : C03GenericBound_Caller_Closure0.c03genericbound_caller_closure0)
  val inv0 (_x : C03GenericBound_Caller_Closure0.c03genericbound_caller_closure0) : bool
    ensures { result = inv0 _x }
    
  axiom inv0 : forall x : C03GenericBound_Caller_Closure0.c03genericbound_caller_closure0 . inv0 x = true
  val closure_param0 [#"../03_generic_bound.rs" 3 0 3 34] (f : C03GenericBound_Caller_Closure0.c03genericbound_caller_closure0) : ()
    requires {[#"../03_generic_bound.rs" 3 29 3 30] inv0 f}
    
  let rec cfg caller [#"../03_generic_bound.rs" 7 0 7 15] [@cfg:stackify] [@cfg:subregion_analysis] (_1 : ()) : ()
   = [@vc:do_not_keep_trace] [@vc:sp]
  var _0 : ();
  var _1 : C03GenericBound_Caller_Closure0.c03genericbound_caller_closure0;
  {
    goto BB0
  }
  BB0 {
    [#"../03_generic_bound.rs" 8 18 8 30] _1 <- C03GenericBound_Caller_Closure0.C03GenericBound_Caller_Closure0;
    [#"../03_generic_bound.rs" 8 4 8 31] _0 <- ([#"../03_generic_bound.rs" 8 4 8 31] closure_param0 _1);
    _1 <- any C03GenericBound_Caller_Closure0.c03genericbound_caller_closure0;
    goto BB1
  }
  BB1 {
    return _0
  }
  
end<|MERGE_RESOLUTION|>--- conflicted
+++ resolved
@@ -108,11 +108,7 @@
    -> ([#"../../../../../creusot-contracts/src/std/ops.rs" 145 33 145 36] inv3 res)
    -> ([#"../../../../../creusot-contracts/src/std/ops.rs" 144 14 144 101] postcondition_once0 self args res = (resolve0 self /\ postcondition0 self args res))
   predicate resolve1 (self : borrowed f) =
-<<<<<<< HEAD
-    [#"../../../../../creusot-contracts/src/resolve.rs" 27 20 27 34]  ^ self =  * self
-=======
     [#"../../../../../creusot-contracts/src/resolve.rs" 26 20 26 34]  ^ self =  * self
->>>>>>> c22743fa
   val resolve1 (self : borrowed f) : bool
     ensures { result = resolve1 self }
     
