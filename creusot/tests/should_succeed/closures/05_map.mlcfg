
module C05Map_Map_Type
  type t_map 'i 'f =
    | C_Map 'i 'f
    
  let function map_iter (self : t_map 'i 'f) : 'i = [@vc:do_not_keep_trace] [@vc:sp]
    match self with
      | C_Map a _ -> a
      end
  let function map_func (self : t_map 'i 'f) : 'f = [@vc:do_not_keep_trace] [@vc:sp]
    match self with
      | C_Map _ a -> a
      end
end
module Core_Option_Option_Type
  type t_option 't =
    | C_None
    | C_Some 't
    
  let function some_0 (self : t_option 't) : 't = [@vc:do_not_keep_trace] [@vc:sp]
    match self with
      | C_None -> any 't
      | C_Some a -> a
      end
end
module C05Map_Impl0_Next
  type a
  type b
  type f
  type i
  predicate invariant9 (self : f)
  val invariant9 (self : f) : bool
    ensures { result = invariant9 self }
    
  predicate inv9 (_x : f)
  val inv9 (_x : f) : bool
    ensures { result = inv9 _x }
    
  axiom inv9 : forall x : f . inv9 x = true
  predicate resolve3 (self : f)
  val resolve3 (self : f) : bool
    ensures { result = resolve3 self }
    
  use prelude.Borrow
  predicate postcondition_mut0 (self : borrowed f) (_2 : a) (_3 : b)
  val postcondition_mut0 (self : borrowed f) (_2 : a) (_3 : b) : bool
    ensures { result = postcondition_mut0 self _2 _3 }
    
  predicate inv8 (_x : borrowed f)
  val inv8 (_x : borrowed f) : bool
    ensures { result = inv8 _x }
    
  predicate postcondition_once0 (self : f) (_2 : a) (_3 : b)
  val postcondition_once0 (self : f) (_2 : a) (_3 : b) : bool
    ensures { result = postcondition_once0 self _2 _3 }
    
  predicate inv7 (_x : b)
  val inv7 (_x : b) : bool
    ensures { result = inv7 _x }
    
  predicate inv6 (_x : a)
  val inv6 (_x : a) : bool
    ensures { result = inv6 _x }
    
  function fn_mut_once0 (self : f) (args : a) (res : b) : ()
  val fn_mut_once0 (self : f) (args : a) (res : b) : ()
    requires {[#"../../../../../creusot-contracts/src/std/ops.rs" 123 19 123 23] inv9 self}
    requires {[#"../../../../../creusot-contracts/src/std/ops.rs" 123 25 123 29] inv6 args}
    requires {[#"../../../../../creusot-contracts/src/std/ops.rs" 123 37 123 40] inv7 res}
    ensures { result = fn_mut_once0 self args res }
    
  axiom fn_mut_once0_spec : forall self : f, args : a, res : b . ([#"../../../../../creusot-contracts/src/std/ops.rs" 123 19 123 23] inv9 self) -> ([#"../../../../../creusot-contracts/src/std/ops.rs" 123 25 123 29] inv6 args) -> ([#"../../../../../creusot-contracts/src/std/ops.rs" 123 37 123 40] inv7 res) -> ([#"../../../../../creusot-contracts/src/std/ops.rs" 122 14 122 135] postcondition_once0 self args res = (exists s : borrowed f . inv8 s /\  * s = self /\ postcondition_mut0 s args res /\ resolve3 ( ^ s)))
  predicate unnest0 (self : f) (_2 : f)
  val unnest0 (self : f) (_2 : f) : bool
    ensures { result = unnest0 self _2 }
    
  function unnest_trans0 (self : f) (b : f) (c : f) : ()
  val unnest_trans0 (self : f) (b : f) (c : f) : ()
    requires {[#"../../../../../creusot-contracts/src/std/ops.rs" 114 15 114 29] unnest0 self b}
    requires {[#"../../../../../creusot-contracts/src/std/ops.rs" 115 15 115 26] unnest0 b c}
    requires {[#"../../../../../creusot-contracts/src/std/ops.rs" 117 20 117 24] inv9 self}
    requires {[#"../../../../../creusot-contracts/src/std/ops.rs" 117 26 117 27] inv9 b}
    requires {[#"../../../../../creusot-contracts/src/std/ops.rs" 117 35 117 36] inv9 c}
    ensures { result = unnest_trans0 self b c }
    
  axiom unnest_trans0_spec : forall self : f, b : f, c : f . ([#"../../../../../creusot-contracts/src/std/ops.rs" 114 15 114 29] unnest0 self b) -> ([#"../../../../../creusot-contracts/src/std/ops.rs" 115 15 115 26] unnest0 b c) -> ([#"../../../../../creusot-contracts/src/std/ops.rs" 117 20 117 24] inv9 self) -> ([#"../../../../../creusot-contracts/src/std/ops.rs" 117 26 117 27] inv9 b) -> ([#"../../../../../creusot-contracts/src/std/ops.rs" 117 35 117 36] inv9 c) -> ([#"../../../../../creusot-contracts/src/std/ops.rs" 116 14 116 28] unnest0 self c)
  function unnest_refl0 (self : f) : ()
  val unnest_refl0 (self : f) : ()
    requires {[#"../../../../../creusot-contracts/src/std/ops.rs" 110 19 110 23] inv9 self}
    ensures { result = unnest_refl0 self }
    
  axiom unnest_refl0_spec : forall self : f . ([#"../../../../../creusot-contracts/src/std/ops.rs" 110 19 110 23] inv9 self) -> ([#"../../../../../creusot-contracts/src/std/ops.rs" 109 14 109 31] unnest0 self self)
  function postcondition_mut_unnest0 (self : borrowed f) (args : a) (res : b) : ()
  val postcondition_mut_unnest0 (self : borrowed f) (args : a) (res : b) : ()
    requires {[#"../../../../../creusot-contracts/src/std/ops.rs" 103 15 103 48] postcondition_mut0 self args res}
    requires {[#"../../../../../creusot-contracts/src/std/ops.rs" 105 37 105 41] inv8 self}
    requires {[#"../../../../../creusot-contracts/src/std/ops.rs" 105 43 105 47] inv6 args}
    requires {[#"../../../../../creusot-contracts/src/std/ops.rs" 105 55 105 58] inv7 res}
    ensures { result = postcondition_mut_unnest0 self args res }
    
  axiom postcondition_mut_unnest0_spec : forall self : borrowed f, args : a, res : b . ([#"../../../../../creusot-contracts/src/std/ops.rs" 103 15 103 48] postcondition_mut0 self args res) -> ([#"../../../../../creusot-contracts/src/std/ops.rs" 105 37 105 41] inv8 self) -> ([#"../../../../../creusot-contracts/src/std/ops.rs" 105 43 105 47] inv6 args) -> ([#"../../../../../creusot-contracts/src/std/ops.rs" 105 55 105 58] inv7 res) -> ([#"../../../../../creusot-contracts/src/std/ops.rs" 104 14 104 35] unnest0 ( * self) ( ^ self))
  predicate invariant8 (self : borrowed f)
  val invariant8 (self : borrowed f) : bool
    ensures { result = invariant8 self }
    
  axiom inv8 : forall x : borrowed f . inv8 x = true
  predicate invariant7 (self : b)
  val invariant7 (self : b) : bool
    ensures { result = invariant7 self }
    
  axiom inv7 : forall x : b . inv7 x = true
  predicate postcondition0 (self : f) (_2 : a) (_3 : b)
  val postcondition0 (self : f) (_2 : a) (_3 : b) : bool
    ensures { result = postcondition0 self _2 _3 }
    
  function fn_once0 (self : f) (args : a) (res : b) : ()
  val fn_once0 (self : f) (args : a) (res : b) : ()
    requires {[#"../../../../../creusot-contracts/src/std/ops.rs" 145 15 145 19] inv9 self}
    requires {[#"../../../../../creusot-contracts/src/std/ops.rs" 145 21 145 25] inv6 args}
    requires {[#"../../../../../creusot-contracts/src/std/ops.rs" 145 33 145 36] inv7 res}
    ensures { result = fn_once0 self args res }
    
  axiom fn_once0_spec : forall self : f, args : a, res : b . ([#"../../../../../creusot-contracts/src/std/ops.rs" 145 15 145 19] inv9 self) -> ([#"../../../../../creusot-contracts/src/std/ops.rs" 145 21 145 25] inv6 args) -> ([#"../../../../../creusot-contracts/src/std/ops.rs" 145 33 145 36] inv7 res) -> ([#"../../../../../creusot-contracts/src/std/ops.rs" 144 14 144 101] postcondition_once0 self args res = (resolve3 self /\ postcondition0 self args res))
  predicate resolve2 (self : borrowed f) =
    [#"../../../../../creusot-contracts/src/resolve.rs" 25 20 25 34]  ^ self =  * self
  val resolve2 (self : borrowed f) : bool
    ensures { result = resolve2 self }
    
  function fn_mut0 (self : borrowed f) (args : a) (res : b) : ()
  val fn_mut0 (self : borrowed f) (args : a) (res : b) : ()
    requires {[#"../../../../../creusot-contracts/src/std/ops.rs" 139 19 139 23] inv8 self}
    requires {[#"../../../../../creusot-contracts/src/std/ops.rs" 139 25 139 29] inv6 args}
    requires {[#"../../../../../creusot-contracts/src/std/ops.rs" 139 37 139 40] inv7 res}
    ensures { result = fn_mut0 self args res }
    
  axiom fn_mut0_spec : forall self : borrowed f, args : a, res : b . ([#"../../../../../creusot-contracts/src/std/ops.rs" 139 19 139 23] inv8 self) -> ([#"../../../../../creusot-contracts/src/std/ops.rs" 139 25 139 29] inv6 args) -> ([#"../../../../../creusot-contracts/src/std/ops.rs" 139 37 139 40] inv7 res) -> ([#"../../../../../creusot-contracts/src/std/ops.rs" 138 14 138 100] postcondition_mut0 self args res = (resolve2 self /\ postcondition0 ( * self) args res))
  predicate invariant6 (self : a)
  val invariant6 (self : a) : bool
    ensures { result = invariant6 self }
    
  axiom inv6 : forall x : a . inv6 x = true
  predicate invariant5 (self : f)
  val invariant5 (self : f) : bool
    ensures { result = invariant5 self }
    
  predicate inv5 (_x : f)
  val inv5 (_x : f) : bool
    ensures { result = inv5 _x }
    
  axiom inv5 : forall x : f . inv5 x = true
  predicate invariant4 (self : borrowed i)
  val invariant4 (self : borrowed i) : bool
    ensures { result = invariant4 self }
    
  predicate inv4 (_x : borrowed i)
  val inv4 (_x : borrowed i) : bool
    ensures { result = inv4 _x }
    
  axiom inv4 : forall x : borrowed i . inv4 x = true
  use Core_Option_Option_Type as Core_Option_Option_Type
  predicate invariant3 (self : Core_Option_Option_Type.t_option b)
  val invariant3 (self : Core_Option_Option_Type.t_option b) : bool
    ensures { result = invariant3 self }
    
  predicate inv3 (_x : Core_Option_Option_Type.t_option b)
  val inv3 (_x : Core_Option_Option_Type.t_option b) : bool
    ensures { result = inv3 _x }
    
  axiom inv3 : forall x : Core_Option_Option_Type.t_option b . inv3 x = true
  use C05Map_Map_Type as C05Map_Map_Type
  predicate invariant2 (self : borrowed (C05Map_Map_Type.t_map i f))
  val invariant2 (self : borrowed (C05Map_Map_Type.t_map i f)) : bool
    ensures { result = invariant2 self }
    
  predicate inv2 (_x : borrowed (C05Map_Map_Type.t_map i f))
  val inv2 (_x : borrowed (C05Map_Map_Type.t_map i f)) : bool
    ensures { result = inv2 _x }
    
  axiom inv2 : forall x : borrowed (C05Map_Map_Type.t_map i f) . inv2 x = true
  predicate invariant1 (self : Core_Option_Option_Type.t_option a)
  val invariant1 (self : Core_Option_Option_Type.t_option a) : bool
    ensures { result = invariant1 self }
    
  predicate inv1 (_x : Core_Option_Option_Type.t_option a)
  val inv1 (_x : Core_Option_Option_Type.t_option a) : bool
    ensures { result = inv1 _x }
    
  axiom inv1 : forall x : Core_Option_Option_Type.t_option a . inv1 x = true
  predicate invariant0 (self : i)
  val invariant0 (self : i) : bool
    ensures { result = invariant0 self }
    
  predicate inv0 (_x : i)
  val inv0 (_x : i) : bool
    ensures { result = inv0 _x }
    
  axiom inv0 : forall x : i . inv0 x = true
  predicate precondition0 (self : f) (_2 : a)
  val precondition0 (self : f) (_2 : a) : bool
    ensures { result = precondition0 self _2 }
    
  val call0 (self : f) (args : a) : b
    requires {[#"../../../../../creusot-contracts/src/std/ops.rs" 166 27 166 52] precondition0 self args}
    requires {inv5 self}
    requires {inv6 args}
    ensures { [#"../../../../../creusot-contracts/src/std/ops.rs" 148 0 172 1] postcondition0 self args result }
    ensures { inv7 result }
    
  predicate resolve1 (self : borrowed (C05Map_Map_Type.t_map i f)) =
    [#"../../../../../creusot-contracts/src/resolve.rs" 25 20 25 34]  ^ self =  * self
  val resolve1 (self : borrowed (C05Map_Map_Type.t_map i f)) : bool
    ensures { result = resolve1 self }
    
  predicate resolve0 (self : Core_Option_Option_Type.t_option a)
  val resolve0 (self : Core_Option_Option_Type.t_option a) : bool
    ensures { result = resolve0 self }
    
  val next0 [#"../05_map.rs" 6 4 6 45] (self : borrowed i) : Core_Option_Option_Type.t_option a
    requires {[#"../05_map.rs" 6 17 6 21] inv4 self}
    ensures { [#"../05_map.rs" 6 26 6 44] inv1 result }
    
  let rec cfg next [#"../05_map.rs" 17 4 17 44] [@cfg:stackify] [@cfg:subregion_analysis] (self : borrowed (C05Map_Map_Type.t_map i f)) : Core_Option_Option_Type.t_option b
    requires {[#"../05_map.rs" 17 17 17 21] inv2 self}
    ensures { [#"../05_map.rs" 17 26 17 44] inv3 result }
    
   = [@vc:do_not_keep_trace] [@vc:sp]
  var _0 : Core_Option_Option_Type.t_option b;
  var self : borrowed (C05Map_Map_Type.t_map i f) = self;
  var _2 : Core_Option_Option_Type.t_option a;
  var _3 : borrowed i;
  var e : a;
  var _6 : b;
  {
    goto BB0
  }
  BB0 {
<<<<<<< HEAD
    [#"../05_map.rs" 18 14 18 30] _3 <- Borrow.borrow_mut (C05Map_Map_Type.map_iter ( * self));
    [#"../05_map.rs" 18 14 18 30] self <- { self with current = (let C05Map_Map_Type.C_Map a b =  * self in C05Map_Map_Type.C_Map ( ^ _3) b) };
=======
    _3 <- Borrow.borrow_mut (C05Map_Map_Type.map_iter ( * self));
    self <- { self with current = (let C05Map_Map_Type.C_Map x0 x1 =  * self in C05Map_Map_Type.C_Map ( ^ _3) x1) };
>>>>>>> aa6c5257
    assume { inv0 ( ^ _3) };
    [#"../05_map.rs" 18 14 18 30] _2 <- ([#"../05_map.rs" 18 14 18 30] next0 _3);
    _3 <- any borrowed i;
    goto BB1
  }
  BB1 {
    switch (_2)
      | Core_Option_Option_Type.C_None -> goto BB2
      | Core_Option_Option_Type.C_Some _ -> goto BB3
      end
  }
  BB2 {
    goto BB5
  }
  BB3 {
<<<<<<< HEAD
    [#"../05_map.rs" 20 17 20 18] e <- ([#"../05_map.rs" 20 17 20 18] Core_Option_Option_Type.some_0 _2);
    [#"../05_map.rs" 20 17 20 18] _2 <- (let Core_Option_Option_Type.C_Some a = _2 in Core_Option_Option_Type.C_Some (any a));
=======
    e <- Core_Option_Option_Type.some_0 _2;
    _2 <- (let Core_Option_Option_Type.C_Some x0 = _2 in Core_Option_Option_Type.C_Some (any a));
>>>>>>> aa6c5257
    assert { [@expl:type invariant] inv1 _2 };
    assume { resolve0 _2 };
    [#"../05_map.rs" 20 28 20 42] _6 <- ([#"../05_map.rs" 20 28 20 42] call0 ([#"../05_map.rs" 20 28 20 39] C05Map_Map_Type.map_func ( * self)) ([#"../05_map.rs" 20 28 20 42] ([#"../05_map.rs" 20 40 20 41] e)));
    [#"../05_map.rs" 20 40 20 41] e <- any a;
    goto BB6
  }
  BB4 {
    assert { [@expl:type invariant] inv1 _2 };
    assume { resolve0 _2 };
    assert { [@expl:type invariant] inv2 self };
    assume { resolve1 self };
    assert { [#"../05_map.rs" 18 14 18 30] false };
    absurd
  }
  BB5 {
    assert { [@expl:type invariant] inv1 _2 };
    assume { resolve0 _2 };
    assert { [@expl:type invariant] inv2 self };
    assume { resolve1 self };
    [#"../05_map.rs" 19 20 19 24] _0 <- ([#"../05_map.rs" 19 20 19 24] Core_Option_Option_Type.C_None);
    goto BB10
  }
  BB6 {
    goto BB7
  }
  BB7 {
    assert { [@expl:type invariant] inv2 self };
    assume { resolve1 self };
    [#"../05_map.rs" 20 23 20 43] _0 <- ([#"../05_map.rs" 20 23 20 43] Core_Option_Option_Type.C_Some _6);
    _6 <- any b;
    goto BB8
  }
  BB8 {
    goto BB9
  }
  BB9 {
    goto BB10
  }
  BB10 {
    goto BB11
  }
  BB11 {
    return _0
  }
  
end
module C05Map_Impl0
  type a
  type b
  type f
  type i
  use Core_Option_Option_Type as Core_Option_Option_Type
  predicate invariant1 (self : Core_Option_Option_Type.t_option b)
  val invariant1 (self : Core_Option_Option_Type.t_option b) : bool
    ensures { result = invariant1 self }
    
  predicate inv1 (_x : Core_Option_Option_Type.t_option b)
  val inv1 (_x : Core_Option_Option_Type.t_option b) : bool
    ensures { result = inv1 _x }
    
  axiom inv1 : forall x : Core_Option_Option_Type.t_option b . inv1 x = true
  use C05Map_Map_Type as C05Map_Map_Type
  use prelude.Borrow
  predicate invariant0 (self : borrowed (C05Map_Map_Type.t_map i f))
  val invariant0 (self : borrowed (C05Map_Map_Type.t_map i f)) : bool
    ensures { result = invariant0 self }
    
  predicate inv0 (_x : borrowed (C05Map_Map_Type.t_map i f))
  val inv0 (_x : borrowed (C05Map_Map_Type.t_map i f)) : bool
    ensures { result = inv0 _x }
    
  axiom inv0 : forall x : borrowed (C05Map_Map_Type.t_map i f) . inv0 x = true
  goal next_refn : [#"../05_map.rs" 17 4 17 44] forall self : borrowed (C05Map_Map_Type.t_map i f) . inv0 self -> inv0 self /\ (forall result : Core_Option_Option_Type.t_option b . inv1 result -> inv1 result)
end<|MERGE_RESOLUTION|>--- conflicted
+++ resolved
@@ -36,7 +36,7 @@
   val inv9 (_x : f) : bool
     ensures { result = inv9 _x }
     
-  axiom inv9 : forall x : f . inv9 x = true
+  axiom inv9 : [#"../05_map.rs" 1 0 1 0] forall x : f . inv9 x = true
   predicate resolve3 (self : f)
   val resolve3 (self : f) : bool
     ensures { result = resolve3 self }
@@ -103,12 +103,12 @@
   val invariant8 (self : borrowed f) : bool
     ensures { result = invariant8 self }
     
-  axiom inv8 : forall x : borrowed f . inv8 x = true
+  axiom inv8 : [#"../05_map.rs" 1 0 1 0] forall x : borrowed f . inv8 x = true
   predicate invariant7 (self : b)
   val invariant7 (self : b) : bool
     ensures { result = invariant7 self }
     
-  axiom inv7 : forall x : b . inv7 x = true
+  axiom inv7 : [#"../05_map.rs" 1 0 1 0] forall x : b . inv7 x = true
   predicate postcondition0 (self : f) (_2 : a) (_3 : b)
   val postcondition0 (self : f) (_2 : a) (_3 : b) : bool
     ensures { result = postcondition0 self _2 _3 }
@@ -138,7 +138,7 @@
   val invariant6 (self : a) : bool
     ensures { result = invariant6 self }
     
-  axiom inv6 : forall x : a . inv6 x = true
+  axiom inv6 : [#"../05_map.rs" 1 0 1 0] forall x : a . inv6 x = true
   predicate invariant5 (self : f)
   val invariant5 (self : f) : bool
     ensures { result = invariant5 self }
@@ -147,7 +147,7 @@
   val inv5 (_x : f) : bool
     ensures { result = inv5 _x }
     
-  axiom inv5 : forall x : f . inv5 x = true
+  axiom inv5 : [#"../05_map.rs" 1 0 1 0] forall x : f . inv5 x = true
   predicate invariant4 (self : borrowed i)
   val invariant4 (self : borrowed i) : bool
     ensures { result = invariant4 self }
@@ -156,7 +156,7 @@
   val inv4 (_x : borrowed i) : bool
     ensures { result = inv4 _x }
     
-  axiom inv4 : forall x : borrowed i . inv4 x = true
+  axiom inv4 : [#"../05_map.rs" 1 0 1 0] forall x : borrowed i . inv4 x = true
   use Core_Option_Option_Type as Core_Option_Option_Type
   predicate invariant3 (self : Core_Option_Option_Type.t_option b)
   val invariant3 (self : Core_Option_Option_Type.t_option b) : bool
@@ -166,7 +166,7 @@
   val inv3 (_x : Core_Option_Option_Type.t_option b) : bool
     ensures { result = inv3 _x }
     
-  axiom inv3 : forall x : Core_Option_Option_Type.t_option b . inv3 x = true
+  axiom inv3 : [#"../05_map.rs" 1 0 1 0] forall x : Core_Option_Option_Type.t_option b . inv3 x = true
   use C05Map_Map_Type as C05Map_Map_Type
   predicate invariant2 (self : borrowed (C05Map_Map_Type.t_map i f))
   val invariant2 (self : borrowed (C05Map_Map_Type.t_map i f)) : bool
@@ -176,7 +176,7 @@
   val inv2 (_x : borrowed (C05Map_Map_Type.t_map i f)) : bool
     ensures { result = inv2 _x }
     
-  axiom inv2 : forall x : borrowed (C05Map_Map_Type.t_map i f) . inv2 x = true
+  axiom inv2 : [#"../05_map.rs" 1 0 1 0] forall x : borrowed (C05Map_Map_Type.t_map i f) . inv2 x = true
   predicate invariant1 (self : Core_Option_Option_Type.t_option a)
   val invariant1 (self : Core_Option_Option_Type.t_option a) : bool
     ensures { result = invariant1 self }
@@ -185,7 +185,7 @@
   val inv1 (_x : Core_Option_Option_Type.t_option a) : bool
     ensures { result = inv1 _x }
     
-  axiom inv1 : forall x : Core_Option_Option_Type.t_option a . inv1 x = true
+  axiom inv1 : [#"../05_map.rs" 1 0 1 0] forall x : Core_Option_Option_Type.t_option a . inv1 x = true
   predicate invariant0 (self : i)
   val invariant0 (self : i) : bool
     ensures { result = invariant0 self }
@@ -194,7 +194,7 @@
   val inv0 (_x : i) : bool
     ensures { result = inv0 _x }
     
-  axiom inv0 : forall x : i . inv0 x = true
+  axiom inv0 : [#"../05_map.rs" 1 0 1 0] forall x : i . inv0 x = true
   predicate precondition0 (self : f) (_2 : a)
   val precondition0 (self : f) (_2 : a) : bool
     ensures { result = precondition0 self _2 }
@@ -234,15 +234,10 @@
     goto BB0
   }
   BB0 {
-<<<<<<< HEAD
-    [#"../05_map.rs" 18 14 18 30] _3 <- Borrow.borrow_mut (C05Map_Map_Type.map_iter ( * self));
-    [#"../05_map.rs" 18 14 18 30] self <- { self with current = (let C05Map_Map_Type.C_Map a b =  * self in C05Map_Map_Type.C_Map ( ^ _3) b) };
-=======
     _3 <- Borrow.borrow_mut (C05Map_Map_Type.map_iter ( * self));
     self <- { self with current = (let C05Map_Map_Type.C_Map x0 x1 =  * self in C05Map_Map_Type.C_Map ( ^ _3) x1) };
->>>>>>> aa6c5257
     assume { inv0 ( ^ _3) };
-    [#"../05_map.rs" 18 14 18 30] _2 <- ([#"../05_map.rs" 18 14 18 30] next0 _3);
+    _2 <- ([#"../05_map.rs" 18 14 18 30] next0 _3);
     _3 <- any borrowed i;
     goto BB1
   }
@@ -256,17 +251,12 @@
     goto BB5
   }
   BB3 {
-<<<<<<< HEAD
-    [#"../05_map.rs" 20 17 20 18] e <- ([#"../05_map.rs" 20 17 20 18] Core_Option_Option_Type.some_0 _2);
-    [#"../05_map.rs" 20 17 20 18] _2 <- (let Core_Option_Option_Type.C_Some a = _2 in Core_Option_Option_Type.C_Some (any a));
-=======
     e <- Core_Option_Option_Type.some_0 _2;
     _2 <- (let Core_Option_Option_Type.C_Some x0 = _2 in Core_Option_Option_Type.C_Some (any a));
->>>>>>> aa6c5257
     assert { [@expl:type invariant] inv1 _2 };
     assume { resolve0 _2 };
-    [#"../05_map.rs" 20 28 20 42] _6 <- ([#"../05_map.rs" 20 28 20 42] call0 ([#"../05_map.rs" 20 28 20 39] C05Map_Map_Type.map_func ( * self)) ([#"../05_map.rs" 20 28 20 42] ([#"../05_map.rs" 20 40 20 41] e)));
-    [#"../05_map.rs" 20 40 20 41] e <- any a;
+    _6 <- ([#"../05_map.rs" 20 28 20 42] call0 ([#"../05_map.rs" 20 28 20 39] C05Map_Map_Type.map_func ( * self)) ([#"../05_map.rs" 20 28 20 42] (e)));
+    e <- any a;
     goto BB6
   }
   BB4 {
@@ -274,7 +264,6 @@
     assume { resolve0 _2 };
     assert { [@expl:type invariant] inv2 self };
     assume { resolve1 self };
-    assert { [#"../05_map.rs" 18 14 18 30] false };
     absurd
   }
   BB5 {
@@ -282,7 +271,7 @@
     assume { resolve0 _2 };
     assert { [@expl:type invariant] inv2 self };
     assume { resolve1 self };
-    [#"../05_map.rs" 19 20 19 24] _0 <- ([#"../05_map.rs" 19 20 19 24] Core_Option_Option_Type.C_None);
+    _0 <- ([#"../05_map.rs" 19 20 19 24] Core_Option_Option_Type.C_None);
     goto BB10
   }
   BB6 {
@@ -291,7 +280,7 @@
   BB7 {
     assert { [@expl:type invariant] inv2 self };
     assume { resolve1 self };
-    [#"../05_map.rs" 20 23 20 43] _0 <- ([#"../05_map.rs" 20 23 20 43] Core_Option_Option_Type.C_Some _6);
+    _0 <- ([#"../05_map.rs" 20 23 20 43] Core_Option_Option_Type.C_Some _6);
     _6 <- any b;
     goto BB8
   }
@@ -323,7 +312,7 @@
   val inv1 (_x : Core_Option_Option_Type.t_option b) : bool
     ensures { result = inv1 _x }
     
-  axiom inv1 : forall x : Core_Option_Option_Type.t_option b . inv1 x = true
+  axiom inv1 : [#"../05_map.rs" 1 0 1 0] forall x : Core_Option_Option_Type.t_option b . inv1 x = true
   use C05Map_Map_Type as C05Map_Map_Type
   use prelude.Borrow
   predicate invariant0 (self : borrowed (C05Map_Map_Type.t_map i f))
@@ -334,6 +323,6 @@
   val inv0 (_x : borrowed (C05Map_Map_Type.t_map i f)) : bool
     ensures { result = inv0 _x }
     
-  axiom inv0 : forall x : borrowed (C05Map_Map_Type.t_map i f) . inv0 x = true
+  axiom inv0 : [#"../05_map.rs" 1 0 1 0] forall x : borrowed (C05Map_Map_Type.t_map i f) . inv0 x = true
   goal next_refn : [#"../05_map.rs" 17 4 17 44] forall self : borrowed (C05Map_Map_Type.t_map i f) . inv0 self -> inv0 self /\ (forall result : Core_Option_Option_Type.t_option b . inv1 result -> inv1 result)
 end