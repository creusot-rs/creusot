--- conflicted
+++ resolved
@@ -234,19 +234,11 @@
     goto BB0
   }
   BB0 {
-<<<<<<< HEAD
-    [#"../05_map.rs" 18 14 18 30] _3 <- Borrow.borrow_mut (C05Map_Map_Type.map_iter ( * self));
-    [#"../05_map.rs" 18 14 18 30] self <- { self with current = (let C05Map_Map_Type.C_Map a b =  * self in C05Map_Map_Type.C_Map ( ^ _3) b) };
-    assume { Inv0.inv ( ^ _3) };
-    [#"../05_map.rs" 18 14 18 30] _2 <- ([#"../05_map.rs" 18 14 18 30] Next0.next _3);
-    [#"../05_map.rs" 1 0 1 0] _3 <- any borrowed i;
-=======
     _3 <- Borrow.borrow_mut (C05Map_Map_Type.map_iter ( * self));
     self <- { self with current = (let C05Map_Map_Type.C_Map a b =  * self in C05Map_Map_Type.C_Map ( ^ _3) b) };
     assume { inv0 ( ^ _3) };
     _2 <- ([#"../05_map.rs" 18 14 18 30] next0 _3);
     _3 <- any borrowed i;
->>>>>>> 62b454c8
     goto BB1
   }
   BB1 {
@@ -259,30 +251,6 @@
     goto BB5
   }
   BB3 {
-<<<<<<< HEAD
-    [#"../05_map.rs" 20 17 20 18] e <- ([#"../05_map.rs" 20 17 20 18] Core_Option_Option_Type.some_0 _2);
-    [#"../05_map.rs" 20 17 20 18] _2 <- (let Core_Option_Option_Type.C_Some a = _2 in Core_Option_Option_Type.C_Some (any a));
-    assert { [@expl:type invariant] Inv1.inv _2 };
-    assume { Resolve0.resolve _2 };
-    [#"../05_map.rs" 20 28 20 42] _6 <- ([#"../05_map.rs" 20 28 20 42] Call0.call ([#"../05_map.rs" 20 28 20 39] C05Map_Map_Type.map_func ( * self)) ([#"../05_map.rs" 20 28 20 42] ([#"../05_map.rs" 20 40 20 41] e)));
-    [#"../05_map.rs" 20 40 20 41] e <- any a;
-    goto BB6
-  }
-  BB4 {
-    assert { [@expl:type invariant] Inv1.inv _2 };
-    assume { Resolve0.resolve _2 };
-    assert { [@expl:type invariant] Inv2.inv self };
-    assume { Resolve1.resolve self };
-    assert { [#"../05_map.rs" 18 14 18 30] false };
-    absurd
-  }
-  BB5 {
-    assert { [@expl:type invariant] Inv1.inv _2 };
-    assume { Resolve0.resolve _2 };
-    assert { [@expl:type invariant] Inv2.inv self };
-    assume { Resolve1.resolve self };
-    [#"../05_map.rs" 19 20 19 24] _0 <- ([#"../05_map.rs" 19 20 19 24] Core_Option_Option_Type.C_None);
-=======
     e <- Core_Option_Option_Type.some_0 _2;
     _2 <- (let Core_Option_Option_Type.C_Some a = _2 in Core_Option_Option_Type.C_Some (any a));
     assert { [@expl:type invariant] inv1 _2 };
@@ -304,24 +272,16 @@
     assert { [@expl:type invariant] inv2 self };
     assume { resolve1 self };
     _0 <- ([#"../05_map.rs" 19 20 19 24] Core_Option_Option_Type.C_None);
->>>>>>> 62b454c8
     goto BB10
   }
   BB6 {
     goto BB7
   }
   BB7 {
-<<<<<<< HEAD
-    assert { [@expl:type invariant] Inv2.inv self };
-    assume { Resolve1.resolve self };
-    [#"../05_map.rs" 20 23 20 43] _0 <- ([#"../05_map.rs" 20 23 20 43] Core_Option_Option_Type.C_Some _6);
-    [#"../05_map.rs" 1 0 1 0] _6 <- any b;
-=======
     assert { [@expl:type invariant] inv2 self };
     assume { resolve1 self };
     _0 <- ([#"../05_map.rs" 20 23 20 43] Core_Option_Option_Type.C_Some _6);
     _6 <- any b;
->>>>>>> 62b454c8
     goto BB8
   }
   BB8 {
