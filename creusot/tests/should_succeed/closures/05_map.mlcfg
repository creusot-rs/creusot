--- conflicted
+++ resolved
@@ -138,11 +138,7 @@
    -> ([#"../../../../../creusot-contracts/src/std/ops.rs" 145 33 145 36] inv7 res)
    -> ([#"../../../../../creusot-contracts/src/std/ops.rs" 144 14 144 101] postcondition_once0 self args res = (resolve3 self /\ postcondition0 self args res))
   predicate resolve2 (self : borrowed f) =
-<<<<<<< HEAD
-    [#"../../../../../creusot-contracts/src/resolve.rs" 27 20 27 34]  ^ self =  * self
-=======
     [#"../../../../../creusot-contracts/src/resolve.rs" 26 20 26 34]  ^ self =  * self
->>>>>>> c22743fa
   val resolve2 (self : borrowed f) : bool
     ensures { result = resolve2 self }
     
@@ -230,11 +226,7 @@
     ensures { inv7 result }
     
   predicate resolve1 (self : borrowed (C05Map_Map_Type.t_map i f)) =
-<<<<<<< HEAD
-    [#"../../../../../creusot-contracts/src/resolve.rs" 27 20 27 34]  ^ self =  * self
-=======
     [#"../../../../../creusot-contracts/src/resolve.rs" 26 20 26 34]  ^ self =  * self
->>>>>>> c22743fa
   val resolve1 (self : borrowed (C05Map_Map_Type.t_map i f)) : bool
     ensures { result = resolve1 self }
     
