--- conflicted
+++ resolved
@@ -70,11 +70,7 @@
   
   axiom inv_axiom'5 [@rewrite] : forall x : t_Zero'0 [inv'6 x] . inv'6 x = invariant'3 x
   
-<<<<<<< HEAD
-  let rec closure1'0 (_1:closure1'1) (return'  (ret:uint32))= {inv'2 _1}
-=======
-  let rec m_10_tyinv__f__qyClosure0__qyClosure1 (_1:Closure'0.m_10_tyinv__f__qyClosure0__qyClosure1 t) (return'  (ret:uint32))= {[@expl:closure '_1' type invariant] inv'0 _1}
->>>>>>> 34cd6190
+  let rec closure1'0 (_1:closure1'1) (return'  (ret:uint32))= {[@expl:closure '_1' type invariant] inv'2 _1}
     (! bb0
     [ bb0 = s0
       [ s0 = {[@expl:assertion] [%#s10_tyinv4] UInt32.to_int (_1.field_0'1).t_Zero__0'0 = 0} s1
@@ -82,65 +78,11 @@
       | s2 =  [ &_0 <- res ] s3
       | s3 = return' {_0} ]
        ]
-<<<<<<< HEAD
     ) [ & _0 : uint32 = any_l () | & _1 : closure1'1 = _1 | & res : uint32 = any_l () ] 
-    [ return' (result:uint32)-> {[@expl:postcondition] [%#s10_tyinv5] UInt32.to_int result = 0} (! return' {result}) ]
-=======
-    )
-    [ & _0 : uint32 = any_l ()
-    | & _1 : Closure'0.m_10_tyinv__f__qyClosure0__qyClosure1 t = _1
-    | & res : uint32 = any_l () ]
-    
-    [ return' (result:uint32)-> {[@expl:closure ensures] [%#s10_tyinv1] UInt32.to_int result = 0} (! return' {result}) ]
-    
-end
-module T_10_tyinv__f__qyClosure0 [#"10_tyinv.rs" 15 15 15 39]
-  use T_10_tyinv__Zero as Zero'0
-  
-  use prelude.prelude.Borrow
-  
-  type m_10_tyinv__f__qyClosure0 't =
-    | M_10_tyinv__f__qyClosure0 (Zero'0.t_Zero 't) (Zero'0.t_Zero 't)
-  
-  let rec m_10_tyinv__f__qyClosure0 < 't > (input:m_10_tyinv__f__qyClosure0 't) (ret  (x:Zero'0.t_Zero 't) (y:Zero'0.t_Zero 't))= any
-    [ good (x:Zero'0.t_Zero 't) (y:Zero'0.t_Zero 't)-> {M_10_tyinv__f__qyClosure0 x y = input} (! ret {x} {y}) ]
->>>>>>> 34cd6190
+    [ return' (result:uint32)-> {[@expl:closure ensures] [%#s10_tyinv5] UInt32.to_int result = 0} (! return' {result}) ]
     
   
-<<<<<<< HEAD
-  let rec closure0'0 (_1:closure0'1) (return'  (ret:uint32))= {inv'1 _1}
-=======
-  predicate invariant'1 (self : Closure'1.m_10_tyinv__f__qyClosure0__qyClosure1 t) =
-    [%#sinvariant3] inv'3 self
-  
-  predicate inv'1 (_1 : Closure'1.m_10_tyinv__f__qyClosure0__qyClosure1 t)
-  
-  axiom inv_axiom'1 [@rewrite] : forall x : Closure'1.m_10_tyinv__f__qyClosure0__qyClosure1 t [inv'1 x] . inv'1 x
-  = invariant'1 x
-  
-  predicate invariant'0 (self : Closure'0.m_10_tyinv__f__qyClosure0 t) =
-    [%#sinvariant3] inv'2 self
-  
-  predicate inv'0 (_1 : Closure'0.m_10_tyinv__f__qyClosure0 t)
-  
-  axiom inv_axiom'0 [@rewrite] : forall x : Closure'0.m_10_tyinv__f__qyClosure0 t [inv'0 x] . inv'0 x = invariant'0 x
-  
-  use prelude.prelude.Intrinsic
-  
-  use prelude.prelude.UInt32
-  
-  use prelude.prelude.Int
-  
-  let rec closure1'0 (_1:Closure'1.m_10_tyinv__f__qyClosure0__qyClosure1 t) (return'  (ret:uint32))= {[@expl:closure '_1' type invariant] inv'1 _1}
-    any [ return' (result:uint32)-> {[%#s10_tyinv2] UInt32.to_int result = 0} (! return' {result}) ] 
-  
-  function field_0'0 [#"10_tyinv.rs" 15 15 15 39] (self : Closure'0.m_10_tyinv__f__qyClosure0 t) : Zero'0.t_Zero t =
-    let Closure'0.M_10_tyinv__f__qyClosure0 a _ = self in a
-  
-  meta "compute_max_steps" 1000000
-  
-  let rec m_10_tyinv__f__qyClosure0 (_1:Closure'0.m_10_tyinv__f__qyClosure0 t) (return'  (ret:uint32))= {[@expl:closure '_1' type invariant] inv'0 _1}
->>>>>>> 34cd6190
+  let rec closure0'0 (_1:closure0'1) (return'  (ret:uint32))= {[@expl:closure '_1' type invariant] inv'1 _1}
     (! bb0
     [ bb0 = s0
       [ s0 = {[@expl:assertion] [%#s10_tyinv2] UInt32.to_int (_1.field_0'0).t_Zero__0'0 = 0} s1
@@ -156,83 +98,14 @@
     | & clos2 : closure1'1 = any_l ()
     | & _7 : uint32 = any_l ()
     | & _9 : () = any_l () ]
-<<<<<<< HEAD
-     [ return' (result:uint32)-> {[@expl:postcondition] [%#s10_tyinv3] UInt32.to_int result = 0} (! return' {result}) ] 
+    
+    [ return' (result:uint32)-> {[@expl:closure ensures] [%#s10_tyinv3] UInt32.to_int result = 0} (! return' {result}) ]
+    
   
   meta "compute_max_steps" 1000000
   
-  let rec f'0 (x:t_Zero'0) (y:t_Zero'0) (return'  (ret:()))= {[%#s10_tyinv1] inv'0 y}
-    {[%#s10_tyinv0] inv'0 x}
-=======
-    
-    [ return' (result:uint32)-> {[@expl:closure ensures] [%#s10_tyinv1] UInt32.to_int result = 0} (! return' {result}) ]
-    
-end
-module M_10_tyinv__f [#"10_tyinv.rs" 14 0 14 35]
-  type t
-  
-  let%span s10_tyinv0 = "10_tyinv.rs" 14 12 14 13
-  let%span s10_tyinv1 = "10_tyinv.rs" 14 24 14 25
-  let%span s10_tyinv2 = "10_tyinv.rs" 15 25 15 37
-  let%span s10_tyinv3 = "10_tyinv.rs" 10 20 10 32
-  let%span sinvariant4 = "../../../../creusot-contracts/src/invariant.rs" 24 8 24 18
-  
-  use T_10_tyinv__Zero as Zero'0
-  
-  predicate inv'0 (_1 : Zero'0.t_Zero t)
-  
-  use prelude.prelude.Borrow
-  
-  predicate invariant'2 (self : Zero'0.t_Zero t) =
-    [%#sinvariant4] inv'0 self
-  
-  predicate inv'4 (_1 : Zero'0.t_Zero t)
-  
-  axiom inv_axiom'3 [@rewrite] : forall x : Zero'0.t_Zero t [inv'4 x] . inv'4 x = invariant'2 x
-  
-  use T_10_tyinv__f__qyClosure0 as Closure'0
-  
-  predicate inv'3 (_1 : Closure'0.m_10_tyinv__f__qyClosure0 t)
-  
-  axiom inv_axiom'2 [@rewrite] : forall x : Closure'0.m_10_tyinv__f__qyClosure0 t [inv'3 x] . inv'3 x
-  = (let Closure'0.M_10_tyinv__f__qyClosure0 a b = x in inv'4 a /\ inv'4 b)
-  
-  predicate invariant'1 (self : Closure'0.m_10_tyinv__f__qyClosure0 t) =
-    [%#sinvariant4] inv'3 self
-  
-  predicate inv'1 (_1 : Closure'0.m_10_tyinv__f__qyClosure0 t)
-  
-  axiom inv_axiom'1 [@rewrite] : forall x : Closure'0.m_10_tyinv__f__qyClosure0 t [inv'1 x] . inv'1 x = invariant'1 x
-  
-  predicate inv'2 (_1 : t)
-  
-  use prelude.prelude.UInt32
-  
-  use T_10_tyinv__Zero as T_10_tyinv__Zero
-  
-  predicate invariant'0 [#"10_tyinv.rs" 9 4 9 30] (self : Zero'0.t_Zero t) =
-    [%#s10_tyinv3] UInt32.to_int (T_10_tyinv__Zero.t_Zero__0 self) = 0
-  
-  axiom inv_axiom'0 [@rewrite] : forall x : Zero'0.t_Zero t [inv'0 x] . inv'0 x
-  = (invariant'0 x
-  /\ match x with
-    | Zero'0.C_Zero a_0 a_1 -> inv'2 a_1
-    end)
-  
-  use prelude.prelude.Intrinsic
-  
-  use prelude.prelude.UInt32
-  
-  use prelude.prelude.Int
-  
-  let rec closure0'0 (_1:Closure'0.m_10_tyinv__f__qyClosure0 t) (return'  (ret:uint32))= {[@expl:closure '_1' type invariant] inv'1 _1}
-    any [ return' (result:uint32)-> {[%#s10_tyinv2] UInt32.to_int result = 0} (! return' {result}) ] 
-  
-  meta "compute_max_steps" 1000000
-  
-  let rec f (x:Zero'0.t_Zero t) (y:Zero'0.t_Zero t) (return'  (ret:()))= {[@expl:f 'x' type invariant] [%#s10_tyinv0] inv'0 x}
+  let rec f'0 (x:t_Zero'0) (y:t_Zero'0) (return'  (ret:()))= {[@expl:f 'x' type invariant] [%#s10_tyinv0] inv'0 x}
     {[@expl:f 'y' type invariant] [%#s10_tyinv1] inv'0 y}
->>>>>>> 34cd6190
     (! bb0
     [ bb0 = s0
       [ s0 =  [ &clos <- { field_0'0 = x; field_1'0 = y } ] s1
