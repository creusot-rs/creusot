<<<<<<< HEAD

module M_10_tyinv__f [#"10_tyinv.rs" 14 0 14 35]
  let%span s10_tyinv0 = "10_tyinv.rs" 14 12 14 13
  let%span s10_tyinv1 = "10_tyinv.rs" 14 24 14 25
  let%span s10_tyinv2 = "10_tyinv.rs" 17 22 17 31
  let%span s10_tyinv3 = "10_tyinv.rs" 15 25 15 37
  let%span s10_tyinv4 = "10_tyinv.rs" 20 26 20 35
  let%span s10_tyinv5 = "10_tyinv.rs" 18 30 18 42
  let%span s10_tyinv6 = "10_tyinv.rs" 10 20 10 32
  let%span sinvariant7 = "../../../../creusot-contracts/src/invariant.rs" 24 8 24 18
  
=======
module T_10_tyinv__Zero [#"10_tyinv.rs" 4 0 4 18]
>>>>>>> dfce2a3a
  use prelude.prelude.UInt32
  
  type t_T'0
  
  type t_Zero'0  =
    { t_Zero__0'0: uint32; t_Zero__1'0: t_T'0 }
  
  use prelude.prelude.UInt32
  
<<<<<<< HEAD
  use prelude.prelude.Intrinsic
  
  use prelude.prelude.Borrow
  
  type m_10_tyinv__f__qy123zclosureqy35z0qy125z__qy123zclosureqy35z1qy125z'0  =
    { field_0'1: t_Zero'0 }
  
  predicate inv'2 (_1 : m_10_tyinv__f__qy123zclosureqy35z0qy125z__qy123zclosureqy35z1qy125z'0)
=======
  function t_Zero__0 (self : t_Zero 't) : uint32 =
    match self with
      | C_Zero a _ -> a
      end
end
module T_10_tyinv__f__qyClosure0__qyClosure1 [#"10_tyinv.rs" 18 20 18 44]
  use T_10_tyinv__Zero as Zero'0
  
  use prelude.prelude.Borrow
  
  type m_10_tyinv__f__qyClosure0__qyClosure1 't =
    | M_10_tyinv__f__qyClosure0__qyClosure1 (Zero'0.t_Zero 't)
  
  let rec m_10_tyinv__f__qyClosure0__qyClosure1 < 't > (input:m_10_tyinv__f__qyClosure0__qyClosure1 't) (ret  (y:Zero'0.t_Zero 't))= any
    [ good (y:Zero'0.t_Zero 't)-> {M_10_tyinv__f__qyClosure0__qyClosure1 y = input} (! ret {y}) ]
    
end
module M_10_tyinv__f__qyClosure0__qyClosure1 [#"10_tyinv.rs" 18 20 18 44]
  type t
>>>>>>> dfce2a3a
  
  predicate inv'0 (_1 : t_Zero'0)
  
  predicate invariant'0 [#"10_tyinv.rs" 9 4 9 30] (self : t_Zero'0) =
    [%#s10_tyinv6] UInt32.to_int self.t_Zero__0'0 = 0
  
  predicate inv'3 (_1 : t_T'0)
  
  axiom inv_axiom'0 [@rewrite] : forall x : t_Zero'0 [inv'0 x] . inv'0 x
  = (invariant'0 x
  /\ match x with
    | {t_Zero__0'0 = a_0 ; t_Zero__1'0 = a_1} -> inv'3 a_1
    end)
  
  type m_10_tyinv__f__qy123zclosureqy35z0qy125z'0  =
    { field_0'0: t_Zero'0; field_1'0: t_Zero'0 }
  
  predicate inv'1 (_1 : m_10_tyinv__f__qy123zclosureqy35z0qy125z'0)
  
<<<<<<< HEAD
  predicate inv'4 (_1 : m_10_tyinv__f__qy123zclosureqy35z0qy125z'0)
  
  predicate invariant'1 (self : m_10_tyinv__f__qy123zclosureqy35z0qy125z'0) =
    [%#sinvariant7] inv'4 self
  
  axiom inv_axiom'1 [@rewrite] : forall x : m_10_tyinv__f__qy123zclosureqy35z0qy125z'0 [inv'1 x] . inv'1 x
  = invariant'1 x
  
  predicate inv'5 (_1 : m_10_tyinv__f__qy123zclosureqy35z0qy125z__qy123zclosureqy35z1qy125z'0)
  
  predicate invariant'2 (self : m_10_tyinv__f__qy123zclosureqy35z0qy125z__qy123zclosureqy35z1qy125z'0) =
    [%#sinvariant7] inv'5 self
  
  axiom inv_axiom'2 [@rewrite] : forall x : m_10_tyinv__f__qy123zclosureqy35z0qy125z__qy123zclosureqy35z1qy125z'0 [inv'2 x] . inv'2 x
  = invariant'2 x
=======
  use T_10_tyinv__f__qyClosure0__qyClosure1 as Closure'0
  
  predicate inv'1 (_1 : Closure'0.m_10_tyinv__f__qyClosure0__qyClosure1 t)
  
  axiom inv_axiom'1 [@rewrite] : forall x : Closure'0.m_10_tyinv__f__qyClosure0__qyClosure1 t [inv'1 x] . inv'1 x
  = (let Closure'0.M_10_tyinv__f__qyClosure0__qyClosure1 a = x in inv'2 a)
  
  predicate invariant'0 (self : Closure'0.m_10_tyinv__f__qyClosure0__qyClosure1 t) =
    [%#sinvariant2] inv'1 self
  
  predicate inv'0 (_1 : Closure'0.m_10_tyinv__f__qyClosure0__qyClosure1 t)
  
  axiom inv_axiom'0 [@rewrite] : forall x : Closure'0.m_10_tyinv__f__qyClosure0__qyClosure1 t [inv'0 x] . inv'0 x
  = invariant'0 x
>>>>>>> dfce2a3a
  
  predicate inv'6 (_1 : t_Zero'0)
  
  axiom inv_axiom'3 [@rewrite] : forall x : m_10_tyinv__f__qy123zclosureqy35z0qy125z'0 [inv'4 x] . inv'4 x
  = (let {field_0'0 = x0 ; field_1'0 = x1} = x in inv'6 x0 /\ inv'6 x1)
  
  axiom inv_axiom'4 [@rewrite] : forall x : m_10_tyinv__f__qy123zclosureqy35z0qy125z__qy123zclosureqy35z1qy125z'0 [inv'5 x] . inv'5 x
  = (let {field_0'1 = x0} = x in inv'6 x0)
  
<<<<<<< HEAD
  predicate invariant'3 (self : t_Zero'0) =
    [%#sinvariant7] inv'0 self
=======
  function field_0'0 [#"10_tyinv.rs" 18 20 18 44] (self : Closure'0.m_10_tyinv__f__qyClosure0__qyClosure1 t) : Zero'0.t_Zero t
    
   =
    let Closure'0.M_10_tyinv__f__qyClosure0__qyClosure1 a = self in a
>>>>>>> dfce2a3a
  
  axiom inv_axiom'5 [@rewrite] : forall x : t_Zero'0 [inv'6 x] . inv'6 x = invariant'3 x
  
<<<<<<< HEAD
  let rec closure1'0 (_1:m_10_tyinv__f__qy123zclosureqy35z0qy125z__qy123zclosureqy35z1qy125z'0) (return'  (ret:uint32))= {inv'2 _1}
    (! bb0
    [ bb0 = s0
      [ s0 = {[@expl:assertion] [%#s10_tyinv4] UInt32.to_int (_1.field_0'1).t_Zero__0'0 = 0} s1
      | s1 =  [ &res <- (_1.field_0'1).t_Zero__0'0 ] s2
=======
  let rec m_10_tyinv__f__qyClosure0__qyClosure1 (_1:Closure'0.m_10_tyinv__f__qyClosure0__qyClosure1 t) (return'  (ret:uint32))= {inv'0 _1}
    (! bb0
    [ bb0 = s0
      [ s0 = {[@expl:assertion] [%#s10_tyinv0] UInt32.to_int (T_10_tyinv__Zero.t_Zero__0 (field_0'0 _1)) = 0} s1
      | s1 = Closure'0.m_10_tyinv__f__qyClosure0__qyClosure1 <t> {_1}
          (fun (r'0:Zero'0.t_Zero t) -> Zero'0.t_Zero <t> {r'0} (fun (r0'0:uint32) (r1'0:t) ->  [ &res <- r0'0 ] s2))
>>>>>>> dfce2a3a
      | s2 =  [ &_0 <- res ] s3
      | s3 = return' {_0} ]
       ]
    )
    [ & _0 : uint32 = any_l ()
<<<<<<< HEAD
    | & _1 : m_10_tyinv__f__qy123zclosureqy35z0qy125z__qy123zclosureqy35z1qy125z'0 = _1
    | & res : uint32 = any_l () ]
     [ return' (result:uint32)-> {[@expl:postcondition] [%#s10_tyinv5] UInt32.to_int result = 0} (! return' {result}) ] 
  
  let rec closure0'0 (_1:m_10_tyinv__f__qy123zclosureqy35z0qy125z'0) (return'  (ret:uint32))= {inv'1 _1}
    (! bb0
    [ bb0 = s0
      [ s0 = {[@expl:assertion] [%#s10_tyinv2] UInt32.to_int (_1.field_0'0).t_Zero__0'0 = 0} s1
      | s1 =  [ &clos2 <- { field_0'1 = _1.field_1'0 } ] s2
      | s2 = closure1'0 {clos2} (fun (_ret':uint32) ->  [ &_7 <- _ret' ] s3)
      | s3 = bb1 ]
      
    | bb1 = s0 [ s0 =  [ &res <- (_1.field_0'0).t_Zero__0'0 ] s1 | s1 =  [ &_0 <- res ] s2 | s2 = return' {_0} ]  ]
    )
    [ & _0 : uint32 = any_l ()
    | & _1 : m_10_tyinv__f__qy123zclosureqy35z0qy125z'0 = _1
    | & res : uint32 = any_l ()
    | & clos2 : m_10_tyinv__f__qy123zclosureqy35z0qy125z__qy123zclosureqy35z1qy125z'0 = any_l ()
    | & _7 : uint32 = any_l ()
    | & _9 : () = any_l () ]
     [ return' (result:uint32)-> {[@expl:postcondition] [%#s10_tyinv3] UInt32.to_int result = 0} (! return' {result}) ] 
=======
    | & _1 : Closure'0.m_10_tyinv__f__qyClosure0__qyClosure1 t = _1
    | & res : uint32 = any_l () ]
     [ return' (result:uint32)-> {[@expl:postcondition] [%#s10_tyinv1] UInt32.to_int result = 0} (! return' {result}) ] 
end
module T_10_tyinv__f__qyClosure0 [#"10_tyinv.rs" 15 15 15 39]
  use T_10_tyinv__Zero as Zero'0
  
  use prelude.prelude.Borrow
  
  type m_10_tyinv__f__qyClosure0 't =
    | M_10_tyinv__f__qyClosure0 (Zero'0.t_Zero 't) (Zero'0.t_Zero 't)
  
  let rec m_10_tyinv__f__qyClosure0 < 't > (input:m_10_tyinv__f__qyClosure0 't) (ret  (x:Zero'0.t_Zero 't) (y:Zero'0.t_Zero 't))= any
    [ good (x:Zero'0.t_Zero 't) (y:Zero'0.t_Zero 't)-> {M_10_tyinv__f__qyClosure0 x y = input} (! ret {x} {y}) ]
    
end
module M_10_tyinv__f__qyClosure0 [#"10_tyinv.rs" 15 15 15 39]
  type t
  
  let%span s10_tyinv0 = "10_tyinv.rs" 17 22 17 31
  let%span s10_tyinv1 = "10_tyinv.rs" 15 25 15 37
  let%span s10_tyinv2 = "10_tyinv.rs" 18 30 18 42
  let%span sinvariant3 = "../../../../creusot-contracts/src/invariant.rs" 24 8 24 18
  let%span s10_tyinv4 = "10_tyinv.rs" 10 20 10 32
  
  predicate inv'6 (_1 : t)
  
  use prelude.prelude.UInt32
  
  use T_10_tyinv__Zero as T_10_tyinv__Zero
  
  use T_10_tyinv__Zero as Zero'0
  
  predicate invariant'3 [#"10_tyinv.rs" 9 4 9 30] (self : Zero'0.t_Zero t) =
    [%#s10_tyinv4] UInt32.to_int (T_10_tyinv__Zero.t_Zero__0 self) = 0
  
  predicate inv'5 (_1 : Zero'0.t_Zero t)
  
  axiom inv_axiom'5 [@rewrite] : forall x : Zero'0.t_Zero t [inv'5 x] . inv'5 x
  = (invariant'3 x
  /\ match x with
    | Zero'0.C_Zero a_0 a_1 -> inv'6 a_1
    end)
  
  use prelude.prelude.Borrow
  
  predicate invariant'2 (self : Zero'0.t_Zero t) =
    [%#sinvariant3] inv'5 self
  
  predicate inv'4 (_1 : Zero'0.t_Zero t)
  
  axiom inv_axiom'4 [@rewrite] : forall x : Zero'0.t_Zero t [inv'4 x] . inv'4 x = invariant'2 x
  
  use T_10_tyinv__f__qyClosure0__qyClosure1 as Closure'1
  
  predicate inv'3 (_1 : Closure'1.m_10_tyinv__f__qyClosure0__qyClosure1 t)
  
  axiom inv_axiom'3 [@rewrite] : forall x : Closure'1.m_10_tyinv__f__qyClosure0__qyClosure1 t [inv'3 x] . inv'3 x
  = (let Closure'1.M_10_tyinv__f__qyClosure0__qyClosure1 a = x in inv'4 a)
  
  use T_10_tyinv__f__qyClosure0 as Closure'0
  
  predicate inv'2 (_1 : Closure'0.m_10_tyinv__f__qyClosure0 t)
  
  axiom inv_axiom'2 [@rewrite] : forall x : Closure'0.m_10_tyinv__f__qyClosure0 t [inv'2 x] . inv'2 x
  = (let Closure'0.M_10_tyinv__f__qyClosure0 a b = x in inv'4 a /\ inv'4 b)
  
  predicate invariant'1 (self : Closure'1.m_10_tyinv__f__qyClosure0__qyClosure1 t) =
    [%#sinvariant3] inv'3 self
  
  predicate inv'1 (_1 : Closure'1.m_10_tyinv__f__qyClosure0__qyClosure1 t)
  
  axiom inv_axiom'1 [@rewrite] : forall x : Closure'1.m_10_tyinv__f__qyClosure0__qyClosure1 t [inv'1 x] . inv'1 x
  = invariant'1 x
  
  predicate invariant'0 (self : Closure'0.m_10_tyinv__f__qyClosure0 t) =
    [%#sinvariant3] inv'2 self
  
  predicate inv'0 (_1 : Closure'0.m_10_tyinv__f__qyClosure0 t)
  
  axiom inv_axiom'0 [@rewrite] : forall x : Closure'0.m_10_tyinv__f__qyClosure0 t [inv'0 x] . inv'0 x = invariant'0 x
  
  use prelude.prelude.Intrinsic
  
  use prelude.prelude.UInt32
  
  use prelude.prelude.Int
  
  let rec closure1'0 (_1:Closure'1.m_10_tyinv__f__qyClosure0__qyClosure1 t) (return'  (ret:uint32))= {[@expl:precondition] inv'1 _1}
    any [ return' (result:uint32)-> {[%#s10_tyinv2] UInt32.to_int result = 0} (! return' {result}) ] 
  
  function field_0'0 [#"10_tyinv.rs" 15 15 15 39] (self : Closure'0.m_10_tyinv__f__qyClosure0 t) : Zero'0.t_Zero t =
    let Closure'0.M_10_tyinv__f__qyClosure0 a _ = self in a
  
  meta "compute_max_steps" 1000000
  
  let rec m_10_tyinv__f__qyClosure0 (_1:Closure'0.m_10_tyinv__f__qyClosure0 t) (return'  (ret:uint32))= {inv'0 _1}
    (! bb0
    [ bb0 = s0
      [ s0 = {[@expl:assertion] [%#s10_tyinv0] UInt32.to_int (T_10_tyinv__Zero.t_Zero__0 (field_0'0 _1)) = 0} s1
      | s1 = Closure'0.m_10_tyinv__f__qyClosure0 <t> {_1}
          (fun (r'0:Zero'0.t_Zero t) (r'1:Zero'0.t_Zero t) ->
             [ &clos2 <- Closure'1.M_10_tyinv__f__qyClosure0__qyClosure1 r'1 ] 
            s2)
      | s2 = closure1'0 {clos2} (fun (_ret':uint32) ->  [ &_7 <- _ret' ] s3)
      | s3 = bb1 ]
      
    | bb1 = s0
      [ s0 = Closure'0.m_10_tyinv__f__qyClosure0 <t> {_1}
          (fun (r'0:Zero'0.t_Zero t) (r'1:Zero'0.t_Zero t) ->
            Zero'0.t_Zero <t> {r'0} (fun (r0'0:uint32) (r1'0:t) ->  [ &res <- r0'0 ] s1))
      | s1 =  [ &_0 <- res ] s2
      | s2 = return' {_0} ]
       ]
    )
    [ & _0 : uint32 = any_l ()
    | & _1 : Closure'0.m_10_tyinv__f__qyClosure0 t = _1
    | & res : uint32 = any_l ()
    | & clos2 : Closure'1.m_10_tyinv__f__qyClosure0__qyClosure1 t = any_l ()
    | & _7 : uint32 = any_l ()
    | & _9 : () = any_l () ]
     [ return' (result:uint32)-> {[@expl:postcondition] [%#s10_tyinv1] UInt32.to_int result = 0} (! return' {result}) ] 
end
module M_10_tyinv__f [#"10_tyinv.rs" 14 0 14 35]
  type t
  
  let%span s10_tyinv0 = "10_tyinv.rs" 14 12 14 13
  let%span s10_tyinv1 = "10_tyinv.rs" 14 24 14 25
  let%span s10_tyinv2 = "10_tyinv.rs" 15 25 15 37
  let%span s10_tyinv3 = "10_tyinv.rs" 10 20 10 32
  let%span sinvariant4 = "../../../../creusot-contracts/src/invariant.rs" 24 8 24 18
  
  use T_10_tyinv__Zero as Zero'0
  
  predicate inv'0 (_1 : Zero'0.t_Zero t)
  
  use prelude.prelude.Borrow
  
  predicate invariant'2 (self : Zero'0.t_Zero t) =
    [%#sinvariant4] inv'0 self
  
  predicate inv'4 (_1 : Zero'0.t_Zero t)
  
  axiom inv_axiom'3 [@rewrite] : forall x : Zero'0.t_Zero t [inv'4 x] . inv'4 x = invariant'2 x
  
  use T_10_tyinv__f__qyClosure0 as Closure'0
  
  predicate inv'3 (_1 : Closure'0.m_10_tyinv__f__qyClosure0 t)
  
  axiom inv_axiom'2 [@rewrite] : forall x : Closure'0.m_10_tyinv__f__qyClosure0 t [inv'3 x] . inv'3 x
  = (let Closure'0.M_10_tyinv__f__qyClosure0 a b = x in inv'4 a /\ inv'4 b)
  
  predicate invariant'1 (self : Closure'0.m_10_tyinv__f__qyClosure0 t) =
    [%#sinvariant4] inv'3 self
  
  predicate inv'1 (_1 : Closure'0.m_10_tyinv__f__qyClosure0 t)
  
  axiom inv_axiom'1 [@rewrite] : forall x : Closure'0.m_10_tyinv__f__qyClosure0 t [inv'1 x] . inv'1 x = invariant'1 x
  
  predicate inv'2 (_1 : t)
  
  use prelude.prelude.UInt32
  
  use T_10_tyinv__Zero as T_10_tyinv__Zero
  
  predicate invariant'0 [#"10_tyinv.rs" 9 4 9 30] (self : Zero'0.t_Zero t) =
    [%#s10_tyinv3] UInt32.to_int (T_10_tyinv__Zero.t_Zero__0 self) = 0
  
  axiom inv_axiom'0 [@rewrite] : forall x : Zero'0.t_Zero t [inv'0 x] . inv'0 x
  = (invariant'0 x
  /\ match x with
    | Zero'0.C_Zero a_0 a_1 -> inv'2 a_1
    end)
  
  use prelude.prelude.Intrinsic
  
  use prelude.prelude.UInt32
  
  use prelude.prelude.Int
  
  let rec closure0'0 (_1:Closure'0.m_10_tyinv__f__qyClosure0 t) (return'  (ret:uint32))= {[@expl:precondition] inv'1 _1}
    any [ return' (result:uint32)-> {[%#s10_tyinv2] UInt32.to_int result = 0} (! return' {result}) ] 
>>>>>>> dfce2a3a
  
  meta "compute_max_steps" 1000000
  
  let rec f'0 (x:t_Zero'0) (y:t_Zero'0) (return'  (ret:()))= {[%#s10_tyinv1] inv'0 y}
    {[%#s10_tyinv0] inv'0 x}
    (! bb0
    [ bb0 = s0
<<<<<<< HEAD
      [ s0 =  [ &clos <- { field_0'0 = x; field_1'0 = y } ] s1
=======
      [ s0 =  [ &clos <- Closure'0.M_10_tyinv__f__qyClosure0 x y ] s1
>>>>>>> dfce2a3a
      | s1 = closure0'0 {clos} (fun (_ret':uint32) ->  [ &_6 <- _ret' ] s2)
      | s2 = bb1 ]
      
    | bb1 = s0 [ s0 = {[@expl:type invariant] inv'0 y} s1 | s1 = {[@expl:type invariant] inv'0 x} s2 | s2 = bb2 ] 
    | bb2 = bb3
    | bb3 = return' {_0} ]
    )
    [ & _0 : () = any_l ()
<<<<<<< HEAD
    | & x : t_Zero'0 = x
    | & y : t_Zero'0 = y
    | & clos : m_10_tyinv__f__qy123zclosureqy35z0qy125z'0 = any_l ()
=======
    | & x : Zero'0.t_Zero t = x
    | & y : Zero'0.t_Zero t = y
    | & clos : Closure'0.m_10_tyinv__f__qyClosure0 t = any_l ()
>>>>>>> dfce2a3a
    | & _6 : uint32 = any_l ()
    | & _8 : () = any_l () ]
     [ return' (result:())-> (! return' {result}) ] 
end<|MERGE_RESOLUTION|>--- conflicted
+++ resolved
@@ -1,5 +1,3 @@
-<<<<<<< HEAD
-
 module M_10_tyinv__f [#"10_tyinv.rs" 14 0 14 35]
   let%span s10_tyinv0 = "10_tyinv.rs" 14 12 14 13
   let%span s10_tyinv1 = "10_tyinv.rs" 14 24 14 25
@@ -10,9 +8,6 @@
   let%span s10_tyinv6 = "10_tyinv.rs" 10 20 10 32
   let%span sinvariant7 = "../../../../creusot-contracts/src/invariant.rs" 24 8 24 18
   
-=======
-module T_10_tyinv__Zero [#"10_tyinv.rs" 4 0 4 18]
->>>>>>> dfce2a3a
   use prelude.prelude.UInt32
   
   type t_T'0
@@ -22,36 +17,14 @@
   
   use prelude.prelude.UInt32
   
-<<<<<<< HEAD
   use prelude.prelude.Intrinsic
   
   use prelude.prelude.Borrow
   
-  type m_10_tyinv__f__qy123zclosureqy35z0qy125z__qy123zclosureqy35z1qy125z'0  =
+  type closure1'1  =
     { field_0'1: t_Zero'0 }
   
-  predicate inv'2 (_1 : m_10_tyinv__f__qy123zclosureqy35z0qy125z__qy123zclosureqy35z1qy125z'0)
-=======
-  function t_Zero__0 (self : t_Zero 't) : uint32 =
-    match self with
-      | C_Zero a _ -> a
-      end
-end
-module T_10_tyinv__f__qyClosure0__qyClosure1 [#"10_tyinv.rs" 18 20 18 44]
-  use T_10_tyinv__Zero as Zero'0
-  
-  use prelude.prelude.Borrow
-  
-  type m_10_tyinv__f__qyClosure0__qyClosure1 't =
-    | M_10_tyinv__f__qyClosure0__qyClosure1 (Zero'0.t_Zero 't)
-  
-  let rec m_10_tyinv__f__qyClosure0__qyClosure1 < 't > (input:m_10_tyinv__f__qyClosure0__qyClosure1 't) (ret  (y:Zero'0.t_Zero 't))= any
-    [ good (y:Zero'0.t_Zero 't)-> {M_10_tyinv__f__qyClosure0__qyClosure1 y = input} (! ret {y}) ]
-    
-end
-module M_10_tyinv__f__qyClosure0__qyClosure1 [#"10_tyinv.rs" 18 20 18 44]
-  type t
->>>>>>> dfce2a3a
+  predicate inv'2 (_1 : closure1'1)
   
   predicate inv'0 (_1 : t_Zero'0)
   
@@ -66,89 +39,50 @@
     | {t_Zero__0'0 = a_0 ; t_Zero__1'0 = a_1} -> inv'3 a_1
     end)
   
-  type m_10_tyinv__f__qy123zclosureqy35z0qy125z'0  =
+  type closure0'1  =
     { field_0'0: t_Zero'0; field_1'0: t_Zero'0 }
   
-  predicate inv'1 (_1 : m_10_tyinv__f__qy123zclosureqy35z0qy125z'0)
+  predicate inv'1 (_1 : closure0'1)
   
-<<<<<<< HEAD
-  predicate inv'4 (_1 : m_10_tyinv__f__qy123zclosureqy35z0qy125z'0)
+  predicate inv'4 (_1 : closure0'1)
   
-  predicate invariant'1 (self : m_10_tyinv__f__qy123zclosureqy35z0qy125z'0) =
+  predicate invariant'1 (self : closure0'1) =
     [%#sinvariant7] inv'4 self
   
-  axiom inv_axiom'1 [@rewrite] : forall x : m_10_tyinv__f__qy123zclosureqy35z0qy125z'0 [inv'1 x] . inv'1 x
-  = invariant'1 x
+  axiom inv_axiom'1 [@rewrite] : forall x : closure0'1 [inv'1 x] . inv'1 x = invariant'1 x
   
-  predicate inv'5 (_1 : m_10_tyinv__f__qy123zclosureqy35z0qy125z__qy123zclosureqy35z1qy125z'0)
+  predicate inv'5 (_1 : closure1'1)
   
-  predicate invariant'2 (self : m_10_tyinv__f__qy123zclosureqy35z0qy125z__qy123zclosureqy35z1qy125z'0) =
+  predicate invariant'2 (self : closure1'1) =
     [%#sinvariant7] inv'5 self
   
-  axiom inv_axiom'2 [@rewrite] : forall x : m_10_tyinv__f__qy123zclosureqy35z0qy125z__qy123zclosureqy35z1qy125z'0 [inv'2 x] . inv'2 x
-  = invariant'2 x
-=======
-  use T_10_tyinv__f__qyClosure0__qyClosure1 as Closure'0
-  
-  predicate inv'1 (_1 : Closure'0.m_10_tyinv__f__qyClosure0__qyClosure1 t)
-  
-  axiom inv_axiom'1 [@rewrite] : forall x : Closure'0.m_10_tyinv__f__qyClosure0__qyClosure1 t [inv'1 x] . inv'1 x
-  = (let Closure'0.M_10_tyinv__f__qyClosure0__qyClosure1 a = x in inv'2 a)
-  
-  predicate invariant'0 (self : Closure'0.m_10_tyinv__f__qyClosure0__qyClosure1 t) =
-    [%#sinvariant2] inv'1 self
-  
-  predicate inv'0 (_1 : Closure'0.m_10_tyinv__f__qyClosure0__qyClosure1 t)
-  
-  axiom inv_axiom'0 [@rewrite] : forall x : Closure'0.m_10_tyinv__f__qyClosure0__qyClosure1 t [inv'0 x] . inv'0 x
-  = invariant'0 x
->>>>>>> dfce2a3a
+  axiom inv_axiom'2 [@rewrite] : forall x : closure1'1 [inv'2 x] . inv'2 x = invariant'2 x
   
   predicate inv'6 (_1 : t_Zero'0)
   
-  axiom inv_axiom'3 [@rewrite] : forall x : m_10_tyinv__f__qy123zclosureqy35z0qy125z'0 [inv'4 x] . inv'4 x
+  axiom inv_axiom'3 [@rewrite] : forall x : closure0'1 [inv'4 x] . inv'4 x
   = (let {field_0'0 = x0 ; field_1'0 = x1} = x in inv'6 x0 /\ inv'6 x1)
   
-  axiom inv_axiom'4 [@rewrite] : forall x : m_10_tyinv__f__qy123zclosureqy35z0qy125z__qy123zclosureqy35z1qy125z'0 [inv'5 x] . inv'5 x
-  = (let {field_0'1 = x0} = x in inv'6 x0)
+  axiom inv_axiom'4 [@rewrite] : forall x : closure1'1 [inv'5 x] . inv'5 x = (let {field_0'1 = x0} = x in inv'6 x0)
   
-<<<<<<< HEAD
   predicate invariant'3 (self : t_Zero'0) =
     [%#sinvariant7] inv'0 self
-=======
-  function field_0'0 [#"10_tyinv.rs" 18 20 18 44] (self : Closure'0.m_10_tyinv__f__qyClosure0__qyClosure1 t) : Zero'0.t_Zero t
-    
-   =
-    let Closure'0.M_10_tyinv__f__qyClosure0__qyClosure1 a = self in a
->>>>>>> dfce2a3a
   
   axiom inv_axiom'5 [@rewrite] : forall x : t_Zero'0 [inv'6 x] . inv'6 x = invariant'3 x
   
-<<<<<<< HEAD
-  let rec closure1'0 (_1:m_10_tyinv__f__qy123zclosureqy35z0qy125z__qy123zclosureqy35z1qy125z'0) (return'  (ret:uint32))= {inv'2 _1}
+  let rec closure1'0 (_1:closure1'1) (return'  (ret:uint32))= {inv'2 _1}
     (! bb0
     [ bb0 = s0
       [ s0 = {[@expl:assertion] [%#s10_tyinv4] UInt32.to_int (_1.field_0'1).t_Zero__0'0 = 0} s1
       | s1 =  [ &res <- (_1.field_0'1).t_Zero__0'0 ] s2
-=======
-  let rec m_10_tyinv__f__qyClosure0__qyClosure1 (_1:Closure'0.m_10_tyinv__f__qyClosure0__qyClosure1 t) (return'  (ret:uint32))= {inv'0 _1}
-    (! bb0
-    [ bb0 = s0
-      [ s0 = {[@expl:assertion] [%#s10_tyinv0] UInt32.to_int (T_10_tyinv__Zero.t_Zero__0 (field_0'0 _1)) = 0} s1
-      | s1 = Closure'0.m_10_tyinv__f__qyClosure0__qyClosure1 <t> {_1}
-          (fun (r'0:Zero'0.t_Zero t) -> Zero'0.t_Zero <t> {r'0} (fun (r0'0:uint32) (r1'0:t) ->  [ &res <- r0'0 ] s2))
->>>>>>> dfce2a3a
       | s2 =  [ &_0 <- res ] s3
       | s3 = return' {_0} ]
        ]
-    )
-    [ & _0 : uint32 = any_l ()
-<<<<<<< HEAD
-    | & _1 : m_10_tyinv__f__qy123zclosureqy35z0qy125z__qy123zclosureqy35z1qy125z'0 = _1
-    | & res : uint32 = any_l () ]
-     [ return' (result:uint32)-> {[@expl:postcondition] [%#s10_tyinv5] UInt32.to_int result = 0} (! return' {result}) ] 
+    ) [ & _0 : uint32 = any_l () | & _1 : closure1'1 = _1 | & res : uint32 = any_l () ] 
+    [ return' (result:uint32)-> {[@expl:postcondition] [%#s10_tyinv5] UInt32.to_int result = 0} (! return' {result}) ]
+    
   
-  let rec closure0'0 (_1:m_10_tyinv__f__qy123zclosureqy35z0qy125z'0) (return'  (ret:uint32))= {inv'1 _1}
+  let rec closure0'0 (_1:closure0'1) (return'  (ret:uint32))= {inv'1 _1}
     (! bb0
     [ bb0 = s0
       [ s0 = {[@expl:assertion] [%#s10_tyinv2] UInt32.to_int (_1.field_0'0).t_Zero__0'0 = 0} s1
@@ -159,196 +93,12 @@
     | bb1 = s0 [ s0 =  [ &res <- (_1.field_0'0).t_Zero__0'0 ] s1 | s1 =  [ &_0 <- res ] s2 | s2 = return' {_0} ]  ]
     )
     [ & _0 : uint32 = any_l ()
-    | & _1 : m_10_tyinv__f__qy123zclosureqy35z0qy125z'0 = _1
+    | & _1 : closure0'1 = _1
     | & res : uint32 = any_l ()
-    | & clos2 : m_10_tyinv__f__qy123zclosureqy35z0qy125z__qy123zclosureqy35z1qy125z'0 = any_l ()
+    | & clos2 : closure1'1 = any_l ()
     | & _7 : uint32 = any_l ()
     | & _9 : () = any_l () ]
      [ return' (result:uint32)-> {[@expl:postcondition] [%#s10_tyinv3] UInt32.to_int result = 0} (! return' {result}) ] 
-=======
-    | & _1 : Closure'0.m_10_tyinv__f__qyClosure0__qyClosure1 t = _1
-    | & res : uint32 = any_l () ]
-     [ return' (result:uint32)-> {[@expl:postcondition] [%#s10_tyinv1] UInt32.to_int result = 0} (! return' {result}) ] 
-end
-module T_10_tyinv__f__qyClosure0 [#"10_tyinv.rs" 15 15 15 39]
-  use T_10_tyinv__Zero as Zero'0
-  
-  use prelude.prelude.Borrow
-  
-  type m_10_tyinv__f__qyClosure0 't =
-    | M_10_tyinv__f__qyClosure0 (Zero'0.t_Zero 't) (Zero'0.t_Zero 't)
-  
-  let rec m_10_tyinv__f__qyClosure0 < 't > (input:m_10_tyinv__f__qyClosure0 't) (ret  (x:Zero'0.t_Zero 't) (y:Zero'0.t_Zero 't))= any
-    [ good (x:Zero'0.t_Zero 't) (y:Zero'0.t_Zero 't)-> {M_10_tyinv__f__qyClosure0 x y = input} (! ret {x} {y}) ]
-    
-end
-module M_10_tyinv__f__qyClosure0 [#"10_tyinv.rs" 15 15 15 39]
-  type t
-  
-  let%span s10_tyinv0 = "10_tyinv.rs" 17 22 17 31
-  let%span s10_tyinv1 = "10_tyinv.rs" 15 25 15 37
-  let%span s10_tyinv2 = "10_tyinv.rs" 18 30 18 42
-  let%span sinvariant3 = "../../../../creusot-contracts/src/invariant.rs" 24 8 24 18
-  let%span s10_tyinv4 = "10_tyinv.rs" 10 20 10 32
-  
-  predicate inv'6 (_1 : t)
-  
-  use prelude.prelude.UInt32
-  
-  use T_10_tyinv__Zero as T_10_tyinv__Zero
-  
-  use T_10_tyinv__Zero as Zero'0
-  
-  predicate invariant'3 [#"10_tyinv.rs" 9 4 9 30] (self : Zero'0.t_Zero t) =
-    [%#s10_tyinv4] UInt32.to_int (T_10_tyinv__Zero.t_Zero__0 self) = 0
-  
-  predicate inv'5 (_1 : Zero'0.t_Zero t)
-  
-  axiom inv_axiom'5 [@rewrite] : forall x : Zero'0.t_Zero t [inv'5 x] . inv'5 x
-  = (invariant'3 x
-  /\ match x with
-    | Zero'0.C_Zero a_0 a_1 -> inv'6 a_1
-    end)
-  
-  use prelude.prelude.Borrow
-  
-  predicate invariant'2 (self : Zero'0.t_Zero t) =
-    [%#sinvariant3] inv'5 self
-  
-  predicate inv'4 (_1 : Zero'0.t_Zero t)
-  
-  axiom inv_axiom'4 [@rewrite] : forall x : Zero'0.t_Zero t [inv'4 x] . inv'4 x = invariant'2 x
-  
-  use T_10_tyinv__f__qyClosure0__qyClosure1 as Closure'1
-  
-  predicate inv'3 (_1 : Closure'1.m_10_tyinv__f__qyClosure0__qyClosure1 t)
-  
-  axiom inv_axiom'3 [@rewrite] : forall x : Closure'1.m_10_tyinv__f__qyClosure0__qyClosure1 t [inv'3 x] . inv'3 x
-  = (let Closure'1.M_10_tyinv__f__qyClosure0__qyClosure1 a = x in inv'4 a)
-  
-  use T_10_tyinv__f__qyClosure0 as Closure'0
-  
-  predicate inv'2 (_1 : Closure'0.m_10_tyinv__f__qyClosure0 t)
-  
-  axiom inv_axiom'2 [@rewrite] : forall x : Closure'0.m_10_tyinv__f__qyClosure0 t [inv'2 x] . inv'2 x
-  = (let Closure'0.M_10_tyinv__f__qyClosure0 a b = x in inv'4 a /\ inv'4 b)
-  
-  predicate invariant'1 (self : Closure'1.m_10_tyinv__f__qyClosure0__qyClosure1 t) =
-    [%#sinvariant3] inv'3 self
-  
-  predicate inv'1 (_1 : Closure'1.m_10_tyinv__f__qyClosure0__qyClosure1 t)
-  
-  axiom inv_axiom'1 [@rewrite] : forall x : Closure'1.m_10_tyinv__f__qyClosure0__qyClosure1 t [inv'1 x] . inv'1 x
-  = invariant'1 x
-  
-  predicate invariant'0 (self : Closure'0.m_10_tyinv__f__qyClosure0 t) =
-    [%#sinvariant3] inv'2 self
-  
-  predicate inv'0 (_1 : Closure'0.m_10_tyinv__f__qyClosure0 t)
-  
-  axiom inv_axiom'0 [@rewrite] : forall x : Closure'0.m_10_tyinv__f__qyClosure0 t [inv'0 x] . inv'0 x = invariant'0 x
-  
-  use prelude.prelude.Intrinsic
-  
-  use prelude.prelude.UInt32
-  
-  use prelude.prelude.Int
-  
-  let rec closure1'0 (_1:Closure'1.m_10_tyinv__f__qyClosure0__qyClosure1 t) (return'  (ret:uint32))= {[@expl:precondition] inv'1 _1}
-    any [ return' (result:uint32)-> {[%#s10_tyinv2] UInt32.to_int result = 0} (! return' {result}) ] 
-  
-  function field_0'0 [#"10_tyinv.rs" 15 15 15 39] (self : Closure'0.m_10_tyinv__f__qyClosure0 t) : Zero'0.t_Zero t =
-    let Closure'0.M_10_tyinv__f__qyClosure0 a _ = self in a
-  
-  meta "compute_max_steps" 1000000
-  
-  let rec m_10_tyinv__f__qyClosure0 (_1:Closure'0.m_10_tyinv__f__qyClosure0 t) (return'  (ret:uint32))= {inv'0 _1}
-    (! bb0
-    [ bb0 = s0
-      [ s0 = {[@expl:assertion] [%#s10_tyinv0] UInt32.to_int (T_10_tyinv__Zero.t_Zero__0 (field_0'0 _1)) = 0} s1
-      | s1 = Closure'0.m_10_tyinv__f__qyClosure0 <t> {_1}
-          (fun (r'0:Zero'0.t_Zero t) (r'1:Zero'0.t_Zero t) ->
-             [ &clos2 <- Closure'1.M_10_tyinv__f__qyClosure0__qyClosure1 r'1 ] 
-            s2)
-      | s2 = closure1'0 {clos2} (fun (_ret':uint32) ->  [ &_7 <- _ret' ] s3)
-      | s3 = bb1 ]
-      
-    | bb1 = s0
-      [ s0 = Closure'0.m_10_tyinv__f__qyClosure0 <t> {_1}
-          (fun (r'0:Zero'0.t_Zero t) (r'1:Zero'0.t_Zero t) ->
-            Zero'0.t_Zero <t> {r'0} (fun (r0'0:uint32) (r1'0:t) ->  [ &res <- r0'0 ] s1))
-      | s1 =  [ &_0 <- res ] s2
-      | s2 = return' {_0} ]
-       ]
-    )
-    [ & _0 : uint32 = any_l ()
-    | & _1 : Closure'0.m_10_tyinv__f__qyClosure0 t = _1
-    | & res : uint32 = any_l ()
-    | & clos2 : Closure'1.m_10_tyinv__f__qyClosure0__qyClosure1 t = any_l ()
-    | & _7 : uint32 = any_l ()
-    | & _9 : () = any_l () ]
-     [ return' (result:uint32)-> {[@expl:postcondition] [%#s10_tyinv1] UInt32.to_int result = 0} (! return' {result}) ] 
-end
-module M_10_tyinv__f [#"10_tyinv.rs" 14 0 14 35]
-  type t
-  
-  let%span s10_tyinv0 = "10_tyinv.rs" 14 12 14 13
-  let%span s10_tyinv1 = "10_tyinv.rs" 14 24 14 25
-  let%span s10_tyinv2 = "10_tyinv.rs" 15 25 15 37
-  let%span s10_tyinv3 = "10_tyinv.rs" 10 20 10 32
-  let%span sinvariant4 = "../../../../creusot-contracts/src/invariant.rs" 24 8 24 18
-  
-  use T_10_tyinv__Zero as Zero'0
-  
-  predicate inv'0 (_1 : Zero'0.t_Zero t)
-  
-  use prelude.prelude.Borrow
-  
-  predicate invariant'2 (self : Zero'0.t_Zero t) =
-    [%#sinvariant4] inv'0 self
-  
-  predicate inv'4 (_1 : Zero'0.t_Zero t)
-  
-  axiom inv_axiom'3 [@rewrite] : forall x : Zero'0.t_Zero t [inv'4 x] . inv'4 x = invariant'2 x
-  
-  use T_10_tyinv__f__qyClosure0 as Closure'0
-  
-  predicate inv'3 (_1 : Closure'0.m_10_tyinv__f__qyClosure0 t)
-  
-  axiom inv_axiom'2 [@rewrite] : forall x : Closure'0.m_10_tyinv__f__qyClosure0 t [inv'3 x] . inv'3 x
-  = (let Closure'0.M_10_tyinv__f__qyClosure0 a b = x in inv'4 a /\ inv'4 b)
-  
-  predicate invariant'1 (self : Closure'0.m_10_tyinv__f__qyClosure0 t) =
-    [%#sinvariant4] inv'3 self
-  
-  predicate inv'1 (_1 : Closure'0.m_10_tyinv__f__qyClosure0 t)
-  
-  axiom inv_axiom'1 [@rewrite] : forall x : Closure'0.m_10_tyinv__f__qyClosure0 t [inv'1 x] . inv'1 x = invariant'1 x
-  
-  predicate inv'2 (_1 : t)
-  
-  use prelude.prelude.UInt32
-  
-  use T_10_tyinv__Zero as T_10_tyinv__Zero
-  
-  predicate invariant'0 [#"10_tyinv.rs" 9 4 9 30] (self : Zero'0.t_Zero t) =
-    [%#s10_tyinv3] UInt32.to_int (T_10_tyinv__Zero.t_Zero__0 self) = 0
-  
-  axiom inv_axiom'0 [@rewrite] : forall x : Zero'0.t_Zero t [inv'0 x] . inv'0 x
-  = (invariant'0 x
-  /\ match x with
-    | Zero'0.C_Zero a_0 a_1 -> inv'2 a_1
-    end)
-  
-  use prelude.prelude.Intrinsic
-  
-  use prelude.prelude.UInt32
-  
-  use prelude.prelude.Int
-  
-  let rec closure0'0 (_1:Closure'0.m_10_tyinv__f__qyClosure0 t) (return'  (ret:uint32))= {[@expl:precondition] inv'1 _1}
-    any [ return' (result:uint32)-> {[%#s10_tyinv2] UInt32.to_int result = 0} (! return' {result}) ] 
->>>>>>> dfce2a3a
   
   meta "compute_max_steps" 1000000
   
@@ -356,11 +106,7 @@
     {[%#s10_tyinv0] inv'0 x}
     (! bb0
     [ bb0 = s0
-<<<<<<< HEAD
       [ s0 =  [ &clos <- { field_0'0 = x; field_1'0 = y } ] s1
-=======
-      [ s0 =  [ &clos <- Closure'0.M_10_tyinv__f__qyClosure0 x y ] s1
->>>>>>> dfce2a3a
       | s1 = closure0'0 {clos} (fun (_ret':uint32) ->  [ &_6 <- _ret' ] s2)
       | s2 = bb1 ]
       
@@ -369,15 +115,9 @@
     | bb3 = return' {_0} ]
     )
     [ & _0 : () = any_l ()
-<<<<<<< HEAD
     | & x : t_Zero'0 = x
     | & y : t_Zero'0 = y
-    | & clos : m_10_tyinv__f__qy123zclosureqy35z0qy125z'0 = any_l ()
-=======
-    | & x : Zero'0.t_Zero t = x
-    | & y : Zero'0.t_Zero t = y
-    | & clos : Closure'0.m_10_tyinv__f__qyClosure0 t = any_l ()
->>>>>>> dfce2a3a
+    | & clos : closure0'1 = any_l ()
     | & _6 : uint32 = any_l ()
     | & _8 : () = any_l () ]
      [ return' (result:())-> (! return' {result}) ] 
