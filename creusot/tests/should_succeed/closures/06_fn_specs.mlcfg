
module C06FnSpecs_Weaken3
  type a
  type f
  type output0
  predicate invariant2 (self : output0)
  val invariant2 (self : output0) : bool
    ensures { result = invariant2 self }
    
  predicate inv2 (_x : output0)
  val inv2 (_x : output0) : bool
    ensures { result = inv2 _x }
    
  axiom inv2 : forall x : output0 . inv2 x = true
  predicate invariant1 (self : a)
  val invariant1 (self : a) : bool
    ensures { result = invariant1 self }
    
  predicate inv1 (_x : a)
  val inv1 (_x : a) : bool
    ensures { result = inv1 _x }
    
  axiom inv1 : forall x : a . inv1 x = true
  predicate invariant0 (self : f)
  val invariant0 (self : f) : bool
    ensures { result = invariant0 self }
    
  predicate inv0 (_x : f)
  val inv0 (_x : f) : bool
    ensures { result = inv0 _x }
    
  axiom inv0 : forall x : f . inv0 x = true
  predicate postcondition_once0 (self : f) (a : a) (res : output0)
  val postcondition_once0 (self : f) (a : a) (res : output0) : bool
    ensures { result = postcondition_once0 self a res }
    
  predicate precondition0 (self : f) (a : a)
  val precondition0 (self : f) (a : a) : bool
    ensures { result = precondition0 self a }
    
  val call_once0 (self : f) (args : a) : output0
    requires {[#"../../../../../creusot-contracts/src/std/ops.rs" 148 0 172 1] precondition0 self args}
    requires {inv0 self}
    requires {inv1 args}
    ensures { [#"../../../../../creusot-contracts/src/std/ops.rs" 148 0 172 1] postcondition_once0 self args result }
    ensures { inv2 result }
    
  let rec cfg weaken_3 [#"../06_fn_specs.rs" 32 0 32 73] [@cfg:stackify] [@cfg:subregion_analysis] (f : f) (a : a) : output0
    requires {[#"../06_fn_specs.rs" 30 11 30 28] precondition0 f a}
    requires {[#"../06_fn_specs.rs" 32 49 32 50] inv0 f}
    requires {[#"../06_fn_specs.rs" 32 55 32 56] inv1 a}
    ensures { [#"../06_fn_specs.rs" 31 10 31 41] postcondition_once0 f a result }
    ensures { [#"../06_fn_specs.rs" 32 64 32 73] inv2 result }
    
   = [@vc:do_not_keep_trace] [@vc:sp]
  var _0 : output0;
  var f : f = f;
  var a : a = a;
  {
    goto BB0
  }
  BB0 {
    goto BB1
  }
  BB1 {
    goto BB2
  }
  BB2 {
    [#"../06_fn_specs.rs" 33 4 33 27] _0 <- ([#"../06_fn_specs.rs" 33 4 33 27] call_once0 ([#"../06_fn_specs.rs" 33 22 33 23] f) ([#"../06_fn_specs.rs" 33 25 33 26] a));
    [#"../06_fn_specs.rs" 33 22 33 23] f <- any f;
    [#"../06_fn_specs.rs" 33 25 33 26] a <- any a;
    goto BB3
  }
  BB3 {
    goto BB4
  }
  BB4 {
    goto BB5
  }
  BB5 {
    return _0
  }
  
end
module C06FnSpecs_Weaken2
  type a
  type f
  type output0
  predicate invariant3 (self : output0)
  val invariant3 (self : output0) : bool
    ensures { result = invariant3 self }
    
  predicate inv3 (_x : output0)
  val inv3 (_x : output0) : bool
    ensures { result = inv3 _x }
    
  axiom inv3 : forall x : output0 . inv3 x = true
  predicate resolve0 (self : f)
  val resolve0 (self : f) : bool
    ensures { result = resolve0 self }
    
  use prelude.Borrow
  predicate postcondition_mut0 (self : borrowed f) (_2 : a) (_3 : output0)
  val postcondition_mut0 (self : borrowed f) (_2 : a) (_3 : output0) : bool
    ensures { result = postcondition_mut0 self _2 _3 }
    
  predicate inv2 (_x : borrowed f)
  val inv2 (_x : borrowed f) : bool
    ensures { result = inv2 _x }
    
  predicate postcondition_once0 (self : f) (a : a) (res : output0)
  val postcondition_once0 (self : f) (a : a) (res : output0) : bool
    ensures { result = postcondition_once0 self a res }
    
  predicate inv1 (_x : a)
  val inv1 (_x : a) : bool
    ensures { result = inv1 _x }
    
  predicate inv0 (_x : f)
  val inv0 (_x : f) : bool
    ensures { result = inv0 _x }
    
  function fn_mut_once0 (self : f) (args : a) (res : output0) : ()
  val fn_mut_once0 (self : f) (args : a) (res : output0) : ()
    requires {[#"../../../../../creusot-contracts/src/std/ops.rs" 43 19 43 23] inv0 self}
    requires {[#"../../../../../creusot-contracts/src/std/ops.rs" 43 25 43 29] inv1 args}
    requires {[#"../../../../../creusot-contracts/src/std/ops.rs" 43 37 43 40] inv3 res}
    ensures { result = fn_mut_once0 self args res }
    
  axiom fn_mut_once0_spec : forall self : f, args : a, res : output0 . ([#"../../../../../creusot-contracts/src/std/ops.rs" 43 19 43 23] inv0 self) -> ([#"../../../../../creusot-contracts/src/std/ops.rs" 43 25 43 29] inv1 args) -> ([#"../../../../../creusot-contracts/src/std/ops.rs" 43 37 43 40] inv3 res) -> ([#"../../../../../creusot-contracts/src/std/ops.rs" 42 14 42 135] postcondition_once0 self args res = (exists s : borrowed f . inv2 s /\  * s = self /\ postcondition_mut0 s args res /\ resolve0 ( ^ s)))
  predicate unnest0 (self : f) (_2 : f)
  val unnest0 (self : f) (_2 : f) : bool
    ensures { result = unnest0 self _2 }
    
  function unnest_trans0 (self : f) (b : f) (c : f) : ()
  val unnest_trans0 (self : f) (b : f) (c : f) : ()
    requires {[#"../../../../../creusot-contracts/src/std/ops.rs" 36 15 36 29] unnest0 self b}
    requires {[#"../../../../../creusot-contracts/src/std/ops.rs" 37 15 37 26] unnest0 b c}
    requires {[#"../../../../../creusot-contracts/src/std/ops.rs" 39 20 39 24] inv0 self}
    requires {[#"../../../../../creusot-contracts/src/std/ops.rs" 39 26 39 27] inv0 b}
    requires {[#"../../../../../creusot-contracts/src/std/ops.rs" 39 35 39 36] inv0 c}
    ensures { result = unnest_trans0 self b c }
    
  axiom unnest_trans0_spec : forall self : f, b : f, c : f . ([#"../../../../../creusot-contracts/src/std/ops.rs" 36 15 36 29] unnest0 self b) -> ([#"../../../../../creusot-contracts/src/std/ops.rs" 37 15 37 26] unnest0 b c) -> ([#"../../../../../creusot-contracts/src/std/ops.rs" 39 20 39 24] inv0 self) -> ([#"../../../../../creusot-contracts/src/std/ops.rs" 39 26 39 27] inv0 b) -> ([#"../../../../../creusot-contracts/src/std/ops.rs" 39 35 39 36] inv0 c) -> ([#"../../../../../creusot-contracts/src/std/ops.rs" 38 14 38 28] unnest0 self c)
  function unnest_refl0 (self : f) : ()
  val unnest_refl0 (self : f) : ()
    requires {[#"../../../../../creusot-contracts/src/std/ops.rs" 33 19 33 23] inv0 self}
    ensures { result = unnest_refl0 self }
    
  axiom unnest_refl0_spec : forall self : f . ([#"../../../../../creusot-contracts/src/std/ops.rs" 33 19 33 23] inv0 self) -> ([#"../../../../../creusot-contracts/src/std/ops.rs" 32 14 32 31] unnest0 self self)
  function postcondition_mut_unnest0 (self : borrowed f) (args : a) (res : output0) : ()
  val postcondition_mut_unnest0 (self : borrowed f) (args : a) (res : output0) : ()
    requires {[#"../../../../../creusot-contracts/src/std/ops.rs" 27 15 27 48] postcondition_mut0 self args res}
    requires {[#"../../../../../creusot-contracts/src/std/ops.rs" 29 37 29 41] inv2 self}
    requires {[#"../../../../../creusot-contracts/src/std/ops.rs" 29 43 29 47] inv1 args}
    requires {[#"../../../../../creusot-contracts/src/std/ops.rs" 29 55 29 58] inv3 res}
    ensures { result = postcondition_mut_unnest0 self args res }
    
  axiom postcondition_mut_unnest0_spec : forall self : borrowed f, args : a, res : output0 . ([#"../../../../../creusot-contracts/src/std/ops.rs" 27 15 27 48] postcondition_mut0 self args res) -> ([#"../../../../../creusot-contracts/src/std/ops.rs" 29 37 29 41] inv2 self) -> ([#"../../../../../creusot-contracts/src/std/ops.rs" 29 43 29 47] inv1 args) -> ([#"../../../../../creusot-contracts/src/std/ops.rs" 29 55 29 58] inv3 res) -> ([#"../../../../../creusot-contracts/src/std/ops.rs" 28 14 28 35] unnest0 ( * self) ( ^ self))
  predicate invariant2 (self : borrowed f)
  val invariant2 (self : borrowed f) : bool
    ensures { result = invariant2 self }
    
  axiom inv2 : forall x : borrowed f . inv2 x = true
  predicate invariant1 (self : a)
  val invariant1 (self : a) : bool
    ensures { result = invariant1 self }
    
  axiom inv1 : forall x : a . inv1 x = true
  predicate invariant0 (self : f)
  val invariant0 (self : f) : bool
    ensures { result = invariant0 self }
    
  axiom inv0 : forall x : f . inv0 x = true
  predicate precondition0 (self : f) (a : a)
  val precondition0 (self : f) (a : a) : bool
    ensures { result = precondition0 self a }
    
  val weaken_30 [#"../06_fn_specs.rs" 32 0 32 73] (f : f) (a : a) : output0
    requires {[#"../06_fn_specs.rs" 30 11 30 28] precondition0 f a}
    requires {[#"../06_fn_specs.rs" 32 49 32 50] inv0 f}
    requires {[#"../06_fn_specs.rs" 32 55 32 56] inv1 a}
    ensures { [#"../06_fn_specs.rs" 31 10 31 41] postcondition_once0 f a result }
    ensures { [#"../06_fn_specs.rs" 32 64 32 73] inv3 result }
    
  let rec cfg weaken_2 [#"../06_fn_specs.rs" 20 0 20 62] [@cfg:stackify] [@cfg:subregion_analysis] (f : f) (a : a) : output0
    requires {[#"../06_fn_specs.rs" 18 11 18 28] precondition0 f a}
    requires {[#"../06_fn_specs.rs" 20 38 20 39] inv0 f}
    requires {[#"../06_fn_specs.rs" 20 44 20 45] inv1 a}
    ensures { [#"../06_fn_specs.rs" 19 0 19 93] exists f2 : borrowed f . inv2 f2 /\  * f2 = f /\ postcondition_mut0 f2 a result /\ resolve0 ( ^ f2) }
    ensures { [#"../06_fn_specs.rs" 20 53 20 62] inv3 result }
    
   = [@vc:do_not_keep_trace] [@vc:sp]
  var _0 : output0;
  var f : f = f;
  var a : a = a;
  {
    goto BB0
  }
  BB0 {
    goto BB1
  }
  BB1 {
    goto BB2
  }
  BB2 {
    [#"../06_fn_specs.rs" 21 4 21 18] _0 <- ([#"../06_fn_specs.rs" 21 4 21 18] weaken_30 ([#"../06_fn_specs.rs" 21 13 21 14] f) ([#"../06_fn_specs.rs" 21 16 21 17] a));
    [#"../06_fn_specs.rs" 21 13 21 14] f <- any f;
    [#"../06_fn_specs.rs" 21 16 21 17] a <- any a;
    goto BB3
  }
  BB3 {
    goto BB4
  }
  BB4 {
    goto BB5
  }
  BB5 {
    return _0
  }
  
end
module C06FnSpecs_Weaken
  type a
  type f
  type output0
  predicate resolve0 (self : f)
  val resolve0 (self : f) : bool
    ensures { result = resolve0 self }
    
  use prelude.Borrow
  predicate postcondition_mut0 (self : borrowed f) (_2 : a) (_3 : output0)
  val postcondition_mut0 (self : borrowed f) (_2 : a) (_3 : output0) : bool
    ensures { result = postcondition_mut0 self _2 _3 }
    
  predicate inv3 (_x : borrowed f)
  val inv3 (_x : borrowed f) : bool
    ensures { result = inv3 _x }
    
  predicate postcondition_once0 (self : f) (a : a) (res : output0)
  val postcondition_once0 (self : f) (a : a) (res : output0) : bool
    ensures { result = postcondition_once0 self a res }
    
  predicate inv2 (_x : output0)
  val inv2 (_x : output0) : bool
    ensures { result = inv2 _x }
    
  predicate inv1 (_x : a)
  val inv1 (_x : a) : bool
    ensures { result = inv1 _x }
    
  predicate inv0 (_x : f)
  val inv0 (_x : f) : bool
    ensures { result = inv0 _x }
    
  function fn_mut_once0 (self : f) (args : a) (res : output0) : ()
  val fn_mut_once0 (self : f) (args : a) (res : output0) : ()
    requires {[#"../../../../../creusot-contracts/src/std/ops.rs" 43 19 43 23] inv0 self}
    requires {[#"../../../../../creusot-contracts/src/std/ops.rs" 43 25 43 29] inv1 args}
    requires {[#"../../../../../creusot-contracts/src/std/ops.rs" 43 37 43 40] inv2 res}
    ensures { result = fn_mut_once0 self args res }
    
  axiom fn_mut_once0_spec : forall self : f, args : a, res : output0 . ([#"../../../../../creusot-contracts/src/std/ops.rs" 43 19 43 23] inv0 self) -> ([#"../../../../../creusot-contracts/src/std/ops.rs" 43 25 43 29] inv1 args) -> ([#"../../../../../creusot-contracts/src/std/ops.rs" 43 37 43 40] inv2 res) -> ([#"../../../../../creusot-contracts/src/std/ops.rs" 42 14 42 135] postcondition_once0 self args res = (exists s : borrowed f . inv3 s /\  * s = self /\ postcondition_mut0 s args res /\ resolve0 ( ^ s)))
  predicate unnest0 (self : f) (_2 : f)
  val unnest0 (self : f) (_2 : f) : bool
    ensures { result = unnest0 self _2 }
    
  function unnest_trans0 (self : f) (b : f) (c : f) : ()
  val unnest_trans0 (self : f) (b : f) (c : f) : ()
    requires {[#"../../../../../creusot-contracts/src/std/ops.rs" 36 15 36 29] unnest0 self b}
    requires {[#"../../../../../creusot-contracts/src/std/ops.rs" 37 15 37 26] unnest0 b c}
    requires {[#"../../../../../creusot-contracts/src/std/ops.rs" 39 20 39 24] inv0 self}
    requires {[#"../../../../../creusot-contracts/src/std/ops.rs" 39 26 39 27] inv0 b}
    requires {[#"../../../../../creusot-contracts/src/std/ops.rs" 39 35 39 36] inv0 c}
    ensures { result = unnest_trans0 self b c }
    
  axiom unnest_trans0_spec : forall self : f, b : f, c : f . ([#"../../../../../creusot-contracts/src/std/ops.rs" 36 15 36 29] unnest0 self b) -> ([#"../../../../../creusot-contracts/src/std/ops.rs" 37 15 37 26] unnest0 b c) -> ([#"../../../../../creusot-contracts/src/std/ops.rs" 39 20 39 24] inv0 self) -> ([#"../../../../../creusot-contracts/src/std/ops.rs" 39 26 39 27] inv0 b) -> ([#"../../../../../creusot-contracts/src/std/ops.rs" 39 35 39 36] inv0 c) -> ([#"../../../../../creusot-contracts/src/std/ops.rs" 38 14 38 28] unnest0 self c)
  function unnest_refl0 (self : f) : ()
  val unnest_refl0 (self : f) : ()
    requires {[#"../../../../../creusot-contracts/src/std/ops.rs" 33 19 33 23] inv0 self}
    ensures { result = unnest_refl0 self }
    
  axiom unnest_refl0_spec : forall self : f . ([#"../../../../../creusot-contracts/src/std/ops.rs" 33 19 33 23] inv0 self) -> ([#"../../../../../creusot-contracts/src/std/ops.rs" 32 14 32 31] unnest0 self self)
  function postcondition_mut_unnest0 (self : borrowed f) (args : a) (res : output0) : ()
  val postcondition_mut_unnest0 (self : borrowed f) (args : a) (res : output0) : ()
    requires {[#"../../../../../creusot-contracts/src/std/ops.rs" 27 15 27 48] postcondition_mut0 self args res}
    requires {[#"../../../../../creusot-contracts/src/std/ops.rs" 29 37 29 41] inv3 self}
    requires {[#"../../../../../creusot-contracts/src/std/ops.rs" 29 43 29 47] inv1 args}
    requires {[#"../../../../../creusot-contracts/src/std/ops.rs" 29 55 29 58] inv2 res}
    ensures { result = postcondition_mut_unnest0 self args res }
    
  axiom postcondition_mut_unnest0_spec : forall self : borrowed f, args : a, res : output0 . ([#"../../../../../creusot-contracts/src/std/ops.rs" 27 15 27 48] postcondition_mut0 self args res) -> ([#"../../../../../creusot-contracts/src/std/ops.rs" 29 37 29 41] inv3 self) -> ([#"../../../../../creusot-contracts/src/std/ops.rs" 29 43 29 47] inv1 args) -> ([#"../../../../../creusot-contracts/src/std/ops.rs" 29 55 29 58] inv2 res) -> ([#"../../../../../creusot-contracts/src/std/ops.rs" 28 14 28 35] unnest0 ( * self) ( ^ self))
  predicate invariant3 (self : borrowed f)
  val invariant3 (self : borrowed f) : bool
    ensures { result = invariant3 self }
    
  axiom inv3 : forall x : borrowed f . inv3 x = true
  predicate invariant2 (self : output0)
  val invariant2 (self : output0) : bool
    ensures { result = invariant2 self }
    
  axiom inv2 : forall x : output0 . inv2 x = true
  predicate postcondition0 (self : f) (_2 : a) (_3 : output0)
  val postcondition0 (self : f) (_2 : a) (_3 : output0) : bool
    ensures { result = postcondition0 self _2 _3 }
    
  function fn_once0 (self : f) (args : a) (res : output0) : ()
  val fn_once0 (self : f) (args : a) (res : output0) : ()
    requires {[#"../../../../../creusot-contracts/src/std/ops.rs" 61 15 61 19] inv0 self}
    requires {[#"../../../../../creusot-contracts/src/std/ops.rs" 61 21 61 25] inv1 args}
    requires {[#"../../../../../creusot-contracts/src/std/ops.rs" 61 33 61 36] inv2 res}
    ensures { result = fn_once0 self args res }
    
  axiom fn_once0_spec : forall self : f, args : a, res : output0 . ([#"../../../../../creusot-contracts/src/std/ops.rs" 61 15 61 19] inv0 self) -> ([#"../../../../../creusot-contracts/src/std/ops.rs" 61 21 61 25] inv1 args) -> ([#"../../../../../creusot-contracts/src/std/ops.rs" 61 33 61 36] inv2 res) -> ([#"../../../../../creusot-contracts/src/std/ops.rs" 60 14 60 101] postcondition_once0 self args res = (resolve0 self /\ postcondition0 self args res))
  predicate resolve1 (self : borrowed f) =
    [#"../../../../../creusot-contracts/src/resolve.rs" 25 20 25 34]  ^ self =  * self
  val resolve1 (self : borrowed f) : bool
    ensures { result = resolve1 self }
    
  function fn_mut0 (self : borrowed f) (args : a) (res : output0) : ()
  val fn_mut0 (self : borrowed f) (args : a) (res : output0) : ()
    requires {[#"../../../../../creusot-contracts/src/std/ops.rs" 57 19 57 23] inv3 self}
    requires {[#"../../../../../creusot-contracts/src/std/ops.rs" 57 25 57 29] inv1 args}
    requires {[#"../../../../../creusot-contracts/src/std/ops.rs" 57 37 57 40] inv2 res}
    ensures { result = fn_mut0 self args res }
    
  axiom fn_mut0_spec : forall self : borrowed f, args : a, res : output0 . ([#"../../../../../creusot-contracts/src/std/ops.rs" 57 19 57 23] inv3 self) -> ([#"../../../../../creusot-contracts/src/std/ops.rs" 57 25 57 29] inv1 args) -> ([#"../../../../../creusot-contracts/src/std/ops.rs" 57 37 57 40] inv2 res) -> ([#"../../../../../creusot-contracts/src/std/ops.rs" 56 14 56 100] postcondition_mut0 self args res = (resolve1 self /\ postcondition0 ( * self) args res))
  predicate invariant1 (self : a)
  val invariant1 (self : a) : bool
    ensures { result = invariant1 self }
    
  axiom inv1 : forall x : a . inv1 x = true
  predicate invariant0 (self : f)
  val invariant0 (self : f) : bool
    ensures { result = invariant0 self }
    
  axiom inv0 : forall x : f . inv0 x = true
  predicate precondition0 (self : f) (a : a)
  val precondition0 (self : f) (a : a) : bool
    ensures { result = precondition0 self a }
    
  val weaken_20 [#"../06_fn_specs.rs" 20 0 20 62] (f : f) (a : a) : output0
    requires {[#"../06_fn_specs.rs" 18 11 18 28] precondition0 f a}
    requires {[#"../06_fn_specs.rs" 20 38 20 39] inv0 f}
    requires {[#"../06_fn_specs.rs" 20 44 20 45] inv1 a}
    ensures { [#"../06_fn_specs.rs" 19 0 19 93] exists f2 : borrowed f . inv3 f2 /\  * f2 = f /\ postcondition_mut0 f2 a result /\ resolve0 ( ^ f2) }
    ensures { [#"../06_fn_specs.rs" 20 53 20 62] inv2 result }
    
  let rec cfg weaken [#"../06_fn_specs.rs" 8 0 8 71] [@cfg:stackify] [@cfg:subregion_analysis] (f : f) (a : a) : output0
    requires {[#"../06_fn_specs.rs" 6 11 6 28] precondition0 f a}
    requires {[#"../06_fn_specs.rs" 8 47 8 48] inv0 f}
    requires {[#"../06_fn_specs.rs" 8 53 8 54] inv1 a}
    ensures { [#"../06_fn_specs.rs" 7 10 7 36] postcondition0 f a result }
    ensures { [#"../06_fn_specs.rs" 8 62 8 71] inv2 result }
    
   = [@vc:do_not_keep_trace] [@vc:sp]
  var _0 : output0;
  var f : f = f;
  var a : a = a;
  {
    goto BB0
  }
  BB0 {
    goto BB1
  }
  BB1 {
    goto BB2
  }
  BB2 {
    [#"../06_fn_specs.rs" 9 4 9 18] _0 <- ([#"../06_fn_specs.rs" 9 4 9 18] weaken_20 ([#"../06_fn_specs.rs" 9 13 9 14] f) ([#"../06_fn_specs.rs" 9 16 9 17] a));
    [#"../06_fn_specs.rs" 9 13 9 14] f <- any f;
    [#"../06_fn_specs.rs" 9 16 9 17] a <- any a;
    goto BB3
  }
  BB3 {
    goto BB4
  }
  BB4 {
    goto BB5
  }
  BB5 {
    return _0
  }
  
end
module C06FnSpecs_Weaken3Std
  type a
  type f
  type output0
  predicate invariant2 (self : output0)
  val invariant2 (self : output0) : bool
    ensures { result = invariant2 self }
    
  predicate inv2 (_x : output0)
  val inv2 (_x : output0) : bool
    ensures { result = inv2 _x }
    
  axiom inv2 : forall x : output0 . inv2 x = true
  predicate invariant1 (self : a)
  val invariant1 (self : a) : bool
    ensures { result = invariant1 self }
    
  predicate inv1 (_x : a)
  val inv1 (_x : a) : bool
    ensures { result = inv1 _x }
    
  axiom inv1 : forall x : a . inv1 x = true
  predicate invariant0 (self : f)
  val invariant0 (self : f) : bool
    ensures { result = invariant0 self }
    
  predicate inv0 (_x : f)
  val inv0 (_x : f) : bool
    ensures { result = inv0 _x }
    
  axiom inv0 : forall x : f . inv0 x = true
  predicate postcondition_once0 (self : f) (_2 : a) (_3 : output0)
  val postcondition_once0 (self : f) (_2 : a) (_3 : output0) : bool
    ensures { result = postcondition_once0 self _2 _3 }
    
  predicate precondition0 (self : f) (_2 : a)
  val precondition0 (self : f) (_2 : a) : bool
    ensures { result = precondition0 self _2 }
    
  val call_once0 (self : f) (args : a) : output0
    requires {[#"../../../../../creusot-contracts/src/std/ops.rs" 148 0 172 1] precondition0 self args}
    requires {inv0 self}
    requires {inv1 args}
    ensures { [#"../../../../../creusot-contracts/src/std/ops.rs" 148 0 172 1] postcondition_once0 self args result }
    ensures { inv2 result }
    
  let rec cfg weaken_3_std [#"../06_fn_specs.rs" 38 0 38 64] [@cfg:stackify] [@cfg:subregion_analysis] (f : f) (a : a) : output0
    requires {[#"../06_fn_specs.rs" 36 11 36 28] precondition0 f a}
    requires {[#"../06_fn_specs.rs" 38 40 38 41] inv0 f}
    requires {[#"../06_fn_specs.rs" 38 46 38 47] inv1 a}
    ensures { [#"../06_fn_specs.rs" 37 10 37 41] postcondition_once0 f a result }
    ensures { [#"../06_fn_specs.rs" 38 55 38 64] inv2 result }
    
   = [@vc:do_not_keep_trace] [@vc:sp]
  var _0 : output0;
  var f : f = f;
  var a : a = a;
  {
    goto BB0
  }
  BB0 {
    goto BB1
  }
  BB1 {
    goto BB2
  }
  BB2 {
    [#"../06_fn_specs.rs" 39 4 39 27] _0 <- ([#"../06_fn_specs.rs" 39 4 39 27] call_once0 ([#"../06_fn_specs.rs" 39 22 39 23] f) ([#"../06_fn_specs.rs" 39 25 39 26] a));
    [#"../06_fn_specs.rs" 39 22 39 23] f <- any f;
    [#"../06_fn_specs.rs" 39 25 39 26] a <- any a;
    goto BB3
  }
  BB3 {
    goto BB4
  }
  BB4 {
    goto BB5
  }
  BB5 {
    return _0
  }
  
end
module C06FnSpecs_Weaken2Std
  type a
  type f
  type output0
  predicate invariant3 (self : output0)
  val invariant3 (self : output0) : bool
    ensures { result = invariant3 self }
    
  predicate inv3 (_x : output0)
  val inv3 (_x : output0) : bool
    ensures { result = inv3 _x }
    
  axiom inv3 : forall x : output0 . inv3 x = true
  predicate resolve0 (self : f)
  val resolve0 (self : f) : bool
    ensures { result = resolve0 self }
    
  use prelude.Borrow
  predicate postcondition_mut0 (self : borrowed f) (_2 : a) (_3 : output0)
  val postcondition_mut0 (self : borrowed f) (_2 : a) (_3 : output0) : bool
    ensures { result = postcondition_mut0 self _2 _3 }
    
  predicate inv2 (_x : borrowed f)
  val inv2 (_x : borrowed f) : bool
    ensures { result = inv2 _x }
    
  predicate postcondition_once0 (self : f) (_2 : a) (_3 : output0)
  val postcondition_once0 (self : f) (_2 : a) (_3 : output0) : bool
    ensures { result = postcondition_once0 self _2 _3 }
    
  predicate inv1 (_x : a)
  val inv1 (_x : a) : bool
    ensures { result = inv1 _x }
    
  predicate inv0 (_x : f)
  val inv0 (_x : f) : bool
    ensures { result = inv0 _x }
    
  function fn_mut_once0 (self : f) (args : a) (res : output0) : ()
  val fn_mut_once0 (self : f) (args : a) (res : output0) : ()
    requires {[#"../../../../../creusot-contracts/src/std/ops.rs" 123 19 123 23] inv0 self}
    requires {[#"../../../../../creusot-contracts/src/std/ops.rs" 123 25 123 29] inv1 args}
    requires {[#"../../../../../creusot-contracts/src/std/ops.rs" 123 37 123 40] inv3 res}
    ensures { result = fn_mut_once0 self args res }
    
  axiom fn_mut_once0_spec : forall self : f, args : a, res : output0 . ([#"../../../../../creusot-contracts/src/std/ops.rs" 123 19 123 23] inv0 self) -> ([#"../../../../../creusot-contracts/src/std/ops.rs" 123 25 123 29] inv1 args) -> ([#"../../../../../creusot-contracts/src/std/ops.rs" 123 37 123 40] inv3 res) -> ([#"../../../../../creusot-contracts/src/std/ops.rs" 122 14 122 135] postcondition_once0 self args res = (exists s : borrowed f . inv2 s /\  * s = self /\ postcondition_mut0 s args res /\ resolve0 ( ^ s)))
  predicate unnest0 (self : f) (_2 : f)
  val unnest0 (self : f) (_2 : f) : bool
    ensures { result = unnest0 self _2 }
    
  function unnest_trans0 (self : f) (b : f) (c : f) : ()
  val unnest_trans0 (self : f) (b : f) (c : f) : ()
    requires {[#"../../../../../creusot-contracts/src/std/ops.rs" 114 15 114 29] unnest0 self b}
    requires {[#"../../../../../creusot-contracts/src/std/ops.rs" 115 15 115 26] unnest0 b c}
    requires {[#"../../../../../creusot-contracts/src/std/ops.rs" 117 20 117 24] inv0 self}
    requires {[#"../../../../../creusot-contracts/src/std/ops.rs" 117 26 117 27] inv0 b}
    requires {[#"../../../../../creusot-contracts/src/std/ops.rs" 117 35 117 36] inv0 c}
    ensures { result = unnest_trans0 self b c }
    
  axiom unnest_trans0_spec : forall self : f, b : f, c : f . ([#"../../../../../creusot-contracts/src/std/ops.rs" 114 15 114 29] unnest0 self b) -> ([#"../../../../../creusot-contracts/src/std/ops.rs" 115 15 115 26] unnest0 b c) -> ([#"../../../../../creusot-contracts/src/std/ops.rs" 117 20 117 24] inv0 self) -> ([#"../../../../../creusot-contracts/src/std/ops.rs" 117 26 117 27] inv0 b) -> ([#"../../../../../creusot-contracts/src/std/ops.rs" 117 35 117 36] inv0 c) -> ([#"../../../../../creusot-contracts/src/std/ops.rs" 116 14 116 28] unnest0 self c)
  function unnest_refl0 (self : f) : ()
  val unnest_refl0 (self : f) : ()
    requires {[#"../../../../../creusot-contracts/src/std/ops.rs" 110 19 110 23] inv0 self}
    ensures { result = unnest_refl0 self }
    
  axiom unnest_refl0_spec : forall self : f . ([#"../../../../../creusot-contracts/src/std/ops.rs" 110 19 110 23] inv0 self) -> ([#"../../../../../creusot-contracts/src/std/ops.rs" 109 14 109 31] unnest0 self self)
  function postcondition_mut_unnest0 (self : borrowed f) (args : a) (res : output0) : ()
  val postcondition_mut_unnest0 (self : borrowed f) (args : a) (res : output0) : ()
    requires {[#"../../../../../creusot-contracts/src/std/ops.rs" 103 15 103 48] postcondition_mut0 self args res}
    requires {[#"../../../../../creusot-contracts/src/std/ops.rs" 105 37 105 41] inv2 self}
    requires {[#"../../../../../creusot-contracts/src/std/ops.rs" 105 43 105 47] inv1 args}
    requires {[#"../../../../../creusot-contracts/src/std/ops.rs" 105 55 105 58] inv3 res}
    ensures { result = postcondition_mut_unnest0 self args res }
    
  axiom postcondition_mut_unnest0_spec : forall self : borrowed f, args : a, res : output0 . ([#"../../../../../creusot-contracts/src/std/ops.rs" 103 15 103 48] postcondition_mut0 self args res) -> ([#"../../../../../creusot-contracts/src/std/ops.rs" 105 37 105 41] inv2 self) -> ([#"../../../../../creusot-contracts/src/std/ops.rs" 105 43 105 47] inv1 args) -> ([#"../../../../../creusot-contracts/src/std/ops.rs" 105 55 105 58] inv3 res) -> ([#"../../../../../creusot-contracts/src/std/ops.rs" 104 14 104 35] unnest0 ( * self) ( ^ self))
  predicate invariant2 (self : borrowed f)
  val invariant2 (self : borrowed f) : bool
    ensures { result = invariant2 self }
    
  axiom inv2 : forall x : borrowed f . inv2 x = true
  predicate invariant1 (self : a)
  val invariant1 (self : a) : bool
    ensures { result = invariant1 self }
    
  axiom inv1 : forall x : a . inv1 x = true
  predicate invariant0 (self : f)
  val invariant0 (self : f) : bool
    ensures { result = invariant0 self }
    
  axiom inv0 : forall x : f . inv0 x = true
  predicate precondition0 (self : f) (_2 : a)
  val precondition0 (self : f) (_2 : a) : bool
    ensures { result = precondition0 self _2 }
    
  val weaken_3_std0 [#"../06_fn_specs.rs" 38 0 38 64] (f : f) (a : a) : output0
    requires {[#"../06_fn_specs.rs" 36 11 36 28] precondition0 f a}
    requires {[#"../06_fn_specs.rs" 38 40 38 41] inv0 f}
    requires {[#"../06_fn_specs.rs" 38 46 38 47] inv1 a}
    ensures { [#"../06_fn_specs.rs" 37 10 37 41] postcondition_once0 f a result }
    ensures { [#"../06_fn_specs.rs" 38 55 38 64] inv3 result }
    
  let rec cfg weaken_2_std [#"../06_fn_specs.rs" 26 0 26 73] [@cfg:stackify] [@cfg:subregion_analysis] (f : f) (a : a) : output0
    requires {[#"../06_fn_specs.rs" 24 11 24 28] precondition0 f a}
    requires {[#"../06_fn_specs.rs" 26 49 26 50] inv0 f}
    requires {[#"../06_fn_specs.rs" 26 55 26 56] inv1 a}
    ensures { [#"../06_fn_specs.rs" 25 0 25 93] exists f2 : borrowed f . inv2 f2 /\  * f2 = f /\ postcondition_mut0 f2 a result /\ resolve0 ( ^ f2) }
    ensures { [#"../06_fn_specs.rs" 26 64 26 73] inv3 result }
    
   = [@vc:do_not_keep_trace] [@vc:sp]
  var _0 : output0;
  var f : f = f;
  var a : a = a;
  {
    goto BB0
  }
  BB0 {
    goto BB1
  }
  BB1 {
    goto BB2
  }
  BB2 {
    [#"../06_fn_specs.rs" 27 4 27 22] _0 <- ([#"../06_fn_specs.rs" 27 4 27 22] weaken_3_std0 ([#"../06_fn_specs.rs" 27 17 27 18] f) ([#"../06_fn_specs.rs" 27 20 27 21] a));
    [#"../06_fn_specs.rs" 27 17 27 18] f <- any f;
    [#"../06_fn_specs.rs" 27 20 27 21] a <- any a;
    goto BB3
  }
  BB3 {
    goto BB4
  }
  BB4 {
    goto BB5
  }
  BB5 {
    return _0
  }
  
end
module C06FnSpecs_WeakenStd
  type a
  type f
  type output0
  predicate resolve0 (self : f)
  val resolve0 (self : f) : bool
    ensures { result = resolve0 self }
    
  use prelude.Borrow
  predicate postcondition_mut0 (self : borrowed f) (_2 : a) (_3 : output0)
  val postcondition_mut0 (self : borrowed f) (_2 : a) (_3 : output0) : bool
    ensures { result = postcondition_mut0 self _2 _3 }
    
  predicate inv3 (_x : borrowed f)
  val inv3 (_x : borrowed f) : bool
    ensures { result = inv3 _x }
    
  predicate postcondition_once0 (self : f) (_2 : a) (_3 : output0)
  val postcondition_once0 (self : f) (_2 : a) (_3 : output0) : bool
    ensures { result = postcondition_once0 self _2 _3 }
    
  predicate inv2 (_x : output0)
  val inv2 (_x : output0) : bool
    ensures { result = inv2 _x }
    
  predicate inv1 (_x : a)
  val inv1 (_x : a) : bool
    ensures { result = inv1 _x }
    
  predicate inv0 (_x : f)
  val inv0 (_x : f) : bool
    ensures { result = inv0 _x }
    
  function fn_mut_once0 (self : f) (args : a) (res : output0) : ()
  val fn_mut_once0 (self : f) (args : a) (res : output0) : ()
    requires {[#"../../../../../creusot-contracts/src/std/ops.rs" 123 19 123 23] inv0 self}
    requires {[#"../../../../../creusot-contracts/src/std/ops.rs" 123 25 123 29] inv1 args}
    requires {[#"../../../../../creusot-contracts/src/std/ops.rs" 123 37 123 40] inv2 res}
    ensures { result = fn_mut_once0 self args res }
    
  axiom fn_mut_once0_spec : forall self : f, args : a, res : output0 . ([#"../../../../../creusot-contracts/src/std/ops.rs" 123 19 123 23] inv0 self) -> ([#"../../../../../creusot-contracts/src/std/ops.rs" 123 25 123 29] inv1 args) -> ([#"../../../../../creusot-contracts/src/std/ops.rs" 123 37 123 40] inv2 res) -> ([#"../../../../../creusot-contracts/src/std/ops.rs" 122 14 122 135] postcondition_once0 self args res = (exists s : borrowed f . inv3 s /\  * s = self /\ postcondition_mut0 s args res /\ resolve0 ( ^ s)))
  predicate unnest0 (self : f) (_2 : f)
  val unnest0 (self : f) (_2 : f) : bool
    ensures { result = unnest0 self _2 }
    
  function unnest_trans0 (self : f) (b : f) (c : f) : ()
  val unnest_trans0 (self : f) (b : f) (c : f) : ()
    requires {[#"../../../../../creusot-contracts/src/std/ops.rs" 114 15 114 29] unnest0 self b}
    requires {[#"../../../../../creusot-contracts/src/std/ops.rs" 115 15 115 26] unnest0 b c}
    requires {[#"../../../../../creusot-contracts/src/std/ops.rs" 117 20 117 24] inv0 self}
    requires {[#"../../../../../creusot-contracts/src/std/ops.rs" 117 26 117 27] inv0 b}
    requires {[#"../../../../../creusot-contracts/src/std/ops.rs" 117 35 117 36] inv0 c}
    ensures { result = unnest_trans0 self b c }
    
  axiom unnest_trans0_spec : forall self : f, b : f, c : f . ([#"../../../../../creusot-contracts/src/std/ops.rs" 114 15 114 29] unnest0 self b) -> ([#"../../../../../creusot-contracts/src/std/ops.rs" 115 15 115 26] unnest0 b c) -> ([#"../../../../../creusot-contracts/src/std/ops.rs" 117 20 117 24] inv0 self) -> ([#"../../../../../creusot-contracts/src/std/ops.rs" 117 26 117 27] inv0 b) -> ([#"../../../../../creusot-contracts/src/std/ops.rs" 117 35 117 36] inv0 c) -> ([#"../../../../../creusot-contracts/src/std/ops.rs" 116 14 116 28] unnest0 self c)
  function unnest_refl0 (self : f) : ()
  val unnest_refl0 (self : f) : ()
    requires {[#"../../../../../creusot-contracts/src/std/ops.rs" 110 19 110 23] inv0 self}
    ensures { result = unnest_refl0 self }
    
  axiom unnest_refl0_spec : forall self : f . ([#"../../../../../creusot-contracts/src/std/ops.rs" 110 19 110 23] inv0 self) -> ([#"../../../../../creusot-contracts/src/std/ops.rs" 109 14 109 31] unnest0 self self)
  function postcondition_mut_unnest0 (self : borrowed f) (args : a) (res : output0) : ()
  val postcondition_mut_unnest0 (self : borrowed f) (args : a) (res : output0) : ()
    requires {[#"../../../../../creusot-contracts/src/std/ops.rs" 103 15 103 48] postcondition_mut0 self args res}
    requires {[#"../../../../../creusot-contracts/src/std/ops.rs" 105 37 105 41] inv3 self}
    requires {[#"../../../../../creusot-contracts/src/std/ops.rs" 105 43 105 47] inv1 args}
    requires {[#"../../../../../creusot-contracts/src/std/ops.rs" 105 55 105 58] inv2 res}
    ensures { result = postcondition_mut_unnest0 self args res }
    
  axiom postcondition_mut_unnest0_spec : forall self : borrowed f, args : a, res : output0 . ([#"../../../../../creusot-contracts/src/std/ops.rs" 103 15 103 48] postcondition_mut0 self args res) -> ([#"../../../../../creusot-contracts/src/std/ops.rs" 105 37 105 41] inv3 self) -> ([#"../../../../../creusot-contracts/src/std/ops.rs" 105 43 105 47] inv1 args) -> ([#"../../../../../creusot-contracts/src/std/ops.rs" 105 55 105 58] inv2 res) -> ([#"../../../../../creusot-contracts/src/std/ops.rs" 104 14 104 35] unnest0 ( * self) ( ^ self))
  predicate invariant3 (self : borrowed f)
  val invariant3 (self : borrowed f) : bool
    ensures { result = invariant3 self }
    
  axiom inv3 : forall x : borrowed f . inv3 x = true
  predicate invariant2 (self : output0)
  val invariant2 (self : output0) : bool
    ensures { result = invariant2 self }
    
  axiom inv2 : forall x : output0 . inv2 x = true
  predicate postcondition0 (self : f) (_2 : a) (_3 : output0)
  val postcondition0 (self : f) (_2 : a) (_3 : output0) : bool
    ensures { result = postcondition0 self _2 _3 }
    
  function fn_once0 (self : f) (args : a) (res : output0) : ()
  val fn_once0 (self : f) (args : a) (res : output0) : ()
    requires {[#"../../../../../creusot-contracts/src/std/ops.rs" 145 15 145 19] inv0 self}
    requires {[#"../../../../../creusot-contracts/src/std/ops.rs" 145 21 145 25] inv1 args}
    requires {[#"../../../../../creusot-contracts/src/std/ops.rs" 145 33 145 36] inv2 res}
    ensures { result = fn_once0 self args res }
    
  axiom fn_once0_spec : forall self : f, args : a, res : output0 . ([#"../../../../../creusot-contracts/src/std/ops.rs" 145 15 145 19] inv0 self) -> ([#"../../../../../creusot-contracts/src/std/ops.rs" 145 21 145 25] inv1 args) -> ([#"../../../../../creusot-contracts/src/std/ops.rs" 145 33 145 36] inv2 res) -> ([#"../../../../../creusot-contracts/src/std/ops.rs" 144 14 144 101] postcondition_once0 self args res = (resolve0 self /\ postcondition0 self args res))
  predicate resolve1 (self : borrowed f) =
    [#"../../../../../creusot-contracts/src/resolve.rs" 25 20 25 34]  ^ self =  * self
  val resolve1 (self : borrowed f) : bool
    ensures { result = resolve1 self }
    
  function fn_mut0 (self : borrowed f) (args : a) (res : output0) : ()
  val fn_mut0 (self : borrowed f) (args : a) (res : output0) : ()
    requires {[#"../../../../../creusot-contracts/src/std/ops.rs" 139 19 139 23] inv3 self}
    requires {[#"../../../../../creusot-contracts/src/std/ops.rs" 139 25 139 29] inv1 args}
    requires {[#"../../../../../creusot-contracts/src/std/ops.rs" 139 37 139 40] inv2 res}
    ensures { result = fn_mut0 self args res }
    
  axiom fn_mut0_spec : forall self : borrowed f, args : a, res : output0 . ([#"../../../../../creusot-contracts/src/std/ops.rs" 139 19 139 23] inv3 self) -> ([#"../../../../../creusot-contracts/src/std/ops.rs" 139 25 139 29] inv1 args) -> ([#"../../../../../creusot-contracts/src/std/ops.rs" 139 37 139 40] inv2 res) -> ([#"../../../../../creusot-contracts/src/std/ops.rs" 138 14 138 100] postcondition_mut0 self args res = (resolve1 self /\ postcondition0 ( * self) args res))
  predicate invariant1 (self : a)
  val invariant1 (self : a) : bool
    ensures { result = invariant1 self }
    
  axiom inv1 : forall x : a . inv1 x = true
  predicate invariant0 (self : f)
  val invariant0 (self : f) : bool
    ensures { result = invariant0 self }
    
  axiom inv0 : forall x : f . inv0 x = true
  predicate precondition0 (self : f) (_2 : a)
  val precondition0 (self : f) (_2 : a) : bool
    ensures { result = precondition0 self _2 }
    
  val weaken_2_std0 [#"../06_fn_specs.rs" 26 0 26 73] (f : f) (a : a) : output0
    requires {[#"../06_fn_specs.rs" 24 11 24 28] precondition0 f a}
    requires {[#"../06_fn_specs.rs" 26 49 26 50] inv0 f}
    requires {[#"../06_fn_specs.rs" 26 55 26 56] inv1 a}
    ensures { [#"../06_fn_specs.rs" 25 0 25 93] exists f2 : borrowed f . inv3 f2 /\  * f2 = f /\ postcondition_mut0 f2 a result /\ resolve0 ( ^ f2) }
    ensures { [#"../06_fn_specs.rs" 26 64 26 73] inv2 result }
    
  let rec cfg weaken_std [#"../06_fn_specs.rs" 14 0 14 62] [@cfg:stackify] [@cfg:subregion_analysis] (f : f) (a : a) : output0
    requires {[#"../06_fn_specs.rs" 12 11 12 28] precondition0 f a}
    requires {[#"../06_fn_specs.rs" 14 38 14 39] inv0 f}
    requires {[#"../06_fn_specs.rs" 14 44 14 45] inv1 a}
    ensures { [#"../06_fn_specs.rs" 13 10 13 36] postcondition0 f a result }
    ensures { [#"../06_fn_specs.rs" 14 53 14 62] inv2 result }
    
   = [@vc:do_not_keep_trace] [@vc:sp]
  var _0 : output0;
  var f : f = f;
  var a : a = a;
  {
    goto BB0
  }
  BB0 {
    goto BB1
  }
  BB1 {
    goto BB2
  }
  BB2 {
    [#"../06_fn_specs.rs" 15 4 15 22] _0 <- ([#"../06_fn_specs.rs" 15 4 15 22] weaken_2_std0 ([#"../06_fn_specs.rs" 15 17 15 18] f) ([#"../06_fn_specs.rs" 15 20 15 21] a));
    [#"../06_fn_specs.rs" 15 17 15 18] f <- any f;
    [#"../06_fn_specs.rs" 15 20 15 21] a <- any a;
    goto BB3
  }
  BB3 {
    goto BB4
  }
  BB4 {
    goto BB5
  }
  BB5 {
    return _0
  }
  
end
module C06FnSpecs_FnOnceUser
  type f
  predicate invariant2 (self : ()) =
    [#"../../../../../creusot-contracts/src/invariant.rs" 8 8 8 12] true
  val invariant2 (self : ()) : bool
    ensures { result = invariant2 self }
    
  predicate inv2 (_x : ())
  val inv2 (_x : ()) : bool
    ensures { result = inv2 _x }
    
  axiom inv2 : forall x : () . inv2 x = true
  use prelude.UIntSize
  predicate invariant1 (self : usize) =
    [#"../../../../../creusot-contracts/src/invariant.rs" 8 8 8 12] true
  val invariant1 (self : usize) : bool
    ensures { result = invariant1 self }
    
  predicate inv1 (_x : usize)
  val inv1 (_x : usize) : bool
    ensures { result = inv1 _x }
    
  axiom inv1 : forall x : usize . inv1 x = true
  predicate invariant0 (self : f)
  val invariant0 (self : f) : bool
    ensures { result = invariant0 self }
    
  predicate inv0 (_x : f)
  val inv0 (_x : f) : bool
    ensures { result = inv0 _x }
    
  axiom inv0 : forall x : f . inv0 x = true
  predicate precondition0 (self : f) (_2 : usize)
  val precondition0 (self : f) (_2 : usize) : bool
    ensures { result = precondition0 self _2 }
    
  predicate postcondition_once0 (self : f) (_2 : usize) (_3 : ())
  val postcondition_once0 (self : f) (_2 : usize) (_3 : ()) : bool
    ensures { result = postcondition_once0 self _2 _3 }
    
  val call_once0 (self : f) (args : usize) : ()
    requires {[#"../../../../../creusot-contracts/src/std/ops.rs" 148 0 172 1] precondition0 self args}
    requires {inv0 self}
    requires {inv1 args}
    ensures { [#"../../../../../creusot-contracts/src/std/ops.rs" 148 0 172 1] postcondition_once0 self args result }
    ensures { inv2 result }
    
  use prelude.Int
  let rec cfg fn_once_user [#"../06_fn_specs.rs" 44 0 44 43] [@cfg:stackify] [@cfg:subregion_analysis] (f : f) : ()
    requires {[#"../06_fn_specs.rs" 43 11 43 36] precondition0 f ((0 : usize))}
    requires {[#"../06_fn_specs.rs" 44 38 44 39] inv0 f}
    
   = [@vc:do_not_keep_trace] [@vc:sp]
  var _0 : ();
  var f : f = f;
  {
    goto BB0
  }
  BB0 {
    goto BB1
  }
  BB1 {
<<<<<<< HEAD
    [#"../06_fn_specs.rs" 45 4 45 8] _0 <- ([#"../06_fn_specs.rs" 45 4 45 8] call_once0 ([#"../06_fn_specs.rs" 45 4 45 5] f) ([#"../06_fn_specs.rs" 45 4 45 8] ([#"../06_fn_specs.rs" 45 6 45 7] [#"../06_fn_specs.rs" 45 6 45 7] (0 : usize))));
    [#"../06_fn_specs.rs" 45 4 45 5] f <- any f;
=======
    _0 <- ([#"../06_fn_specs.rs" 45 4 45 8] call_once0 f ([#"../06_fn_specs.rs" 45 4 45 8] (([#"../06_fn_specs.rs" 45 6 45 7] [#"../06_fn_specs.rs" 45 6 45 7] (0 : usize)))));
    f <- any f;
>>>>>>> aa6c5257
    goto BB2
  }
  BB2 {
    goto BB3
  }
  BB3 {
    return _0
  }
  
end
module C06FnSpecs_Caller_Closure0_Type
  use prelude.UIntSize
  use prelude.Int32
  type c06fnspecs_caller_closure0  =
    | C06FnSpecs_Caller_Closure0
    
end
module C06FnSpecs_Caller_Closure0
  use prelude.Int32
  use prelude.UIntSize
  use prelude.Int
  use C06FnSpecs_Caller_Closure0_Type as C06FnSpecs_Caller_Closure0
  predicate resolve0 [#"../06_fn_specs.rs" 49 17 49 20] (_1 : C06FnSpecs_Caller_Closure0.c06fnspecs_caller_closure0) =
    true
  let rec cfg c06FnSpecs_Caller_Closure0 [#"../06_fn_specs.rs" 49 17 49 20] [@cfg:stackify] [@cfg:subregion_analysis] (_1 : C06FnSpecs_Caller_Closure0.c06fnspecs_caller_closure0) (_2 : usize) : ()
    
   = [@vc:do_not_keep_trace] [@vc:sp]
  var _0 : ();
  var _1 : C06FnSpecs_Caller_Closure0.c06fnspecs_caller_closure0 = _1;
  {
    goto BB0
  }
  BB0 {
    [#"../06_fn_specs.rs" 49 21 49 23] _0 <- ([#"../06_fn_specs.rs" 49 21 49 23] ());
    assume { resolve0 _1 };
    return _0
  }
  
end
module C06FnSpecs_Caller
  use prelude.UIntSize
  use prelude.Int32
  use C06FnSpecs_Caller_Closure0_Type as C06FnSpecs_Caller_Closure0
  predicate invariant0 (self : C06FnSpecs_Caller_Closure0.c06fnspecs_caller_closure0) =
    [#"../../../../../creusot-contracts/src/invariant.rs" 8 8 8 12] true
  val invariant0 (self : C06FnSpecs_Caller_Closure0.c06fnspecs_caller_closure0) : bool
    ensures { result = invariant0 self }
    
  predicate inv0 (_x : C06FnSpecs_Caller_Closure0.c06fnspecs_caller_closure0)
  val inv0 (_x : C06FnSpecs_Caller_Closure0.c06fnspecs_caller_closure0) : bool
    ensures { result = inv0 _x }
    
  axiom inv0 : forall x : C06FnSpecs_Caller_Closure0.c06fnspecs_caller_closure0 . inv0 x = true
  use prelude.Int
  predicate precondition0 [#"../06_fn_specs.rs" 49 17 49 20] (self : C06FnSpecs_Caller_Closure0.c06fnspecs_caller_closure0) (args : usize)
    
   =
    let (_2) = args in true
  val fn_once_user0 [#"../06_fn_specs.rs" 44 0 44 43] (f : C06FnSpecs_Caller_Closure0.c06fnspecs_caller_closure0) : ()
    requires {[#"../06_fn_specs.rs" 43 11 43 36] precondition0 f ((0 : usize))}
    requires {[#"../06_fn_specs.rs" 44 38 44 39] inv0 f}
    
  let rec cfg caller [#"../06_fn_specs.rs" 48 0 48 15] [@cfg:stackify] [@cfg:subregion_analysis] (_1 : ()) : ()
   = [@vc:do_not_keep_trace] [@vc:sp]
  var _0 : ();
  {
    goto BB0
  }
  BB0 {
    [#"../06_fn_specs.rs" 49 4 49 24] _0 <- ([#"../06_fn_specs.rs" 49 4 49 24] fn_once_user0 ([#"../06_fn_specs.rs" 49 17 49 23] C06FnSpecs_Caller_Closure0.C06FnSpecs_Caller_Closure0));
    goto BB1
  }
  BB1 {
    return _0
  }
  
end<|MERGE_RESOLUTION|>--- conflicted
+++ resolved
@@ -11,7 +11,7 @@
   val inv2 (_x : output0) : bool
     ensures { result = inv2 _x }
     
-  axiom inv2 : forall x : output0 . inv2 x = true
+  axiom inv2 : [#"../06_fn_specs.rs" 1 0 1 0] forall x : output0 . inv2 x = true
   predicate invariant1 (self : a)
   val invariant1 (self : a) : bool
     ensures { result = invariant1 self }
@@ -20,7 +20,7 @@
   val inv1 (_x : a) : bool
     ensures { result = inv1 _x }
     
-  axiom inv1 : forall x : a . inv1 x = true
+  axiom inv1 : [#"../06_fn_specs.rs" 1 0 1 0] forall x : a . inv1 x = true
   predicate invariant0 (self : f)
   val invariant0 (self : f) : bool
     ensures { result = invariant0 self }
@@ -29,7 +29,7 @@
   val inv0 (_x : f) : bool
     ensures { result = inv0 _x }
     
-  axiom inv0 : forall x : f . inv0 x = true
+  axiom inv0 : [#"../06_fn_specs.rs" 1 0 1 0] forall x : f . inv0 x = true
   predicate postcondition_once0 (self : f) (a : a) (res : output0)
   val postcondition_once0 (self : f) (a : a) (res : output0) : bool
     ensures { result = postcondition_once0 self a res }
@@ -66,9 +66,9 @@
     goto BB2
   }
   BB2 {
-    [#"../06_fn_specs.rs" 33 4 33 27] _0 <- ([#"../06_fn_specs.rs" 33 4 33 27] call_once0 ([#"../06_fn_specs.rs" 33 22 33 23] f) ([#"../06_fn_specs.rs" 33 25 33 26] a));
-    [#"../06_fn_specs.rs" 33 22 33 23] f <- any f;
-    [#"../06_fn_specs.rs" 33 25 33 26] a <- any a;
+    _0 <- ([#"../06_fn_specs.rs" 33 4 33 27] call_once0 f a);
+    f <- any f;
+    a <- any a;
     goto BB3
   }
   BB3 {
@@ -94,7 +94,7 @@
   val inv3 (_x : output0) : bool
     ensures { result = inv3 _x }
     
-  axiom inv3 : forall x : output0 . inv3 x = true
+  axiom inv3 : [#"../06_fn_specs.rs" 1 0 1 0] forall x : output0 . inv3 x = true
   predicate resolve0 (self : f)
   val resolve0 (self : f) : bool
     ensures { result = resolve0 self }
@@ -161,17 +161,17 @@
   val invariant2 (self : borrowed f) : bool
     ensures { result = invariant2 self }
     
-  axiom inv2 : forall x : borrowed f . inv2 x = true
+  axiom inv2 : [#"../06_fn_specs.rs" 1 0 1 0] forall x : borrowed f . inv2 x = true
   predicate invariant1 (self : a)
   val invariant1 (self : a) : bool
     ensures { result = invariant1 self }
     
-  axiom inv1 : forall x : a . inv1 x = true
+  axiom inv1 : [#"../06_fn_specs.rs" 1 0 1 0] forall x : a . inv1 x = true
   predicate invariant0 (self : f)
   val invariant0 (self : f) : bool
     ensures { result = invariant0 self }
     
-  axiom inv0 : forall x : f . inv0 x = true
+  axiom inv0 : [#"../06_fn_specs.rs" 1 0 1 0] forall x : f . inv0 x = true
   predicate precondition0 (self : f) (a : a)
   val precondition0 (self : f) (a : a) : bool
     ensures { result = precondition0 self a }
@@ -204,9 +204,9 @@
     goto BB2
   }
   BB2 {
-    [#"../06_fn_specs.rs" 21 4 21 18] _0 <- ([#"../06_fn_specs.rs" 21 4 21 18] weaken_30 ([#"../06_fn_specs.rs" 21 13 21 14] f) ([#"../06_fn_specs.rs" 21 16 21 17] a));
-    [#"../06_fn_specs.rs" 21 13 21 14] f <- any f;
-    [#"../06_fn_specs.rs" 21 16 21 17] a <- any a;
+    _0 <- ([#"../06_fn_specs.rs" 21 4 21 18] weaken_30 f a);
+    f <- any f;
+    a <- any a;
     goto BB3
   }
   BB3 {
@@ -294,12 +294,12 @@
   val invariant3 (self : borrowed f) : bool
     ensures { result = invariant3 self }
     
-  axiom inv3 : forall x : borrowed f . inv3 x = true
+  axiom inv3 : [#"../06_fn_specs.rs" 1 0 1 0] forall x : borrowed f . inv3 x = true
   predicate invariant2 (self : output0)
   val invariant2 (self : output0) : bool
     ensures { result = invariant2 self }
     
-  axiom inv2 : forall x : output0 . inv2 x = true
+  axiom inv2 : [#"../06_fn_specs.rs" 1 0 1 0] forall x : output0 . inv2 x = true
   predicate postcondition0 (self : f) (_2 : a) (_3 : output0)
   val postcondition0 (self : f) (_2 : a) (_3 : output0) : bool
     ensures { result = postcondition0 self _2 _3 }
@@ -329,12 +329,12 @@
   val invariant1 (self : a) : bool
     ensures { result = invariant1 self }
     
-  axiom inv1 : forall x : a . inv1 x = true
+  axiom inv1 : [#"../06_fn_specs.rs" 1 0 1 0] forall x : a . inv1 x = true
   predicate invariant0 (self : f)
   val invariant0 (self : f) : bool
     ensures { result = invariant0 self }
     
-  axiom inv0 : forall x : f . inv0 x = true
+  axiom inv0 : [#"../06_fn_specs.rs" 1 0 1 0] forall x : f . inv0 x = true
   predicate precondition0 (self : f) (a : a)
   val precondition0 (self : f) (a : a) : bool
     ensures { result = precondition0 self a }
@@ -367,9 +367,9 @@
     goto BB2
   }
   BB2 {
-    [#"../06_fn_specs.rs" 9 4 9 18] _0 <- ([#"../06_fn_specs.rs" 9 4 9 18] weaken_20 ([#"../06_fn_specs.rs" 9 13 9 14] f) ([#"../06_fn_specs.rs" 9 16 9 17] a));
-    [#"../06_fn_specs.rs" 9 13 9 14] f <- any f;
-    [#"../06_fn_specs.rs" 9 16 9 17] a <- any a;
+    _0 <- ([#"../06_fn_specs.rs" 9 4 9 18] weaken_20 f a);
+    f <- any f;
+    a <- any a;
     goto BB3
   }
   BB3 {
@@ -395,7 +395,7 @@
   val inv2 (_x : output0) : bool
     ensures { result = inv2 _x }
     
-  axiom inv2 : forall x : output0 . inv2 x = true
+  axiom inv2 : [#"../06_fn_specs.rs" 1 0 1 0] forall x : output0 . inv2 x = true
   predicate invariant1 (self : a)
   val invariant1 (self : a) : bool
     ensures { result = invariant1 self }
@@ -404,7 +404,7 @@
   val inv1 (_x : a) : bool
     ensures { result = inv1 _x }
     
-  axiom inv1 : forall x : a . inv1 x = true
+  axiom inv1 : [#"../06_fn_specs.rs" 1 0 1 0] forall x : a . inv1 x = true
   predicate invariant0 (self : f)
   val invariant0 (self : f) : bool
     ensures { result = invariant0 self }
@@ -413,7 +413,7 @@
   val inv0 (_x : f) : bool
     ensures { result = inv0 _x }
     
-  axiom inv0 : forall x : f . inv0 x = true
+  axiom inv0 : [#"../06_fn_specs.rs" 1 0 1 0] forall x : f . inv0 x = true
   predicate postcondition_once0 (self : f) (_2 : a) (_3 : output0)
   val postcondition_once0 (self : f) (_2 : a) (_3 : output0) : bool
     ensures { result = postcondition_once0 self _2 _3 }
@@ -450,9 +450,9 @@
     goto BB2
   }
   BB2 {
-    [#"../06_fn_specs.rs" 39 4 39 27] _0 <- ([#"../06_fn_specs.rs" 39 4 39 27] call_once0 ([#"../06_fn_specs.rs" 39 22 39 23] f) ([#"../06_fn_specs.rs" 39 25 39 26] a));
-    [#"../06_fn_specs.rs" 39 22 39 23] f <- any f;
-    [#"../06_fn_specs.rs" 39 25 39 26] a <- any a;
+    _0 <- ([#"../06_fn_specs.rs" 39 4 39 27] call_once0 f a);
+    f <- any f;
+    a <- any a;
     goto BB3
   }
   BB3 {
@@ -478,7 +478,7 @@
   val inv3 (_x : output0) : bool
     ensures { result = inv3 _x }
     
-  axiom inv3 : forall x : output0 . inv3 x = true
+  axiom inv3 : [#"../06_fn_specs.rs" 1 0 1 0] forall x : output0 . inv3 x = true
   predicate resolve0 (self : f)
   val resolve0 (self : f) : bool
     ensures { result = resolve0 self }
@@ -545,17 +545,17 @@
   val invariant2 (self : borrowed f) : bool
     ensures { result = invariant2 self }
     
-  axiom inv2 : forall x : borrowed f . inv2 x = true
+  axiom inv2 : [#"../06_fn_specs.rs" 1 0 1 0] forall x : borrowed f . inv2 x = true
   predicate invariant1 (self : a)
   val invariant1 (self : a) : bool
     ensures { result = invariant1 self }
     
-  axiom inv1 : forall x : a . inv1 x = true
+  axiom inv1 : [#"../06_fn_specs.rs" 1 0 1 0] forall x : a . inv1 x = true
   predicate invariant0 (self : f)
   val invariant0 (self : f) : bool
     ensures { result = invariant0 self }
     
-  axiom inv0 : forall x : f . inv0 x = true
+  axiom inv0 : [#"../06_fn_specs.rs" 1 0 1 0] forall x : f . inv0 x = true
   predicate precondition0 (self : f) (_2 : a)
   val precondition0 (self : f) (_2 : a) : bool
     ensures { result = precondition0 self _2 }
@@ -588,9 +588,9 @@
     goto BB2
   }
   BB2 {
-    [#"../06_fn_specs.rs" 27 4 27 22] _0 <- ([#"../06_fn_specs.rs" 27 4 27 22] weaken_3_std0 ([#"../06_fn_specs.rs" 27 17 27 18] f) ([#"../06_fn_specs.rs" 27 20 27 21] a));
-    [#"../06_fn_specs.rs" 27 17 27 18] f <- any f;
-    [#"../06_fn_specs.rs" 27 20 27 21] a <- any a;
+    _0 <- ([#"../06_fn_specs.rs" 27 4 27 22] weaken_3_std0 f a);
+    f <- any f;
+    a <- any a;
     goto BB3
   }
   BB3 {
@@ -678,12 +678,12 @@
   val invariant3 (self : borrowed f) : bool
     ensures { result = invariant3 self }
     
-  axiom inv3 : forall x : borrowed f . inv3 x = true
+  axiom inv3 : [#"../06_fn_specs.rs" 1 0 1 0] forall x : borrowed f . inv3 x = true
   predicate invariant2 (self : output0)
   val invariant2 (self : output0) : bool
     ensures { result = invariant2 self }
     
-  axiom inv2 : forall x : output0 . inv2 x = true
+  axiom inv2 : [#"../06_fn_specs.rs" 1 0 1 0] forall x : output0 . inv2 x = true
   predicate postcondition0 (self : f) (_2 : a) (_3 : output0)
   val postcondition0 (self : f) (_2 : a) (_3 : output0) : bool
     ensures { result = postcondition0 self _2 _3 }
@@ -713,12 +713,12 @@
   val invariant1 (self : a) : bool
     ensures { result = invariant1 self }
     
-  axiom inv1 : forall x : a . inv1 x = true
+  axiom inv1 : [#"../06_fn_specs.rs" 1 0 1 0] forall x : a . inv1 x = true
   predicate invariant0 (self : f)
   val invariant0 (self : f) : bool
     ensures { result = invariant0 self }
     
-  axiom inv0 : forall x : f . inv0 x = true
+  axiom inv0 : [#"../06_fn_specs.rs" 1 0 1 0] forall x : f . inv0 x = true
   predicate precondition0 (self : f) (_2 : a)
   val precondition0 (self : f) (_2 : a) : bool
     ensures { result = precondition0 self _2 }
@@ -751,9 +751,9 @@
     goto BB2
   }
   BB2 {
-    [#"../06_fn_specs.rs" 15 4 15 22] _0 <- ([#"../06_fn_specs.rs" 15 4 15 22] weaken_2_std0 ([#"../06_fn_specs.rs" 15 17 15 18] f) ([#"../06_fn_specs.rs" 15 20 15 21] a));
-    [#"../06_fn_specs.rs" 15 17 15 18] f <- any f;
-    [#"../06_fn_specs.rs" 15 20 15 21] a <- any a;
+    _0 <- ([#"../06_fn_specs.rs" 15 4 15 22] weaken_2_std0 f a);
+    f <- any f;
+    a <- any a;
     goto BB3
   }
   BB3 {
@@ -778,7 +778,7 @@
   val inv2 (_x : ()) : bool
     ensures { result = inv2 _x }
     
-  axiom inv2 : forall x : () . inv2 x = true
+  axiom inv2 : [#"../06_fn_specs.rs" 1 0 1 0] forall x : () . inv2 x = true
   use prelude.UIntSize
   predicate invariant1 (self : usize) =
     [#"../../../../../creusot-contracts/src/invariant.rs" 8 8 8 12] true
@@ -789,7 +789,7 @@
   val inv1 (_x : usize) : bool
     ensures { result = inv1 _x }
     
-  axiom inv1 : forall x : usize . inv1 x = true
+  axiom inv1 : [#"../06_fn_specs.rs" 1 0 1 0] forall x : usize . inv1 x = true
   predicate invariant0 (self : f)
   val invariant0 (self : f) : bool
     ensures { result = invariant0 self }
@@ -798,7 +798,7 @@
   val inv0 (_x : f) : bool
     ensures { result = inv0 _x }
     
-  axiom inv0 : forall x : f . inv0 x = true
+  axiom inv0 : [#"../06_fn_specs.rs" 1 0 1 0] forall x : f . inv0 x = true
   predicate precondition0 (self : f) (_2 : usize)
   val precondition0 (self : f) (_2 : usize) : bool
     ensures { result = precondition0 self _2 }
@@ -829,13 +829,8 @@
     goto BB1
   }
   BB1 {
-<<<<<<< HEAD
-    [#"../06_fn_specs.rs" 45 4 45 8] _0 <- ([#"../06_fn_specs.rs" 45 4 45 8] call_once0 ([#"../06_fn_specs.rs" 45 4 45 5] f) ([#"../06_fn_specs.rs" 45 4 45 8] ([#"../06_fn_specs.rs" 45 6 45 7] [#"../06_fn_specs.rs" 45 6 45 7] (0 : usize))));
-    [#"../06_fn_specs.rs" 45 4 45 5] f <- any f;
-=======
     _0 <- ([#"../06_fn_specs.rs" 45 4 45 8] call_once0 f ([#"../06_fn_specs.rs" 45 4 45 8] (([#"../06_fn_specs.rs" 45 6 45 7] [#"../06_fn_specs.rs" 45 6 45 7] (0 : usize)))));
     f <- any f;
->>>>>>> aa6c5257
     goto BB2
   }
   BB2 {
@@ -859,7 +854,7 @@
   use prelude.Int
   use C06FnSpecs_Caller_Closure0_Type as C06FnSpecs_Caller_Closure0
   predicate resolve0 [#"../06_fn_specs.rs" 49 17 49 20] (_1 : C06FnSpecs_Caller_Closure0.c06fnspecs_caller_closure0) =
-    true
+    [#"../06_fn_specs.rs" 1 0 1 0] true
   let rec cfg c06FnSpecs_Caller_Closure0 [#"../06_fn_specs.rs" 49 17 49 20] [@cfg:stackify] [@cfg:subregion_analysis] (_1 : C06FnSpecs_Caller_Closure0.c06fnspecs_caller_closure0) (_2 : usize) : ()
     
    = [@vc:do_not_keep_trace] [@vc:sp]
@@ -869,7 +864,7 @@
     goto BB0
   }
   BB0 {
-    [#"../06_fn_specs.rs" 49 21 49 23] _0 <- ([#"../06_fn_specs.rs" 49 21 49 23] ());
+    _0 <- ([#"../06_fn_specs.rs" 49 21 49 23] ());
     assume { resolve0 _1 };
     return _0
   }
@@ -888,12 +883,12 @@
   val inv0 (_x : C06FnSpecs_Caller_Closure0.c06fnspecs_caller_closure0) : bool
     ensures { result = inv0 _x }
     
-  axiom inv0 : forall x : C06FnSpecs_Caller_Closure0.c06fnspecs_caller_closure0 . inv0 x = true
+  axiom inv0 : [#"../06_fn_specs.rs" 1 0 1 0] forall x : C06FnSpecs_Caller_Closure0.c06fnspecs_caller_closure0 . inv0 x = true
   use prelude.Int
   predicate precondition0 [#"../06_fn_specs.rs" 49 17 49 20] (self : C06FnSpecs_Caller_Closure0.c06fnspecs_caller_closure0) (args : usize)
     
    =
-    let (_2) = args in true
+    [#"../06_fn_specs.rs" 1 0 1 0] let (_2) = args in true
   val fn_once_user0 [#"../06_fn_specs.rs" 44 0 44 43] (f : C06FnSpecs_Caller_Closure0.c06fnspecs_caller_closure0) : ()
     requires {[#"../06_fn_specs.rs" 43 11 43 36] precondition0 f ((0 : usize))}
     requires {[#"../06_fn_specs.rs" 44 38 44 39] inv0 f}
@@ -905,7 +900,7 @@
     goto BB0
   }
   BB0 {
-    [#"../06_fn_specs.rs" 49 4 49 24] _0 <- ([#"../06_fn_specs.rs" 49 4 49 24] fn_once_user0 ([#"../06_fn_specs.rs" 49 17 49 23] C06FnSpecs_Caller_Closure0.C06FnSpecs_Caller_Closure0));
+    _0 <- ([#"../06_fn_specs.rs" 49 4 49 24] fn_once_user0 ([#"../06_fn_specs.rs" 49 17 49 23] C06FnSpecs_Caller_Closure0.C06FnSpecs_Caller_Closure0));
     goto BB1
   }
   BB1 {
