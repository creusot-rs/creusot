--- conflicted
+++ resolved
@@ -13,7 +13,7 @@
   function field_00 [#"../01_basic.rs" 6 14 6 16] (self : C01Basic_UsesClosure_Closure0.c01basic_usesclosure_closure0) : bool
     
    =
-    let C01Basic_UsesClosure_Closure0.C01Basic_UsesClosure_Closure0 a = self in a
+    [#"../01_basic.rs" 1 0 1 0] let C01Basic_UsesClosure_Closure0.C01Basic_UsesClosure_Closure0 a = self in a
   val field_00 [#"../01_basic.rs" 6 14 6 16] (self : C01Basic_UsesClosure_Closure0.c01basic_usesclosure_closure0) : bool
     ensures { result = field_00 self }
     
@@ -26,7 +26,7 @@
     goto BB0
   }
   BB0 {
-    [#"../01_basic.rs" 6 17 6 18] _0 <- ([#"../01_basic.rs" 6 17 6 18] field_00 _1);
+    _0 <- field_00 _1;
     return _0
   }
   
@@ -35,12 +35,12 @@
   use prelude.Int8
   use C01Basic_UsesClosure_Closure0_Type as C01Basic_UsesClosure_Closure0
   predicate resolve0 [#"../01_basic.rs" 6 14 6 16] (_1 : C01Basic_UsesClosure_Closure0.c01basic_usesclosure_closure0) =
-    true
+    [#"../01_basic.rs" 1 0 1 0] true
   use prelude.Borrow
   function field_00 [#"../01_basic.rs" 6 14 6 16] (self : C01Basic_UsesClosure_Closure0.c01basic_usesclosure_closure0) : bool
     
    =
-    let C01Basic_UsesClosure_Closure0.C01Basic_UsesClosure_Closure0 a = self in a
+    [#"../01_basic.rs" 1 0 1 0] let C01Basic_UsesClosure_Closure0.C01Basic_UsesClosure_Closure0 a = self in a
   val field_00 [#"../01_basic.rs" 6 14 6 16] (self : C01Basic_UsesClosure_Closure0.c01basic_usesclosure_closure0) : bool
     ensures { result = field_00 self }
     
@@ -55,14 +55,14 @@
     goto BB0
   }
   BB0 {
-    [#"../01_basic.rs" 5 12 5 16] y <- ([#"../01_basic.rs" 5 12 5 16] [#"../01_basic.rs" 5 12 5 16] true);
-    [#"../01_basic.rs" 6 13 6 19] _4 <- ([#"../01_basic.rs" 6 13 6 19] C01Basic_UsesClosure_Closure0.C01Basic_UsesClosure_Closure0 ([#"../01_basic.rs" 6 13 6 19] y));
-    [#"../01_basic.rs" 6 13 6 21] _x <- ([#"../01_basic.rs" 6 13 6 21] let () = [#"../01_basic.rs" 6 13 6 21] () in closure00 ([#"../01_basic.rs" 6 13 6 19] _4));
+    y <- ([#"../01_basic.rs" 5 12 5 16] [#"../01_basic.rs" 5 12 5 16] true);
+    _4 <- ([#"../01_basic.rs" 6 13 6 19] C01Basic_UsesClosure_Closure0.C01Basic_UsesClosure_Closure0 ([#"../01_basic.rs" 6 13 6 19] y));
+    _x <- ([#"../01_basic.rs" 6 13 6 21] let () = [#"../01_basic.rs" 6 13 6 21] () in closure00 ([#"../01_basic.rs" 6 13 6 19] _4));
     goto BB1
   }
   BB1 {
     assume { resolve0 _4 };
-    [#"../01_basic.rs" 4 22 7 1] _0 <- ([#"../01_basic.rs" 4 22 7 1] ());
+    _0 <- ([#"../01_basic.rs" 4 22 7 1] ());
     return _0
   }
   
@@ -90,7 +90,7 @@
     goto BB0
   }
   BB0 {
-    [#"../01_basic.rs" 10 19 10 24] _0 <- ([#"../01_basic.rs" 10 19 10 24] ([#"../01_basic.rs" 10 19 10 20] a) + ([#"../01_basic.rs" 10 23 10 24] b));
+    _0 <- ([#"../01_basic.rs" 10 19 10 24] a + b);
     return _0
   }
   
@@ -100,7 +100,7 @@
   use prelude.Int8
   use C01Basic_MultiArg_Closure0_Type as C01Basic_MultiArg_Closure0
   predicate resolve0 [#"../01_basic.rs" 10 12 10 18] (_1 : C01Basic_MultiArg_Closure0.c01basic_multiarg_closure0) =
-    true
+    [#"../01_basic.rs" 1 0 1 0] true
   use prelude.Borrow
   use prelude.Int
   val closure00 [#"../01_basic.rs" 10 12 10 18] (_1 : C01Basic_MultiArg_Closure0.c01basic_multiarg_closure0) (a : int32) (b : int32) : int32
@@ -114,18 +114,13 @@
     goto BB0
   }
   BB0 {
-<<<<<<< HEAD
-    [#"../01_basic.rs" 10 12 10 24] x <- ([#"../01_basic.rs" 10 12 10 24] C01Basic_MultiArg_Closure0.C01Basic_MultiArg_Closure0);
-    [#"../01_basic.rs" 11 13 11 22] _a <- ([#"../01_basic.rs" 11 13 11 22] let (a, b) = [#"../01_basic.rs" 11 13 11 22] ([#"../01_basic.rs" 11 17 11 18] [#"../01_basic.rs" 11 17 11 18] (0 : int32), [#"../01_basic.rs" 11 20 11 21] [#"../01_basic.rs" 11 20 11 21] (3 : int32)) in closure00 ([#"../01_basic.rs" 11 13 11 16] x) a b);
-=======
     x <- ([#"../01_basic.rs" 10 12 10 24] C01Basic_MultiArg_Closure0.C01Basic_MultiArg_Closure0);
     _a <- ([#"../01_basic.rs" 11 13 11 22] let (a, b) = [#"../01_basic.rs" 11 13 11 22] (([#"../01_basic.rs" 11 17 11 18] [#"../01_basic.rs" 11 17 11 18] (0 : int32)), ([#"../01_basic.rs" 11 20 11 21] [#"../01_basic.rs" 11 20 11 21] (3 : int32))) in closure00 ([#"../01_basic.rs" 11 13 11 16] x) a b);
->>>>>>> aa6c5257
     goto BB1
   }
   BB1 {
     assume { resolve0 x };
-    [#"../01_basic.rs" 9 19 12 1] _0 <- ([#"../01_basic.rs" 9 19 12 1] ());
+    _0 <- ([#"../01_basic.rs" 9 19 12 1] ());
     return _0
   }
   
@@ -147,7 +142,7 @@
   predicate unnest0 [#"../01_basic.rs" 19 16 19 23] (self : C01Basic_MoveClosure_Closure0.c01basic_moveclosure_closure0) (_2 : C01Basic_MoveClosure_Closure0.c01basic_moveclosure_closure0)
     
    =
-    true
+    [#"../01_basic.rs" 1 0 1 0] true
   predicate resolve0 (self : borrowed C01Basic_MoveClosure_Closure0.c01basic_moveclosure_closure0) =
     [#"../../../../../creusot-contracts/src/resolve.rs" 25 20 25 34]  ^ self =  * self
   val resolve0 (self : borrowed C01Basic_MoveClosure_Closure0.c01basic_moveclosure_closure0) : bool
@@ -157,12 +152,12 @@
   function field_00 [#"../01_basic.rs" 19 16 19 23] (self : C01Basic_MoveClosure_Closure0.c01basic_moveclosure_closure0) : borrowed int32
     
    =
-    let C01Basic_MoveClosure_Closure0.C01Basic_MoveClosure_Closure0 a = self in a
+    [#"../01_basic.rs" 1 0 1 0] let C01Basic_MoveClosure_Closure0.C01Basic_MoveClosure_Closure0 a = self in a
   val field_00 [#"../01_basic.rs" 19 16 19 23] (self : C01Basic_MoveClosure_Closure0.c01basic_moveclosure_closure0) : borrowed int32
     ensures { result = field_00 self }
     
   let rec cfg c01Basic_MoveClosure_Closure0 [#"../01_basic.rs" 19 16 19 23] [@cfg:stackify] [@cfg:subregion_analysis] (_1 : borrowed C01Basic_MoveClosure_Closure0.c01basic_moveclosure_closure0) : ()
-    ensures { unnest0 ( * _1) ( ^ _1) }
+    ensures { [#"../01_basic.rs" 1 0 1 0] unnest0 ( * _1) ( ^ _1) }
     
    = [@vc:do_not_keep_trace] [@vc:sp]
   var _0 : ();
@@ -171,13 +166,9 @@
     goto BB0
   }
   BB0 {
-<<<<<<< HEAD
-    [#"../01_basic.rs" 20 8 20 15] _1 <- { _1 with current = (let C01Basic_MoveClosure_Closure0.C01Basic_MoveClosure_Closure0 a =  * _1 in C01Basic_MoveClosure_Closure0.C01Basic_MoveClosure_Closure0 ({ (field_00 ( * _1)) with current = ([#"../01_basic.rs" 20 8 20 15]  * field_00 ( * _1) + ([#"../01_basic.rs" 20 14 20 15] [#"../01_basic.rs" 20 14 20 15] (1 : int32))) })) };
-=======
     _1 <- { _1 with current = (let C01Basic_MoveClosure_Closure0.C01Basic_MoveClosure_Closure0 x0 =  * _1 in C01Basic_MoveClosure_Closure0.C01Basic_MoveClosure_Closure0 ({ (field_00 ( * _1)) with current = ([#"../01_basic.rs" 20 8 20 15]  * field_00 ( * _1) + ([#"../01_basic.rs" 20 14 20 15] [#"../01_basic.rs" 20 14 20 15] (1 : int32))) })) };
->>>>>>> aa6c5257
     assume { resolve0 _1 };
-    [#"../01_basic.rs" 19 24 21 5] _0 <- ([#"../01_basic.rs" 19 24 21 5] ());
+    _0 <- ([#"../01_basic.rs" 19 24 21 5] ());
     return _0
   }
   
@@ -196,24 +187,24 @@
   function field_00 [#"../01_basic.rs" 19 16 19 23] (self : C01Basic_MoveClosure_Closure0.c01basic_moveclosure_closure0) : borrowed int32
     
    =
-    let C01Basic_MoveClosure_Closure0.C01Basic_MoveClosure_Closure0 a = self in a
+    [#"../01_basic.rs" 1 0 1 0] let C01Basic_MoveClosure_Closure0.C01Basic_MoveClosure_Closure0 a = self in a
   val field_00 [#"../01_basic.rs" 19 16 19 23] (self : C01Basic_MoveClosure_Closure0.c01basic_moveclosure_closure0) : borrowed int32
     ensures { result = field_00 self }
     
   predicate resolve0 [#"../01_basic.rs" 19 16 19 23] (_1 : C01Basic_MoveClosure_Closure0.c01basic_moveclosure_closure0)
    =
-    resolve2 (field_00 _1)
+    [#"../01_basic.rs" 1 0 1 0] resolve2 (field_00 _1)
   predicate unnest0 [#"../01_basic.rs" 19 16 19 23] (self : C01Basic_MoveClosure_Closure0.c01basic_moveclosure_closure0) (_2 : C01Basic_MoveClosure_Closure0.c01basic_moveclosure_closure0)
     
    =
-    true
+    [#"../01_basic.rs" 1 0 1 0] true
   predicate resolve1 (self : borrowed C01Basic_MoveClosure_Closure0.c01basic_moveclosure_closure0) =
     [#"../../../../../creusot-contracts/src/resolve.rs" 25 20 25 34]  ^ self =  * self
   val resolve1 (self : borrowed C01Basic_MoveClosure_Closure0.c01basic_moveclosure_closure0) : bool
     ensures { result = resolve1 self }
     
   val closure00 [#"../01_basic.rs" 19 16 19 23] (_1 : borrowed C01Basic_MoveClosure_Closure0.c01basic_moveclosure_closure0) : ()
-    ensures { unnest0 ( * _1) ( ^ _1) }
+    ensures { [#"../01_basic.rs" 1 0 1 0] unnest0 ( * _1) ( ^ _1) }
     
   let rec cfg move_closure [#"../01_basic.rs" 16 0 16 21] [@cfg:stackify] [@cfg:subregion_analysis] (_1 : ()) : ()
    = [@vc:do_not_keep_trace] [@vc:sp]
@@ -229,27 +220,27 @@
     goto BB0
   }
   BB0 {
-    [#"../01_basic.rs" 17 17 17 21] _2 <- ([#"../01_basic.rs" 17 17 17 21] [#"../01_basic.rs" 17 17 17 21] (0 : int32));
-    [#"../01_basic.rs" 17 12 17 21] a <- Borrow.borrow_mut _2;
-    [#"../01_basic.rs" 17 12 17 21] _2 <-  ^ a;
-    [#"../01_basic.rs" 19 16 21 5] x <- ([#"../01_basic.rs" 19 16 21 5] C01Basic_MoveClosure_Closure0.C01Basic_MoveClosure_Closure0 a);
+    _2 <- ([#"../01_basic.rs" 17 17 17 21] [#"../01_basic.rs" 17 17 17 21] (0 : int32));
+    a <- Borrow.borrow_mut _2;
+    _2 <-  ^ a;
+    x <- ([#"../01_basic.rs" 19 16 21 5] C01Basic_MoveClosure_Closure0.C01Basic_MoveClosure_Closure0 a);
     a <- any borrowed int32;
-    [#"../01_basic.rs" 23 4 23 7] _5 <- Borrow.borrow_mut x;
-    [#"../01_basic.rs" 23 4 23 7] x <-  ^ _5;
-    [#"../01_basic.rs" 23 4 23 9] _4 <- ([#"../01_basic.rs" 23 4 23 9] let () = [#"../01_basic.rs" 23 4 23 9] () in closure00 _5);
+    _5 <- Borrow.borrow_mut x;
+    x <-  ^ _5;
+    _4 <- ([#"../01_basic.rs" 23 4 23 9] let () = [#"../01_basic.rs" 23 4 23 9] () in closure00 _5);
     _5 <- any borrowed C01Basic_MoveClosure_Closure0.c01basic_moveclosure_closure0;
     goto BB1
   }
   BB1 {
-    [#"../01_basic.rs" 24 4 24 7] _8 <- Borrow.borrow_mut x;
-    [#"../01_basic.rs" 24 4 24 7] x <-  ^ _8;
-    [#"../01_basic.rs" 24 4 24 9] _7 <- ([#"../01_basic.rs" 24 4 24 9] let () = [#"../01_basic.rs" 24 4 24 9] () in closure00 _8);
+    _8 <- Borrow.borrow_mut x;
+    x <-  ^ _8;
+    _7 <- ([#"../01_basic.rs" 24 4 24 9] let () = [#"../01_basic.rs" 24 4 24 9] () in closure00 _8);
     _8 <- any borrowed C01Basic_MoveClosure_Closure0.c01basic_moveclosure_closure0;
     goto BB2
   }
   BB2 {
     assume { resolve0 x };
-    [#"../01_basic.rs" 16 22 25 1] _0 <- ([#"../01_basic.rs" 16 22 25 1] ());
+    _0 <- ([#"../01_basic.rs" 16 22 25 1] ());
     return _0
   }
   
@@ -275,13 +266,13 @@
   val inv0 (_x : borrowed uint32) : bool
     ensures { result = inv0 _x }
     
-  axiom inv0 : forall x : borrowed uint32 . inv0 x = true
+  axiom inv0 : [#"../01_basic.rs" 1 0 1 0] forall x : borrowed uint32 . inv0 x = true
   use prelude.Int16
   use C01Basic_MoveMut_Closure0_Type as C01Basic_MoveMut_Closure0
   predicate unnest0 [#"../01_basic.rs" 35 16 35 23] (self : C01Basic_MoveMut_Closure0.c01basic_movemut_closure0) (_2 : C01Basic_MoveMut_Closure0.c01basic_movemut_closure0)
     
    =
-    true
+    [#"../01_basic.rs" 1 0 1 0] true
   predicate resolve1 (self : borrowed C01Basic_MoveMut_Closure0.c01basic_movemut_closure0) =
     [#"../../../../../creusot-contracts/src/resolve.rs" 25 20 25 34]  ^ self =  * self
   val resolve1 (self : borrowed C01Basic_MoveMut_Closure0.c01basic_movemut_closure0) : bool
@@ -291,7 +282,7 @@
   function field_00 [#"../01_basic.rs" 35 16 35 23] (self : C01Basic_MoveMut_Closure0.c01basic_movemut_closure0) : borrowed uint32
     
    =
-    let C01Basic_MoveMut_Closure0.C01Basic_MoveMut_Closure0 a = self in a
+    [#"../01_basic.rs" 1 0 1 0] let C01Basic_MoveMut_Closure0.C01Basic_MoveMut_Closure0 a = self in a
   val field_00 [#"../01_basic.rs" 35 16 35 23] (self : C01Basic_MoveMut_Closure0.c01basic_movemut_closure0) : borrowed uint32
     ensures { result = field_00 self }
     
@@ -304,7 +295,7 @@
     ensures { [#"../01_basic.rs" 28 27 28 36] inv0 result }
     
   let rec cfg c01Basic_MoveMut_Closure0 [#"../01_basic.rs" 35 16 35 23] [@cfg:stackify] [@cfg:subregion_analysis] (_1 : borrowed C01Basic_MoveMut_Closure0.c01basic_movemut_closure0) : ()
-    ensures { unnest0 ( * _1) ( ^ _1) }
+    ensures { [#"../01_basic.rs" 1 0 1 0] unnest0 ( * _1) ( ^ _1) }
     
    = [@vc:do_not_keep_trace] [@vc:sp]
   var _0 : ();
@@ -315,25 +306,18 @@
     goto BB0
   }
   BB0 {
-    [#"../01_basic.rs" 36 12 36 21] _3 <- ([#"../01_basic.rs" 36 12 36 21] new_ref0 ());
+    _3 <- ([#"../01_basic.rs" 36 12 36 21] new_ref0 ());
     goto BB1
   }
   BB1 {
-<<<<<<< HEAD
-    [#"../01_basic.rs" 36 12 36 21] _2 <- Borrow.borrow_mut ( * _3);
-    [#"../01_basic.rs" 36 12 36 21] _3 <- { _3 with current = ( ^ _2) };
-    [#"../01_basic.rs" 36 8 36 21] _1 <- { _1 with current = (let C01Basic_MoveMut_Closure0.C01Basic_MoveMut_Closure0 a =  * _1 in C01Basic_MoveMut_Closure0.C01Basic_MoveMut_Closure0 ([#"../01_basic.rs" 36 8 36 21] _2)) };
-    [#"../01_basic.rs" 36 8 36 21] _2 <- any borrowed uint32;
-=======
     _2 <- Borrow.borrow_mut ( * _3);
     _3 <- { _3 with current =  ^ _2 };
     _1 <- { _1 with current = (let C01Basic_MoveMut_Closure0.C01Basic_MoveMut_Closure0 x0 =  * _1 in C01Basic_MoveMut_Closure0.C01Basic_MoveMut_Closure0 _2) };
     _2 <- any borrowed uint32;
->>>>>>> aa6c5257
     assume { resolve0 (field_00 ( * _1)) };
     assume { resolve1 _1 };
     assume { resolve0 _3 };
-    [#"../01_basic.rs" 35 24 37 5] _0 <- ([#"../01_basic.rs" 35 24 37 5] ());
+    _0 <- ([#"../01_basic.rs" 35 24 37 5] ());
     return _0
   }
   
@@ -350,7 +334,7 @@
   val inv0 (_x : borrowed uint32) : bool
     ensures { result = inv0 _x }
     
-  axiom inv0 : forall x : borrowed uint32 . inv0 x = true
+  axiom inv0 : [#"../01_basic.rs" 1 0 1 0] forall x : borrowed uint32 . inv0 x = true
   predicate resolve1 (self : borrowed uint32) =
     [#"../../../../../creusot-contracts/src/resolve.rs" 25 20 25 34]  ^ self =  * self
   val resolve1 (self : borrowed uint32) : bool
@@ -362,16 +346,16 @@
   function field_00 [#"../01_basic.rs" 35 16 35 23] (self : C01Basic_MoveMut_Closure0.c01basic_movemut_closure0) : borrowed uint32
     
    =
-    let C01Basic_MoveMut_Closure0.C01Basic_MoveMut_Closure0 a = self in a
+    [#"../01_basic.rs" 1 0 1 0] let C01Basic_MoveMut_Closure0.C01Basic_MoveMut_Closure0 a = self in a
   val field_00 [#"../01_basic.rs" 35 16 35 23] (self : C01Basic_MoveMut_Closure0.c01basic_movemut_closure0) : borrowed uint32
     ensures { result = field_00 self }
     
   predicate resolve0 [#"../01_basic.rs" 35 16 35 23] (_1 : C01Basic_MoveMut_Closure0.c01basic_movemut_closure0) =
-    resolve1 (field_00 _1)
+    [#"../01_basic.rs" 1 0 1 0] resolve1 (field_00 _1)
   predicate unnest0 [#"../01_basic.rs" 35 16 35 23] (self : C01Basic_MoveMut_Closure0.c01basic_movemut_closure0) (_2 : C01Basic_MoveMut_Closure0.c01basic_movemut_closure0)
     
    =
-    true
+    [#"../01_basic.rs" 1 0 1 0] true
   predicate resolve2 (self : borrowed C01Basic_MoveMut_Closure0.c01basic_movemut_closure0) =
     [#"../../../../../creusot-contracts/src/resolve.rs" 25 20 25 34]  ^ self =  * self
   val resolve2 (self : borrowed C01Basic_MoveMut_Closure0.c01basic_movemut_closure0) : bool
@@ -381,7 +365,7 @@
     ensures { [#"../01_basic.rs" 28 27 28 36] inv0 result }
     
   val closure00 [#"../01_basic.rs" 35 16 35 23] (_1 : borrowed C01Basic_MoveMut_Closure0.c01basic_movemut_closure0) : ()
-    ensures { unnest0 ( * _1) ( ^ _1) }
+    ensures { [#"../01_basic.rs" 1 0 1 0] unnest0 ( * _1) ( ^ _1) }
     
   let rec cfg move_mut [#"../01_basic.rs" 32 0 32 17] [@cfg:stackify] [@cfg:subregion_analysis] (_1 : ()) : ()
    = [@vc:do_not_keep_trace] [@vc:sp]
@@ -397,27 +381,27 @@
     goto BB0
   }
   BB0 {
-    [#"../01_basic.rs" 33 21 33 25] _2 <- ([#"../01_basic.rs" 33 21 33 25] [#"../01_basic.rs" 33 21 33 25] (0 : uint32));
-    [#"../01_basic.rs" 33 16 33 25] x <- Borrow.borrow_mut _2;
-    [#"../01_basic.rs" 33 16 33 25] _2 <-  ^ x;
-    [#"../01_basic.rs" 35 16 37 5] a <- ([#"../01_basic.rs" 35 16 37 5] C01Basic_MoveMut_Closure0.C01Basic_MoveMut_Closure0 x);
+    _2 <- ([#"../01_basic.rs" 33 21 33 25] [#"../01_basic.rs" 33 21 33 25] (0 : uint32));
+    x <- Borrow.borrow_mut _2;
+    _2 <-  ^ x;
+    a <- ([#"../01_basic.rs" 35 16 37 5] C01Basic_MoveMut_Closure0.C01Basic_MoveMut_Closure0 x);
     x <- any borrowed uint32;
-    [#"../01_basic.rs" 38 4 38 7] _5 <- Borrow.borrow_mut a;
-    [#"../01_basic.rs" 38 4 38 7] a <-  ^ _5;
-    [#"../01_basic.rs" 38 4 38 9] _4 <- ([#"../01_basic.rs" 38 4 38 9] let () = [#"../01_basic.rs" 38 4 38 9] () in closure00 _5);
+    _5 <- Borrow.borrow_mut a;
+    a <-  ^ _5;
+    _4 <- ([#"../01_basic.rs" 38 4 38 9] let () = [#"../01_basic.rs" 38 4 38 9] () in closure00 _5);
     _5 <- any borrowed C01Basic_MoveMut_Closure0.c01basic_movemut_closure0;
     goto BB1
   }
   BB1 {
-    [#"../01_basic.rs" 39 4 39 7] _8 <- Borrow.borrow_mut a;
-    [#"../01_basic.rs" 39 4 39 7] a <-  ^ _8;
-    [#"../01_basic.rs" 39 4 39 9] _7 <- ([#"../01_basic.rs" 39 4 39 9] let () = [#"../01_basic.rs" 39 4 39 9] () in closure00 _8);
+    _8 <- Borrow.borrow_mut a;
+    a <-  ^ _8;
+    _7 <- ([#"../01_basic.rs" 39 4 39 9] let () = [#"../01_basic.rs" 39 4 39 9] () in closure00 _8);
     _8 <- any borrowed C01Basic_MoveMut_Closure0.c01basic_movemut_closure0;
     goto BB2
   }
   BB2 {
     assume { resolve0 a };
-    [#"../01_basic.rs" 32 18 40 1] _0 <- ([#"../01_basic.rs" 32 18 40 1] ());
+    _0 <- ([#"../01_basic.rs" 32 18 40 1] ());
     return _0
   }
   
