--- conflicted
+++ resolved
@@ -29,11 +29,7 @@
      ^ field_00 _2 =  ^ field_00 self
   use prelude.UInt32
   predicate resolve0 (self : borrowed C07MutableCapture_TestFnmut_Closure1.c07mutablecapture_testfnmut_closure1) =
-<<<<<<< HEAD
-    [#"../../../../../creusot-contracts/src/resolve.rs" 27 20 27 34]  ^ self =  * self
-=======
     [#"../../../../../creusot-contracts/src/resolve.rs" 26 20 26 34]  ^ self =  * self
->>>>>>> c22743fa
   val resolve0 (self : borrowed C07MutableCapture_TestFnmut_Closure1.c07mutablecapture_testfnmut_closure1) : bool
     ensures { result = resolve0 self }
     
@@ -66,11 +62,7 @@
   use prelude.Borrow
   use prelude.UInt32
   predicate resolve2 (self : borrowed uint32) =
-<<<<<<< HEAD
-    [#"../../../../../creusot-contracts/src/resolve.rs" 27 20 27 34]  ^ self =  * self
-=======
     [#"../../../../../creusot-contracts/src/resolve.rs" 26 20 26 34]  ^ self =  * self
->>>>>>> c22743fa
   val resolve2 (self : borrowed uint32) : bool
     ensures { result = resolve2 self }
     
@@ -93,11 +85,7 @@
    =
      ^ field_00 _2 =  ^ field_00 self
   predicate resolve1 (self : borrowed C07MutableCapture_TestFnmut_Closure1.c07mutablecapture_testfnmut_closure1) =
-<<<<<<< HEAD
-    [#"../../../../../creusot-contracts/src/resolve.rs" 27 20 27 34]  ^ self =  * self
-=======
     [#"../../../../../creusot-contracts/src/resolve.rs" 26 20 26 34]  ^ self =  * self
->>>>>>> c22743fa
   val resolve1 (self : borrowed C07MutableCapture_TestFnmut_Closure1.c07mutablecapture_testfnmut_closure1) : bool
     ensures { result = resolve1 self }
     
