<<<<<<< HEAD

=======
module T_mutex__Even [#"mutex.rs" 61 0 61 11]
  type t_Even  =
    | C_Even
  
  let rec t_Even (input:t_Even) (ret  )= any [ good -> {C_Even  = input} (! ret) ] 
end
module T_mutex__MutexInner [#"mutex.rs" 11 0 11 20]
  type t_MutexInner 't
end
module T_mutex__Mutex [#"mutex.rs" 13 0 13 22]
  use T_mutex__MutexInner as MutexInner'0
  
  type t_Mutex 't 'i =
    | C_Mutex (MutexInner'0.t_MutexInner 't) 'i
  
  let rec t_Mutex < 't > < 'i > (input:t_Mutex 't 'i) (ret  (field_0:MutexInner'0.t_MutexInner 't) (field_1:'i))= any
    [ good (field_0:MutexInner'0.t_MutexInner 't) (field_1:'i)-> {C_Mutex field_0 field_1 = input}
      (! ret {field_0} {field_1}) ]
    
  
  function t_Mutex__1 (self : t_Mutex 't 'i) : 'i =
    match self with
      | C_Mutex _ a -> a
      end
end
module T_mutex__AddsTwo [#"mutex.rs" 71 0 71 18]
  use T_mutex__Even as Even'0
  
  use prelude.prelude.UInt32
  
  use prelude.prelude.Int
  
  use T_mutex__Mutex as Mutex'0
  
  use prelude.prelude.Borrow
  
  type t_AddsTwo  =
    | C_AddsTwo (Mutex'0.t_Mutex uint32 (Even'0.t_Even))
  
  let rec t_AddsTwo (input:t_AddsTwo) (ret  (mutex:Mutex'0.t_Mutex uint32 (Even'0.t_Even)))= any
    [ good (mutex:Mutex'0.t_Mutex uint32 (Even'0.t_Even))-> {C_AddsTwo mutex = input} (! ret {mutex}) ]
    
end
module T_mutex__GuardInner [#"mutex.rs" 43 0 43 37]
  type t_GuardInner 't
end
module T_mutex__MutexGuard [#"mutex.rs" 45 0 45 44]
  use prelude.prelude.Snapshot
  
  use T_mutex__GuardInner as GuardInner'0
  
  type t_MutexGuard 't 'i =
    | C_MutexGuard (GuardInner'0.t_GuardInner 't) (Snapshot.snap_ty 'i)
  
  let rec t_MutexGuard < 't > < 'i > (input:t_MutexGuard 't 'i) (ret  (field_0:GuardInner'0.t_GuardInner 't) (field_1:Snapshot.snap_ty 'i))= any
    [ good (field_0:GuardInner'0.t_GuardInner 't) (field_1:Snapshot.snap_ty 'i)-> {C_MutexGuard field_0 field_1 = input}
      (! ret {field_0} {field_1}) ]
    
  
  function t_MutexGuard__1 (self : t_MutexGuard 't 'i) : Snapshot.snap_ty 'i =
    match self with
      | C_MutexGuard _ a -> a
      end
end
>>>>>>> dfce2a3a
module M_mutex__qyi5425553346843331945__call [#"mutex.rs" 100 4 100 23] (* <AddsTwo<'a> as FakeFnOnce> *)
  let%span smutex0 = "mutex.rs" 103 17 103 23
  let%span smutex1 = "mutex.rs" 104 24 104 25
  let%span smutex2 = "mutex.rs" 106 18 106 19
  let%span smutex3 = "mutex.rs" 37 17 37 21
  let%span smutex4 = "mutex.rs" 36 14 36 33
  let%span smutex5 = "mutex.rs" 49 4 49 35
  let%span smutex6 = "mutex.rs" 50 23 50 25
  let%span smutex7 = "mutex.rs" 55 4 55 30
  let%span smutex8 = "mutex.rs" 56 22 56 23
  let%span smutex9 = "mutex.rs" 67 8 67 24
  
  use prelude.prelude.Borrow
  
  type t_MutexInner'0
  
  type t_Mutex'0  =
    { t_Mutex__0'0: t_MutexInner'0; t_Mutex__1'0: () }
  
  type t_AddsTwo'0  =
    { t_AddsTwo__mutex'0: t_Mutex'0 }
  
  predicate inv'0 (_1 : t_Mutex'0)
  
  type t_GuardInner'0
  
  use prelude.prelude.Snapshot
  
  type t_MutexGuard'0  =
    { t_MutexGuard__0'0: t_GuardInner'0; t_MutexGuard__1'0: Snapshot.snap_ty () }
  
  use prelude.prelude.Snapshot
  
  axiom inv_axiom'0 [@rewrite] : forall x : t_Mutex'0 [inv'0 x] . inv'0 x = true
  
  use prelude.prelude.UInt32
  
  predicate inv'2 (_1 : uint32)
  
  axiom inv_axiom'1 [@rewrite] : forall x : uint32 [inv'2 x] . inv'2 x = true
  
  predicate inv'3 (_1 : uint32)
  
  axiom inv_axiom'2 [@rewrite] : forall x : uint32 [inv'3 x] . inv'3 x = true
  
  let rec lock'0 (self:t_Mutex'0) (return'  (ret:t_MutexGuard'0))= {[@expl:precondition] [%#smutex3] inv'0 self}
    any
    [ return' (result:t_MutexGuard'0)-> {[%#smutex4] self.t_Mutex__1'0 = Snapshot.inner result.t_MutexGuard__1'0}
      (! return' {result}) ]
    
  
  use prelude.prelude.Int
  
  predicate inv'1 [#"mutex.rs" 66 4 66 33] (self : ()) (x : uint32) =
    [%#smutex9] mod x (2 : uint32) = (0 : uint32)
  
  let rec deref'0 (self:t_MutexGuard'0) (return'  (ret:uint32))= any
    [ return' (result:uint32)-> {[%#smutex6] inv'2 result}
      {[%#smutex5] inv'1 (Snapshot.inner self.t_MutexGuard__1'0) result}
      (! return' {result}) ]
    
  
  let rec set'0 (self:borrowed (t_MutexGuard'0)) (v:uint32) (return'  (ret:()))= {[@expl:precondition] [%#smutex8] inv'3 v}
    {[@expl:precondition] [%#smutex7] inv'1 (Snapshot.inner (self.current).t_MutexGuard__1'0) v}
    any [ return' (result:())-> (! return' {result}) ] 
  
  use prelude.prelude.Intrinsic
  
  meta "compute_max_steps" 1000000
  
  let rec call'0 (self:t_AddsTwo'0) (return'  (ret:()))= (! bb0
    [ bb0 = s0 [ s0 = lock'0 {self.t_AddsTwo__mutex'0} (fun (_ret':t_MutexGuard'0) ->  [ &v <- _ret' ] s1) | s1 = bb1 ] 
    | bb1 = s0 [ s0 = deref'0 {v} (fun (_ret':uint32) ->  [ &_5 <- _ret' ] s1) | s1 = bb2 ] 
    | bb2 = s0
      [ s0 =  [ &val' <- _5 ] s1
      | s1 = UInt32.lt {val'} {[%#smutex0] (100000 : uint32)} (fun (_ret':bool) ->  [ &_7 <- _ret' ] s2)
      | s2 = any [ br0 -> {_7 = false} (! bb5) | br1 -> {_7} (! bb3) ]  ]
      
    | bb3 = s0
      [ s0 = Borrow.borrow_mut <t_MutexGuard'0> {v}
          (fun (_ret':borrowed (t_MutexGuard'0)) ->  [ &_10 <- _ret' ]  [ &v <- _ret'.final ] s1)
      | s1 = UInt32.add {val'} {[%#smutex1] (2 : uint32)} (fun (_ret':uint32) ->  [ &_11 <- _ret' ] s2)
      | s2 = set'0 {_10} {_11} (fun (_ret':()) ->  [ &_9 <- _ret' ] s3)
      | s3 = bb4 ]
      
    | bb4 = bb7
    | bb5 = s0
      [ s0 = Borrow.borrow_mut <t_MutexGuard'0> {v}
          (fun (_ret':borrowed (t_MutexGuard'0)) ->  [ &_14 <- _ret' ]  [ &v <- _ret'.final ] s1)
      | s1 = set'0 {_14} {[%#smutex2] (0 : uint32)} (fun (_ret':()) ->  [ &_13 <- _ret' ] s2)
      | s2 = bb6 ]
      
    | bb6 = bb7
    | bb7 = bb8
    | bb8 = return' {_0} ]
    )
    [ & _0 : () = any_l ()
    | & self : t_AddsTwo'0 = self
    | & v : t_MutexGuard'0 = any_l ()
    | & val' : uint32 = any_l ()
    | & _5 : uint32 = any_l ()
    | & _7 : bool = any_l ()
    | & _9 : () = any_l ()
    | & _10 : borrowed (t_MutexGuard'0) = any_l ()
    | & _11 : uint32 = any_l ()
    | & _13 : () = any_l ()
    | & _14 : borrowed (t_MutexGuard'0) = any_l () ]
     [ return' (result:())-> (! return' {result}) ] 
end
module M_mutex__concurrent [#"mutex.rs" 163 0 163 19]
  let%span smutex0 = "mutex.rs" 164 49 164 50
  let%span smutex1 = "mutex.rs" 17 15 17 25
  let%span smutex2 = "mutex.rs" 18 15 18 18
  let%span smutex3 = "mutex.rs" 18 23 18 24
  let%span smutex4 = "mutex.rs" 18 32 18 36
  let%span smutex5 = "mutex.rs" 159 19 159 20
  let%span smutex6 = "mutex.rs" 158 10 158 23
  let%span smutex7 = "mutex.rs" 159 33 159 42
  let%span smutex8 = "mutex.rs" 130 11 130 27
  let%span smutex9 = "mutex.rs" 132 4 132 5
  let%span smutex10 = "mutex.rs" 117 14 120 5
  let%span smutex11 = "mutex.rs" 121 21 121 34
  let%span smutex12 = "mutex.rs" 67 8 67 24
  let%span sresolve13 = "../../../creusot-contracts/src/resolve.rs" 41 20 41 34
  let%span smutex14 = "mutex.rs" 92 8 92 12
  let%span smutex15 = "mutex.rs" 149 4 149 16
  let%span smutex16 = "mutex.rs" 97 8 97 12
  
  use prelude.prelude.UInt32
  
  use prelude.prelude.Borrow
  
  use prelude.prelude.Int
  
  predicate inv'0 [#"mutex.rs" 66 4 66 33] (self : ()) (x : uint32) =
    [%#smutex12] mod x (2 : uint32) = (0 : uint32)
  
  predicate inv'1 (_1 : uint32)
  
  predicate inv'2 (_1 : ())
  
  type t_MutexInner'0
  
  type t_Mutex'0  =
    { t_Mutex__0'0: t_MutexInner'0; t_Mutex__1'0: () }
  
  predicate inv'3 (_1 : t_Mutex'0)
  
  axiom inv_axiom'0 [@rewrite] : forall x : uint32 [inv'1 x] . inv'1 x = true
  
  axiom inv_axiom'1 [@rewrite] : forall x : () [inv'2 x] . inv'2 x = true
  
  axiom inv_axiom'2 [@rewrite] : forall x : t_Mutex'0 [inv'3 x] . inv'3 x = true
  
  predicate inv'4 (_1 : t_Mutex'0)
  
  axiom inv_axiom'3 [@rewrite] : forall x : t_Mutex'0 [inv'4 x] . inv'4 x = true
  
  predicate inv'5 (_1 : borrowed (t_Mutex'0))
  
  axiom inv_axiom'4 [@rewrite] : forall x : borrowed (t_Mutex'0) [inv'5 x] . inv'5 x = true
  
  type t_AddsTwo'0  =
    { t_AddsTwo__mutex'0: t_Mutex'0 }
  
  predicate inv'6 (_1 : t_AddsTwo'0)
  
  axiom inv_axiom'5 [@rewrite] : forall x : t_AddsTwo'0 [inv'6 x] . inv'6 x = true
  
  type t_Result'0  =
    | C_Ok'0 ()
    | C_Err'0 ()
  
  predicate inv'8 (_1 : t_Result'0)
  
  axiom inv_axiom'6 [@rewrite] : forall x : t_Result'0 [inv'8 x] . inv'8 x = true
  
  let rec new'0 (val':uint32) (i:()) (return'  (ret:t_Mutex'0))= {[@expl:precondition] [%#smutex3] inv'2 i}
    {[@expl:precondition] [%#smutex2] inv'1 val'}
    {[@expl:precondition] [%#smutex1] inv'0 i val'}
    any [ return' (result:t_Mutex'0)-> {[%#smutex4] inv'3 result} (! return' {result}) ] 
  
  let rec leak'0 (b:t_Mutex'0) (return'  (ret:borrowed (t_Mutex'0)))= {[@expl:precondition] [%#smutex5] inv'4 b}
    any
    [ return' (result:borrowed (t_Mutex'0))-> {[%#smutex7] inv'5 result}
      {[%#smutex6] result.current = b}
      (! return' {result}) ]
    
  
  predicate resolve'1 (self : borrowed (t_Mutex'0)) =
    [%#sresolve13] self.final = self.current
  
  predicate resolve'0 (_1 : borrowed (t_Mutex'0)) =
    resolve'1 _1
  
  predicate precondition'0 [#"mutex.rs" 91 4 91 33] (self : t_AddsTwo'0) =
    [%#smutex14] true
  
  type t_JoinHandleInner'0
  
  type t_SpawnPostCond'0  =
    { t_SpawnPostCond__f'0: t_AddsTwo'0 }
  
  use prelude.prelude.Snapshot
  
  type t_JoinHandle'0  =
    { t_JoinHandle__0'0: t_JoinHandleInner'0; t_JoinHandle__1'0: Snapshot.snap_ty (t_SpawnPostCond'0) }
  
  let rec spawn'0 (f:t_AddsTwo'0) (return'  (ret:t_JoinHandle'0))= {[@expl:precondition] [%#smutex9] inv'6 f}
    {[@expl:precondition] [%#smutex8] precondition'0 f}
    any [ return' (result:t_JoinHandle'0)-> (! return' {result}) ] 
  
  use prelude.prelude.Snapshot
  
  predicate postcondition'0 [#"mutex.rs" 96 4 96 41] (self : t_AddsTwo'0) (_2 : ()) =
    [%#smutex16] true
  
  predicate inv'7 [#"mutex.rs" 150 4 150 39] (self : t_SpawnPostCond'0) (v : ()) =
    [%#smutex15] postcondition'0 self.t_SpawnPostCond__f'0 v
  
  let rec join'0 (self:t_JoinHandle'0) (return'  (ret:t_Result'0))= any
    [ return' (result:t_Result'0)-> {[%#smutex11] inv'8 result}
      {[%#smutex10] match result with
        | C_Ok'0 v -> inv'7 (Snapshot.inner self.t_JoinHandle__1'0) v
        | _ -> true
        end}
      (! return' {result}) ]
    
  
  use prelude.prelude.Intrinsic
  
  meta "compute_max_steps" 1000000
  
  let rec concurrent'0 (_1:()) (return'  (ret:()))= (! bb0
    [ bb0 = s0
      [ s0 =  [ &_5 <- () ] s1
      | s1 = new'0 {[%#smutex0] (0 : uint32)} {_5} (fun (_ret':t_Mutex'0) ->  [ &_4 <- _ret' ] s2)
      | s2 = bb1 ]
      
    | bb1 = bb2
    | bb2 = s0 [ s0 = leak'0 {_4} (fun (_ret':borrowed (t_Mutex'0)) ->  [ &_2 <- _ret' ] s1) | s1 = bb3 ] 
    | bb3 = s0
      [ s0 =  [ &m <- _2.current ] s1
      | s1 = -{resolve'0 _2}- s2
      | s2 =  [ &_8 <- m ] s3
      | s3 =  [ &t1 <- { t_AddsTwo__mutex'0 = _8 } ] s4
      | s4 = spawn'0 {t1} (fun (_ret':t_JoinHandle'0) ->  [ &j1 <- _ret' ] s5)
      | s5 = bb4 ]
      
    | bb4 = s0
      [ s0 =  [ &_13 <- m ] s1
      | s1 =  [ &t2 <- { t_AddsTwo__mutex'0 = _13 } ] s2
      | s2 = spawn'0 {t2} (fun (_ret':t_JoinHandle'0) ->  [ &j2 <- _ret' ] s3)
      | s3 = bb5 ]
      
    | bb5 = s0 [ s0 = join'0 {j1} (fun (_ret':t_Result'0) ->  [ &_16 <- _ret' ] s1) | s1 = bb6 ] 
    | bb6 = s0 [ s0 = join'0 {j2} (fun (_ret':t_Result'0) ->  [ &_18 <- _ret' ] s1) | s1 = bb7 ] 
    | bb7 = bb8
    | bb8 = bb9
    | bb9 = return' {_0} ]
    )
    [ & _0 : () = any_l ()
    | & m : t_Mutex'0 = any_l ()
    | & _2 : borrowed (t_Mutex'0) = any_l ()
    | & _4 : t_Mutex'0 = any_l ()
    | & _5 : () = any_l ()
    | & t1 : t_AddsTwo'0 = any_l ()
    | & _8 : t_Mutex'0 = any_l ()
    | & j1 : t_JoinHandle'0 = any_l ()
    | & t2 : t_AddsTwo'0 = any_l ()
    | & _13 : t_Mutex'0 = any_l ()
    | & j2 : t_JoinHandle'0 = any_l ()
    | & _16 : t_Result'0 = any_l ()
    | & _18 : t_Result'0 = any_l () ]
     [ return' (result:())-> (! return' {result}) ] 
end
module M_mutex__qyi5425553346843331945__call__refines [#"mutex.rs" 100 4 100 23] (* <AddsTwo<'a> as FakeFnOnce> *)
  let%span smutex0 = "mutex.rs" 100 4 100 23
  let%span smutex1 = "mutex.rs" 92 8 92 12
  let%span smutex2 = "mutex.rs" 97 8 97 12
  
  use prelude.prelude.Borrow
  
  type t_MutexInner'0
  
  type t_Mutex'0  =
    { t_Mutex__0'0: t_MutexInner'0; t_Mutex__1'0: () }
  
  type t_AddsTwo'0  =
    { t_AddsTwo__mutex'0: t_Mutex'0 }
  
  predicate inv'0 (_1 : t_AddsTwo'0)
  
  predicate precondition'0 [#"mutex.rs" 91 4 91 33] (self : t_AddsTwo'0) =
    [%#smutex1] true
  
  predicate inv'1 (_1 : ())
  
  predicate postcondition'0 [#"mutex.rs" 96 4 96 41] (self : t_AddsTwo'0) (_2 : ()) =
    [%#smutex2] true
  
  axiom inv_axiom'0 [@rewrite] : forall x : t_AddsTwo'0 [inv'0 x] . inv'0 x = true
  
  axiom inv_axiom'1 [@rewrite] : forall x : () [inv'1 x] . inv'1 x = true
  
  goal refines : [%#smutex0] forall self : t_AddsTwo'0 . inv'0 self /\ precondition'0 self
   -> (forall result : () . inv'1 result /\ postcondition'0 self result)
end<|MERGE_RESOLUTION|>--- conflicted
+++ resolved
@@ -1,71 +1,3 @@
-<<<<<<< HEAD
-
-=======
-module T_mutex__Even [#"mutex.rs" 61 0 61 11]
-  type t_Even  =
-    | C_Even
-  
-  let rec t_Even (input:t_Even) (ret  )= any [ good -> {C_Even  = input} (! ret) ] 
-end
-module T_mutex__MutexInner [#"mutex.rs" 11 0 11 20]
-  type t_MutexInner 't
-end
-module T_mutex__Mutex [#"mutex.rs" 13 0 13 22]
-  use T_mutex__MutexInner as MutexInner'0
-  
-  type t_Mutex 't 'i =
-    | C_Mutex (MutexInner'0.t_MutexInner 't) 'i
-  
-  let rec t_Mutex < 't > < 'i > (input:t_Mutex 't 'i) (ret  (field_0:MutexInner'0.t_MutexInner 't) (field_1:'i))= any
-    [ good (field_0:MutexInner'0.t_MutexInner 't) (field_1:'i)-> {C_Mutex field_0 field_1 = input}
-      (! ret {field_0} {field_1}) ]
-    
-  
-  function t_Mutex__1 (self : t_Mutex 't 'i) : 'i =
-    match self with
-      | C_Mutex _ a -> a
-      end
-end
-module T_mutex__AddsTwo [#"mutex.rs" 71 0 71 18]
-  use T_mutex__Even as Even'0
-  
-  use prelude.prelude.UInt32
-  
-  use prelude.prelude.Int
-  
-  use T_mutex__Mutex as Mutex'0
-  
-  use prelude.prelude.Borrow
-  
-  type t_AddsTwo  =
-    | C_AddsTwo (Mutex'0.t_Mutex uint32 (Even'0.t_Even))
-  
-  let rec t_AddsTwo (input:t_AddsTwo) (ret  (mutex:Mutex'0.t_Mutex uint32 (Even'0.t_Even)))= any
-    [ good (mutex:Mutex'0.t_Mutex uint32 (Even'0.t_Even))-> {C_AddsTwo mutex = input} (! ret {mutex}) ]
-    
-end
-module T_mutex__GuardInner [#"mutex.rs" 43 0 43 37]
-  type t_GuardInner 't
-end
-module T_mutex__MutexGuard [#"mutex.rs" 45 0 45 44]
-  use prelude.prelude.Snapshot
-  
-  use T_mutex__GuardInner as GuardInner'0
-  
-  type t_MutexGuard 't 'i =
-    | C_MutexGuard (GuardInner'0.t_GuardInner 't) (Snapshot.snap_ty 'i)
-  
-  let rec t_MutexGuard < 't > < 'i > (input:t_MutexGuard 't 'i) (ret  (field_0:GuardInner'0.t_GuardInner 't) (field_1:Snapshot.snap_ty 'i))= any
-    [ good (field_0:GuardInner'0.t_GuardInner 't) (field_1:Snapshot.snap_ty 'i)-> {C_MutexGuard field_0 field_1 = input}
-      (! ret {field_0} {field_1}) ]
-    
-  
-  function t_MutexGuard__1 (self : t_MutexGuard 't 'i) : Snapshot.snap_ty 'i =
-    match self with
-      | C_MutexGuard _ a -> a
-      end
-end
->>>>>>> dfce2a3a
 module M_mutex__qyi5425553346843331945__call [#"mutex.rs" 100 4 100 23] (* <AddsTwo<'a> as FakeFnOnce> *)
   let%span smutex0 = "mutex.rs" 103 17 103 23
   let%span smutex1 = "mutex.rs" 104 24 104 25
