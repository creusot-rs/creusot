module M_mutex__qyi5425553346843331945__call [#"mutex.rs" 100 4 100 23] (* <AddsTwo<'a> as FakeFnOnce> *)
  let%span smutex0 = "mutex.rs" 103 17 103 23
  let%span smutex1 = "mutex.rs" 104 24 104 25
  let%span smutex2 = "mutex.rs" 106 18 106 19
  let%span smutex3 = "mutex.rs" 37 17 37 21
  let%span smutex4 = "mutex.rs" 36 14 36 33
  let%span smutex5 = "mutex.rs" 50 23 50 25
  let%span smutex6 = "mutex.rs" 49 4 49 35
  let%span smutex7 = "mutex.rs" 56 22 56 23
  let%span smutex8 = "mutex.rs" 55 4 55 30
  let%span smutex9 = "mutex.rs" 67 8 67 25
  
  use prelude.prelude.Borrow
  
  type t_MutexInner'0
  
  type t_Mutex'0  =
    { t_Mutex__0'0: t_MutexInner'0; t_Mutex__1'0: () }
  
  type t_AddsTwo'0  =
    { t_AddsTwo__mutex'0: t_Mutex'0 }
  
  predicate inv'0 (_1 : t_Mutex'0)
  
  axiom inv_axiom'0 [@rewrite] : forall x : t_Mutex'0 [inv'0 x] . inv'0 x = true
  
  type t_GuardInner'0
  
  use prelude.prelude.Snapshot
  
  type t_MutexGuard'0  =
    { t_MutexGuard__0'0: t_GuardInner'0; t_MutexGuard__1'0: Snapshot.snap_ty () }
  
  use prelude.prelude.Snapshot
  
  let rec lock'0 (self:t_Mutex'0) (return'  (ret:t_MutexGuard'0))= {[@expl:lock 'self' type invariant] [%#smutex3] inv'0 self}
    any
    [ return' (result:t_MutexGuard'0)-> {[%#smutex4] self.t_Mutex__1'0 = Snapshot.inner result.t_MutexGuard__1'0}
      (! return' {result}) ]
    
  
  use prelude.prelude.Int
  
  use prelude.prelude.UInt32
  
  predicate inv'1 (_1 : UInt32.t)
  
<<<<<<< HEAD
  axiom inv_axiom'1 [@rewrite] : forall x : UInt32.t [inv'1 x] . inv'1 x = true
  
  predicate inv'2 [#"mutex.rs" 66 4 66 33] (self : ()) (x : UInt32.t) =
    [%#smutex9] UInt32.urem x (2 : UInt32.t) = (0 : UInt32.t)
=======
  use prelude.prelude.UInt32
  
  use prelude.prelude.Int
  
  predicate inv'2 [#"mutex.rs" 66 4 66 33] (self : ()) (x : uint32) =
    [%#smutex9] mod (UInt32.to_int x) 2 = 0
>>>>>>> 4c2c8706
  
  let rec deref'0 (self:t_MutexGuard'0) (return'  (ret:UInt32.t))= any
    [ return' (result:UInt32.t)-> {[%#smutex5] inv'1 result}
      {[%#smutex6] inv'2 (Snapshot.inner self.t_MutexGuard__1'0) result}
      (! return' {result}) ]
    
  
  predicate inv'3 (_1 : UInt32.t)
  
  axiom inv_axiom'2 [@rewrite] : forall x : UInt32.t [inv'3 x] . inv'3 x = true
  
  let rec set'0 (self:borrowed (t_MutexGuard'0)) (v:UInt32.t) (return'  (ret:()))= {[@expl:set 'v' type invariant] [%#smutex7] inv'3 v}
    {[@expl:set requires] [%#smutex8] inv'2 (Snapshot.inner (self.current).t_MutexGuard__1'0) v}
    any [ return' (result:())-> (! return' {result}) ] 
  
  use prelude.prelude.Intrinsic
  
  meta "compute_max_steps" 1000000
  
  let rec call'0 (self:t_AddsTwo'0) (return'  (ret:()))= (! bb0
    [ bb0 = s0 [ s0 = lock'0 {self.t_AddsTwo__mutex'0} (fun (_ret':t_MutexGuard'0) ->  [ &v <- _ret' ] s1) | s1 = bb1 ] 
    | bb1 = s0 [ s0 = deref'0 {v} (fun (_ret':UInt32.t) ->  [ &_5 <- _ret' ] s1) | s1 = bb2 ] 
    | bb2 = s0
      [ s0 =  [ &val' <- _5 ] s1
      | s1 = UInt32.lt {val'} {[%#smutex0] (100000 : UInt32.t)} (fun (_ret':bool) ->  [ &_7 <- _ret' ] s2)
      | s2 = any [ br0 -> {_7 = false} (! bb5) | br1 -> {_7} (! bb3) ]  ]
      
    | bb3 = s0
      [ s0 = Borrow.borrow_mut <t_MutexGuard'0> {v}
          (fun (_ret':borrowed (t_MutexGuard'0)) ->  [ &_10 <- _ret' ]  [ &v <- _ret'.final ] s1)
      | s1 = UInt32.add {val'} {[%#smutex1] (2 : UInt32.t)} (fun (_ret':UInt32.t) ->  [ &_11 <- _ret' ] s2)
      | s2 = set'0 {_10} {_11} (fun (_ret':()) ->  [ &_9 <- _ret' ] s3)
      | s3 = bb4 ]
      
    | bb4 = bb7
    | bb5 = s0
      [ s0 = Borrow.borrow_mut <t_MutexGuard'0> {v}
          (fun (_ret':borrowed (t_MutexGuard'0)) ->  [ &_14 <- _ret' ]  [ &v <- _ret'.final ] s1)
      | s1 = set'0 {_14} {[%#smutex2] (0 : UInt32.t)} (fun (_ret':()) ->  [ &_13 <- _ret' ] s2)
      | s2 = bb6 ]
      
    | bb6 = bb7
    | bb7 = bb8
    | bb8 = return' {_0} ]
    )
    [ & _0 : () = any_l ()
    | & self : t_AddsTwo'0 = self
    | & v : t_MutexGuard'0 = any_l ()
    | & val' : UInt32.t = any_l ()
    | & _5 : UInt32.t = any_l ()
    | & _7 : bool = any_l ()
    | & _9 : () = any_l ()
    | & _10 : borrowed (t_MutexGuard'0) = any_l ()
    | & _11 : UInt32.t = any_l ()
    | & _13 : () = any_l ()
    | & _14 : borrowed (t_MutexGuard'0) = any_l () ]
     [ return' (result:())-> (! return' {result}) ] 
end
module M_mutex__concurrent [#"mutex.rs" 163 0 163 19]
  let%span smutex0 = "mutex.rs" 164 49 164 50
  let%span smutex1 = "mutex.rs" 18 15 18 18
  let%span smutex2 = "mutex.rs" 18 23 18 24
  let%span smutex3 = "mutex.rs" 17 15 17 25
  let%span smutex4 = "mutex.rs" 18 32 18 36
  let%span smutex5 = "mutex.rs" 159 19 159 20
  let%span smutex6 = "mutex.rs" 159 33 159 42
  let%span smutex7 = "mutex.rs" 158 10 158 23
  let%span smutex8 = "mutex.rs" 132 4 132 5
  let%span smutex9 = "mutex.rs" 130 11 130 27
  let%span smutex10 = "mutex.rs" 121 21 121 34
  let%span smutex11 = "mutex.rs" 117 14 120 5
  let%span smutex12 = "mutex.rs" 67 8 67 25
  let%span sresolve13 = "../../../creusot-contracts/src/resolve.rs" 54 20 54 34
  let%span smutex14 = "mutex.rs" 92 8 92 12
  let%span smutex15 = "mutex.rs" 149 4 149 16
  let%span smutex16 = "mutex.rs" 97 8 97 12
  
  use prelude.prelude.Int
  
  use prelude.prelude.UInt32
  
  predicate inv'0 (_1 : UInt32.t)
  
  axiom inv_axiom'0 [@rewrite] : forall x : UInt32.t [inv'0 x] . inv'0 x = true
  
  predicate inv'1 (_1 : ())
  
  axiom inv_axiom'1 [@rewrite] : forall x : () [inv'1 x] . inv'1 x = true
  
  use prelude.prelude.Borrow
  
<<<<<<< HEAD
  predicate inv'2 [#"mutex.rs" 66 4 66 33] (self : ()) (x : UInt32.t) =
    [%#smutex12] UInt32.urem x (2 : UInt32.t) = (0 : UInt32.t)
=======
  use prelude.prelude.UInt32
  
  use prelude.prelude.Int
  
  predicate inv'2 [#"mutex.rs" 66 4 66 33] (self : ()) (x : uint32) =
    [%#smutex12] mod (UInt32.to_int x) 2 = 0
>>>>>>> 4c2c8706
  
  type t_MutexInner'0
  
  type t_Mutex'0  =
    { t_Mutex__0'0: t_MutexInner'0; t_Mutex__1'0: () }
  
  predicate inv'3 (_1 : t_Mutex'0)
  
  axiom inv_axiom'2 [@rewrite] : forall x : t_Mutex'0 [inv'3 x] . inv'3 x = true
  
  let rec new'0 (val':UInt32.t) (i:()) (return'  (ret:t_Mutex'0))= {[@expl:new 'val' type invariant] [%#smutex1] inv'0 val'}
    {[@expl:new 'i' type invariant] [%#smutex2] inv'1 i}
    {[@expl:new requires] [%#smutex3] inv'2 i val'}
    any [ return' (result:t_Mutex'0)-> {[%#smutex4] inv'3 result} (! return' {result}) ] 
  
  predicate inv'4 (_1 : t_Mutex'0)
  
  axiom inv_axiom'3 [@rewrite] : forall x : t_Mutex'0 [inv'4 x] . inv'4 x = true
  
  predicate inv'5 (_1 : borrowed (t_Mutex'0))
  
  axiom inv_axiom'4 [@rewrite] : forall x : borrowed (t_Mutex'0) [inv'5 x] . inv'5 x = true
  
  let rec leak'0 (b:t_Mutex'0) (return'  (ret:borrowed (t_Mutex'0)))= {[@expl:leak 'b' type invariant] [%#smutex5] inv'4 b}
    any
    [ return' (result:borrowed (t_Mutex'0))-> {[%#smutex6] inv'5 result}
      {[%#smutex7] result.current = b}
      (! return' {result}) ]
    
  
  predicate resolve'1 (self : borrowed (t_Mutex'0)) =
    [%#sresolve13] self.final = self.current
  
  predicate resolve'0 (_1 : borrowed (t_Mutex'0)) =
    resolve'1 _1
  
  type t_AddsTwo'0  =
    { t_AddsTwo__mutex'0: t_Mutex'0 }
  
  predicate inv'6 (_1 : t_AddsTwo'0)
  
  axiom inv_axiom'5 [@rewrite] : forall x : t_AddsTwo'0 [inv'6 x] . inv'6 x = true
  
  predicate precondition'0 [#"mutex.rs" 91 4 91 33] (self : t_AddsTwo'0) =
    [%#smutex14] true
  
  type t_JoinHandleInner'0
  
  type t_SpawnPostCond'0  =
    { t_SpawnPostCond__f'0: t_AddsTwo'0 }
  
  use prelude.prelude.Snapshot
  
  type t_JoinHandle'0  =
    { t_JoinHandle__0'0: t_JoinHandleInner'0; t_JoinHandle__1'0: Snapshot.snap_ty (t_SpawnPostCond'0) }
  
  let rec spawn'0 (f:t_AddsTwo'0) (return'  (ret:t_JoinHandle'0))= {[@expl:spawn 'f' type invariant] [%#smutex8] inv'6 f}
    {[@expl:spawn requires] [%#smutex9] precondition'0 f}
    any [ return' (result:t_JoinHandle'0)-> (! return' {result}) ] 
  
  type t_Result'0  =
    | C_Ok'0 ()
    | C_Err'0 ()
  
  predicate inv'7 (_1 : t_Result'0)
  
  axiom inv_axiom'6 [@rewrite] : forall x : t_Result'0 [inv'7 x] . inv'7 x = true
  
  use prelude.prelude.Snapshot
  
  predicate postcondition'0 [#"mutex.rs" 96 4 96 41] (self : t_AddsTwo'0) (_2 : ()) =
    [%#smutex16] true
  
  predicate inv'8 [#"mutex.rs" 150 4 150 39] (self : t_SpawnPostCond'0) (v : ()) =
    [%#smutex15] postcondition'0 self.t_SpawnPostCond__f'0 v
  
  let rec join'0 (self:t_JoinHandle'0) (return'  (ret:t_Result'0))= any
    [ return' (result:t_Result'0)-> {[%#smutex10] inv'7 result}
      {[%#smutex11] match result with
        | C_Ok'0 v -> inv'8 (Snapshot.inner self.t_JoinHandle__1'0) v
        | _ -> true
        end}
      (! return' {result}) ]
    
  
  use prelude.prelude.Intrinsic
  
  meta "compute_max_steps" 1000000
  
  let rec concurrent'0 (_1:()) (return'  (ret:()))= (! bb0
    [ bb0 = s0
      [ s0 =  [ &_5 <- () ] s1
      | s1 = new'0 {[%#smutex0] (0 : UInt32.t)} {_5} (fun (_ret':t_Mutex'0) ->  [ &_4 <- _ret' ] s2)
      | s2 = bb1 ]
      
    | bb1 = bb2
    | bb2 = s0 [ s0 = leak'0 {_4} (fun (_ret':borrowed (t_Mutex'0)) ->  [ &_2 <- _ret' ] s1) | s1 = bb3 ] 
    | bb3 = s0
      [ s0 =  [ &m <- _2.current ] s1
      | s1 = -{resolve'0 _2}- s2
      | s2 =  [ &_8 <- m ] s3
      | s3 =  [ &t1 <- { t_AddsTwo__mutex'0 = _8 } ] s4
      | s4 = spawn'0 {t1} (fun (_ret':t_JoinHandle'0) ->  [ &j1 <- _ret' ] s5)
      | s5 = bb4 ]
      
    | bb4 = s0
      [ s0 =  [ &_13 <- m ] s1
      | s1 =  [ &t2 <- { t_AddsTwo__mutex'0 = _13 } ] s2
      | s2 = spawn'0 {t2} (fun (_ret':t_JoinHandle'0) ->  [ &j2 <- _ret' ] s3)
      | s3 = bb5 ]
      
    | bb5 = s0 [ s0 = join'0 {j1} (fun (_ret':t_Result'0) ->  [ &_16 <- _ret' ] s1) | s1 = bb6 ] 
    | bb6 = s0 [ s0 = join'0 {j2} (fun (_ret':t_Result'0) ->  [ &_18 <- _ret' ] s1) | s1 = bb7 ] 
    | bb7 = bb8
    | bb8 = bb9
    | bb9 = return' {_0} ]
    )
    [ & _0 : () = any_l ()
    | & m : t_Mutex'0 = any_l ()
    | & _2 : borrowed (t_Mutex'0) = any_l ()
    | & _4 : t_Mutex'0 = any_l ()
    | & _5 : () = any_l ()
    | & t1 : t_AddsTwo'0 = any_l ()
    | & _8 : t_Mutex'0 = any_l ()
    | & j1 : t_JoinHandle'0 = any_l ()
    | & t2 : t_AddsTwo'0 = any_l ()
    | & _13 : t_Mutex'0 = any_l ()
    | & j2 : t_JoinHandle'0 = any_l ()
    | & _16 : t_Result'0 = any_l ()
    | & _18 : t_Result'0 = any_l () ]
     [ return' (result:())-> (! return' {result}) ] 
end
module M_mutex__qyi5425553346843331945__call__refines [#"mutex.rs" 100 4 100 23] (* <AddsTwo<'a> as FakeFnOnce> *)
  let%span smutex0 = "mutex.rs" 100 4 100 23
  let%span smutex1 = "mutex.rs" 92 8 92 12
  let%span smutex2 = "mutex.rs" 97 8 97 12
  
  use prelude.prelude.Borrow
  
  type t_MutexInner'0
  
  type t_Mutex'0  =
    { t_Mutex__0'0: t_MutexInner'0; t_Mutex__1'0: () }
  
  type t_AddsTwo'0  =
    { t_AddsTwo__mutex'0: t_Mutex'0 }
  
  predicate precondition'0 [#"mutex.rs" 91 4 91 33] (self : t_AddsTwo'0) =
    [%#smutex1] true
  
  predicate inv'0 (_1 : t_AddsTwo'0)
  
  axiom inv_axiom'0 [@rewrite] : forall x : t_AddsTwo'0 [inv'0 x] . inv'0 x = true
  
  predicate postcondition'0 [#"mutex.rs" 96 4 96 41] (self : t_AddsTwo'0) (_2 : ()) =
    [%#smutex2] true
  
  predicate inv'1 (_1 : ())
  
  axiom inv_axiom'1 [@rewrite] : forall x : () [inv'1 x] . inv'1 x = true
  
  goal refines : [%#smutex0] forall self : t_AddsTwo'0 . precondition'0 self /\ inv'0 self
   -> (forall result : () . postcondition'0 self result /\ inv'1 result)
end<|MERGE_RESOLUTION|>--- conflicted
+++ resolved
@@ -39,37 +39,30 @@
       (! return' {result}) ]
     
   
-  use prelude.prelude.Int
-  
   use prelude.prelude.UInt32
   
-  predicate inv'1 (_1 : UInt32.t)
-  
-<<<<<<< HEAD
-  axiom inv_axiom'1 [@rewrite] : forall x : UInt32.t [inv'1 x] . inv'1 x = true
-  
-  predicate inv'2 [#"mutex.rs" 66 4 66 33] (self : ()) (x : UInt32.t) =
-    [%#smutex9] UInt32.urem x (2 : UInt32.t) = (0 : UInt32.t)
-=======
+  predicate inv'1 (_1 : uint32)
+  
+  axiom inv_axiom'1 [@rewrite] : forall x : uint32 [inv'1 x] . inv'1 x = true
+  
   use prelude.prelude.UInt32
   
   use prelude.prelude.Int
   
   predicate inv'2 [#"mutex.rs" 66 4 66 33] (self : ()) (x : uint32) =
     [%#smutex9] mod (UInt32.to_int x) 2 = 0
->>>>>>> 4c2c8706
-  
-  let rec deref'0 (self:t_MutexGuard'0) (return'  (ret:UInt32.t))= any
-    [ return' (result:UInt32.t)-> {[%#smutex5] inv'1 result}
+  
+  let rec deref'0 (self:t_MutexGuard'0) (return'  (ret:uint32))= any
+    [ return' (result:uint32)-> {[%#smutex5] inv'1 result}
       {[%#smutex6] inv'2 (Snapshot.inner self.t_MutexGuard__1'0) result}
       (! return' {result}) ]
     
   
-  predicate inv'3 (_1 : UInt32.t)
-  
-  axiom inv_axiom'2 [@rewrite] : forall x : UInt32.t [inv'3 x] . inv'3 x = true
-  
-  let rec set'0 (self:borrowed (t_MutexGuard'0)) (v:UInt32.t) (return'  (ret:()))= {[@expl:set 'v' type invariant] [%#smutex7] inv'3 v}
+  predicate inv'3 (_1 : uint32)
+  
+  axiom inv_axiom'2 [@rewrite] : forall x : uint32 [inv'3 x] . inv'3 x = true
+  
+  let rec set'0 (self:borrowed (t_MutexGuard'0)) (v:uint32) (return'  (ret:()))= {[@expl:set 'v' type invariant] [%#smutex7] inv'3 v}
     {[@expl:set requires] [%#smutex8] inv'2 (Snapshot.inner (self.current).t_MutexGuard__1'0) v}
     any [ return' (result:())-> (! return' {result}) ] 
   
@@ -79,16 +72,16 @@
   
   let rec call'0 (self:t_AddsTwo'0) (return'  (ret:()))= (! bb0
     [ bb0 = s0 [ s0 = lock'0 {self.t_AddsTwo__mutex'0} (fun (_ret':t_MutexGuard'0) ->  [ &v <- _ret' ] s1) | s1 = bb1 ] 
-    | bb1 = s0 [ s0 = deref'0 {v} (fun (_ret':UInt32.t) ->  [ &_5 <- _ret' ] s1) | s1 = bb2 ] 
+    | bb1 = s0 [ s0 = deref'0 {v} (fun (_ret':uint32) ->  [ &_5 <- _ret' ] s1) | s1 = bb2 ] 
     | bb2 = s0
       [ s0 =  [ &val' <- _5 ] s1
-      | s1 = UInt32.lt {val'} {[%#smutex0] (100000 : UInt32.t)} (fun (_ret':bool) ->  [ &_7 <- _ret' ] s2)
+      | s1 = UInt32.lt {val'} {[%#smutex0] (100000 : uint32)} (fun (_ret':bool) ->  [ &_7 <- _ret' ] s2)
       | s2 = any [ br0 -> {_7 = false} (! bb5) | br1 -> {_7} (! bb3) ]  ]
       
     | bb3 = s0
       [ s0 = Borrow.borrow_mut <t_MutexGuard'0> {v}
           (fun (_ret':borrowed (t_MutexGuard'0)) ->  [ &_10 <- _ret' ]  [ &v <- _ret'.final ] s1)
-      | s1 = UInt32.add {val'} {[%#smutex1] (2 : UInt32.t)} (fun (_ret':UInt32.t) ->  [ &_11 <- _ret' ] s2)
+      | s1 = UInt32.add {val'} {[%#smutex1] (2 : uint32)} (fun (_ret':uint32) ->  [ &_11 <- _ret' ] s2)
       | s2 = set'0 {_10} {_11} (fun (_ret':()) ->  [ &_9 <- _ret' ] s3)
       | s3 = bb4 ]
       
@@ -96,7 +89,7 @@
     | bb5 = s0
       [ s0 = Borrow.borrow_mut <t_MutexGuard'0> {v}
           (fun (_ret':borrowed (t_MutexGuard'0)) ->  [ &_14 <- _ret' ]  [ &v <- _ret'.final ] s1)
-      | s1 = set'0 {_14} {[%#smutex2] (0 : UInt32.t)} (fun (_ret':()) ->  [ &_13 <- _ret' ] s2)
+      | s1 = set'0 {_14} {[%#smutex2] (0 : uint32)} (fun (_ret':()) ->  [ &_13 <- _ret' ] s2)
       | s2 = bb6 ]
       
     | bb6 = bb7
@@ -106,12 +99,12 @@
     [ & _0 : () = any_l ()
     | & self : t_AddsTwo'0 = self
     | & v : t_MutexGuard'0 = any_l ()
-    | & val' : UInt32.t = any_l ()
-    | & _5 : UInt32.t = any_l ()
+    | & val' : uint32 = any_l ()
+    | & _5 : uint32 = any_l ()
     | & _7 : bool = any_l ()
     | & _9 : () = any_l ()
     | & _10 : borrowed (t_MutexGuard'0) = any_l ()
-    | & _11 : UInt32.t = any_l ()
+    | & _11 : uint32 = any_l ()
     | & _13 : () = any_l ()
     | & _14 : borrowed (t_MutexGuard'0) = any_l () ]
      [ return' (result:())-> (! return' {result}) ] 
@@ -135,13 +128,11 @@
   let%span smutex15 = "mutex.rs" 149 4 149 16
   let%span smutex16 = "mutex.rs" 97 8 97 12
   
-  use prelude.prelude.Int
-  
   use prelude.prelude.UInt32
   
-  predicate inv'0 (_1 : UInt32.t)
-  
-  axiom inv_axiom'0 [@rewrite] : forall x : UInt32.t [inv'0 x] . inv'0 x = true
+  predicate inv'0 (_1 : uint32)
+  
+  axiom inv_axiom'0 [@rewrite] : forall x : uint32 [inv'0 x] . inv'0 x = true
   
   predicate inv'1 (_1 : ())
   
@@ -149,17 +140,12 @@
   
   use prelude.prelude.Borrow
   
-<<<<<<< HEAD
-  predicate inv'2 [#"mutex.rs" 66 4 66 33] (self : ()) (x : UInt32.t) =
-    [%#smutex12] UInt32.urem x (2 : UInt32.t) = (0 : UInt32.t)
-=======
   use prelude.prelude.UInt32
   
   use prelude.prelude.Int
   
   predicate inv'2 [#"mutex.rs" 66 4 66 33] (self : ()) (x : uint32) =
     [%#smutex12] mod (UInt32.to_int x) 2 = 0
->>>>>>> 4c2c8706
   
   type t_MutexInner'0
   
@@ -170,7 +156,7 @@
   
   axiom inv_axiom'2 [@rewrite] : forall x : t_Mutex'0 [inv'3 x] . inv'3 x = true
   
-  let rec new'0 (val':UInt32.t) (i:()) (return'  (ret:t_Mutex'0))= {[@expl:new 'val' type invariant] [%#smutex1] inv'0 val'}
+  let rec new'0 (val':uint32) (i:()) (return'  (ret:t_Mutex'0))= {[@expl:new 'val' type invariant] [%#smutex1] inv'0 val'}
     {[@expl:new 'i' type invariant] [%#smutex2] inv'1 i}
     {[@expl:new requires] [%#smutex3] inv'2 i val'}
     any [ return' (result:t_Mutex'0)-> {[%#smutex4] inv'3 result} (! return' {result}) ] 
@@ -252,7 +238,7 @@
   let rec concurrent'0 (_1:()) (return'  (ret:()))= (! bb0
     [ bb0 = s0
       [ s0 =  [ &_5 <- () ] s1
-      | s1 = new'0 {[%#smutex0] (0 : UInt32.t)} {_5} (fun (_ret':t_Mutex'0) ->  [ &_4 <- _ret' ] s2)
+      | s1 = new'0 {[%#smutex0] (0 : uint32)} {_5} (fun (_ret':t_Mutex'0) ->  [ &_4 <- _ret' ] s2)
       | s2 = bb1 ]
       
     | bb1 = bb2
