--- conflicted
+++ resolved
@@ -60,21 +60,15 @@
     | bad (start:'idx) (end':'idx)-> {C_Range start end' <> input} {false} any ]
     
   
-  function range_end [@inline:trivial] (self : t_range 'idx) : 'idx =
+  function range_end (self : t_range 'idx) : 'idx =
     match self with
       | C_Range _ a -> a
       end
   
-  function range_start [@inline:trivial] (self : t_range 'idx) : 'idx =
+  function range_start (self : t_range 'idx) : 'idx =
     match self with
       | C_Range a _ -> a
       end
-end
-module CreusotContracts_Snapshot_Snapshot_Type
-  type t_snapshot 't
-end
-module CreusotContracts_Logic_Seq2_Seq_Type
-  type t_seq 't
 end
 module Core_Option_Option_Type
   type t_option 't =
@@ -119,261 +113,207 @@
   
   let%span span12 = "../../../../creusot-contracts/src/invariant.rs" 8 8 8 12
   
-  let%span span13 = "../../../../creusot-contracts/src/logic/seq2.rs" 68 14 68 25
-  
-  let%span span14 = "../../../../creusot-contracts/src/logic/seq2.rs" 104 14 104 54
-  
-  let%span span15 = "../../../../creusot-contracts/src/logic/seq2.rs" 105 4 106 62
-  
-  let%span span16 = "../../../../creusot-contracts/src/std/num.rs" 22 16 22 35
-  
-  let%span span17 = "../../../../creusot-contracts/src/std/iter/range.rs" 21 8 27 9
-  
-  let%span span18 = "../../../../creusot-contracts/src/std/iter/range.rs" 37 15 37 32
-  
-  let%span span19 = "../../../../creusot-contracts/src/std/iter/range.rs" 38 15 38 32
-  
-  let%span span20 = "../../../../creusot-contracts/src/std/iter/range.rs" 40 22 40 23
-  
-  let%span span21 = "../../../../creusot-contracts/src/std/iter/range.rs" 40 52 40 53
-  
-  let%span span22 = "../../../../creusot-contracts/src/std/iter/range.rs" 40 82 40 83
-  
-  let%span span23 = "../../../../creusot-contracts/src/std/iter/range.rs" 39 14 39 42
-  
-  let%span span24 = "../../../../creusot-contracts/src/std/iter/range.rs" 33 21 33 25
-  
-  let%span span25 = "../../../../creusot-contracts/src/std/iter/range.rs" 32 14 32 45
-  
-  let%span span26 = "../../../../creusot-contracts/src/logic/seq2.rs" 16 14 16 36
-  
-  let%span span27 = "../sum_of_odds.rs" 8 4 8 9
-  
-  let%span span28 = "../sum_of_odds.rs" 17 10 17 11
-  
-  let%span span29 = "../sum_of_odds.rs" 16 0 16 8
-  
-  let%span span30 = "../sum_of_odds.rs" 27 11 27 17
-  
-  let%span span31 = "../sum_of_odds.rs" 28 10 28 33
-  
-  let%span span32 = "../sum_of_odds.rs" 29 10 29 11
-  
-  let%span span33 = "../sum_of_odds.rs" 31 4 31 65
-  
-  let%span span34 = "../../../../creusot-contracts/src/logic/seq2.rs" 54 21 54 22
-  
-  let%span span35 = "../../../../creusot-contracts/src/logic/seq2.rs" 52 14 52 31
-  
-  let%span span36 = "../../../../creusot-contracts/src/logic/seq2.rs" 53 14 53 28
-  
-  let%span span37 = "../../../../creusot-contracts/src/resolve.rs" 26 20 26 34
-  
-  let%span span38 = "../../../../creusot-contracts/src/std/iter/range.rs" 14 12 14 78
-  
-  let%span span39 = "" 0 0 0 0
-  
-  let%span span40 = "../../../../creusot-contracts/src/std/iter.rs" 95 26 98 17
+  let%span span13 = "../../../../creusot-contracts/src/std/num.rs" 22 16 22 35
+  
+  let%span span14 = "../../../../creusot-contracts/src/std/iter/range.rs" 21 8 27 9
+  
+  let%span span15 = "../../../../creusot-contracts/src/std/iter/range.rs" 37 15 37 32
+  
+  let%span span16 = "../../../../creusot-contracts/src/std/iter/range.rs" 38 15 38 32
+  
+  let%span span17 = "../../../../creusot-contracts/src/std/iter/range.rs" 40 22 40 23
+  
+  let%span span18 = "../../../../creusot-contracts/src/std/iter/range.rs" 40 31 40 33
+  
+  let%span span19 = "../../../../creusot-contracts/src/std/iter/range.rs" 40 52 40 53
+  
+  let%span span20 = "../../../../creusot-contracts/src/std/iter/range.rs" 40 61 40 63
+  
+  let%span span21 = "../../../../creusot-contracts/src/std/iter/range.rs" 40 82 40 83
+  
+  let%span span22 = "../../../../creusot-contracts/src/std/iter/range.rs" 39 14 39 42
+  
+  let%span span23 = "../../../../creusot-contracts/src/std/iter/range.rs" 33 21 33 25
+  
+  let%span span24 = "../../../../creusot-contracts/src/std/iter/range.rs" 32 14 32 45
+  
+  let%span span25 = "../sum_of_odds.rs" 8 4 8 9
+  
+  let%span span26 = "../sum_of_odds.rs" 17 10 17 11
+  
+  let%span span27 = "../sum_of_odds.rs" 16 0 16 8
+  
+  let%span span28 = "../sum_of_odds.rs" 27 11 27 17
+  
+  let%span span29 = "../sum_of_odds.rs" 28 10 28 33
+  
+  let%span span30 = "../sum_of_odds.rs" 29 10 29 11
+  
+  let%span span31 = "../sum_of_odds.rs" 31 4 31 65
+  
+  let%span span32 = "../../../../creusot-contracts/src/resolve.rs" 26 20 26 34
+  
+  let%span span33 = "../../../../creusot-contracts/src/std/iter/range.rs" 14 12 14 78
+  
+  let%span span34 = "" 0 0 0 0
+  
+  let%span span35 = "../../../../creusot-contracts/src/std/iter.rs" 95 26 98 17
+  
+  let%span span36 = "" 0 0 0 0
+  
+  let%span span37 = "../../../../creusot-contracts/src/std/iter.rs" 80 8 80 19
+  
+  let%span span38 = "../../../../creusot-contracts/src/std/iter.rs" 74 20 74 24
+  
+  let%span span39 = "../../../../creusot-contracts/src/std/iter.rs" 89 0 175 1
+  
+  let%span span40 = "" 0 0 0 0
   
   let%span span41 = "" 0 0 0 0
   
-  let%span span42 = "../../../../creusot-contracts/src/snapshot.rs" 45 15 45 16
-  
-  let%span span43 = "../../../../creusot-contracts/src/snapshot.rs" 43 14 43 28
-  
-  let%span span44 = "../../../../creusot-contracts/src/std/iter.rs" 80 8 80 19
-  
-  let%span span45 = "../../../../creusot-contracts/src/std/iter.rs" 74 20 74 24
-  
-  let%span span46 = "../../../../creusot-contracts/src/std/iter.rs" 89 0 175 1
-  
-  let%span span47 = "" 0 0 0 0
-  
-  let%span span48 = "" 0 0 0 0
-  
   use prelude.prelude.UInt32
   
-  predicate invariant'4 (self : uint32) =
+  use seq.Seq
+  
+  predicate invariant'3 (self : Seq.seq uint32) =
     [%#span12] true
   
-  predicate inv'4 (_x : uint32)
-  
-  axiom inv'4 : forall x : uint32 . inv'4 x = true
+  predicate inv'3 (_x : Seq.seq uint32)
+  
+  axiom inv'3 : forall x : Seq.seq uint32 . inv'3 x = true
   
   use Core_Option_Option_Type as Option'0
   
-  predicate invariant'3 (self : Option'0.t_option uint32) =
+  predicate invariant'2 (self : Option'0.t_option uint32) =
     [%#span12] true
   
-  predicate inv'3 (_x : Option'0.t_option uint32)
-  
-  axiom inv'3 : forall x : Option'0.t_option uint32 . inv'3 x = true
+  predicate inv'2 (_x : Option'0.t_option uint32)
+  
+  axiom inv'2 : forall x : Option'0.t_option uint32 . inv'2 x = true
   
   use Core_Ops_Range_Range_Type as Range'0
   
   use prelude.prelude.Borrow
   
-  predicate invariant'2 (self : borrowed (Range'0.t_range uint32)) =
+  predicate invariant'1 (self : borrowed (Range'0.t_range uint32)) =
     [%#span12] true
   
-  predicate inv'2 (_x : borrowed (Range'0.t_range uint32))
-  
-  axiom inv'2 : forall x : borrowed (Range'0.t_range uint32) . inv'2 x = true
-  
-  use CreusotContracts_Logic_Seq2_Seq_Type as Seq'0
-  
-  predicate invariant'1 (self : Seq'0.t_seq uint32) =
-    [%#span12] true
-  
-  predicate inv'1 (_x : Seq'0.t_seq uint32)
-  
-  axiom inv'1 : forall x : Seq'0.t_seq uint32 . inv'1 x = true
+  predicate inv'1 (_x : borrowed (Range'0.t_range uint32))
+  
+  axiom inv'1 : forall x : borrowed (Range'0.t_range uint32) . inv'1 x = true
+  
+  use seq.Seq
+  
+  predicate inv'0 (_x : Range'0.t_range uint32)
   
   use prelude.prelude.Int
   
-  function index_logic'0 (self : Seq'0.t_seq uint32) (_2 : int) : uint32
-  
-  function len'0 (self : Seq'0.t_seq uint32) : int
-  
-  axiom len'0_spec : forall self : Seq'0.t_seq uint32 . [%#span13] len'0 self >= 0
-  
-  function concat'0 (self : Seq'0.t_seq uint32) (other : Seq'0.t_seq uint32) : Seq'0.t_seq uint32
-  
-  axiom concat'0_spec : forall self : Seq'0.t_seq uint32, other : Seq'0.t_seq uint32 . ([%#span15] forall i : int . 0
-  <= i
-  /\ i < len'0 (concat'0 self other)
-   -> index_logic'0 (concat'0 self other) i
-  = (if i < len'0 self then index_logic'0 self i else index_logic'0 other (i - len'0 self)))
-  && ([%#span14] len'0 (concat'0 self other) = len'0 self + len'0 other)
-  
-  predicate inv'0 (_x : Range'0.t_range uint32)
+  use seq.Seq
+  
+  use seq.Seq
   
   use prelude.prelude.Int
   
   use prelude.prelude.UInt32
   
   function deep_model'0 (self : uint32) : int =
-    [%#span16] UInt32.to_int self
+    [%#span13] UInt32.to_int self
   
   use Core_Ops_Range_Range_Type as Core_Ops_Range_Range_Type
   
-  predicate produces'0 (self : Range'0.t_range uint32) (visited : Seq'0.t_seq uint32) (o : Range'0.t_range uint32) =
-    [%#span17] Core_Ops_Range_Range_Type.range_end self = Core_Ops_Range_Range_Type.range_end o
+  predicate produces'0 (self : Range'0.t_range uint32) (visited : Seq.seq uint32) (o : Range'0.t_range uint32) =
+    [%#span14] Core_Ops_Range_Range_Type.range_end self = Core_Ops_Range_Range_Type.range_end o
     /\ deep_model'0 (Core_Ops_Range_Range_Type.range_start self)
     <= deep_model'0 (Core_Ops_Range_Range_Type.range_start o)
-    /\ (len'0 visited > 0
+    /\ (Seq.length visited > 0
      -> deep_model'0 (Core_Ops_Range_Range_Type.range_start o) <= deep_model'0 (Core_Ops_Range_Range_Type.range_end o))
-    /\ len'0 visited
+    /\ Seq.length visited
     = deep_model'0 (Core_Ops_Range_Range_Type.range_start o) - deep_model'0 (Core_Ops_Range_Range_Type.range_start self)
-    /\ (forall i : int . 0 <= i /\ i < len'0 visited
-     -> deep_model'0 (index_logic'0 visited i) = deep_model'0 (Core_Ops_Range_Range_Type.range_start self) + i)
-  
-  function produces_trans'0 (a : Range'0.t_range uint32) (ab : Seq'0.t_seq uint32) (b : Range'0.t_range uint32) (bc : Seq'0.t_seq uint32) (c : Range'0.t_range uint32) : ()
-    
-  
-  axiom produces_trans'0_spec : forall a : Range'0.t_range uint32, ab : Seq'0.t_seq uint32, b : Range'0.t_range uint32, bc : Seq'0.t_seq uint32, c : Range'0.t_range uint32 . ([%#span18] produces'0 a ab b)
-   -> ([%#span19] produces'0 b bc c)
-   -> ([%#span20] inv'0 a)
-   -> ([%#span21] inv'0 b)  -> ([%#span22] inv'0 c)  -> ([%#span23] produces'0 a (concat'0 ab bc) c)
-  
-  constant empty'0 : Seq'0.t_seq uint32
+    /\ (forall i : int . 0 <= i /\ i < Seq.length visited
+     -> deep_model'0 (Seq.get visited i) = deep_model'0 (Core_Ops_Range_Range_Type.range_start self) + i)
+  
+  function produces_trans'0 (a : Range'0.t_range uint32) (ab : Seq.seq uint32) (b : Range'0.t_range uint32) (bc : Seq.seq uint32) (c : Range'0.t_range uint32) : ()
+    
+  
+  axiom produces_trans'0_spec : forall a : Range'0.t_range uint32, ab : Seq.seq uint32, b : Range'0.t_range uint32, bc : Seq.seq uint32, c : Range'0.t_range uint32 . ([%#span15] produces'0 a ab b)
+   -> ([%#span16] produces'0 b bc c)
+   -> ([%#span17] inv'0 a)
+   -> ([%#span18] inv'3 ab)
+   -> ([%#span19] inv'0 b)
+   -> ([%#span20] inv'3 bc)  -> ([%#span21] inv'0 c)  -> ([%#span22] produces'0 a (Seq.(++) ab bc) c)
+  
+  use seq.Seq
   
   function produces_refl'0 (self : Range'0.t_range uint32) : ()
   
-  axiom produces_refl'0_spec : forall self : Range'0.t_range uint32 . ([%#span24] inv'0 self)
-   -> ([%#span25] produces'0 self (empty'0 : Seq'0.t_seq uint32) self)
+  axiom produces_refl'0_spec : forall self : Range'0.t_range uint32 . ([%#span23] inv'0 self)
+   -> ([%#span24] produces'0 self (Seq.empty  : Seq.seq uint32) self)
   
   predicate invariant'0 (self : Range'0.t_range uint32) =
     [%#span12] true
   
   axiom inv'0 : forall x : Range'0.t_range uint32 . inv'0 x = true
   
-  function empty_len'0 (_1 : ()) : ()
-  
-  axiom empty_len'0_spec : forall _1 : () . [%#span26] len'0 (empty'0 : Seq'0.t_seq uint32) = 0
-  
-  use CreusotContracts_Snapshot_Snapshot_Type as Snapshot'0
+  use prelude.prelude.Snapshot
   
   use prelude.prelude.Intrinsic
   
   function sqr'0 [#"../sum_of_odds.rs" 7 0 7 21] (x : int) : int =
-    [%#span27] x * x
+    [%#span25] x * x
   
   function sum_of_odd'0 [#"../sum_of_odds.rs" 18 0 18 28] (x : int) : int
   
   axiom sum_of_odd'0_def : forall x : int . sum_of_odd'0 x
-  = ([%#span29] if x <= 0 then 0 else sum_of_odd'0 (x - 1) + 2 * x - 1)
+  = ([%#span27] if x <= 0 then 0 else sum_of_odd'0 (x - 1) + 2 * x - 1)
   
   function sum_of_odd_is_sqr'0 [#"../sum_of_odds.rs" 30 0 30 28] (x : int) : ()
   
   axiom sum_of_odd_is_sqr'0_def : forall x : int . sum_of_odd_is_sqr'0 x
-  = ([%#span33] if x > 0 then sum_of_odd_is_sqr'0 (x - 1) else ())
-  
-  axiom sum_of_odd_is_sqr'0_spec : forall x : int . ([%#span30] x >= 0)  -> ([%#span31] sum_of_odd'0 x = sqr'0 x)
-  
-  function singleton'0 (v : uint32) : Seq'0.t_seq uint32
-  
-  axiom singleton'0_spec : forall v : uint32 . ([%#span34] inv'4 v)
-   -> ([%#span36] index_logic'0 (singleton'0 v) 0 = v) && ([%#span35] len'0 (singleton'0 v) = 1)
+  = ([%#span31] if x > 0 then sum_of_odd_is_sqr'0 (x - 1) else ())
+  
+  axiom sum_of_odd_is_sqr'0_spec : forall x : int . ([%#span28] x >= 0)  -> ([%#span29] sum_of_odd'0 x = sqr'0 x)
+  
+  use seq.Seq
   
   predicate resolve'0 (self : borrowed (Range'0.t_range uint32)) =
-<<<<<<< HEAD
-    [%#span37]  ^ self =  * self
-  
-  predicate completed'0 (self : borrowed (Range'0.t_range uint32)) =
-    [%#span38] resolve'0 self
-    /\ deep_model'0 (Core_Ops_Range_Range_Type.range_start ( * self))
-    >= deep_model'0 (Core_Ops_Range_Range_Type.range_end ( * self))
-=======
     [%#span32] self.final = self.current
   
   predicate completed'0 (self : borrowed (Range'0.t_range uint32)) =
     [%#span33] resolve'0 self
     /\ deep_model'0 (Core_Ops_Range_Range_Type.range_start self.current)
     >= deep_model'0 (Core_Ops_Range_Range_Type.range_end self.current)
->>>>>>> 7087246d
-  
-  let rec next'0 (self:borrowed (Range'0.t_range uint32)) (return'  (ret:Option'0.t_option uint32))= {[@expl:precondition] [%#span39] inv'2 self}
+  
+  let rec next'0 (self:borrowed (Range'0.t_range uint32)) (return'  (ret:Option'0.t_option uint32))= {[@expl:precondition] [%#span34] inv'1 self}
     any
-    [ return' (result:Option'0.t_option uint32)-> {[%#span41] inv'3 result}
-      {[%#span40] match result with
+    [ return' (result:Option'0.t_option uint32)-> {[%#span36] inv'2 result}
+      {[%#span35] match result with
         | Option'0.C_None -> completed'0 self
-<<<<<<< HEAD
-        | Option'0.C_Some v -> produces'0 ( * self) (singleton'0 v) ( ^ self)
-=======
         | Option'0.C_Some v -> produces'0 self.current (Seq.singleton v) self.final
->>>>>>> 7087246d
         end}
       (! return' {result}) ]
     
   
-  function deref'0 (self : Snapshot'0.t_snapshot (Seq'0.t_seq uint32)) : Seq'0.t_seq uint32
-  
-  function inner'1 (self : Snapshot'0.t_snapshot (Seq'0.t_seq uint32)) : Seq'0.t_seq uint32
-  
-  function deref'1 (self : Snapshot'0.t_snapshot (Range'0.t_range uint32)) : Range'0.t_range uint32
-  
-  function inner'0 (self : Snapshot'0.t_snapshot (Range'0.t_range uint32)) : Range'0.t_range uint32
-  
-  function new'1 (x : Seq'0.t_seq uint32) : Snapshot'0.t_snapshot (Seq'0.t_seq uint32)
-  
-  axiom new'1_spec : forall x : Seq'0.t_seq uint32 . ([%#span42] inv'1 x)  -> ([%#span43] deref'0 (new'1 x) = x)
-  
-  function new'0 (x : Range'0.t_range uint32) : Snapshot'0.t_snapshot (Range'0.t_range uint32)
-  
-  axiom new'0_spec : forall x : Range'0.t_range uint32 . ([%#span42] inv'0 x)  -> ([%#span43] deref'1 (new'0 x) = x)
+  use prelude.prelude.Snapshot
+  
+  use prelude.prelude.Snapshot
+  
+  use prelude.prelude.Snapshot
+  
+  use prelude.prelude.Snapshot
+  
+  use prelude.prelude.Snapshot
   
   predicate into_iter_post'0 (self : Range'0.t_range uint32) (res : Range'0.t_range uint32) =
-    [%#span44] self = res
+    [%#span37] self = res
   
   predicate into_iter_pre'0 (self : Range'0.t_range uint32) =
-    [%#span45] true
-  
-  let rec into_iter'0 (self:Range'0.t_range uint32) (return'  (ret:Range'0.t_range uint32))= {[@expl:precondition] [%#span47] inv'0 self}
-    {[@expl:precondition] [%#span46] into_iter_pre'0 self}
+    [%#span38] true
+  
+  let rec into_iter'0 (self:Range'0.t_range uint32) (return'  (ret:Range'0.t_range uint32))= {[@expl:precondition] [%#span40] inv'0 self}
+    {[@expl:precondition] [%#span39] into_iter_pre'0 self}
     any
-    [ return' (result:Range'0.t_range uint32)-> {[%#span48] inv'0 result}
-      {[%#span46] into_iter_post'0 self result}
+    [ return' (result:Range'0.t_range uint32)-> {[%#span41] inv'0 result}
+      {[%#span39] into_iter_post'0 self result}
       (! return' {result}) ]
     
   
@@ -385,12 +325,13 @@
       | s2 = into_iter'0 {_8} (fun (_ret':Range'0.t_range uint32) ->  [ &iter <- _ret' ] s3)
       | s3 = bb1 ]
       
-    | bb1 = s0 [ s0 =  [ &iter_old <- [%#ssum_of_odds2] new'0 iter ] s1 | s1 = bb2 ] 
-    | bb2 = s0 [ s0 =  [ &produced <- [%#ssum_of_odds3] new'1 (empty'0 : Seq'0.t_seq uint32) ] s1 | s1 = bb3 ] 
+    | bb1 = s0 [ s0 =  [ &iter_old <- [%#ssum_of_odds2] Snapshot.new iter ] s1 | s1 = bb2 ] 
+    | bb2 = s0 [ s0 =  [ &produced <- [%#ssum_of_odds3] Snapshot.new (Seq.empty  : Seq.seq uint32) ] s1 | s1 = bb3 ] 
     | bb3 = bb4
     | bb4 = bb4
-      [ bb4 = {[@expl:loop invariant] [%#ssum_of_odds5] UInt32.to_int s = sum_of_odd'0 (len'0 (deref'0 produced))}
-        {[@expl:loop invariant] [%#ssum_of_odds4] produces'0 (inner'0 iter_old) (inner'1 produced) iter}
+      [ bb4 = {[@expl:loop invariant] [%#ssum_of_odds5] UInt32.to_int s
+        = sum_of_odd'0 (Seq.length (Snapshot.inner produced))}
+        {[@expl:loop invariant] [%#ssum_of_odds4] produces'0 (Snapshot.inner iter_old) (Snapshot.inner produced) iter}
         {[@expl:loop invariant] [%#ssum_of_odds4] inv'0 iter}
         (! s0) [ s0 = bb5 ] 
         [ bb5 = s0
@@ -412,14 +353,14 @@
         | bb10 = s0
           [ s0 = Option'0.some <uint32> {_18} (fun (r0'0:uint32) ->  [ &__creusot_proc_iter_elem <- r0'0 ] s1)
           | s1 = 
-            [ &_23 <- [%#ssum_of_odds6] new'1 (concat'0 (inner'1 produced) (singleton'0 __creusot_proc_iter_elem)) ]
+            [ &_23 <- [%#ssum_of_odds6] Snapshot.new (Seq.(++) (Snapshot.inner produced) (Seq.singleton __creusot_proc_iter_elem)) ]
             
             s2
           | s2 = bb11 ]
           
         | bb11 = s0
           [ s0 =  [ &produced <- _23 ] 
-            (any [ any_ (_any:Snapshot'0.t_snapshot (Seq'0.t_seq uint32))-> (!  [ &_23 <- _any ] s1) ] )
+            (any [ any_ (_any:Snapshot.snap_ty (Seq.seq uint32))-> (!  [ &_23 <- _any ] s1) ] )
           | s1 =  [ &i <- __creusot_proc_iter_elem ] s2
           | s2 = {[@expl:assertion] [%#ssum_of_odds7] let _ = sum_of_odd_is_sqr'0 (UInt32.to_int i) in true} s3
           | s3 = UInt32.mul {[%#ssum_of_odds8] (2 : uint32)} {i} (fun (_ret':uint32) ->  [ &_29 <- _ret' ] s4)
@@ -438,13 +379,13 @@
     | & s : uint32 = any_l ()
     | & iter : Range'0.t_range uint32 = any_l ()
     | & _8 : Range'0.t_range uint32 = any_l ()
-    | & iter_old : Snapshot'0.t_snapshot (Range'0.t_range uint32) = any_l ()
-    | & produced : Snapshot'0.t_snapshot (Seq'0.t_seq uint32) = any_l ()
+    | & iter_old : Snapshot.snap_ty (Range'0.t_range uint32) = any_l ()
+    | & produced : Snapshot.snap_ty (Seq.seq uint32) = any_l ()
     | & _18 : Option'0.t_option uint32 = any_l ()
     | & _19 : borrowed (Range'0.t_range uint32) = any_l ()
     | & _20 : borrowed (Range'0.t_range uint32) = any_l ()
     | & __creusot_proc_iter_elem : uint32 = any_l ()
-    | & _23 : Snapshot'0.t_snapshot (Seq'0.t_seq uint32) = any_l ()
+    | & _23 : Snapshot.snap_ty (Seq.seq uint32) = any_l ()
     | & i : uint32 = any_l ()
     | & _28 : uint32 = any_l ()
     | & _29 : uint32 = any_l () ]
