--- conflicted
+++ resolved
@@ -68,22 +68,6 @@
   let%span ssum_of_odds18 = "sum_of_odds.rs" 28 10 28 33
   let%span ssum_of_odds19 = "sum_of_odds.rs" 29 10 29 11
   let%span ssum_of_odds20 = "sum_of_odds.rs" 31 4 31 65
-<<<<<<< HEAD
-  let%span siter21 = "../../../creusot-contracts/src/std/iter.rs" 86 20 86 24
-  let%span siter22 = "../../../creusot-contracts/src/std/iter.rs" 92 8 92 19
-  let%span srange23 = "../../../creusot-contracts/src/std/iter/range.rs" 33 15 33 24
-  let%span srange24 = "../../../creusot-contracts/src/std/iter/range.rs" 34 14 34 45
-  let%span srange25 = "../../../creusot-contracts/src/std/iter/range.rs" 39 15 39 21
-  let%span srange26 = "../../../creusot-contracts/src/std/iter/range.rs" 40 15 40 21
-  let%span srange27 = "../../../creusot-contracts/src/std/iter/range.rs" 41 15 41 21
-  let%span srange28 = "../../../creusot-contracts/src/std/iter/range.rs" 42 15 42 32
-  let%span srange29 = "../../../creusot-contracts/src/std/iter/range.rs" 43 15 43 32
-  let%span srange30 = "../../../creusot-contracts/src/std/iter/range.rs" 44 14 44 42
-  let%span snum31 = "../../../creusot-contracts/src/std/num.rs" 54 32 54 37
-  let%span srange32 = "../../../creusot-contracts/src/std/iter/range.rs" 15 12 15 78
-  let%span sresolve33 = "../../../creusot-contracts/src/resolve.rs" 54 20 54 34
-  let%span ssum_of_odds34 = "sum_of_odds.rs" 8 4 8 9
-=======
   let%span siter21 = "../../../creusot-contracts/src/std/iter.rs" 82 20 82 24
   let%span siter22 = "../../../creusot-contracts/src/std/iter.rs" 88 8 88 19
   let%span srange23 = "../../../creusot-contracts/src/std/iter/range.rs" 32 14 32 45
@@ -94,14 +78,11 @@
   let%span srange28 = "../../../creusot-contracts/src/std/iter/range.rs" 14 12 14 78
   let%span sresolve29 = "../../../creusot-contracts/src/resolve.rs" 54 20 54 34
   let%span ssum_of_odds30 = "sum_of_odds.rs" 8 4 8 9
->>>>>>> 4c2c8706
-  
-  use prelude.prelude.Int
   
   use prelude.prelude.UInt32
   
   type t_Range'0  =
-    { t_Range__start'0: UInt32.t; t_Range__end'0: UInt32.t }
+    { t_Range__start'0: uint32; t_Range__end'0: uint32 }
   
   predicate inv'0 (_1 : t_Range'0)
   
@@ -131,6 +112,8 @@
   
   use seq.Seq
   
+  use prelude.prelude.Int
+  
   function sum_of_odd'0 [#"sum_of_odds.rs" 18 0 18 28] (x : int) : int
   
   axiom sum_of_odd'0_def : forall x : int . sum_of_odd'0 x
@@ -142,17 +125,12 @@
   
   use seq.Seq
   
-<<<<<<< HEAD
-  function deep_model'0 (self : UInt32.t) : int =
-    [%#snum31] UInt32.t'int self
-=======
   function deep_model'0 (self : uint32) : int =
     [%#snum27] UInt32.to_int self
->>>>>>> 4c2c8706
-  
-  use seq.Seq
-  
-  predicate produces'0 (self : t_Range'0) (visited : Seq.seq UInt32.t) (o : t_Range'0) =
+  
+  use seq.Seq
+  
+  predicate produces'0 (self : t_Range'0) (visited : Seq.seq uint32) (o : t_Range'0) =
     [%#srange15] self.t_Range__end'0 = o.t_Range__end'0
     /\ deep_model'0 self.t_Range__start'0 <= deep_model'0 o.t_Range__start'0
     /\ (Seq.length visited > 0  -> deep_model'0 o.t_Range__start'0 <= deep_model'0 o.t_Range__end'0)
@@ -160,32 +138,19 @@
     /\ (forall i : int . 0 <= i /\ i < Seq.length visited
      -> deep_model'0 (Seq.get visited i) = deep_model'0 self.t_Range__start'0 + i)
   
-  function produces_trans'0 (a : t_Range'0) (ab : Seq.seq UInt32.t) (b : t_Range'0) (bc : Seq.seq UInt32.t) (c : t_Range'0) : ()
-    
-  
-<<<<<<< HEAD
-  axiom produces_trans'0_spec : forall a : t_Range'0, ab : Seq.seq UInt32.t, b : t_Range'0, bc : Seq.seq UInt32.t, c : t_Range'0 . ([%#srange25] inv'0 a)
-   -> ([%#srange26] inv'0 b)
-   -> ([%#srange27] inv'0 c)
-   -> ([%#srange28] produces'0 a ab b)
-   -> ([%#srange29] produces'0 b bc c)  -> ([%#srange30] produces'0 a (Seq.(++) ab bc) c)
-  
-  function produces_refl'0 (self : t_Range'0) : ()
-  
-  axiom produces_refl'0_spec : forall self : t_Range'0 . ([%#srange23] inv'0 self)
-   -> ([%#srange24] produces'0 self (Seq.empty  : Seq.seq UInt32.t) self)
-=======
+  function produces_trans'0 (a : t_Range'0) (ab : Seq.seq uint32) (b : t_Range'0) (bc : Seq.seq uint32) (c : t_Range'0) : ()
+    
+  
   axiom produces_trans'0_spec : forall a : t_Range'0, ab : Seq.seq uint32, b : t_Range'0, bc : Seq.seq uint32, c : t_Range'0 . ([%#srange24] produces'0 a ab b)
    -> ([%#srange25] produces'0 b bc c)  -> ([%#srange26] produces'0 a (Seq.(++) ab bc) c)
   
   function produces_refl'0 (self : t_Range'0) : ()
   
   axiom produces_refl'0_spec : forall self : t_Range'0 . [%#srange23] produces'0 self (Seq.empty  : Seq.seq uint32) self
->>>>>>> 4c2c8706
-  
-  predicate inv'1 (_1 : Seq.seq UInt32.t)
-  
-  axiom inv_axiom'1 [@rewrite] : forall x : Seq.seq UInt32.t [inv'1 x] . inv'1 x = true
+  
+  predicate inv'1 (_1 : Seq.seq uint32)
+  
+  axiom inv_axiom'1 [@rewrite] : forall x : Seq.seq uint32 [inv'1 x] . inv'1 x = true
   
   use prelude.prelude.Borrow
   
@@ -195,7 +160,7 @@
   
   type t_Option'0  =
     | C_None'0
-    | C_Some'0 UInt32.t
+    | C_Some'0 uint32
   
   predicate inv'3 (_1 : t_Option'0)
   
@@ -223,9 +188,9 @@
   predicate resolve'0 (_1 : borrowed (t_Range'0)) =
     resolve'1 _1
   
-  let rec v_Some'0 (input:t_Option'0) (ret  (field_0:UInt32.t))= any
-    [ good (field_0:UInt32.t)-> {C_Some'0 field_0 = input} (! ret {field_0})
-    | bad -> {forall field_0 : UInt32.t [C_Some'0 field_0 : t_Option'0] . C_Some'0 field_0 <> input} (! {false} any) ]
+  let rec v_Some'0 (input:t_Option'0) (ret  (field_0:uint32))= any
+    [ good (field_0:uint32)-> {C_Some'0 field_0 = input} (! ret {field_0})
+    | bad -> {forall field_0 : uint32 [C_Some'0 field_0 : t_Option'0] . C_Some'0 field_0 <> input} (! {false} any) ]
     
   
   function sqr'0 [#"sum_of_odds.rs" 7 0 7 21] (x : int) : int =
@@ -247,23 +212,23 @@
   
   meta "compute_max_steps" 1000000
   
-  let rec compute_sum_of_odd'0 (x:UInt32.t) (return'  (ret:UInt32.t))= {[@expl:compute_sum_of_odd requires] [%#ssum_of_odds10] UInt32.t'int x
+  let rec compute_sum_of_odd'0 (x:uint32) (return'  (ret:uint32))= {[@expl:compute_sum_of_odd requires] [%#ssum_of_odds10] UInt32.to_int x
     < 65536}
     (! bb0
     [ bb0 = s0
-      [ s0 =  [ &s <- [%#ssum_of_odds0] (0 : UInt32.t) ] s1
-      | s1 =  [ &_8 <- { t_Range__start'0 = ([%#ssum_of_odds1] (0 : UInt32.t)); t_Range__end'0 = x } ] s2
+      [ s0 =  [ &s <- [%#ssum_of_odds0] (0 : uint32) ] s1
+      | s1 =  [ &_8 <- { t_Range__start'0 = ([%#ssum_of_odds1] (0 : uint32)); t_Range__end'0 = x } ] s2
       | s2 = into_iter'0 {_8} (fun (_ret':t_Range'0) ->  [ &iter <- _ret' ] s3)
       | s3 = bb1 ]
       
     | bb1 = s0 [ s0 =  [ &iter_old <- [%#ssum_of_odds2] Snapshot.new iter ] s1 | s1 = bb2 ] 
-    | bb2 = s0 [ s0 =  [ &produced <- [%#ssum_of_odds3] Snapshot.new (Seq.empty  : Seq.seq UInt32.t) ] s1 | s1 = bb3 ] 
+    | bb2 = s0 [ s0 =  [ &produced <- [%#ssum_of_odds3] Snapshot.new (Seq.empty  : Seq.seq uint32) ] s1 | s1 = bb3 ] 
     | bb3 = bb4
     | bb4 = bb4
       [ bb4 = {[@expl:for invariant] [%#ssum_of_odds5] inv'1 (Snapshot.inner produced)}
         {[@expl:for invariant] [%#ssum_of_odds5] inv'0 iter}
         {[@expl:for invariant] [%#ssum_of_odds5] produces'0 (Snapshot.inner iter_old) (Snapshot.inner produced) iter}
-        {[@expl:loop invariant] [%#ssum_of_odds4] UInt32.t'int s = sum_of_odd'0 (Seq.length (Snapshot.inner produced))}
+        {[@expl:loop invariant] [%#ssum_of_odds4] UInt32.to_int s = sum_of_odd'0 (Seq.length (Snapshot.inner produced))}
         (! s0) [ s0 = bb5 ] 
         [ bb5 = s0
           [ s0 = Borrow.borrow_mut <t_Range'0> {iter}
@@ -277,21 +242,12 @@
           | s3 = bb6 ]
           
         | bb6 = s0
-<<<<<<< HEAD
-          [ s0 = -{resolve'0 _21}- s1
-          | s1 = any [ br0 -> {_19 = C_None'0 } (! bb9) | br1 (x0:UInt32.t)-> {_19 = C_Some'0 x0} (! bb8) ]  ]
-          
-        | bb8 = bb10
-        | bb10 = s0
-          [ s0 = v_Some'0 {_19} (fun (r0'0:UInt32.t) ->  [ &__creusot_proc_iter_elem <- r0'0 ] s1)
-=======
           [ s0 = -{resolve'0 _22}- s1
           | s1 = any [ br0 -> {_20 = C_None'0 } (! bb9) | br1 (x0:uint32)-> {_20 = C_Some'0 x0} (! bb8) ]  ]
           
         | bb8 = bb10
         | bb10 = s0
           [ s0 = v_Some'0 {_20} (fun (r0'0:uint32) ->  [ &__creusot_proc_iter_elem <- r0'0 ] s1)
->>>>>>> 4c2c8706
           | s1 = 
             [ &_25 <- [%#ssum_of_odds6] Snapshot.new (Seq.(++) (Snapshot.inner produced) (Seq.singleton __creusot_proc_iter_elem)) ]
             
@@ -301,40 +257,22 @@
         | bb11 = s0
           [ s0 =  [ &produced <- _25 ] s1
           | s1 =  [ &i <- __creusot_proc_iter_elem ] s2
-<<<<<<< HEAD
-          | s2 = {[@expl:assertion] [%#ssum_of_odds7] let _ = sum_of_odd_is_sqr'0 (UInt32.t'int i) in true} s3
-          | s3 = UInt32.mul {[%#ssum_of_odds8] (2 : UInt32.t)} {i} (fun (_ret':UInt32.t) ->  [ &_30 <- _ret' ] s4)
-          | s4 = UInt32.add {_30} {[%#ssum_of_odds9] (1 : UInt32.t)} (fun (_ret':UInt32.t) ->  [ &_29 <- _ret' ] s5)
-          | s5 = UInt32.add {s} {_29} (fun (_ret':UInt32.t) ->  [ &s <- _ret' ] s6)
-=======
           | s2 = {[@expl:assertion] [%#ssum_of_odds7] let _ = sum_of_odd_is_sqr'0 (UInt32.to_int i) in true} s3
           | s3 = UInt32.mul {[%#ssum_of_odds8] (2 : uint32)} {i} (fun (_ret':uint32) ->  [ &_31 <- _ret' ] s4)
           | s4 = UInt32.add {_31} {[%#ssum_of_odds9] (1 : uint32)} (fun (_ret':uint32) ->  [ &_30 <- _ret' ] s5)
           | s5 = UInt32.add {s} {_30} (fun (_ret':uint32) ->  [ &s <- _ret' ] s6)
->>>>>>> 4c2c8706
           | s6 = bb4 ]
            ]
          ]
       
     | bb9 = s0 [ s0 =  [ &_0 <- s ] s1 | s1 = return' {_0} ]  ]
     )
-    [ & _0 : UInt32.t = any_l ()
-    | & x : UInt32.t = x
-    | & s : UInt32.t = any_l ()
+    [ & _0 : uint32 = any_l ()
+    | & x : uint32 = x
+    | & s : uint32 = any_l ()
     | & iter : t_Range'0 = any_l ()
     | & _8 : t_Range'0 = any_l ()
     | & iter_old : Snapshot.snap_ty (t_Range'0) = any_l ()
-<<<<<<< HEAD
-    | & produced : Snapshot.snap_ty (Seq.seq UInt32.t) = any_l ()
-    | & _19 : t_Option'0 = any_l ()
-    | & _20 : borrowed (t_Range'0) = any_l ()
-    | & _21 : borrowed (t_Range'0) = any_l ()
-    | & __creusot_proc_iter_elem : UInt32.t = any_l ()
-    | & _24 : Snapshot.snap_ty (Seq.seq UInt32.t) = any_l ()
-    | & i : UInt32.t = any_l ()
-    | & _29 : UInt32.t = any_l ()
-    | & _30 : UInt32.t = any_l () ]
-=======
     | & produced : Snapshot.snap_ty (Seq.seq uint32) = any_l ()
     | & _20 : t_Option'0 = any_l ()
     | & _21 : borrowed (t_Range'0) = any_l ()
@@ -344,10 +282,9 @@
     | & i : uint32 = any_l ()
     | & _30 : uint32 = any_l ()
     | & _31 : uint32 = any_l () ]
->>>>>>> 4c2c8706
-    
-    [ return' (result:UInt32.t)-> {[@expl:compute_sum_of_odd ensures] [%#ssum_of_odds11] UInt32.t'int result
-      = sum_of_odd'0 (UInt32.t'int x)}
+    
+    [ return' (result:uint32)-> {[@expl:compute_sum_of_odd ensures] [%#ssum_of_odds11] UInt32.to_int result
+      = sum_of_odd'0 (UInt32.to_int x)}
       (! return' {result}) ]
     
 end
@@ -376,10 +313,10 @@
   
   use prelude.prelude.UInt32
   
-  let rec compute_sum_of_odd'0 (x:UInt32.t) (return'  (ret:UInt32.t))= {[@expl:compute_sum_of_odd requires] [%#ssum_of_odds2] UInt32.t'int x
+  let rec compute_sum_of_odd'0 (x:uint32) (return'  (ret:uint32))= {[@expl:compute_sum_of_odd requires] [%#ssum_of_odds2] UInt32.to_int x
     < 65536}
     any
-    [ return' (result:UInt32.t)-> {[%#ssum_of_odds3] UInt32.t'int result = sum_of_odd'0 (UInt32.t'int x)}
+    [ return' (result:uint32)-> {[%#ssum_of_odds3] UInt32.to_int result = sum_of_odd'0 (UInt32.to_int x)}
       (! return' {result}) ]
     
   
@@ -401,15 +338,15 @@
   
   meta "compute_max_steps" 1000000
   
-  let rec test'0 (x:UInt32.t) (return'  (ret:()))= {[@expl:test requires] [%#ssum_of_odds1] UInt32.t'int x < 65536}
+  let rec test'0 (x:uint32) (return'  (ret:()))= {[@expl:test requires] [%#ssum_of_odds1] UInt32.to_int x < 65536}
     (! bb0
-    [ bb0 = s0 [ s0 = compute_sum_of_odd'0 {x} (fun (_ret':UInt32.t) ->  [ &y <- _ret' ] s1) | s1 = bb1 ] 
+    [ bb0 = s0 [ s0 = compute_sum_of_odd'0 {x} (fun (_ret':uint32) ->  [ &y <- _ret' ] s1) | s1 = bb1 ] 
     | bb1 = s0
-      [ s0 = {[@expl:assertion] [%#ssum_of_odds0] let _ = sum_of_odd_is_sqr'0 (UInt32.t'int x) in is_square'0 (UInt32.t'int y)}
+      [ s0 = {[@expl:assertion] [%#ssum_of_odds0] let _ = sum_of_odd_is_sqr'0 (UInt32.to_int x) in is_square'0 (UInt32.to_int y)}
         s1
       | s1 = return' {_0} ]
        ]
-    ) [ & _0 : () = any_l () | & x : UInt32.t = x | & y : UInt32.t = any_l () ] 
+    ) [ & _0 : () = any_l () | & x : uint32 = x | & y : uint32 = any_l () ] 
     [ return' (result:())-> (! return' {result}) ]
     
 end