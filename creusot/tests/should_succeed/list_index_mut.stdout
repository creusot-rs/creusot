module Type
  use Ref
  use mach.int.Int
  use mach.int.Int32
  use mach.int.Int64
  use mach.int.UInt32
  use mach.int.UInt64
  use string.Char
  use floating_point.Single
  use floating_point.Double
  use prelude.Prelude
  type listindexmut_option 't = 
    | ListIndexMut_Option_None
    | ListIndexMut_Option_Some 't
    
  type listindexmut_list  = 
    | ListIndexMut_List uint32 (listindexmut_option (listindexmut_list))
    
end
module CreusotContracts_Builtins_Resolve
  type self   
  predicate resolve (self : self)
end
<<<<<<< HEAD
module CreusotContracts_Builtins_Impl19_Resolve_Interface
=======
module CreusotContracts_Builtins_Impl1_Resolve_Interface
>>>>>>> f54a9434
  type t   
  use prelude.Prelude
  predicate resolve (self : borrowed t)
end
<<<<<<< HEAD
module CreusotContracts_Builtins_Impl19_Resolve
=======
module CreusotContracts_Builtins_Impl1_Resolve
>>>>>>> f54a9434
  type t   
  use prelude.Prelude
  predicate resolve (self : borrowed t) = 
     ^ self =  * self
end
module ListIndexMut_Len_Interface
  use Type
  use mach.int.Int
  function len (l : Type.listindexmut_list) : int
end
module ListIndexMut_Len
  use Type
  use mach.int.Int
  use mach.int.Int32
  function len (l : Type.listindexmut_list) : int = 
    let Type.ListIndexMut_List _ ls = l in 1 + match (ls) with
      | Type.ListIndexMut_Option_Some ls -> len ls
      | Type.ListIndexMut_Option_None -> 0
      end
end
module ListIndexMut_Get_Interface
  use Type
  use mach.int.Int
  use mach.int.UInt32
  function get (l : Type.listindexmut_list) (ix : int) : Type.listindexmut_option uint32
end
module ListIndexMut_Get
  use Type
  use mach.int.Int
  use mach.int.UInt32
  use mach.int.Int32
  function get (l : Type.listindexmut_list) (ix : int) : Type.listindexmut_option uint32 = 
    let Type.ListIndexMut_List i ls = l in match (ix > 0) with
      | False -> Type.ListIndexMut_Option_Some i
      | True -> match (ls) with
        | Type.ListIndexMut_Option_Some ls -> get ls (ix - 1)
        | Type.ListIndexMut_Option_None -> Type.ListIndexMut_Option_None
        end
      end
end
module Std_Process_Abort_Interface
  val abort () : ()
    ensures { false }
    
end
module Std_Process_Abort
  val abort () : ()
    ensures { false }
    
end
module ListIndexMut_IndexMut_Interface
  use mach.int.Int
  use mach.int.Int32
  use Type
  use prelude.Prelude
  use mach.int.UInt64
  use mach.int.UInt32
  clone ListIndexMut_Get_Interface as Get0
  clone ListIndexMut_Len_Interface as Len0
  val index_mut (param_l : borrowed (Type.listindexmut_list)) (param_ix : usize) : borrowed uint32
    requires {param_ix < Len0.len ( * param_l)}
    ensures { forall i : (int) . 0 <= i && i < Len0.len ( * param_l) && i <> param_ix -> Get0.get ( * param_l) i = Get0.get ( ^ param_l) i }
    ensures { Len0.len ( ^ param_l) = Len0.len ( * param_l) }
    ensures { Type.ListIndexMut_Option_Some ( ^ result) = Get0.get ( ^ param_l) param_ix }
    ensures { Type.ListIndexMut_Option_Some ( * result) = Get0.get ( * param_l) param_ix }
    
end
module ListIndexMut_IndexMut
  use mach.int.Int
  use prelude.Prelude
  use mach.int.UInt64
  use mach.int.Int32
  use Type
  use mach.int.UInt32
  clone ListIndexMut_Get as Get0
  clone ListIndexMut_Len as Len0
  use mach.int.Int64
<<<<<<< HEAD
  clone CreusotContracts_Builtins_Impl19_Resolve as Resolve6 with type t = uint32
  clone Std_Process_Abort_Interface as Abort0
  clone CreusotContracts_Builtins_Resolve as Resolve5 with type self = ()
  clone CreusotContracts_Builtins_Impl19_Resolve as Resolve4 with type t = Type.listindexmut_list
  clone CreusotContracts_Builtins_Resolve as Resolve3 with type self = isize
  clone CreusotContracts_Builtins_Resolve as Resolve2 with type self = bool
  clone CreusotContracts_Builtins_Resolve as Resolve1 with type self = usize
  clone CreusotContracts_Builtins_Impl19_Resolve as Resolve0 with type t = Type.listindexmut_list
=======
  clone CreusotContracts_Builtins_Impl1_Resolve as Resolve6 with type t = uint32
  clone Std_Process_Abort_Interface as Abort0
  clone CreusotContracts_Builtins_Resolve as Resolve5 with type self = ()
  clone CreusotContracts_Builtins_Impl1_Resolve as Resolve4 with type t = Type.listindexmut_list
  clone CreusotContracts_Builtins_Resolve as Resolve3 with type self = isize
  clone CreusotContracts_Builtins_Resolve as Resolve2 with type self = bool
  clone CreusotContracts_Builtins_Resolve as Resolve1 with type self = usize
  clone CreusotContracts_Builtins_Impl1_Resolve as Resolve0 with type t = Type.listindexmut_list
>>>>>>> f54a9434
  let rec cfg index_mut (param_l : borrowed (Type.listindexmut_list)) (param_ix : usize) : borrowed uint32
    requires {param_ix < Len0.len ( * param_l)}
    ensures { forall i : (int) . 0 <= i && i < Len0.len ( * param_l) && i <> param_ix -> Get0.get ( * param_l) i = Get0.get ( ^ param_l) i }
    ensures { Len0.len ( ^ param_l) = Len0.len ( * param_l) }
    ensures { Type.ListIndexMut_Option_Some ( ^ result) = Get0.get ( ^ param_l) param_ix }
    ensures { Type.ListIndexMut_Option_Some ( * result) = Get0.get ( * param_l) param_ix }
    
   = 
  var _0 : borrowed uint32;
  var param_l_1 : borrowed (Type.listindexmut_list);
  var param_ix_2 : usize;
  var _3 : borrowed uint32;
  var l_4 : borrowed (Type.listindexmut_list);
  var ix_5 : usize;
  var _6 : ();
  var _12 : ();
  var _13 : bool;
  var _14 : usize;
  var _15 : ();
  var _16 : isize;
  var n_17 : borrowed (Type.listindexmut_list);
  var _18 : borrowed (Type.listindexmut_list);
  var _19 : ();
  var _20 : ();
  var _21 : ();
  var _22 : ();
  var _23 : borrowed uint32;
  {
    param_l_1 <- param_l;
    param_ix_2 <- param_ix;
    goto BB0
  }
  BB0 {
    assume { Resolve0.resolve l_4 };
    l_4 <- param_l_1;
    assume { Resolve1.resolve ix_5 };
    ix_5 <- param_ix_2;
    assume { Resolve1.resolve param_ix_2 };
    goto BB1
  }
  BB1 {
    invariant valid_ix { (0 : usize) <= ix_5 && ix_5 < Len0.len ( * l_4) };
    invariant get_target_now { Get0.get ( * l_4) ix_5 = Get0.get ( * param_l_1) param_ix_2 };
    invariant get_target_fin { Get0.get ( ^ l_4) ix_5 = Get0.get ( ^ param_l_1) param_ix_2 };
    invariant len { Len0.len ( ^ l_4) = Len0.len ( * l_4) -> Len0.len ( ^ param_l_1) = Len0.len ( * param_l_1) };
    invariant untouched { (forall i : (int) . 0 <= i && i < Len0.len ( * l_4) && i <> ix_5 -> Get0.get ( ^ l_4) i = Get0.get ( * l_4) i) -> (forall i : (int) . 0 <= i && i < Len0.len ( * param_l_1) && i <> param_ix_2 -> Get0.get ( ^ param_l_1) i = Get0.get ( * param_l_1) i) };
    goto BB2
  }
  BB2 {
    assume { Resolve1.resolve _14 };
    _14 <- ix_5;
    _13 <- _14 > (0 : usize);
    switch (_13)
      | False -> goto BB8
      | True -> goto BB3
      | _ -> goto BB3
      end
  }
  BB3 {
    assume { Resolve2.resolve _13 };
    switch (let Type.ListIndexMut_List _ a =  * l_4 in a)
      | Type.ListIndexMut_Option_None -> goto BB4
      | Type.ListIndexMut_Option_Some _ -> goto BB5
      | _ -> goto BB6
      end
  }
  BB4 {
    assume { Resolve0.resolve l_4 };
    assume { Resolve1.resolve ix_5 };
    assume { Resolve3.resolve _16 };
    absurd
  }
  BB5 {
    assume { Resolve3.resolve _16 };
    goto BB7
  }
  BB6 {
    assume { Resolve0.resolve l_4 };
    assume { Resolve1.resolve ix_5 };
    assume { Resolve3.resolve _16 };
    absurd
  }
  BB7 {
    n_17 <- borrow_mut (let Type.ListIndexMut_Option_Some a = let Type.ListIndexMut_List _ a =  * l_4 in a in a);
    l_4 <- { l_4 with current = (let Type.ListIndexMut_List a b =  * l_4 in Type.ListIndexMut_List a (let Type.ListIndexMut_Option_Some a = let Type.ListIndexMut_List _ a =  * l_4 in a in Type.ListIndexMut_Option_Some ( ^ n_17))) };
    assume { Resolve0.resolve l_4 };
    _18 <- borrow_mut ( * n_17);
    n_17 <- { n_17 with current = ( ^ _18) };
    assume { Resolve4.resolve n_17 };
    assume { Resolve0.resolve l_4 };
    l_4 <- _18;
    _15 <- ();
    assume { Resolve5.resolve _15 };
    ix_5 <- ix_5 - (1 : usize);
    _12 <- ();
    assume { Resolve5.resolve _12 };
    goto BB1
  }
  BB8 {
    assume { Resolve1.resolve ix_5 };
    assume { Resolve2.resolve _13 };
    _6 <- ();
    assume { Resolve5.resolve _6 };
    _23 <- borrow_mut (let Type.ListIndexMut_List a _ =  * l_4 in a);
    l_4 <- { l_4 with current = (let Type.ListIndexMut_List a b =  * l_4 in Type.ListIndexMut_List ( ^ _23) b) };
    assume { Resolve0.resolve l_4 };
    _3 <- borrow_mut ( * _23);
    _23 <- { _23 with current = ( ^ _3) };
    assume { Resolve6.resolve _23 };
    _0 <- borrow_mut ( * _3);
    _3 <- { _3 with current = ( ^ _0) };
    assume { Resolve6.resolve _3 };
    return _0
  }
  
end
module ListIndexMut_Write_Interface
  use mach.int.Int
  use mach.int.Int32
  use Type
  use prelude.Prelude
  use mach.int.UInt64
  use mach.int.UInt32
  clone ListIndexMut_Get_Interface as Get0
  clone ListIndexMut_Len_Interface as Len0
  val write (l : borrowed (Type.listindexmut_list)) (ix : usize) (v : uint32) : ()
    requires {ix < Len0.len ( * l)}
    ensures { forall i : (int) . 0 <= i && i < Len0.len ( * l) && i <> ix -> Get0.get ( * l) i = Get0.get ( ^ l) i }
    ensures { Len0.len ( ^ l) = Len0.len ( * l) }
    ensures { Type.ListIndexMut_Option_Some v = Get0.get ( ^ l) ix }
    
end
module ListIndexMut_Write
  use mach.int.Int
  use mach.int.Int32
  use Type
  use prelude.Prelude
  use mach.int.UInt64
  use mach.int.UInt32
  clone ListIndexMut_Get as Get0
  clone ListIndexMut_Len as Len0
<<<<<<< HEAD
  clone CreusotContracts_Builtins_Impl19_Resolve as Resolve3 with type t = uint32
  clone CreusotContracts_Builtins_Resolve as Resolve2 with type self = usize
  clone CreusotContracts_Builtins_Impl19_Resolve as Resolve1 with type t = Type.listindexmut_list
=======
  clone CreusotContracts_Builtins_Impl1_Resolve as Resolve3 with type t = uint32
  clone CreusotContracts_Builtins_Resolve as Resolve2 with type self = usize
  clone CreusotContracts_Builtins_Impl1_Resolve as Resolve1 with type t = Type.listindexmut_list
>>>>>>> f54a9434
  clone CreusotContracts_Builtins_Resolve as Resolve0 with type self = uint32
  clone ListIndexMut_IndexMut_Interface as IndexMut0 with function Len0.len = Len0.len, function Get0.get = Get0.get
  let rec cfg write (l : borrowed (Type.listindexmut_list)) (ix : usize) (v : uint32) : ()
    requires {ix < Len0.len ( * l)}
    ensures { forall i : (int) . 0 <= i && i < Len0.len ( * l) && i <> ix -> Get0.get ( * l) i = Get0.get ( ^ l) i }
    ensures { Len0.len ( ^ l) = Len0.len ( * l) }
    ensures { Type.ListIndexMut_Option_Some v = Get0.get ( ^ l) ix }
    
   = 
  var _0 : ();
  var l_1 : borrowed (Type.listindexmut_list);
  var ix_2 : usize;
  var v_3 : uint32;
  var _4 : uint32;
  var _5 : borrowed uint32;
  var _6 : borrowed (Type.listindexmut_list);
  var _7 : usize;
  {
    l_1 <- l;
    ix_2 <- ix;
    v_3 <- v;
    goto BB0
  }
  BB0 {
    assume { Resolve0.resolve _4 };
    _4 <- v_3;
    assume { Resolve0.resolve v_3 };
    _6 <- borrow_mut ( * l_1);
    l_1 <- { l_1 with current = ( ^ _6) };
    assume { Resolve1.resolve l_1 };
    assume { Resolve2.resolve _7 };
    _7 <- ix_2;
    assume { Resolve2.resolve ix_2 };
    _5 <- IndexMut0.index_mut _6 _7;
    goto BB1
  }
  BB1 {
    assume { Resolve0.resolve ( * _5) };
    _5 <- { _5 with current = _4 };
    assume { Resolve0.resolve _4 };
    assume { Resolve3.resolve _5 };
    _0 <- ();
    return _0
  }
  
end
module ListIndexMut_Impl0_Resolve_Interface
  use Type
  predicate resolve (self : Type.listindexmut_list)
end
module ListIndexMut_Impl0_Resolve
  use Type
  predicate resolve (self : Type.listindexmut_list) = 
    true
end
module ListIndexMut_Main_Interface
  val main () : ()
end
module ListIndexMut_Main
  use mach.int.Int
  use mach.int.UInt32
  use prelude.Prelude
  use mach.int.UInt64
  use Type
  clone ListIndexMut_Impl0_Resolve as Resolve1
  clone ListIndexMut_Get as Get0
  clone ListIndexMut_Len as Len0
  clone ListIndexMut_Write_Interface as Write0 with function Len0.len = Len0.len, function Get0.get = Get0.get
<<<<<<< HEAD
  clone CreusotContracts_Builtins_Impl19_Resolve as Resolve0 with type t = Type.listindexmut_list
=======
  clone CreusotContracts_Builtins_Impl1_Resolve as Resolve0 with type t = Type.listindexmut_list
>>>>>>> f54a9434
  let rec cfg main () : () = 
  var _0 : ();
  var l_1 : Type.listindexmut_list;
  var _2 : Type.listindexmut_option (Type.listindexmut_list);
  var _3 : Type.listindexmut_list;
  var _4 : Type.listindexmut_list;
  var _5 : Type.listindexmut_option (Type.listindexmut_list);
  var _6 : ();
  var _7 : borrowed (Type.listindexmut_list);
  var _8 : borrowed (Type.listindexmut_list);
  {
    goto BB0
  }
  BB0 {
    _5 <- Type.ListIndexMut_Option_None;
    _4 <- Type.ListIndexMut_List (10 : uint32) _5;
    goto BB1
  }
  BB1 {
    _3 <- _4;
    goto BB2
  }
  BB2 {
    _2 <- Type.ListIndexMut_Option_Some _3;
    goto BB3
  }
  BB3 {
    l_1 <- Type.ListIndexMut_List (1 : uint32) _2;
    goto BB4
  }
  BB4 {
    _8 <- borrow_mut l_1;
    l_1 <-  ^ _8;
    _7 <- borrow_mut ( * _8);
    _8 <- { _8 with current = ( ^ _7) };
    assume { Resolve0.resolve _8 };
    _6 <- Write0.write _7 (0 : usize) (2 : uint32);
    goto BB5
  }
  BB5 {
    assume { Resolve0.resolve _7 };
    _0 <- ();
    goto BB6
  }
  BB6 {
    assume { Resolve1.resolve l_1 };
    return _0
  }
  
end
module ListIndexMut_Impl0_Interface
  use Type
  clone export ListIndexMut_Impl0_Resolve_Interface
  clone export CreusotContracts_Builtins_Resolve with type self = Type.listindexmut_list, predicate resolve = resolve
end
module ListIndexMut_Impl0
  use Type
  clone export ListIndexMut_Impl0_Resolve
  clone export CreusotContracts_Builtins_Resolve with type self = Type.listindexmut_list, predicate resolve = resolve
end<|MERGE_RESOLUTION|>--- conflicted
+++ resolved
@@ -17,24 +17,16 @@
     | ListIndexMut_List uint32 (listindexmut_option (listindexmut_list))
     
 end
-module CreusotContracts_Builtins_Resolve
+module CreusotContracts_Builtins_Resolve_Resolve
   type self   
   predicate resolve (self : self)
 end
-<<<<<<< HEAD
-module CreusotContracts_Builtins_Impl19_Resolve_Interface
-=======
-module CreusotContracts_Builtins_Impl1_Resolve_Interface
->>>>>>> f54a9434
+module CreusotContracts_Builtins_Resolve_Impl1_Resolve_Interface
   type t   
   use prelude.Prelude
   predicate resolve (self : borrowed t)
 end
-<<<<<<< HEAD
-module CreusotContracts_Builtins_Impl19_Resolve
-=======
-module CreusotContracts_Builtins_Impl1_Resolve
->>>>>>> f54a9434
+module CreusotContracts_Builtins_Resolve_Impl1_Resolve
   type t   
   use prelude.Prelude
   predicate resolve (self : borrowed t) = 
@@ -112,25 +104,14 @@
   clone ListIndexMut_Get as Get0
   clone ListIndexMut_Len as Len0
   use mach.int.Int64
-<<<<<<< HEAD
-  clone CreusotContracts_Builtins_Impl19_Resolve as Resolve6 with type t = uint32
+  clone CreusotContracts_Builtins_Resolve_Impl1_Resolve as Resolve6 with type t = uint32
   clone Std_Process_Abort_Interface as Abort0
-  clone CreusotContracts_Builtins_Resolve as Resolve5 with type self = ()
-  clone CreusotContracts_Builtins_Impl19_Resolve as Resolve4 with type t = Type.listindexmut_list
-  clone CreusotContracts_Builtins_Resolve as Resolve3 with type self = isize
-  clone CreusotContracts_Builtins_Resolve as Resolve2 with type self = bool
-  clone CreusotContracts_Builtins_Resolve as Resolve1 with type self = usize
-  clone CreusotContracts_Builtins_Impl19_Resolve as Resolve0 with type t = Type.listindexmut_list
-=======
-  clone CreusotContracts_Builtins_Impl1_Resolve as Resolve6 with type t = uint32
-  clone Std_Process_Abort_Interface as Abort0
-  clone CreusotContracts_Builtins_Resolve as Resolve5 with type self = ()
-  clone CreusotContracts_Builtins_Impl1_Resolve as Resolve4 with type t = Type.listindexmut_list
-  clone CreusotContracts_Builtins_Resolve as Resolve3 with type self = isize
-  clone CreusotContracts_Builtins_Resolve as Resolve2 with type self = bool
-  clone CreusotContracts_Builtins_Resolve as Resolve1 with type self = usize
-  clone CreusotContracts_Builtins_Impl1_Resolve as Resolve0 with type t = Type.listindexmut_list
->>>>>>> f54a9434
+  clone CreusotContracts_Builtins_Resolve_Resolve as Resolve5 with type self = ()
+  clone CreusotContracts_Builtins_Resolve_Impl1_Resolve as Resolve4 with type t = Type.listindexmut_list
+  clone CreusotContracts_Builtins_Resolve_Resolve as Resolve3 with type self = isize
+  clone CreusotContracts_Builtins_Resolve_Resolve as Resolve2 with type self = bool
+  clone CreusotContracts_Builtins_Resolve_Resolve as Resolve1 with type self = usize
+  clone CreusotContracts_Builtins_Resolve_Impl1_Resolve as Resolve0 with type t = Type.listindexmut_list
   let rec cfg index_mut (param_l : borrowed (Type.listindexmut_list)) (param_ix : usize) : borrowed uint32
     requires {param_ix < Len0.len ( * param_l)}
     ensures { forall i : (int) . 0 <= i && i < Len0.len ( * param_l) && i <> param_ix -> Get0.get ( * param_l) i = Get0.get ( ^ param_l) i }
@@ -272,16 +253,10 @@
   use mach.int.UInt32
   clone ListIndexMut_Get as Get0
   clone ListIndexMut_Len as Len0
-<<<<<<< HEAD
-  clone CreusotContracts_Builtins_Impl19_Resolve as Resolve3 with type t = uint32
-  clone CreusotContracts_Builtins_Resolve as Resolve2 with type self = usize
-  clone CreusotContracts_Builtins_Impl19_Resolve as Resolve1 with type t = Type.listindexmut_list
-=======
-  clone CreusotContracts_Builtins_Impl1_Resolve as Resolve3 with type t = uint32
-  clone CreusotContracts_Builtins_Resolve as Resolve2 with type self = usize
-  clone CreusotContracts_Builtins_Impl1_Resolve as Resolve1 with type t = Type.listindexmut_list
->>>>>>> f54a9434
-  clone CreusotContracts_Builtins_Resolve as Resolve0 with type self = uint32
+  clone CreusotContracts_Builtins_Resolve_Impl1_Resolve as Resolve3 with type t = uint32
+  clone CreusotContracts_Builtins_Resolve_Resolve as Resolve2 with type self = usize
+  clone CreusotContracts_Builtins_Resolve_Impl1_Resolve as Resolve1 with type t = Type.listindexmut_list
+  clone CreusotContracts_Builtins_Resolve_Resolve as Resolve0 with type self = uint32
   clone ListIndexMut_IndexMut_Interface as IndexMut0 with function Len0.len = Len0.len, function Get0.get = Get0.get
   let rec cfg write (l : borrowed (Type.listindexmut_list)) (ix : usize) (v : uint32) : ()
     requires {ix < Len0.len ( * l)}
@@ -349,11 +324,7 @@
   clone ListIndexMut_Get as Get0
   clone ListIndexMut_Len as Len0
   clone ListIndexMut_Write_Interface as Write0 with function Len0.len = Len0.len, function Get0.get = Get0.get
-<<<<<<< HEAD
-  clone CreusotContracts_Builtins_Impl19_Resolve as Resolve0 with type t = Type.listindexmut_list
-=======
-  clone CreusotContracts_Builtins_Impl1_Resolve as Resolve0 with type t = Type.listindexmut_list
->>>>>>> f54a9434
+  clone CreusotContracts_Builtins_Resolve_Impl1_Resolve as Resolve0 with type t = Type.listindexmut_list
   let rec cfg main () : () = 
   var _0 : ();
   var l_1 : Type.listindexmut_list;
@@ -407,10 +378,12 @@
 module ListIndexMut_Impl0_Interface
   use Type
   clone export ListIndexMut_Impl0_Resolve_Interface
-  clone export CreusotContracts_Builtins_Resolve with type self = Type.listindexmut_list, predicate resolve = resolve
+  clone export CreusotContracts_Builtins_Resolve_Resolve with type self = Type.listindexmut_list,
+  predicate resolve = resolve
 end
 module ListIndexMut_Impl0
   use Type
   clone export ListIndexMut_Impl0_Resolve
-  clone export CreusotContracts_Builtins_Resolve with type self = Type.listindexmut_list, predicate resolve = resolve
+  clone export CreusotContracts_Builtins_Resolve_Resolve with type self = Type.listindexmut_list,
+  predicate resolve = resolve
 end