--- conflicted
+++ resolved
@@ -9,32 +9,32 @@
   use floating_point.Single
   use floating_point.Double
   use prelude.Prelude
-  type listindexmut_option 't =
+  type listindexmut_option 't = 
     | ListIndexMut_Option_None
     | ListIndexMut_Option_Some 't
-
-  type listindexmut_list  =
+    
+  type listindexmut_list  = 
     | ListIndexMut_List uint32 (listindexmut_option (listindexmut_list))
-
+    
 end
 module CreusotContracts_Builtins_Resolve
-  type self
+  type self   
   predicate resolve (self : self)
 end
 module CreusotContracts_Builtins_Impl19_Resolve_Interface
-  type t
+  type t   
   use prelude.Prelude
   predicate resolve (self : borrowed t)
 end
 module CreusotContracts_Builtins_Impl19_Resolve
-  type t
-  use prelude.Prelude
-  predicate resolve (self : borrowed t) =
+  type t   
+  use prelude.Prelude
+  predicate resolve (self : borrowed t) = 
      ^ self =  * self
 end
 module CreusotContracts_Builtins_Model
-  type self
-  type modelty
+  type self   
+  type modelty   
   function model (self : self) : modelty
 end
 module CreusotContracts_Builtins_Impl9_Model_Interface
@@ -48,7 +48,7 @@
   use mach.int.Int
   use prelude.Prelude
   use mach.int.UInt64
-  function model (self : usize) : int =
+  function model (self : usize) : Type.creusotcontracts_builtins_int = 
     self
 end
 module ListIndexMut_Len_Interface
@@ -60,7 +60,7 @@
   use mach.int.Int
   use Type
   use mach.int.Int32
-  function len (l : Type.listindexmut_list) : int =
+  function len (l : Type.listindexmut_list) : int = 
     let Type.ListIndexMut_List _ ls = l in 1 + match (ls) with
       | Type.ListIndexMut_Option_Some ls -> len ls
       | Type.ListIndexMut_Option_None -> 0
@@ -77,7 +77,7 @@
   use mach.int.Int
   use mach.int.UInt32
   use mach.int.Int32
-  function get (l : Type.listindexmut_list) (ix : int) : Type.listindexmut_option uint32 =
+  function get (l : Type.listindexmut_list) (ix : int) : Type.listindexmut_option uint32 = 
     let Type.ListIndexMut_List i ls = l in match (ix > 0) with
       | False -> Type.ListIndexMut_Option_Some i
       | True -> match (ls) with
@@ -89,12 +89,12 @@
 module Std_Process_Abort_Interface
   val abort () : ()
     ensures { false }
-
+    
 end
 module Std_Process_Abort
   val abort () : ()
     ensures { false }
-
+    
 end
 module ListIndexMut_IndexMut_Interface
   use mach.int.Int
@@ -103,28 +103,16 @@
   use prelude.Prelude
   use mach.int.UInt32
   use mach.int.UInt64
-<<<<<<< HEAD
-  clone ListIndexMut_Get_Interface as Get2
-  clone ListIndexMut_Len_Interface as Len1
+  clone ListIndexMut_Get_Interface as Get0
+  clone ListIndexMut_Len_Interface as Len0
   clone CreusotContracts_Builtins_Impl9_Model_Interface as Model0
   val index_mut (param_l : borrowed (Type.listindexmut_list)) (param_ix : usize) : borrowed uint32
-    requires {Model0.model param_ix < Len1.len ( * param_l)}
-    ensures { forall i : (int) . 0 <= i && i < Len1.len ( * param_l) && i <> Model0.model param_ix -> Get2.get ( * param_l) i = Get2.get ( ^ param_l) i }
-    ensures { Len1.len ( ^ param_l) = Len1.len ( * param_l) }
-    ensures { Type.ListIndexMut_Option_Some ( ^ result) = Get2.get ( ^ param_l) (Model0.model param_ix) }
-    ensures { Type.ListIndexMut_Option_Some ( * result) = Get2.get ( * param_l) (Model0.model param_ix) }
-
-=======
-  clone ListIndexMut_Get_Interface as Get0
-  clone ListIndexMut_Len_Interface as Len0
-  val index_mut (param_l : borrowed (Type.listindexmut_list)) (param_ix : usize) : borrowed uint32
-    requires {param_ix < Len0.len ( * param_l)}
-    ensures { forall i : (int) . 0 <= i && i < Len0.len ( * param_l) && i <> param_ix -> Get0.get ( * param_l) i = Get0.get ( ^ param_l) i }
+    requires {Model0.model param_ix < Len0.len ( * param_l)}
+    ensures { forall i : (int) . 0 <= i && i < Len0.len ( * param_l) && i <> Model0.model param_ix -> Get0.get ( * param_l) i = Get0.get ( ^ param_l) i }
     ensures { Len0.len ( ^ param_l) = Len0.len ( * param_l) }
-    ensures { Type.ListIndexMut_Option_Some ( ^ result) = Get0.get ( ^ param_l) param_ix }
-    ensures { Type.ListIndexMut_Option_Some ( * result) = Get0.get ( * param_l) param_ix }
-    
->>>>>>> afde4178
+    ensures { Type.ListIndexMut_Option_Some ( ^ result) = Get0.get ( ^ param_l) (Model0.model param_ix) }
+    ensures { Type.ListIndexMut_Option_Some ( * result) = Get0.get ( * param_l) (Model0.model param_ix) }
+    
 end
 module ListIndexMut_IndexMut
   use mach.int.Int
@@ -133,48 +121,26 @@
   use mach.int.Int32
   use Type
   use mach.int.UInt32
-<<<<<<< HEAD
-  clone ListIndexMut_Get as Get2
-  clone ListIndexMut_Len as Len1
+  clone ListIndexMut_Get as Get0
+  clone ListIndexMut_Len as Len0
   clone CreusotContracts_Builtins_Impl9_Model as Model0
   use mach.int.Int64
-  clone CreusotContracts_Builtins_Impl19_Resolve as Resolve10 with type t = uint32
-  clone Std_Process_Abort_Interface as Abort9
-  clone CreusotContracts_Builtins_Resolve as Resolve8 with type self = ()
-  clone CreusotContracts_Builtins_Impl19_Resolve as Resolve7 with type t = Type.listindexmut_list
-  clone CreusotContracts_Builtins_Resolve as Resolve6 with type self = isize
-  clone CreusotContracts_Builtins_Resolve as Resolve5 with type self = bool
-  clone CreusotContracts_Builtins_Resolve as Resolve4 with type self = usize
-  clone CreusotContracts_Builtins_Impl19_Resolve as Resolve3 with type t = Type.listindexmut_list
-  let rec cfg index_mut (param_l : borrowed (Type.listindexmut_list)) (param_ix : usize) : borrowed uint32
-    requires {Model0.model param_ix < Len1.len ( * param_l)}
-    ensures { forall i : (int) . 0 <= i && i < Len1.len ( * param_l) && i <> Model0.model param_ix -> Get2.get ( * param_l) i = Get2.get ( ^ param_l) i }
-    ensures { Len1.len ( ^ param_l) = Len1.len ( * param_l) }
-    ensures { Type.ListIndexMut_Option_Some ( ^ result) = Get2.get ( ^ param_l) (Model0.model param_ix) }
-    ensures { Type.ListIndexMut_Option_Some ( * result) = Get2.get ( * param_l) (Model0.model param_ix) }
-
-   =
-=======
-  clone ListIndexMut_Get as Get0
-  clone ListIndexMut_Len as Len0
-  use mach.int.Int64
-  clone CreusotContracts_Builtins_Impl12_Resolve as Resolve6 with type t = uint32
+  clone CreusotContracts_Builtins_Impl19_Resolve as Resolve6 with type t = uint32
   clone Std_Process_Abort_Interface as Abort0
   clone CreusotContracts_Builtins_Resolve as Resolve5 with type self = ()
-  clone CreusotContracts_Builtins_Impl12_Resolve as Resolve4 with type t = Type.listindexmut_list
+  clone CreusotContracts_Builtins_Impl19_Resolve as Resolve4 with type t = Type.listindexmut_list
   clone CreusotContracts_Builtins_Resolve as Resolve3 with type self = isize
   clone CreusotContracts_Builtins_Resolve as Resolve2 with type self = bool
   clone CreusotContracts_Builtins_Resolve as Resolve1 with type self = usize
-  clone CreusotContracts_Builtins_Impl12_Resolve as Resolve0 with type t = Type.listindexmut_list
+  clone CreusotContracts_Builtins_Impl19_Resolve as Resolve0 with type t = Type.listindexmut_list
   let rec cfg index_mut (param_l : borrowed (Type.listindexmut_list)) (param_ix : usize) : borrowed uint32
-    requires {param_ix < Len0.len ( * param_l)}
-    ensures { forall i : (int) . 0 <= i && i < Len0.len ( * param_l) && i <> param_ix -> Get0.get ( * param_l) i = Get0.get ( ^ param_l) i }
+    requires {Model0.model param_ix < Len0.len ( * param_l)}
+    ensures { forall i : (int) . 0 <= i && i < Len0.len ( * param_l) && i <> Model0.model param_ix -> Get0.get ( * param_l) i = Get0.get ( ^ param_l) i }
     ensures { Len0.len ( ^ param_l) = Len0.len ( * param_l) }
-    ensures { Type.ListIndexMut_Option_Some ( ^ result) = Get0.get ( ^ param_l) param_ix }
-    ensures { Type.ListIndexMut_Option_Some ( * result) = Get0.get ( * param_l) param_ix }
+    ensures { Type.ListIndexMut_Option_Some ( ^ result) = Get0.get ( ^ param_l) (Model0.model param_ix) }
+    ensures { Type.ListIndexMut_Option_Some ( * result) = Get0.get ( * param_l) (Model0.model param_ix) }
     
    = 
->>>>>>> afde4178
   var _0 : borrowed uint32;
   var param_l_1 : borrowed (Type.listindexmut_list);
   var param_ix_2 : usize;
@@ -200,25 +166,6 @@
     goto BB0
   }
   BB0 {
-<<<<<<< HEAD
-    assume { Resolve3.resolve l_4 };
-    l_4 <- param_l_1;
-    assume { Resolve4.resolve ix_5 };
-    ix_5 <- param_ix_2;
-    assume { Resolve4.resolve param_ix_2 };
-    goto BB1
-  }
-  BB1 {
-    invariant valid_ix { (0 : usize) <= ix_5 && Model0.model ix_5 < Len1.len ( * l_4) };
-    invariant get_target_now { Get2.get ( * l_4) (Model0.model ix_5) = Get2.get ( * param_l_1) (Model0.model param_ix_2) };
-    invariant get_target_fin { Get2.get ( ^ l_4) (Model0.model ix_5) = Get2.get ( ^ param_l_1) (Model0.model param_ix_2) };
-    invariant len { Len1.len ( ^ l_4) = Len1.len ( * l_4) -> Len1.len ( ^ param_l_1) = Len1.len ( * param_l_1) };
-    invariant untouched { (forall i : (int) . 0 <= i && i < Len1.len ( * l_4) && i <> Model0.model ix_5 -> Get2.get ( ^ l_4) i = Get2.get ( * l_4) i) -> (forall i : (int) . 0 <= i && i < Len1.len ( * param_l_1) && i <> Model0.model param_ix_2 -> Get2.get ( ^ param_l_1) i = Get2.get ( * param_l_1) i) };
-    goto BB2
-  }
-  BB2 {
-    assume { Resolve4.resolve _14 };
-=======
     assume { Resolve0.resolve l_4 };
     l_4 <- param_l_1;
     assume { Resolve1.resolve ix_5 };
@@ -227,16 +174,15 @@
     goto BB1
   }
   BB1 {
-    invariant valid_ix { (0 : usize) <= ix_5 && ix_5 < Len0.len ( * l_4) };
-    invariant get_target_now { Get0.get ( * l_4) ix_5 = Get0.get ( * param_l_1) param_ix_2 };
-    invariant get_target_fin { Get0.get ( ^ l_4) ix_5 = Get0.get ( ^ param_l_1) param_ix_2 };
+    invariant valid_ix { (0 : usize) <= ix_5 && Model0.model ix_5 < Len0.len ( * l_4) };
+    invariant get_target_now { Get0.get ( * l_4) (Model0.model ix_5) = Get0.get ( * param_l_1) (Model0.model param_ix_2) };
+    invariant get_target_fin { Get0.get ( ^ l_4) (Model0.model ix_5) = Get0.get ( ^ param_l_1) (Model0.model param_ix_2) };
     invariant len { Len0.len ( ^ l_4) = Len0.len ( * l_4) -> Len0.len ( ^ param_l_1) = Len0.len ( * param_l_1) };
-    invariant untouched { (forall i : (int) . 0 <= i && i < Len0.len ( * l_4) && i <> ix_5 -> Get0.get ( ^ l_4) i = Get0.get ( * l_4) i) -> (forall i : (int) . 0 <= i && i < Len0.len ( * param_l_1) && i <> param_ix_2 -> Get0.get ( ^ param_l_1) i = Get0.get ( * param_l_1) i) };
+    invariant untouched { (forall i : (int) . 0 <= i && i < Len0.len ( * l_4) && i <> Model0.model ix_5 -> Get0.get ( ^ l_4) i = Get0.get ( * l_4) i) -> (forall i : (int) . 0 <= i && i < Len0.len ( * param_l_1) && i <> Model0.model param_ix_2 -> Get0.get ( ^ param_l_1) i = Get0.get ( * param_l_1) i) };
     goto BB2
   }
   BB2 {
     assume { Resolve1.resolve _14 };
->>>>>>> afde4178
     _14 <- ix_5;
     _13 <- _14 > (0 : usize);
     switch (_13)
@@ -246,11 +192,7 @@
       end
   }
   BB3 {
-<<<<<<< HEAD
-    assume { Resolve5.resolve _13 };
-=======
     assume { Resolve2.resolve _13 };
->>>>>>> afde4178
     switch (let Type.ListIndexMut_List _ a =  * l_4 in a)
       | Type.ListIndexMut_Option_None -> goto BB4
       | Type.ListIndexMut_Option_Some _ -> goto BB5
@@ -258,21 +200,6 @@
       end
   }
   BB4 {
-<<<<<<< HEAD
-    assume { Resolve3.resolve l_4 };
-    assume { Resolve4.resolve ix_5 };
-    assume { Resolve6.resolve _16 };
-    absurd
-  }
-  BB5 {
-    assume { Resolve6.resolve _16 };
-    goto BB7
-  }
-  BB6 {
-    assume { Resolve3.resolve l_4 };
-    assume { Resolve4.resolve ix_5 };
-    assume { Resolve6.resolve _16 };
-=======
     assume { Resolve0.resolve l_4 };
     assume { Resolve1.resolve ix_5 };
     assume { Resolve3.resolve _16 };
@@ -286,41 +213,11 @@
     assume { Resolve0.resolve l_4 };
     assume { Resolve1.resolve ix_5 };
     assume { Resolve3.resolve _16 };
->>>>>>> afde4178
     absurd
   }
   BB7 {
     n_17 <- borrow_mut (let Type.ListIndexMut_Option_Some a = let Type.ListIndexMut_List _ a =  * l_4 in a in a);
     l_4 <- { l_4 with current = (let Type.ListIndexMut_List a b =  * l_4 in Type.ListIndexMut_List a (let Type.ListIndexMut_Option_Some a = let Type.ListIndexMut_List _ a =  * l_4 in a in Type.ListIndexMut_Option_Some ( ^ n_17))) };
-<<<<<<< HEAD
-    assume { Resolve3.resolve l_4 };
-    _18 <- borrow_mut ( * n_17);
-    n_17 <- { n_17 with current = ( ^ _18) };
-    assume { Resolve7.resolve n_17 };
-    assume { Resolve3.resolve l_4 };
-    l_4 <- _18;
-    _15 <- ();
-    assume { Resolve8.resolve _15 };
-    ix_5 <- ix_5 - (1 : usize);
-    _12 <- ();
-    assume { Resolve8.resolve _12 };
-    goto BB1
-  }
-  BB8 {
-    assume { Resolve4.resolve ix_5 };
-    assume { Resolve5.resolve _13 };
-    _6 <- ();
-    assume { Resolve8.resolve _6 };
-    _23 <- borrow_mut (let Type.ListIndexMut_List a _ =  * l_4 in a);
-    l_4 <- { l_4 with current = (let Type.ListIndexMut_List a b =  * l_4 in Type.ListIndexMut_List ( ^ _23) b) };
-    assume { Resolve3.resolve l_4 };
-    _3 <- borrow_mut ( * _23);
-    _23 <- { _23 with current = ( ^ _3) };
-    assume { Resolve10.resolve _23 };
-    _0 <- borrow_mut ( * _3);
-    _3 <- { _3 with current = ( ^ _0) };
-    assume { Resolve10.resolve _3 };
-=======
     assume { Resolve0.resolve l_4 };
     _18 <- borrow_mut ( * n_17);
     n_17 <- { n_17 with current = ( ^ _18) };
@@ -348,10 +245,9 @@
     _0 <- borrow_mut ( * _3);
     _3 <- { _3 with current = ( ^ _0) };
     assume { Resolve6.resolve _3 };
->>>>>>> afde4178
     return _0
   }
-
+  
 end
 module ListIndexMut_Write_Interface
   use mach.int.Int
@@ -360,26 +256,15 @@
   use prelude.Prelude
   use mach.int.UInt64
   use mach.int.UInt32
-<<<<<<< HEAD
-  clone ListIndexMut_Get_Interface as Get2
-  clone ListIndexMut_Len_Interface as Len1
+  clone ListIndexMut_Get_Interface as Get0
+  clone ListIndexMut_Len_Interface as Len0
   clone CreusotContracts_Builtins_Impl9_Model_Interface as Model0
   val write (l : borrowed (Type.listindexmut_list)) (ix : usize) (v : uint32) : ()
-    requires {Model0.model ix < Len1.len ( * l)}
-    ensures { forall i : (int) . 0 <= i && i < Len1.len ( * l) && i <> Model0.model ix -> Get2.get ( * l) i = Get2.get ( ^ l) i }
-    ensures { Len1.len ( ^ l) = Len1.len ( * l) }
-    ensures { Type.ListIndexMut_Option_Some v = Get2.get ( ^ l) (Model0.model ix) }
-
-=======
-  clone ListIndexMut_Get_Interface as Get0
-  clone ListIndexMut_Len_Interface as Len0
-  val write (l : borrowed (Type.listindexmut_list)) (ix : usize) (v : uint32) : ()
-    requires {ix < Len0.len ( * l)}
-    ensures { forall i : (int) . 0 <= i && i < Len0.len ( * l) && i <> ix -> Get0.get ( * l) i = Get0.get ( ^ l) i }
+    requires {Model0.model ix < Len0.len ( * l)}
+    ensures { forall i : (int) . 0 <= i && i < Len0.len ( * l) && i <> Model0.model ix -> Get0.get ( * l) i = Get0.get ( ^ l) i }
     ensures { Len0.len ( ^ l) = Len0.len ( * l) }
-    ensures { Type.ListIndexMut_Option_Some v = Get0.get ( ^ l) ix }
-    
->>>>>>> afde4178
+    ensures { Type.ListIndexMut_Option_Some v = Get0.get ( ^ l) (Model0.model ix) }
+    
 end
 module ListIndexMut_Write
   use mach.int.Int
@@ -388,39 +273,22 @@
   use prelude.Prelude
   use mach.int.UInt64
   use mach.int.UInt32
-<<<<<<< HEAD
-  clone ListIndexMut_Get as Get2
-  clone ListIndexMut_Len as Len1
-  clone CreusotContracts_Builtins_Impl9_Model as Model0
-  clone CreusotContracts_Builtins_Impl19_Resolve as Resolve7 with type t = uint32
-  clone CreusotContracts_Builtins_Resolve as Resolve5 with type self = usize
-  clone CreusotContracts_Builtins_Impl19_Resolve as Resolve4 with type t = Type.listindexmut_list
-  clone CreusotContracts_Builtins_Resolve as Resolve3 with type self = uint32
-  clone ListIndexMut_IndexMut_Interface as IndexMut6 with function Model0.model = Model0.model,
-  function Len1.len = Len1.len, function Get2.get = Get2.get
-  let rec cfg write (l : borrowed (Type.listindexmut_list)) (ix : usize) (v : uint32) : ()
-    requires {Model0.model ix < Len1.len ( * l)}
-    ensures { forall i : (int) . 0 <= i && i < Len1.len ( * l) && i <> Model0.model ix -> Get2.get ( * l) i = Get2.get ( ^ l) i }
-    ensures { Len1.len ( ^ l) = Len1.len ( * l) }
-    ensures { Type.ListIndexMut_Option_Some v = Get2.get ( ^ l) (Model0.model ix) }
-
-   =
-=======
   clone ListIndexMut_Get as Get0
   clone ListIndexMut_Len as Len0
-  clone CreusotContracts_Builtins_Impl12_Resolve as Resolve3 with type t = uint32
+  clone CreusotContracts_Builtins_Impl9_Model as Model0
+  clone CreusotContracts_Builtins_Impl19_Resolve as Resolve3 with type t = uint32
   clone CreusotContracts_Builtins_Resolve as Resolve2 with type self = usize
-  clone CreusotContracts_Builtins_Impl12_Resolve as Resolve1 with type t = Type.listindexmut_list
+  clone CreusotContracts_Builtins_Impl19_Resolve as Resolve1 with type t = Type.listindexmut_list
   clone CreusotContracts_Builtins_Resolve as Resolve0 with type self = uint32
-  clone ListIndexMut_IndexMut_Interface as IndexMut0 with function Len0.len = Len0.len, function Get0.get = Get0.get
+  clone ListIndexMut_IndexMut_Interface as IndexMut0 with function Model0.model = Model0.model,
+  function Len0.len = Len0.len, function Get0.get = Get0.get
   let rec cfg write (l : borrowed (Type.listindexmut_list)) (ix : usize) (v : uint32) : ()
-    requires {ix < Len0.len ( * l)}
-    ensures { forall i : (int) . 0 <= i && i < Len0.len ( * l) && i <> ix -> Get0.get ( * l) i = Get0.get ( ^ l) i }
+    requires {Model0.model ix < Len0.len ( * l)}
+    ensures { forall i : (int) . 0 <= i && i < Len0.len ( * l) && i <> Model0.model ix -> Get0.get ( * l) i = Get0.get ( ^ l) i }
     ensures { Len0.len ( ^ l) = Len0.len ( * l) }
-    ensures { Type.ListIndexMut_Option_Some v = Get0.get ( ^ l) ix }
+    ensures { Type.ListIndexMut_Option_Some v = Get0.get ( ^ l) (Model0.model ix) }
     
    = 
->>>>>>> afde4178
   var _0 : ();
   var l_1 : borrowed (Type.listindexmut_list);
   var ix_2 : usize;
@@ -436,25 +304,6 @@
     goto BB0
   }
   BB0 {
-<<<<<<< HEAD
-    assume { Resolve3.resolve _4 };
-    _4 <- v_3;
-    assume { Resolve3.resolve v_3 };
-    _6 <- borrow_mut ( * l_1);
-    l_1 <- { l_1 with current = ( ^ _6) };
-    assume { Resolve4.resolve l_1 };
-    assume { Resolve5.resolve _7 };
-    _7 <- ix_2;
-    assume { Resolve5.resolve ix_2 };
-    _5 <- IndexMut6.index_mut _6 _7;
-    goto BB1
-  }
-  BB1 {
-    assume { Resolve3.resolve ( * _5) };
-    _5 <- { _5 with current = _4 };
-    assume { Resolve3.resolve _4 };
-    assume { Resolve7.resolve _5 };
-=======
     assume { Resolve0.resolve _4 };
     _4 <- v_3;
     assume { Resolve0.resolve v_3 };
@@ -472,11 +321,10 @@
     _5 <- { _5 with current = _4 };
     assume { Resolve0.resolve _4 };
     assume { Resolve3.resolve _5 };
->>>>>>> afde4178
     _0 <- ();
     return _0
   }
-
+  
 end
 module ListIndexMut_Impl0_Resolve_Interface
   use Type
@@ -484,7 +332,7 @@
 end
 module ListIndexMut_Impl0_Resolve
   use Type
-  predicate resolve (self : Type.listindexmut_list) =
+  predicate resolve (self : Type.listindexmut_list) = 
     true
 end
 module ListIndexMut_Main_Interface
@@ -496,23 +344,14 @@
   use prelude.Prelude
   use mach.int.UInt64
   use Type
-<<<<<<< HEAD
-  clone ListIndexMut_Impl0_Resolve as Resolve2
-  clone ListIndexMut_Get as Get5
-  clone ListIndexMut_Len as Len4
-  clone CreusotContracts_Builtins_Impl9_Model as Model3
-  clone ListIndexMut_Write_Interface as Write1 with function Model0.model = Model3.model, function Len1.len = Len4.len,
-  function Get2.get = Get5.get
-  clone CreusotContracts_Builtins_Impl19_Resolve as Resolve0 with type t = Type.listindexmut_list
-  let rec cfg main () : () =
-=======
   clone ListIndexMut_Impl0_Resolve as Resolve1
   clone ListIndexMut_Get as Get0
   clone ListIndexMut_Len as Len0
-  clone ListIndexMut_Write_Interface as Write0 with function Len0.len = Len0.len, function Get0.get = Get0.get
-  clone CreusotContracts_Builtins_Impl12_Resolve as Resolve0 with type t = Type.listindexmut_list
+  clone CreusotContracts_Builtins_Impl9_Model as Model0
+  clone ListIndexMut_Write_Interface as Write0 with function Model0.model = Model0.model, function Len0.len = Len0.len,
+  function Get0.get = Get0.get
+  clone CreusotContracts_Builtins_Impl19_Resolve as Resolve0 with type t = Type.listindexmut_list
   let rec cfg main () : () = 
->>>>>>> afde4178
   var _0 : ();
   var l_1 : Type.listindexmut_list;
   var _2 : Type.listindexmut_option (Type.listindexmut_list);
@@ -560,7 +399,7 @@
     assume { Resolve1.resolve l_1 };
     return _0
   }
-
+  
 end
 module ListIndexMut_Impl0
   use Type
