<<<<<<< HEAD

=======
module T_core__ops__range__Range
  type t_Range 'idx =
    | C_Range 'idx 'idx
  
  let rec t_Range < 'idx > (input:t_Range 'idx) (ret  (start:'idx) (end':'idx))= any
    [ good (start:'idx) (end':'idx)-> {C_Range start end' = input} (! ret {start} {end'}) ]
    
  
  function t_Range__end (self : t_Range 'idx) : 'idx =
    match self with
      | C_Range _ a -> a
      end
  
  function t_Range__start (self : t_Range 'idx) : 'idx =
    match self with
      | C_Range a _ -> a
      end
end
module T_core__option__Option
  type t_Option 't =
    | C_None
    | C_Some 't
  
  let rec v_None < 't > (input:t_Option 't) (ret  )= any
    [ good -> {C_None  = input} (! ret) | bad -> {C_None  <> input} (! {false} any) ]
    
  
  let rec v_Some < 't > (input:t_Option 't) (ret  (field_0:'t))= any
    [ good (field_0:'t)-> {C_Some field_0 = input} (! ret {field_0})
    | bad -> {forall field_0 : 't [C_Some field_0 : t_Option 't] . C_Some field_0 <> input} (! {false} any) ]
    
end
>>>>>>> dfce2a3a
module M_insertion_sort__insertion_sort [#"insertion_sort.rs" 21 0 21 40]
  let%span sinsertion_sort0 = "insertion_sort.rs" 22 19 22 35
  let%span sinsertion_sort1 = "insertion_sort.rs" 27 13 27 14
  let%span sinsertion_sort2 = "insertion_sort.rs" 24 4 24 61
  let%span sinsertion_sort3 = "insertion_sort.rs" 24 4 24 61
  let%span sinsertion_sort4 = "insertion_sort.rs" 24 4 24 61
  let%span sinsertion_sort5 = "insertion_sort.rs" 24 16 24 59
  let%span sinsertion_sort6 = "insertion_sort.rs" 25 16 25 34
  let%span sinsertion_sort7 = "insertion_sort.rs" 24 4 24 61
  let%span sinsertion_sort8 = "insertion_sort.rs" 29 20 29 26
  let%span sinsertion_sort9 = "insertion_sort.rs" 30 20 30 38
  let%span sinsertion_sort10 = "insertion_sort.rs" 29 8 29 28
  let%span sinsertion_sort11 = "insertion_sort.rs" 34 18 34 19
  let%span sinsertion_sort12 = "insertion_sort.rs" 35 25 35 26
  let%span sinsertion_sort13 = "insertion_sort.rs" 35 15 35 27
  let%span sinsertion_sort14 = "insertion_sort.rs" 35 30 35 38
  let%span sinsertion_sort15 = "insertion_sort.rs" 36 31 36 32
  let%span sinsertion_sort16 = "insertion_sort.rs" 40 17 40 18
  let%span sinsertion_sort17 = "insertion_sort.rs" 44 18 44 55
  let%span sinsertion_sort18 = "insertion_sort.rs" 19 0 19 44
  let%span sinsertion_sort19 = "insertion_sort.rs" 20 10 20 27
<<<<<<< HEAD
  let%span sslice20 = "../../../creusot-contracts/src/std/slice.rs" 245 0 354 1
  let%span siter21 = "../../../creusot-contracts/src/std/iter.rs" 99 0 212 1
=======
  let%span sslice20 = "../../../creusot-contracts/src/std/slice.rs" 249 0 358 1
  let%span siter21 = "../../../creusot-contracts/src/std/iter.rs" 101 0 214 1
>>>>>>> dfce2a3a
  let%span srange22 = "../../../creusot-contracts/src/std/iter/range.rs" 22 8 28 9
  let%span smodel23 = "../../../creusot-contracts/src/model.rs" 106 8 106 22
  let%span sinsertion_sort24 = "insertion_sort.rs" 7 4 9 5
<<<<<<< HEAD
  let%span ssnapshot25 = "../../../creusot-contracts/src/snapshot.rs" 26 20 26 39
  let%span sseq26 = "../../../creusot-contracts/src/logic/seq.rs" 110 8 110 37
  let%span siter27 = "../../../creusot-contracts/src/std/iter.rs" 105 26 108 17
=======
  let%span ssnapshot25 = "../../../creusot-contracts/src/snapshot.rs" 27 20 27 39
  let%span sseq26 = "../../../creusot-contracts/src/logic/seq.rs" 164 8 164 37
  let%span siter27 = "../../../creusot-contracts/src/std/iter.rs" 107 26 110 17
>>>>>>> dfce2a3a
  let%span sops28 = "../../../creusot-contracts/src/logic/ops.rs" 42 8 42 31
  let%span sops29 = "../../../creusot-contracts/src/logic/ops.rs" 53 8 53 32
  let%span sslice30 = "../../../creusot-contracts/src/std/slice.rs" 257 19 257 35
  let%span sslice31 = "../../../creusot-contracts/src/std/slice.rs" 258 19 258 35
  let%span sslice32 = "../../../creusot-contracts/src/std/slice.rs" 259 8 259 52
  let%span sslice33 = "../../../creusot-contracts/src/std/slice.rs" 28 14 28 41
  let%span sslice34 = "../../../creusot-contracts/src/std/slice.rs" 29 14 29 42
  let%span sinsertion_sort35 = "insertion_sort.rs" 15 8 15 35
<<<<<<< HEAD
  let%span smodel36 = "../../../creusot-contracts/src/model.rs" 88 8 88 22
  let%span siter37 = "../../../creusot-contracts/src/std/iter.rs" 84 20 84 24
  let%span siter38 = "../../../creusot-contracts/src/std/iter.rs" 90 8 90 19
=======
  let%span smodel36 = "../../../creusot-contracts/src/model.rs" 91 8 91 22
  let%span siter37 = "../../../creusot-contracts/src/std/iter.rs" 86 20 86 24
  let%span siter38 = "../../../creusot-contracts/src/std/iter.rs" 92 8 92 19
>>>>>>> dfce2a3a
  let%span srange39 = "../../../creusot-contracts/src/std/iter/range.rs" 33 15 33 24
  let%span srange40 = "../../../creusot-contracts/src/std/iter/range.rs" 34 14 34 45
  let%span srange41 = "../../../creusot-contracts/src/std/iter/range.rs" 39 15 39 21
  let%span srange42 = "../../../creusot-contracts/src/std/iter/range.rs" 40 15 40 21
  let%span srange43 = "../../../creusot-contracts/src/std/iter/range.rs" 41 15 41 21
  let%span srange44 = "../../../creusot-contracts/src/std/iter/range.rs" 42 15 42 32
  let%span srange45 = "../../../creusot-contracts/src/std/iter/range.rs" 43 15 43 32
  let%span srange46 = "../../../creusot-contracts/src/std/iter/range.rs" 44 14 44 42
  let%span snum47 = "../../../creusot-contracts/src/std/num.rs" 21 16 21 35
  let%span srange48 = "../../../creusot-contracts/src/std/iter/range.rs" 15 12 15 78
  let%span sresolve49 = "../../../creusot-contracts/src/resolve.rs" 41 20 41 34
  
  use prelude.prelude.Snapshot
  
  use prelude.prelude.Borrow
  
  use prelude.prelude.Slice
  
  use prelude.prelude.Int32
  
  predicate inv'2 (_1 : slice int32)
  
  use seq.Seq
  
  use seq.Seq
  
  use prelude.prelude.UIntSize
  
  constant v_MAX'0 : usize = (18446744073709551615 : usize)
  
  use prelude.prelude.UIntSize
  
  use prelude.prelude.Int
  
  use prelude.prelude.Slice
  
  function view'2 (self : slice int32) : Seq.seq int32
  
  axiom view'2_spec : forall self : slice int32 . ([%#sslice34] view'2 self = Slice.id self)
  && ([%#sslice33] Seq.length (view'2 self) <= UIntSize.to_int (v_MAX'0 : usize))
  
  function view'3 (self : slice int32) : Seq.seq int32 =
    [%#smodel36] view'2 self
  
  use seq.Seq
  
  predicate inv'0 (_1 : Seq.seq usize)
  
  axiom inv_axiom'0 [@rewrite] : forall x : Seq.seq usize [inv'0 x] . inv'0 x = true
  
  type t_Range'0  =
    { t_Range__start'0: usize; t_Range__end'0: usize }
  
  predicate inv'1 (_1 : t_Range'0)
  
  axiom inv_axiom'1 [@rewrite] : forall x : t_Range'0 [inv'1 x] . inv'1 x = true
  
  axiom inv_axiom'2 [@rewrite] : forall x : slice int32 [inv'2 x] . inv'2 x = true
  
  predicate inv'3 (_1 : borrowed (t_Range'0))
  
  axiom inv_axiom'3 [@rewrite] : forall x : borrowed (t_Range'0) [inv'3 x] . inv'3 x = true
  
  type t_Option'0  =
    | C_None'0
    | C_Some'0 usize
  
  predicate inv'4 (_1 : t_Option'0)
  
  axiom inv_axiom'4 [@rewrite] : forall x : t_Option'0 [inv'4 x] . inv'4 x = true
  
  predicate inv'5 (_1 : borrowed (slice int32))
  
  axiom inv_axiom'5 [@rewrite] : forall x : borrowed (slice int32) [inv'5 x] . inv'5 x = true
  
  let rec len'0 (self:slice int32) (return'  (ret:usize))= {[@expl:precondition] inv'2 self}
    any
    [ return' (result:usize)-> {[%#sslice20] Seq.length (view'3 self) = UIntSize.to_int result} (! return' {result}) ]
    
  
  predicate into_iter_pre'0 (self : t_Range'0) =
    [%#siter37] true
  
  predicate into_iter_post'0 (self : t_Range'0) (res : t_Range'0) =
    [%#siter38] self = res
  
  let rec into_iter'0 (self:t_Range'0) (return'  (ret:t_Range'0))= {[@expl:precondition] inv'1 self}
    {[@expl:precondition] [%#siter21] into_iter_pre'0 self}
    any [ return' (result:t_Range'0)-> {inv'1 result} {[%#siter21] into_iter_post'0 self result} (! return' {result}) ] 
  
  use prelude.prelude.Snapshot
  
  use seq.Seq
  
  use prelude.prelude.Snapshot
  
  use prelude.prelude.Snapshot
  
  use prelude.prelude.Snapshot
  
  use prelude.prelude.Snapshot
  
  function deep_model'0 (self : usize) : int =
    [%#snum47] UIntSize.to_int self
  
  use seq.Seq
  
  use seq.Seq
  
  predicate produces'0 (self : t_Range'0) (visited : Seq.seq usize) (o : t_Range'0) =
    [%#srange22] self.t_Range__end'0 = o.t_Range__end'0
    /\ deep_model'0 self.t_Range__start'0 <= deep_model'0 o.t_Range__start'0
    /\ (Seq.length visited > 0  -> deep_model'0 o.t_Range__start'0 <= deep_model'0 o.t_Range__end'0)
    /\ Seq.length visited = deep_model'0 o.t_Range__start'0 - deep_model'0 self.t_Range__start'0
    /\ (forall i : int . 0 <= i /\ i < Seq.length visited
     -> deep_model'0 (Seq.get visited i) = deep_model'0 self.t_Range__start'0 + i)
  
  function view'0 (self : borrowed (slice int32)) : Seq.seq int32 =
    [%#smodel23] view'2 self.current
  
  use seq.Seq
  
  predicate sorted_range'0 [#"insertion_sort.rs" 6 0 6 63] (s : Seq.seq int32) (l : int) (u : int) =
    [%#sinsertion_sort24] forall i : int, j : int . l <= i /\ i < j /\ j < u  -> Seq.get s i <= Seq.get s j
  
  use prelude.prelude.Snapshot
  
  use prelude.prelude.Snapshot
  
  function view'4 (self : borrowed (slice int32)) : Seq.seq int32 =
    [%#smodel36] view'0 self
  
  function view'1 (self : Snapshot.snap_ty (borrowed (slice int32))) : Seq.seq int32 =
    [%#ssnapshot25] view'4 (Snapshot.inner self)
  
  use seq.Permut
  
  predicate permutation_of'0 (self : Seq.seq int32) (o : Seq.seq int32) =
    [%#sseq26] Permut.permut self o 0 (Seq.length self)
  
  predicate resolve'2 (self : borrowed (t_Range'0)) =
    [%#sresolve49] self.final = self.current
  
  predicate completed'0 (self : borrowed (t_Range'0)) =
    [%#srange48] resolve'2 self
    /\ deep_model'0 (self.current).t_Range__start'0 >= deep_model'0 (self.current).t_Range__end'0
  
  use seq.Seq
  
  let rec next'0 (self:borrowed (t_Range'0)) (return'  (ret:t_Option'0))= {[@expl:precondition] inv'3 self}
    any
    [ return' (result:t_Option'0)-> {inv'4 result}
      {[%#siter27] match result with
        | C_None'0 -> completed'0 self
        | C_Some'0 v -> produces'0 self.current (Seq.singleton v) self.final
        end}
      (! return' {result}) ]
    
  
  predicate resolve'0 (_1 : borrowed (t_Range'0)) =
    resolve'2 _1
  
  let rec v_Some'0 (input:t_Option'0) (ret  (field_0:usize))= any
    [ good (field_0:usize)-> {C_Some'0 field_0 = input} (! ret {field_0})
    | bad -> {forall field_0 : usize [C_Some'0 field_0 : t_Option'0] . C_Some'0 field_0 <> input} (! {false} any) ]
    
  
  use seq.Seq
  
  function index_logic'0 [@inline:trivial] (self : slice int32) (ix : int) : int32 =
    [%#sops28] Seq.get (view'2 self) ix
  
  function index_logic'1 [@inline:trivial] (self : slice int32) (ix : usize) : int32 =
    [%#sops29] Seq.get (view'2 self) (UIntSize.to_int ix)
  
  use seq.Permut
  
  let rec swap'0 (self:borrowed (slice int32)) (a:usize) (b:usize) (return'  (ret:()))= {[@expl:precondition] inv'5 self}
    {[@expl:precondition] [%#sslice31] UIntSize.to_int b < Seq.length (view'0 self)}
    {[@expl:precondition] [%#sslice30] UIntSize.to_int a < Seq.length (view'0 self)}
    any
    [ return' (result:())-> {[%#sslice32] Permut.exchange (view'2 self.final) (view'0 self) (UIntSize.to_int a) (UIntSize.to_int b)}
      (! return' {result}) ]
    
  
  predicate resolve'3 (self : borrowed (slice int32)) =
    [%#sresolve49] self.final = self.current
  
  predicate resolve'1 (_1 : borrowed (slice int32)) =
    resolve'3 _1
  
  use prelude.prelude.Intrinsic
  
  use prelude.prelude.Snapshot
  
  use prelude.prelude.Snapshot
  
  predicate sorted'0 [#"insertion_sort.rs" 13 0 13 41] (s : Seq.seq int32) =
    [%#sinsertion_sort35] sorted_range'0 s 0 (Seq.length s)
  
  function produces_refl'0 (self : t_Range'0) : ()
  
  axiom produces_refl'0_spec : forall self : t_Range'0 . ([%#srange39] inv'1 self)
   -> ([%#srange40] produces'0 self (Seq.empty  : Seq.seq usize) self)
  
  function produces_trans'0 (a : t_Range'0) (ab : Seq.seq usize) (b : t_Range'0) (bc : Seq.seq usize) (c : t_Range'0) : ()
    
  
  axiom produces_trans'0_spec : forall a : t_Range'0, ab : Seq.seq usize, b : t_Range'0, bc : Seq.seq usize, c : t_Range'0 . ([%#srange41] inv'1 a)
   -> ([%#srange42] inv'1 b)
   -> ([%#srange43] inv'1 c)
   -> ([%#srange44] produces'0 a ab b)
   -> ([%#srange45] produces'0 b bc c)  -> ([%#srange46] produces'0 a (Seq.(++) ab bc) c)
  
  meta "compute_max_steps" 1000000
  
  let rec insertion_sort'0 (array:borrowed (slice int32)) (return'  (ret:()))= (! bb0
    [ bb0 = s0 [ s0 =  [ &original <- [%#sinsertion_sort0] Snapshot.new array ] s1 | s1 = bb1 ] 
    | bb1 = s0 [ s0 = len'0 {array.current} (fun (_ret':usize) ->  [ &n <- _ret' ] s1) | s1 = bb2 ] 
    | bb2 = s0
      [ s0 =  [ &_10 <- { t_Range__start'0 = ([%#sinsertion_sort1] (1 : usize)); t_Range__end'0 = n } ] s1
      | s1 = into_iter'0 {_10} (fun (_ret':t_Range'0) ->  [ &iter <- _ret' ] s2)
      | s2 = bb3 ]
      
    | bb3 = s0 [ s0 =  [ &iter_old <- [%#sinsertion_sort2] Snapshot.new iter ] s1 | s1 = bb4 ] 
    | bb4 = s0 [ s0 =  [ &produced <- [%#sinsertion_sort3] Snapshot.new (Seq.empty  : Seq.seq usize) ] s1 | s1 = bb5 ] 
    | bb5 = s0 [ s0 =  [ &old_6_0 <- Snapshot.new array ] s1 | s1 = bb6 ] 
    | bb6 = bb6
      [ bb6 = {[@expl:loop invariant] (Snapshot.inner old_6_0).final = array.final}
        {[@expl:loop invariant] [%#sinsertion_sort4] permutation_of'0 (view'1 original) (view'0 array)}
        {[@expl:loop invariant] [%#sinsertion_sort6] Seq.length (view'0 array) = UIntSize.to_int n}
        {[@expl:loop invariant] [%#sinsertion_sort5] sorted_range'0 (view'0 array) 0 (Seq.length (Snapshot.inner produced)
        + 1)}
        {[@expl:loop invariant] [%#sinsertion_sort4] produces'0 (Snapshot.inner iter_old) (Snapshot.inner produced) iter}
        {[@expl:loop invariant] [%#sinsertion_sort4] inv'1 iter}
        {[@expl:loop invariant] [%#sinsertion_sort4] inv'0 (Snapshot.inner produced)}
        (! s0) [ s0 = bb7 ] 
        [ bb7 = s0
          [ s0 = Borrow.borrow_mut <t_Range'0> {iter}
              (fun (_ret':borrowed (t_Range'0)) ->  [ &_25 <- _ret' ]  [ &iter <- _ret'.final ] s1)
          | s1 = Borrow.borrow_final <t_Range'0> {_25.current} {Borrow.get_id _25}
              (fun (_ret':borrowed (t_Range'0)) ->
                 [ &_24 <- _ret' ] 
                 [ &_25 <- { _25 with current = _ret'.final } ] 
                s2)
          | s2 = next'0 {_24} (fun (_ret':t_Option'0) ->  [ &_23 <- _ret' ] s3)
          | s3 = bb8 ]
          
        | bb8 = s0
          [ s0 = -{resolve'0 _25}- s1
          | s1 = any [ br0 -> {_23 = C_None'0 } (! bb11) | br1 (x0:usize)-> {_23 = C_Some'0 x0} (! bb10) ]  ]
          
        | bb10 = bb12
        | bb12 = s0
          [ s0 = v_Some'0 {_23} (fun (r0'0:usize) ->  [ &__creusot_proc_iter_elem <- r0'0 ] s1)
          | s1 = 
            [ &_28 <- [%#sinsertion_sort7] Snapshot.new (Seq.(++) (Snapshot.inner produced) (Seq.singleton __creusot_proc_iter_elem)) ]
            
            s2
          | s2 = bb13 ]
          
        | bb13 = s0
          [ s0 =  [ &produced <- _28 ] s1
          | s1 =  [ &i <- __creusot_proc_iter_elem ] s2
          | s2 =  [ &j <- i ] s3
          | s3 =  [ &old_14_0 <- Snapshot.new array ] s4
          | s4 = bb14 ]
          
        | bb14 = bb14
          [ bb14 = {[@expl:loop invariant] (Snapshot.inner old_14_0).final = array.final}
            {[@expl:loop invariant] [%#sinsertion_sort10] forall a : int . UIntSize.to_int j + 1 <= a
            /\ a <= UIntSize.to_int i  -> index_logic'1 array.current j < index_logic'0 array.current a}
            {[@expl:loop invariant] [%#sinsertion_sort10] forall a : int, b : int . 0 <= a
            /\ a <= b /\ b <= UIntSize.to_int i
             -> a <> UIntSize.to_int j
             -> b <> UIntSize.to_int j  -> index_logic'0 array.current a <= index_logic'0 array.current b}
            {[@expl:loop invariant] [%#sinsertion_sort10] permutation_of'0 (view'1 original) (view'0 array)}
            {[@expl:loop invariant] [%#sinsertion_sort9] Seq.length (view'0 array) = UIntSize.to_int n}
            {[@expl:loop invariant] [%#sinsertion_sort8] j <= i}
            (! s0) [ s0 = bb15 ] 
            [ bb15 = s0
              [ s0 = UIntSize.gt {j} {[%#sinsertion_sort11] (0 : usize)} (fun (_ret':bool) ->  [ &_37 <- _ret' ] s1)
              | s1 = any [ br0 -> {_37 = false} (! bb22) | br1 -> {_37} (! bb16) ]  ]
              
            | bb16 = s0
              [ s0 = UIntSize.sub {j} {[%#sinsertion_sort12] (1 : usize)} (fun (_ret':usize) ->  [ &_42 <- _ret' ] s1)
              | s1 =  [ &_44 <- Slice.length array.current ] s2
              | s2 = UIntSize.lt {_42} {_44} (fun (_ret':bool) ->  [ &_45 <- _ret' ] s3)
              | s3 = {[@expl:index in bounds] [%#sinsertion_sort13] _45} s4
              | s4 = bb17 ]
              
            | bb17 = s0
              [ s0 =  [ &_47 <- j ] s1
              | s1 =  [ &_48 <- Slice.length array.current ] s2
              | s2 = UIntSize.lt {_47} {_48} (fun (_ret':bool) ->  [ &_49 <- _ret' ] s3)
              | s3 = {[@expl:index in bounds] [%#sinsertion_sort14] _49} s4
              | s4 = bb18 ]
              
            | bb18 = s0
              [ s0 = Slice.get <int32> {array.current} {_42}
                  (fun (r'0:int32) ->
                    Slice.get <int32> {array.current} {_47}
                      (fun (r'1:int32) -> Int32.gt {r'0} {r'1} (fun (_ret':bool) ->  [ &_40 <- _ret' ] s1)))
              | s1 = any [ br0 -> {_40 = false} (! bb21) | br1 -> {_40} (! bb19) ]  ]
              
            | bb19 = s0
              [ s0 = Borrow.borrow_mut <slice int32> {array.current}
                  (fun (_ret':borrowed (slice int32)) ->
                     [ &_51 <- _ret' ] 
                     [ &array <- { array with current = _ret'.final } ] 
                    s1)
              | s1 = UIntSize.sub {j} {[%#sinsertion_sort15] (1 : usize)} (fun (_ret':usize) ->  [ &_52 <- _ret' ] s2)
              | s2 = swap'0 {_51} {_52} {j} (fun (_ret':()) ->  [ &_50 <- _ret' ] s3)
              | s3 = bb20 ]
              
            | bb20 = s0
              [ s0 = UIntSize.sub {j} {[%#sinsertion_sort16] (1 : usize)} (fun (_ret':usize) ->  [ &j <- _ret' ] s1)
              | s1 = bb14 ]
               ]
             ]
          
        | bb21 = bb23
        | bb22 = bb23
        | bb23 = bb6 ]
         ]
      
    | bb11 = s0
      [ s0 = -{resolve'1 array}- s1
      | s1 = {[@expl:assertion] [%#sinsertion_sort17] sorted_range'0 (view'0 array) 0 (Seq.length (view'0 array))} s2
      | s2 = return' {_0} ]
       ]
    )
    [ & _0 : () = any_l ()
    | & array : borrowed (slice int32) = array
    | & original : Snapshot.snap_ty (borrowed (slice int32)) = any_l ()
    | & n : usize = any_l ()
    | & iter : t_Range'0 = any_l ()
    | & _10 : t_Range'0 = any_l ()
    | & iter_old : Snapshot.snap_ty (t_Range'0) = any_l ()
    | & produced : Snapshot.snap_ty (Seq.seq usize) = any_l ()
    | & _23 : t_Option'0 = any_l ()
    | & _24 : borrowed (t_Range'0) = any_l ()
    | & _25 : borrowed (t_Range'0) = any_l ()
    | & __creusot_proc_iter_elem : usize = any_l ()
    | & _28 : Snapshot.snap_ty (Seq.seq usize) = any_l ()
    | & i : usize = any_l ()
    | & j : usize = any_l ()
    | & _37 : bool = any_l ()
    | & _40 : bool = any_l ()
    | & _42 : usize = any_l ()
    | & _44 : usize = any_l ()
    | & _45 : bool = any_l ()
    | & _47 : usize = any_l ()
    | & _48 : usize = any_l ()
    | & _49 : bool = any_l ()
    | & _50 : () = any_l ()
    | & _51 : borrowed (slice int32) = any_l ()
    | & _52 : usize = any_l ()
    | & old_14_0 : Snapshot.snap_ty (borrowed (slice int32)) = any_l ()
    | & old_6_0 : Snapshot.snap_ty (borrowed (slice int32)) = any_l () ]
    
    [ return' (result:())-> {[@expl:postcondition] [%#sinsertion_sort19] sorted'0 (view'2 array.final)}
      {[@expl:postcondition] [%#sinsertion_sort18] permutation_of'0 (view'0 array) (view'2 array.final)}
      (! return' {result}) ]
    
end<|MERGE_RESOLUTION|>--- conflicted
+++ resolved
@@ -1,39 +1,3 @@
-<<<<<<< HEAD
-
-=======
-module T_core__ops__range__Range
-  type t_Range 'idx =
-    | C_Range 'idx 'idx
-  
-  let rec t_Range < 'idx > (input:t_Range 'idx) (ret  (start:'idx) (end':'idx))= any
-    [ good (start:'idx) (end':'idx)-> {C_Range start end' = input} (! ret {start} {end'}) ]
-    
-  
-  function t_Range__end (self : t_Range 'idx) : 'idx =
-    match self with
-      | C_Range _ a -> a
-      end
-  
-  function t_Range__start (self : t_Range 'idx) : 'idx =
-    match self with
-      | C_Range a _ -> a
-      end
-end
-module T_core__option__Option
-  type t_Option 't =
-    | C_None
-    | C_Some 't
-  
-  let rec v_None < 't > (input:t_Option 't) (ret  )= any
-    [ good -> {C_None  = input} (! ret) | bad -> {C_None  <> input} (! {false} any) ]
-    
-  
-  let rec v_Some < 't > (input:t_Option 't) (ret  (field_0:'t))= any
-    [ good (field_0:'t)-> {C_Some field_0 = input} (! ret {field_0})
-    | bad -> {forall field_0 : 't [C_Some field_0 : t_Option 't] . C_Some field_0 <> input} (! {false} any) ]
-    
-end
->>>>>>> dfce2a3a
 module M_insertion_sort__insertion_sort [#"insertion_sort.rs" 21 0 21 40]
   let%span sinsertion_sort0 = "insertion_sort.rs" 22 19 22 35
   let%span sinsertion_sort1 = "insertion_sort.rs" 27 13 27 14
@@ -55,25 +19,14 @@
   let%span sinsertion_sort17 = "insertion_sort.rs" 44 18 44 55
   let%span sinsertion_sort18 = "insertion_sort.rs" 19 0 19 44
   let%span sinsertion_sort19 = "insertion_sort.rs" 20 10 20 27
-<<<<<<< HEAD
   let%span sslice20 = "../../../creusot-contracts/src/std/slice.rs" 245 0 354 1
-  let%span siter21 = "../../../creusot-contracts/src/std/iter.rs" 99 0 212 1
-=======
-  let%span sslice20 = "../../../creusot-contracts/src/std/slice.rs" 249 0 358 1
   let%span siter21 = "../../../creusot-contracts/src/std/iter.rs" 101 0 214 1
->>>>>>> dfce2a3a
   let%span srange22 = "../../../creusot-contracts/src/std/iter/range.rs" 22 8 28 9
   let%span smodel23 = "../../../creusot-contracts/src/model.rs" 106 8 106 22
   let%span sinsertion_sort24 = "insertion_sort.rs" 7 4 9 5
-<<<<<<< HEAD
   let%span ssnapshot25 = "../../../creusot-contracts/src/snapshot.rs" 26 20 26 39
-  let%span sseq26 = "../../../creusot-contracts/src/logic/seq.rs" 110 8 110 37
-  let%span siter27 = "../../../creusot-contracts/src/std/iter.rs" 105 26 108 17
-=======
-  let%span ssnapshot25 = "../../../creusot-contracts/src/snapshot.rs" 27 20 27 39
-  let%span sseq26 = "../../../creusot-contracts/src/logic/seq.rs" 164 8 164 37
+  let%span sseq26 = "../../../creusot-contracts/src/logic/seq.rs" 154 8 154 37
   let%span siter27 = "../../../creusot-contracts/src/std/iter.rs" 107 26 110 17
->>>>>>> dfce2a3a
   let%span sops28 = "../../../creusot-contracts/src/logic/ops.rs" 42 8 42 31
   let%span sops29 = "../../../creusot-contracts/src/logic/ops.rs" 53 8 53 32
   let%span sslice30 = "../../../creusot-contracts/src/std/slice.rs" 257 19 257 35
@@ -82,15 +35,9 @@
   let%span sslice33 = "../../../creusot-contracts/src/std/slice.rs" 28 14 28 41
   let%span sslice34 = "../../../creusot-contracts/src/std/slice.rs" 29 14 29 42
   let%span sinsertion_sort35 = "insertion_sort.rs" 15 8 15 35
-<<<<<<< HEAD
   let%span smodel36 = "../../../creusot-contracts/src/model.rs" 88 8 88 22
-  let%span siter37 = "../../../creusot-contracts/src/std/iter.rs" 84 20 84 24
-  let%span siter38 = "../../../creusot-contracts/src/std/iter.rs" 90 8 90 19
-=======
-  let%span smodel36 = "../../../creusot-contracts/src/model.rs" 91 8 91 22
   let%span siter37 = "../../../creusot-contracts/src/std/iter.rs" 86 20 86 24
   let%span siter38 = "../../../creusot-contracts/src/std/iter.rs" 92 8 92 19
->>>>>>> dfce2a3a
   let%span srange39 = "../../../creusot-contracts/src/std/iter/range.rs" 33 15 33 24
   let%span srange40 = "../../../creusot-contracts/src/std/iter/range.rs" 34 14 34 45
   let%span srange41 = "../../../creusot-contracts/src/std/iter/range.rs" 39 15 39 21
