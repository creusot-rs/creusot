--- conflicted
+++ resolved
@@ -25,31 +25,18 @@
   
   axiom inv_axiom'0 [@rewrite] : forall x : t_T'0 [inv'0 x] . inv'0 x = invariant'0 x
   
-<<<<<<< HEAD
-  let rec ix'0 (self:t_T'0) (ix:usize) (return'  (ret:t_Tgt'0))= {[@expl:precondition] [%#s063] inv'0 self}
-=======
-  let rec ix'0 (self:t) (ix:usize) (return'  (ret:t_Tgt'0))= {[@expl:ix 'self' type invariant] [%#s063] inv'0 self}
->>>>>>> 34cd6190
+  let rec ix'0 (self:t_T'0) (ix:usize) (return'  (ret:t_Tgt'0))= {[@expl:ix 'self' type invariant] [%#s063] inv'0 self}
     any [ return' (result:t_Tgt'0)-> {[%#s064] inv'1 result} (! return' {result}) ] 
   
   use prelude.prelude.Intrinsic
   
   meta "compute_max_steps" 1000000
   
-<<<<<<< HEAD
-  let rec test'0 (a:t_T'0) (return'  (ret:t_Tgt'0))= {[%#s061] inv'0 a}
+  let rec test'0 (a:t_T'0) (return'  (ret:t_Tgt'0))= {[@expl:test 'a' type invariant] [%#s061] inv'0 a}
     (! bb0
     [ bb0 = s0 [ s0 = ix'0 {a} {[%#s060] (0 : usize)} (fun (_ret':t_Tgt'0) ->  [ &_0 <- _ret' ] s1) | s1 = bb1 ] 
     | bb1 = return' {_0} ]
     ) [ & _0 : t_Tgt'0 = any_l () | & a : t_T'0 = a ] 
-    [ return' (result:t_Tgt'0)-> {[@expl:postcondition] [%#s062] inv'1 result} (! return' {result}) ]
-=======
-  let rec test (a:t) (return'  (ret:t_Tgt'0))= {[@expl:test 'a' type invariant] [%#s061] inv'0 a}
-    (! bb0
-    [ bb0 = s0 [ s0 = ix'0 {a} {[%#s060] (0 : usize)} (fun (_ret':t_Tgt'0) ->  [ &_0 <- _ret' ] s1) | s1 = bb1 ] 
-    | bb1 = return' {_0} ]
-    ) [ & _0 : t_Tgt'0 = any_l () | & a : t = a ] 
     [ return' (result:t_Tgt'0)-> {[@expl:test result type invariant] [%#s062] inv'1 result} (! return' {result}) ]
->>>>>>> 34cd6190
     
 end