
module Core_Ptr_NonNull_NonNull_Type
  use prelude.prelude.Opaque
  
  type t_nonnull 't =
    | C_NonNull opaque_ptr
  
  function any_l (_ : 'b) : 'a
  
  let rec t_nonnull < 't > (input:t_nonnull 't) (ret  (pointer:opaque_ptr))= any
    [ good (pointer:opaque_ptr)-> {C_NonNull pointer = input} (! ret {pointer})
    | bad (pointer:opaque_ptr)-> {C_NonNull pointer <> input} {false} any ]
    
end
module Core_Marker_PhantomData_Type
  type t_phantomdata 't =
    | C_PhantomData
  
  function any_l (_ : 'b) : 'a
  
  let rec t_phantomdata < 't > (input:t_phantomdata 't) (ret  )= any
    [ good -> {C_PhantomData  = input} (! ret) | bad -> {C_PhantomData  <> input} {false} any ]
    
end
module Core_Ptr_Unique_Unique_Type
  use Core_Marker_PhantomData_Type as PhantomData'0
  
  use Core_Ptr_NonNull_NonNull_Type as NonNull'0
  
  type t_unique 't =
    | C_Unique (NonNull'0.t_nonnull 't) (PhantomData'0.t_phantomdata 't)
  
  function any_l (_ : 'b) : 'a
  
  let rec t_unique < 't > (input:t_unique 't) (ret  (pointer:NonNull'0.t_nonnull 't) (_marker:PhantomData'0.t_phantomdata 't))= any
    [ good (pointer:NonNull'0.t_nonnull 't) (_marker:PhantomData'0.t_phantomdata 't)-> {C_Unique pointer _marker
      = input}
      (! ret {pointer} {_marker})
    | bad (pointer:NonNull'0.t_nonnull 't) (_marker:PhantomData'0.t_phantomdata 't)-> {C_Unique pointer _marker
      <> input}
      {false}
      any ]
    
end
module Alloc_RawVec_Cap_Type
  use prelude.prelude.UIntSize
  
  use prelude.prelude.Int
  
  type t_cap  =
    | C_Cap usize
  
  function any_l (_ : 'b) : 'a
  
  let rec t_cap (input:t_cap) (ret  (field_0:usize))= any
    [ good (field_0:usize)-> {C_Cap field_0 = input} (! ret {field_0})
    | bad (field_0:usize)-> {C_Cap field_0 <> input} {false} any ]
    
end
module Alloc_RawVec_RawVec_Type
  use Alloc_RawVec_Cap_Type as Cap'0
  
  use Core_Ptr_Unique_Unique_Type as Unique'0
  
  type t_rawvec 't 'a =
    | C_RawVec (Unique'0.t_unique 't) (Cap'0.t_cap) 'a
  
  function any_l (_ : 'b) : 'a
  
  let rec t_rawvec < 't > < 'a > (input:t_rawvec 't 'a) (ret  (ptr:Unique'0.t_unique 't) (cap:Cap'0.t_cap) (alloc:'a))= any
    [ good (ptr:Unique'0.t_unique 't) (cap:Cap'0.t_cap) (alloc:'a)-> {C_RawVec ptr cap alloc = input}
      (! ret {ptr} {cap} {alloc})
    | bad (ptr:Unique'0.t_unique 't) (cap:Cap'0.t_cap) (alloc:'a)-> {C_RawVec ptr cap alloc <> input} {false} any ]
    
end
module Alloc_Vec_Vec_Type
  use prelude.prelude.UIntSize
  
  use prelude.prelude.Int
  
  use Alloc_RawVec_RawVec_Type as RawVec'0
  
  type t_vec 't 'a =
    | C_Vec (RawVec'0.t_rawvec 't 'a) usize
  
  function any_l (_ : 'b) : 'a
  
  let rec t_vec < 't > < 'a > (input:t_vec 't 'a) (ret  (buf:RawVec'0.t_rawvec 't 'a) (len:usize))= any
    [ good (buf:RawVec'0.t_rawvec 't 'a) (len:usize)-> {C_Vec buf len = input} (! ret {buf} {len})
    | bad (buf:RawVec'0.t_rawvec 't 'a) (len:usize)-> {C_Vec buf len <> input} {false} any ]
    
end
module Alloc_Alloc_Global_Type
  type t_global  =
    | C_Global
  
  function any_l (_ : 'b) : 'a
  
  let rec t_global (input:t_global) (ret  )= any
    [ good -> {C_Global  = input} (! ret) | bad -> {C_Global  <> input} {false} any ]
    
end
module C16ImplCloning_Vec_Type
  use Alloc_Alloc_Global_Type as Global'0
  
  use Alloc_Vec_Vec_Type as Vec'0
  
  type t_vec 't =
    | C_Vec (Vec'0.t_vec 't (Global'0.t_global))
  
  function any_l (_ : 'b) : 'a
  
  let rec t_vec < 't > (input:t_vec 't) (ret  (field_0:Vec'0.t_vec 't (Global'0.t_global)))= any
    [ good (field_0:Vec'0.t_vec 't (Global'0.t_global))-> {C_Vec field_0 = input} (! ret {field_0})
    | bad (field_0:Vec'0.t_vec 't (Global'0.t_global))-> {C_Vec field_0 <> input} {false} any ]
    
end
module CreusotContracts_Logic_Seq2_Seq_Type
  type t_seq 't
end
module C16ImplCloning_Test
  type t
  
  let%span s16_impl_cloning0 = "../16_impl_cloning.rs" 17 15 17 16
  
  let%span s16_impl_cloning1 = "../16_impl_cloning.rs" 16 10 16 21
  
  let%span span2 = "../../../../../creusot-contracts/src/invariant.rs" 8 8 8 12
  
  let%span span3 = "../16_impl_cloning.rs" 12 8 12 14
  
  let%span span4 = "../../../../../creusot-contracts/src/model.rs" 108 8 108 31
  
  let%span span5 = "../../../../../creusot-contracts/src/resolve.rs" 26 20 26 34
  
  use C16ImplCloning_Vec_Type as Vec'0
  
  use prelude.prelude.Borrow
  
  predicate invariant'0 (self : borrowed (Vec'0.t_vec t)) =
    [%#span2] true
  
  predicate inv'0 (_x : borrowed (Vec'0.t_vec t))
  
  axiom inv'0 : forall x : borrowed (Vec'0.t_vec t) . inv'0 x = true
  
  use CreusotContracts_Logic_Seq2_Seq_Type as Seq'0
  
  function shallow_model'1 [#"../16_impl_cloning.rs" 11 4 11 50] (self : Vec'0.t_vec t) : Seq'0.t_seq t
  
<<<<<<< HEAD
  function shallow_model'0 (self : borrowed (Vec'0.t_vec t)) : Seq'0.t_seq t =
    [%#span3] shallow_model'1 ( * self)
=======
  function shallow_model'0 (self : borrowed (Vec'0.t_vec t)) : Seq.seq t =
    [%#span4] shallow_model'1 self.current
>>>>>>> 7087246d
  
  use prelude.prelude.Intrinsic
  
  predicate resolve'0 (self : borrowed (Vec'0.t_vec t)) =
    [%#span5] self.final = self.current
  
  let rec test (x:borrowed (Vec'0.t_vec t)) (return'  (ret:()))= {[%#s16_impl_cloning0] inv'0 x}
    (! bb0 [ bb0 = s0 [ s0 = {[@expl:type invariant] inv'0 x} s1 | s1 = -{resolve'0 x}- s2 | s2 = return' {_0} ]  ] )
    [ & _0 : () = any_l () | & x : borrowed (Vec'0.t_vec t) = x ]
    
    [ return' (result:())-> {[@expl:postcondition] [%#s16_impl_cloning1] shallow_model'0 x = shallow_model'1 x.current}
      (! return' {result}) ]
    
end
module C16ImplCloning_Impl0
  type t
end<|MERGE_RESOLUTION|>--- conflicted
+++ resolved
@@ -115,9 +115,6 @@
     | bad (field_0:Vec'0.t_vec 't (Global'0.t_global))-> {C_Vec field_0 <> input} {false} any ]
     
 end
-module CreusotContracts_Logic_Seq2_Seq_Type
-  type t_seq 't
-end
 module C16ImplCloning_Test
   type t
   
@@ -144,17 +141,12 @@
   
   axiom inv'0 : forall x : borrowed (Vec'0.t_vec t) . inv'0 x = true
   
-  use CreusotContracts_Logic_Seq2_Seq_Type as Seq'0
+  use seq.Seq
   
-  function shallow_model'1 [#"../16_impl_cloning.rs" 11 4 11 50] (self : Vec'0.t_vec t) : Seq'0.t_seq t
+  function shallow_model'1 [#"../16_impl_cloning.rs" 11 4 11 50] (self : Vec'0.t_vec t) : Seq.seq t
   
-<<<<<<< HEAD
-  function shallow_model'0 (self : borrowed (Vec'0.t_vec t)) : Seq'0.t_seq t =
-    [%#span3] shallow_model'1 ( * self)
-=======
   function shallow_model'0 (self : borrowed (Vec'0.t_vec t)) : Seq.seq t =
     [%#span4] shallow_model'1 self.current
->>>>>>> 7087246d
   
   use prelude.prelude.Intrinsic
   
