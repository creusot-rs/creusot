--- conflicted
+++ resolved
@@ -14,24 +14,16 @@
     | WhileLet_Option_None
     
 end
-module CreusotContracts_Builtins_Resolve
+module CreusotContracts_Builtins_Resolve_Resolve
   type self   
   predicate resolve (self : self)
 end
-<<<<<<< HEAD
-module CreusotContracts_Builtins_Impl19_Resolve_Interface
-=======
-module CreusotContracts_Builtins_Impl1_Resolve_Interface
->>>>>>> f54a9434
+module CreusotContracts_Builtins_Resolve_Impl1_Resolve_Interface
   type t   
   use prelude.Prelude
   predicate resolve (self : borrowed t)
 end
-<<<<<<< HEAD
-module CreusotContracts_Builtins_Impl19_Resolve
-=======
-module CreusotContracts_Builtins_Impl1_Resolve
->>>>>>> f54a9434
+module CreusotContracts_Builtins_Resolve_Impl1_Resolve
   type t   
   use prelude.Prelude
   predicate resolve (self : borrowed t) = 
@@ -46,14 +38,10 @@
   use Type
   use prelude.Prelude
   use mach.int.Int64
-  clone CreusotContracts_Builtins_Resolve as Resolve3 with type self = ()
-  clone CreusotContracts_Builtins_Resolve as Resolve2 with type self = isize
-<<<<<<< HEAD
-  clone CreusotContracts_Builtins_Impl19_Resolve as Resolve1 with type t = Type.whilelet_option int32
-=======
-  clone CreusotContracts_Builtins_Impl1_Resolve as Resolve1 with type t = Type.whilelet_option int32
->>>>>>> f54a9434
-  clone CreusotContracts_Builtins_Resolve as Resolve0 with type self = Type.whilelet_option int32
+  clone CreusotContracts_Builtins_Resolve_Resolve as Resolve3 with type self = ()
+  clone CreusotContracts_Builtins_Resolve_Resolve as Resolve2 with type self = isize
+  clone CreusotContracts_Builtins_Resolve_Impl1_Resolve as Resolve1 with type t = Type.whilelet_option int32
+  clone CreusotContracts_Builtins_Resolve_Resolve as Resolve0 with type self = Type.whilelet_option int32
   let rec cfg main () : () = 
   var _0 : ();
   var a_1 : Type.whilelet_option int32;
