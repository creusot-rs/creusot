
module Core_Ptr_NonNull_NonNull_Type
  use prelude.Opaque
  type t_nonnull 't =
    | C_NonNull opaque_ptr
    
end
module Core_Marker_PhantomData_Type
  type t_phantomdata 't =
    | C_PhantomData
    
end
module Core_Ptr_Unique_Unique_Type
  use Core_Marker_PhantomData_Type as Core_Marker_PhantomData_Type
  use Core_Ptr_NonNull_NonNull_Type as Core_Ptr_NonNull_NonNull_Type
  type t_unique 't =
    | C_Unique (Core_Ptr_NonNull_NonNull_Type.t_nonnull 't) (Core_Marker_PhantomData_Type.t_phantomdata 't)
    
end
module Alloc_RawVec_RawVec_Type
  use prelude.UIntSize
  use prelude.Int
  use Core_Ptr_Unique_Unique_Type as Core_Ptr_Unique_Unique_Type
  type t_rawvec 't 'a =
    | C_RawVec (Core_Ptr_Unique_Unique_Type.t_unique 't) usize 'a
    
end
module Alloc_Vec_Vec_Type
  use prelude.UIntSize
  use prelude.Int
  use Alloc_RawVec_RawVec_Type as Alloc_RawVec_RawVec_Type
  type t_vec 't 'a =
    | C_Vec (Alloc_RawVec_RawVec_Type.t_rawvec 't 'a) usize
    
end
module Alloc_Alloc_Global_Type
  type t_global  =
    | C_Global
    
end
module IndexRange_CreateArr
  use prelude.Int32
  use seq.Seq
  predicate invariant3 (self : Seq.seq int32) =
    [#"../../../../creusot-contracts/src/invariant.rs" 8 8 8 12] true
  val invariant3 (self : Seq.seq int32) : bool
    ensures { result = invariant3 self }
    
  predicate inv3 (_x : Seq.seq int32)
  val inv3 (_x : Seq.seq int32) : bool
    ensures { result = inv3 _x }
    
  axiom inv3 : forall x : Seq.seq int32 . inv3 x = true
  predicate invariant2 (self : int32) =
    [#"../../../../creusot-contracts/src/invariant.rs" 8 8 8 12] true
  val invariant2 (self : int32) : bool
    ensures { result = invariant2 self }
    
  predicate inv2 (_x : int32)
  val inv2 (_x : int32) : bool
    ensures { result = inv2 _x }
    
  axiom inv2 : forall x : int32 . inv2 x = true
  use Alloc_Alloc_Global_Type as Alloc_Alloc_Global_Type
  use Alloc_Vec_Vec_Type as Alloc_Vec_Vec_Type
  use prelude.Borrow
  predicate invariant1 (self : borrowed (Alloc_Vec_Vec_Type.t_vec int32 (Alloc_Alloc_Global_Type.t_global))) =
    [#"../../../../creusot-contracts/src/invariant.rs" 8 8 8 12] true
  val invariant1 (self : borrowed (Alloc_Vec_Vec_Type.t_vec int32 (Alloc_Alloc_Global_Type.t_global))) : bool
    ensures { result = invariant1 self }
    
  predicate inv1 (_x : borrowed (Alloc_Vec_Vec_Type.t_vec int32 (Alloc_Alloc_Global_Type.t_global)))
  val inv1 (_x : borrowed (Alloc_Vec_Vec_Type.t_vec int32 (Alloc_Alloc_Global_Type.t_global))) : bool
    ensures { result = inv1 _x }
    
  axiom inv1 : forall x : borrowed (Alloc_Vec_Vec_Type.t_vec int32 (Alloc_Alloc_Global_Type.t_global)) . inv1 x = true
  use prelude.UIntSize
  use prelude.Int
  use prelude.UIntSize
  let constant max0  : usize = [@vc:do_not_keep_trace] [@vc:sp]
    (18446744073709551615 : usize)
  use seq.Seq
  predicate inv0 (_x : Alloc_Vec_Vec_Type.t_vec int32 (Alloc_Alloc_Global_Type.t_global))
  val inv0 (_x : Alloc_Vec_Vec_Type.t_vec int32 (Alloc_Alloc_Global_Type.t_global)) : bool
    ensures { result = inv0 _x }
    
  function shallow_model0 (self : Alloc_Vec_Vec_Type.t_vec int32 (Alloc_Alloc_Global_Type.t_global)) : Seq.seq int32
  val shallow_model0 (self : Alloc_Vec_Vec_Type.t_vec int32 (Alloc_Alloc_Global_Type.t_global)) : Seq.seq int32
    requires {[#"../../../../creusot-contracts/src/std/vec.rs" 19 21 19 25] inv0 self}
    ensures { result = shallow_model0 self }
    
  axiom shallow_model0_spec : forall self : Alloc_Vec_Vec_Type.t_vec int32 (Alloc_Alloc_Global_Type.t_global) . ([#"../../../../creusot-contracts/src/std/vec.rs" 19 21 19 25] inv0 self) -> ([#"../../../../creusot-contracts/src/std/vec.rs" 19 4 19 36] inv3 (shallow_model0 self)) && ([#"../../../../creusot-contracts/src/std/vec.rs" 18 14 18 41] Seq.length (shallow_model0 self) <= UIntSize.to_int max0)
  predicate invariant0 (self : Alloc_Vec_Vec_Type.t_vec int32 (Alloc_Alloc_Global_Type.t_global)) =
    [#"../../../../creusot-contracts/src/std/vec.rs" 60 20 60 41] inv3 (shallow_model0 self)
  val invariant0 (self : Alloc_Vec_Vec_Type.t_vec int32 (Alloc_Alloc_Global_Type.t_global)) : bool
    ensures { result = invariant0 self }
    
  axiom inv0 : forall x : Alloc_Vec_Vec_Type.t_vec int32 (Alloc_Alloc_Global_Type.t_global) . inv0 x = true
  use prelude.Int32
  use seq.Seq
  function index_logic0 [@inline:trivial] (self : Alloc_Vec_Vec_Type.t_vec int32 (Alloc_Alloc_Global_Type.t_global)) (ix : int) : int32
    
   =
    [#"../../../../creusot-contracts/src/logic/ops.rs" 20 8 20 31] Seq.get (shallow_model0 self) ix
  val index_logic0 [@inline:trivial] (self : Alloc_Vec_Vec_Type.t_vec int32 (Alloc_Alloc_Global_Type.t_global)) (ix : int) : int32
    ensures { result = index_logic0 self ix }
    
  use seq.Seq
  function shallow_model2 (self : borrowed (Alloc_Vec_Vec_Type.t_vec int32 (Alloc_Alloc_Global_Type.t_global))) : Seq.seq int32
    
   =
    [#"../../../../creusot-contracts/src/model.rs" 97 8 97 31] shallow_model0 ( * self)
  val shallow_model2 (self : borrowed (Alloc_Vec_Vec_Type.t_vec int32 (Alloc_Alloc_Global_Type.t_global))) : Seq.seq int32
    ensures { result = shallow_model2 self }
    
  val push0 (self : borrowed (Alloc_Vec_Vec_Type.t_vec int32 (Alloc_Alloc_Global_Type.t_global))) (value : int32) : ()
    requires {inv1 self}
    requires {inv2 value}
    ensures { [#"../../../../creusot-contracts/src/std/vec.rs" 78 26 78 51] shallow_model0 ( ^ self) = Seq.snoc (shallow_model2 self) value }
    
  val new0 (_1 : ()) : Alloc_Vec_Vec_Type.t_vec int32 (Alloc_Alloc_Global_Type.t_global)
    ensures { [#"../../../../creusot-contracts/src/std/vec.rs" 68 26 68 44] Seq.length (shallow_model0 result) = 0 }
    ensures { inv0 result }
    
  let rec cfg create_arr [#"../index_range.rs" 14 0 14 27] [@cfg:stackify] [@cfg:subregion_analysis] (_1 : ()) : Alloc_Vec_Vec_Type.t_vec int32 (Alloc_Alloc_Global_Type.t_global)
    ensures { [#"../index_range.rs" 7 4 12 22] Seq.length (shallow_model0 result) = 5 /\ Int32.to_int (index_logic0 result 0) = 0 /\ Int32.to_int (index_logic0 result 1) = 1 /\ Int32.to_int (index_logic0 result 2) = 2 /\ Int32.to_int (index_logic0 result 3) = 3 /\ Int32.to_int (index_logic0 result 4) = 4 }
    
   = [@vc:do_not_keep_trace] [@vc:sp]
  var _0 : Alloc_Vec_Vec_Type.t_vec int32 (Alloc_Alloc_Global_Type.t_global);
  var arr : Alloc_Vec_Vec_Type.t_vec int32 (Alloc_Alloc_Global_Type.t_global);
  var _3 : ();
  var _4 : borrowed (Alloc_Vec_Vec_Type.t_vec int32 (Alloc_Alloc_Global_Type.t_global));
  var _5 : ();
  var _6 : borrowed (Alloc_Vec_Vec_Type.t_vec int32 (Alloc_Alloc_Global_Type.t_global));
  var _7 : ();
  var _8 : borrowed (Alloc_Vec_Vec_Type.t_vec int32 (Alloc_Alloc_Global_Type.t_global));
  var _9 : ();
  var _10 : borrowed (Alloc_Vec_Vec_Type.t_vec int32 (Alloc_Alloc_Global_Type.t_global));
  var _11 : ();
  var _12 : borrowed (Alloc_Vec_Vec_Type.t_vec int32 (Alloc_Alloc_Global_Type.t_global));
  {
    goto BB0
  }
  BB0 {
    [#"../index_range.rs" 15 18 15 28] arr <- ([#"../index_range.rs" 15 18 15 28] new0 ());
    goto BB1
  }
  BB1 {
    [#"../index_range.rs" 17 4 17 7] _4 <- Borrow.borrow_mut arr;
    [#"../index_range.rs" 17 4 17 7] arr <-  ^ _4;
    [#"../index_range.rs" 17 4 17 15] _3 <- ([#"../index_range.rs" 17 4 17 15] push0 _4 ([#"../index_range.rs" 17 13 17 14] [#"../index_range.rs" 17 13 17 14] (0 : int32)));
    _4 <- any borrowed (Alloc_Vec_Vec_Type.t_vec int32 (Alloc_Alloc_Global_Type.t_global));
    goto BB2
  }
  BB2 {
    [#"../index_range.rs" 18 4 18 7] _6 <- Borrow.borrow_mut arr;
    [#"../index_range.rs" 18 4 18 7] arr <-  ^ _6;
    [#"../index_range.rs" 18 4 18 15] _5 <- ([#"../index_range.rs" 18 4 18 15] push0 _6 ([#"../index_range.rs" 18 13 18 14] [#"../index_range.rs" 18 13 18 14] (1 : int32)));
    _6 <- any borrowed (Alloc_Vec_Vec_Type.t_vec int32 (Alloc_Alloc_Global_Type.t_global));
    goto BB3
  }
  BB3 {
    [#"../index_range.rs" 19 4 19 7] _8 <- Borrow.borrow_mut arr;
    [#"../index_range.rs" 19 4 19 7] arr <-  ^ _8;
    [#"../index_range.rs" 19 4 19 15] _7 <- ([#"../index_range.rs" 19 4 19 15] push0 _8 ([#"../index_range.rs" 19 13 19 14] [#"../index_range.rs" 19 13 19 14] (2 : int32)));
    _8 <- any borrowed (Alloc_Vec_Vec_Type.t_vec int32 (Alloc_Alloc_Global_Type.t_global));
    goto BB4
  }
  BB4 {
    [#"../index_range.rs" 20 4 20 7] _10 <- Borrow.borrow_mut arr;
    [#"../index_range.rs" 20 4 20 7] arr <-  ^ _10;
    [#"../index_range.rs" 20 4 20 15] _9 <- ([#"../index_range.rs" 20 4 20 15] push0 _10 ([#"../index_range.rs" 20 13 20 14] [#"../index_range.rs" 20 13 20 14] (3 : int32)));
    _10 <- any borrowed (Alloc_Vec_Vec_Type.t_vec int32 (Alloc_Alloc_Global_Type.t_global));
    goto BB5
  }
  BB5 {
    [#"../index_range.rs" 21 4 21 7] _12 <- Borrow.borrow_mut arr;
    [#"../index_range.rs" 21 4 21 7] arr <-  ^ _12;
    [#"../index_range.rs" 21 4 21 15] _11 <- ([#"../index_range.rs" 21 4 21 15] push0 _12 ([#"../index_range.rs" 21 13 21 14] [#"../index_range.rs" 21 13 21 14] (4 : int32)));
    _12 <- any borrowed (Alloc_Vec_Vec_Type.t_vec int32 (Alloc_Alloc_Global_Type.t_global));
    goto BB6
  }
  BB6 {
    [#"../index_range.rs" 23 4 23 7] _0 <- ([#"../index_range.rs" 23 4 23 7] arr);
    [#"../index_range.rs" 23 4 23 7] arr <- any Alloc_Vec_Vec_Type.t_vec int32 (Alloc_Alloc_Global_Type.t_global);
    goto BB7
  }
  BB7 {
    return _0
  }
  
end
module Core_Option_Option_Type
  type t_option 't =
    | C_None
    | C_Some 't
    
end
module Core_Ops_Range_Range_Type
  type t_range 'idx =
    | C_Range 'idx 'idx
    
  let function range_start (self : t_range 'idx) : 'idx = [@vc:do_not_keep_trace] [@vc:sp]
    match self with
      | C_Range a _ -> a
      end
  let function range_end (self : t_range 'idx) : 'idx = [@vc:do_not_keep_trace] [@vc:sp]
    match self with
      | C_Range _ a -> a
      end
end
module IndexRange_TestRange
  use prelude.Int32
  use prelude.Slice
  predicate invariant11 (self : slice int32) =
    [#"../../../../creusot-contracts/src/invariant.rs" 8 8 8 12] true
  val invariant11 (self : slice int32) : bool
    ensures { result = invariant11 self }
    
  predicate inv11 (_x : slice int32)
  val inv11 (_x : slice int32) : bool
    ensures { result = inv11 _x }
    
  axiom inv11 : forall x : slice int32 . inv11 x = true
  use seq.Seq
  predicate invariant10 (self : Seq.seq int32) =
    [#"../../../../creusot-contracts/src/invariant.rs" 8 8 8 12] true
  val invariant10 (self : Seq.seq int32) : bool
    ensures { result = invariant10 self }
    
  predicate inv10 (_x : Seq.seq int32)
  val inv10 (_x : Seq.seq int32) : bool
    ensures { result = inv10 _x }
    
  axiom inv10 : forall x : Seq.seq int32 . inv10 x = true
  use prelude.UIntSize
  use Alloc_Alloc_Global_Type as Alloc_Alloc_Global_Type
  use Alloc_Vec_Vec_Type as Alloc_Vec_Vec_Type
  use prelude.Int
  use prelude.UIntSize
  let constant max0  : usize = [@vc:do_not_keep_trace] [@vc:sp]
    (18446744073709551615 : usize)
  use seq.Seq
  predicate inv9 (_x : Alloc_Vec_Vec_Type.t_vec int32 (Alloc_Alloc_Global_Type.t_global))
  val inv9 (_x : Alloc_Vec_Vec_Type.t_vec int32 (Alloc_Alloc_Global_Type.t_global)) : bool
    ensures { result = inv9 _x }
    
  function shallow_model0 (self : Alloc_Vec_Vec_Type.t_vec int32 (Alloc_Alloc_Global_Type.t_global)) : Seq.seq int32
  val shallow_model0 (self : Alloc_Vec_Vec_Type.t_vec int32 (Alloc_Alloc_Global_Type.t_global)) : Seq.seq int32
    requires {[#"../../../../creusot-contracts/src/std/vec.rs" 19 21 19 25] inv9 self}
    ensures { result = shallow_model0 self }
    
  axiom shallow_model0_spec : forall self : Alloc_Vec_Vec_Type.t_vec int32 (Alloc_Alloc_Global_Type.t_global) . ([#"../../../../creusot-contracts/src/std/vec.rs" 19 21 19 25] inv9 self) -> ([#"../../../../creusot-contracts/src/std/vec.rs" 19 4 19 36] inv10 (shallow_model0 self)) && ([#"../../../../creusot-contracts/src/std/vec.rs" 18 14 18 41] Seq.length (shallow_model0 self) <= UIntSize.to_int max0)
  predicate invariant9 (self : Alloc_Vec_Vec_Type.t_vec int32 (Alloc_Alloc_Global_Type.t_global)) =
    [#"../../../../creusot-contracts/src/std/vec.rs" 60 20 60 41] inv10 (shallow_model0 self)
  val invariant9 (self : Alloc_Vec_Vec_Type.t_vec int32 (Alloc_Alloc_Global_Type.t_global)) : bool
    ensures { result = invariant9 self }
    
  axiom inv9 : forall x : Alloc_Vec_Vec_Type.t_vec int32 (Alloc_Alloc_Global_Type.t_global) . inv9 x = true
  predicate invariant8 (self : int32) =
    [#"../../../../creusot-contracts/src/invariant.rs" 8 8 8 12] true
  val invariant8 (self : int32) : bool
    ensures { result = invariant8 self }
    
  predicate inv8 (_x : int32)
  val inv8 (_x : int32) : bool
    ensures { result = inv8 _x }
    
  axiom inv8 : forall x : int32 . inv8 x = true
  predicate invariant7 (self : usize) =
    [#"../../../../creusot-contracts/src/invariant.rs" 8 8 8 12] true
  val invariant7 (self : usize) : bool
    ensures { result = invariant7 self }
    
  predicate inv7 (_x : usize)
  val inv7 (_x : usize) : bool
    ensures { result = inv7 _x }
    
  axiom inv7 : forall x : usize . inv7 x = true
  use prelude.Borrow
  predicate invariant6 (self : borrowed (slice int32)) =
    [#"../../../../creusot-contracts/src/invariant.rs" 8 8 8 12] true
  val invariant6 (self : borrowed (slice int32)) : bool
    ensures { result = invariant6 self }
    
  predicate inv6 (_x : borrowed (slice int32))
  val inv6 (_x : borrowed (slice int32)) : bool
    ensures { result = inv6 _x }
    
  axiom inv6 : forall x : borrowed (slice int32) . inv6 x = true
  predicate invariant5 (self : borrowed (Alloc_Vec_Vec_Type.t_vec int32 (Alloc_Alloc_Global_Type.t_global))) =
    [#"../../../../creusot-contracts/src/invariant.rs" 8 8 8 12] true
  val invariant5 (self : borrowed (Alloc_Vec_Vec_Type.t_vec int32 (Alloc_Alloc_Global_Type.t_global))) : bool
    ensures { result = invariant5 self }
    
  predicate inv5 (_x : borrowed (Alloc_Vec_Vec_Type.t_vec int32 (Alloc_Alloc_Global_Type.t_global)))
  val inv5 (_x : borrowed (Alloc_Vec_Vec_Type.t_vec int32 (Alloc_Alloc_Global_Type.t_global))) : bool
    ensures { result = inv5 _x }
    
  axiom inv5 : forall x : borrowed (Alloc_Vec_Vec_Type.t_vec int32 (Alloc_Alloc_Global_Type.t_global)) . inv5 x = true
  use Core_Option_Option_Type as Core_Option_Option_Type
  predicate invariant4 (self : Core_Option_Option_Type.t_option (slice int32)) =
    [#"../../../../creusot-contracts/src/invariant.rs" 8 8 8 12] true
  val invariant4 (self : Core_Option_Option_Type.t_option (slice int32)) : bool
    ensures { result = invariant4 self }
    
  predicate inv4 (_x : Core_Option_Option_Type.t_option (slice int32))
  val inv4 (_x : Core_Option_Option_Type.t_option (slice int32)) : bool
    ensures { result = inv4 _x }
    
  axiom inv4 : forall x : Core_Option_Option_Type.t_option (slice int32) . inv4 x = true
  predicate invariant3 (self : Core_Option_Option_Type.t_option (slice int32)) =
    [#"../../../../creusot-contracts/src/invariant.rs" 8 8 8 12] true
  val invariant3 (self : Core_Option_Option_Type.t_option (slice int32)) : bool
    ensures { result = invariant3 self }
    
  predicate inv3 (_x : Core_Option_Option_Type.t_option (slice int32))
  val inv3 (_x : Core_Option_Option_Type.t_option (slice int32)) : bool
    ensures { result = inv3 _x }
    
  axiom inv3 : forall x : Core_Option_Option_Type.t_option (slice int32) . inv3 x = true
  predicate invariant2 (self : slice int32) =
    [#"../../../../creusot-contracts/src/invariant.rs" 8 8 8 12] true
  val invariant2 (self : slice int32) : bool
    ensures { result = invariant2 self }
    
  predicate inv2 (_x : slice int32)
  val inv2 (_x : slice int32) : bool
    ensures { result = inv2 _x }
    
  axiom inv2 : forall x : slice int32 . inv2 x = true
  use Core_Ops_Range_Range_Type as Core_Ops_Range_Range_Type
  predicate invariant1 (self : Core_Ops_Range_Range_Type.t_range usize) =
    [#"../../../../creusot-contracts/src/invariant.rs" 8 8 8 12] true
  val invariant1 (self : Core_Ops_Range_Range_Type.t_range usize) : bool
    ensures { result = invariant1 self }
    
  predicate inv1 (_x : Core_Ops_Range_Range_Type.t_range usize)
  val inv1 (_x : Core_Ops_Range_Range_Type.t_range usize) : bool
    ensures { result = inv1 _x }
    
  axiom inv1 : forall x : Core_Ops_Range_Range_Type.t_range usize . inv1 x = true
  predicate invariant0 (self : Alloc_Vec_Vec_Type.t_vec int32 (Alloc_Alloc_Global_Type.t_global)) =
    [#"../../../../creusot-contracts/src/invariant.rs" 8 8 8 12] true
  val invariant0 (self : Alloc_Vec_Vec_Type.t_vec int32 (Alloc_Alloc_Global_Type.t_global)) : bool
    ensures { result = invariant0 self }
    
  predicate inv0 (_x : Alloc_Vec_Vec_Type.t_vec int32 (Alloc_Alloc_Global_Type.t_global))
  val inv0 (_x : Alloc_Vec_Vec_Type.t_vec int32 (Alloc_Alloc_Global_Type.t_global)) : bool
    ensures { result = inv0 _x }
    
  axiom inv0 : forall x : Alloc_Vec_Vec_Type.t_vec int32 (Alloc_Alloc_Global_Type.t_global) . inv0 x = true
<<<<<<< HEAD
  predicate resolve2 (self : int32) =
    [#"../../../../creusot-contracts/src/resolve.rs" 47 8 47 12] true
  val resolve2 (self : int32) : bool
    ensures { result = resolve2 self }
    
=======
>>>>>>> eb3d2c05
  use seq.Seq
  predicate has_value1 [@inline:trivial] (self : usize) (seq : Seq.seq int32) (out : int32) =
    [#"../../../../creusot-contracts/src/std/slice.rs" 122 20 122 37] Seq.get seq (UIntSize.to_int self) = out
  val has_value1 [@inline:trivial] (self : usize) (seq : Seq.seq int32) (out : int32) : bool
    ensures { result = has_value1 self seq out }
    
  predicate in_bounds1 [@inline:trivial] (self : usize) (seq : Seq.seq int32) =
    [#"../../../../creusot-contracts/src/std/slice.rs" 115 20 115 37] UIntSize.to_int self < Seq.length seq
  val in_bounds1 [@inline:trivial] (self : usize) (seq : Seq.seq int32) : bool
    ensures { result = in_bounds1 self seq }
    
  function shallow_model2 (self : Alloc_Vec_Vec_Type.t_vec int32 (Alloc_Alloc_Global_Type.t_global)) : Seq.seq int32 =
    [#"../../../../creusot-contracts/src/model.rs" 79 8 79 31] shallow_model0 self
  val shallow_model2 (self : Alloc_Vec_Vec_Type.t_vec int32 (Alloc_Alloc_Global_Type.t_global)) : Seq.seq int32
    ensures { result = shallow_model2 self }
    
  val index1 (self : Alloc_Vec_Vec_Type.t_vec int32 (Alloc_Alloc_Global_Type.t_global)) (index : usize) : int32
    requires {[#"../../../../creusot-contracts/src/std/vec.rs" 141 27 141 46] in_bounds1 index (shallow_model2 self)}
    requires {inv0 self}
    requires {inv7 index}
    ensures { [#"../../../../creusot-contracts/src/std/vec.rs" 142 26 142 54] has_value1 index (shallow_model2 self) result }
    ensures { inv8 result }
    
  val len1 (self : Alloc_Vec_Vec_Type.t_vec int32 (Alloc_Alloc_Global_Type.t_global)) : usize
    requires {inv0 self}
    ensures { [#"../../../../creusot-contracts/src/std/vec.rs" 75 26 75 48] UIntSize.to_int result = Seq.length (shallow_model2 self) }
    
<<<<<<< HEAD
  predicate resolve0 (self : borrowed (slice int32)) =
    [#"../../../../creusot-contracts/src/resolve.rs" 27 20 27 34]  ^ self =  * self
  val resolve0 (self : borrowed (slice int32)) : bool
    ensures { result = resolve0 self }
=======
  predicate resolve1 (self : borrowed (slice int32)) =
    [#"../../../../creusot-contracts/src/resolve.rs" 25 20 25 34]  ^ self =  * self
  val resolve1 (self : borrowed (slice int32)) : bool
    ensures { result = resolve1 self }
>>>>>>> eb3d2c05
    
  predicate resolve_elswhere0 (self : Core_Ops_Range_Range_Type.t_range usize) (old' : Seq.seq int32) (fin : Seq.seq int32)
    
   =
    [#"../../../../creusot-contracts/src/std/slice.rs" 149 8 152 9] forall i : int . 0 <= i /\ (i < UIntSize.to_int (Core_Ops_Range_Range_Type.range_start self) \/ UIntSize.to_int (Core_Ops_Range_Range_Type.range_end self) <= i) /\ i < Seq.length old' -> Seq.get old' i = Seq.get fin i
  val resolve_elswhere0 (self : Core_Ops_Range_Range_Type.t_range usize) (old' : Seq.seq int32) (fin : Seq.seq int32) : bool
    ensures { result = resolve_elswhere0 self old' fin }
    
  use prelude.Slice
  function shallow_model6 (self : slice int32) : Seq.seq int32
  val shallow_model6 (self : slice int32) : Seq.seq int32
    requires {[#"../../../../creusot-contracts/src/std/slice.rs" 19 21 19 25] inv11 self}
    ensures { result = shallow_model6 self }
    
  axiom shallow_model6_spec : forall self : slice int32 . ([#"../../../../creusot-contracts/src/std/slice.rs" 19 21 19 25] inv11 self) -> ([#"../../../../creusot-contracts/src/std/slice.rs" 19 4 19 50] inv10 (shallow_model6 self)) && ([#"../../../../creusot-contracts/src/std/slice.rs" 18 14 18 42] shallow_model6 self = Slice.id self) && ([#"../../../../creusot-contracts/src/std/slice.rs" 17 14 17 41] Seq.length (shallow_model6 self) <= UIntSize.to_int max0)
  use seq_ext.SeqExt
  predicate has_value0 (self : Core_Ops_Range_Range_Type.t_range usize) (seq : Seq.seq int32) (out : slice int32) =
    [#"../../../../creusot-contracts/src/std/slice.rs" 143 20 143 67] SeqExt.subsequence seq (UIntSize.to_int (Core_Ops_Range_Range_Type.range_start self)) (UIntSize.to_int (Core_Ops_Range_Range_Type.range_end self)) = shallow_model6 out
  val has_value0 (self : Core_Ops_Range_Range_Type.t_range usize) (seq : Seq.seq int32) (out : slice int32) : bool
    ensures { result = has_value0 self seq out }
    
  predicate in_bounds0 (self : Core_Ops_Range_Range_Type.t_range usize) (seq : Seq.seq int32) =
    [#"../../../../creusot-contracts/src/std/slice.rs" 137 20 137 70] UIntSize.to_int (Core_Ops_Range_Range_Type.range_start self) <= UIntSize.to_int (Core_Ops_Range_Range_Type.range_end self) /\ UIntSize.to_int (Core_Ops_Range_Range_Type.range_end self) <= Seq.length seq
  val in_bounds0 (self : Core_Ops_Range_Range_Type.t_range usize) (seq : Seq.seq int32) : bool
    ensures { result = in_bounds0 self seq }
    
  function shallow_model5 (self : borrowed (Alloc_Vec_Vec_Type.t_vec int32 (Alloc_Alloc_Global_Type.t_global))) : Seq.seq int32
    
   =
    [#"../../../../creusot-contracts/src/model.rs" 97 8 97 31] shallow_model0 ( * self)
  val shallow_model5 (self : borrowed (Alloc_Vec_Vec_Type.t_vec int32 (Alloc_Alloc_Global_Type.t_global))) : Seq.seq int32
    ensures { result = shallow_model5 self }
    
  val index_mut0 (self : borrowed (Alloc_Vec_Vec_Type.t_vec int32 (Alloc_Alloc_Global_Type.t_global))) (index : Core_Ops_Range_Range_Type.t_range usize) : borrowed (slice int32)
    requires {[#"../../../../creusot-contracts/src/std/vec.rs" 132 27 132 46] in_bounds0 index (shallow_model5 self)}
    requires {inv5 self}
    requires {inv1 index}
    ensures { [#"../../../../creusot-contracts/src/std/vec.rs" 133 26 133 54] has_value0 index (shallow_model5 self) ( * result) }
    ensures { [#"../../../../creusot-contracts/src/std/vec.rs" 134 26 134 57] has_value0 index (shallow_model0 ( ^ self)) ( ^ result) }
    ensures { [#"../../../../creusot-contracts/src/std/vec.rs" 135 26 135 62] resolve_elswhere0 index (shallow_model5 self) (shallow_model0 ( ^ self)) }
    ensures { [#"../../../../creusot-contracts/src/std/vec.rs" 136 26 136 55] Seq.length (shallow_model0 ( ^ self)) = Seq.length (shallow_model5 self) }
    ensures { inv6 result }
    
  val is_none0 (self : Core_Option_Option_Type.t_option (slice int32)) : bool
    requires {inv4 self}
    ensures { [#"../../../../creusot-contracts/src/std/option.rs" 36 26 36 51] result = (self = Core_Option_Option_Type.C_None) }
    
  function shallow_model3 (self : slice int32) : Seq.seq int32 =
    [#"../../../../creusot-contracts/src/model.rs" 79 8 79 31] shallow_model6 self
  val shallow_model3 (self : slice int32) : Seq.seq int32
    ensures { result = shallow_model3 self }
    
  val get0 (self : slice int32) (index : Core_Ops_Range_Range_Type.t_range usize) : Core_Option_Option_Type.t_option (slice int32)
    requires {inv2 self}
    requires {inv1 index}
    ensures { [#"../../../../creusot-contracts/src/std/slice.rs" 252 8 252 102] in_bounds0 index (shallow_model3 self) -> (exists r : slice int32 . inv2 r /\ result = Core_Option_Option_Type.C_Some r /\ has_value0 index (shallow_model3 self) r) }
    ensures { [#"../../../../creusot-contracts/src/std/slice.rs" 253 18 253 55] in_bounds0 index (shallow_model3 self) \/ result = Core_Option_Option_Type.C_None }
    ensures { inv3 result }
    
  val deref0 (self : Alloc_Vec_Vec_Type.t_vec int32 (Alloc_Alloc_Global_Type.t_global)) : slice int32
    requires {inv0 self}
    ensures { [#"../../../../creusot-contracts/src/std/vec.rs" 147 26 147 42] shallow_model3 result = shallow_model2 self }
    ensures { inv2 result }
    
  predicate resolve2 (self : int32) =
    [#"../../../../creusot-contracts/src/resolve.rs" 45 8 45 12] true
  val resolve2 (self : int32) : bool
    ensures { result = resolve2 self }
    
  function index_logic0 [@inline:trivial] (self : Alloc_Vec_Vec_Type.t_vec int32 (Alloc_Alloc_Global_Type.t_global)) (ix : int) : int32
    
   =
    [#"../../../../creusot-contracts/src/logic/ops.rs" 20 8 20 31] Seq.get (shallow_model0 self) ix
  val index_logic0 [@inline:trivial] (self : Alloc_Vec_Vec_Type.t_vec int32 (Alloc_Alloc_Global_Type.t_global)) (ix : int) : int32
    ensures { result = index_logic0 self ix }
    
  predicate resolve0 (self : Alloc_Vec_Vec_Type.t_vec int32 (Alloc_Alloc_Global_Type.t_global)) =
    [#"../../../../creusot-contracts/src/std/vec.rs" 51 8 51 85] forall i : int . 0 <= i /\ i < Seq.length (shallow_model0 self) -> resolve2 (index_logic0 self i)
  val resolve0 (self : Alloc_Vec_Vec_Type.t_vec int32 (Alloc_Alloc_Global_Type.t_global)) : bool
    ensures { result = resolve0 self }
    
  val len0 (self : slice int32) : usize
    requires {inv2 self}
    ensures { [#"../../../../creusot-contracts/src/std/slice.rs" 238 0 334 1] Seq.length (shallow_model3 self) = UIntSize.to_int result }
    
  val index0 (self : Alloc_Vec_Vec_Type.t_vec int32 (Alloc_Alloc_Global_Type.t_global)) (index : Core_Ops_Range_Range_Type.t_range usize) : slice int32
    requires {[#"../../../../creusot-contracts/src/std/vec.rs" 141 27 141 46] in_bounds0 index (shallow_model2 self)}
    requires {inv0 self}
    requires {inv1 index}
    ensures { [#"../../../../creusot-contracts/src/std/vec.rs" 142 26 142 54] has_value0 index (shallow_model2 self) result }
    ensures { inv2 result }
    
  use prelude.Int32
  val create_arr0 [#"../index_range.rs" 14 0 14 27] (_1 : ()) : Alloc_Vec_Vec_Type.t_vec int32 (Alloc_Alloc_Global_Type.t_global)
    ensures { [#"../index_range.rs" 7 4 12 22] Seq.length (shallow_model0 result) = 5 /\ Int32.to_int (index_logic0 result 0) = 0 /\ Int32.to_int (index_logic0 result 1) = 1 /\ Int32.to_int (index_logic0 result 2) = 2 /\ Int32.to_int (index_logic0 result 3) = 3 /\ Int32.to_int (index_logic0 result 4) = 4 }
    
  let rec cfg test_range [#"../index_range.rs" 27 0 27 19] [@cfg:stackify] [@cfg:subregion_analysis] (_1 : ()) : ()
   = [@vc:do_not_keep_trace] [@vc:sp]
  var _0 : ();
  var arr : Alloc_Vec_Vec_Type.t_vec int32 (Alloc_Alloc_Global_Type.t_global);
  var s : slice int32;
  var _3 : slice int32;
  var _8 : usize;
  var _12 : usize;
  var _14 : bool;
  var _17 : usize;
  var _19 : bool;
  var s1 : slice int32;
  var _22 : slice int32;
  var _27 : usize;
  var _31 : usize;
  var _33 : bool;
  var _36 : usize;
  var _38 : bool;
  var _42 : usize;
  var _44 : slice int32;
  var _50 : usize;
  var _52 : slice int32;
  var _57 : bool;
  var _59 : Core_Option_Option_Type.t_option (slice int32);
  var _61 : slice int32;
  var _66 : bool;
  var _68 : Core_Option_Option_Type.t_option (slice int32);
  var _70 : slice int32;
  var _75 : bool;
  var _77 : Core_Option_Option_Type.t_option (slice int32);
  var _79 : slice int32;
  var _84 : bool;
  var _86 : Core_Option_Option_Type.t_option (slice int32);
  var _88 : slice int32;
  var s2 : borrowed (slice int32);
  var _93 : borrowed (slice int32);
  var _94 : borrowed (Alloc_Vec_Vec_Type.t_vec int32 (Alloc_Alloc_Global_Type.t_global));
  var _98 : usize;
  var _101 : usize;
  var _103 : bool;
  var _104 : usize;
  var _106 : bool;
  var _110 : usize;
  var _112 : bool;
  var _116 : usize;
  var _122 : int32;
  var _128 : int32;
  var _134 : int32;
  var _140 : int32;
  var _146 : int32;
  {
    goto BB0
  }
  BB0 {
    [#"../index_range.rs" 29 18 29 30] arr <- ([#"../index_range.rs" 29 18 29 30] create_arr0 ());
    goto BB1
  }
  BB1 {
    [#"../index_range.rs" 34 16 34 22] _3 <- ([#"../index_range.rs" 34 16 34 22] index0 ([#"../index_range.rs" 34 13 34 16] arr) ([#"../index_range.rs" 34 17 34 21] Core_Ops_Range_Range_Type.C_Range ([#"../index_range.rs" 34 17 34 18] [#"../index_range.rs" 34 17 34 18] (0 : usize)) ([#"../index_range.rs" 34 20 34 21] [#"../index_range.rs" 34 20 34 21] (2 : usize))));
    goto BB2
  }
  BB2 {
    [#"../index_range.rs" 34 12 34 22] s <- ([#"../index_range.rs" 34 12 34 22] _3);
    [#"../index_range.rs" 35 12 35 19] _8 <- ([#"../index_range.rs" 35 12 35 19] len0 ([#"../index_range.rs" 35 12 35 13] s));
    goto BB3
  }
  BB3 {
    switch ([#"../index_range.rs" 35 12 35 24] _8 = ([#"../index_range.rs" 35 23 35 24] [#"../index_range.rs" 35 23 35 24] (2 : usize)))
      | False -> goto BB11
      | True -> goto BB4
      end
  }
  BB4 {
    [#"../index_range.rs" 35 30 35 31] _12 <- ([#"../index_range.rs" 35 30 35 31] [#"../index_range.rs" 35 30 35 31] (0 : usize));
    [#"../index_range.rs" 35 28 35 32] _14 <- ([#"../index_range.rs" 35 28 35 32] _12 < ([#"../index_range.rs" 35 28 35 32] Slice.length s));
    assert { [@expl:index in bounds] [#"../index_range.rs" 35 28 35 32] _14 };
    goto BB5
  }
  BB5 {
    switch ([#"../index_range.rs" 35 28 35 37] ([#"../index_range.rs" 35 28 35 32] Slice.get s _12) = ([#"../index_range.rs" 35 36 35 37] [#"../index_range.rs" 35 36 35 37] (0 : int32)))
      | False -> goto BB10
      | True -> goto BB6
      end
  }
  BB6 {
    [#"../index_range.rs" 35 43 35 44] _17 <- ([#"../index_range.rs" 35 43 35 44] [#"../index_range.rs" 35 43 35 44] (1 : usize));
    [#"../index_range.rs" 35 41 35 45] _19 <- ([#"../index_range.rs" 35 41 35 45] _17 < ([#"../index_range.rs" 35 41 35 45] Slice.length s));
    assert { [@expl:index in bounds] [#"../index_range.rs" 35 41 35 45] _19 };
    goto BB7
  }
  BB7 {
    switch ([#"../index_range.rs" 35 41 35 50] ([#"../index_range.rs" 35 41 35 45] Slice.get s _17) = ([#"../index_range.rs" 35 49 35 50] [#"../index_range.rs" 35 49 35 50] (1 : int32)))
      | False -> goto BB9
      | True -> goto BB8
      end
  }
  BB8 {
    [#"../index_range.rs" 37 16 37 22] _22 <- ([#"../index_range.rs" 37 16 37 22] index0 ([#"../index_range.rs" 37 13 37 16] arr) ([#"../index_range.rs" 37 17 37 21] Core_Ops_Range_Range_Type.C_Range ([#"../index_range.rs" 37 17 37 18] [#"../index_range.rs" 37 17 37 18] (3 : usize)) ([#"../index_range.rs" 37 20 37 21] [#"../index_range.rs" 37 20 37 21] (5 : usize))));
    goto BB13
  }
  BB9 {
    assume { resolve0 arr };
    goto BB12
  }
  BB10 {
    assume { resolve0 arr };
    goto BB12
  }
  BB11 {
    assume { resolve0 arr };
    goto BB12
  }
  BB12 {
    assert { [#"../index_range.rs" 35 4 35 51] false };
    absurd
  }
  BB13 {
    [#"../index_range.rs" 37 12 37 22] s1 <- ([#"../index_range.rs" 37 12 37 22] _22);
    [#"../index_range.rs" 38 12 38 19] _27 <- ([#"../index_range.rs" 38 12 38 19] len0 ([#"../index_range.rs" 38 12 38 13] s1));
    goto BB14
  }
  BB14 {
    switch ([#"../index_range.rs" 38 12 38 24] _27 = ([#"../index_range.rs" 38 23 38 24] [#"../index_range.rs" 38 23 38 24] (2 : usize)))
      | False -> goto BB22
      | True -> goto BB15
      end
  }
  BB15 {
    [#"../index_range.rs" 38 30 38 31] _31 <- ([#"../index_range.rs" 38 30 38 31] [#"../index_range.rs" 38 30 38 31] (0 : usize));
    [#"../index_range.rs" 38 28 38 32] _33 <- ([#"../index_range.rs" 38 28 38 32] _31 < ([#"../index_range.rs" 38 28 38 32] Slice.length s1));
    assert { [@expl:index in bounds] [#"../index_range.rs" 38 28 38 32] _33 };
    goto BB16
  }
  BB16 {
    switch ([#"../index_range.rs" 38 28 38 37] ([#"../index_range.rs" 38 28 38 32] Slice.get s1 _31) = ([#"../index_range.rs" 38 36 38 37] [#"../index_range.rs" 38 36 38 37] (3 : int32)))
      | False -> goto BB21
      | True -> goto BB17
      end
  }
  BB17 {
    [#"../index_range.rs" 38 43 38 44] _36 <- ([#"../index_range.rs" 38 43 38 44] [#"../index_range.rs" 38 43 38 44] (1 : usize));
    [#"../index_range.rs" 38 41 38 45] _38 <- ([#"../index_range.rs" 38 41 38 45] _36 < ([#"../index_range.rs" 38 41 38 45] Slice.length s1));
    assert { [@expl:index in bounds] [#"../index_range.rs" 38 41 38 45] _38 };
    goto BB18
  }
  BB18 {
    switch ([#"../index_range.rs" 38 41 38 50] ([#"../index_range.rs" 38 41 38 45] Slice.get s1 _36) = ([#"../index_range.rs" 38 49 38 50] [#"../index_range.rs" 38 49 38 50] (4 : int32)))
      | False -> goto BB20
      | True -> goto BB19
      end
  }
  BB19 {
    [#"../index_range.rs" 43 15 43 21] _44 <- ([#"../index_range.rs" 43 15 43 21] index0 ([#"../index_range.rs" 43 12 43 15] arr) ([#"../index_range.rs" 43 16 43 20] Core_Ops_Range_Range_Type.C_Range ([#"../index_range.rs" 43 16 43 17] [#"../index_range.rs" 43 16 43 17] (2 : usize)) ([#"../index_range.rs" 43 19 43 20] [#"../index_range.rs" 43 19 43 20] (2 : usize))));
    goto BB24
  }
  BB20 {
    assume { resolve0 arr };
    goto BB23
  }
  BB21 {
    assume { resolve0 arr };
    goto BB23
  }
  BB22 {
    assume { resolve0 arr };
    goto BB23
  }
  BB23 {
    assert { [#"../index_range.rs" 38 4 38 51] false };
    absurd
  }
  BB24 {
    [#"../index_range.rs" 43 12 43 27] _42 <- ([#"../index_range.rs" 43 12 43 27] len0 ([#"../index_range.rs" 43 12 43 21] _44));
    goto BB25
  }
  BB25 {
    switch ([#"../index_range.rs" 43 12 43 32] _42 = ([#"../index_range.rs" 43 31 43 32] [#"../index_range.rs" 43 31 43 32] (0 : usize)))
      | False -> goto BB27
      | True -> goto BB26
      end
  }
  BB26 {
    [#"../index_range.rs" 45 15 45 21] _52 <- ([#"../index_range.rs" 45 15 45 21] index0 ([#"../index_range.rs" 45 12 45 15] arr) ([#"../index_range.rs" 45 16 45 20] Core_Ops_Range_Range_Type.C_Range ([#"../index_range.rs" 45 16 45 17] [#"../index_range.rs" 45 16 45 17] (5 : usize)) ([#"../index_range.rs" 45 19 45 20] [#"../index_range.rs" 45 19 45 20] (5 : usize))));
    goto BB28
  }
  BB27 {
    assume { resolve0 arr };
    assert { [#"../index_range.rs" 43 4 43 33] false };
    absurd
  }
  BB28 {
    [#"../index_range.rs" 45 12 45 27] _50 <- ([#"../index_range.rs" 45 12 45 27] len0 ([#"../index_range.rs" 45 12 45 21] _52));
    goto BB29
  }
  BB29 {
    switch ([#"../index_range.rs" 45 12 45 32] _50 = ([#"../index_range.rs" 45 31 45 32] [#"../index_range.rs" 45 31 45 32] (0 : usize)))
      | False -> goto BB31
      | True -> goto BB30
      end
  }
  BB30 {
    [#"../index_range.rs" 50 12 50 25] _61 <- ([#"../index_range.rs" 50 12 50 25] deref0 ([#"../index_range.rs" 50 12 50 15] arr));
    goto BB32
  }
  BB31 {
    assume { resolve0 arr };
    assert { [#"../index_range.rs" 45 4 45 33] false };
    absurd
  }
  BB32 {
    [#"../index_range.rs" 50 12 50 25] _59 <- ([#"../index_range.rs" 50 12 50 25] get0 ([#"../index_range.rs" 50 12 50 15] _61) ([#"../index_range.rs" 50 20 50 24] Core_Ops_Range_Range_Type.C_Range ([#"../index_range.rs" 50 20 50 21] [#"../index_range.rs" 50 20 50 21] (2 : usize)) ([#"../index_range.rs" 50 23 50 24] [#"../index_range.rs" 50 23 50 24] (6 : usize))));
    goto BB33
  }
  BB33 {
    [#"../index_range.rs" 50 12 50 35] _57 <- ([#"../index_range.rs" 50 12 50 35] is_none0 ([#"../index_range.rs" 50 12 50 25] _59));
    goto BB34
  }
  BB34 {
    switch (_57)
      | False -> goto BB36
      | True -> goto BB35
      end
  }
  BB35 {
    [#"../index_range.rs" 52 12 52 25] _70 <- ([#"../index_range.rs" 52 12 52 25] deref0 ([#"../index_range.rs" 52 12 52 15] arr));
    goto BB37
  }
  BB36 {
    assume { resolve0 arr };
    assert { [#"../index_range.rs" 50 4 50 36] false };
    absurd
  }
  BB37 {
    [#"../index_range.rs" 52 12 52 25] _68 <- ([#"../index_range.rs" 52 12 52 25] get0 ([#"../index_range.rs" 52 12 52 15] _70) ([#"../index_range.rs" 52 20 52 24] Core_Ops_Range_Range_Type.C_Range ([#"../index_range.rs" 52 20 52 21] [#"../index_range.rs" 52 20 52 21] (2 : usize)) ([#"../index_range.rs" 52 23 52 24] [#"../index_range.rs" 52 23 52 24] (1 : usize))));
    goto BB38
  }
  BB38 {
    [#"../index_range.rs" 52 12 52 35] _66 <- ([#"../index_range.rs" 52 12 52 35] is_none0 ([#"../index_range.rs" 52 12 52 25] _68));
    goto BB39
  }
  BB39 {
    switch (_66)
      | False -> goto BB41
      | True -> goto BB40
      end
  }
  BB40 {
    [#"../index_range.rs" 54 12 54 25] _79 <- ([#"../index_range.rs" 54 12 54 25] deref0 ([#"../index_range.rs" 54 12 54 15] arr));
    goto BB42
  }
  BB41 {
    assume { resolve0 arr };
    assert { [#"../index_range.rs" 52 4 52 36] false };
    absurd
  }
  BB42 {
    [#"../index_range.rs" 54 12 54 25] _77 <- ([#"../index_range.rs" 54 12 54 25] get0 ([#"../index_range.rs" 54 12 54 15] _79) ([#"../index_range.rs" 54 20 54 24] Core_Ops_Range_Range_Type.C_Range ([#"../index_range.rs" 54 20 54 21] [#"../index_range.rs" 54 20 54 21] (6 : usize)) ([#"../index_range.rs" 54 23 54 24] [#"../index_range.rs" 54 23 54 24] (6 : usize))));
    goto BB43
  }
  BB43 {
    [#"../index_range.rs" 54 12 54 35] _75 <- ([#"../index_range.rs" 54 12 54 35] is_none0 ([#"../index_range.rs" 54 12 54 25] _77));
    goto BB44
  }
  BB44 {
    switch (_75)
      | False -> goto BB46
      | True -> goto BB45
      end
  }
  BB45 {
    [#"../index_range.rs" 56 12 56 27] _88 <- ([#"../index_range.rs" 56 12 56 27] deref0 ([#"../index_range.rs" 56 12 56 15] arr));
    goto BB47
  }
  BB46 {
    assume { resolve0 arr };
    assert { [#"../index_range.rs" 54 4 54 36] false };
    absurd
  }
  BB47 {
    [#"../index_range.rs" 56 12 56 27] _86 <- ([#"../index_range.rs" 56 12 56 27] get0 ([#"../index_range.rs" 56 12 56 15] _88) ([#"../index_range.rs" 56 20 56 26] Core_Ops_Range_Range_Type.C_Range ([#"../index_range.rs" 56 20 56 22] [#"../index_range.rs" 56 20 56 22] (10 : usize)) ([#"../index_range.rs" 56 24 56 26] [#"../index_range.rs" 56 24 56 26] (10 : usize))));
    goto BB48
  }
  BB48 {
    [#"../index_range.rs" 56 12 56 37] _84 <- ([#"../index_range.rs" 56 12 56 37] is_none0 ([#"../index_range.rs" 56 12 56 27] _86));
    goto BB49
  }
  BB49 {
    switch (_84)
      | False -> goto BB51
      | True -> goto BB50
      end
  }
  BB50 {
    [#"../index_range.rs" 59 17 59 20] _94 <- Borrow.borrow_mut arr;
    [#"../index_range.rs" 59 17 59 20] arr <-  ^ _94;
    [#"../index_range.rs" 59 20 59 26] _93 <- ([#"../index_range.rs" 59 20 59 26] index_mut0 _94 ([#"../index_range.rs" 59 21 59 25] Core_Ops_Range_Range_Type.C_Range ([#"../index_range.rs" 59 21 59 22] [#"../index_range.rs" 59 21 59 22] (1 : usize)) ([#"../index_range.rs" 59 24 59 25] [#"../index_range.rs" 59 24 59 25] (4 : usize))));
    _94 <- any borrowed (Alloc_Vec_Vec_Type.t_vec int32 (Alloc_Alloc_Global_Type.t_global));
    goto BB52
  }
  BB51 {
    assume { resolve0 arr };
    assert { [#"../index_range.rs" 56 4 56 38] false };
    absurd
  }
  BB52 {
    [#"../index_range.rs" 59 12 59 26] s2 <- Borrow.borrow_final ( * _93) (Borrow.get_id _93);
    [#"../index_range.rs" 59 12 59 26] _93 <- { _93 with current = ( ^ s2) ; };
    [#"../index_range.rs" 60 12 60 19] _98 <- ([#"../index_range.rs" 60 12 60 19] len0 ([#"../index_range.rs" 60 12 60 13]  * s2));
    goto BB53
  }
  BB53 {
    switch ([#"../index_range.rs" 60 12 60 24] _98 = ([#"../index_range.rs" 60 23 60 24] [#"../index_range.rs" 60 23 60 24] (3 : usize)))
      | False -> goto BB55
      | True -> goto BB54
      end
  }
  BB54 {
    [#"../index_range.rs" 61 6 61 7] _101 <- ([#"../index_range.rs" 61 6 61 7] [#"../index_range.rs" 61 6 61 7] (0 : usize));
    [#"../index_range.rs" 61 4 61 8] _103 <- ([#"../index_range.rs" 61 4 61 8] _101 < ([#"../index_range.rs" 61 4 61 8] Slice.length ( * s2)));
    assert { [@expl:index in bounds] [#"../index_range.rs" 61 4 61 8] _103 };
    goto BB56
  }
  BB55 {
    assume { resolve1 s2 };
    assume { resolve1 _93 };
    assume { resolve0 arr };
    assert { [#"../index_range.rs" 60 4 60 25] false };
    absurd
  }
  BB56 {
    [#"../index_range.rs" 61 4 61 13] s2 <- { s2 with current = Slice.set ( * s2) _101 ([#"../index_range.rs" 61 4 61 13] [#"../index_range.rs" 61 11 61 13] (-1 : int32)) ; };
    [#"../index_range.rs" 62 6 62 7] _104 <- ([#"../index_range.rs" 62 6 62 7] [#"../index_range.rs" 62 6 62 7] (1 : usize));
    [#"../index_range.rs" 62 4 62 8] _106 <- ([#"../index_range.rs" 62 4 62 8] _104 < ([#"../index_range.rs" 62 4 62 8] Slice.length ( * s2)));
    assert { [@expl:index in bounds] [#"../index_range.rs" 62 4 62 8] _106 };
    goto BB57
  }
  BB57 {
    [#"../index_range.rs" 62 4 62 13] s2 <- { s2 with current = Slice.set ( * s2) _104 ([#"../index_range.rs" 62 4 62 13] [#"../index_range.rs" 62 11 62 13] (-1 : int32)) ; };
    [#"../index_range.rs" 67 14 67 15] _110 <- ([#"../index_range.rs" 67 14 67 15] [#"../index_range.rs" 67 14 67 15] (2 : usize));
    [#"../index_range.rs" 67 12 67 16] _112 <- ([#"../index_range.rs" 67 12 67 16] _110 < ([#"../index_range.rs" 67 12 67 16] Slice.length ( * s2)));
    assert { [@expl:index in bounds] [#"../index_range.rs" 67 12 67 16] _112 };
    goto BB58
  }
  BB58 {
    assume { resolve1 s2 };
    assume { resolve1 _93 };
    switch ([#"../index_range.rs" 67 12 67 21] ([#"../index_range.rs" 67 12 67 16] Slice.get ( * s2) _110) = ([#"../index_range.rs" 67 20 67 21] [#"../index_range.rs" 67 20 67 21] (3 : int32)))
      | False -> goto BB60
      | True -> goto BB59
      end
  }
  BB59 {
    [#"../index_range.rs" 69 12 69 21] _116 <- ([#"../index_range.rs" 69 12 69 21] len1 ([#"../index_range.rs" 69 12 69 15] arr));
    goto BB61
  }
  BB60 {
    assume { resolve0 arr };
    assert { [#"../index_range.rs" 67 4 67 22] false };
    absurd
  }
  BB61 {
    switch ([#"../index_range.rs" 69 12 69 26] _116 = ([#"../index_range.rs" 69 25 69 26] [#"../index_range.rs" 69 25 69 26] (5 : usize)))
      | False -> goto BB63
      | True -> goto BB62
      end
  }
  BB62 {
    [#"../index_range.rs" 70 15 70 18] _122 <- ([#"../index_range.rs" 70 15 70 18] index1 ([#"../index_range.rs" 70 12 70 15] arr) ([#"../index_range.rs" 70 16 70 17] [#"../index_range.rs" 70 16 70 17] (0 : usize)));
    goto BB64
  }
  BB63 {
    assume { resolve0 arr };
    assert { [#"../index_range.rs" 69 4 69 27] false };
    absurd
  }
  BB64 {
    switch ([#"../index_range.rs" 70 12 70 23] ([#"../index_range.rs" 70 12 70 18] _122) = ([#"../index_range.rs" 70 22 70 23] [#"../index_range.rs" 70 22 70 23] (0 : int32)))
      | False -> goto BB66
      | True -> goto BB65
      end
  }
  BB65 {
    [#"../index_range.rs" 71 15 71 18] _128 <- ([#"../index_range.rs" 71 15 71 18] index1 ([#"../index_range.rs" 71 12 71 15] arr) ([#"../index_range.rs" 71 16 71 17] [#"../index_range.rs" 71 16 71 17] (1 : usize)));
    goto BB67
  }
  BB66 {
    assume { resolve0 arr };
    assert { [#"../index_range.rs" 70 4 70 24] false };
    absurd
  }
  BB67 {
    switch ([#"../index_range.rs" 71 12 71 24] ([#"../index_range.rs" 71 12 71 18] _128) = ([#"../index_range.rs" 71 22 71 24] [#"../index_range.rs" 71 22 71 24] (-1 : int32)))
      | False -> goto BB69
      | True -> goto BB68
      end
  }
  BB68 {
    [#"../index_range.rs" 72 15 72 18] _134 <- ([#"../index_range.rs" 72 15 72 18] index1 ([#"../index_range.rs" 72 12 72 15] arr) ([#"../index_range.rs" 72 16 72 17] [#"../index_range.rs" 72 16 72 17] (2 : usize)));
    goto BB70
  }
  BB69 {
    assume { resolve0 arr };
    assert { [#"../index_range.rs" 71 4 71 25] false };
    absurd
  }
  BB70 {
    switch ([#"../index_range.rs" 72 12 72 24] ([#"../index_range.rs" 72 12 72 18] _134) = ([#"../index_range.rs" 72 22 72 24] [#"../index_range.rs" 72 22 72 24] (-1 : int32)))
      | False -> goto BB72
      | True -> goto BB71
      end
  }
  BB71 {
    [#"../index_range.rs" 73 15 73 18] _140 <- ([#"../index_range.rs" 73 15 73 18] index1 ([#"../index_range.rs" 73 12 73 15] arr) ([#"../index_range.rs" 73 16 73 17] [#"../index_range.rs" 73 16 73 17] (3 : usize)));
    goto BB73
  }
  BB72 {
    assume { resolve0 arr };
    assert { [#"../index_range.rs" 72 4 72 25] false };
    absurd
  }
  BB73 {
    switch ([#"../index_range.rs" 73 12 73 23] ([#"../index_range.rs" 73 12 73 18] _140) = ([#"../index_range.rs" 73 22 73 23] [#"../index_range.rs" 73 22 73 23] (3 : int32)))
      | False -> goto BB75
      | True -> goto BB74
      end
  }
  BB74 {
    [#"../index_range.rs" 74 15 74 18] _146 <- ([#"../index_range.rs" 74 15 74 18] index1 ([#"../index_range.rs" 74 12 74 15] arr) ([#"../index_range.rs" 74 16 74 17] [#"../index_range.rs" 74 16 74 17] (4 : usize)));
    goto BB76
  }
  BB75 {
    assume { resolve0 arr };
    assert { [#"../index_range.rs" 73 4 73 24] false };
    absurd
  }
  BB76 {
    assume { resolve0 arr };
    switch ([#"../index_range.rs" 74 12 74 23] ([#"../index_range.rs" 74 12 74 18] _146) = ([#"../index_range.rs" 74 22 74 23] [#"../index_range.rs" 74 22 74 23] (4 : int32)))
      | False -> goto BB78
      | True -> goto BB77
      end
  }
  BB77 {
    [#"../index_range.rs" 27 20 75 1] _0 <- ([#"../index_range.rs" 27 20 75 1] ());
    goto BB79
  }
  BB78 {
    assert { [#"../index_range.rs" 74 4 74 24] false };
    absurd
  }
  BB79 {
    return _0
  }
  
end
module Core_Ops_Range_RangeTo_Type
  type t_rangeto 'idx =
    | C_RangeTo 'idx
    
  let function rangeto_end (self : t_rangeto 'idx) : 'idx = [@vc:do_not_keep_trace] [@vc:sp]
    match self with
      | C_RangeTo a -> a
      end
end
module IndexRange_TestRangeTo
  use prelude.Int32
  use prelude.Slice
  predicate invariant11 (self : slice int32) =
    [#"../../../../creusot-contracts/src/invariant.rs" 8 8 8 12] true
  val invariant11 (self : slice int32) : bool
    ensures { result = invariant11 self }
    
  predicate inv11 (_x : slice int32)
  val inv11 (_x : slice int32) : bool
    ensures { result = inv11 _x }
    
  axiom inv11 : forall x : slice int32 . inv11 x = true
  use seq.Seq
  predicate invariant10 (self : Seq.seq int32) =
    [#"../../../../creusot-contracts/src/invariant.rs" 8 8 8 12] true
  val invariant10 (self : Seq.seq int32) : bool
    ensures { result = invariant10 self }
    
  predicate inv10 (_x : Seq.seq int32)
  val inv10 (_x : Seq.seq int32) : bool
    ensures { result = inv10 _x }
    
  axiom inv10 : forall x : Seq.seq int32 . inv10 x = true
  use prelude.UIntSize
  use Alloc_Alloc_Global_Type as Alloc_Alloc_Global_Type
  use Alloc_Vec_Vec_Type as Alloc_Vec_Vec_Type
  use prelude.Int
  use prelude.UIntSize
  let constant max0  : usize = [@vc:do_not_keep_trace] [@vc:sp]
    (18446744073709551615 : usize)
  use seq.Seq
  predicate inv9 (_x : Alloc_Vec_Vec_Type.t_vec int32 (Alloc_Alloc_Global_Type.t_global))
  val inv9 (_x : Alloc_Vec_Vec_Type.t_vec int32 (Alloc_Alloc_Global_Type.t_global)) : bool
    ensures { result = inv9 _x }
    
  function shallow_model0 (self : Alloc_Vec_Vec_Type.t_vec int32 (Alloc_Alloc_Global_Type.t_global)) : Seq.seq int32
  val shallow_model0 (self : Alloc_Vec_Vec_Type.t_vec int32 (Alloc_Alloc_Global_Type.t_global)) : Seq.seq int32
    requires {[#"../../../../creusot-contracts/src/std/vec.rs" 19 21 19 25] inv9 self}
    ensures { result = shallow_model0 self }
    
  axiom shallow_model0_spec : forall self : Alloc_Vec_Vec_Type.t_vec int32 (Alloc_Alloc_Global_Type.t_global) . ([#"../../../../creusot-contracts/src/std/vec.rs" 19 21 19 25] inv9 self) -> ([#"../../../../creusot-contracts/src/std/vec.rs" 19 4 19 36] inv10 (shallow_model0 self)) && ([#"../../../../creusot-contracts/src/std/vec.rs" 18 14 18 41] Seq.length (shallow_model0 self) <= UIntSize.to_int max0)
  predicate invariant9 (self : Alloc_Vec_Vec_Type.t_vec int32 (Alloc_Alloc_Global_Type.t_global)) =
    [#"../../../../creusot-contracts/src/std/vec.rs" 60 20 60 41] inv10 (shallow_model0 self)
  val invariant9 (self : Alloc_Vec_Vec_Type.t_vec int32 (Alloc_Alloc_Global_Type.t_global)) : bool
    ensures { result = invariant9 self }
    
  axiom inv9 : forall x : Alloc_Vec_Vec_Type.t_vec int32 (Alloc_Alloc_Global_Type.t_global) . inv9 x = true
  predicate invariant8 (self : int32) =
    [#"../../../../creusot-contracts/src/invariant.rs" 8 8 8 12] true
  val invariant8 (self : int32) : bool
    ensures { result = invariant8 self }
    
  predicate inv8 (_x : int32)
  val inv8 (_x : int32) : bool
    ensures { result = inv8 _x }
    
  axiom inv8 : forall x : int32 . inv8 x = true
  predicate invariant7 (self : usize) =
    [#"../../../../creusot-contracts/src/invariant.rs" 8 8 8 12] true
  val invariant7 (self : usize) : bool
    ensures { result = invariant7 self }
    
  predicate inv7 (_x : usize)
  val inv7 (_x : usize) : bool
    ensures { result = inv7 _x }
    
  axiom inv7 : forall x : usize . inv7 x = true
  use prelude.Borrow
  predicate invariant6 (self : borrowed (slice int32)) =
    [#"../../../../creusot-contracts/src/invariant.rs" 8 8 8 12] true
  val invariant6 (self : borrowed (slice int32)) : bool
    ensures { result = invariant6 self }
    
  predicate inv6 (_x : borrowed (slice int32))
  val inv6 (_x : borrowed (slice int32)) : bool
    ensures { result = inv6 _x }
    
  axiom inv6 : forall x : borrowed (slice int32) . inv6 x = true
  predicate invariant5 (self : borrowed (Alloc_Vec_Vec_Type.t_vec int32 (Alloc_Alloc_Global_Type.t_global))) =
    [#"../../../../creusot-contracts/src/invariant.rs" 8 8 8 12] true
  val invariant5 (self : borrowed (Alloc_Vec_Vec_Type.t_vec int32 (Alloc_Alloc_Global_Type.t_global))) : bool
    ensures { result = invariant5 self }
    
  predicate inv5 (_x : borrowed (Alloc_Vec_Vec_Type.t_vec int32 (Alloc_Alloc_Global_Type.t_global)))
  val inv5 (_x : borrowed (Alloc_Vec_Vec_Type.t_vec int32 (Alloc_Alloc_Global_Type.t_global))) : bool
    ensures { result = inv5 _x }
    
  axiom inv5 : forall x : borrowed (Alloc_Vec_Vec_Type.t_vec int32 (Alloc_Alloc_Global_Type.t_global)) . inv5 x = true
  use Core_Option_Option_Type as Core_Option_Option_Type
  predicate invariant4 (self : Core_Option_Option_Type.t_option (slice int32)) =
    [#"../../../../creusot-contracts/src/invariant.rs" 8 8 8 12] true
  val invariant4 (self : Core_Option_Option_Type.t_option (slice int32)) : bool
    ensures { result = invariant4 self }
    
  predicate inv4 (_x : Core_Option_Option_Type.t_option (slice int32))
  val inv4 (_x : Core_Option_Option_Type.t_option (slice int32)) : bool
    ensures { result = inv4 _x }
    
  axiom inv4 : forall x : Core_Option_Option_Type.t_option (slice int32) . inv4 x = true
  predicate invariant3 (self : Core_Option_Option_Type.t_option (slice int32)) =
    [#"../../../../creusot-contracts/src/invariant.rs" 8 8 8 12] true
  val invariant3 (self : Core_Option_Option_Type.t_option (slice int32)) : bool
    ensures { result = invariant3 self }
    
  predicate inv3 (_x : Core_Option_Option_Type.t_option (slice int32))
  val inv3 (_x : Core_Option_Option_Type.t_option (slice int32)) : bool
    ensures { result = inv3 _x }
    
  axiom inv3 : forall x : Core_Option_Option_Type.t_option (slice int32) . inv3 x = true
  predicate invariant2 (self : slice int32) =
    [#"../../../../creusot-contracts/src/invariant.rs" 8 8 8 12] true
  val invariant2 (self : slice int32) : bool
    ensures { result = invariant2 self }
    
  predicate inv2 (_x : slice int32)
  val inv2 (_x : slice int32) : bool
    ensures { result = inv2 _x }
    
  axiom inv2 : forall x : slice int32 . inv2 x = true
  use Core_Ops_Range_RangeTo_Type as Core_Ops_Range_RangeTo_Type
  predicate invariant1 (self : Core_Ops_Range_RangeTo_Type.t_rangeto usize) =
    [#"../../../../creusot-contracts/src/invariant.rs" 8 8 8 12] true
  val invariant1 (self : Core_Ops_Range_RangeTo_Type.t_rangeto usize) : bool
    ensures { result = invariant1 self }
    
  predicate inv1 (_x : Core_Ops_Range_RangeTo_Type.t_rangeto usize)
  val inv1 (_x : Core_Ops_Range_RangeTo_Type.t_rangeto usize) : bool
    ensures { result = inv1 _x }
    
  axiom inv1 : forall x : Core_Ops_Range_RangeTo_Type.t_rangeto usize . inv1 x = true
  predicate invariant0 (self : Alloc_Vec_Vec_Type.t_vec int32 (Alloc_Alloc_Global_Type.t_global)) =
    [#"../../../../creusot-contracts/src/invariant.rs" 8 8 8 12] true
  val invariant0 (self : Alloc_Vec_Vec_Type.t_vec int32 (Alloc_Alloc_Global_Type.t_global)) : bool
    ensures { result = invariant0 self }
    
  predicate inv0 (_x : Alloc_Vec_Vec_Type.t_vec int32 (Alloc_Alloc_Global_Type.t_global))
  val inv0 (_x : Alloc_Vec_Vec_Type.t_vec int32 (Alloc_Alloc_Global_Type.t_global)) : bool
    ensures { result = inv0 _x }
    
  axiom inv0 : forall x : Alloc_Vec_Vec_Type.t_vec int32 (Alloc_Alloc_Global_Type.t_global) . inv0 x = true
<<<<<<< HEAD
  predicate resolve2 (self : int32) =
    [#"../../../../creusot-contracts/src/resolve.rs" 47 8 47 12] true
  val resolve2 (self : int32) : bool
    ensures { result = resolve2 self }
    
=======
>>>>>>> eb3d2c05
  use seq.Seq
  predicate has_value1 [@inline:trivial] (self : usize) (seq : Seq.seq int32) (out : int32) =
    [#"../../../../creusot-contracts/src/std/slice.rs" 122 20 122 37] Seq.get seq (UIntSize.to_int self) = out
  val has_value1 [@inline:trivial] (self : usize) (seq : Seq.seq int32) (out : int32) : bool
    ensures { result = has_value1 self seq out }
    
  predicate in_bounds1 [@inline:trivial] (self : usize) (seq : Seq.seq int32) =
    [#"../../../../creusot-contracts/src/std/slice.rs" 115 20 115 37] UIntSize.to_int self < Seq.length seq
  val in_bounds1 [@inline:trivial] (self : usize) (seq : Seq.seq int32) : bool
    ensures { result = in_bounds1 self seq }
    
  function shallow_model2 (self : Alloc_Vec_Vec_Type.t_vec int32 (Alloc_Alloc_Global_Type.t_global)) : Seq.seq int32 =
    [#"../../../../creusot-contracts/src/model.rs" 79 8 79 31] shallow_model0 self
  val shallow_model2 (self : Alloc_Vec_Vec_Type.t_vec int32 (Alloc_Alloc_Global_Type.t_global)) : Seq.seq int32
    ensures { result = shallow_model2 self }
    
  val index1 (self : Alloc_Vec_Vec_Type.t_vec int32 (Alloc_Alloc_Global_Type.t_global)) (index : usize) : int32
    requires {[#"../../../../creusot-contracts/src/std/vec.rs" 141 27 141 46] in_bounds1 index (shallow_model2 self)}
    requires {inv0 self}
    requires {inv7 index}
    ensures { [#"../../../../creusot-contracts/src/std/vec.rs" 142 26 142 54] has_value1 index (shallow_model2 self) result }
    ensures { inv8 result }
    
  val len1 (self : Alloc_Vec_Vec_Type.t_vec int32 (Alloc_Alloc_Global_Type.t_global)) : usize
    requires {inv0 self}
    ensures { [#"../../../../creusot-contracts/src/std/vec.rs" 75 26 75 48] UIntSize.to_int result = Seq.length (shallow_model2 self) }
    
<<<<<<< HEAD
  predicate resolve0 (self : borrowed (slice int32)) =
    [#"../../../../creusot-contracts/src/resolve.rs" 27 20 27 34]  ^ self =  * self
  val resolve0 (self : borrowed (slice int32)) : bool
    ensures { result = resolve0 self }
=======
  predicate resolve1 (self : borrowed (slice int32)) =
    [#"../../../../creusot-contracts/src/resolve.rs" 25 20 25 34]  ^ self =  * self
  val resolve1 (self : borrowed (slice int32)) : bool
    ensures { result = resolve1 self }
>>>>>>> eb3d2c05
    
  predicate resolve_elswhere0 (self : Core_Ops_Range_RangeTo_Type.t_rangeto usize) (old' : Seq.seq int32) (fin : Seq.seq int32)
    
   =
    [#"../../../../creusot-contracts/src/std/slice.rs" 172 8 172 90] forall i : int . UIntSize.to_int (Core_Ops_Range_RangeTo_Type.rangeto_end self) <= i /\ i < Seq.length old' -> Seq.get old' i = Seq.get fin i
  val resolve_elswhere0 (self : Core_Ops_Range_RangeTo_Type.t_rangeto usize) (old' : Seq.seq int32) (fin : Seq.seq int32) : bool
    ensures { result = resolve_elswhere0 self old' fin }
    
  use prelude.Slice
  function shallow_model6 (self : slice int32) : Seq.seq int32
  val shallow_model6 (self : slice int32) : Seq.seq int32
    requires {[#"../../../../creusot-contracts/src/std/slice.rs" 19 21 19 25] inv11 self}
    ensures { result = shallow_model6 self }
    
  axiom shallow_model6_spec : forall self : slice int32 . ([#"../../../../creusot-contracts/src/std/slice.rs" 19 21 19 25] inv11 self) -> ([#"../../../../creusot-contracts/src/std/slice.rs" 19 4 19 50] inv10 (shallow_model6 self)) && ([#"../../../../creusot-contracts/src/std/slice.rs" 18 14 18 42] shallow_model6 self = Slice.id self) && ([#"../../../../creusot-contracts/src/std/slice.rs" 17 14 17 41] Seq.length (shallow_model6 self) <= UIntSize.to_int max0)
  use seq_ext.SeqExt
  predicate has_value0 (self : Core_Ops_Range_RangeTo_Type.t_rangeto usize) (seq : Seq.seq int32) (out : slice int32) =
    [#"../../../../creusot-contracts/src/std/slice.rs" 166 20 166 57] SeqExt.subsequence seq 0 (UIntSize.to_int (Core_Ops_Range_RangeTo_Type.rangeto_end self)) = shallow_model6 out
  val has_value0 (self : Core_Ops_Range_RangeTo_Type.t_rangeto usize) (seq : Seq.seq int32) (out : slice int32) : bool
    ensures { result = has_value0 self seq out }
    
  predicate in_bounds0 (self : Core_Ops_Range_RangeTo_Type.t_rangeto usize) (seq : Seq.seq int32) =
    [#"../../../../creusot-contracts/src/std/slice.rs" 160 20 160 42] UIntSize.to_int (Core_Ops_Range_RangeTo_Type.rangeto_end self) <= Seq.length seq
  val in_bounds0 (self : Core_Ops_Range_RangeTo_Type.t_rangeto usize) (seq : Seq.seq int32) : bool
    ensures { result = in_bounds0 self seq }
    
  function shallow_model5 (self : borrowed (Alloc_Vec_Vec_Type.t_vec int32 (Alloc_Alloc_Global_Type.t_global))) : Seq.seq int32
    
   =
    [#"../../../../creusot-contracts/src/model.rs" 97 8 97 31] shallow_model0 ( * self)
  val shallow_model5 (self : borrowed (Alloc_Vec_Vec_Type.t_vec int32 (Alloc_Alloc_Global_Type.t_global))) : Seq.seq int32
    ensures { result = shallow_model5 self }
    
  val index_mut0 (self : borrowed (Alloc_Vec_Vec_Type.t_vec int32 (Alloc_Alloc_Global_Type.t_global))) (index : Core_Ops_Range_RangeTo_Type.t_rangeto usize) : borrowed (slice int32)
    requires {[#"../../../../creusot-contracts/src/std/vec.rs" 132 27 132 46] in_bounds0 index (shallow_model5 self)}
    requires {inv5 self}
    requires {inv1 index}
    ensures { [#"../../../../creusot-contracts/src/std/vec.rs" 133 26 133 54] has_value0 index (shallow_model5 self) ( * result) }
    ensures { [#"../../../../creusot-contracts/src/std/vec.rs" 134 26 134 57] has_value0 index (shallow_model0 ( ^ self)) ( ^ result) }
    ensures { [#"../../../../creusot-contracts/src/std/vec.rs" 135 26 135 62] resolve_elswhere0 index (shallow_model5 self) (shallow_model0 ( ^ self)) }
    ensures { [#"../../../../creusot-contracts/src/std/vec.rs" 136 26 136 55] Seq.length (shallow_model0 ( ^ self)) = Seq.length (shallow_model5 self) }
    ensures { inv6 result }
    
  val is_none0 (self : Core_Option_Option_Type.t_option (slice int32)) : bool
    requires {inv4 self}
    ensures { [#"../../../../creusot-contracts/src/std/option.rs" 36 26 36 51] result = (self = Core_Option_Option_Type.C_None) }
    
  function shallow_model3 (self : slice int32) : Seq.seq int32 =
    [#"../../../../creusot-contracts/src/model.rs" 79 8 79 31] shallow_model6 self
  val shallow_model3 (self : slice int32) : Seq.seq int32
    ensures { result = shallow_model3 self }
    
  val get0 (self : slice int32) (index : Core_Ops_Range_RangeTo_Type.t_rangeto usize) : Core_Option_Option_Type.t_option (slice int32)
    requires {inv2 self}
    requires {inv1 index}
    ensures { [#"../../../../creusot-contracts/src/std/slice.rs" 252 8 252 102] in_bounds0 index (shallow_model3 self) -> (exists r : slice int32 . inv2 r /\ result = Core_Option_Option_Type.C_Some r /\ has_value0 index (shallow_model3 self) r) }
    ensures { [#"../../../../creusot-contracts/src/std/slice.rs" 253 18 253 55] in_bounds0 index (shallow_model3 self) \/ result = Core_Option_Option_Type.C_None }
    ensures { inv3 result }
    
  val deref0 (self : Alloc_Vec_Vec_Type.t_vec int32 (Alloc_Alloc_Global_Type.t_global)) : slice int32
    requires {inv0 self}
    ensures { [#"../../../../creusot-contracts/src/std/vec.rs" 147 26 147 42] shallow_model3 result = shallow_model2 self }
    ensures { inv2 result }
    
  predicate resolve2 (self : int32) =
    [#"../../../../creusot-contracts/src/resolve.rs" 45 8 45 12] true
  val resolve2 (self : int32) : bool
    ensures { result = resolve2 self }
    
  function index_logic0 [@inline:trivial] (self : Alloc_Vec_Vec_Type.t_vec int32 (Alloc_Alloc_Global_Type.t_global)) (ix : int) : int32
    
   =
    [#"../../../../creusot-contracts/src/logic/ops.rs" 20 8 20 31] Seq.get (shallow_model0 self) ix
  val index_logic0 [@inline:trivial] (self : Alloc_Vec_Vec_Type.t_vec int32 (Alloc_Alloc_Global_Type.t_global)) (ix : int) : int32
    ensures { result = index_logic0 self ix }
    
  predicate resolve0 (self : Alloc_Vec_Vec_Type.t_vec int32 (Alloc_Alloc_Global_Type.t_global)) =
    [#"../../../../creusot-contracts/src/std/vec.rs" 51 8 51 85] forall i : int . 0 <= i /\ i < Seq.length (shallow_model0 self) -> resolve2 (index_logic0 self i)
  val resolve0 (self : Alloc_Vec_Vec_Type.t_vec int32 (Alloc_Alloc_Global_Type.t_global)) : bool
    ensures { result = resolve0 self }
    
  val len0 (self : slice int32) : usize
    requires {inv2 self}
    ensures { [#"../../../../creusot-contracts/src/std/slice.rs" 238 0 334 1] Seq.length (shallow_model3 self) = UIntSize.to_int result }
    
  val index0 (self : Alloc_Vec_Vec_Type.t_vec int32 (Alloc_Alloc_Global_Type.t_global)) (index : Core_Ops_Range_RangeTo_Type.t_rangeto usize) : slice int32
    requires {[#"../../../../creusot-contracts/src/std/vec.rs" 141 27 141 46] in_bounds0 index (shallow_model2 self)}
    requires {inv0 self}
    requires {inv1 index}
    ensures { [#"../../../../creusot-contracts/src/std/vec.rs" 142 26 142 54] has_value0 index (shallow_model2 self) result }
    ensures { inv2 result }
    
  use prelude.Int32
  val create_arr0 [#"../index_range.rs" 14 0 14 27] (_1 : ()) : Alloc_Vec_Vec_Type.t_vec int32 (Alloc_Alloc_Global_Type.t_global)
    ensures { [#"../index_range.rs" 7 4 12 22] Seq.length (shallow_model0 result) = 5 /\ Int32.to_int (index_logic0 result 0) = 0 /\ Int32.to_int (index_logic0 result 1) = 1 /\ Int32.to_int (index_logic0 result 2) = 2 /\ Int32.to_int (index_logic0 result 3) = 3 /\ Int32.to_int (index_logic0 result 4) = 4 }
    
  let rec cfg test_range_to [#"../index_range.rs" 78 0 78 22] [@cfg:stackify] [@cfg:subregion_analysis] (_1 : ()) : ()
   = [@vc:do_not_keep_trace] [@vc:sp]
  var _0 : ();
  var arr : Alloc_Vec_Vec_Type.t_vec int32 (Alloc_Alloc_Global_Type.t_global);
  var s : slice int32;
  var _3 : slice int32;
  var _8 : usize;
  var _12 : usize;
  var _14 : bool;
  var _17 : usize;
  var _19 : bool;
  var _23 : usize;
  var _25 : slice int32;
  var _30 : bool;
  var _32 : Core_Option_Option_Type.t_option (slice int32);
  var _34 : slice int32;
  var s1 : borrowed (slice int32);
  var _39 : borrowed (slice int32);
  var _40 : borrowed (Alloc_Vec_Vec_Type.t_vec int32 (Alloc_Alloc_Global_Type.t_global));
  var _44 : usize;
  var _47 : usize;
  var _49 : bool;
  var _50 : usize;
  var _52 : bool;
  var _56 : usize;
  var _58 : bool;
  var _62 : usize;
  var _68 : int32;
  var _74 : int32;
  var _80 : int32;
  var _86 : int32;
  var _92 : int32;
  {
    goto BB0
  }
  BB0 {
    [#"../index_range.rs" 80 18 80 30] arr <- ([#"../index_range.rs" 80 18 80 30] create_arr0 ());
    goto BB1
  }
  BB1 {
    [#"../index_range.rs" 85 16 85 21] _3 <- ([#"../index_range.rs" 85 16 85 21] index0 ([#"../index_range.rs" 85 13 85 16] arr) ([#"../index_range.rs" 85 17 85 20] Core_Ops_Range_RangeTo_Type.C_RangeTo ([#"../index_range.rs" 85 19 85 20] [#"../index_range.rs" 85 19 85 20] (2 : usize))));
    goto BB2
  }
  BB2 {
    [#"../index_range.rs" 85 12 85 21] s <- ([#"../index_range.rs" 85 12 85 21] _3);
    [#"../index_range.rs" 86 12 86 19] _8 <- ([#"../index_range.rs" 86 12 86 19] len0 ([#"../index_range.rs" 86 12 86 13] s));
    goto BB3
  }
  BB3 {
    switch ([#"../index_range.rs" 86 12 86 24] _8 = ([#"../index_range.rs" 86 23 86 24] [#"../index_range.rs" 86 23 86 24] (2 : usize)))
      | False -> goto BB11
      | True -> goto BB4
      end
  }
  BB4 {
    [#"../index_range.rs" 86 30 86 31] _12 <- ([#"../index_range.rs" 86 30 86 31] [#"../index_range.rs" 86 30 86 31] (0 : usize));
    [#"../index_range.rs" 86 28 86 32] _14 <- ([#"../index_range.rs" 86 28 86 32] _12 < ([#"../index_range.rs" 86 28 86 32] Slice.length s));
    assert { [@expl:index in bounds] [#"../index_range.rs" 86 28 86 32] _14 };
    goto BB5
  }
  BB5 {
    switch ([#"../index_range.rs" 86 28 86 37] ([#"../index_range.rs" 86 28 86 32] Slice.get s _12) = ([#"../index_range.rs" 86 36 86 37] [#"../index_range.rs" 86 36 86 37] (0 : int32)))
      | False -> goto BB10
      | True -> goto BB6
      end
  }
  BB6 {
    [#"../index_range.rs" 86 43 86 44] _17 <- ([#"../index_range.rs" 86 43 86 44] [#"../index_range.rs" 86 43 86 44] (1 : usize));
    [#"../index_range.rs" 86 41 86 45] _19 <- ([#"../index_range.rs" 86 41 86 45] _17 < ([#"../index_range.rs" 86 41 86 45] Slice.length s));
    assert { [@expl:index in bounds] [#"../index_range.rs" 86 41 86 45] _19 };
    goto BB7
  }
  BB7 {
    switch ([#"../index_range.rs" 86 41 86 50] ([#"../index_range.rs" 86 41 86 45] Slice.get s _17) = ([#"../index_range.rs" 86 49 86 50] [#"../index_range.rs" 86 49 86 50] (1 : int32)))
      | False -> goto BB9
      | True -> goto BB8
      end
  }
  BB8 {
    [#"../index_range.rs" 91 15 91 20] _25 <- ([#"../index_range.rs" 91 15 91 20] index0 ([#"../index_range.rs" 91 12 91 15] arr) ([#"../index_range.rs" 91 16 91 19] Core_Ops_Range_RangeTo_Type.C_RangeTo ([#"../index_range.rs" 91 18 91 19] [#"../index_range.rs" 91 18 91 19] (0 : usize))));
    goto BB13
  }
  BB9 {
    assume { resolve0 arr };
    goto BB12
  }
  BB10 {
    assume { resolve0 arr };
    goto BB12
  }
  BB11 {
    assume { resolve0 arr };
    goto BB12
  }
  BB12 {
    assert { [#"../index_range.rs" 86 4 86 51] false };
    absurd
  }
  BB13 {
    [#"../index_range.rs" 91 12 91 26] _23 <- ([#"../index_range.rs" 91 12 91 26] len0 ([#"../index_range.rs" 91 12 91 20] _25));
    goto BB14
  }
  BB14 {
    switch ([#"../index_range.rs" 91 12 91 31] _23 = ([#"../index_range.rs" 91 30 91 31] [#"../index_range.rs" 91 30 91 31] (0 : usize)))
      | False -> goto BB16
      | True -> goto BB15
      end
  }
  BB15 {
    [#"../index_range.rs" 96 12 96 24] _34 <- ([#"../index_range.rs" 96 12 96 24] deref0 ([#"../index_range.rs" 96 12 96 15] arr));
    goto BB17
  }
  BB16 {
    assume { resolve0 arr };
    assert { [#"../index_range.rs" 91 4 91 32] false };
    absurd
  }
  BB17 {
    [#"../index_range.rs" 96 12 96 24] _32 <- ([#"../index_range.rs" 96 12 96 24] get0 ([#"../index_range.rs" 96 12 96 15] _34) ([#"../index_range.rs" 96 20 96 23] Core_Ops_Range_RangeTo_Type.C_RangeTo ([#"../index_range.rs" 96 22 96 23] [#"../index_range.rs" 96 22 96 23] (6 : usize))));
    goto BB18
  }
  BB18 {
    [#"../index_range.rs" 96 12 96 34] _30 <- ([#"../index_range.rs" 96 12 96 34] is_none0 ([#"../index_range.rs" 96 12 96 24] _32));
    goto BB19
  }
  BB19 {
    switch (_30)
      | False -> goto BB21
      | True -> goto BB20
      end
  }
  BB20 {
    [#"../index_range.rs" 99 17 99 20] _40 <- Borrow.borrow_mut arr;
    [#"../index_range.rs" 99 17 99 20] arr <-  ^ _40;
    [#"../index_range.rs" 99 20 99 25] _39 <- ([#"../index_range.rs" 99 20 99 25] index_mut0 _40 ([#"../index_range.rs" 99 21 99 24] Core_Ops_Range_RangeTo_Type.C_RangeTo ([#"../index_range.rs" 99 23 99 24] [#"../index_range.rs" 99 23 99 24] (3 : usize))));
    _40 <- any borrowed (Alloc_Vec_Vec_Type.t_vec int32 (Alloc_Alloc_Global_Type.t_global));
    goto BB22
  }
  BB21 {
    assume { resolve0 arr };
    assert { [#"../index_range.rs" 96 4 96 35] false };
    absurd
  }
  BB22 {
    [#"../index_range.rs" 99 12 99 25] s1 <- Borrow.borrow_final ( * _39) (Borrow.get_id _39);
    [#"../index_range.rs" 99 12 99 25] _39 <- { _39 with current = ( ^ s1) ; };
    [#"../index_range.rs" 100 12 100 19] _44 <- ([#"../index_range.rs" 100 12 100 19] len0 ([#"../index_range.rs" 100 12 100 13]  * s1));
    goto BB23
  }
  BB23 {
    switch ([#"../index_range.rs" 100 12 100 24] _44 = ([#"../index_range.rs" 100 23 100 24] [#"../index_range.rs" 100 23 100 24] (3 : usize)))
      | False -> goto BB25
      | True -> goto BB24
      end
  }
  BB24 {
    [#"../index_range.rs" 101 6 101 7] _47 <- ([#"../index_range.rs" 101 6 101 7] [#"../index_range.rs" 101 6 101 7] (0 : usize));
    [#"../index_range.rs" 101 4 101 8] _49 <- ([#"../index_range.rs" 101 4 101 8] _47 < ([#"../index_range.rs" 101 4 101 8] Slice.length ( * s1)));
    assert { [@expl:index in bounds] [#"../index_range.rs" 101 4 101 8] _49 };
    goto BB26
  }
  BB25 {
    assume { resolve1 s1 };
    assume { resolve1 _39 };
    assume { resolve0 arr };
    assert { [#"../index_range.rs" 100 4 100 25] false };
    absurd
  }
  BB26 {
    [#"../index_range.rs" 101 4 101 13] s1 <- { s1 with current = Slice.set ( * s1) _47 ([#"../index_range.rs" 101 4 101 13] [#"../index_range.rs" 101 11 101 13] (-1 : int32)) ; };
    [#"../index_range.rs" 102 6 102 7] _50 <- ([#"../index_range.rs" 102 6 102 7] [#"../index_range.rs" 102 6 102 7] (2 : usize));
    [#"../index_range.rs" 102 4 102 8] _52 <- ([#"../index_range.rs" 102 4 102 8] _50 < ([#"../index_range.rs" 102 4 102 8] Slice.length ( * s1)));
    assert { [@expl:index in bounds] [#"../index_range.rs" 102 4 102 8] _52 };
    goto BB27
  }
  BB27 {
    [#"../index_range.rs" 102 4 102 13] s1 <- { s1 with current = Slice.set ( * s1) _50 ([#"../index_range.rs" 102 4 102 13] [#"../index_range.rs" 102 11 102 13] (-1 : int32)) ; };
    [#"../index_range.rs" 104 14 104 15] _56 <- ([#"../index_range.rs" 104 14 104 15] [#"../index_range.rs" 104 14 104 15] (1 : usize));
    [#"../index_range.rs" 104 12 104 16] _58 <- ([#"../index_range.rs" 104 12 104 16] _56 < ([#"../index_range.rs" 104 12 104 16] Slice.length ( * s1)));
    assert { [@expl:index in bounds] [#"../index_range.rs" 104 12 104 16] _58 };
    goto BB28
  }
  BB28 {
    assume { resolve1 s1 };
    assume { resolve1 _39 };
    switch ([#"../index_range.rs" 104 12 104 21] ([#"../index_range.rs" 104 12 104 16] Slice.get ( * s1) _56) = ([#"../index_range.rs" 104 20 104 21] [#"../index_range.rs" 104 20 104 21] (1 : int32)))
      | False -> goto BB30
      | True -> goto BB29
      end
  }
  BB29 {
    [#"../index_range.rs" 106 12 106 21] _62 <- ([#"../index_range.rs" 106 12 106 21] len1 ([#"../index_range.rs" 106 12 106 15] arr));
    goto BB31
  }
  BB30 {
    assume { resolve0 arr };
    assert { [#"../index_range.rs" 104 4 104 22] false };
    absurd
  }
  BB31 {
    switch ([#"../index_range.rs" 106 12 106 26] _62 = ([#"../index_range.rs" 106 25 106 26] [#"../index_range.rs" 106 25 106 26] (5 : usize)))
      | False -> goto BB33
      | True -> goto BB32
      end
  }
  BB32 {
    [#"../index_range.rs" 107 15 107 18] _68 <- ([#"../index_range.rs" 107 15 107 18] index1 ([#"../index_range.rs" 107 12 107 15] arr) ([#"../index_range.rs" 107 16 107 17] [#"../index_range.rs" 107 16 107 17] (0 : usize)));
    goto BB34
  }
  BB33 {
    assume { resolve0 arr };
    assert { [#"../index_range.rs" 106 4 106 27] false };
    absurd
  }
  BB34 {
    switch ([#"../index_range.rs" 107 12 107 24] ([#"../index_range.rs" 107 12 107 18] _68) = ([#"../index_range.rs" 107 22 107 24] [#"../index_range.rs" 107 22 107 24] (-1 : int32)))
      | False -> goto BB36
      | True -> goto BB35
      end
  }
  BB35 {
    [#"../index_range.rs" 108 15 108 18] _74 <- ([#"../index_range.rs" 108 15 108 18] index1 ([#"../index_range.rs" 108 12 108 15] arr) ([#"../index_range.rs" 108 16 108 17] [#"../index_range.rs" 108 16 108 17] (1 : usize)));
    goto BB37
  }
  BB36 {
    assume { resolve0 arr };
    assert { [#"../index_range.rs" 107 4 107 25] false };
    absurd
  }
  BB37 {
    switch ([#"../index_range.rs" 108 12 108 23] ([#"../index_range.rs" 108 12 108 18] _74) = ([#"../index_range.rs" 108 22 108 23] [#"../index_range.rs" 108 22 108 23] (1 : int32)))
      | False -> goto BB39
      | True -> goto BB38
      end
  }
  BB38 {
    [#"../index_range.rs" 109 15 109 18] _80 <- ([#"../index_range.rs" 109 15 109 18] index1 ([#"../index_range.rs" 109 12 109 15] arr) ([#"../index_range.rs" 109 16 109 17] [#"../index_range.rs" 109 16 109 17] (2 : usize)));
    goto BB40
  }
  BB39 {
    assume { resolve0 arr };
    assert { [#"../index_range.rs" 108 4 108 24] false };
    absurd
  }
  BB40 {
    switch ([#"../index_range.rs" 109 12 109 24] ([#"../index_range.rs" 109 12 109 18] _80) = ([#"../index_range.rs" 109 22 109 24] [#"../index_range.rs" 109 22 109 24] (-1 : int32)))
      | False -> goto BB42
      | True -> goto BB41
      end
  }
  BB41 {
    [#"../index_range.rs" 110 15 110 18] _86 <- ([#"../index_range.rs" 110 15 110 18] index1 ([#"../index_range.rs" 110 12 110 15] arr) ([#"../index_range.rs" 110 16 110 17] [#"../index_range.rs" 110 16 110 17] (3 : usize)));
    goto BB43
  }
  BB42 {
    assume { resolve0 arr };
    assert { [#"../index_range.rs" 109 4 109 25] false };
    absurd
  }
  BB43 {
    switch ([#"../index_range.rs" 110 12 110 23] ([#"../index_range.rs" 110 12 110 18] _86) = ([#"../index_range.rs" 110 22 110 23] [#"../index_range.rs" 110 22 110 23] (3 : int32)))
      | False -> goto BB45
      | True -> goto BB44
      end
  }
  BB44 {
    [#"../index_range.rs" 111 15 111 18] _92 <- ([#"../index_range.rs" 111 15 111 18] index1 ([#"../index_range.rs" 111 12 111 15] arr) ([#"../index_range.rs" 111 16 111 17] [#"../index_range.rs" 111 16 111 17] (4 : usize)));
    goto BB46
  }
  BB45 {
    assume { resolve0 arr };
    assert { [#"../index_range.rs" 110 4 110 24] false };
    absurd
  }
  BB46 {
    assume { resolve0 arr };
    switch ([#"../index_range.rs" 111 12 111 23] ([#"../index_range.rs" 111 12 111 18] _92) = ([#"../index_range.rs" 111 22 111 23] [#"../index_range.rs" 111 22 111 23] (4 : int32)))
      | False -> goto BB48
      | True -> goto BB47
      end
  }
  BB47 {
    [#"../index_range.rs" 78 23 112 1] _0 <- ([#"../index_range.rs" 78 23 112 1] ());
    goto BB49
  }
  BB48 {
    assert { [#"../index_range.rs" 111 4 111 24] false };
    absurd
  }
  BB49 {
    return _0
  }
  
end
module Core_Ops_Range_RangeFrom_Type
  type t_rangefrom 'idx =
    | C_RangeFrom 'idx
    
  let function rangefrom_start (self : t_rangefrom 'idx) : 'idx = [@vc:do_not_keep_trace] [@vc:sp]
    match self with
      | C_RangeFrom a -> a
      end
end
module IndexRange_TestRangeFrom
  use prelude.Int32
  use prelude.Slice
  predicate invariant11 (self : slice int32) =
    [#"../../../../creusot-contracts/src/invariant.rs" 8 8 8 12] true
  val invariant11 (self : slice int32) : bool
    ensures { result = invariant11 self }
    
  predicate inv11 (_x : slice int32)
  val inv11 (_x : slice int32) : bool
    ensures { result = inv11 _x }
    
  axiom inv11 : forall x : slice int32 . inv11 x = true
  use seq.Seq
  predicate invariant10 (self : Seq.seq int32) =
    [#"../../../../creusot-contracts/src/invariant.rs" 8 8 8 12] true
  val invariant10 (self : Seq.seq int32) : bool
    ensures { result = invariant10 self }
    
  predicate inv10 (_x : Seq.seq int32)
  val inv10 (_x : Seq.seq int32) : bool
    ensures { result = inv10 _x }
    
  axiom inv10 : forall x : Seq.seq int32 . inv10 x = true
  use prelude.UIntSize
  use Alloc_Alloc_Global_Type as Alloc_Alloc_Global_Type
  use Alloc_Vec_Vec_Type as Alloc_Vec_Vec_Type
  use prelude.Int
  use prelude.UIntSize
  let constant max0  : usize = [@vc:do_not_keep_trace] [@vc:sp]
    (18446744073709551615 : usize)
  use seq.Seq
  predicate inv9 (_x : Alloc_Vec_Vec_Type.t_vec int32 (Alloc_Alloc_Global_Type.t_global))
  val inv9 (_x : Alloc_Vec_Vec_Type.t_vec int32 (Alloc_Alloc_Global_Type.t_global)) : bool
    ensures { result = inv9 _x }
    
  function shallow_model0 (self : Alloc_Vec_Vec_Type.t_vec int32 (Alloc_Alloc_Global_Type.t_global)) : Seq.seq int32
  val shallow_model0 (self : Alloc_Vec_Vec_Type.t_vec int32 (Alloc_Alloc_Global_Type.t_global)) : Seq.seq int32
    requires {[#"../../../../creusot-contracts/src/std/vec.rs" 19 21 19 25] inv9 self}
    ensures { result = shallow_model0 self }
    
  axiom shallow_model0_spec : forall self : Alloc_Vec_Vec_Type.t_vec int32 (Alloc_Alloc_Global_Type.t_global) . ([#"../../../../creusot-contracts/src/std/vec.rs" 19 21 19 25] inv9 self) -> ([#"../../../../creusot-contracts/src/std/vec.rs" 19 4 19 36] inv10 (shallow_model0 self)) && ([#"../../../../creusot-contracts/src/std/vec.rs" 18 14 18 41] Seq.length (shallow_model0 self) <= UIntSize.to_int max0)
  predicate invariant9 (self : Alloc_Vec_Vec_Type.t_vec int32 (Alloc_Alloc_Global_Type.t_global)) =
    [#"../../../../creusot-contracts/src/std/vec.rs" 60 20 60 41] inv10 (shallow_model0 self)
  val invariant9 (self : Alloc_Vec_Vec_Type.t_vec int32 (Alloc_Alloc_Global_Type.t_global)) : bool
    ensures { result = invariant9 self }
    
  axiom inv9 : forall x : Alloc_Vec_Vec_Type.t_vec int32 (Alloc_Alloc_Global_Type.t_global) . inv9 x = true
  predicate invariant8 (self : int32) =
    [#"../../../../creusot-contracts/src/invariant.rs" 8 8 8 12] true
  val invariant8 (self : int32) : bool
    ensures { result = invariant8 self }
    
  predicate inv8 (_x : int32)
  val inv8 (_x : int32) : bool
    ensures { result = inv8 _x }
    
  axiom inv8 : forall x : int32 . inv8 x = true
  predicate invariant7 (self : usize) =
    [#"../../../../creusot-contracts/src/invariant.rs" 8 8 8 12] true
  val invariant7 (self : usize) : bool
    ensures { result = invariant7 self }
    
  predicate inv7 (_x : usize)
  val inv7 (_x : usize) : bool
    ensures { result = inv7 _x }
    
  axiom inv7 : forall x : usize . inv7 x = true
  use prelude.Borrow
  predicate invariant6 (self : borrowed (slice int32)) =
    [#"../../../../creusot-contracts/src/invariant.rs" 8 8 8 12] true
  val invariant6 (self : borrowed (slice int32)) : bool
    ensures { result = invariant6 self }
    
  predicate inv6 (_x : borrowed (slice int32))
  val inv6 (_x : borrowed (slice int32)) : bool
    ensures { result = inv6 _x }
    
  axiom inv6 : forall x : borrowed (slice int32) . inv6 x = true
  predicate invariant5 (self : borrowed (Alloc_Vec_Vec_Type.t_vec int32 (Alloc_Alloc_Global_Type.t_global))) =
    [#"../../../../creusot-contracts/src/invariant.rs" 8 8 8 12] true
  val invariant5 (self : borrowed (Alloc_Vec_Vec_Type.t_vec int32 (Alloc_Alloc_Global_Type.t_global))) : bool
    ensures { result = invariant5 self }
    
  predicate inv5 (_x : borrowed (Alloc_Vec_Vec_Type.t_vec int32 (Alloc_Alloc_Global_Type.t_global)))
  val inv5 (_x : borrowed (Alloc_Vec_Vec_Type.t_vec int32 (Alloc_Alloc_Global_Type.t_global))) : bool
    ensures { result = inv5 _x }
    
  axiom inv5 : forall x : borrowed (Alloc_Vec_Vec_Type.t_vec int32 (Alloc_Alloc_Global_Type.t_global)) . inv5 x = true
  use Core_Option_Option_Type as Core_Option_Option_Type
  predicate invariant4 (self : Core_Option_Option_Type.t_option (slice int32)) =
    [#"../../../../creusot-contracts/src/invariant.rs" 8 8 8 12] true
  val invariant4 (self : Core_Option_Option_Type.t_option (slice int32)) : bool
    ensures { result = invariant4 self }
    
  predicate inv4 (_x : Core_Option_Option_Type.t_option (slice int32))
  val inv4 (_x : Core_Option_Option_Type.t_option (slice int32)) : bool
    ensures { result = inv4 _x }
    
  axiom inv4 : forall x : Core_Option_Option_Type.t_option (slice int32) . inv4 x = true
  predicate invariant3 (self : Core_Option_Option_Type.t_option (slice int32)) =
    [#"../../../../creusot-contracts/src/invariant.rs" 8 8 8 12] true
  val invariant3 (self : Core_Option_Option_Type.t_option (slice int32)) : bool
    ensures { result = invariant3 self }
    
  predicate inv3 (_x : Core_Option_Option_Type.t_option (slice int32))
  val inv3 (_x : Core_Option_Option_Type.t_option (slice int32)) : bool
    ensures { result = inv3 _x }
    
  axiom inv3 : forall x : Core_Option_Option_Type.t_option (slice int32) . inv3 x = true
  predicate invariant2 (self : slice int32) =
    [#"../../../../creusot-contracts/src/invariant.rs" 8 8 8 12] true
  val invariant2 (self : slice int32) : bool
    ensures { result = invariant2 self }
    
  predicate inv2 (_x : slice int32)
  val inv2 (_x : slice int32) : bool
    ensures { result = inv2 _x }
    
  axiom inv2 : forall x : slice int32 . inv2 x = true
  use Core_Ops_Range_RangeFrom_Type as Core_Ops_Range_RangeFrom_Type
  predicate invariant1 (self : Core_Ops_Range_RangeFrom_Type.t_rangefrom usize) =
    [#"../../../../creusot-contracts/src/invariant.rs" 8 8 8 12] true
  val invariant1 (self : Core_Ops_Range_RangeFrom_Type.t_rangefrom usize) : bool
    ensures { result = invariant1 self }
    
  predicate inv1 (_x : Core_Ops_Range_RangeFrom_Type.t_rangefrom usize)
  val inv1 (_x : Core_Ops_Range_RangeFrom_Type.t_rangefrom usize) : bool
    ensures { result = inv1 _x }
    
  axiom inv1 : forall x : Core_Ops_Range_RangeFrom_Type.t_rangefrom usize . inv1 x = true
  predicate invariant0 (self : Alloc_Vec_Vec_Type.t_vec int32 (Alloc_Alloc_Global_Type.t_global)) =
    [#"../../../../creusot-contracts/src/invariant.rs" 8 8 8 12] true
  val invariant0 (self : Alloc_Vec_Vec_Type.t_vec int32 (Alloc_Alloc_Global_Type.t_global)) : bool
    ensures { result = invariant0 self }
    
  predicate inv0 (_x : Alloc_Vec_Vec_Type.t_vec int32 (Alloc_Alloc_Global_Type.t_global))
  val inv0 (_x : Alloc_Vec_Vec_Type.t_vec int32 (Alloc_Alloc_Global_Type.t_global)) : bool
    ensures { result = inv0 _x }
    
  axiom inv0 : forall x : Alloc_Vec_Vec_Type.t_vec int32 (Alloc_Alloc_Global_Type.t_global) . inv0 x = true
<<<<<<< HEAD
  predicate resolve2 (self : int32) =
    [#"../../../../creusot-contracts/src/resolve.rs" 47 8 47 12] true
  val resolve2 (self : int32) : bool
    ensures { result = resolve2 self }
    
=======
>>>>>>> eb3d2c05
  use seq.Seq
  predicate has_value1 [@inline:trivial] (self : usize) (seq : Seq.seq int32) (out : int32) =
    [#"../../../../creusot-contracts/src/std/slice.rs" 122 20 122 37] Seq.get seq (UIntSize.to_int self) = out
  val has_value1 [@inline:trivial] (self : usize) (seq : Seq.seq int32) (out : int32) : bool
    ensures { result = has_value1 self seq out }
    
  predicate in_bounds1 [@inline:trivial] (self : usize) (seq : Seq.seq int32) =
    [#"../../../../creusot-contracts/src/std/slice.rs" 115 20 115 37] UIntSize.to_int self < Seq.length seq
  val in_bounds1 [@inline:trivial] (self : usize) (seq : Seq.seq int32) : bool
    ensures { result = in_bounds1 self seq }
    
  function shallow_model2 (self : Alloc_Vec_Vec_Type.t_vec int32 (Alloc_Alloc_Global_Type.t_global)) : Seq.seq int32 =
    [#"../../../../creusot-contracts/src/model.rs" 79 8 79 31] shallow_model0 self
  val shallow_model2 (self : Alloc_Vec_Vec_Type.t_vec int32 (Alloc_Alloc_Global_Type.t_global)) : Seq.seq int32
    ensures { result = shallow_model2 self }
    
  val index1 (self : Alloc_Vec_Vec_Type.t_vec int32 (Alloc_Alloc_Global_Type.t_global)) (index : usize) : int32
    requires {[#"../../../../creusot-contracts/src/std/vec.rs" 141 27 141 46] in_bounds1 index (shallow_model2 self)}
    requires {inv0 self}
    requires {inv7 index}
    ensures { [#"../../../../creusot-contracts/src/std/vec.rs" 142 26 142 54] has_value1 index (shallow_model2 self) result }
    ensures { inv8 result }
    
  val len1 (self : Alloc_Vec_Vec_Type.t_vec int32 (Alloc_Alloc_Global_Type.t_global)) : usize
    requires {inv0 self}
    ensures { [#"../../../../creusot-contracts/src/std/vec.rs" 75 26 75 48] UIntSize.to_int result = Seq.length (shallow_model2 self) }
    
<<<<<<< HEAD
  predicate resolve0 (self : borrowed (slice int32)) =
    [#"../../../../creusot-contracts/src/resolve.rs" 27 20 27 34]  ^ self =  * self
  val resolve0 (self : borrowed (slice int32)) : bool
    ensures { result = resolve0 self }
=======
  predicate resolve1 (self : borrowed (slice int32)) =
    [#"../../../../creusot-contracts/src/resolve.rs" 25 20 25 34]  ^ self =  * self
  val resolve1 (self : borrowed (slice int32)) : bool
    ensures { result = resolve1 self }
>>>>>>> eb3d2c05
    
  predicate resolve_elswhere0 (self : Core_Ops_Range_RangeFrom_Type.t_rangefrom usize) (old' : Seq.seq int32) (fin : Seq.seq int32)
    
   =
    [#"../../../../creusot-contracts/src/std/slice.rs" 192 8 194 9] forall i : int . 0 <= i /\ i < UIntSize.to_int (Core_Ops_Range_RangeFrom_Type.rangefrom_start self) /\ i < Seq.length old' -> Seq.get old' i = Seq.get fin i
  val resolve_elswhere0 (self : Core_Ops_Range_RangeFrom_Type.t_rangefrom usize) (old' : Seq.seq int32) (fin : Seq.seq int32) : bool
    ensures { result = resolve_elswhere0 self old' fin }
    
  use prelude.Slice
  function shallow_model6 (self : slice int32) : Seq.seq int32
  val shallow_model6 (self : slice int32) : Seq.seq int32
    requires {[#"../../../../creusot-contracts/src/std/slice.rs" 19 21 19 25] inv11 self}
    ensures { result = shallow_model6 self }
    
  axiom shallow_model6_spec : forall self : slice int32 . ([#"../../../../creusot-contracts/src/std/slice.rs" 19 21 19 25] inv11 self) -> ([#"../../../../creusot-contracts/src/std/slice.rs" 19 4 19 50] inv10 (shallow_model6 self)) && ([#"../../../../creusot-contracts/src/std/slice.rs" 18 14 18 42] shallow_model6 self = Slice.id self) && ([#"../../../../creusot-contracts/src/std/slice.rs" 17 14 17 41] Seq.length (shallow_model6 self) <= UIntSize.to_int max0)
  use seq_ext.SeqExt
  predicate has_value0 (self : Core_Ops_Range_RangeFrom_Type.t_rangefrom usize) (seq : Seq.seq int32) (out : slice int32)
    
   =
    [#"../../../../creusot-contracts/src/std/slice.rs" 186 20 186 67] SeqExt.subsequence seq (UIntSize.to_int (Core_Ops_Range_RangeFrom_Type.rangefrom_start self)) (Seq.length seq) = shallow_model6 out
  val has_value0 (self : Core_Ops_Range_RangeFrom_Type.t_rangefrom usize) (seq : Seq.seq int32) (out : slice int32) : bool
    ensures { result = has_value0 self seq out }
    
  predicate in_bounds0 (self : Core_Ops_Range_RangeFrom_Type.t_rangefrom usize) (seq : Seq.seq int32) =
    [#"../../../../creusot-contracts/src/std/slice.rs" 180 20 180 44] UIntSize.to_int (Core_Ops_Range_RangeFrom_Type.rangefrom_start self) <= Seq.length seq
  val in_bounds0 (self : Core_Ops_Range_RangeFrom_Type.t_rangefrom usize) (seq : Seq.seq int32) : bool
    ensures { result = in_bounds0 self seq }
    
  function shallow_model5 (self : borrowed (Alloc_Vec_Vec_Type.t_vec int32 (Alloc_Alloc_Global_Type.t_global))) : Seq.seq int32
    
   =
    [#"../../../../creusot-contracts/src/model.rs" 97 8 97 31] shallow_model0 ( * self)
  val shallow_model5 (self : borrowed (Alloc_Vec_Vec_Type.t_vec int32 (Alloc_Alloc_Global_Type.t_global))) : Seq.seq int32
    ensures { result = shallow_model5 self }
    
  val index_mut0 (self : borrowed (Alloc_Vec_Vec_Type.t_vec int32 (Alloc_Alloc_Global_Type.t_global))) (index : Core_Ops_Range_RangeFrom_Type.t_rangefrom usize) : borrowed (slice int32)
    requires {[#"../../../../creusot-contracts/src/std/vec.rs" 132 27 132 46] in_bounds0 index (shallow_model5 self)}
    requires {inv5 self}
    requires {inv1 index}
    ensures { [#"../../../../creusot-contracts/src/std/vec.rs" 133 26 133 54] has_value0 index (shallow_model5 self) ( * result) }
    ensures { [#"../../../../creusot-contracts/src/std/vec.rs" 134 26 134 57] has_value0 index (shallow_model0 ( ^ self)) ( ^ result) }
    ensures { [#"../../../../creusot-contracts/src/std/vec.rs" 135 26 135 62] resolve_elswhere0 index (shallow_model5 self) (shallow_model0 ( ^ self)) }
    ensures { [#"../../../../creusot-contracts/src/std/vec.rs" 136 26 136 55] Seq.length (shallow_model0 ( ^ self)) = Seq.length (shallow_model5 self) }
    ensures { inv6 result }
    
  val is_none0 (self : Core_Option_Option_Type.t_option (slice int32)) : bool
    requires {inv4 self}
    ensures { [#"../../../../creusot-contracts/src/std/option.rs" 36 26 36 51] result = (self = Core_Option_Option_Type.C_None) }
    
  function shallow_model3 (self : slice int32) : Seq.seq int32 =
    [#"../../../../creusot-contracts/src/model.rs" 79 8 79 31] shallow_model6 self
  val shallow_model3 (self : slice int32) : Seq.seq int32
    ensures { result = shallow_model3 self }
    
  val get0 (self : slice int32) (index : Core_Ops_Range_RangeFrom_Type.t_rangefrom usize) : Core_Option_Option_Type.t_option (slice int32)
    requires {inv2 self}
    requires {inv1 index}
    ensures { [#"../../../../creusot-contracts/src/std/slice.rs" 252 8 252 102] in_bounds0 index (shallow_model3 self) -> (exists r : slice int32 . inv2 r /\ result = Core_Option_Option_Type.C_Some r /\ has_value0 index (shallow_model3 self) r) }
    ensures { [#"../../../../creusot-contracts/src/std/slice.rs" 253 18 253 55] in_bounds0 index (shallow_model3 self) \/ result = Core_Option_Option_Type.C_None }
    ensures { inv3 result }
    
  val deref0 (self : Alloc_Vec_Vec_Type.t_vec int32 (Alloc_Alloc_Global_Type.t_global)) : slice int32
    requires {inv0 self}
    ensures { [#"../../../../creusot-contracts/src/std/vec.rs" 147 26 147 42] shallow_model3 result = shallow_model2 self }
    ensures { inv2 result }
    
  predicate resolve2 (self : int32) =
    [#"../../../../creusot-contracts/src/resolve.rs" 45 8 45 12] true
  val resolve2 (self : int32) : bool
    ensures { result = resolve2 self }
    
  function index_logic0 [@inline:trivial] (self : Alloc_Vec_Vec_Type.t_vec int32 (Alloc_Alloc_Global_Type.t_global)) (ix : int) : int32
    
   =
    [#"../../../../creusot-contracts/src/logic/ops.rs" 20 8 20 31] Seq.get (shallow_model0 self) ix
  val index_logic0 [@inline:trivial] (self : Alloc_Vec_Vec_Type.t_vec int32 (Alloc_Alloc_Global_Type.t_global)) (ix : int) : int32
    ensures { result = index_logic0 self ix }
    
  predicate resolve0 (self : Alloc_Vec_Vec_Type.t_vec int32 (Alloc_Alloc_Global_Type.t_global)) =
    [#"../../../../creusot-contracts/src/std/vec.rs" 51 8 51 85] forall i : int . 0 <= i /\ i < Seq.length (shallow_model0 self) -> resolve2 (index_logic0 self i)
  val resolve0 (self : Alloc_Vec_Vec_Type.t_vec int32 (Alloc_Alloc_Global_Type.t_global)) : bool
    ensures { result = resolve0 self }
    
  val len0 (self : slice int32) : usize
    requires {inv2 self}
    ensures { [#"../../../../creusot-contracts/src/std/slice.rs" 238 0 334 1] Seq.length (shallow_model3 self) = UIntSize.to_int result }
    
  val index0 (self : Alloc_Vec_Vec_Type.t_vec int32 (Alloc_Alloc_Global_Type.t_global)) (index : Core_Ops_Range_RangeFrom_Type.t_rangefrom usize) : slice int32
    requires {[#"../../../../creusot-contracts/src/std/vec.rs" 141 27 141 46] in_bounds0 index (shallow_model2 self)}
    requires {inv0 self}
    requires {inv1 index}
    ensures { [#"../../../../creusot-contracts/src/std/vec.rs" 142 26 142 54] has_value0 index (shallow_model2 self) result }
    ensures { inv2 result }
    
  use prelude.Int32
  val create_arr0 [#"../index_range.rs" 14 0 14 27] (_1 : ()) : Alloc_Vec_Vec_Type.t_vec int32 (Alloc_Alloc_Global_Type.t_global)
    ensures { [#"../index_range.rs" 7 4 12 22] Seq.length (shallow_model0 result) = 5 /\ Int32.to_int (index_logic0 result 0) = 0 /\ Int32.to_int (index_logic0 result 1) = 1 /\ Int32.to_int (index_logic0 result 2) = 2 /\ Int32.to_int (index_logic0 result 3) = 3 /\ Int32.to_int (index_logic0 result 4) = 4 }
    
  let rec cfg test_range_from [#"../index_range.rs" 115 0 115 24] [@cfg:stackify] [@cfg:subregion_analysis] (_1 : ()) : ()
    
   = [@vc:do_not_keep_trace] [@vc:sp]
  var _0 : ();
  var arr : Alloc_Vec_Vec_Type.t_vec int32 (Alloc_Alloc_Global_Type.t_global);
  var s : slice int32;
  var _3 : slice int32;
  var _8 : usize;
  var _12 : usize;
  var _14 : bool;
  var _17 : usize;
  var _19 : bool;
  var _23 : usize;
  var _25 : slice int32;
  var _30 : bool;
  var _32 : Core_Option_Option_Type.t_option (slice int32);
  var _34 : slice int32;
  var _39 : bool;
  var _41 : Core_Option_Option_Type.t_option (slice int32);
  var _43 : slice int32;
  var s1 : borrowed (slice int32);
  var _48 : borrowed (slice int32);
  var _49 : borrowed (Alloc_Vec_Vec_Type.t_vec int32 (Alloc_Alloc_Global_Type.t_global));
  var _53 : usize;
  var _56 : usize;
  var _58 : bool;
  var _59 : usize;
  var _61 : bool;
  var _65 : usize;
  var _67 : bool;
  var _71 : usize;
  var _77 : int32;
  var _83 : int32;
  var _89 : int32;
  var _95 : int32;
  var _101 : int32;
  {
    goto BB0
  }
  BB0 {
    [#"../index_range.rs" 117 18 117 30] arr <- ([#"../index_range.rs" 117 18 117 30] create_arr0 ());
    goto BB1
  }
  BB1 {
    [#"../index_range.rs" 122 16 122 21] _3 <- ([#"../index_range.rs" 122 16 122 21] index0 ([#"../index_range.rs" 122 13 122 16] arr) ([#"../index_range.rs" 122 17 122 20] Core_Ops_Range_RangeFrom_Type.C_RangeFrom ([#"../index_range.rs" 122 17 122 18] [#"../index_range.rs" 122 17 122 18] (3 : usize))));
    goto BB2
  }
  BB2 {
    [#"../index_range.rs" 122 12 122 21] s <- ([#"../index_range.rs" 122 12 122 21] _3);
    [#"../index_range.rs" 123 12 123 19] _8 <- ([#"../index_range.rs" 123 12 123 19] len0 ([#"../index_range.rs" 123 12 123 13] s));
    goto BB3
  }
  BB3 {
    switch ([#"../index_range.rs" 123 12 123 24] _8 = ([#"../index_range.rs" 123 23 123 24] [#"../index_range.rs" 123 23 123 24] (2 : usize)))
      | False -> goto BB11
      | True -> goto BB4
      end
  }
  BB4 {
    [#"../index_range.rs" 123 30 123 31] _12 <- ([#"../index_range.rs" 123 30 123 31] [#"../index_range.rs" 123 30 123 31] (0 : usize));
    [#"../index_range.rs" 123 28 123 32] _14 <- ([#"../index_range.rs" 123 28 123 32] _12 < ([#"../index_range.rs" 123 28 123 32] Slice.length s));
    assert { [@expl:index in bounds] [#"../index_range.rs" 123 28 123 32] _14 };
    goto BB5
  }
  BB5 {
    switch ([#"../index_range.rs" 123 28 123 37] ([#"../index_range.rs" 123 28 123 32] Slice.get s _12) = ([#"../index_range.rs" 123 36 123 37] [#"../index_range.rs" 123 36 123 37] (3 : int32)))
      | False -> goto BB10
      | True -> goto BB6
      end
  }
  BB6 {
    [#"../index_range.rs" 123 43 123 44] _17 <- ([#"../index_range.rs" 123 43 123 44] [#"../index_range.rs" 123 43 123 44] (1 : usize));
    [#"../index_range.rs" 123 41 123 45] _19 <- ([#"../index_range.rs" 123 41 123 45] _17 < ([#"../index_range.rs" 123 41 123 45] Slice.length s));
    assert { [@expl:index in bounds] [#"../index_range.rs" 123 41 123 45] _19 };
    goto BB7
  }
  BB7 {
    switch ([#"../index_range.rs" 123 41 123 50] ([#"../index_range.rs" 123 41 123 45] Slice.get s _17) = ([#"../index_range.rs" 123 49 123 50] [#"../index_range.rs" 123 49 123 50] (4 : int32)))
      | False -> goto BB9
      | True -> goto BB8
      end
  }
  BB8 {
    [#"../index_range.rs" 128 15 128 20] _25 <- ([#"../index_range.rs" 128 15 128 20] index0 ([#"../index_range.rs" 128 12 128 15] arr) ([#"../index_range.rs" 128 16 128 19] Core_Ops_Range_RangeFrom_Type.C_RangeFrom ([#"../index_range.rs" 128 16 128 17] [#"../index_range.rs" 128 16 128 17] (5 : usize))));
    goto BB13
  }
  BB9 {
    assume { resolve0 arr };
    goto BB12
  }
  BB10 {
    assume { resolve0 arr };
    goto BB12
  }
  BB11 {
    assume { resolve0 arr };
    goto BB12
  }
  BB12 {
    assert { [#"../index_range.rs" 123 4 123 51] false };
    absurd
  }
  BB13 {
    [#"../index_range.rs" 128 12 128 26] _23 <- ([#"../index_range.rs" 128 12 128 26] len0 ([#"../index_range.rs" 128 12 128 20] _25));
    goto BB14
  }
  BB14 {
    switch ([#"../index_range.rs" 128 12 128 31] _23 = ([#"../index_range.rs" 128 30 128 31] [#"../index_range.rs" 128 30 128 31] (0 : usize)))
      | False -> goto BB16
      | True -> goto BB15
      end
  }
  BB15 {
    [#"../index_range.rs" 133 12 133 24] _34 <- ([#"../index_range.rs" 133 12 133 24] deref0 ([#"../index_range.rs" 133 12 133 15] arr));
    goto BB17
  }
  BB16 {
    assume { resolve0 arr };
    assert { [#"../index_range.rs" 128 4 128 32] false };
    absurd
  }
  BB17 {
    [#"../index_range.rs" 133 12 133 24] _32 <- ([#"../index_range.rs" 133 12 133 24] get0 ([#"../index_range.rs" 133 12 133 15] _34) ([#"../index_range.rs" 133 20 133 23] Core_Ops_Range_RangeFrom_Type.C_RangeFrom ([#"../index_range.rs" 133 20 133 21] [#"../index_range.rs" 133 20 133 21] (6 : usize))));
    goto BB18
  }
  BB18 {
    [#"../index_range.rs" 133 12 133 34] _30 <- ([#"../index_range.rs" 133 12 133 34] is_none0 ([#"../index_range.rs" 133 12 133 24] _32));
    goto BB19
  }
  BB19 {
    switch (_30)
      | False -> goto BB21
      | True -> goto BB20
      end
  }
  BB20 {
    [#"../index_range.rs" 135 12 135 25] _43 <- ([#"../index_range.rs" 135 12 135 25] deref0 ([#"../index_range.rs" 135 12 135 15] arr));
    goto BB22
  }
  BB21 {
    assume { resolve0 arr };
    assert { [#"../index_range.rs" 133 4 133 35] false };
    absurd
  }
  BB22 {
    [#"../index_range.rs" 135 12 135 25] _41 <- ([#"../index_range.rs" 135 12 135 25] get0 ([#"../index_range.rs" 135 12 135 15] _43) ([#"../index_range.rs" 135 20 135 24] Core_Ops_Range_RangeFrom_Type.C_RangeFrom ([#"../index_range.rs" 135 20 135 22] [#"../index_range.rs" 135 20 135 22] (10 : usize))));
    goto BB23
  }
  BB23 {
    [#"../index_range.rs" 135 12 135 35] _39 <- ([#"../index_range.rs" 135 12 135 35] is_none0 ([#"../index_range.rs" 135 12 135 25] _41));
    goto BB24
  }
  BB24 {
    switch (_39)
      | False -> goto BB26
      | True -> goto BB25
      end
  }
  BB25 {
    [#"../index_range.rs" 138 17 138 20] _49 <- Borrow.borrow_mut arr;
    [#"../index_range.rs" 138 17 138 20] arr <-  ^ _49;
    [#"../index_range.rs" 138 20 138 25] _48 <- ([#"../index_range.rs" 138 20 138 25] index_mut0 _49 ([#"../index_range.rs" 138 21 138 24] Core_Ops_Range_RangeFrom_Type.C_RangeFrom ([#"../index_range.rs" 138 21 138 22] [#"../index_range.rs" 138 21 138 22] (2 : usize))));
    _49 <- any borrowed (Alloc_Vec_Vec_Type.t_vec int32 (Alloc_Alloc_Global_Type.t_global));
    goto BB27
  }
  BB26 {
    assume { resolve0 arr };
    assert { [#"../index_range.rs" 135 4 135 36] false };
    absurd
  }
  BB27 {
    [#"../index_range.rs" 138 12 138 25] s1 <- Borrow.borrow_final ( * _48) (Borrow.get_id _48);
    [#"../index_range.rs" 138 12 138 25] _48 <- { _48 with current = ( ^ s1) ; };
    [#"../index_range.rs" 139 12 139 19] _53 <- ([#"../index_range.rs" 139 12 139 19] len0 ([#"../index_range.rs" 139 12 139 13]  * s1));
    goto BB28
  }
  BB28 {
    switch ([#"../index_range.rs" 139 12 139 24] _53 = ([#"../index_range.rs" 139 23 139 24] [#"../index_range.rs" 139 23 139 24] (3 : usize)))
      | False -> goto BB30
      | True -> goto BB29
      end
  }
  BB29 {
    [#"../index_range.rs" 140 6 140 7] _56 <- ([#"../index_range.rs" 140 6 140 7] [#"../index_range.rs" 140 6 140 7] (0 : usize));
    [#"../index_range.rs" 140 4 140 8] _58 <- ([#"../index_range.rs" 140 4 140 8] _56 < ([#"../index_range.rs" 140 4 140 8] Slice.length ( * s1)));
    assert { [@expl:index in bounds] [#"../index_range.rs" 140 4 140 8] _58 };
    goto BB31
  }
  BB30 {
    assume { resolve1 s1 };
    assume { resolve1 _48 };
    assume { resolve0 arr };
    assert { [#"../index_range.rs" 139 4 139 25] false };
    absurd
  }
  BB31 {
    [#"../index_range.rs" 140 4 140 13] s1 <- { s1 with current = Slice.set ( * s1) _56 ([#"../index_range.rs" 140 4 140 13] [#"../index_range.rs" 140 11 140 13] (-1 : int32)) ; };
    [#"../index_range.rs" 141 6 141 7] _59 <- ([#"../index_range.rs" 141 6 141 7] [#"../index_range.rs" 141 6 141 7] (1 : usize));
    [#"../index_range.rs" 141 4 141 8] _61 <- ([#"../index_range.rs" 141 4 141 8] _59 < ([#"../index_range.rs" 141 4 141 8] Slice.length ( * s1)));
    assert { [@expl:index in bounds] [#"../index_range.rs" 141 4 141 8] _61 };
    goto BB32
  }
  BB32 {
    [#"../index_range.rs" 141 4 141 13] s1 <- { s1 with current = Slice.set ( * s1) _59 ([#"../index_range.rs" 141 4 141 13] [#"../index_range.rs" 141 11 141 13] (-1 : int32)) ; };
    [#"../index_range.rs" 143 14 143 15] _65 <- ([#"../index_range.rs" 143 14 143 15] [#"../index_range.rs" 143 14 143 15] (2 : usize));
    [#"../index_range.rs" 143 12 143 16] _67 <- ([#"../index_range.rs" 143 12 143 16] _65 < ([#"../index_range.rs" 143 12 143 16] Slice.length ( * s1)));
    assert { [@expl:index in bounds] [#"../index_range.rs" 143 12 143 16] _67 };
    goto BB33
  }
  BB33 {
    assume { resolve1 s1 };
    assume { resolve1 _48 };
    switch ([#"../index_range.rs" 143 12 143 21] ([#"../index_range.rs" 143 12 143 16] Slice.get ( * s1) _65) = ([#"../index_range.rs" 143 20 143 21] [#"../index_range.rs" 143 20 143 21] (4 : int32)))
      | False -> goto BB35
      | True -> goto BB34
      end
  }
  BB34 {
    [#"../index_range.rs" 145 12 145 21] _71 <- ([#"../index_range.rs" 145 12 145 21] len1 ([#"../index_range.rs" 145 12 145 15] arr));
    goto BB36
  }
  BB35 {
    assume { resolve0 arr };
    assert { [#"../index_range.rs" 143 4 143 22] false };
    absurd
  }
  BB36 {
    switch ([#"../index_range.rs" 145 12 145 26] _71 = ([#"../index_range.rs" 145 25 145 26] [#"../index_range.rs" 145 25 145 26] (5 : usize)))
      | False -> goto BB38
      | True -> goto BB37
      end
  }
  BB37 {
    [#"../index_range.rs" 146 15 146 18] _77 <- ([#"../index_range.rs" 146 15 146 18] index1 ([#"../index_range.rs" 146 12 146 15] arr) ([#"../index_range.rs" 146 16 146 17] [#"../index_range.rs" 146 16 146 17] (0 : usize)));
    goto BB39
  }
  BB38 {
    assume { resolve0 arr };
    assert { [#"../index_range.rs" 145 4 145 27] false };
    absurd
  }
  BB39 {
    switch ([#"../index_range.rs" 146 12 146 23] ([#"../index_range.rs" 146 12 146 18] _77) = ([#"../index_range.rs" 146 22 146 23] [#"../index_range.rs" 146 22 146 23] (0 : int32)))
      | False -> goto BB41
      | True -> goto BB40
      end
  }
  BB40 {
    [#"../index_range.rs" 147 15 147 18] _83 <- ([#"../index_range.rs" 147 15 147 18] index1 ([#"../index_range.rs" 147 12 147 15] arr) ([#"../index_range.rs" 147 16 147 17] [#"../index_range.rs" 147 16 147 17] (1 : usize)));
    goto BB42
  }
  BB41 {
    assume { resolve0 arr };
    assert { [#"../index_range.rs" 146 4 146 24] false };
    absurd
  }
  BB42 {
    switch ([#"../index_range.rs" 147 12 147 23] ([#"../index_range.rs" 147 12 147 18] _83) = ([#"../index_range.rs" 147 22 147 23] [#"../index_range.rs" 147 22 147 23] (1 : int32)))
      | False -> goto BB44
      | True -> goto BB43
      end
  }
  BB43 {
    [#"../index_range.rs" 148 15 148 18] _89 <- ([#"../index_range.rs" 148 15 148 18] index1 ([#"../index_range.rs" 148 12 148 15] arr) ([#"../index_range.rs" 148 16 148 17] [#"../index_range.rs" 148 16 148 17] (2 : usize)));
    goto BB45
  }
  BB44 {
    assume { resolve0 arr };
    assert { [#"../index_range.rs" 147 4 147 24] false };
    absurd
  }
  BB45 {
    switch ([#"../index_range.rs" 148 12 148 24] ([#"../index_range.rs" 148 12 148 18] _89) = ([#"../index_range.rs" 148 22 148 24] [#"../index_range.rs" 148 22 148 24] (-1 : int32)))
      | False -> goto BB47
      | True -> goto BB46
      end
  }
  BB46 {
    [#"../index_range.rs" 149 15 149 18] _95 <- ([#"../index_range.rs" 149 15 149 18] index1 ([#"../index_range.rs" 149 12 149 15] arr) ([#"../index_range.rs" 149 16 149 17] [#"../index_range.rs" 149 16 149 17] (3 : usize)));
    goto BB48
  }
  BB47 {
    assume { resolve0 arr };
    assert { [#"../index_range.rs" 148 4 148 25] false };
    absurd
  }
  BB48 {
    switch ([#"../index_range.rs" 149 12 149 24] ([#"../index_range.rs" 149 12 149 18] _95) = ([#"../index_range.rs" 149 22 149 24] [#"../index_range.rs" 149 22 149 24] (-1 : int32)))
      | False -> goto BB50
      | True -> goto BB49
      end
  }
  BB49 {
    [#"../index_range.rs" 150 15 150 18] _101 <- ([#"../index_range.rs" 150 15 150 18] index1 ([#"../index_range.rs" 150 12 150 15] arr) ([#"../index_range.rs" 150 16 150 17] [#"../index_range.rs" 150 16 150 17] (4 : usize)));
    goto BB51
  }
  BB50 {
    assume { resolve0 arr };
    assert { [#"../index_range.rs" 149 4 149 25] false };
    absurd
  }
  BB51 {
    assume { resolve0 arr };
    switch ([#"../index_range.rs" 150 12 150 23] ([#"../index_range.rs" 150 12 150 18] _101) = ([#"../index_range.rs" 150 22 150 23] [#"../index_range.rs" 150 22 150 23] (4 : int32)))
      | False -> goto BB53
      | True -> goto BB52
      end
  }
  BB52 {
    [#"../index_range.rs" 115 25 151 1] _0 <- ([#"../index_range.rs" 115 25 151 1] ());
    goto BB54
  }
  BB53 {
    assert { [#"../index_range.rs" 150 4 150 24] false };
    absurd
  }
  BB54 {
    return _0
  }
  
end
module Core_Ops_Range_RangeFull_Type
  type t_rangefull  =
    | C_RangeFull
    
end
module IndexRange_TestRangeFull
  use prelude.Int32
  use prelude.Slice
  predicate invariant9 (self : slice int32) =
    [#"../../../../creusot-contracts/src/invariant.rs" 8 8 8 12] true
  val invariant9 (self : slice int32) : bool
    ensures { result = invariant9 self }
    
  predicate inv9 (_x : slice int32)
  val inv9 (_x : slice int32) : bool
    ensures { result = inv9 _x }
    
  axiom inv9 : forall x : slice int32 . inv9 x = true
  use seq.Seq
  predicate invariant8 (self : Seq.seq int32) =
    [#"../../../../creusot-contracts/src/invariant.rs" 8 8 8 12] true
  val invariant8 (self : Seq.seq int32) : bool
    ensures { result = invariant8 self }
    
  predicate inv8 (_x : Seq.seq int32)
  val inv8 (_x : Seq.seq int32) : bool
    ensures { result = inv8 _x }
    
  axiom inv8 : forall x : Seq.seq int32 . inv8 x = true
  use prelude.UIntSize
  use Alloc_Alloc_Global_Type as Alloc_Alloc_Global_Type
  use Alloc_Vec_Vec_Type as Alloc_Vec_Vec_Type
  use prelude.Int
  use prelude.UIntSize
  let constant max0  : usize = [@vc:do_not_keep_trace] [@vc:sp]
    (18446744073709551615 : usize)
  use seq.Seq
  predicate inv7 (_x : Alloc_Vec_Vec_Type.t_vec int32 (Alloc_Alloc_Global_Type.t_global))
  val inv7 (_x : Alloc_Vec_Vec_Type.t_vec int32 (Alloc_Alloc_Global_Type.t_global)) : bool
    ensures { result = inv7 _x }
    
  function shallow_model0 (self : Alloc_Vec_Vec_Type.t_vec int32 (Alloc_Alloc_Global_Type.t_global)) : Seq.seq int32
  val shallow_model0 (self : Alloc_Vec_Vec_Type.t_vec int32 (Alloc_Alloc_Global_Type.t_global)) : Seq.seq int32
    requires {[#"../../../../creusot-contracts/src/std/vec.rs" 19 21 19 25] inv7 self}
    ensures { result = shallow_model0 self }
    
  axiom shallow_model0_spec : forall self : Alloc_Vec_Vec_Type.t_vec int32 (Alloc_Alloc_Global_Type.t_global) . ([#"../../../../creusot-contracts/src/std/vec.rs" 19 21 19 25] inv7 self) -> ([#"../../../../creusot-contracts/src/std/vec.rs" 19 4 19 36] inv8 (shallow_model0 self)) && ([#"../../../../creusot-contracts/src/std/vec.rs" 18 14 18 41] Seq.length (shallow_model0 self) <= UIntSize.to_int max0)
  predicate invariant7 (self : Alloc_Vec_Vec_Type.t_vec int32 (Alloc_Alloc_Global_Type.t_global)) =
    [#"../../../../creusot-contracts/src/std/vec.rs" 60 20 60 41] inv8 (shallow_model0 self)
  val invariant7 (self : Alloc_Vec_Vec_Type.t_vec int32 (Alloc_Alloc_Global_Type.t_global)) : bool
    ensures { result = invariant7 self }
    
  axiom inv7 : forall x : Alloc_Vec_Vec_Type.t_vec int32 (Alloc_Alloc_Global_Type.t_global) . inv7 x = true
  predicate invariant6 (self : int32) =
    [#"../../../../creusot-contracts/src/invariant.rs" 8 8 8 12] true
  val invariant6 (self : int32) : bool
    ensures { result = invariant6 self }
    
  predicate inv6 (_x : int32)
  val inv6 (_x : int32) : bool
    ensures { result = inv6 _x }
    
  axiom inv6 : forall x : int32 . inv6 x = true
  predicate invariant5 (self : usize) =
    [#"../../../../creusot-contracts/src/invariant.rs" 8 8 8 12] true
  val invariant5 (self : usize) : bool
    ensures { result = invariant5 self }
    
  predicate inv5 (_x : usize)
  val inv5 (_x : usize) : bool
    ensures { result = inv5 _x }
    
  axiom inv5 : forall x : usize . inv5 x = true
  use prelude.Borrow
  predicate invariant4 (self : borrowed (slice int32)) =
    [#"../../../../creusot-contracts/src/invariant.rs" 8 8 8 12] true
  val invariant4 (self : borrowed (slice int32)) : bool
    ensures { result = invariant4 self }
    
  predicate inv4 (_x : borrowed (slice int32))
  val inv4 (_x : borrowed (slice int32)) : bool
    ensures { result = inv4 _x }
    
  axiom inv4 : forall x : borrowed (slice int32) . inv4 x = true
  predicate invariant3 (self : borrowed (Alloc_Vec_Vec_Type.t_vec int32 (Alloc_Alloc_Global_Type.t_global))) =
    [#"../../../../creusot-contracts/src/invariant.rs" 8 8 8 12] true
  val invariant3 (self : borrowed (Alloc_Vec_Vec_Type.t_vec int32 (Alloc_Alloc_Global_Type.t_global))) : bool
    ensures { result = invariant3 self }
    
  predicate inv3 (_x : borrowed (Alloc_Vec_Vec_Type.t_vec int32 (Alloc_Alloc_Global_Type.t_global)))
  val inv3 (_x : borrowed (Alloc_Vec_Vec_Type.t_vec int32 (Alloc_Alloc_Global_Type.t_global))) : bool
    ensures { result = inv3 _x }
    
  axiom inv3 : forall x : borrowed (Alloc_Vec_Vec_Type.t_vec int32 (Alloc_Alloc_Global_Type.t_global)) . inv3 x = true
  predicate invariant2 (self : slice int32) =
    [#"../../../../creusot-contracts/src/invariant.rs" 8 8 8 12] true
  val invariant2 (self : slice int32) : bool
    ensures { result = invariant2 self }
    
  predicate inv2 (_x : slice int32)
  val inv2 (_x : slice int32) : bool
    ensures { result = inv2 _x }
    
  axiom inv2 : forall x : slice int32 . inv2 x = true
  use Core_Ops_Range_RangeFull_Type as Core_Ops_Range_RangeFull_Type
  predicate invariant1 (self : Core_Ops_Range_RangeFull_Type.t_rangefull) =
    [#"../../../../creusot-contracts/src/invariant.rs" 8 8 8 12] true
  val invariant1 (self : Core_Ops_Range_RangeFull_Type.t_rangefull) : bool
    ensures { result = invariant1 self }
    
  predicate inv1 (_x : Core_Ops_Range_RangeFull_Type.t_rangefull)
  val inv1 (_x : Core_Ops_Range_RangeFull_Type.t_rangefull) : bool
    ensures { result = inv1 _x }
    
  axiom inv1 : forall x : Core_Ops_Range_RangeFull_Type.t_rangefull . inv1 x = true
  predicate invariant0 (self : Alloc_Vec_Vec_Type.t_vec int32 (Alloc_Alloc_Global_Type.t_global)) =
    [#"../../../../creusot-contracts/src/invariant.rs" 8 8 8 12] true
  val invariant0 (self : Alloc_Vec_Vec_Type.t_vec int32 (Alloc_Alloc_Global_Type.t_global)) : bool
    ensures { result = invariant0 self }
    
  predicate inv0 (_x : Alloc_Vec_Vec_Type.t_vec int32 (Alloc_Alloc_Global_Type.t_global))
  val inv0 (_x : Alloc_Vec_Vec_Type.t_vec int32 (Alloc_Alloc_Global_Type.t_global)) : bool
    ensures { result = inv0 _x }
    
  axiom inv0 : forall x : Alloc_Vec_Vec_Type.t_vec int32 (Alloc_Alloc_Global_Type.t_global) . inv0 x = true
<<<<<<< HEAD
  predicate resolve2 (self : int32) =
    [#"../../../../creusot-contracts/src/resolve.rs" 47 8 47 12] true
  val resolve2 (self : int32) : bool
    ensures { result = resolve2 self }
    
=======
>>>>>>> eb3d2c05
  use seq.Seq
  predicate has_value1 [@inline:trivial] (self : usize) (seq : Seq.seq int32) (out : int32) =
    [#"../../../../creusot-contracts/src/std/slice.rs" 122 20 122 37] Seq.get seq (UIntSize.to_int self) = out
  val has_value1 [@inline:trivial] (self : usize) (seq : Seq.seq int32) (out : int32) : bool
    ensures { result = has_value1 self seq out }
    
  predicate in_bounds1 [@inline:trivial] (self : usize) (seq : Seq.seq int32) =
    [#"../../../../creusot-contracts/src/std/slice.rs" 115 20 115 37] UIntSize.to_int self < Seq.length seq
  val in_bounds1 [@inline:trivial] (self : usize) (seq : Seq.seq int32) : bool
    ensures { result = in_bounds1 self seq }
    
  function shallow_model2 (self : Alloc_Vec_Vec_Type.t_vec int32 (Alloc_Alloc_Global_Type.t_global)) : Seq.seq int32 =
    [#"../../../../creusot-contracts/src/model.rs" 79 8 79 31] shallow_model0 self
  val shallow_model2 (self : Alloc_Vec_Vec_Type.t_vec int32 (Alloc_Alloc_Global_Type.t_global)) : Seq.seq int32
    ensures { result = shallow_model2 self }
    
  val index1 (self : Alloc_Vec_Vec_Type.t_vec int32 (Alloc_Alloc_Global_Type.t_global)) (index : usize) : int32
    requires {[#"../../../../creusot-contracts/src/std/vec.rs" 141 27 141 46] in_bounds1 index (shallow_model2 self)}
    requires {inv0 self}
    requires {inv5 index}
    ensures { [#"../../../../creusot-contracts/src/std/vec.rs" 142 26 142 54] has_value1 index (shallow_model2 self) result }
    ensures { inv6 result }
    
  val len1 (self : Alloc_Vec_Vec_Type.t_vec int32 (Alloc_Alloc_Global_Type.t_global)) : usize
    requires {inv0 self}
    ensures { [#"../../../../creusot-contracts/src/std/vec.rs" 75 26 75 48] UIntSize.to_int result = Seq.length (shallow_model2 self) }
    
<<<<<<< HEAD
  predicate resolve0 (self : borrowed (slice int32)) =
    [#"../../../../creusot-contracts/src/resolve.rs" 27 20 27 34]  ^ self =  * self
  val resolve0 (self : borrowed (slice int32)) : bool
    ensures { result = resolve0 self }
=======
  predicate resolve1 (self : borrowed (slice int32)) =
    [#"../../../../creusot-contracts/src/resolve.rs" 25 20 25 34]  ^ self =  * self
  val resolve1 (self : borrowed (slice int32)) : bool
    ensures { result = resolve1 self }
>>>>>>> eb3d2c05
    
  predicate resolve_elswhere0 (self : Core_Ops_Range_RangeFull_Type.t_rangefull) (_old : Seq.seq int32) (_fin : Seq.seq int32)
    
   =
    [#"../../../../creusot-contracts/src/std/slice.rs" 214 20 214 24] true
  val resolve_elswhere0 (self : Core_Ops_Range_RangeFull_Type.t_rangefull) (_old : Seq.seq int32) (_fin : Seq.seq int32) : bool
    ensures { result = resolve_elswhere0 self _old _fin }
    
  use prelude.Slice
  function shallow_model6 (self : slice int32) : Seq.seq int32
  val shallow_model6 (self : slice int32) : Seq.seq int32
    requires {[#"../../../../creusot-contracts/src/std/slice.rs" 19 21 19 25] inv9 self}
    ensures { result = shallow_model6 self }
    
  axiom shallow_model6_spec : forall self : slice int32 . ([#"../../../../creusot-contracts/src/std/slice.rs" 19 21 19 25] inv9 self) -> ([#"../../../../creusot-contracts/src/std/slice.rs" 19 4 19 50] inv8 (shallow_model6 self)) && ([#"../../../../creusot-contracts/src/std/slice.rs" 18 14 18 42] shallow_model6 self = Slice.id self) && ([#"../../../../creusot-contracts/src/std/slice.rs" 17 14 17 41] Seq.length (shallow_model6 self) <= UIntSize.to_int max0)
  predicate has_value0 (self : Core_Ops_Range_RangeFull_Type.t_rangefull) (seq : Seq.seq int32) (out : slice int32) =
    [#"../../../../creusot-contracts/src/std/slice.rs" 208 20 208 31] seq = shallow_model6 out
  val has_value0 (self : Core_Ops_Range_RangeFull_Type.t_rangefull) (seq : Seq.seq int32) (out : slice int32) : bool
    ensures { result = has_value0 self seq out }
    
  predicate in_bounds0 (self : Core_Ops_Range_RangeFull_Type.t_rangefull) (_seq : Seq.seq int32) =
    [#"../../../../creusot-contracts/src/std/slice.rs" 202 20 202 24] true
  val in_bounds0 (self : Core_Ops_Range_RangeFull_Type.t_rangefull) (_seq : Seq.seq int32) : bool
    ensures { result = in_bounds0 self _seq }
    
  function shallow_model5 (self : borrowed (Alloc_Vec_Vec_Type.t_vec int32 (Alloc_Alloc_Global_Type.t_global))) : Seq.seq int32
    
   =
    [#"../../../../creusot-contracts/src/model.rs" 97 8 97 31] shallow_model0 ( * self)
  val shallow_model5 (self : borrowed (Alloc_Vec_Vec_Type.t_vec int32 (Alloc_Alloc_Global_Type.t_global))) : Seq.seq int32
    ensures { result = shallow_model5 self }
    
  val index_mut0 (self : borrowed (Alloc_Vec_Vec_Type.t_vec int32 (Alloc_Alloc_Global_Type.t_global))) (index : Core_Ops_Range_RangeFull_Type.t_rangefull) : borrowed (slice int32)
    requires {[#"../../../../creusot-contracts/src/std/vec.rs" 132 27 132 46] in_bounds0 index (shallow_model5 self)}
    requires {inv3 self}
    requires {inv1 index}
    ensures { [#"../../../../creusot-contracts/src/std/vec.rs" 133 26 133 54] has_value0 index (shallow_model5 self) ( * result) }
    ensures { [#"../../../../creusot-contracts/src/std/vec.rs" 134 26 134 57] has_value0 index (shallow_model0 ( ^ self)) ( ^ result) }
    ensures { [#"../../../../creusot-contracts/src/std/vec.rs" 135 26 135 62] resolve_elswhere0 index (shallow_model5 self) (shallow_model0 ( ^ self)) }
    ensures { [#"../../../../creusot-contracts/src/std/vec.rs" 136 26 136 55] Seq.length (shallow_model0 ( ^ self)) = Seq.length (shallow_model5 self) }
    ensures { inv4 result }
    
  predicate resolve2 (self : int32) =
    [#"../../../../creusot-contracts/src/resolve.rs" 45 8 45 12] true
  val resolve2 (self : int32) : bool
    ensures { result = resolve2 self }
    
  function index_logic0 [@inline:trivial] (self : Alloc_Vec_Vec_Type.t_vec int32 (Alloc_Alloc_Global_Type.t_global)) (ix : int) : int32
    
   =
    [#"../../../../creusot-contracts/src/logic/ops.rs" 20 8 20 31] Seq.get (shallow_model0 self) ix
  val index_logic0 [@inline:trivial] (self : Alloc_Vec_Vec_Type.t_vec int32 (Alloc_Alloc_Global_Type.t_global)) (ix : int) : int32
    ensures { result = index_logic0 self ix }
    
  predicate resolve0 (self : Alloc_Vec_Vec_Type.t_vec int32 (Alloc_Alloc_Global_Type.t_global)) =
    [#"../../../../creusot-contracts/src/std/vec.rs" 51 8 51 85] forall i : int . 0 <= i /\ i < Seq.length (shallow_model0 self) -> resolve2 (index_logic0 self i)
  val resolve0 (self : Alloc_Vec_Vec_Type.t_vec int32 (Alloc_Alloc_Global_Type.t_global)) : bool
    ensures { result = resolve0 self }
    
  function shallow_model3 (self : slice int32) : Seq.seq int32 =
    [#"../../../../creusot-contracts/src/model.rs" 79 8 79 31] shallow_model6 self
  val shallow_model3 (self : slice int32) : Seq.seq int32
    ensures { result = shallow_model3 self }
    
  val len0 (self : slice int32) : usize
    requires {inv2 self}
    ensures { [#"../../../../creusot-contracts/src/std/slice.rs" 238 0 334 1] Seq.length (shallow_model3 self) = UIntSize.to_int result }
    
  val index0 (self : Alloc_Vec_Vec_Type.t_vec int32 (Alloc_Alloc_Global_Type.t_global)) (index : Core_Ops_Range_RangeFull_Type.t_rangefull) : slice int32
    requires {[#"../../../../creusot-contracts/src/std/vec.rs" 141 27 141 46] in_bounds0 index (shallow_model2 self)}
    requires {inv0 self}
    requires {inv1 index}
    ensures { [#"../../../../creusot-contracts/src/std/vec.rs" 142 26 142 54] has_value0 index (shallow_model2 self) result }
    ensures { inv2 result }
    
  use prelude.Int32
  val create_arr0 [#"../index_range.rs" 14 0 14 27] (_1 : ()) : Alloc_Vec_Vec_Type.t_vec int32 (Alloc_Alloc_Global_Type.t_global)
    ensures { [#"../index_range.rs" 7 4 12 22] Seq.length (shallow_model0 result) = 5 /\ Int32.to_int (index_logic0 result 0) = 0 /\ Int32.to_int (index_logic0 result 1) = 1 /\ Int32.to_int (index_logic0 result 2) = 2 /\ Int32.to_int (index_logic0 result 3) = 3 /\ Int32.to_int (index_logic0 result 4) = 4 }
    
  let rec cfg test_range_full [#"../index_range.rs" 154 0 154 24] [@cfg:stackify] [@cfg:subregion_analysis] (_1 : ()) : ()
    
   = [@vc:do_not_keep_trace] [@vc:sp]
  var _0 : ();
  var arr : Alloc_Vec_Vec_Type.t_vec int32 (Alloc_Alloc_Global_Type.t_global);
  var s : slice int32;
  var _3 : slice int32;
  var _8 : usize;
  var _12 : usize;
  var _14 : bool;
  var _17 : usize;
  var _19 : bool;
  var _22 : usize;
  var _24 : bool;
  var _27 : usize;
  var _29 : bool;
  var _32 : usize;
  var _34 : bool;
  var s1 : borrowed (slice int32);
  var _37 : borrowed (slice int32);
  var _38 : borrowed (Alloc_Vec_Vec_Type.t_vec int32 (Alloc_Alloc_Global_Type.t_global));
  var _42 : usize;
  var _45 : usize;
  var _47 : bool;
  var _48 : usize;
  var _50 : bool;
  var _53 : usize;
  var _59 : int32;
  var _65 : int32;
  var _71 : int32;
  var _77 : int32;
  var _83 : int32;
  {
    goto BB0
  }
  BB0 {
    [#"../index_range.rs" 156 18 156 30] arr <- ([#"../index_range.rs" 156 18 156 30] create_arr0 ());
    goto BB1
  }
  BB1 {
    [#"../index_range.rs" 161 16 161 20] _3 <- ([#"../index_range.rs" 161 16 161 20] index0 ([#"../index_range.rs" 161 13 161 16] arr) ([#"../index_range.rs" 161 17 161 19] Core_Ops_Range_RangeFull_Type.C_RangeFull));
    goto BB2
  }
  BB2 {
    [#"../index_range.rs" 161 12 161 20] s <- ([#"../index_range.rs" 161 12 161 20] _3);
    [#"../index_range.rs" 162 12 162 19] _8 <- ([#"../index_range.rs" 162 12 162 19] len0 ([#"../index_range.rs" 162 12 162 13] s));
    goto BB3
  }
  BB3 {
    switch ([#"../index_range.rs" 162 12 162 24] _8 = ([#"../index_range.rs" 162 23 162 24] [#"../index_range.rs" 162 23 162 24] (5 : usize)))
      | False -> goto BB20
      | True -> goto BB4
      end
  }
  BB4 {
    [#"../index_range.rs" 162 30 162 31] _12 <- ([#"../index_range.rs" 162 30 162 31] [#"../index_range.rs" 162 30 162 31] (0 : usize));
    [#"../index_range.rs" 162 28 162 32] _14 <- ([#"../index_range.rs" 162 28 162 32] _12 < ([#"../index_range.rs" 162 28 162 32] Slice.length s));
    assert { [@expl:index in bounds] [#"../index_range.rs" 162 28 162 32] _14 };
    goto BB5
  }
  BB5 {
    switch ([#"../index_range.rs" 162 28 162 37] ([#"../index_range.rs" 162 28 162 32] Slice.get s _12) = ([#"../index_range.rs" 162 36 162 37] [#"../index_range.rs" 162 36 162 37] (0 : int32)))
      | False -> goto BB19
      | True -> goto BB6
      end
  }
  BB6 {
    [#"../index_range.rs" 162 43 162 44] _17 <- ([#"../index_range.rs" 162 43 162 44] [#"../index_range.rs" 162 43 162 44] (1 : usize));
    [#"../index_range.rs" 162 41 162 45] _19 <- ([#"../index_range.rs" 162 41 162 45] _17 < ([#"../index_range.rs" 162 41 162 45] Slice.length s));
    assert { [@expl:index in bounds] [#"../index_range.rs" 162 41 162 45] _19 };
    goto BB7
  }
  BB7 {
    switch ([#"../index_range.rs" 162 41 162 50] ([#"../index_range.rs" 162 41 162 45] Slice.get s _17) = ([#"../index_range.rs" 162 49 162 50] [#"../index_range.rs" 162 49 162 50] (1 : int32)))
      | False -> goto BB18
      | True -> goto BB8
      end
  }
  BB8 {
    [#"../index_range.rs" 162 56 162 57] _22 <- ([#"../index_range.rs" 162 56 162 57] [#"../index_range.rs" 162 56 162 57] (2 : usize));
    [#"../index_range.rs" 162 54 162 58] _24 <- ([#"../index_range.rs" 162 54 162 58] _22 < ([#"../index_range.rs" 162 54 162 58] Slice.length s));
    assert { [@expl:index in bounds] [#"../index_range.rs" 162 54 162 58] _24 };
    goto BB9
  }
  BB9 {
    switch ([#"../index_range.rs" 162 54 162 63] ([#"../index_range.rs" 162 54 162 58] Slice.get s _22) = ([#"../index_range.rs" 162 62 162 63] [#"../index_range.rs" 162 62 162 63] (2 : int32)))
      | False -> goto BB17
      | True -> goto BB10
      end
  }
  BB10 {
    [#"../index_range.rs" 162 69 162 70] _27 <- ([#"../index_range.rs" 162 69 162 70] [#"../index_range.rs" 162 69 162 70] (3 : usize));
    [#"../index_range.rs" 162 67 162 71] _29 <- ([#"../index_range.rs" 162 67 162 71] _27 < ([#"../index_range.rs" 162 67 162 71] Slice.length s));
    assert { [@expl:index in bounds] [#"../index_range.rs" 162 67 162 71] _29 };
    goto BB11
  }
  BB11 {
    switch ([#"../index_range.rs" 162 67 162 76] ([#"../index_range.rs" 162 67 162 71] Slice.get s _27) = ([#"../index_range.rs" 162 75 162 76] [#"../index_range.rs" 162 75 162 76] (3 : int32)))
      | False -> goto BB16
      | True -> goto BB12
      end
  }
  BB12 {
    [#"../index_range.rs" 162 82 162 83] _32 <- ([#"../index_range.rs" 162 82 162 83] [#"../index_range.rs" 162 82 162 83] (4 : usize));
    [#"../index_range.rs" 162 80 162 84] _34 <- ([#"../index_range.rs" 162 80 162 84] _32 < ([#"../index_range.rs" 162 80 162 84] Slice.length s));
    assert { [@expl:index in bounds] [#"../index_range.rs" 162 80 162 84] _34 };
    goto BB13
  }
  BB13 {
    switch ([#"../index_range.rs" 162 80 162 89] ([#"../index_range.rs" 162 80 162 84] Slice.get s _32) = ([#"../index_range.rs" 162 88 162 89] [#"../index_range.rs" 162 88 162 89] (4 : int32)))
      | False -> goto BB15
      | True -> goto BB14
      end
  }
  BB14 {
    [#"../index_range.rs" 165 17 165 20] _38 <- Borrow.borrow_mut arr;
    [#"../index_range.rs" 165 17 165 20] arr <-  ^ _38;
    [#"../index_range.rs" 165 20 165 24] _37 <- ([#"../index_range.rs" 165 20 165 24] index_mut0 _38 ([#"../index_range.rs" 165 21 165 23] Core_Ops_Range_RangeFull_Type.C_RangeFull));
    _38 <- any borrowed (Alloc_Vec_Vec_Type.t_vec int32 (Alloc_Alloc_Global_Type.t_global));
    goto BB22
  }
  BB15 {
    assume { resolve0 arr };
    goto BB21
  }
  BB16 {
    assume { resolve0 arr };
    goto BB21
  }
  BB17 {
    assume { resolve0 arr };
    goto BB21
  }
  BB18 {
    assume { resolve0 arr };
    goto BB21
  }
  BB19 {
    assume { resolve0 arr };
    goto BB21
  }
  BB20 {
    assume { resolve0 arr };
    goto BB21
  }
  BB21 {
    assert { [#"../index_range.rs" 162 4 162 90] false };
    absurd
  }
  BB22 {
    [#"../index_range.rs" 165 12 165 24] s1 <- Borrow.borrow_final ( * _37) (Borrow.get_id _37);
    [#"../index_range.rs" 165 12 165 24] _37 <- { _37 with current = ( ^ s1) ; };
    [#"../index_range.rs" 166 12 166 19] _42 <- ([#"../index_range.rs" 166 12 166 19] len0 ([#"../index_range.rs" 166 12 166 13]  * s1));
    goto BB23
  }
  BB23 {
    switch ([#"../index_range.rs" 166 12 166 24] _42 = ([#"../index_range.rs" 166 23 166 24] [#"../index_range.rs" 166 23 166 24] (5 : usize)))
      | False -> goto BB25
      | True -> goto BB24
      end
  }
  BB24 {
    [#"../index_range.rs" 167 6 167 7] _45 <- ([#"../index_range.rs" 167 6 167 7] [#"../index_range.rs" 167 6 167 7] (1 : usize));
    [#"../index_range.rs" 167 4 167 8] _47 <- ([#"../index_range.rs" 167 4 167 8] _45 < ([#"../index_range.rs" 167 4 167 8] Slice.length ( * s1)));
    assert { [@expl:index in bounds] [#"../index_range.rs" 167 4 167 8] _47 };
    goto BB26
  }
  BB25 {
    assume { resolve1 s1 };
    assume { resolve1 _37 };
    assume { resolve0 arr };
    assert { [#"../index_range.rs" 166 4 166 25] false };
    absurd
  }
  BB26 {
    [#"../index_range.rs" 167 4 167 13] s1 <- { s1 with current = Slice.set ( * s1) _45 ([#"../index_range.rs" 167 4 167 13] [#"../index_range.rs" 167 11 167 13] (-1 : int32)) ; };
    [#"../index_range.rs" 168 6 168 7] _48 <- ([#"../index_range.rs" 168 6 168 7] [#"../index_range.rs" 168 6 168 7] (3 : usize));
    [#"../index_range.rs" 168 4 168 8] _50 <- ([#"../index_range.rs" 168 4 168 8] _48 < ([#"../index_range.rs" 168 4 168 8] Slice.length ( * s1)));
    assert { [@expl:index in bounds] [#"../index_range.rs" 168 4 168 8] _50 };
    goto BB27
  }
  BB27 {
    [#"../index_range.rs" 168 4 168 13] s1 <- { s1 with current = Slice.set ( * s1) _48 ([#"../index_range.rs" 168 4 168 13] [#"../index_range.rs" 168 11 168 13] (-1 : int32)) ; };
    assume { resolve1 s1 };
    assume { resolve1 _37 };
    [#"../index_range.rs" 170 12 170 21] _53 <- ([#"../index_range.rs" 170 12 170 21] len1 ([#"../index_range.rs" 170 12 170 15] arr));
    goto BB28
  }
  BB28 {
    switch ([#"../index_range.rs" 170 12 170 26] _53 = ([#"../index_range.rs" 170 25 170 26] [#"../index_range.rs" 170 25 170 26] (5 : usize)))
      | False -> goto BB30
      | True -> goto BB29
      end
  }
  BB29 {
    [#"../index_range.rs" 171 15 171 18] _59 <- ([#"../index_range.rs" 171 15 171 18] index1 ([#"../index_range.rs" 171 12 171 15] arr) ([#"../index_range.rs" 171 16 171 17] [#"../index_range.rs" 171 16 171 17] (0 : usize)));
    goto BB31
  }
  BB30 {
    assume { resolve0 arr };
    assert { [#"../index_range.rs" 170 4 170 27] false };
    absurd
  }
  BB31 {
    switch ([#"../index_range.rs" 171 12 171 23] ([#"../index_range.rs" 171 12 171 18] _59) = ([#"../index_range.rs" 171 22 171 23] [#"../index_range.rs" 171 22 171 23] (0 : int32)))
      | False -> goto BB33
      | True -> goto BB32
      end
  }
  BB32 {
    [#"../index_range.rs" 172 15 172 18] _65 <- ([#"../index_range.rs" 172 15 172 18] index1 ([#"../index_range.rs" 172 12 172 15] arr) ([#"../index_range.rs" 172 16 172 17] [#"../index_range.rs" 172 16 172 17] (1 : usize)));
    goto BB34
  }
  BB33 {
    assume { resolve0 arr };
    assert { [#"../index_range.rs" 171 4 171 24] false };
    absurd
  }
  BB34 {
    switch ([#"../index_range.rs" 172 12 172 24] ([#"../index_range.rs" 172 12 172 18] _65) = ([#"../index_range.rs" 172 22 172 24] [#"../index_range.rs" 172 22 172 24] (-1 : int32)))
      | False -> goto BB36
      | True -> goto BB35
      end
  }
  BB35 {
    [#"../index_range.rs" 173 15 173 18] _71 <- ([#"../index_range.rs" 173 15 173 18] index1 ([#"../index_range.rs" 173 12 173 15] arr) ([#"../index_range.rs" 173 16 173 17] [#"../index_range.rs" 173 16 173 17] (2 : usize)));
    goto BB37
  }
  BB36 {
    assume { resolve0 arr };
    assert { [#"../index_range.rs" 172 4 172 25] false };
    absurd
  }
  BB37 {
    switch ([#"../index_range.rs" 173 12 173 23] ([#"../index_range.rs" 173 12 173 18] _71) = ([#"../index_range.rs" 173 22 173 23] [#"../index_range.rs" 173 22 173 23] (2 : int32)))
      | False -> goto BB39
      | True -> goto BB38
      end
  }
  BB38 {
    [#"../index_range.rs" 174 15 174 18] _77 <- ([#"../index_range.rs" 174 15 174 18] index1 ([#"../index_range.rs" 174 12 174 15] arr) ([#"../index_range.rs" 174 16 174 17] [#"../index_range.rs" 174 16 174 17] (3 : usize)));
    goto BB40
  }
  BB39 {
    assume { resolve0 arr };
    assert { [#"../index_range.rs" 173 4 173 24] false };
    absurd
  }
  BB40 {
    switch ([#"../index_range.rs" 174 12 174 24] ([#"../index_range.rs" 174 12 174 18] _77) = ([#"../index_range.rs" 174 22 174 24] [#"../index_range.rs" 174 22 174 24] (-1 : int32)))
      | False -> goto BB42
      | True -> goto BB41
      end
  }
  BB41 {
    [#"../index_range.rs" 175 15 175 18] _83 <- ([#"../index_range.rs" 175 15 175 18] index1 ([#"../index_range.rs" 175 12 175 15] arr) ([#"../index_range.rs" 175 16 175 17] [#"../index_range.rs" 175 16 175 17] (4 : usize)));
    goto BB43
  }
  BB42 {
    assume { resolve0 arr };
    assert { [#"../index_range.rs" 174 4 174 25] false };
    absurd
  }
  BB43 {
    assume { resolve0 arr };
    switch ([#"../index_range.rs" 175 12 175 23] ([#"../index_range.rs" 175 12 175 18] _83) = ([#"../index_range.rs" 175 22 175 23] [#"../index_range.rs" 175 22 175 23] (4 : int32)))
      | False -> goto BB45
      | True -> goto BB44
      end
  }
  BB44 {
    [#"../index_range.rs" 154 25 176 1] _0 <- ([#"../index_range.rs" 154 25 176 1] ());
    goto BB46
  }
  BB45 {
    assert { [#"../index_range.rs" 175 4 175 24] false };
    absurd
  }
  BB46 {
    return _0
  }
  
end
module Core_Ops_Range_RangeToInclusive_Type
  type t_rangetoinclusive 'idx =
    | C_RangeToInclusive 'idx
    
  let function rangetoinclusive_end (self : t_rangetoinclusive 'idx) : 'idx = [@vc:do_not_keep_trace] [@vc:sp]
    match self with
      | C_RangeToInclusive a -> a
      end
end
module IndexRange_TestRangeToInclusive
  use prelude.Int32
  use prelude.Slice
  predicate invariant11 (self : slice int32) =
    [#"../../../../creusot-contracts/src/invariant.rs" 8 8 8 12] true
  val invariant11 (self : slice int32) : bool
    ensures { result = invariant11 self }
    
  predicate inv11 (_x : slice int32)
  val inv11 (_x : slice int32) : bool
    ensures { result = inv11 _x }
    
  axiom inv11 : forall x : slice int32 . inv11 x = true
  use seq.Seq
  predicate invariant10 (self : Seq.seq int32) =
    [#"../../../../creusot-contracts/src/invariant.rs" 8 8 8 12] true
  val invariant10 (self : Seq.seq int32) : bool
    ensures { result = invariant10 self }
    
  predicate inv10 (_x : Seq.seq int32)
  val inv10 (_x : Seq.seq int32) : bool
    ensures { result = inv10 _x }
    
  axiom inv10 : forall x : Seq.seq int32 . inv10 x = true
  use prelude.UIntSize
  use Alloc_Alloc_Global_Type as Alloc_Alloc_Global_Type
  use Alloc_Vec_Vec_Type as Alloc_Vec_Vec_Type
  use prelude.Int
  use prelude.UIntSize
  let constant max0  : usize = [@vc:do_not_keep_trace] [@vc:sp]
    (18446744073709551615 : usize)
  use seq.Seq
  predicate inv9 (_x : Alloc_Vec_Vec_Type.t_vec int32 (Alloc_Alloc_Global_Type.t_global))
  val inv9 (_x : Alloc_Vec_Vec_Type.t_vec int32 (Alloc_Alloc_Global_Type.t_global)) : bool
    ensures { result = inv9 _x }
    
  function shallow_model0 (self : Alloc_Vec_Vec_Type.t_vec int32 (Alloc_Alloc_Global_Type.t_global)) : Seq.seq int32
  val shallow_model0 (self : Alloc_Vec_Vec_Type.t_vec int32 (Alloc_Alloc_Global_Type.t_global)) : Seq.seq int32
    requires {[#"../../../../creusot-contracts/src/std/vec.rs" 19 21 19 25] inv9 self}
    ensures { result = shallow_model0 self }
    
  axiom shallow_model0_spec : forall self : Alloc_Vec_Vec_Type.t_vec int32 (Alloc_Alloc_Global_Type.t_global) . ([#"../../../../creusot-contracts/src/std/vec.rs" 19 21 19 25] inv9 self) -> ([#"../../../../creusot-contracts/src/std/vec.rs" 19 4 19 36] inv10 (shallow_model0 self)) && ([#"../../../../creusot-contracts/src/std/vec.rs" 18 14 18 41] Seq.length (shallow_model0 self) <= UIntSize.to_int max0)
  predicate invariant9 (self : Alloc_Vec_Vec_Type.t_vec int32 (Alloc_Alloc_Global_Type.t_global)) =
    [#"../../../../creusot-contracts/src/std/vec.rs" 60 20 60 41] inv10 (shallow_model0 self)
  val invariant9 (self : Alloc_Vec_Vec_Type.t_vec int32 (Alloc_Alloc_Global_Type.t_global)) : bool
    ensures { result = invariant9 self }
    
  axiom inv9 : forall x : Alloc_Vec_Vec_Type.t_vec int32 (Alloc_Alloc_Global_Type.t_global) . inv9 x = true
  predicate invariant8 (self : int32) =
    [#"../../../../creusot-contracts/src/invariant.rs" 8 8 8 12] true
  val invariant8 (self : int32) : bool
    ensures { result = invariant8 self }
    
  predicate inv8 (_x : int32)
  val inv8 (_x : int32) : bool
    ensures { result = inv8 _x }
    
  axiom inv8 : forall x : int32 . inv8 x = true
  predicate invariant7 (self : usize) =
    [#"../../../../creusot-contracts/src/invariant.rs" 8 8 8 12] true
  val invariant7 (self : usize) : bool
    ensures { result = invariant7 self }
    
  predicate inv7 (_x : usize)
  val inv7 (_x : usize) : bool
    ensures { result = inv7 _x }
    
  axiom inv7 : forall x : usize . inv7 x = true
  use prelude.Borrow
  predicate invariant6 (self : borrowed (slice int32)) =
    [#"../../../../creusot-contracts/src/invariant.rs" 8 8 8 12] true
  val invariant6 (self : borrowed (slice int32)) : bool
    ensures { result = invariant6 self }
    
  predicate inv6 (_x : borrowed (slice int32))
  val inv6 (_x : borrowed (slice int32)) : bool
    ensures { result = inv6 _x }
    
  axiom inv6 : forall x : borrowed (slice int32) . inv6 x = true
  predicate invariant5 (self : borrowed (Alloc_Vec_Vec_Type.t_vec int32 (Alloc_Alloc_Global_Type.t_global))) =
    [#"../../../../creusot-contracts/src/invariant.rs" 8 8 8 12] true
  val invariant5 (self : borrowed (Alloc_Vec_Vec_Type.t_vec int32 (Alloc_Alloc_Global_Type.t_global))) : bool
    ensures { result = invariant5 self }
    
  predicate inv5 (_x : borrowed (Alloc_Vec_Vec_Type.t_vec int32 (Alloc_Alloc_Global_Type.t_global)))
  val inv5 (_x : borrowed (Alloc_Vec_Vec_Type.t_vec int32 (Alloc_Alloc_Global_Type.t_global))) : bool
    ensures { result = inv5 _x }
    
  axiom inv5 : forall x : borrowed (Alloc_Vec_Vec_Type.t_vec int32 (Alloc_Alloc_Global_Type.t_global)) . inv5 x = true
  use Core_Option_Option_Type as Core_Option_Option_Type
  predicate invariant4 (self : Core_Option_Option_Type.t_option (slice int32)) =
    [#"../../../../creusot-contracts/src/invariant.rs" 8 8 8 12] true
  val invariant4 (self : Core_Option_Option_Type.t_option (slice int32)) : bool
    ensures { result = invariant4 self }
    
  predicate inv4 (_x : Core_Option_Option_Type.t_option (slice int32))
  val inv4 (_x : Core_Option_Option_Type.t_option (slice int32)) : bool
    ensures { result = inv4 _x }
    
  axiom inv4 : forall x : Core_Option_Option_Type.t_option (slice int32) . inv4 x = true
  predicate invariant3 (self : Core_Option_Option_Type.t_option (slice int32)) =
    [#"../../../../creusot-contracts/src/invariant.rs" 8 8 8 12] true
  val invariant3 (self : Core_Option_Option_Type.t_option (slice int32)) : bool
    ensures { result = invariant3 self }
    
  predicate inv3 (_x : Core_Option_Option_Type.t_option (slice int32))
  val inv3 (_x : Core_Option_Option_Type.t_option (slice int32)) : bool
    ensures { result = inv3 _x }
    
  axiom inv3 : forall x : Core_Option_Option_Type.t_option (slice int32) . inv3 x = true
  predicate invariant2 (self : slice int32) =
    [#"../../../../creusot-contracts/src/invariant.rs" 8 8 8 12] true
  val invariant2 (self : slice int32) : bool
    ensures { result = invariant2 self }
    
  predicate inv2 (_x : slice int32)
  val inv2 (_x : slice int32) : bool
    ensures { result = inv2 _x }
    
  axiom inv2 : forall x : slice int32 . inv2 x = true
  use Core_Ops_Range_RangeToInclusive_Type as Core_Ops_Range_RangeToInclusive_Type
  predicate invariant1 (self : Core_Ops_Range_RangeToInclusive_Type.t_rangetoinclusive usize) =
    [#"../../../../creusot-contracts/src/invariant.rs" 8 8 8 12] true
  val invariant1 (self : Core_Ops_Range_RangeToInclusive_Type.t_rangetoinclusive usize) : bool
    ensures { result = invariant1 self }
    
  predicate inv1 (_x : Core_Ops_Range_RangeToInclusive_Type.t_rangetoinclusive usize)
  val inv1 (_x : Core_Ops_Range_RangeToInclusive_Type.t_rangetoinclusive usize) : bool
    ensures { result = inv1 _x }
    
  axiom inv1 : forall x : Core_Ops_Range_RangeToInclusive_Type.t_rangetoinclusive usize . inv1 x = true
  predicate invariant0 (self : Alloc_Vec_Vec_Type.t_vec int32 (Alloc_Alloc_Global_Type.t_global)) =
    [#"../../../../creusot-contracts/src/invariant.rs" 8 8 8 12] true
  val invariant0 (self : Alloc_Vec_Vec_Type.t_vec int32 (Alloc_Alloc_Global_Type.t_global)) : bool
    ensures { result = invariant0 self }
    
  predicate inv0 (_x : Alloc_Vec_Vec_Type.t_vec int32 (Alloc_Alloc_Global_Type.t_global))
  val inv0 (_x : Alloc_Vec_Vec_Type.t_vec int32 (Alloc_Alloc_Global_Type.t_global)) : bool
    ensures { result = inv0 _x }
    
  axiom inv0 : forall x : Alloc_Vec_Vec_Type.t_vec int32 (Alloc_Alloc_Global_Type.t_global) . inv0 x = true
<<<<<<< HEAD
  predicate resolve2 (self : int32) =
    [#"../../../../creusot-contracts/src/resolve.rs" 47 8 47 12] true
  val resolve2 (self : int32) : bool
    ensures { result = resolve2 self }
    
=======
>>>>>>> eb3d2c05
  use seq.Seq
  predicate has_value1 [@inline:trivial] (self : usize) (seq : Seq.seq int32) (out : int32) =
    [#"../../../../creusot-contracts/src/std/slice.rs" 122 20 122 37] Seq.get seq (UIntSize.to_int self) = out
  val has_value1 [@inline:trivial] (self : usize) (seq : Seq.seq int32) (out : int32) : bool
    ensures { result = has_value1 self seq out }
    
  predicate in_bounds1 [@inline:trivial] (self : usize) (seq : Seq.seq int32) =
    [#"../../../../creusot-contracts/src/std/slice.rs" 115 20 115 37] UIntSize.to_int self < Seq.length seq
  val in_bounds1 [@inline:trivial] (self : usize) (seq : Seq.seq int32) : bool
    ensures { result = in_bounds1 self seq }
    
  function shallow_model2 (self : Alloc_Vec_Vec_Type.t_vec int32 (Alloc_Alloc_Global_Type.t_global)) : Seq.seq int32 =
    [#"../../../../creusot-contracts/src/model.rs" 79 8 79 31] shallow_model0 self
  val shallow_model2 (self : Alloc_Vec_Vec_Type.t_vec int32 (Alloc_Alloc_Global_Type.t_global)) : Seq.seq int32
    ensures { result = shallow_model2 self }
    
  val index1 (self : Alloc_Vec_Vec_Type.t_vec int32 (Alloc_Alloc_Global_Type.t_global)) (index : usize) : int32
    requires {[#"../../../../creusot-contracts/src/std/vec.rs" 141 27 141 46] in_bounds1 index (shallow_model2 self)}
    requires {inv0 self}
    requires {inv7 index}
    ensures { [#"../../../../creusot-contracts/src/std/vec.rs" 142 26 142 54] has_value1 index (shallow_model2 self) result }
    ensures { inv8 result }
    
  val len1 (self : Alloc_Vec_Vec_Type.t_vec int32 (Alloc_Alloc_Global_Type.t_global)) : usize
    requires {inv0 self}
    ensures { [#"../../../../creusot-contracts/src/std/vec.rs" 75 26 75 48] UIntSize.to_int result = Seq.length (shallow_model2 self) }
    
<<<<<<< HEAD
  predicate resolve0 (self : borrowed (slice int32)) =
    [#"../../../../creusot-contracts/src/resolve.rs" 27 20 27 34]  ^ self =  * self
  val resolve0 (self : borrowed (slice int32)) : bool
    ensures { result = resolve0 self }
=======
  predicate resolve1 (self : borrowed (slice int32)) =
    [#"../../../../creusot-contracts/src/resolve.rs" 25 20 25 34]  ^ self =  * self
  val resolve1 (self : borrowed (slice int32)) : bool
    ensures { result = resolve1 self }
>>>>>>> eb3d2c05
    
  predicate resolve_elswhere0 (self : Core_Ops_Range_RangeToInclusive_Type.t_rangetoinclusive usize) (old' : Seq.seq int32) (fin : Seq.seq int32)
    
   =
    [#"../../../../creusot-contracts/src/std/slice.rs" 234 8 234 89] forall i : int . UIntSize.to_int (Core_Ops_Range_RangeToInclusive_Type.rangetoinclusive_end self) < i /\ i < Seq.length old' -> Seq.get old' i = Seq.get fin i
  val resolve_elswhere0 (self : Core_Ops_Range_RangeToInclusive_Type.t_rangetoinclusive usize) (old' : Seq.seq int32) (fin : Seq.seq int32) : bool
    ensures { result = resolve_elswhere0 self old' fin }
    
  use prelude.Slice
  function shallow_model6 (self : slice int32) : Seq.seq int32
  val shallow_model6 (self : slice int32) : Seq.seq int32
    requires {[#"../../../../creusot-contracts/src/std/slice.rs" 19 21 19 25] inv11 self}
    ensures { result = shallow_model6 self }
    
  axiom shallow_model6_spec : forall self : slice int32 . ([#"../../../../creusot-contracts/src/std/slice.rs" 19 21 19 25] inv11 self) -> ([#"../../../../creusot-contracts/src/std/slice.rs" 19 4 19 50] inv10 (shallow_model6 self)) && ([#"../../../../creusot-contracts/src/std/slice.rs" 18 14 18 42] shallow_model6 self = Slice.id self) && ([#"../../../../creusot-contracts/src/std/slice.rs" 17 14 17 41] Seq.length (shallow_model6 self) <= UIntSize.to_int max0)
  use seq_ext.SeqExt
  predicate has_value0 (self : Core_Ops_Range_RangeToInclusive_Type.t_rangetoinclusive usize) (seq : Seq.seq int32) (out : slice int32)
    
   =
    [#"../../../../creusot-contracts/src/std/slice.rs" 228 20 228 61] SeqExt.subsequence seq 0 (UIntSize.to_int (Core_Ops_Range_RangeToInclusive_Type.rangetoinclusive_end self) + 1) = shallow_model6 out
  val has_value0 (self : Core_Ops_Range_RangeToInclusive_Type.t_rangetoinclusive usize) (seq : Seq.seq int32) (out : slice int32) : bool
    ensures { result = has_value0 self seq out }
    
  predicate in_bounds0 (self : Core_Ops_Range_RangeToInclusive_Type.t_rangetoinclusive usize) (seq : Seq.seq int32) =
    [#"../../../../creusot-contracts/src/std/slice.rs" 222 20 222 41] UIntSize.to_int (Core_Ops_Range_RangeToInclusive_Type.rangetoinclusive_end self) < Seq.length seq
  val in_bounds0 (self : Core_Ops_Range_RangeToInclusive_Type.t_rangetoinclusive usize) (seq : Seq.seq int32) : bool
    ensures { result = in_bounds0 self seq }
    
  function shallow_model5 (self : borrowed (Alloc_Vec_Vec_Type.t_vec int32 (Alloc_Alloc_Global_Type.t_global))) : Seq.seq int32
    
   =
    [#"../../../../creusot-contracts/src/model.rs" 97 8 97 31] shallow_model0 ( * self)
  val shallow_model5 (self : borrowed (Alloc_Vec_Vec_Type.t_vec int32 (Alloc_Alloc_Global_Type.t_global))) : Seq.seq int32
    ensures { result = shallow_model5 self }
    
  val index_mut0 (self : borrowed (Alloc_Vec_Vec_Type.t_vec int32 (Alloc_Alloc_Global_Type.t_global))) (index : Core_Ops_Range_RangeToInclusive_Type.t_rangetoinclusive usize) : borrowed (slice int32)
    requires {[#"../../../../creusot-contracts/src/std/vec.rs" 132 27 132 46] in_bounds0 index (shallow_model5 self)}
    requires {inv5 self}
    requires {inv1 index}
    ensures { [#"../../../../creusot-contracts/src/std/vec.rs" 133 26 133 54] has_value0 index (shallow_model5 self) ( * result) }
    ensures { [#"../../../../creusot-contracts/src/std/vec.rs" 134 26 134 57] has_value0 index (shallow_model0 ( ^ self)) ( ^ result) }
    ensures { [#"../../../../creusot-contracts/src/std/vec.rs" 135 26 135 62] resolve_elswhere0 index (shallow_model5 self) (shallow_model0 ( ^ self)) }
    ensures { [#"../../../../creusot-contracts/src/std/vec.rs" 136 26 136 55] Seq.length (shallow_model0 ( ^ self)) = Seq.length (shallow_model5 self) }
    ensures { inv6 result }
    
  val is_none0 (self : Core_Option_Option_Type.t_option (slice int32)) : bool
    requires {inv4 self}
    ensures { [#"../../../../creusot-contracts/src/std/option.rs" 36 26 36 51] result = (self = Core_Option_Option_Type.C_None) }
    
  function shallow_model3 (self : slice int32) : Seq.seq int32 =
    [#"../../../../creusot-contracts/src/model.rs" 79 8 79 31] shallow_model6 self
  val shallow_model3 (self : slice int32) : Seq.seq int32
    ensures { result = shallow_model3 self }
    
  val get0 (self : slice int32) (index : Core_Ops_Range_RangeToInclusive_Type.t_rangetoinclusive usize) : Core_Option_Option_Type.t_option (slice int32)
    requires {inv2 self}
    requires {inv1 index}
    ensures { [#"../../../../creusot-contracts/src/std/slice.rs" 252 8 252 102] in_bounds0 index (shallow_model3 self) -> (exists r : slice int32 . inv2 r /\ result = Core_Option_Option_Type.C_Some r /\ has_value0 index (shallow_model3 self) r) }
    ensures { [#"../../../../creusot-contracts/src/std/slice.rs" 253 18 253 55] in_bounds0 index (shallow_model3 self) \/ result = Core_Option_Option_Type.C_None }
    ensures { inv3 result }
    
  val deref0 (self : Alloc_Vec_Vec_Type.t_vec int32 (Alloc_Alloc_Global_Type.t_global)) : slice int32
    requires {inv0 self}
    ensures { [#"../../../../creusot-contracts/src/std/vec.rs" 147 26 147 42] shallow_model3 result = shallow_model2 self }
    ensures { inv2 result }
    
  predicate resolve2 (self : int32) =
    [#"../../../../creusot-contracts/src/resolve.rs" 45 8 45 12] true
  val resolve2 (self : int32) : bool
    ensures { result = resolve2 self }
    
  function index_logic0 [@inline:trivial] (self : Alloc_Vec_Vec_Type.t_vec int32 (Alloc_Alloc_Global_Type.t_global)) (ix : int) : int32
    
   =
    [#"../../../../creusot-contracts/src/logic/ops.rs" 20 8 20 31] Seq.get (shallow_model0 self) ix
  val index_logic0 [@inline:trivial] (self : Alloc_Vec_Vec_Type.t_vec int32 (Alloc_Alloc_Global_Type.t_global)) (ix : int) : int32
    ensures { result = index_logic0 self ix }
    
  predicate resolve0 (self : Alloc_Vec_Vec_Type.t_vec int32 (Alloc_Alloc_Global_Type.t_global)) =
    [#"../../../../creusot-contracts/src/std/vec.rs" 51 8 51 85] forall i : int . 0 <= i /\ i < Seq.length (shallow_model0 self) -> resolve2 (index_logic0 self i)
  val resolve0 (self : Alloc_Vec_Vec_Type.t_vec int32 (Alloc_Alloc_Global_Type.t_global)) : bool
    ensures { result = resolve0 self }
    
  val len0 (self : slice int32) : usize
    requires {inv2 self}
    ensures { [#"../../../../creusot-contracts/src/std/slice.rs" 238 0 334 1] Seq.length (shallow_model3 self) = UIntSize.to_int result }
    
  val index0 (self : Alloc_Vec_Vec_Type.t_vec int32 (Alloc_Alloc_Global_Type.t_global)) (index : Core_Ops_Range_RangeToInclusive_Type.t_rangetoinclusive usize) : slice int32
    requires {[#"../../../../creusot-contracts/src/std/vec.rs" 141 27 141 46] in_bounds0 index (shallow_model2 self)}
    requires {inv0 self}
    requires {inv1 index}
    ensures { [#"../../../../creusot-contracts/src/std/vec.rs" 142 26 142 54] has_value0 index (shallow_model2 self) result }
    ensures { inv2 result }
    
  use prelude.Int32
  val create_arr0 [#"../index_range.rs" 14 0 14 27] (_1 : ()) : Alloc_Vec_Vec_Type.t_vec int32 (Alloc_Alloc_Global_Type.t_global)
    ensures { [#"../index_range.rs" 7 4 12 22] Seq.length (shallow_model0 result) = 5 /\ Int32.to_int (index_logic0 result 0) = 0 /\ Int32.to_int (index_logic0 result 1) = 1 /\ Int32.to_int (index_logic0 result 2) = 2 /\ Int32.to_int (index_logic0 result 3) = 3 /\ Int32.to_int (index_logic0 result 4) = 4 }
    
  let rec cfg test_range_to_inclusive [#"../index_range.rs" 179 0 179 32] [@cfg:stackify] [@cfg:subregion_analysis] (_1 : ()) : ()
    
   = [@vc:do_not_keep_trace] [@vc:sp]
  var _0 : ();
  var arr : Alloc_Vec_Vec_Type.t_vec int32 (Alloc_Alloc_Global_Type.t_global);
  var s : slice int32;
  var _3 : slice int32;
  var _8 : usize;
  var _12 : usize;
  var _14 : bool;
  var _17 : usize;
  var _19 : bool;
  var _22 : bool;
  var _24 : Core_Option_Option_Type.t_option (slice int32);
  var _26 : slice int32;
  var s1 : borrowed (slice int32);
  var _31 : borrowed (slice int32);
  var _32 : borrowed (Alloc_Vec_Vec_Type.t_vec int32 (Alloc_Alloc_Global_Type.t_global));
  var _36 : usize;
  var _39 : usize;
  var _41 : bool;
  var _42 : usize;
  var _44 : bool;
  var _48 : usize;
  var _50 : bool;
  var _54 : usize;
  var _60 : int32;
  var _66 : int32;
  var _72 : int32;
  var _78 : int32;
  var _84 : int32;
  {
    goto BB0
  }
  BB0 {
    [#"../index_range.rs" 181 18 181 30] arr <- ([#"../index_range.rs" 181 18 181 30] create_arr0 ());
    goto BB1
  }
  BB1 {
    [#"../index_range.rs" 186 16 186 22] _3 <- ([#"../index_range.rs" 186 16 186 22] index0 ([#"../index_range.rs" 186 13 186 16] arr) ([#"../index_range.rs" 186 17 186 21] Core_Ops_Range_RangeToInclusive_Type.C_RangeToInclusive ([#"../index_range.rs" 186 20 186 21] [#"../index_range.rs" 186 20 186 21] (1 : usize))));
    goto BB2
  }
  BB2 {
    [#"../index_range.rs" 186 12 186 22] s <- ([#"../index_range.rs" 186 12 186 22] _3);
    [#"../index_range.rs" 187 12 187 19] _8 <- ([#"../index_range.rs" 187 12 187 19] len0 ([#"../index_range.rs" 187 12 187 13] s));
    goto BB3
  }
  BB3 {
    switch ([#"../index_range.rs" 187 12 187 24] _8 = ([#"../index_range.rs" 187 23 187 24] [#"../index_range.rs" 187 23 187 24] (2 : usize)))
      | False -> goto BB11
      | True -> goto BB4
      end
  }
  BB4 {
    [#"../index_range.rs" 187 30 187 31] _12 <- ([#"../index_range.rs" 187 30 187 31] [#"../index_range.rs" 187 30 187 31] (0 : usize));
    [#"../index_range.rs" 187 28 187 32] _14 <- ([#"../index_range.rs" 187 28 187 32] _12 < ([#"../index_range.rs" 187 28 187 32] Slice.length s));
    assert { [@expl:index in bounds] [#"../index_range.rs" 187 28 187 32] _14 };
    goto BB5
  }
  BB5 {
    switch ([#"../index_range.rs" 187 28 187 37] ([#"../index_range.rs" 187 28 187 32] Slice.get s _12) = ([#"../index_range.rs" 187 36 187 37] [#"../index_range.rs" 187 36 187 37] (0 : int32)))
      | False -> goto BB10
      | True -> goto BB6
      end
  }
  BB6 {
    [#"../index_range.rs" 187 43 187 44] _17 <- ([#"../index_range.rs" 187 43 187 44] [#"../index_range.rs" 187 43 187 44] (1 : usize));
    [#"../index_range.rs" 187 41 187 45] _19 <- ([#"../index_range.rs" 187 41 187 45] _17 < ([#"../index_range.rs" 187 41 187 45] Slice.length s));
    assert { [@expl:index in bounds] [#"../index_range.rs" 187 41 187 45] _19 };
    goto BB7
  }
  BB7 {
    switch ([#"../index_range.rs" 187 41 187 50] ([#"../index_range.rs" 187 41 187 45] Slice.get s _17) = ([#"../index_range.rs" 187 49 187 50] [#"../index_range.rs" 187 49 187 50] (1 : int32)))
      | False -> goto BB9
      | True -> goto BB8
      end
  }
  BB8 {
    [#"../index_range.rs" 192 12 192 25] _26 <- ([#"../index_range.rs" 192 12 192 25] deref0 ([#"../index_range.rs" 192 12 192 15] arr));
    goto BB13
  }
  BB9 {
    assume { resolve0 arr };
    goto BB12
  }
  BB10 {
    assume { resolve0 arr };
    goto BB12
  }
  BB11 {
    assume { resolve0 arr };
    goto BB12
  }
  BB12 {
    assert { [#"../index_range.rs" 187 4 187 51] false };
    absurd
  }
  BB13 {
    [#"../index_range.rs" 192 12 192 25] _24 <- ([#"../index_range.rs" 192 12 192 25] get0 ([#"../index_range.rs" 192 12 192 15] _26) ([#"../index_range.rs" 192 20 192 24] Core_Ops_Range_RangeToInclusive_Type.C_RangeToInclusive ([#"../index_range.rs" 192 23 192 24] [#"../index_range.rs" 192 23 192 24] (5 : usize))));
    goto BB14
  }
  BB14 {
    [#"../index_range.rs" 192 12 192 35] _22 <- ([#"../index_range.rs" 192 12 192 35] is_none0 ([#"../index_range.rs" 192 12 192 25] _24));
    goto BB15
  }
  BB15 {
    switch (_22)
      | False -> goto BB17
      | True -> goto BB16
      end
  }
  BB16 {
    [#"../index_range.rs" 195 17 195 20] _32 <- Borrow.borrow_mut arr;
    [#"../index_range.rs" 195 17 195 20] arr <-  ^ _32;
    [#"../index_range.rs" 195 20 195 26] _31 <- ([#"../index_range.rs" 195 20 195 26] index_mut0 _32 ([#"../index_range.rs" 195 21 195 25] Core_Ops_Range_RangeToInclusive_Type.C_RangeToInclusive ([#"../index_range.rs" 195 24 195 25] [#"../index_range.rs" 195 24 195 25] (2 : usize))));
    _32 <- any borrowed (Alloc_Vec_Vec_Type.t_vec int32 (Alloc_Alloc_Global_Type.t_global));
    goto BB18
  }
  BB17 {
    assume { resolve0 arr };
    assert { [#"../index_range.rs" 192 4 192 36] false };
    absurd
  }
  BB18 {
    [#"../index_range.rs" 195 12 195 26] s1 <- Borrow.borrow_final ( * _31) (Borrow.get_id _31);
    [#"../index_range.rs" 195 12 195 26] _31 <- { _31 with current = ( ^ s1) ; };
    [#"../index_range.rs" 196 12 196 19] _36 <- ([#"../index_range.rs" 196 12 196 19] len0 ([#"../index_range.rs" 196 12 196 13]  * s1));
    goto BB19
  }
  BB19 {
    switch ([#"../index_range.rs" 196 12 196 24] _36 = ([#"../index_range.rs" 196 23 196 24] [#"../index_range.rs" 196 23 196 24] (3 : usize)))
      | False -> goto BB21
      | True -> goto BB20
      end
  }
  BB20 {
    [#"../index_range.rs" 197 6 197 7] _39 <- ([#"../index_range.rs" 197 6 197 7] [#"../index_range.rs" 197 6 197 7] (0 : usize));
    [#"../index_range.rs" 197 4 197 8] _41 <- ([#"../index_range.rs" 197 4 197 8] _39 < ([#"../index_range.rs" 197 4 197 8] Slice.length ( * s1)));
    assert { [@expl:index in bounds] [#"../index_range.rs" 197 4 197 8] _41 };
    goto BB22
  }
  BB21 {
    assume { resolve1 s1 };
    assume { resolve1 _31 };
    assume { resolve0 arr };
    assert { [#"../index_range.rs" 196 4 196 25] false };
    absurd
  }
  BB22 {
    [#"../index_range.rs" 197 4 197 13] s1 <- { s1 with current = Slice.set ( * s1) _39 ([#"../index_range.rs" 197 4 197 13] [#"../index_range.rs" 197 11 197 13] (-1 : int32)) ; };
    [#"../index_range.rs" 198 6 198 7] _42 <- ([#"../index_range.rs" 198 6 198 7] [#"../index_range.rs" 198 6 198 7] (2 : usize));
    [#"../index_range.rs" 198 4 198 8] _44 <- ([#"../index_range.rs" 198 4 198 8] _42 < ([#"../index_range.rs" 198 4 198 8] Slice.length ( * s1)));
    assert { [@expl:index in bounds] [#"../index_range.rs" 198 4 198 8] _44 };
    goto BB23
  }
  BB23 {
    [#"../index_range.rs" 198 4 198 13] s1 <- { s1 with current = Slice.set ( * s1) _42 ([#"../index_range.rs" 198 4 198 13] [#"../index_range.rs" 198 11 198 13] (-1 : int32)) ; };
    [#"../index_range.rs" 200 14 200 15] _48 <- ([#"../index_range.rs" 200 14 200 15] [#"../index_range.rs" 200 14 200 15] (1 : usize));
    [#"../index_range.rs" 200 12 200 16] _50 <- ([#"../index_range.rs" 200 12 200 16] _48 < ([#"../index_range.rs" 200 12 200 16] Slice.length ( * s1)));
    assert { [@expl:index in bounds] [#"../index_range.rs" 200 12 200 16] _50 };
    goto BB24
  }
  BB24 {
    assume { resolve1 s1 };
    assume { resolve1 _31 };
    switch ([#"../index_range.rs" 200 12 200 21] ([#"../index_range.rs" 200 12 200 16] Slice.get ( * s1) _48) = ([#"../index_range.rs" 200 20 200 21] [#"../index_range.rs" 200 20 200 21] (1 : int32)))
      | False -> goto BB26
      | True -> goto BB25
      end
  }
  BB25 {
    [#"../index_range.rs" 202 12 202 21] _54 <- ([#"../index_range.rs" 202 12 202 21] len1 ([#"../index_range.rs" 202 12 202 15] arr));
    goto BB27
  }
  BB26 {
    assume { resolve0 arr };
    assert { [#"../index_range.rs" 200 4 200 22] false };
    absurd
  }
  BB27 {
    switch ([#"../index_range.rs" 202 12 202 26] _54 = ([#"../index_range.rs" 202 25 202 26] [#"../index_range.rs" 202 25 202 26] (5 : usize)))
      | False -> goto BB29
      | True -> goto BB28
      end
  }
  BB28 {
    [#"../index_range.rs" 203 15 203 18] _60 <- ([#"../index_range.rs" 203 15 203 18] index1 ([#"../index_range.rs" 203 12 203 15] arr) ([#"../index_range.rs" 203 16 203 17] [#"../index_range.rs" 203 16 203 17] (0 : usize)));
    goto BB30
  }
  BB29 {
    assume { resolve0 arr };
    assert { [#"../index_range.rs" 202 4 202 27] false };
    absurd
  }
  BB30 {
    switch ([#"../index_range.rs" 203 12 203 24] ([#"../index_range.rs" 203 12 203 18] _60) = ([#"../index_range.rs" 203 22 203 24] [#"../index_range.rs" 203 22 203 24] (-1 : int32)))
      | False -> goto BB32
      | True -> goto BB31
      end
  }
  BB31 {
    [#"../index_range.rs" 204 15 204 18] _66 <- ([#"../index_range.rs" 204 15 204 18] index1 ([#"../index_range.rs" 204 12 204 15] arr) ([#"../index_range.rs" 204 16 204 17] [#"../index_range.rs" 204 16 204 17] (1 : usize)));
    goto BB33
  }
  BB32 {
    assume { resolve0 arr };
    assert { [#"../index_range.rs" 203 4 203 25] false };
    absurd
  }
  BB33 {
    switch ([#"../index_range.rs" 204 12 204 23] ([#"../index_range.rs" 204 12 204 18] _66) = ([#"../index_range.rs" 204 22 204 23] [#"../index_range.rs" 204 22 204 23] (1 : int32)))
      | False -> goto BB35
      | True -> goto BB34
      end
  }
  BB34 {
    [#"../index_range.rs" 205 15 205 18] _72 <- ([#"../index_range.rs" 205 15 205 18] index1 ([#"../index_range.rs" 205 12 205 15] arr) ([#"../index_range.rs" 205 16 205 17] [#"../index_range.rs" 205 16 205 17] (2 : usize)));
    goto BB36
  }
  BB35 {
    assume { resolve0 arr };
    assert { [#"../index_range.rs" 204 4 204 24] false };
    absurd
  }
  BB36 {
    switch ([#"../index_range.rs" 205 12 205 24] ([#"../index_range.rs" 205 12 205 18] _72) = ([#"../index_range.rs" 205 22 205 24] [#"../index_range.rs" 205 22 205 24] (-1 : int32)))
      | False -> goto BB38
      | True -> goto BB37
      end
  }
  BB37 {
    [#"../index_range.rs" 206 15 206 18] _78 <- ([#"../index_range.rs" 206 15 206 18] index1 ([#"../index_range.rs" 206 12 206 15] arr) ([#"../index_range.rs" 206 16 206 17] [#"../index_range.rs" 206 16 206 17] (3 : usize)));
    goto BB39
  }
  BB38 {
    assume { resolve0 arr };
    assert { [#"../index_range.rs" 205 4 205 25] false };
    absurd
  }
  BB39 {
    switch ([#"../index_range.rs" 206 12 206 23] ([#"../index_range.rs" 206 12 206 18] _78) = ([#"../index_range.rs" 206 22 206 23] [#"../index_range.rs" 206 22 206 23] (3 : int32)))
      | False -> goto BB41
      | True -> goto BB40
      end
  }
  BB40 {
    [#"../index_range.rs" 207 15 207 18] _84 <- ([#"../index_range.rs" 207 15 207 18] index1 ([#"../index_range.rs" 207 12 207 15] arr) ([#"../index_range.rs" 207 16 207 17] [#"../index_range.rs" 207 16 207 17] (4 : usize)));
    goto BB42
  }
  BB41 {
    assume { resolve0 arr };
    assert { [#"../index_range.rs" 206 4 206 24] false };
    absurd
  }
  BB42 {
    assume { resolve0 arr };
    switch ([#"../index_range.rs" 207 12 207 23] ([#"../index_range.rs" 207 12 207 18] _84) = ([#"../index_range.rs" 207 22 207 23] [#"../index_range.rs" 207 22 207 23] (4 : int32)))
      | False -> goto BB44
      | True -> goto BB43
      end
  }
  BB43 {
    [#"../index_range.rs" 179 33 208 1] _0 <- ([#"../index_range.rs" 179 33 208 1] ());
    goto BB45
  }
  BB44 {
    assert { [#"../index_range.rs" 207 4 207 24] false };
    absurd
  }
  BB45 {
    return _0
  }
  
end<|MERGE_RESOLUTION|>--- conflicted
+++ resolved
@@ -109,7 +109,7 @@
   function shallow_model2 (self : borrowed (Alloc_Vec_Vec_Type.t_vec int32 (Alloc_Alloc_Global_Type.t_global))) : Seq.seq int32
     
    =
-    [#"../../../../creusot-contracts/src/model.rs" 97 8 97 31] shallow_model0 ( * self)
+    [#"../../../../creusot-contracts/src/model.rs" 101 8 101 31] shallow_model0 ( * self)
   val shallow_model2 (self : borrowed (Alloc_Vec_Vec_Type.t_vec int32 (Alloc_Alloc_Global_Type.t_global))) : Seq.seq int32
     ensures { result = shallow_model2 self }
     
@@ -350,14 +350,6 @@
     ensures { result = inv0 _x }
     
   axiom inv0 : forall x : Alloc_Vec_Vec_Type.t_vec int32 (Alloc_Alloc_Global_Type.t_global) . inv0 x = true
-<<<<<<< HEAD
-  predicate resolve2 (self : int32) =
-    [#"../../../../creusot-contracts/src/resolve.rs" 47 8 47 12] true
-  val resolve2 (self : int32) : bool
-    ensures { result = resolve2 self }
-    
-=======
->>>>>>> eb3d2c05
   use seq.Seq
   predicate has_value1 [@inline:trivial] (self : usize) (seq : Seq.seq int32) (out : int32) =
     [#"../../../../creusot-contracts/src/std/slice.rs" 122 20 122 37] Seq.get seq (UIntSize.to_int self) = out
@@ -370,7 +362,7 @@
     ensures { result = in_bounds1 self seq }
     
   function shallow_model2 (self : Alloc_Vec_Vec_Type.t_vec int32 (Alloc_Alloc_Global_Type.t_global)) : Seq.seq int32 =
-    [#"../../../../creusot-contracts/src/model.rs" 79 8 79 31] shallow_model0 self
+    [#"../../../../creusot-contracts/src/model.rs" 83 8 83 31] shallow_model0 self
   val shallow_model2 (self : Alloc_Vec_Vec_Type.t_vec int32 (Alloc_Alloc_Global_Type.t_global)) : Seq.seq int32
     ensures { result = shallow_model2 self }
     
@@ -385,17 +377,10 @@
     requires {inv0 self}
     ensures { [#"../../../../creusot-contracts/src/std/vec.rs" 75 26 75 48] UIntSize.to_int result = Seq.length (shallow_model2 self) }
     
-<<<<<<< HEAD
-  predicate resolve0 (self : borrowed (slice int32)) =
-    [#"../../../../creusot-contracts/src/resolve.rs" 27 20 27 34]  ^ self =  * self
-  val resolve0 (self : borrowed (slice int32)) : bool
-    ensures { result = resolve0 self }
-=======
   predicate resolve1 (self : borrowed (slice int32)) =
     [#"../../../../creusot-contracts/src/resolve.rs" 25 20 25 34]  ^ self =  * self
   val resolve1 (self : borrowed (slice int32)) : bool
     ensures { result = resolve1 self }
->>>>>>> eb3d2c05
     
   predicate resolve_elswhere0 (self : Core_Ops_Range_Range_Type.t_range usize) (old' : Seq.seq int32) (fin : Seq.seq int32)
     
@@ -425,7 +410,7 @@
   function shallow_model5 (self : borrowed (Alloc_Vec_Vec_Type.t_vec int32 (Alloc_Alloc_Global_Type.t_global))) : Seq.seq int32
     
    =
-    [#"../../../../creusot-contracts/src/model.rs" 97 8 97 31] shallow_model0 ( * self)
+    [#"../../../../creusot-contracts/src/model.rs" 101 8 101 31] shallow_model0 ( * self)
   val shallow_model5 (self : borrowed (Alloc_Vec_Vec_Type.t_vec int32 (Alloc_Alloc_Global_Type.t_global))) : Seq.seq int32
     ensures { result = shallow_model5 self }
     
@@ -444,7 +429,7 @@
     ensures { [#"../../../../creusot-contracts/src/std/option.rs" 36 26 36 51] result = (self = Core_Option_Option_Type.C_None) }
     
   function shallow_model3 (self : slice int32) : Seq.seq int32 =
-    [#"../../../../creusot-contracts/src/model.rs" 79 8 79 31] shallow_model6 self
+    [#"../../../../creusot-contracts/src/model.rs" 83 8 83 31] shallow_model6 self
   val shallow_model3 (self : slice int32) : Seq.seq int32
     ensures { result = shallow_model3 self }
     
@@ -1097,14 +1082,6 @@
     ensures { result = inv0 _x }
     
   axiom inv0 : forall x : Alloc_Vec_Vec_Type.t_vec int32 (Alloc_Alloc_Global_Type.t_global) . inv0 x = true
-<<<<<<< HEAD
-  predicate resolve2 (self : int32) =
-    [#"../../../../creusot-contracts/src/resolve.rs" 47 8 47 12] true
-  val resolve2 (self : int32) : bool
-    ensures { result = resolve2 self }
-    
-=======
->>>>>>> eb3d2c05
   use seq.Seq
   predicate has_value1 [@inline:trivial] (self : usize) (seq : Seq.seq int32) (out : int32) =
     [#"../../../../creusot-contracts/src/std/slice.rs" 122 20 122 37] Seq.get seq (UIntSize.to_int self) = out
@@ -1117,7 +1094,7 @@
     ensures { result = in_bounds1 self seq }
     
   function shallow_model2 (self : Alloc_Vec_Vec_Type.t_vec int32 (Alloc_Alloc_Global_Type.t_global)) : Seq.seq int32 =
-    [#"../../../../creusot-contracts/src/model.rs" 79 8 79 31] shallow_model0 self
+    [#"../../../../creusot-contracts/src/model.rs" 83 8 83 31] shallow_model0 self
   val shallow_model2 (self : Alloc_Vec_Vec_Type.t_vec int32 (Alloc_Alloc_Global_Type.t_global)) : Seq.seq int32
     ensures { result = shallow_model2 self }
     
@@ -1132,17 +1109,10 @@
     requires {inv0 self}
     ensures { [#"../../../../creusot-contracts/src/std/vec.rs" 75 26 75 48] UIntSize.to_int result = Seq.length (shallow_model2 self) }
     
-<<<<<<< HEAD
-  predicate resolve0 (self : borrowed (slice int32)) =
-    [#"../../../../creusot-contracts/src/resolve.rs" 27 20 27 34]  ^ self =  * self
-  val resolve0 (self : borrowed (slice int32)) : bool
-    ensures { result = resolve0 self }
-=======
   predicate resolve1 (self : borrowed (slice int32)) =
     [#"../../../../creusot-contracts/src/resolve.rs" 25 20 25 34]  ^ self =  * self
   val resolve1 (self : borrowed (slice int32)) : bool
     ensures { result = resolve1 self }
->>>>>>> eb3d2c05
     
   predicate resolve_elswhere0 (self : Core_Ops_Range_RangeTo_Type.t_rangeto usize) (old' : Seq.seq int32) (fin : Seq.seq int32)
     
@@ -1172,7 +1142,7 @@
   function shallow_model5 (self : borrowed (Alloc_Vec_Vec_Type.t_vec int32 (Alloc_Alloc_Global_Type.t_global))) : Seq.seq int32
     
    =
-    [#"../../../../creusot-contracts/src/model.rs" 97 8 97 31] shallow_model0 ( * self)
+    [#"../../../../creusot-contracts/src/model.rs" 101 8 101 31] shallow_model0 ( * self)
   val shallow_model5 (self : borrowed (Alloc_Vec_Vec_Type.t_vec int32 (Alloc_Alloc_Global_Type.t_global))) : Seq.seq int32
     ensures { result = shallow_model5 self }
     
@@ -1191,7 +1161,7 @@
     ensures { [#"../../../../creusot-contracts/src/std/option.rs" 36 26 36 51] result = (self = Core_Option_Option_Type.C_None) }
     
   function shallow_model3 (self : slice int32) : Seq.seq int32 =
-    [#"../../../../creusot-contracts/src/model.rs" 79 8 79 31] shallow_model6 self
+    [#"../../../../creusot-contracts/src/model.rs" 83 8 83 31] shallow_model6 self
   val shallow_model3 (self : slice int32) : Seq.seq int32
     ensures { result = shallow_model3 self }
     
@@ -1683,14 +1653,6 @@
     ensures { result = inv0 _x }
     
   axiom inv0 : forall x : Alloc_Vec_Vec_Type.t_vec int32 (Alloc_Alloc_Global_Type.t_global) . inv0 x = true
-<<<<<<< HEAD
-  predicate resolve2 (self : int32) =
-    [#"../../../../creusot-contracts/src/resolve.rs" 47 8 47 12] true
-  val resolve2 (self : int32) : bool
-    ensures { result = resolve2 self }
-    
-=======
->>>>>>> eb3d2c05
   use seq.Seq
   predicate has_value1 [@inline:trivial] (self : usize) (seq : Seq.seq int32) (out : int32) =
     [#"../../../../creusot-contracts/src/std/slice.rs" 122 20 122 37] Seq.get seq (UIntSize.to_int self) = out
@@ -1703,7 +1665,7 @@
     ensures { result = in_bounds1 self seq }
     
   function shallow_model2 (self : Alloc_Vec_Vec_Type.t_vec int32 (Alloc_Alloc_Global_Type.t_global)) : Seq.seq int32 =
-    [#"../../../../creusot-contracts/src/model.rs" 79 8 79 31] shallow_model0 self
+    [#"../../../../creusot-contracts/src/model.rs" 83 8 83 31] shallow_model0 self
   val shallow_model2 (self : Alloc_Vec_Vec_Type.t_vec int32 (Alloc_Alloc_Global_Type.t_global)) : Seq.seq int32
     ensures { result = shallow_model2 self }
     
@@ -1718,17 +1680,10 @@
     requires {inv0 self}
     ensures { [#"../../../../creusot-contracts/src/std/vec.rs" 75 26 75 48] UIntSize.to_int result = Seq.length (shallow_model2 self) }
     
-<<<<<<< HEAD
-  predicate resolve0 (self : borrowed (slice int32)) =
-    [#"../../../../creusot-contracts/src/resolve.rs" 27 20 27 34]  ^ self =  * self
-  val resolve0 (self : borrowed (slice int32)) : bool
-    ensures { result = resolve0 self }
-=======
   predicate resolve1 (self : borrowed (slice int32)) =
     [#"../../../../creusot-contracts/src/resolve.rs" 25 20 25 34]  ^ self =  * self
   val resolve1 (self : borrowed (slice int32)) : bool
     ensures { result = resolve1 self }
->>>>>>> eb3d2c05
     
   predicate resolve_elswhere0 (self : Core_Ops_Range_RangeFrom_Type.t_rangefrom usize) (old' : Seq.seq int32) (fin : Seq.seq int32)
     
@@ -1760,7 +1715,7 @@
   function shallow_model5 (self : borrowed (Alloc_Vec_Vec_Type.t_vec int32 (Alloc_Alloc_Global_Type.t_global))) : Seq.seq int32
     
    =
-    [#"../../../../creusot-contracts/src/model.rs" 97 8 97 31] shallow_model0 ( * self)
+    [#"../../../../creusot-contracts/src/model.rs" 101 8 101 31] shallow_model0 ( * self)
   val shallow_model5 (self : borrowed (Alloc_Vec_Vec_Type.t_vec int32 (Alloc_Alloc_Global_Type.t_global))) : Seq.seq int32
     ensures { result = shallow_model5 self }
     
@@ -1779,7 +1734,7 @@
     ensures { [#"../../../../creusot-contracts/src/std/option.rs" 36 26 36 51] result = (self = Core_Option_Option_Type.C_None) }
     
   function shallow_model3 (self : slice int32) : Seq.seq int32 =
-    [#"../../../../creusot-contracts/src/model.rs" 79 8 79 31] shallow_model6 self
+    [#"../../../../creusot-contracts/src/model.rs" 83 8 83 31] shallow_model6 self
   val shallow_model3 (self : slice int32) : Seq.seq int32
     ensures { result = shallow_model3 self }
     
@@ -2273,14 +2228,6 @@
     ensures { result = inv0 _x }
     
   axiom inv0 : forall x : Alloc_Vec_Vec_Type.t_vec int32 (Alloc_Alloc_Global_Type.t_global) . inv0 x = true
-<<<<<<< HEAD
-  predicate resolve2 (self : int32) =
-    [#"../../../../creusot-contracts/src/resolve.rs" 47 8 47 12] true
-  val resolve2 (self : int32) : bool
-    ensures { result = resolve2 self }
-    
-=======
->>>>>>> eb3d2c05
   use seq.Seq
   predicate has_value1 [@inline:trivial] (self : usize) (seq : Seq.seq int32) (out : int32) =
     [#"../../../../creusot-contracts/src/std/slice.rs" 122 20 122 37] Seq.get seq (UIntSize.to_int self) = out
@@ -2293,7 +2240,7 @@
     ensures { result = in_bounds1 self seq }
     
   function shallow_model2 (self : Alloc_Vec_Vec_Type.t_vec int32 (Alloc_Alloc_Global_Type.t_global)) : Seq.seq int32 =
-    [#"../../../../creusot-contracts/src/model.rs" 79 8 79 31] shallow_model0 self
+    [#"../../../../creusot-contracts/src/model.rs" 83 8 83 31] shallow_model0 self
   val shallow_model2 (self : Alloc_Vec_Vec_Type.t_vec int32 (Alloc_Alloc_Global_Type.t_global)) : Seq.seq int32
     ensures { result = shallow_model2 self }
     
@@ -2308,17 +2255,10 @@
     requires {inv0 self}
     ensures { [#"../../../../creusot-contracts/src/std/vec.rs" 75 26 75 48] UIntSize.to_int result = Seq.length (shallow_model2 self) }
     
-<<<<<<< HEAD
-  predicate resolve0 (self : borrowed (slice int32)) =
-    [#"../../../../creusot-contracts/src/resolve.rs" 27 20 27 34]  ^ self =  * self
-  val resolve0 (self : borrowed (slice int32)) : bool
-    ensures { result = resolve0 self }
-=======
   predicate resolve1 (self : borrowed (slice int32)) =
     [#"../../../../creusot-contracts/src/resolve.rs" 25 20 25 34]  ^ self =  * self
   val resolve1 (self : borrowed (slice int32)) : bool
     ensures { result = resolve1 self }
->>>>>>> eb3d2c05
     
   predicate resolve_elswhere0 (self : Core_Ops_Range_RangeFull_Type.t_rangefull) (_old : Seq.seq int32) (_fin : Seq.seq int32)
     
@@ -2347,7 +2287,7 @@
   function shallow_model5 (self : borrowed (Alloc_Vec_Vec_Type.t_vec int32 (Alloc_Alloc_Global_Type.t_global))) : Seq.seq int32
     
    =
-    [#"../../../../creusot-contracts/src/model.rs" 97 8 97 31] shallow_model0 ( * self)
+    [#"../../../../creusot-contracts/src/model.rs" 101 8 101 31] shallow_model0 ( * self)
   val shallow_model5 (self : borrowed (Alloc_Vec_Vec_Type.t_vec int32 (Alloc_Alloc_Global_Type.t_global))) : Seq.seq int32
     ensures { result = shallow_model5 self }
     
@@ -2379,7 +2319,7 @@
     ensures { result = resolve0 self }
     
   function shallow_model3 (self : slice int32) : Seq.seq int32 =
-    [#"../../../../creusot-contracts/src/model.rs" 79 8 79 31] shallow_model6 self
+    [#"../../../../creusot-contracts/src/model.rs" 83 8 83 31] shallow_model6 self
   val shallow_model3 (self : slice int32) : Seq.seq int32
     ensures { result = shallow_model3 self }
     
@@ -2831,14 +2771,6 @@
     ensures { result = inv0 _x }
     
   axiom inv0 : forall x : Alloc_Vec_Vec_Type.t_vec int32 (Alloc_Alloc_Global_Type.t_global) . inv0 x = true
-<<<<<<< HEAD
-  predicate resolve2 (self : int32) =
-    [#"../../../../creusot-contracts/src/resolve.rs" 47 8 47 12] true
-  val resolve2 (self : int32) : bool
-    ensures { result = resolve2 self }
-    
-=======
->>>>>>> eb3d2c05
   use seq.Seq
   predicate has_value1 [@inline:trivial] (self : usize) (seq : Seq.seq int32) (out : int32) =
     [#"../../../../creusot-contracts/src/std/slice.rs" 122 20 122 37] Seq.get seq (UIntSize.to_int self) = out
@@ -2851,7 +2783,7 @@
     ensures { result = in_bounds1 self seq }
     
   function shallow_model2 (self : Alloc_Vec_Vec_Type.t_vec int32 (Alloc_Alloc_Global_Type.t_global)) : Seq.seq int32 =
-    [#"../../../../creusot-contracts/src/model.rs" 79 8 79 31] shallow_model0 self
+    [#"../../../../creusot-contracts/src/model.rs" 83 8 83 31] shallow_model0 self
   val shallow_model2 (self : Alloc_Vec_Vec_Type.t_vec int32 (Alloc_Alloc_Global_Type.t_global)) : Seq.seq int32
     ensures { result = shallow_model2 self }
     
@@ -2866,17 +2798,10 @@
     requires {inv0 self}
     ensures { [#"../../../../creusot-contracts/src/std/vec.rs" 75 26 75 48] UIntSize.to_int result = Seq.length (shallow_model2 self) }
     
-<<<<<<< HEAD
-  predicate resolve0 (self : borrowed (slice int32)) =
-    [#"../../../../creusot-contracts/src/resolve.rs" 27 20 27 34]  ^ self =  * self
-  val resolve0 (self : borrowed (slice int32)) : bool
-    ensures { result = resolve0 self }
-=======
   predicate resolve1 (self : borrowed (slice int32)) =
     [#"../../../../creusot-contracts/src/resolve.rs" 25 20 25 34]  ^ self =  * self
   val resolve1 (self : borrowed (slice int32)) : bool
     ensures { result = resolve1 self }
->>>>>>> eb3d2c05
     
   predicate resolve_elswhere0 (self : Core_Ops_Range_RangeToInclusive_Type.t_rangetoinclusive usize) (old' : Seq.seq int32) (fin : Seq.seq int32)
     
@@ -2908,7 +2833,7 @@
   function shallow_model5 (self : borrowed (Alloc_Vec_Vec_Type.t_vec int32 (Alloc_Alloc_Global_Type.t_global))) : Seq.seq int32
     
    =
-    [#"../../../../creusot-contracts/src/model.rs" 97 8 97 31] shallow_model0 ( * self)
+    [#"../../../../creusot-contracts/src/model.rs" 101 8 101 31] shallow_model0 ( * self)
   val shallow_model5 (self : borrowed (Alloc_Vec_Vec_Type.t_vec int32 (Alloc_Alloc_Global_Type.t_global))) : Seq.seq int32
     ensures { result = shallow_model5 self }
     
@@ -2927,7 +2852,7 @@
     ensures { [#"../../../../creusot-contracts/src/std/option.rs" 36 26 36 51] result = (self = Core_Option_Option_Type.C_None) }
     
   function shallow_model3 (self : slice int32) : Seq.seq int32 =
-    [#"../../../../creusot-contracts/src/model.rs" 79 8 79 31] shallow_model6 self
+    [#"../../../../creusot-contracts/src/model.rs" 83 8 83 31] shallow_model6 self
   val shallow_model3 (self : slice int32) : Seq.seq int32
     ensures { result = shallow_model3 self }
     
