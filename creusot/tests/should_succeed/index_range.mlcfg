
module Core_Ptr_NonNull_NonNull_Type
  use prelude.Opaque
  type t_nonnull 't =
    | C_NonNull opaque_ptr
    
end
module Core_Marker_PhantomData_Type
  type t_phantomdata 't =
    | C_PhantomData
    
end
module Core_Ptr_Unique_Unique_Type
  use Core_Marker_PhantomData_Type as Core_Marker_PhantomData_Type
  use Core_Ptr_NonNull_NonNull_Type as Core_Ptr_NonNull_NonNull_Type
  type t_unique 't =
    | C_Unique (Core_Ptr_NonNull_NonNull_Type.t_nonnull 't) (Core_Marker_PhantomData_Type.t_phantomdata 't)
    
end
module Alloc_RawVec_Cap_Type
  use prelude.UIntSize
  use prelude.Int
  type t_cap  =
    | C_Cap usize
    
end
module Alloc_RawVec_RawVec_Type
  use Alloc_RawVec_Cap_Type as Alloc_RawVec_Cap_Type
  use Core_Ptr_Unique_Unique_Type as Core_Ptr_Unique_Unique_Type
  type t_rawvec 't 'a =
    | C_RawVec (Core_Ptr_Unique_Unique_Type.t_unique 't) (Alloc_RawVec_Cap_Type.t_cap) 'a
    
end
module Alloc_Vec_Vec_Type
  use prelude.UIntSize
  use prelude.Int
  use Alloc_RawVec_RawVec_Type as Alloc_RawVec_RawVec_Type
  type t_vec 't 'a =
    | C_Vec (Alloc_RawVec_RawVec_Type.t_rawvec 't 'a) usize
    
end
module Alloc_Alloc_Global_Type
  type t_global  =
    | C_Global
    
end
module IndexRange_CreateArr
  use prelude.Int32
  use seq.Seq
  predicate invariant3 (self : Seq.seq int32) =
    [#"../../../../creusot-contracts/src/invariant.rs" 8 8 8 12] true
  val invariant3 (self : Seq.seq int32) : bool
    ensures { result = invariant3 self }
    
  predicate inv3 (_x : Seq.seq int32)
  val inv3 (_x : Seq.seq int32) : bool
    ensures { result = inv3 _x }
    
  axiom inv3 : forall x : Seq.seq int32 . inv3 x = true
  predicate invariant2 (self : int32) =
    [#"../../../../creusot-contracts/src/invariant.rs" 8 8 8 12] true
  val invariant2 (self : int32) : bool
    ensures { result = invariant2 self }
    
  predicate inv2 (_x : int32)
  val inv2 (_x : int32) : bool
    ensures { result = inv2 _x }
    
  axiom inv2 : forall x : int32 . inv2 x = true
  use Alloc_Alloc_Global_Type as Alloc_Alloc_Global_Type
  use Alloc_Vec_Vec_Type as Alloc_Vec_Vec_Type
  use prelude.Borrow
  predicate invariant1 (self : borrowed (Alloc_Vec_Vec_Type.t_vec int32 (Alloc_Alloc_Global_Type.t_global))) =
    [#"../../../../creusot-contracts/src/invariant.rs" 8 8 8 12] true
  val invariant1 (self : borrowed (Alloc_Vec_Vec_Type.t_vec int32 (Alloc_Alloc_Global_Type.t_global))) : bool
    ensures { result = invariant1 self }
    
  predicate inv1 (_x : borrowed (Alloc_Vec_Vec_Type.t_vec int32 (Alloc_Alloc_Global_Type.t_global)))
  val inv1 (_x : borrowed (Alloc_Vec_Vec_Type.t_vec int32 (Alloc_Alloc_Global_Type.t_global))) : bool
    ensures { result = inv1 _x }
    
  axiom inv1 : forall x : borrowed (Alloc_Vec_Vec_Type.t_vec int32 (Alloc_Alloc_Global_Type.t_global)) . inv1 x = true
  use prelude.UIntSize
  use prelude.Int
  use prelude.UIntSize
  let constant max0  : usize = [@vc:do_not_keep_trace] [@vc:sp]
    (18446744073709551615 : usize)
  use seq.Seq
  predicate inv0 (_x : Alloc_Vec_Vec_Type.t_vec int32 (Alloc_Alloc_Global_Type.t_global))
  val inv0 (_x : Alloc_Vec_Vec_Type.t_vec int32 (Alloc_Alloc_Global_Type.t_global)) : bool
    ensures { result = inv0 _x }
    
  function shallow_model0 (self : Alloc_Vec_Vec_Type.t_vec int32 (Alloc_Alloc_Global_Type.t_global)) : Seq.seq int32
  val shallow_model0 (self : Alloc_Vec_Vec_Type.t_vec int32 (Alloc_Alloc_Global_Type.t_global)) : Seq.seq int32
    requires {[#"../../../../creusot-contracts/src/std/vec.rs" 19 21 19 25] inv0 self}
    ensures { result = shallow_model0 self }
    
  axiom shallow_model0_spec : forall self : Alloc_Vec_Vec_Type.t_vec int32 (Alloc_Alloc_Global_Type.t_global) . ([#"../../../../creusot-contracts/src/std/vec.rs" 19 21 19 25] inv0 self)
   -> ([#"../../../../creusot-contracts/src/std/vec.rs" 19 4 19 36] inv3 (shallow_model0 self)) && ([#"../../../../creusot-contracts/src/std/vec.rs" 18 14 18 41] Seq.length (shallow_model0 self) <= UIntSize.to_int max0)
  predicate invariant0 (self : Alloc_Vec_Vec_Type.t_vec int32 (Alloc_Alloc_Global_Type.t_global)) =
    [#"../../../../creusot-contracts/src/std/vec.rs" 60 20 60 41] inv3 (shallow_model0 self)
  val invariant0 (self : Alloc_Vec_Vec_Type.t_vec int32 (Alloc_Alloc_Global_Type.t_global)) : bool
    ensures { result = invariant0 self }
    
  axiom inv0 : forall x : Alloc_Vec_Vec_Type.t_vec int32 (Alloc_Alloc_Global_Type.t_global) . inv0 x = true
  use prelude.Int32
  use seq.Seq
  function index_logic0 [@inline:trivial] (self : Alloc_Vec_Vec_Type.t_vec int32 (Alloc_Alloc_Global_Type.t_global)) (ix : int) : int32
    
   =
    [#"../../../../creusot-contracts/src/logic/ops.rs" 20 8 20 31] Seq.get (shallow_model0 self) ix
  val index_logic0 [@inline:trivial] (self : Alloc_Vec_Vec_Type.t_vec int32 (Alloc_Alloc_Global_Type.t_global)) (ix : int) : int32
    ensures { result = index_logic0 self ix }
    
  use seq.Seq
  function shallow_model2 (self : borrowed (Alloc_Vec_Vec_Type.t_vec int32 (Alloc_Alloc_Global_Type.t_global))) : Seq.seq int32
    
   =
    [#"../../../../creusot-contracts/src/model.rs" 97 8 97 31] shallow_model0 ( * self)
  val shallow_model2 (self : borrowed (Alloc_Vec_Vec_Type.t_vec int32 (Alloc_Alloc_Global_Type.t_global))) : Seq.seq int32
    ensures { result = shallow_model2 self }
    
  val push0 (self : borrowed (Alloc_Vec_Vec_Type.t_vec int32 (Alloc_Alloc_Global_Type.t_global))) (value : int32) : ()
    requires {inv1 self}
    requires {inv2 value}
    ensures { [#"../../../../creusot-contracts/src/std/vec.rs" 78 26 78 51] shallow_model0 ( ^ self) = Seq.snoc (shallow_model2 self) value }
    
  val new0 (_1 : ()) : Alloc_Vec_Vec_Type.t_vec int32 (Alloc_Alloc_Global_Type.t_global)
    ensures { [#"../../../../creusot-contracts/src/std/vec.rs" 68 26 68 44] Seq.length (shallow_model0 result) = 0 }
    ensures { inv0 result }
    
  let rec cfg create_arr [#"../index_range.rs" 14 0 14 27] [@cfg:stackify] [@cfg:subregion_analysis] (_1 : ()) : Alloc_Vec_Vec_Type.t_vec int32 (Alloc_Alloc_Global_Type.t_global)
    ensures { [#"../index_range.rs" 7 4 12 22] Seq.length (shallow_model0 result) = 5 /\ Int32.to_int (index_logic0 result 0) = 0 /\ Int32.to_int (index_logic0 result 1) = 1 /\ Int32.to_int (index_logic0 result 2) = 2 /\ Int32.to_int (index_logic0 result 3) = 3 /\ Int32.to_int (index_logic0 result 4) = 4 }
    
   = [@vc:do_not_keep_trace] [@vc:sp]
  var _0 : Alloc_Vec_Vec_Type.t_vec int32 (Alloc_Alloc_Global_Type.t_global);
  var arr : Alloc_Vec_Vec_Type.t_vec int32 (Alloc_Alloc_Global_Type.t_global);
  var _3 : ();
  var _4 : borrowed (Alloc_Vec_Vec_Type.t_vec int32 (Alloc_Alloc_Global_Type.t_global));
  var _5 : ();
  var _6 : borrowed (Alloc_Vec_Vec_Type.t_vec int32 (Alloc_Alloc_Global_Type.t_global));
  var _7 : ();
  var _8 : borrowed (Alloc_Vec_Vec_Type.t_vec int32 (Alloc_Alloc_Global_Type.t_global));
  var _9 : ();
  var _10 : borrowed (Alloc_Vec_Vec_Type.t_vec int32 (Alloc_Alloc_Global_Type.t_global));
  var _11 : ();
  var _12 : borrowed (Alloc_Vec_Vec_Type.t_vec int32 (Alloc_Alloc_Global_Type.t_global));
  {
    goto BB0
  }
  BB0 {
    [#"../index_range.rs" 15 18 15 28] arr <- ([#"../index_range.rs" 15 18 15 28] new0 ([#"../index_range.rs" 15 18 15 28] ()));
    goto BB1
  }
  BB1 {
    [#"../index_range.rs" 17 4 17 7] _4 <- Borrow.borrow_mut arr;
    [#"../index_range.rs" 17 4 17 7] arr <-  ^ _4;
    [#"../index_range.rs" 17 4 17 15] _3 <- ([#"../index_range.rs" 17 4 17 15] push0 _4 ([#"../index_range.rs" 17 13 17 14] (0 : int32)));
    _4 <- any borrowed (Alloc_Vec_Vec_Type.t_vec int32 (Alloc_Alloc_Global_Type.t_global));
    goto BB2
  }
  BB2 {
    [#"../index_range.rs" 18 4 18 7] _6 <- Borrow.borrow_mut arr;
    [#"../index_range.rs" 18 4 18 7] arr <-  ^ _6;
    [#"../index_range.rs" 18 4 18 15] _5 <- ([#"../index_range.rs" 18 4 18 15] push0 _6 ([#"../index_range.rs" 18 13 18 14] (1 : int32)));
    _6 <- any borrowed (Alloc_Vec_Vec_Type.t_vec int32 (Alloc_Alloc_Global_Type.t_global));
    goto BB3
  }
  BB3 {
    [#"../index_range.rs" 19 4 19 7] _8 <- Borrow.borrow_mut arr;
    [#"../index_range.rs" 19 4 19 7] arr <-  ^ _8;
    [#"../index_range.rs" 19 4 19 15] _7 <- ([#"../index_range.rs" 19 4 19 15] push0 _8 ([#"../index_range.rs" 19 13 19 14] (2 : int32)));
    _8 <- any borrowed (Alloc_Vec_Vec_Type.t_vec int32 (Alloc_Alloc_Global_Type.t_global));
    goto BB4
  }
  BB4 {
    [#"../index_range.rs" 20 4 20 7] _10 <- Borrow.borrow_mut arr;
    [#"../index_range.rs" 20 4 20 7] arr <-  ^ _10;
    [#"../index_range.rs" 20 4 20 15] _9 <- ([#"../index_range.rs" 20 4 20 15] push0 _10 ([#"../index_range.rs" 20 13 20 14] (3 : int32)));
    _10 <- any borrowed (Alloc_Vec_Vec_Type.t_vec int32 (Alloc_Alloc_Global_Type.t_global));
    goto BB5
  }
  BB5 {
    [#"../index_range.rs" 21 4 21 7] _12 <- Borrow.borrow_mut arr;
    [#"../index_range.rs" 21 4 21 7] arr <-  ^ _12;
    [#"../index_range.rs" 21 4 21 15] _11 <- ([#"../index_range.rs" 21 4 21 15] push0 _12 ([#"../index_range.rs" 21 13 21 14] (4 : int32)));
    _12 <- any borrowed (Alloc_Vec_Vec_Type.t_vec int32 (Alloc_Alloc_Global_Type.t_global));
    goto BB6
  }
  BB6 {
    [#"../index_range.rs" 23 4 23 7] _0 <- arr;
    arr <- any Alloc_Vec_Vec_Type.t_vec int32 (Alloc_Alloc_Global_Type.t_global);
    goto BB7
  }
  BB7 {
    return _0
  }
  
end
module Core_Ops_Range_Range_Type
  type t_range 'idx =
    | C_Range 'idx 'idx
    
  let function range_start (self : t_range 'idx) : 'idx = [@vc:do_not_keep_trace] [@vc:sp]
    match self with
      | C_Range a _ -> a
      end
  let function range_end (self : t_range 'idx) : 'idx = [@vc:do_not_keep_trace] [@vc:sp]
    match self with
      | C_Range _ a -> a
      end
end
module Core_Option_Option_Type
  type t_option 't =
    | C_None
    | C_Some 't
    
end
module IndexRange_TestRange
  use prelude.Int32
  use prelude.Slice
  predicate invariant11 (self : slice int32) =
    [#"../../../../creusot-contracts/src/invariant.rs" 8 8 8 12] true
  val invariant11 (self : slice int32) : bool
    ensures { result = invariant11 self }
    
  predicate inv11 (_x : slice int32)
  val inv11 (_x : slice int32) : bool
    ensures { result = inv11 _x }
    
  axiom inv11 : forall x : slice int32 . inv11 x = true
  use seq.Seq
  predicate invariant10 (self : Seq.seq int32) =
    [#"../../../../creusot-contracts/src/invariant.rs" 8 8 8 12] true
  val invariant10 (self : Seq.seq int32) : bool
    ensures { result = invariant10 self }
    
  predicate inv10 (_x : Seq.seq int32)
  val inv10 (_x : Seq.seq int32) : bool
    ensures { result = inv10 _x }
    
  axiom inv10 : forall x : Seq.seq int32 . inv10 x = true
  use prelude.UIntSize
  use Alloc_Alloc_Global_Type as Alloc_Alloc_Global_Type
  use Alloc_Vec_Vec_Type as Alloc_Vec_Vec_Type
  use prelude.Int
  use prelude.UIntSize
  let constant max0  : usize = [@vc:do_not_keep_trace] [@vc:sp]
    (18446744073709551615 : usize)
  use seq.Seq
  predicate inv9 (_x : Alloc_Vec_Vec_Type.t_vec int32 (Alloc_Alloc_Global_Type.t_global))
  val inv9 (_x : Alloc_Vec_Vec_Type.t_vec int32 (Alloc_Alloc_Global_Type.t_global)) : bool
    ensures { result = inv9 _x }
    
  function shallow_model0 (self : Alloc_Vec_Vec_Type.t_vec int32 (Alloc_Alloc_Global_Type.t_global)) : Seq.seq int32
  val shallow_model0 (self : Alloc_Vec_Vec_Type.t_vec int32 (Alloc_Alloc_Global_Type.t_global)) : Seq.seq int32
    requires {[#"../../../../creusot-contracts/src/std/vec.rs" 19 21 19 25] inv9 self}
    ensures { result = shallow_model0 self }
    
  axiom shallow_model0_spec : forall self : Alloc_Vec_Vec_Type.t_vec int32 (Alloc_Alloc_Global_Type.t_global) . ([#"../../../../creusot-contracts/src/std/vec.rs" 19 21 19 25] inv9 self)
   -> ([#"../../../../creusot-contracts/src/std/vec.rs" 19 4 19 36] inv10 (shallow_model0 self)) && ([#"../../../../creusot-contracts/src/std/vec.rs" 18 14 18 41] Seq.length (shallow_model0 self) <= UIntSize.to_int max0)
  predicate invariant9 (self : Alloc_Vec_Vec_Type.t_vec int32 (Alloc_Alloc_Global_Type.t_global)) =
    [#"../../../../creusot-contracts/src/std/vec.rs" 60 20 60 41] inv10 (shallow_model0 self)
  val invariant9 (self : Alloc_Vec_Vec_Type.t_vec int32 (Alloc_Alloc_Global_Type.t_global)) : bool
    ensures { result = invariant9 self }
    
  axiom inv9 : forall x : Alloc_Vec_Vec_Type.t_vec int32 (Alloc_Alloc_Global_Type.t_global) . inv9 x = true
  predicate invariant8 (self : int32) =
    [#"../../../../creusot-contracts/src/invariant.rs" 8 8 8 12] true
  val invariant8 (self : int32) : bool
    ensures { result = invariant8 self }
    
  predicate inv8 (_x : int32)
  val inv8 (_x : int32) : bool
    ensures { result = inv8 _x }
    
  axiom inv8 : forall x : int32 . inv8 x = true
  predicate invariant7 (self : usize) =
    [#"../../../../creusot-contracts/src/invariant.rs" 8 8 8 12] true
  val invariant7 (self : usize) : bool
    ensures { result = invariant7 self }
    
  predicate inv7 (_x : usize)
  val inv7 (_x : usize) : bool
    ensures { result = inv7 _x }
    
  axiom inv7 : forall x : usize . inv7 x = true
  use prelude.Borrow
  predicate invariant6 (self : borrowed (slice int32)) =
    [#"../../../../creusot-contracts/src/invariant.rs" 8 8 8 12] true
  val invariant6 (self : borrowed (slice int32)) : bool
    ensures { result = invariant6 self }
    
  predicate inv6 (_x : borrowed (slice int32))
  val inv6 (_x : borrowed (slice int32)) : bool
    ensures { result = inv6 _x }
    
  axiom inv6 : forall x : borrowed (slice int32) . inv6 x = true
  predicate invariant5 (self : borrowed (Alloc_Vec_Vec_Type.t_vec int32 (Alloc_Alloc_Global_Type.t_global))) =
    [#"../../../../creusot-contracts/src/invariant.rs" 8 8 8 12] true
  val invariant5 (self : borrowed (Alloc_Vec_Vec_Type.t_vec int32 (Alloc_Alloc_Global_Type.t_global))) : bool
    ensures { result = invariant5 self }
    
  predicate inv5 (_x : borrowed (Alloc_Vec_Vec_Type.t_vec int32 (Alloc_Alloc_Global_Type.t_global)))
  val inv5 (_x : borrowed (Alloc_Vec_Vec_Type.t_vec int32 (Alloc_Alloc_Global_Type.t_global))) : bool
    ensures { result = inv5 _x }
    
  axiom inv5 : forall x : borrowed (Alloc_Vec_Vec_Type.t_vec int32 (Alloc_Alloc_Global_Type.t_global)) . inv5 x = true
  use Core_Option_Option_Type as Core_Option_Option_Type
  predicate invariant4 (self : Core_Option_Option_Type.t_option (slice int32)) =
    [#"../../../../creusot-contracts/src/invariant.rs" 8 8 8 12] true
  val invariant4 (self : Core_Option_Option_Type.t_option (slice int32)) : bool
    ensures { result = invariant4 self }
    
  predicate inv4 (_x : Core_Option_Option_Type.t_option (slice int32))
  val inv4 (_x : Core_Option_Option_Type.t_option (slice int32)) : bool
    ensures { result = inv4 _x }
    
  axiom inv4 : forall x : Core_Option_Option_Type.t_option (slice int32) . inv4 x = true
  predicate invariant3 (self : Core_Option_Option_Type.t_option (slice int32)) =
    [#"../../../../creusot-contracts/src/invariant.rs" 8 8 8 12] true
  val invariant3 (self : Core_Option_Option_Type.t_option (slice int32)) : bool
    ensures { result = invariant3 self }
    
  predicate inv3 (_x : Core_Option_Option_Type.t_option (slice int32))
  val inv3 (_x : Core_Option_Option_Type.t_option (slice int32)) : bool
    ensures { result = inv3 _x }
    
  axiom inv3 : forall x : Core_Option_Option_Type.t_option (slice int32) . inv3 x = true
  predicate invariant2 (self : slice int32) =
    [#"../../../../creusot-contracts/src/invariant.rs" 8 8 8 12] true
  val invariant2 (self : slice int32) : bool
    ensures { result = invariant2 self }
    
  predicate inv2 (_x : slice int32)
  val inv2 (_x : slice int32) : bool
    ensures { result = inv2 _x }
    
  axiom inv2 : forall x : slice int32 . inv2 x = true
  use Core_Ops_Range_Range_Type as Core_Ops_Range_Range_Type
  predicate invariant1 (self : Core_Ops_Range_Range_Type.t_range usize) =
    [#"../../../../creusot-contracts/src/invariant.rs" 8 8 8 12] true
  val invariant1 (self : Core_Ops_Range_Range_Type.t_range usize) : bool
    ensures { result = invariant1 self }
    
  predicate inv1 (_x : Core_Ops_Range_Range_Type.t_range usize)
  val inv1 (_x : Core_Ops_Range_Range_Type.t_range usize) : bool
    ensures { result = inv1 _x }
    
  axiom inv1 : forall x : Core_Ops_Range_Range_Type.t_range usize . inv1 x = true
  predicate invariant0 (self : Alloc_Vec_Vec_Type.t_vec int32 (Alloc_Alloc_Global_Type.t_global)) =
    [#"../../../../creusot-contracts/src/invariant.rs" 8 8 8 12] true
  val invariant0 (self : Alloc_Vec_Vec_Type.t_vec int32 (Alloc_Alloc_Global_Type.t_global)) : bool
    ensures { result = invariant0 self }
    
  predicate inv0 (_x : Alloc_Vec_Vec_Type.t_vec int32 (Alloc_Alloc_Global_Type.t_global))
  val inv0 (_x : Alloc_Vec_Vec_Type.t_vec int32 (Alloc_Alloc_Global_Type.t_global)) : bool
    ensures { result = inv0 _x }
    
  axiom inv0 : forall x : Alloc_Vec_Vec_Type.t_vec int32 (Alloc_Alloc_Global_Type.t_global) . inv0 x = true
  use seq.Seq
  predicate has_value1 [@inline:trivial] (self : usize) (seq : Seq.seq int32) (out : int32) =
    [#"../../../../creusot-contracts/src/std/slice.rs" 122 20 122 37] Seq.get seq (UIntSize.to_int self) = out
  val has_value1 [@inline:trivial] (self : usize) (seq : Seq.seq int32) (out : int32) : bool
    ensures { result = has_value1 self seq out }
    
  predicate in_bounds1 [@inline:trivial] (self : usize) (seq : Seq.seq int32) =
    [#"../../../../creusot-contracts/src/std/slice.rs" 115 20 115 37] UIntSize.to_int self < Seq.length seq
  val in_bounds1 [@inline:trivial] (self : usize) (seq : Seq.seq int32) : bool
    ensures { result = in_bounds1 self seq }
    
  function shallow_model2 (self : Alloc_Vec_Vec_Type.t_vec int32 (Alloc_Alloc_Global_Type.t_global)) : Seq.seq int32 =
    [#"../../../../creusot-contracts/src/model.rs" 79 8 79 31] shallow_model0 self
  val shallow_model2 (self : Alloc_Vec_Vec_Type.t_vec int32 (Alloc_Alloc_Global_Type.t_global)) : Seq.seq int32
    ensures { result = shallow_model2 self }
    
  val index1 (self : Alloc_Vec_Vec_Type.t_vec int32 (Alloc_Alloc_Global_Type.t_global)) (index : usize) : int32
    requires {[#"../../../../creusot-contracts/src/std/vec.rs" 141 27 141 46] in_bounds1 index (shallow_model2 self)}
    requires {inv0 self}
    requires {inv7 index}
    ensures { [#"../../../../creusot-contracts/src/std/vec.rs" 142 26 142 54] has_value1 index (shallow_model2 self) result }
    ensures { inv8 result }
    
  val len1 (self : Alloc_Vec_Vec_Type.t_vec int32 (Alloc_Alloc_Global_Type.t_global)) : usize
    requires {inv0 self}
    ensures { [#"../../../../creusot-contracts/src/std/vec.rs" 75 26 75 48] UIntSize.to_int result = Seq.length (shallow_model2 self) }
    
  predicate resolve1 (self : borrowed (slice int32)) =
<<<<<<< HEAD
    [#"../../../../creusot-contracts/src/resolve.rs" 27 20 27 34]  ^ self =  * self
=======
    [#"../../../../creusot-contracts/src/resolve.rs" 26 20 26 34]  ^ self =  * self
>>>>>>> c22743fa
  val resolve1 (self : borrowed (slice int32)) : bool
    ensures { result = resolve1 self }
    
  predicate resolve_elswhere0 (self : Core_Ops_Range_Range_Type.t_range usize) (old' : Seq.seq int32) (fin : Seq.seq int32)
    
   =
    [#"../../../../creusot-contracts/src/std/slice.rs" 149 8 152 9] forall i : int . 0 <= i /\ (i < UIntSize.to_int (Core_Ops_Range_Range_Type.range_start self) \/ UIntSize.to_int (Core_Ops_Range_Range_Type.range_end self) <= i) /\ i < Seq.length old'
     -> Seq.get old' i = Seq.get fin i
  val resolve_elswhere0 (self : Core_Ops_Range_Range_Type.t_range usize) (old' : Seq.seq int32) (fin : Seq.seq int32) : bool
    ensures { result = resolve_elswhere0 self old' fin }
    
  use prelude.Slice
  function shallow_model6 (self : slice int32) : Seq.seq int32
  val shallow_model6 (self : slice int32) : Seq.seq int32
    requires {[#"../../../../creusot-contracts/src/std/slice.rs" 19 21 19 25] inv11 self}
    ensures { result = shallow_model6 self }
    
  axiom shallow_model6_spec : forall self : slice int32 . ([#"../../../../creusot-contracts/src/std/slice.rs" 19 21 19 25] inv11 self)
   -> ([#"../../../../creusot-contracts/src/std/slice.rs" 19 4 19 50] inv10 (shallow_model6 self)) && ([#"../../../../creusot-contracts/src/std/slice.rs" 18 14 18 42] shallow_model6 self = Slice.id self) && ([#"../../../../creusot-contracts/src/std/slice.rs" 17 14 17 41] Seq.length (shallow_model6 self) <= UIntSize.to_int max0)
  use seq_ext.SeqExt
  predicate has_value0 (self : Core_Ops_Range_Range_Type.t_range usize) (seq : Seq.seq int32) (out : slice int32) =
    [#"../../../../creusot-contracts/src/std/slice.rs" 143 20 143 67] SeqExt.subsequence seq (UIntSize.to_int (Core_Ops_Range_Range_Type.range_start self)) (UIntSize.to_int (Core_Ops_Range_Range_Type.range_end self)) = shallow_model6 out
  val has_value0 (self : Core_Ops_Range_Range_Type.t_range usize) (seq : Seq.seq int32) (out : slice int32) : bool
    ensures { result = has_value0 self seq out }
    
  predicate in_bounds0 (self : Core_Ops_Range_Range_Type.t_range usize) (seq : Seq.seq int32) =
    [#"../../../../creusot-contracts/src/std/slice.rs" 137 20 137 70] UIntSize.to_int (Core_Ops_Range_Range_Type.range_start self) <= UIntSize.to_int (Core_Ops_Range_Range_Type.range_end self) /\ UIntSize.to_int (Core_Ops_Range_Range_Type.range_end self) <= Seq.length seq
  val in_bounds0 (self : Core_Ops_Range_Range_Type.t_range usize) (seq : Seq.seq int32) : bool
    ensures { result = in_bounds0 self seq }
    
  function shallow_model5 (self : borrowed (Alloc_Vec_Vec_Type.t_vec int32 (Alloc_Alloc_Global_Type.t_global))) : Seq.seq int32
    
   =
    [#"../../../../creusot-contracts/src/model.rs" 97 8 97 31] shallow_model0 ( * self)
  val shallow_model5 (self : borrowed (Alloc_Vec_Vec_Type.t_vec int32 (Alloc_Alloc_Global_Type.t_global))) : Seq.seq int32
    ensures { result = shallow_model5 self }
    
  val index_mut0 (self : borrowed (Alloc_Vec_Vec_Type.t_vec int32 (Alloc_Alloc_Global_Type.t_global))) (index : Core_Ops_Range_Range_Type.t_range usize) : borrowed (slice int32)
    requires {[#"../../../../creusot-contracts/src/std/vec.rs" 132 27 132 46] in_bounds0 index (shallow_model5 self)}
    requires {inv5 self}
    requires {inv1 index}
    ensures { [#"../../../../creusot-contracts/src/std/vec.rs" 133 26 133 54] has_value0 index (shallow_model5 self) ( * result) }
    ensures { [#"../../../../creusot-contracts/src/std/vec.rs" 134 26 134 57] has_value0 index (shallow_model0 ( ^ self)) ( ^ result) }
    ensures { [#"../../../../creusot-contracts/src/std/vec.rs" 135 26 135 62] resolve_elswhere0 index (shallow_model5 self) (shallow_model0 ( ^ self)) }
    ensures { [#"../../../../creusot-contracts/src/std/vec.rs" 136 26 136 55] Seq.length (shallow_model0 ( ^ self)) = Seq.length (shallow_model5 self) }
    ensures { inv6 result }
    
  val is_none0 (self : Core_Option_Option_Type.t_option (slice int32)) : bool
    requires {inv4 self}
    ensures { [#"../../../../creusot-contracts/src/std/option.rs" 36 26 36 51] result = (self = Core_Option_Option_Type.C_None) }
    
  function shallow_model3 (self : slice int32) : Seq.seq int32 =
    [#"../../../../creusot-contracts/src/model.rs" 79 8 79 31] shallow_model6 self
  val shallow_model3 (self : slice int32) : Seq.seq int32
    ensures { result = shallow_model3 self }
    
  val get0 (self : slice int32) (index : Core_Ops_Range_Range_Type.t_range usize) : Core_Option_Option_Type.t_option (slice int32)
    requires {inv2 self}
    requires {inv1 index}
    ensures { [#"../../../../creusot-contracts/src/std/slice.rs" 252 8 252 102] in_bounds0 index (shallow_model3 self)
     -> (exists r : slice int32 . inv2 r /\ result = Core_Option_Option_Type.C_Some r /\ has_value0 index (shallow_model3 self) r) }
    ensures { [#"../../../../creusot-contracts/src/std/slice.rs" 253 18 253 55] in_bounds0 index (shallow_model3 self) \/ result = Core_Option_Option_Type.C_None }
    ensures { inv3 result }
    
  val deref0 (self : Alloc_Vec_Vec_Type.t_vec int32 (Alloc_Alloc_Global_Type.t_global)) : slice int32
    requires {inv0 self}
    ensures { [#"../../../../creusot-contracts/src/std/vec.rs" 147 26 147 42] shallow_model3 result = shallow_model2 self }
    ensures { inv2 result }
    
  predicate resolve2 (self : int32) =
<<<<<<< HEAD
    [#"../../../../creusot-contracts/src/resolve.rs" 47 8 47 12] true
=======
    [#"../../../../creusot-contracts/src/resolve.rs" 46 8 46 12] true
>>>>>>> c22743fa
  val resolve2 (self : int32) : bool
    ensures { result = resolve2 self }
    
  function index_logic0 [@inline:trivial] (self : Alloc_Vec_Vec_Type.t_vec int32 (Alloc_Alloc_Global_Type.t_global)) (ix : int) : int32
    
   =
    [#"../../../../creusot-contracts/src/logic/ops.rs" 20 8 20 31] Seq.get (shallow_model0 self) ix
  val index_logic0 [@inline:trivial] (self : Alloc_Vec_Vec_Type.t_vec int32 (Alloc_Alloc_Global_Type.t_global)) (ix : int) : int32
    ensures { result = index_logic0 self ix }
    
  predicate resolve0 (self : Alloc_Vec_Vec_Type.t_vec int32 (Alloc_Alloc_Global_Type.t_global)) =
    [#"../../../../creusot-contracts/src/std/vec.rs" 51 8 51 85] forall i : int . 0 <= i /\ i < Seq.length (shallow_model0 self)
     -> resolve2 (index_logic0 self i)
  val resolve0 (self : Alloc_Vec_Vec_Type.t_vec int32 (Alloc_Alloc_Global_Type.t_global)) : bool
    ensures { result = resolve0 self }
    
  val len0 (self : slice int32) : usize
    requires {inv2 self}
    ensures { [#"../../../../creusot-contracts/src/std/slice.rs" 238 0 334 1] Seq.length (shallow_model3 self) = UIntSize.to_int result }
    
  val index0 (self : Alloc_Vec_Vec_Type.t_vec int32 (Alloc_Alloc_Global_Type.t_global)) (index : Core_Ops_Range_Range_Type.t_range usize) : slice int32
    requires {[#"../../../../creusot-contracts/src/std/vec.rs" 141 27 141 46] in_bounds0 index (shallow_model2 self)}
    requires {inv0 self}
    requires {inv1 index}
    ensures { [#"../../../../creusot-contracts/src/std/vec.rs" 142 26 142 54] has_value0 index (shallow_model2 self) result }
    ensures { inv2 result }
    
  use prelude.Int32
  val create_arr0 [#"../index_range.rs" 14 0 14 27] (_1 : ()) : Alloc_Vec_Vec_Type.t_vec int32 (Alloc_Alloc_Global_Type.t_global)
    ensures { [#"../index_range.rs" 7 4 12 22] Seq.length (shallow_model0 result) = 5 /\ Int32.to_int (index_logic0 result 0) = 0 /\ Int32.to_int (index_logic0 result 1) = 1 /\ Int32.to_int (index_logic0 result 2) = 2 /\ Int32.to_int (index_logic0 result 3) = 3 /\ Int32.to_int (index_logic0 result 4) = 4 }
    
  let rec cfg test_range [#"../index_range.rs" 27 0 27 19] [@cfg:stackify] [@cfg:subregion_analysis] (_1 : ()) : ()
   = [@vc:do_not_keep_trace] [@vc:sp]
  var _0 : ();
  var arr : Alloc_Vec_Vec_Type.t_vec int32 (Alloc_Alloc_Global_Type.t_global);
  var s : slice int32;
  var _3 : slice int32;
  var _5 : Core_Ops_Range_Range_Type.t_range usize;
  var _7 : bool;
  var _8 : usize;
  var _10 : bool;
  var _12 : usize;
  var _13 : usize;
  var _14 : bool;
  var _15 : bool;
  var _17 : usize;
  var _18 : usize;
  var _19 : bool;
  var s1 : slice int32;
  var _22 : slice int32;
  var _24 : Core_Ops_Range_Range_Type.t_range usize;
  var _26 : bool;
  var _27 : usize;
  var _29 : bool;
  var _31 : usize;
  var _32 : usize;
  var _33 : bool;
  var _34 : bool;
  var _36 : usize;
  var _37 : usize;
  var _38 : bool;
  var _41 : bool;
  var _42 : usize;
  var _44 : slice int32;
  var _46 : Core_Ops_Range_Range_Type.t_range usize;
  var _49 : bool;
  var _50 : usize;
  var _52 : slice int32;
  var _54 : Core_Ops_Range_Range_Type.t_range usize;
  var _57 : bool;
  var _59 : Core_Option_Option_Type.t_option (slice int32);
  var _61 : slice int32;
  var _63 : Core_Ops_Range_Range_Type.t_range usize;
  var _66 : bool;
  var _68 : Core_Option_Option_Type.t_option (slice int32);
  var _70 : slice int32;
  var _72 : Core_Ops_Range_Range_Type.t_range usize;
  var _75 : bool;
  var _77 : Core_Option_Option_Type.t_option (slice int32);
  var _79 : slice int32;
  var _81 : Core_Ops_Range_Range_Type.t_range usize;
  var _84 : bool;
  var _86 : Core_Option_Option_Type.t_option (slice int32);
  var _88 : slice int32;
  var _90 : Core_Ops_Range_Range_Type.t_range usize;
  var s2 : borrowed (slice int32);
  var _93 : borrowed (slice int32);
  var _94 : borrowed (Alloc_Vec_Vec_Type.t_vec int32 (Alloc_Alloc_Global_Type.t_global));
  var _95 : Core_Ops_Range_Range_Type.t_range usize;
  var _97 : bool;
  var _98 : usize;
  var _101 : usize;
  var _102 : usize;
  var _103 : bool;
  var _104 : usize;
  var _105 : usize;
  var _106 : bool;
  var _108 : bool;
  var _110 : usize;
  var _111 : usize;
  var _112 : bool;
  var _115 : bool;
  var _116 : usize;
  var _120 : bool;
  var _122 : int32;
  var _126 : bool;
  var _128 : int32;
  var _132 : bool;
  var _134 : int32;
  var _138 : bool;
  var _140 : int32;
  var _144 : bool;
  var _146 : int32;
  {
    goto BB0
  }
  BB0 {
    [#"../index_range.rs" 29 18 29 30] arr <- ([#"../index_range.rs" 29 18 29 30] create_arr0 ([#"../index_range.rs" 29 18 29 30] ()));
    goto BB1
  }
  BB1 {
    [#"../index_range.rs" 34 17 34 21] _5 <- Core_Ops_Range_Range_Type.C_Range ([#"../index_range.rs" 34 17 34 18] (0 : usize)) ([#"../index_range.rs" 34 20 34 21] (2 : usize));
    [#"../index_range.rs" 34 16 34 22] _3 <- ([#"../index_range.rs" 34 16 34 22] index0 arr _5);
    _5 <- any Core_Ops_Range_Range_Type.t_range usize;
    goto BB2
  }
  BB2 {
    [#"../index_range.rs" 34 12 34 22] s <- _3;
    [#"../index_range.rs" 35 12 35 19] _8 <- ([#"../index_range.rs" 35 12 35 19] len0 s);
    goto BB3
  }
  BB3 {
    [#"../index_range.rs" 35 12 35 24] _7 <- _8 = ([#"../index_range.rs" 35 23 35 24] (2 : usize));
    _8 <- any usize;
    switch (_7)
      | False -> goto BB11
      | True -> goto BB4
      end
  }
  BB4 {
    [#"../index_range.rs" 35 30 35 31] _12 <- ([#"../index_range.rs" 35 30 35 31] (0 : usize));
    [#"../index_range.rs" 35 28 35 32] _13 <- Slice.length s;
    [#"../index_range.rs" 35 28 35 32] _14 <- _12 < _13;
    assert { [@expl:index in bounds] [#"../index_range.rs" 35 28 35 32] _14 };
    goto BB5
  }
  BB5 {
    [#"../index_range.rs" 35 28 35 37] _10 <- Slice.get s _12 = ([#"../index_range.rs" 35 36 35 37] (0 : int32));
    switch (_10)
      | False -> goto BB10
      | True -> goto BB6
      end
  }
  BB6 {
    [#"../index_range.rs" 35 43 35 44] _17 <- ([#"../index_range.rs" 35 43 35 44] (1 : usize));
    [#"../index_range.rs" 35 41 35 45] _18 <- Slice.length s;
    [#"../index_range.rs" 35 41 35 45] _19 <- _17 < _18;
    assert { [@expl:index in bounds] [#"../index_range.rs" 35 41 35 45] _19 };
    goto BB7
  }
  BB7 {
    [#"../index_range.rs" 35 41 35 50] _15 <- Slice.get s _17 = ([#"../index_range.rs" 35 49 35 50] (1 : int32));
    switch (_15)
      | False -> goto BB9
      | True -> goto BB8
      end
  }
  BB8 {
    [#"../index_range.rs" 37 17 37 21] _24 <- Core_Ops_Range_Range_Type.C_Range ([#"../index_range.rs" 37 17 37 18] (3 : usize)) ([#"../index_range.rs" 37 20 37 21] (5 : usize));
    [#"../index_range.rs" 37 16 37 22] _22 <- ([#"../index_range.rs" 37 16 37 22] index0 arr _24);
    _24 <- any Core_Ops_Range_Range_Type.t_range usize;
    goto BB13
  }
  BB9 {
    assume { resolve0 arr };
    goto BB12
  }
  BB10 {
    assume { resolve0 arr };
    goto BB12
  }
  BB11 {
    assume { resolve0 arr };
    goto BB12
  }
  BB12 {
    assert { [#"../index_range.rs" 35 4 35 51] false };
    absurd
  }
  BB13 {
    [#"../index_range.rs" 37 12 37 22] s1 <- _22;
    [#"../index_range.rs" 38 12 38 19] _27 <- ([#"../index_range.rs" 38 12 38 19] len0 s1);
    goto BB14
  }
  BB14 {
    [#"../index_range.rs" 38 12 38 24] _26 <- _27 = ([#"../index_range.rs" 38 23 38 24] (2 : usize));
    _27 <- any usize;
    switch (_26)
      | False -> goto BB22
      | True -> goto BB15
      end
  }
  BB15 {
    [#"../index_range.rs" 38 30 38 31] _31 <- ([#"../index_range.rs" 38 30 38 31] (0 : usize));
    [#"../index_range.rs" 38 28 38 32] _32 <- Slice.length s1;
    [#"../index_range.rs" 38 28 38 32] _33 <- _31 < _32;
    assert { [@expl:index in bounds] [#"../index_range.rs" 38 28 38 32] _33 };
    goto BB16
  }
  BB16 {
    [#"../index_range.rs" 38 28 38 37] _29 <- Slice.get s1 _31 = ([#"../index_range.rs" 38 36 38 37] (3 : int32));
    switch (_29)
      | False -> goto BB21
      | True -> goto BB17
      end
  }
  BB17 {
    [#"../index_range.rs" 38 43 38 44] _36 <- ([#"../index_range.rs" 38 43 38 44] (1 : usize));
    [#"../index_range.rs" 38 41 38 45] _37 <- Slice.length s1;
    [#"../index_range.rs" 38 41 38 45] _38 <- _36 < _37;
    assert { [@expl:index in bounds] [#"../index_range.rs" 38 41 38 45] _38 };
    goto BB18
  }
  BB18 {
    [#"../index_range.rs" 38 41 38 50] _34 <- Slice.get s1 _36 = ([#"../index_range.rs" 38 49 38 50] (4 : int32));
    switch (_34)
      | False -> goto BB20
      | True -> goto BB19
      end
  }
  BB19 {
    [#"../index_range.rs" 43 16 43 20] _46 <- Core_Ops_Range_Range_Type.C_Range ([#"../index_range.rs" 43 16 43 17] (2 : usize)) ([#"../index_range.rs" 43 19 43 20] (2 : usize));
    [#"../index_range.rs" 43 15 43 21] _44 <- ([#"../index_range.rs" 43 15 43 21] index0 arr _46);
    _46 <- any Core_Ops_Range_Range_Type.t_range usize;
    goto BB24
  }
  BB20 {
    assume { resolve0 arr };
    goto BB23
  }
  BB21 {
    assume { resolve0 arr };
    goto BB23
  }
  BB22 {
    assume { resolve0 arr };
    goto BB23
  }
  BB23 {
    assert { [#"../index_range.rs" 38 4 38 51] false };
    absurd
  }
  BB24 {
    [#"../index_range.rs" 43 12 43 27] _42 <- ([#"../index_range.rs" 43 12 43 27] len0 _44);
    goto BB25
  }
  BB25 {
    [#"../index_range.rs" 43 12 43 32] _41 <- _42 = ([#"../index_range.rs" 43 31 43 32] (0 : usize));
    _42 <- any usize;
    switch (_41)
      | False -> goto BB27
      | True -> goto BB26
      end
  }
  BB26 {
    [#"../index_range.rs" 45 16 45 20] _54 <- Core_Ops_Range_Range_Type.C_Range ([#"../index_range.rs" 45 16 45 17] (5 : usize)) ([#"../index_range.rs" 45 19 45 20] (5 : usize));
    [#"../index_range.rs" 45 15 45 21] _52 <- ([#"../index_range.rs" 45 15 45 21] index0 arr _54);
    _54 <- any Core_Ops_Range_Range_Type.t_range usize;
    goto BB28
  }
  BB27 {
    assume { resolve0 arr };
    assert { [#"../index_range.rs" 43 4 43 33] false };
    absurd
  }
  BB28 {
    [#"../index_range.rs" 45 12 45 27] _50 <- ([#"../index_range.rs" 45 12 45 27] len0 _52);
    goto BB29
  }
  BB29 {
    [#"../index_range.rs" 45 12 45 32] _49 <- _50 = ([#"../index_range.rs" 45 31 45 32] (0 : usize));
    _50 <- any usize;
    switch (_49)
      | False -> goto BB31
      | True -> goto BB30
      end
  }
  BB30 {
    [#"../index_range.rs" 50 12 50 25] _61 <- ([#"../index_range.rs" 50 12 50 25] deref0 arr);
    goto BB32
  }
  BB31 {
    assume { resolve0 arr };
    assert { [#"../index_range.rs" 45 4 45 33] false };
    absurd
  }
  BB32 {
    [#"../index_range.rs" 50 20 50 24] _63 <- Core_Ops_Range_Range_Type.C_Range ([#"../index_range.rs" 50 20 50 21] (2 : usize)) ([#"../index_range.rs" 50 23 50 24] (6 : usize));
    [#"../index_range.rs" 50 12 50 25] _59 <- ([#"../index_range.rs" 50 12 50 25] get0 _61 _63);
    _63 <- any Core_Ops_Range_Range_Type.t_range usize;
    goto BB33
  }
  BB33 {
    [#"../index_range.rs" 50 12 50 35] _57 <- ([#"../index_range.rs" 50 12 50 35] is_none0 _59);
    goto BB34
  }
  BB34 {
    switch (_57)
      | False -> goto BB36
      | True -> goto BB35
      end
  }
  BB35 {
    [#"../index_range.rs" 52 12 52 25] _70 <- ([#"../index_range.rs" 52 12 52 25] deref0 arr);
    goto BB37
  }
  BB36 {
    assume { resolve0 arr };
    assert { [#"../index_range.rs" 50 4 50 36] false };
    absurd
  }
  BB37 {
    [#"../index_range.rs" 52 20 52 24] _72 <- Core_Ops_Range_Range_Type.C_Range ([#"../index_range.rs" 52 20 52 21] (2 : usize)) ([#"../index_range.rs" 52 23 52 24] (1 : usize));
    [#"../index_range.rs" 52 12 52 25] _68 <- ([#"../index_range.rs" 52 12 52 25] get0 _70 _72);
    _72 <- any Core_Ops_Range_Range_Type.t_range usize;
    goto BB38
  }
  BB38 {
    [#"../index_range.rs" 52 12 52 35] _66 <- ([#"../index_range.rs" 52 12 52 35] is_none0 _68);
    goto BB39
  }
  BB39 {
    switch (_66)
      | False -> goto BB41
      | True -> goto BB40
      end
  }
  BB40 {
    [#"../index_range.rs" 54 12 54 25] _79 <- ([#"../index_range.rs" 54 12 54 25] deref0 arr);
    goto BB42
  }
  BB41 {
    assume { resolve0 arr };
    assert { [#"../index_range.rs" 52 4 52 36] false };
    absurd
  }
  BB42 {
    [#"../index_range.rs" 54 20 54 24] _81 <- Core_Ops_Range_Range_Type.C_Range ([#"../index_range.rs" 54 20 54 21] (6 : usize)) ([#"../index_range.rs" 54 23 54 24] (6 : usize));
    [#"../index_range.rs" 54 12 54 25] _77 <- ([#"../index_range.rs" 54 12 54 25] get0 _79 _81);
    _81 <- any Core_Ops_Range_Range_Type.t_range usize;
    goto BB43
  }
  BB43 {
    [#"../index_range.rs" 54 12 54 35] _75 <- ([#"../index_range.rs" 54 12 54 35] is_none0 _77);
    goto BB44
  }
  BB44 {
    switch (_75)
      | False -> goto BB46
      | True -> goto BB45
      end
  }
  BB45 {
    [#"../index_range.rs" 56 12 56 27] _88 <- ([#"../index_range.rs" 56 12 56 27] deref0 arr);
    goto BB47
  }
  BB46 {
    assume { resolve0 arr };
    assert { [#"../index_range.rs" 54 4 54 36] false };
    absurd
  }
  BB47 {
    [#"../index_range.rs" 56 20 56 26] _90 <- Core_Ops_Range_Range_Type.C_Range ([#"../index_range.rs" 56 20 56 22] (10 : usize)) ([#"../index_range.rs" 56 24 56 26] (10 : usize));
    [#"../index_range.rs" 56 12 56 27] _86 <- ([#"../index_range.rs" 56 12 56 27] get0 _88 _90);
    _90 <- any Core_Ops_Range_Range_Type.t_range usize;
    goto BB48
  }
  BB48 {
    [#"../index_range.rs" 56 12 56 37] _84 <- ([#"../index_range.rs" 56 12 56 37] is_none0 _86);
    goto BB49
  }
  BB49 {
    switch (_84)
      | False -> goto BB51
      | True -> goto BB50
      end
  }
  BB50 {
    [#"../index_range.rs" 59 17 59 20] _94 <- Borrow.borrow_mut arr;
    [#"../index_range.rs" 59 17 59 20] arr <-  ^ _94;
    [#"../index_range.rs" 59 21 59 25] _95 <- Core_Ops_Range_Range_Type.C_Range ([#"../index_range.rs" 59 21 59 22] (1 : usize)) ([#"../index_range.rs" 59 24 59 25] (4 : usize));
    [#"../index_range.rs" 59 20 59 26] _93 <- ([#"../index_range.rs" 59 20 59 26] index_mut0 _94 _95);
    _94 <- any borrowed (Alloc_Vec_Vec_Type.t_vec int32 (Alloc_Alloc_Global_Type.t_global));
    _95 <- any Core_Ops_Range_Range_Type.t_range usize;
    goto BB52
  }
  BB51 {
    assume { resolve0 arr };
    assert { [#"../index_range.rs" 56 4 56 38] false };
    absurd
  }
  BB52 {
    [#"../index_range.rs" 59 12 59 26] s2 <- Borrow.borrow_final ( * _93) (Borrow.get_id _93);
    [#"../index_range.rs" 59 12 59 26] _93 <- { _93 with current = ( ^ s2) ; };
    [#"../index_range.rs" 60 12 60 19] _98 <- ([#"../index_range.rs" 60 12 60 19] len0 ( * s2));
    goto BB53
  }
  BB53 {
    [#"../index_range.rs" 60 12 60 24] _97 <- _98 = ([#"../index_range.rs" 60 23 60 24] (3 : usize));
    _98 <- any usize;
    switch (_97)
      | False -> goto BB55
      | True -> goto BB54
      end
  }
  BB54 {
    [#"../index_range.rs" 61 6 61 7] _101 <- ([#"../index_range.rs" 61 6 61 7] (0 : usize));
    [#"../index_range.rs" 61 4 61 8] _102 <- Slice.length ( * s2);
    [#"../index_range.rs" 61 4 61 8] _103 <- _101 < _102;
    assert { [@expl:index in bounds] [#"../index_range.rs" 61 4 61 8] _103 };
    goto BB56
  }
  BB55 {
    assume { resolve1 s2 };
    assume { resolve1 _93 };
    assume { resolve0 arr };
    assert { [#"../index_range.rs" 60 4 60 25] false };
    absurd
  }
  BB56 {
    [#"../index_range.rs" 61 4 61 13] s2 <- { s2 with current = Slice.set ( * s2) _101 ([#"../index_range.rs" 61 11 61 13] (-1 : int32)) ; };
    [#"../index_range.rs" 62 6 62 7] _104 <- ([#"../index_range.rs" 62 6 62 7] (1 : usize));
    [#"../index_range.rs" 62 4 62 8] _105 <- Slice.length ( * s2);
    [#"../index_range.rs" 62 4 62 8] _106 <- _104 < _105;
    assert { [@expl:index in bounds] [#"../index_range.rs" 62 4 62 8] _106 };
    goto BB57
  }
  BB57 {
    [#"../index_range.rs" 62 4 62 13] s2 <- { s2 with current = Slice.set ( * s2) _104 ([#"../index_range.rs" 62 11 62 13] (-1 : int32)) ; };
    [#"../index_range.rs" 67 14 67 15] _110 <- ([#"../index_range.rs" 67 14 67 15] (2 : usize));
    [#"../index_range.rs" 67 12 67 16] _111 <- Slice.length ( * s2);
    [#"../index_range.rs" 67 12 67 16] _112 <- _110 < _111;
    assert { [@expl:index in bounds] [#"../index_range.rs" 67 12 67 16] _112 };
    goto BB58
  }
  BB58 {
    assume { resolve1 s2 };
    [#"../index_range.rs" 67 12 67 21] _108 <- Slice.get ( * s2) _110 = ([#"../index_range.rs" 67 20 67 21] (3 : int32));
    assume { resolve1 _93 };
    switch (_108)
      | False -> goto BB60
      | True -> goto BB59
      end
  }
  BB59 {
    [#"../index_range.rs" 69 12 69 21] _116 <- ([#"../index_range.rs" 69 12 69 21] len1 arr);
    goto BB61
  }
  BB60 {
    assume { resolve0 arr };
    assert { [#"../index_range.rs" 67 4 67 22] false };
    absurd
  }
  BB61 {
    [#"../index_range.rs" 69 12 69 26] _115 <- _116 = ([#"../index_range.rs" 69 25 69 26] (5 : usize));
    _116 <- any usize;
    switch (_115)
      | False -> goto BB63
      | True -> goto BB62
      end
  }
  BB62 {
    [#"../index_range.rs" 70 15 70 18] _122 <- ([#"../index_range.rs" 70 15 70 18] index1 arr ([#"../index_range.rs" 70 16 70 17] (0 : usize)));
    goto BB64
  }
  BB63 {
    assume { resolve0 arr };
    assert { [#"../index_range.rs" 69 4 69 27] false };
    absurd
  }
  BB64 {
    [#"../index_range.rs" 70 12 70 23] _120 <- _122 = ([#"../index_range.rs" 70 22 70 23] (0 : int32));
    switch (_120)
      | False -> goto BB66
      | True -> goto BB65
      end
  }
  BB65 {
    [#"../index_range.rs" 71 15 71 18] _128 <- ([#"../index_range.rs" 71 15 71 18] index1 arr ([#"../index_range.rs" 71 16 71 17] (1 : usize)));
    goto BB67
  }
  BB66 {
    assume { resolve0 arr };
    assert { [#"../index_range.rs" 70 4 70 24] false };
    absurd
  }
  BB67 {
    [#"../index_range.rs" 71 12 71 24] _126 <- _128 = ([#"../index_range.rs" 71 22 71 24] (-1 : int32));
    switch (_126)
      | False -> goto BB69
      | True -> goto BB68
      end
  }
  BB68 {
    [#"../index_range.rs" 72 15 72 18] _134 <- ([#"../index_range.rs" 72 15 72 18] index1 arr ([#"../index_range.rs" 72 16 72 17] (2 : usize)));
    goto BB70
  }
  BB69 {
    assume { resolve0 arr };
    assert { [#"../index_range.rs" 71 4 71 25] false };
    absurd
  }
  BB70 {
    [#"../index_range.rs" 72 12 72 24] _132 <- _134 = ([#"../index_range.rs" 72 22 72 24] (-1 : int32));
    switch (_132)
      | False -> goto BB72
      | True -> goto BB71
      end
  }
  BB71 {
    [#"../index_range.rs" 73 15 73 18] _140 <- ([#"../index_range.rs" 73 15 73 18] index1 arr ([#"../index_range.rs" 73 16 73 17] (3 : usize)));
    goto BB73
  }
  BB72 {
    assume { resolve0 arr };
    assert { [#"../index_range.rs" 72 4 72 25] false };
    absurd
  }
  BB73 {
    [#"../index_range.rs" 73 12 73 23] _138 <- _140 = ([#"../index_range.rs" 73 22 73 23] (3 : int32));
    switch (_138)
      | False -> goto BB75
      | True -> goto BB74
      end
  }
  BB74 {
    [#"../index_range.rs" 74 15 74 18] _146 <- ([#"../index_range.rs" 74 15 74 18] index1 arr ([#"../index_range.rs" 74 16 74 17] (4 : usize)));
    goto BB76
  }
  BB75 {
    assume { resolve0 arr };
    assert { [#"../index_range.rs" 73 4 73 24] false };
    absurd
  }
  BB76 {
    assume { resolve0 arr };
    [#"../index_range.rs" 74 12 74 23] _144 <- _146 = ([#"../index_range.rs" 74 22 74 23] (4 : int32));
    switch (_144)
      | False -> goto BB78
      | True -> goto BB77
      end
  }
  BB77 {
    [#"../index_range.rs" 27 20 75 1] _0 <- ([#"../index_range.rs" 27 20 75 1] ());
    goto BB79
  }
  BB78 {
    assert { [#"../index_range.rs" 74 4 74 24] false };
    absurd
  }
  BB79 {
    return _0
  }
  
end
module Core_Ops_Range_RangeTo_Type
  type t_rangeto 'idx =
    | C_RangeTo 'idx
    
  let function rangeto_end (self : t_rangeto 'idx) : 'idx = [@vc:do_not_keep_trace] [@vc:sp]
    match self with
      | C_RangeTo a -> a
      end
end
module IndexRange_TestRangeTo
  use prelude.Int32
  use prelude.Slice
  predicate invariant11 (self : slice int32) =
    [#"../../../../creusot-contracts/src/invariant.rs" 8 8 8 12] true
  val invariant11 (self : slice int32) : bool
    ensures { result = invariant11 self }
    
  predicate inv11 (_x : slice int32)
  val inv11 (_x : slice int32) : bool
    ensures { result = inv11 _x }
    
  axiom inv11 : forall x : slice int32 . inv11 x = true
  use seq.Seq
  predicate invariant10 (self : Seq.seq int32) =
    [#"../../../../creusot-contracts/src/invariant.rs" 8 8 8 12] true
  val invariant10 (self : Seq.seq int32) : bool
    ensures { result = invariant10 self }
    
  predicate inv10 (_x : Seq.seq int32)
  val inv10 (_x : Seq.seq int32) : bool
    ensures { result = inv10 _x }
    
  axiom inv10 : forall x : Seq.seq int32 . inv10 x = true
  use prelude.UIntSize
  use Alloc_Alloc_Global_Type as Alloc_Alloc_Global_Type
  use Alloc_Vec_Vec_Type as Alloc_Vec_Vec_Type
  use prelude.Int
  use prelude.UIntSize
  let constant max0  : usize = [@vc:do_not_keep_trace] [@vc:sp]
    (18446744073709551615 : usize)
  use seq.Seq
  predicate inv9 (_x : Alloc_Vec_Vec_Type.t_vec int32 (Alloc_Alloc_Global_Type.t_global))
  val inv9 (_x : Alloc_Vec_Vec_Type.t_vec int32 (Alloc_Alloc_Global_Type.t_global)) : bool
    ensures { result = inv9 _x }
    
  function shallow_model0 (self : Alloc_Vec_Vec_Type.t_vec int32 (Alloc_Alloc_Global_Type.t_global)) : Seq.seq int32
  val shallow_model0 (self : Alloc_Vec_Vec_Type.t_vec int32 (Alloc_Alloc_Global_Type.t_global)) : Seq.seq int32
    requires {[#"../../../../creusot-contracts/src/std/vec.rs" 19 21 19 25] inv9 self}
    ensures { result = shallow_model0 self }
    
  axiom shallow_model0_spec : forall self : Alloc_Vec_Vec_Type.t_vec int32 (Alloc_Alloc_Global_Type.t_global) . ([#"../../../../creusot-contracts/src/std/vec.rs" 19 21 19 25] inv9 self)
   -> ([#"../../../../creusot-contracts/src/std/vec.rs" 19 4 19 36] inv10 (shallow_model0 self)) && ([#"../../../../creusot-contracts/src/std/vec.rs" 18 14 18 41] Seq.length (shallow_model0 self) <= UIntSize.to_int max0)
  predicate invariant9 (self : Alloc_Vec_Vec_Type.t_vec int32 (Alloc_Alloc_Global_Type.t_global)) =
    [#"../../../../creusot-contracts/src/std/vec.rs" 60 20 60 41] inv10 (shallow_model0 self)
  val invariant9 (self : Alloc_Vec_Vec_Type.t_vec int32 (Alloc_Alloc_Global_Type.t_global)) : bool
    ensures { result = invariant9 self }
    
  axiom inv9 : forall x : Alloc_Vec_Vec_Type.t_vec int32 (Alloc_Alloc_Global_Type.t_global) . inv9 x = true
  predicate invariant8 (self : int32) =
    [#"../../../../creusot-contracts/src/invariant.rs" 8 8 8 12] true
  val invariant8 (self : int32) : bool
    ensures { result = invariant8 self }
    
  predicate inv8 (_x : int32)
  val inv8 (_x : int32) : bool
    ensures { result = inv8 _x }
    
  axiom inv8 : forall x : int32 . inv8 x = true
  predicate invariant7 (self : usize) =
    [#"../../../../creusot-contracts/src/invariant.rs" 8 8 8 12] true
  val invariant7 (self : usize) : bool
    ensures { result = invariant7 self }
    
  predicate inv7 (_x : usize)
  val inv7 (_x : usize) : bool
    ensures { result = inv7 _x }
    
  axiom inv7 : forall x : usize . inv7 x = true
  use prelude.Borrow
  predicate invariant6 (self : borrowed (slice int32)) =
    [#"../../../../creusot-contracts/src/invariant.rs" 8 8 8 12] true
  val invariant6 (self : borrowed (slice int32)) : bool
    ensures { result = invariant6 self }
    
  predicate inv6 (_x : borrowed (slice int32))
  val inv6 (_x : borrowed (slice int32)) : bool
    ensures { result = inv6 _x }
    
  axiom inv6 : forall x : borrowed (slice int32) . inv6 x = true
  predicate invariant5 (self : borrowed (Alloc_Vec_Vec_Type.t_vec int32 (Alloc_Alloc_Global_Type.t_global))) =
    [#"../../../../creusot-contracts/src/invariant.rs" 8 8 8 12] true
  val invariant5 (self : borrowed (Alloc_Vec_Vec_Type.t_vec int32 (Alloc_Alloc_Global_Type.t_global))) : bool
    ensures { result = invariant5 self }
    
  predicate inv5 (_x : borrowed (Alloc_Vec_Vec_Type.t_vec int32 (Alloc_Alloc_Global_Type.t_global)))
  val inv5 (_x : borrowed (Alloc_Vec_Vec_Type.t_vec int32 (Alloc_Alloc_Global_Type.t_global))) : bool
    ensures { result = inv5 _x }
    
  axiom inv5 : forall x : borrowed (Alloc_Vec_Vec_Type.t_vec int32 (Alloc_Alloc_Global_Type.t_global)) . inv5 x = true
  use Core_Option_Option_Type as Core_Option_Option_Type
  predicate invariant4 (self : Core_Option_Option_Type.t_option (slice int32)) =
    [#"../../../../creusot-contracts/src/invariant.rs" 8 8 8 12] true
  val invariant4 (self : Core_Option_Option_Type.t_option (slice int32)) : bool
    ensures { result = invariant4 self }
    
  predicate inv4 (_x : Core_Option_Option_Type.t_option (slice int32))
  val inv4 (_x : Core_Option_Option_Type.t_option (slice int32)) : bool
    ensures { result = inv4 _x }
    
  axiom inv4 : forall x : Core_Option_Option_Type.t_option (slice int32) . inv4 x = true
  predicate invariant3 (self : Core_Option_Option_Type.t_option (slice int32)) =
    [#"../../../../creusot-contracts/src/invariant.rs" 8 8 8 12] true
  val invariant3 (self : Core_Option_Option_Type.t_option (slice int32)) : bool
    ensures { result = invariant3 self }
    
  predicate inv3 (_x : Core_Option_Option_Type.t_option (slice int32))
  val inv3 (_x : Core_Option_Option_Type.t_option (slice int32)) : bool
    ensures { result = inv3 _x }
    
  axiom inv3 : forall x : Core_Option_Option_Type.t_option (slice int32) . inv3 x = true
  predicate invariant2 (self : slice int32) =
    [#"../../../../creusot-contracts/src/invariant.rs" 8 8 8 12] true
  val invariant2 (self : slice int32) : bool
    ensures { result = invariant2 self }
    
  predicate inv2 (_x : slice int32)
  val inv2 (_x : slice int32) : bool
    ensures { result = inv2 _x }
    
  axiom inv2 : forall x : slice int32 . inv2 x = true
  use Core_Ops_Range_RangeTo_Type as Core_Ops_Range_RangeTo_Type
  predicate invariant1 (self : Core_Ops_Range_RangeTo_Type.t_rangeto usize) =
    [#"../../../../creusot-contracts/src/invariant.rs" 8 8 8 12] true
  val invariant1 (self : Core_Ops_Range_RangeTo_Type.t_rangeto usize) : bool
    ensures { result = invariant1 self }
    
  predicate inv1 (_x : Core_Ops_Range_RangeTo_Type.t_rangeto usize)
  val inv1 (_x : Core_Ops_Range_RangeTo_Type.t_rangeto usize) : bool
    ensures { result = inv1 _x }
    
  axiom inv1 : forall x : Core_Ops_Range_RangeTo_Type.t_rangeto usize . inv1 x = true
  predicate invariant0 (self : Alloc_Vec_Vec_Type.t_vec int32 (Alloc_Alloc_Global_Type.t_global)) =
    [#"../../../../creusot-contracts/src/invariant.rs" 8 8 8 12] true
  val invariant0 (self : Alloc_Vec_Vec_Type.t_vec int32 (Alloc_Alloc_Global_Type.t_global)) : bool
    ensures { result = invariant0 self }
    
  predicate inv0 (_x : Alloc_Vec_Vec_Type.t_vec int32 (Alloc_Alloc_Global_Type.t_global))
  val inv0 (_x : Alloc_Vec_Vec_Type.t_vec int32 (Alloc_Alloc_Global_Type.t_global)) : bool
    ensures { result = inv0 _x }
    
  axiom inv0 : forall x : Alloc_Vec_Vec_Type.t_vec int32 (Alloc_Alloc_Global_Type.t_global) . inv0 x = true
  use seq.Seq
  predicate has_value1 [@inline:trivial] (self : usize) (seq : Seq.seq int32) (out : int32) =
    [#"../../../../creusot-contracts/src/std/slice.rs" 122 20 122 37] Seq.get seq (UIntSize.to_int self) = out
  val has_value1 [@inline:trivial] (self : usize) (seq : Seq.seq int32) (out : int32) : bool
    ensures { result = has_value1 self seq out }
    
  predicate in_bounds1 [@inline:trivial] (self : usize) (seq : Seq.seq int32) =
    [#"../../../../creusot-contracts/src/std/slice.rs" 115 20 115 37] UIntSize.to_int self < Seq.length seq
  val in_bounds1 [@inline:trivial] (self : usize) (seq : Seq.seq int32) : bool
    ensures { result = in_bounds1 self seq }
    
  function shallow_model2 (self : Alloc_Vec_Vec_Type.t_vec int32 (Alloc_Alloc_Global_Type.t_global)) : Seq.seq int32 =
    [#"../../../../creusot-contracts/src/model.rs" 79 8 79 31] shallow_model0 self
  val shallow_model2 (self : Alloc_Vec_Vec_Type.t_vec int32 (Alloc_Alloc_Global_Type.t_global)) : Seq.seq int32
    ensures { result = shallow_model2 self }
    
  val index1 (self : Alloc_Vec_Vec_Type.t_vec int32 (Alloc_Alloc_Global_Type.t_global)) (index : usize) : int32
    requires {[#"../../../../creusot-contracts/src/std/vec.rs" 141 27 141 46] in_bounds1 index (shallow_model2 self)}
    requires {inv0 self}
    requires {inv7 index}
    ensures { [#"../../../../creusot-contracts/src/std/vec.rs" 142 26 142 54] has_value1 index (shallow_model2 self) result }
    ensures { inv8 result }
    
  val len1 (self : Alloc_Vec_Vec_Type.t_vec int32 (Alloc_Alloc_Global_Type.t_global)) : usize
    requires {inv0 self}
    ensures { [#"../../../../creusot-contracts/src/std/vec.rs" 75 26 75 48] UIntSize.to_int result = Seq.length (shallow_model2 self) }
    
  predicate resolve1 (self : borrowed (slice int32)) =
<<<<<<< HEAD
    [#"../../../../creusot-contracts/src/resolve.rs" 27 20 27 34]  ^ self =  * self
=======
    [#"../../../../creusot-contracts/src/resolve.rs" 26 20 26 34]  ^ self =  * self
>>>>>>> c22743fa
  val resolve1 (self : borrowed (slice int32)) : bool
    ensures { result = resolve1 self }
    
  predicate resolve_elswhere0 (self : Core_Ops_Range_RangeTo_Type.t_rangeto usize) (old' : Seq.seq int32) (fin : Seq.seq int32)
    
   =
    [#"../../../../creusot-contracts/src/std/slice.rs" 172 8 172 90] forall i : int . UIntSize.to_int (Core_Ops_Range_RangeTo_Type.rangeto_end self) <= i /\ i < Seq.length old'
     -> Seq.get old' i = Seq.get fin i
  val resolve_elswhere0 (self : Core_Ops_Range_RangeTo_Type.t_rangeto usize) (old' : Seq.seq int32) (fin : Seq.seq int32) : bool
    ensures { result = resolve_elswhere0 self old' fin }
    
  use prelude.Slice
  function shallow_model6 (self : slice int32) : Seq.seq int32
  val shallow_model6 (self : slice int32) : Seq.seq int32
    requires {[#"../../../../creusot-contracts/src/std/slice.rs" 19 21 19 25] inv11 self}
    ensures { result = shallow_model6 self }
    
  axiom shallow_model6_spec : forall self : slice int32 . ([#"../../../../creusot-contracts/src/std/slice.rs" 19 21 19 25] inv11 self)
   -> ([#"../../../../creusot-contracts/src/std/slice.rs" 19 4 19 50] inv10 (shallow_model6 self)) && ([#"../../../../creusot-contracts/src/std/slice.rs" 18 14 18 42] shallow_model6 self = Slice.id self) && ([#"../../../../creusot-contracts/src/std/slice.rs" 17 14 17 41] Seq.length (shallow_model6 self) <= UIntSize.to_int max0)
  use seq_ext.SeqExt
  predicate has_value0 (self : Core_Ops_Range_RangeTo_Type.t_rangeto usize) (seq : Seq.seq int32) (out : slice int32) =
    [#"../../../../creusot-contracts/src/std/slice.rs" 166 20 166 57] SeqExt.subsequence seq 0 (UIntSize.to_int (Core_Ops_Range_RangeTo_Type.rangeto_end self)) = shallow_model6 out
  val has_value0 (self : Core_Ops_Range_RangeTo_Type.t_rangeto usize) (seq : Seq.seq int32) (out : slice int32) : bool
    ensures { result = has_value0 self seq out }
    
  predicate in_bounds0 (self : Core_Ops_Range_RangeTo_Type.t_rangeto usize) (seq : Seq.seq int32) =
    [#"../../../../creusot-contracts/src/std/slice.rs" 160 20 160 42] UIntSize.to_int (Core_Ops_Range_RangeTo_Type.rangeto_end self) <= Seq.length seq
  val in_bounds0 (self : Core_Ops_Range_RangeTo_Type.t_rangeto usize) (seq : Seq.seq int32) : bool
    ensures { result = in_bounds0 self seq }
    
  function shallow_model5 (self : borrowed (Alloc_Vec_Vec_Type.t_vec int32 (Alloc_Alloc_Global_Type.t_global))) : Seq.seq int32
    
   =
    [#"../../../../creusot-contracts/src/model.rs" 97 8 97 31] shallow_model0 ( * self)
  val shallow_model5 (self : borrowed (Alloc_Vec_Vec_Type.t_vec int32 (Alloc_Alloc_Global_Type.t_global))) : Seq.seq int32
    ensures { result = shallow_model5 self }
    
  val index_mut0 (self : borrowed (Alloc_Vec_Vec_Type.t_vec int32 (Alloc_Alloc_Global_Type.t_global))) (index : Core_Ops_Range_RangeTo_Type.t_rangeto usize) : borrowed (slice int32)
    requires {[#"../../../../creusot-contracts/src/std/vec.rs" 132 27 132 46] in_bounds0 index (shallow_model5 self)}
    requires {inv5 self}
    requires {inv1 index}
    ensures { [#"../../../../creusot-contracts/src/std/vec.rs" 133 26 133 54] has_value0 index (shallow_model5 self) ( * result) }
    ensures { [#"../../../../creusot-contracts/src/std/vec.rs" 134 26 134 57] has_value0 index (shallow_model0 ( ^ self)) ( ^ result) }
    ensures { [#"../../../../creusot-contracts/src/std/vec.rs" 135 26 135 62] resolve_elswhere0 index (shallow_model5 self) (shallow_model0 ( ^ self)) }
    ensures { [#"../../../../creusot-contracts/src/std/vec.rs" 136 26 136 55] Seq.length (shallow_model0 ( ^ self)) = Seq.length (shallow_model5 self) }
    ensures { inv6 result }
    
  val is_none0 (self : Core_Option_Option_Type.t_option (slice int32)) : bool
    requires {inv4 self}
    ensures { [#"../../../../creusot-contracts/src/std/option.rs" 36 26 36 51] result = (self = Core_Option_Option_Type.C_None) }
    
  function shallow_model3 (self : slice int32) : Seq.seq int32 =
    [#"../../../../creusot-contracts/src/model.rs" 79 8 79 31] shallow_model6 self
  val shallow_model3 (self : slice int32) : Seq.seq int32
    ensures { result = shallow_model3 self }
    
  val get0 (self : slice int32) (index : Core_Ops_Range_RangeTo_Type.t_rangeto usize) : Core_Option_Option_Type.t_option (slice int32)
    requires {inv2 self}
    requires {inv1 index}
    ensures { [#"../../../../creusot-contracts/src/std/slice.rs" 252 8 252 102] in_bounds0 index (shallow_model3 self)
     -> (exists r : slice int32 . inv2 r /\ result = Core_Option_Option_Type.C_Some r /\ has_value0 index (shallow_model3 self) r) }
    ensures { [#"../../../../creusot-contracts/src/std/slice.rs" 253 18 253 55] in_bounds0 index (shallow_model3 self) \/ result = Core_Option_Option_Type.C_None }
    ensures { inv3 result }
    
  val deref0 (self : Alloc_Vec_Vec_Type.t_vec int32 (Alloc_Alloc_Global_Type.t_global)) : slice int32
    requires {inv0 self}
    ensures { [#"../../../../creusot-contracts/src/std/vec.rs" 147 26 147 42] shallow_model3 result = shallow_model2 self }
    ensures { inv2 result }
    
  predicate resolve2 (self : int32) =
<<<<<<< HEAD
    [#"../../../../creusot-contracts/src/resolve.rs" 47 8 47 12] true
=======
    [#"../../../../creusot-contracts/src/resolve.rs" 46 8 46 12] true
>>>>>>> c22743fa
  val resolve2 (self : int32) : bool
    ensures { result = resolve2 self }
    
  function index_logic0 [@inline:trivial] (self : Alloc_Vec_Vec_Type.t_vec int32 (Alloc_Alloc_Global_Type.t_global)) (ix : int) : int32
    
   =
    [#"../../../../creusot-contracts/src/logic/ops.rs" 20 8 20 31] Seq.get (shallow_model0 self) ix
  val index_logic0 [@inline:trivial] (self : Alloc_Vec_Vec_Type.t_vec int32 (Alloc_Alloc_Global_Type.t_global)) (ix : int) : int32
    ensures { result = index_logic0 self ix }
    
  predicate resolve0 (self : Alloc_Vec_Vec_Type.t_vec int32 (Alloc_Alloc_Global_Type.t_global)) =
    [#"../../../../creusot-contracts/src/std/vec.rs" 51 8 51 85] forall i : int . 0 <= i /\ i < Seq.length (shallow_model0 self)
     -> resolve2 (index_logic0 self i)
  val resolve0 (self : Alloc_Vec_Vec_Type.t_vec int32 (Alloc_Alloc_Global_Type.t_global)) : bool
    ensures { result = resolve0 self }
    
  val len0 (self : slice int32) : usize
    requires {inv2 self}
    ensures { [#"../../../../creusot-contracts/src/std/slice.rs" 238 0 334 1] Seq.length (shallow_model3 self) = UIntSize.to_int result }
    
  val index0 (self : Alloc_Vec_Vec_Type.t_vec int32 (Alloc_Alloc_Global_Type.t_global)) (index : Core_Ops_Range_RangeTo_Type.t_rangeto usize) : slice int32
    requires {[#"../../../../creusot-contracts/src/std/vec.rs" 141 27 141 46] in_bounds0 index (shallow_model2 self)}
    requires {inv0 self}
    requires {inv1 index}
    ensures { [#"../../../../creusot-contracts/src/std/vec.rs" 142 26 142 54] has_value0 index (shallow_model2 self) result }
    ensures { inv2 result }
    
  use prelude.Int32
  val create_arr0 [#"../index_range.rs" 14 0 14 27] (_1 : ()) : Alloc_Vec_Vec_Type.t_vec int32 (Alloc_Alloc_Global_Type.t_global)
    ensures { [#"../index_range.rs" 7 4 12 22] Seq.length (shallow_model0 result) = 5 /\ Int32.to_int (index_logic0 result 0) = 0 /\ Int32.to_int (index_logic0 result 1) = 1 /\ Int32.to_int (index_logic0 result 2) = 2 /\ Int32.to_int (index_logic0 result 3) = 3 /\ Int32.to_int (index_logic0 result 4) = 4 }
    
  let rec cfg test_range_to [#"../index_range.rs" 78 0 78 22] [@cfg:stackify] [@cfg:subregion_analysis] (_1 : ()) : ()
   = [@vc:do_not_keep_trace] [@vc:sp]
  var _0 : ();
  var arr : Alloc_Vec_Vec_Type.t_vec int32 (Alloc_Alloc_Global_Type.t_global);
  var s : slice int32;
  var _3 : slice int32;
  var _5 : Core_Ops_Range_RangeTo_Type.t_rangeto usize;
  var _7 : bool;
  var _8 : usize;
  var _10 : bool;
  var _12 : usize;
  var _13 : usize;
  var _14 : bool;
  var _15 : bool;
  var _17 : usize;
  var _18 : usize;
  var _19 : bool;
  var _22 : bool;
  var _23 : usize;
  var _25 : slice int32;
  var _27 : Core_Ops_Range_RangeTo_Type.t_rangeto usize;
  var _30 : bool;
  var _32 : Core_Option_Option_Type.t_option (slice int32);
  var _34 : slice int32;
  var _36 : Core_Ops_Range_RangeTo_Type.t_rangeto usize;
  var s1 : borrowed (slice int32);
  var _39 : borrowed (slice int32);
  var _40 : borrowed (Alloc_Vec_Vec_Type.t_vec int32 (Alloc_Alloc_Global_Type.t_global));
  var _41 : Core_Ops_Range_RangeTo_Type.t_rangeto usize;
  var _43 : bool;
  var _44 : usize;
  var _47 : usize;
  var _48 : usize;
  var _49 : bool;
  var _50 : usize;
  var _51 : usize;
  var _52 : bool;
  var _54 : bool;
  var _56 : usize;
  var _57 : usize;
  var _58 : bool;
  var _61 : bool;
  var _62 : usize;
  var _66 : bool;
  var _68 : int32;
  var _72 : bool;
  var _74 : int32;
  var _78 : bool;
  var _80 : int32;
  var _84 : bool;
  var _86 : int32;
  var _90 : bool;
  var _92 : int32;
  {
    goto BB0
  }
  BB0 {
    [#"../index_range.rs" 80 18 80 30] arr <- ([#"../index_range.rs" 80 18 80 30] create_arr0 ([#"../index_range.rs" 80 18 80 30] ()));
    goto BB1
  }
  BB1 {
    [#"../index_range.rs" 85 17 85 20] _5 <- Core_Ops_Range_RangeTo_Type.C_RangeTo ([#"../index_range.rs" 85 19 85 20] (2 : usize));
    [#"../index_range.rs" 85 16 85 21] _3 <- ([#"../index_range.rs" 85 16 85 21] index0 arr _5);
    _5 <- any Core_Ops_Range_RangeTo_Type.t_rangeto usize;
    goto BB2
  }
  BB2 {
    [#"../index_range.rs" 85 12 85 21] s <- _3;
    [#"../index_range.rs" 86 12 86 19] _8 <- ([#"../index_range.rs" 86 12 86 19] len0 s);
    goto BB3
  }
  BB3 {
    [#"../index_range.rs" 86 12 86 24] _7 <- _8 = ([#"../index_range.rs" 86 23 86 24] (2 : usize));
    _8 <- any usize;
    switch (_7)
      | False -> goto BB11
      | True -> goto BB4
      end
  }
  BB4 {
    [#"../index_range.rs" 86 30 86 31] _12 <- ([#"../index_range.rs" 86 30 86 31] (0 : usize));
    [#"../index_range.rs" 86 28 86 32] _13 <- Slice.length s;
    [#"../index_range.rs" 86 28 86 32] _14 <- _12 < _13;
    assert { [@expl:index in bounds] [#"../index_range.rs" 86 28 86 32] _14 };
    goto BB5
  }
  BB5 {
    [#"../index_range.rs" 86 28 86 37] _10 <- Slice.get s _12 = ([#"../index_range.rs" 86 36 86 37] (0 : int32));
    switch (_10)
      | False -> goto BB10
      | True -> goto BB6
      end
  }
  BB6 {
    [#"../index_range.rs" 86 43 86 44] _17 <- ([#"../index_range.rs" 86 43 86 44] (1 : usize));
    [#"../index_range.rs" 86 41 86 45] _18 <- Slice.length s;
    [#"../index_range.rs" 86 41 86 45] _19 <- _17 < _18;
    assert { [@expl:index in bounds] [#"../index_range.rs" 86 41 86 45] _19 };
    goto BB7
  }
  BB7 {
    [#"../index_range.rs" 86 41 86 50] _15 <- Slice.get s _17 = ([#"../index_range.rs" 86 49 86 50] (1 : int32));
    switch (_15)
      | False -> goto BB9
      | True -> goto BB8
      end
  }
  BB8 {
    [#"../index_range.rs" 91 16 91 19] _27 <- Core_Ops_Range_RangeTo_Type.C_RangeTo ([#"../index_range.rs" 91 18 91 19] (0 : usize));
    [#"../index_range.rs" 91 15 91 20] _25 <- ([#"../index_range.rs" 91 15 91 20] index0 arr _27);
    _27 <- any Core_Ops_Range_RangeTo_Type.t_rangeto usize;
    goto BB13
  }
  BB9 {
    assume { resolve0 arr };
    goto BB12
  }
  BB10 {
    assume { resolve0 arr };
    goto BB12
  }
  BB11 {
    assume { resolve0 arr };
    goto BB12
  }
  BB12 {
    assert { [#"../index_range.rs" 86 4 86 51] false };
    absurd
  }
  BB13 {
    [#"../index_range.rs" 91 12 91 26] _23 <- ([#"../index_range.rs" 91 12 91 26] len0 _25);
    goto BB14
  }
  BB14 {
    [#"../index_range.rs" 91 12 91 31] _22 <- _23 = ([#"../index_range.rs" 91 30 91 31] (0 : usize));
    _23 <- any usize;
    switch (_22)
      | False -> goto BB16
      | True -> goto BB15
      end
  }
  BB15 {
    [#"../index_range.rs" 96 12 96 24] _34 <- ([#"../index_range.rs" 96 12 96 24] deref0 arr);
    goto BB17
  }
  BB16 {
    assume { resolve0 arr };
    assert { [#"../index_range.rs" 91 4 91 32] false };
    absurd
  }
  BB17 {
    [#"../index_range.rs" 96 20 96 23] _36 <- Core_Ops_Range_RangeTo_Type.C_RangeTo ([#"../index_range.rs" 96 22 96 23] (6 : usize));
    [#"../index_range.rs" 96 12 96 24] _32 <- ([#"../index_range.rs" 96 12 96 24] get0 _34 _36);
    _36 <- any Core_Ops_Range_RangeTo_Type.t_rangeto usize;
    goto BB18
  }
  BB18 {
    [#"../index_range.rs" 96 12 96 34] _30 <- ([#"../index_range.rs" 96 12 96 34] is_none0 _32);
    goto BB19
  }
  BB19 {
    switch (_30)
      | False -> goto BB21
      | True -> goto BB20
      end
  }
  BB20 {
    [#"../index_range.rs" 99 17 99 20] _40 <- Borrow.borrow_mut arr;
    [#"../index_range.rs" 99 17 99 20] arr <-  ^ _40;
    [#"../index_range.rs" 99 21 99 24] _41 <- Core_Ops_Range_RangeTo_Type.C_RangeTo ([#"../index_range.rs" 99 23 99 24] (3 : usize));
    [#"../index_range.rs" 99 20 99 25] _39 <- ([#"../index_range.rs" 99 20 99 25] index_mut0 _40 _41);
    _40 <- any borrowed (Alloc_Vec_Vec_Type.t_vec int32 (Alloc_Alloc_Global_Type.t_global));
    _41 <- any Core_Ops_Range_RangeTo_Type.t_rangeto usize;
    goto BB22
  }
  BB21 {
    assume { resolve0 arr };
    assert { [#"../index_range.rs" 96 4 96 35] false };
    absurd
  }
  BB22 {
    [#"../index_range.rs" 99 12 99 25] s1 <- Borrow.borrow_final ( * _39) (Borrow.get_id _39);
    [#"../index_range.rs" 99 12 99 25] _39 <- { _39 with current = ( ^ s1) ; };
    [#"../index_range.rs" 100 12 100 19] _44 <- ([#"../index_range.rs" 100 12 100 19] len0 ( * s1));
    goto BB23
  }
  BB23 {
    [#"../index_range.rs" 100 12 100 24] _43 <- _44 = ([#"../index_range.rs" 100 23 100 24] (3 : usize));
    _44 <- any usize;
    switch (_43)
      | False -> goto BB25
      | True -> goto BB24
      end
  }
  BB24 {
    [#"../index_range.rs" 101 6 101 7] _47 <- ([#"../index_range.rs" 101 6 101 7] (0 : usize));
    [#"../index_range.rs" 101 4 101 8] _48 <- Slice.length ( * s1);
    [#"../index_range.rs" 101 4 101 8] _49 <- _47 < _48;
    assert { [@expl:index in bounds] [#"../index_range.rs" 101 4 101 8] _49 };
    goto BB26
  }
  BB25 {
    assume { resolve1 s1 };
    assume { resolve1 _39 };
    assume { resolve0 arr };
    assert { [#"../index_range.rs" 100 4 100 25] false };
    absurd
  }
  BB26 {
    [#"../index_range.rs" 101 4 101 13] s1 <- { s1 with current = Slice.set ( * s1) _47 ([#"../index_range.rs" 101 11 101 13] (-1 : int32)) ; };
    [#"../index_range.rs" 102 6 102 7] _50 <- ([#"../index_range.rs" 102 6 102 7] (2 : usize));
    [#"../index_range.rs" 102 4 102 8] _51 <- Slice.length ( * s1);
    [#"../index_range.rs" 102 4 102 8] _52 <- _50 < _51;
    assert { [@expl:index in bounds] [#"../index_range.rs" 102 4 102 8] _52 };
    goto BB27
  }
  BB27 {
    [#"../index_range.rs" 102 4 102 13] s1 <- { s1 with current = Slice.set ( * s1) _50 ([#"../index_range.rs" 102 11 102 13] (-1 : int32)) ; };
    [#"../index_range.rs" 104 14 104 15] _56 <- ([#"../index_range.rs" 104 14 104 15] (1 : usize));
    [#"../index_range.rs" 104 12 104 16] _57 <- Slice.length ( * s1);
    [#"../index_range.rs" 104 12 104 16] _58 <- _56 < _57;
    assert { [@expl:index in bounds] [#"../index_range.rs" 104 12 104 16] _58 };
    goto BB28
  }
  BB28 {
    assume { resolve1 s1 };
    [#"../index_range.rs" 104 12 104 21] _54 <- Slice.get ( * s1) _56 = ([#"../index_range.rs" 104 20 104 21] (1 : int32));
    assume { resolve1 _39 };
    switch (_54)
      | False -> goto BB30
      | True -> goto BB29
      end
  }
  BB29 {
    [#"../index_range.rs" 106 12 106 21] _62 <- ([#"../index_range.rs" 106 12 106 21] len1 arr);
    goto BB31
  }
  BB30 {
    assume { resolve0 arr };
    assert { [#"../index_range.rs" 104 4 104 22] false };
    absurd
  }
  BB31 {
    [#"../index_range.rs" 106 12 106 26] _61 <- _62 = ([#"../index_range.rs" 106 25 106 26] (5 : usize));
    _62 <- any usize;
    switch (_61)
      | False -> goto BB33
      | True -> goto BB32
      end
  }
  BB32 {
    [#"../index_range.rs" 107 15 107 18] _68 <- ([#"../index_range.rs" 107 15 107 18] index1 arr ([#"../index_range.rs" 107 16 107 17] (0 : usize)));
    goto BB34
  }
  BB33 {
    assume { resolve0 arr };
    assert { [#"../index_range.rs" 106 4 106 27] false };
    absurd
  }
  BB34 {
    [#"../index_range.rs" 107 12 107 24] _66 <- _68 = ([#"../index_range.rs" 107 22 107 24] (-1 : int32));
    switch (_66)
      | False -> goto BB36
      | True -> goto BB35
      end
  }
  BB35 {
    [#"../index_range.rs" 108 15 108 18] _74 <- ([#"../index_range.rs" 108 15 108 18] index1 arr ([#"../index_range.rs" 108 16 108 17] (1 : usize)));
    goto BB37
  }
  BB36 {
    assume { resolve0 arr };
    assert { [#"../index_range.rs" 107 4 107 25] false };
    absurd
  }
  BB37 {
    [#"../index_range.rs" 108 12 108 23] _72 <- _74 = ([#"../index_range.rs" 108 22 108 23] (1 : int32));
    switch (_72)
      | False -> goto BB39
      | True -> goto BB38
      end
  }
  BB38 {
    [#"../index_range.rs" 109 15 109 18] _80 <- ([#"../index_range.rs" 109 15 109 18] index1 arr ([#"../index_range.rs" 109 16 109 17] (2 : usize)));
    goto BB40
  }
  BB39 {
    assume { resolve0 arr };
    assert { [#"../index_range.rs" 108 4 108 24] false };
    absurd
  }
  BB40 {
    [#"../index_range.rs" 109 12 109 24] _78 <- _80 = ([#"../index_range.rs" 109 22 109 24] (-1 : int32));
    switch (_78)
      | False -> goto BB42
      | True -> goto BB41
      end
  }
  BB41 {
    [#"../index_range.rs" 110 15 110 18] _86 <- ([#"../index_range.rs" 110 15 110 18] index1 arr ([#"../index_range.rs" 110 16 110 17] (3 : usize)));
    goto BB43
  }
  BB42 {
    assume { resolve0 arr };
    assert { [#"../index_range.rs" 109 4 109 25] false };
    absurd
  }
  BB43 {
    [#"../index_range.rs" 110 12 110 23] _84 <- _86 = ([#"../index_range.rs" 110 22 110 23] (3 : int32));
    switch (_84)
      | False -> goto BB45
      | True -> goto BB44
      end
  }
  BB44 {
    [#"../index_range.rs" 111 15 111 18] _92 <- ([#"../index_range.rs" 111 15 111 18] index1 arr ([#"../index_range.rs" 111 16 111 17] (4 : usize)));
    goto BB46
  }
  BB45 {
    assume { resolve0 arr };
    assert { [#"../index_range.rs" 110 4 110 24] false };
    absurd
  }
  BB46 {
    assume { resolve0 arr };
    [#"../index_range.rs" 111 12 111 23] _90 <- _92 = ([#"../index_range.rs" 111 22 111 23] (4 : int32));
    switch (_90)
      | False -> goto BB48
      | True -> goto BB47
      end
  }
  BB47 {
    [#"../index_range.rs" 78 23 112 1] _0 <- ([#"../index_range.rs" 78 23 112 1] ());
    goto BB49
  }
  BB48 {
    assert { [#"../index_range.rs" 111 4 111 24] false };
    absurd
  }
  BB49 {
    return _0
  }
  
end
module Core_Ops_Range_RangeFrom_Type
  type t_rangefrom 'idx =
    | C_RangeFrom 'idx
    
  let function rangefrom_start (self : t_rangefrom 'idx) : 'idx = [@vc:do_not_keep_trace] [@vc:sp]
    match self with
      | C_RangeFrom a -> a
      end
end
module IndexRange_TestRangeFrom
  use prelude.Int32
  use prelude.Slice
  predicate invariant11 (self : slice int32) =
    [#"../../../../creusot-contracts/src/invariant.rs" 8 8 8 12] true
  val invariant11 (self : slice int32) : bool
    ensures { result = invariant11 self }
    
  predicate inv11 (_x : slice int32)
  val inv11 (_x : slice int32) : bool
    ensures { result = inv11 _x }
    
  axiom inv11 : forall x : slice int32 . inv11 x = true
  use seq.Seq
  predicate invariant10 (self : Seq.seq int32) =
    [#"../../../../creusot-contracts/src/invariant.rs" 8 8 8 12] true
  val invariant10 (self : Seq.seq int32) : bool
    ensures { result = invariant10 self }
    
  predicate inv10 (_x : Seq.seq int32)
  val inv10 (_x : Seq.seq int32) : bool
    ensures { result = inv10 _x }
    
  axiom inv10 : forall x : Seq.seq int32 . inv10 x = true
  use prelude.UIntSize
  use Alloc_Alloc_Global_Type as Alloc_Alloc_Global_Type
  use Alloc_Vec_Vec_Type as Alloc_Vec_Vec_Type
  use prelude.Int
  use prelude.UIntSize
  let constant max0  : usize = [@vc:do_not_keep_trace] [@vc:sp]
    (18446744073709551615 : usize)
  use seq.Seq
  predicate inv9 (_x : Alloc_Vec_Vec_Type.t_vec int32 (Alloc_Alloc_Global_Type.t_global))
  val inv9 (_x : Alloc_Vec_Vec_Type.t_vec int32 (Alloc_Alloc_Global_Type.t_global)) : bool
    ensures { result = inv9 _x }
    
  function shallow_model0 (self : Alloc_Vec_Vec_Type.t_vec int32 (Alloc_Alloc_Global_Type.t_global)) : Seq.seq int32
  val shallow_model0 (self : Alloc_Vec_Vec_Type.t_vec int32 (Alloc_Alloc_Global_Type.t_global)) : Seq.seq int32
    requires {[#"../../../../creusot-contracts/src/std/vec.rs" 19 21 19 25] inv9 self}
    ensures { result = shallow_model0 self }
    
  axiom shallow_model0_spec : forall self : Alloc_Vec_Vec_Type.t_vec int32 (Alloc_Alloc_Global_Type.t_global) . ([#"../../../../creusot-contracts/src/std/vec.rs" 19 21 19 25] inv9 self)
   -> ([#"../../../../creusot-contracts/src/std/vec.rs" 19 4 19 36] inv10 (shallow_model0 self)) && ([#"../../../../creusot-contracts/src/std/vec.rs" 18 14 18 41] Seq.length (shallow_model0 self) <= UIntSize.to_int max0)
  predicate invariant9 (self : Alloc_Vec_Vec_Type.t_vec int32 (Alloc_Alloc_Global_Type.t_global)) =
    [#"../../../../creusot-contracts/src/std/vec.rs" 60 20 60 41] inv10 (shallow_model0 self)
  val invariant9 (self : Alloc_Vec_Vec_Type.t_vec int32 (Alloc_Alloc_Global_Type.t_global)) : bool
    ensures { result = invariant9 self }
    
  axiom inv9 : forall x : Alloc_Vec_Vec_Type.t_vec int32 (Alloc_Alloc_Global_Type.t_global) . inv9 x = true
  predicate invariant8 (self : int32) =
    [#"../../../../creusot-contracts/src/invariant.rs" 8 8 8 12] true
  val invariant8 (self : int32) : bool
    ensures { result = invariant8 self }
    
  predicate inv8 (_x : int32)
  val inv8 (_x : int32) : bool
    ensures { result = inv8 _x }
    
  axiom inv8 : forall x : int32 . inv8 x = true
  predicate invariant7 (self : usize) =
    [#"../../../../creusot-contracts/src/invariant.rs" 8 8 8 12] true
  val invariant7 (self : usize) : bool
    ensures { result = invariant7 self }
    
  predicate inv7 (_x : usize)
  val inv7 (_x : usize) : bool
    ensures { result = inv7 _x }
    
  axiom inv7 : forall x : usize . inv7 x = true
  use prelude.Borrow
  predicate invariant6 (self : borrowed (slice int32)) =
    [#"../../../../creusot-contracts/src/invariant.rs" 8 8 8 12] true
  val invariant6 (self : borrowed (slice int32)) : bool
    ensures { result = invariant6 self }
    
  predicate inv6 (_x : borrowed (slice int32))
  val inv6 (_x : borrowed (slice int32)) : bool
    ensures { result = inv6 _x }
    
  axiom inv6 : forall x : borrowed (slice int32) . inv6 x = true
  predicate invariant5 (self : borrowed (Alloc_Vec_Vec_Type.t_vec int32 (Alloc_Alloc_Global_Type.t_global))) =
    [#"../../../../creusot-contracts/src/invariant.rs" 8 8 8 12] true
  val invariant5 (self : borrowed (Alloc_Vec_Vec_Type.t_vec int32 (Alloc_Alloc_Global_Type.t_global))) : bool
    ensures { result = invariant5 self }
    
  predicate inv5 (_x : borrowed (Alloc_Vec_Vec_Type.t_vec int32 (Alloc_Alloc_Global_Type.t_global)))
  val inv5 (_x : borrowed (Alloc_Vec_Vec_Type.t_vec int32 (Alloc_Alloc_Global_Type.t_global))) : bool
    ensures { result = inv5 _x }
    
  axiom inv5 : forall x : borrowed (Alloc_Vec_Vec_Type.t_vec int32 (Alloc_Alloc_Global_Type.t_global)) . inv5 x = true
  use Core_Option_Option_Type as Core_Option_Option_Type
  predicate invariant4 (self : Core_Option_Option_Type.t_option (slice int32)) =
    [#"../../../../creusot-contracts/src/invariant.rs" 8 8 8 12] true
  val invariant4 (self : Core_Option_Option_Type.t_option (slice int32)) : bool
    ensures { result = invariant4 self }
    
  predicate inv4 (_x : Core_Option_Option_Type.t_option (slice int32))
  val inv4 (_x : Core_Option_Option_Type.t_option (slice int32)) : bool
    ensures { result = inv4 _x }
    
  axiom inv4 : forall x : Core_Option_Option_Type.t_option (slice int32) . inv4 x = true
  predicate invariant3 (self : Core_Option_Option_Type.t_option (slice int32)) =
    [#"../../../../creusot-contracts/src/invariant.rs" 8 8 8 12] true
  val invariant3 (self : Core_Option_Option_Type.t_option (slice int32)) : bool
    ensures { result = invariant3 self }
    
  predicate inv3 (_x : Core_Option_Option_Type.t_option (slice int32))
  val inv3 (_x : Core_Option_Option_Type.t_option (slice int32)) : bool
    ensures { result = inv3 _x }
    
  axiom inv3 : forall x : Core_Option_Option_Type.t_option (slice int32) . inv3 x = true
  predicate invariant2 (self : slice int32) =
    [#"../../../../creusot-contracts/src/invariant.rs" 8 8 8 12] true
  val invariant2 (self : slice int32) : bool
    ensures { result = invariant2 self }
    
  predicate inv2 (_x : slice int32)
  val inv2 (_x : slice int32) : bool
    ensures { result = inv2 _x }
    
  axiom inv2 : forall x : slice int32 . inv2 x = true
  use Core_Ops_Range_RangeFrom_Type as Core_Ops_Range_RangeFrom_Type
  predicate invariant1 (self : Core_Ops_Range_RangeFrom_Type.t_rangefrom usize) =
    [#"../../../../creusot-contracts/src/invariant.rs" 8 8 8 12] true
  val invariant1 (self : Core_Ops_Range_RangeFrom_Type.t_rangefrom usize) : bool
    ensures { result = invariant1 self }
    
  predicate inv1 (_x : Core_Ops_Range_RangeFrom_Type.t_rangefrom usize)
  val inv1 (_x : Core_Ops_Range_RangeFrom_Type.t_rangefrom usize) : bool
    ensures { result = inv1 _x }
    
  axiom inv1 : forall x : Core_Ops_Range_RangeFrom_Type.t_rangefrom usize . inv1 x = true
  predicate invariant0 (self : Alloc_Vec_Vec_Type.t_vec int32 (Alloc_Alloc_Global_Type.t_global)) =
    [#"../../../../creusot-contracts/src/invariant.rs" 8 8 8 12] true
  val invariant0 (self : Alloc_Vec_Vec_Type.t_vec int32 (Alloc_Alloc_Global_Type.t_global)) : bool
    ensures { result = invariant0 self }
    
  predicate inv0 (_x : Alloc_Vec_Vec_Type.t_vec int32 (Alloc_Alloc_Global_Type.t_global))
  val inv0 (_x : Alloc_Vec_Vec_Type.t_vec int32 (Alloc_Alloc_Global_Type.t_global)) : bool
    ensures { result = inv0 _x }
    
  axiom inv0 : forall x : Alloc_Vec_Vec_Type.t_vec int32 (Alloc_Alloc_Global_Type.t_global) . inv0 x = true
  use seq.Seq
  predicate has_value1 [@inline:trivial] (self : usize) (seq : Seq.seq int32) (out : int32) =
    [#"../../../../creusot-contracts/src/std/slice.rs" 122 20 122 37] Seq.get seq (UIntSize.to_int self) = out
  val has_value1 [@inline:trivial] (self : usize) (seq : Seq.seq int32) (out : int32) : bool
    ensures { result = has_value1 self seq out }
    
  predicate in_bounds1 [@inline:trivial] (self : usize) (seq : Seq.seq int32) =
    [#"../../../../creusot-contracts/src/std/slice.rs" 115 20 115 37] UIntSize.to_int self < Seq.length seq
  val in_bounds1 [@inline:trivial] (self : usize) (seq : Seq.seq int32) : bool
    ensures { result = in_bounds1 self seq }
    
  function shallow_model2 (self : Alloc_Vec_Vec_Type.t_vec int32 (Alloc_Alloc_Global_Type.t_global)) : Seq.seq int32 =
    [#"../../../../creusot-contracts/src/model.rs" 79 8 79 31] shallow_model0 self
  val shallow_model2 (self : Alloc_Vec_Vec_Type.t_vec int32 (Alloc_Alloc_Global_Type.t_global)) : Seq.seq int32
    ensures { result = shallow_model2 self }
    
  val index1 (self : Alloc_Vec_Vec_Type.t_vec int32 (Alloc_Alloc_Global_Type.t_global)) (index : usize) : int32
    requires {[#"../../../../creusot-contracts/src/std/vec.rs" 141 27 141 46] in_bounds1 index (shallow_model2 self)}
    requires {inv0 self}
    requires {inv7 index}
    ensures { [#"../../../../creusot-contracts/src/std/vec.rs" 142 26 142 54] has_value1 index (shallow_model2 self) result }
    ensures { inv8 result }
    
  val len1 (self : Alloc_Vec_Vec_Type.t_vec int32 (Alloc_Alloc_Global_Type.t_global)) : usize
    requires {inv0 self}
    ensures { [#"../../../../creusot-contracts/src/std/vec.rs" 75 26 75 48] UIntSize.to_int result = Seq.length (shallow_model2 self) }
    
  predicate resolve1 (self : borrowed (slice int32)) =
<<<<<<< HEAD
    [#"../../../../creusot-contracts/src/resolve.rs" 27 20 27 34]  ^ self =  * self
=======
    [#"../../../../creusot-contracts/src/resolve.rs" 26 20 26 34]  ^ self =  * self
>>>>>>> c22743fa
  val resolve1 (self : borrowed (slice int32)) : bool
    ensures { result = resolve1 self }
    
  predicate resolve_elswhere0 (self : Core_Ops_Range_RangeFrom_Type.t_rangefrom usize) (old' : Seq.seq int32) (fin : Seq.seq int32)
    
   =
    [#"../../../../creusot-contracts/src/std/slice.rs" 192 8 194 9] forall i : int . 0 <= i /\ i < UIntSize.to_int (Core_Ops_Range_RangeFrom_Type.rangefrom_start self) /\ i < Seq.length old'
     -> Seq.get old' i = Seq.get fin i
  val resolve_elswhere0 (self : Core_Ops_Range_RangeFrom_Type.t_rangefrom usize) (old' : Seq.seq int32) (fin : Seq.seq int32) : bool
    ensures { result = resolve_elswhere0 self old' fin }
    
  use prelude.Slice
  function shallow_model6 (self : slice int32) : Seq.seq int32
  val shallow_model6 (self : slice int32) : Seq.seq int32
    requires {[#"../../../../creusot-contracts/src/std/slice.rs" 19 21 19 25] inv11 self}
    ensures { result = shallow_model6 self }
    
  axiom shallow_model6_spec : forall self : slice int32 . ([#"../../../../creusot-contracts/src/std/slice.rs" 19 21 19 25] inv11 self)
   -> ([#"../../../../creusot-contracts/src/std/slice.rs" 19 4 19 50] inv10 (shallow_model6 self)) && ([#"../../../../creusot-contracts/src/std/slice.rs" 18 14 18 42] shallow_model6 self = Slice.id self) && ([#"../../../../creusot-contracts/src/std/slice.rs" 17 14 17 41] Seq.length (shallow_model6 self) <= UIntSize.to_int max0)
  use seq_ext.SeqExt
  predicate has_value0 (self : Core_Ops_Range_RangeFrom_Type.t_rangefrom usize) (seq : Seq.seq int32) (out : slice int32)
    
   =
    [#"../../../../creusot-contracts/src/std/slice.rs" 186 20 186 67] SeqExt.subsequence seq (UIntSize.to_int (Core_Ops_Range_RangeFrom_Type.rangefrom_start self)) (Seq.length seq) = shallow_model6 out
  val has_value0 (self : Core_Ops_Range_RangeFrom_Type.t_rangefrom usize) (seq : Seq.seq int32) (out : slice int32) : bool
    ensures { result = has_value0 self seq out }
    
  predicate in_bounds0 (self : Core_Ops_Range_RangeFrom_Type.t_rangefrom usize) (seq : Seq.seq int32) =
    [#"../../../../creusot-contracts/src/std/slice.rs" 180 20 180 44] UIntSize.to_int (Core_Ops_Range_RangeFrom_Type.rangefrom_start self) <= Seq.length seq
  val in_bounds0 (self : Core_Ops_Range_RangeFrom_Type.t_rangefrom usize) (seq : Seq.seq int32) : bool
    ensures { result = in_bounds0 self seq }
    
  function shallow_model5 (self : borrowed (Alloc_Vec_Vec_Type.t_vec int32 (Alloc_Alloc_Global_Type.t_global))) : Seq.seq int32
    
   =
    [#"../../../../creusot-contracts/src/model.rs" 97 8 97 31] shallow_model0 ( * self)
  val shallow_model5 (self : borrowed (Alloc_Vec_Vec_Type.t_vec int32 (Alloc_Alloc_Global_Type.t_global))) : Seq.seq int32
    ensures { result = shallow_model5 self }
    
  val index_mut0 (self : borrowed (Alloc_Vec_Vec_Type.t_vec int32 (Alloc_Alloc_Global_Type.t_global))) (index : Core_Ops_Range_RangeFrom_Type.t_rangefrom usize) : borrowed (slice int32)
    requires {[#"../../../../creusot-contracts/src/std/vec.rs" 132 27 132 46] in_bounds0 index (shallow_model5 self)}
    requires {inv5 self}
    requires {inv1 index}
    ensures { [#"../../../../creusot-contracts/src/std/vec.rs" 133 26 133 54] has_value0 index (shallow_model5 self) ( * result) }
    ensures { [#"../../../../creusot-contracts/src/std/vec.rs" 134 26 134 57] has_value0 index (shallow_model0 ( ^ self)) ( ^ result) }
    ensures { [#"../../../../creusot-contracts/src/std/vec.rs" 135 26 135 62] resolve_elswhere0 index (shallow_model5 self) (shallow_model0 ( ^ self)) }
    ensures { [#"../../../../creusot-contracts/src/std/vec.rs" 136 26 136 55] Seq.length (shallow_model0 ( ^ self)) = Seq.length (shallow_model5 self) }
    ensures { inv6 result }
    
  val is_none0 (self : Core_Option_Option_Type.t_option (slice int32)) : bool
    requires {inv4 self}
    ensures { [#"../../../../creusot-contracts/src/std/option.rs" 36 26 36 51] result = (self = Core_Option_Option_Type.C_None) }
    
  function shallow_model3 (self : slice int32) : Seq.seq int32 =
    [#"../../../../creusot-contracts/src/model.rs" 79 8 79 31] shallow_model6 self
  val shallow_model3 (self : slice int32) : Seq.seq int32
    ensures { result = shallow_model3 self }
    
  val get0 (self : slice int32) (index : Core_Ops_Range_RangeFrom_Type.t_rangefrom usize) : Core_Option_Option_Type.t_option (slice int32)
    requires {inv2 self}
    requires {inv1 index}
    ensures { [#"../../../../creusot-contracts/src/std/slice.rs" 252 8 252 102] in_bounds0 index (shallow_model3 self)
     -> (exists r : slice int32 . inv2 r /\ result = Core_Option_Option_Type.C_Some r /\ has_value0 index (shallow_model3 self) r) }
    ensures { [#"../../../../creusot-contracts/src/std/slice.rs" 253 18 253 55] in_bounds0 index (shallow_model3 self) \/ result = Core_Option_Option_Type.C_None }
    ensures { inv3 result }
    
  val deref0 (self : Alloc_Vec_Vec_Type.t_vec int32 (Alloc_Alloc_Global_Type.t_global)) : slice int32
    requires {inv0 self}
    ensures { [#"../../../../creusot-contracts/src/std/vec.rs" 147 26 147 42] shallow_model3 result = shallow_model2 self }
    ensures { inv2 result }
    
  predicate resolve2 (self : int32) =
<<<<<<< HEAD
    [#"../../../../creusot-contracts/src/resolve.rs" 47 8 47 12] true
=======
    [#"../../../../creusot-contracts/src/resolve.rs" 46 8 46 12] true
>>>>>>> c22743fa
  val resolve2 (self : int32) : bool
    ensures { result = resolve2 self }
    
  function index_logic0 [@inline:trivial] (self : Alloc_Vec_Vec_Type.t_vec int32 (Alloc_Alloc_Global_Type.t_global)) (ix : int) : int32
    
   =
    [#"../../../../creusot-contracts/src/logic/ops.rs" 20 8 20 31] Seq.get (shallow_model0 self) ix
  val index_logic0 [@inline:trivial] (self : Alloc_Vec_Vec_Type.t_vec int32 (Alloc_Alloc_Global_Type.t_global)) (ix : int) : int32
    ensures { result = index_logic0 self ix }
    
  predicate resolve0 (self : Alloc_Vec_Vec_Type.t_vec int32 (Alloc_Alloc_Global_Type.t_global)) =
    [#"../../../../creusot-contracts/src/std/vec.rs" 51 8 51 85] forall i : int . 0 <= i /\ i < Seq.length (shallow_model0 self)
     -> resolve2 (index_logic0 self i)
  val resolve0 (self : Alloc_Vec_Vec_Type.t_vec int32 (Alloc_Alloc_Global_Type.t_global)) : bool
    ensures { result = resolve0 self }
    
  val len0 (self : slice int32) : usize
    requires {inv2 self}
    ensures { [#"../../../../creusot-contracts/src/std/slice.rs" 238 0 334 1] Seq.length (shallow_model3 self) = UIntSize.to_int result }
    
  val index0 (self : Alloc_Vec_Vec_Type.t_vec int32 (Alloc_Alloc_Global_Type.t_global)) (index : Core_Ops_Range_RangeFrom_Type.t_rangefrom usize) : slice int32
    requires {[#"../../../../creusot-contracts/src/std/vec.rs" 141 27 141 46] in_bounds0 index (shallow_model2 self)}
    requires {inv0 self}
    requires {inv1 index}
    ensures { [#"../../../../creusot-contracts/src/std/vec.rs" 142 26 142 54] has_value0 index (shallow_model2 self) result }
    ensures { inv2 result }
    
  use prelude.Int32
  val create_arr0 [#"../index_range.rs" 14 0 14 27] (_1 : ()) : Alloc_Vec_Vec_Type.t_vec int32 (Alloc_Alloc_Global_Type.t_global)
    ensures { [#"../index_range.rs" 7 4 12 22] Seq.length (shallow_model0 result) = 5 /\ Int32.to_int (index_logic0 result 0) = 0 /\ Int32.to_int (index_logic0 result 1) = 1 /\ Int32.to_int (index_logic0 result 2) = 2 /\ Int32.to_int (index_logic0 result 3) = 3 /\ Int32.to_int (index_logic0 result 4) = 4 }
    
  let rec cfg test_range_from [#"../index_range.rs" 115 0 115 24] [@cfg:stackify] [@cfg:subregion_analysis] (_1 : ()) : ()
    
   = [@vc:do_not_keep_trace] [@vc:sp]
  var _0 : ();
  var arr : Alloc_Vec_Vec_Type.t_vec int32 (Alloc_Alloc_Global_Type.t_global);
  var s : slice int32;
  var _3 : slice int32;
  var _5 : Core_Ops_Range_RangeFrom_Type.t_rangefrom usize;
  var _7 : bool;
  var _8 : usize;
  var _10 : bool;
  var _12 : usize;
  var _13 : usize;
  var _14 : bool;
  var _15 : bool;
  var _17 : usize;
  var _18 : usize;
  var _19 : bool;
  var _22 : bool;
  var _23 : usize;
  var _25 : slice int32;
  var _27 : Core_Ops_Range_RangeFrom_Type.t_rangefrom usize;
  var _30 : bool;
  var _32 : Core_Option_Option_Type.t_option (slice int32);
  var _34 : slice int32;
  var _36 : Core_Ops_Range_RangeFrom_Type.t_rangefrom usize;
  var _39 : bool;
  var _41 : Core_Option_Option_Type.t_option (slice int32);
  var _43 : slice int32;
  var _45 : Core_Ops_Range_RangeFrom_Type.t_rangefrom usize;
  var s1 : borrowed (slice int32);
  var _48 : borrowed (slice int32);
  var _49 : borrowed (Alloc_Vec_Vec_Type.t_vec int32 (Alloc_Alloc_Global_Type.t_global));
  var _50 : Core_Ops_Range_RangeFrom_Type.t_rangefrom usize;
  var _52 : bool;
  var _53 : usize;
  var _56 : usize;
  var _57 : usize;
  var _58 : bool;
  var _59 : usize;
  var _60 : usize;
  var _61 : bool;
  var _63 : bool;
  var _65 : usize;
  var _66 : usize;
  var _67 : bool;
  var _70 : bool;
  var _71 : usize;
  var _75 : bool;
  var _77 : int32;
  var _81 : bool;
  var _83 : int32;
  var _87 : bool;
  var _89 : int32;
  var _93 : bool;
  var _95 : int32;
  var _99 : bool;
  var _101 : int32;
  {
    goto BB0
  }
  BB0 {
    [#"../index_range.rs" 117 18 117 30] arr <- ([#"../index_range.rs" 117 18 117 30] create_arr0 ([#"../index_range.rs" 117 18 117 30] ()));
    goto BB1
  }
  BB1 {
    [#"../index_range.rs" 122 17 122 20] _5 <- Core_Ops_Range_RangeFrom_Type.C_RangeFrom ([#"../index_range.rs" 122 17 122 18] (3 : usize));
    [#"../index_range.rs" 122 16 122 21] _3 <- ([#"../index_range.rs" 122 16 122 21] index0 arr _5);
    _5 <- any Core_Ops_Range_RangeFrom_Type.t_rangefrom usize;
    goto BB2
  }
  BB2 {
    [#"../index_range.rs" 122 12 122 21] s <- _3;
    [#"../index_range.rs" 123 12 123 19] _8 <- ([#"../index_range.rs" 123 12 123 19] len0 s);
    goto BB3
  }
  BB3 {
    [#"../index_range.rs" 123 12 123 24] _7 <- _8 = ([#"../index_range.rs" 123 23 123 24] (2 : usize));
    _8 <- any usize;
    switch (_7)
      | False -> goto BB11
      | True -> goto BB4
      end
  }
  BB4 {
    [#"../index_range.rs" 123 30 123 31] _12 <- ([#"../index_range.rs" 123 30 123 31] (0 : usize));
    [#"../index_range.rs" 123 28 123 32] _13 <- Slice.length s;
    [#"../index_range.rs" 123 28 123 32] _14 <- _12 < _13;
    assert { [@expl:index in bounds] [#"../index_range.rs" 123 28 123 32] _14 };
    goto BB5
  }
  BB5 {
    [#"../index_range.rs" 123 28 123 37] _10 <- Slice.get s _12 = ([#"../index_range.rs" 123 36 123 37] (3 : int32));
    switch (_10)
      | False -> goto BB10
      | True -> goto BB6
      end
  }
  BB6 {
    [#"../index_range.rs" 123 43 123 44] _17 <- ([#"../index_range.rs" 123 43 123 44] (1 : usize));
    [#"../index_range.rs" 123 41 123 45] _18 <- Slice.length s;
    [#"../index_range.rs" 123 41 123 45] _19 <- _17 < _18;
    assert { [@expl:index in bounds] [#"../index_range.rs" 123 41 123 45] _19 };
    goto BB7
  }
  BB7 {
    [#"../index_range.rs" 123 41 123 50] _15 <- Slice.get s _17 = ([#"../index_range.rs" 123 49 123 50] (4 : int32));
    switch (_15)
      | False -> goto BB9
      | True -> goto BB8
      end
  }
  BB8 {
    [#"../index_range.rs" 128 16 128 19] _27 <- Core_Ops_Range_RangeFrom_Type.C_RangeFrom ([#"../index_range.rs" 128 16 128 17] (5 : usize));
    [#"../index_range.rs" 128 15 128 20] _25 <- ([#"../index_range.rs" 128 15 128 20] index0 arr _27);
    _27 <- any Core_Ops_Range_RangeFrom_Type.t_rangefrom usize;
    goto BB13
  }
  BB9 {
    assume { resolve0 arr };
    goto BB12
  }
  BB10 {
    assume { resolve0 arr };
    goto BB12
  }
  BB11 {
    assume { resolve0 arr };
    goto BB12
  }
  BB12 {
    assert { [#"../index_range.rs" 123 4 123 51] false };
    absurd
  }
  BB13 {
    [#"../index_range.rs" 128 12 128 26] _23 <- ([#"../index_range.rs" 128 12 128 26] len0 _25);
    goto BB14
  }
  BB14 {
    [#"../index_range.rs" 128 12 128 31] _22 <- _23 = ([#"../index_range.rs" 128 30 128 31] (0 : usize));
    _23 <- any usize;
    switch (_22)
      | False -> goto BB16
      | True -> goto BB15
      end
  }
  BB15 {
    [#"../index_range.rs" 133 12 133 24] _34 <- ([#"../index_range.rs" 133 12 133 24] deref0 arr);
    goto BB17
  }
  BB16 {
    assume { resolve0 arr };
    assert { [#"../index_range.rs" 128 4 128 32] false };
    absurd
  }
  BB17 {
    [#"../index_range.rs" 133 20 133 23] _36 <- Core_Ops_Range_RangeFrom_Type.C_RangeFrom ([#"../index_range.rs" 133 20 133 21] (6 : usize));
    [#"../index_range.rs" 133 12 133 24] _32 <- ([#"../index_range.rs" 133 12 133 24] get0 _34 _36);
    _36 <- any Core_Ops_Range_RangeFrom_Type.t_rangefrom usize;
    goto BB18
  }
  BB18 {
    [#"../index_range.rs" 133 12 133 34] _30 <- ([#"../index_range.rs" 133 12 133 34] is_none0 _32);
    goto BB19
  }
  BB19 {
    switch (_30)
      | False -> goto BB21
      | True -> goto BB20
      end
  }
  BB20 {
    [#"../index_range.rs" 135 12 135 25] _43 <- ([#"../index_range.rs" 135 12 135 25] deref0 arr);
    goto BB22
  }
  BB21 {
    assume { resolve0 arr };
    assert { [#"../index_range.rs" 133 4 133 35] false };
    absurd
  }
  BB22 {
    [#"../index_range.rs" 135 20 135 24] _45 <- Core_Ops_Range_RangeFrom_Type.C_RangeFrom ([#"../index_range.rs" 135 20 135 22] (10 : usize));
    [#"../index_range.rs" 135 12 135 25] _41 <- ([#"../index_range.rs" 135 12 135 25] get0 _43 _45);
    _45 <- any Core_Ops_Range_RangeFrom_Type.t_rangefrom usize;
    goto BB23
  }
  BB23 {
    [#"../index_range.rs" 135 12 135 35] _39 <- ([#"../index_range.rs" 135 12 135 35] is_none0 _41);
    goto BB24
  }
  BB24 {
    switch (_39)
      | False -> goto BB26
      | True -> goto BB25
      end
  }
  BB25 {
    [#"../index_range.rs" 138 17 138 20] _49 <- Borrow.borrow_mut arr;
    [#"../index_range.rs" 138 17 138 20] arr <-  ^ _49;
    [#"../index_range.rs" 138 21 138 24] _50 <- Core_Ops_Range_RangeFrom_Type.C_RangeFrom ([#"../index_range.rs" 138 21 138 22] (2 : usize));
    [#"../index_range.rs" 138 20 138 25] _48 <- ([#"../index_range.rs" 138 20 138 25] index_mut0 _49 _50);
    _49 <- any borrowed (Alloc_Vec_Vec_Type.t_vec int32 (Alloc_Alloc_Global_Type.t_global));
    _50 <- any Core_Ops_Range_RangeFrom_Type.t_rangefrom usize;
    goto BB27
  }
  BB26 {
    assume { resolve0 arr };
    assert { [#"../index_range.rs" 135 4 135 36] false };
    absurd
  }
  BB27 {
    [#"../index_range.rs" 138 12 138 25] s1 <- Borrow.borrow_final ( * _48) (Borrow.get_id _48);
    [#"../index_range.rs" 138 12 138 25] _48 <- { _48 with current = ( ^ s1) ; };
    [#"../index_range.rs" 139 12 139 19] _53 <- ([#"../index_range.rs" 139 12 139 19] len0 ( * s1));
    goto BB28
  }
  BB28 {
    [#"../index_range.rs" 139 12 139 24] _52 <- _53 = ([#"../index_range.rs" 139 23 139 24] (3 : usize));
    _53 <- any usize;
    switch (_52)
      | False -> goto BB30
      | True -> goto BB29
      end
  }
  BB29 {
    [#"../index_range.rs" 140 6 140 7] _56 <- ([#"../index_range.rs" 140 6 140 7] (0 : usize));
    [#"../index_range.rs" 140 4 140 8] _57 <- Slice.length ( * s1);
    [#"../index_range.rs" 140 4 140 8] _58 <- _56 < _57;
    assert { [@expl:index in bounds] [#"../index_range.rs" 140 4 140 8] _58 };
    goto BB31
  }
  BB30 {
    assume { resolve1 s1 };
    assume { resolve1 _48 };
    assume { resolve0 arr };
    assert { [#"../index_range.rs" 139 4 139 25] false };
    absurd
  }
  BB31 {
    [#"../index_range.rs" 140 4 140 13] s1 <- { s1 with current = Slice.set ( * s1) _56 ([#"../index_range.rs" 140 11 140 13] (-1 : int32)) ; };
    [#"../index_range.rs" 141 6 141 7] _59 <- ([#"../index_range.rs" 141 6 141 7] (1 : usize));
    [#"../index_range.rs" 141 4 141 8] _60 <- Slice.length ( * s1);
    [#"../index_range.rs" 141 4 141 8] _61 <- _59 < _60;
    assert { [@expl:index in bounds] [#"../index_range.rs" 141 4 141 8] _61 };
    goto BB32
  }
  BB32 {
    [#"../index_range.rs" 141 4 141 13] s1 <- { s1 with current = Slice.set ( * s1) _59 ([#"../index_range.rs" 141 11 141 13] (-1 : int32)) ; };
    [#"../index_range.rs" 143 14 143 15] _65 <- ([#"../index_range.rs" 143 14 143 15] (2 : usize));
    [#"../index_range.rs" 143 12 143 16] _66 <- Slice.length ( * s1);
    [#"../index_range.rs" 143 12 143 16] _67 <- _65 < _66;
    assert { [@expl:index in bounds] [#"../index_range.rs" 143 12 143 16] _67 };
    goto BB33
  }
  BB33 {
    assume { resolve1 s1 };
    [#"../index_range.rs" 143 12 143 21] _63 <- Slice.get ( * s1) _65 = ([#"../index_range.rs" 143 20 143 21] (4 : int32));
    assume { resolve1 _48 };
    switch (_63)
      | False -> goto BB35
      | True -> goto BB34
      end
  }
  BB34 {
    [#"../index_range.rs" 145 12 145 21] _71 <- ([#"../index_range.rs" 145 12 145 21] len1 arr);
    goto BB36
  }
  BB35 {
    assume { resolve0 arr };
    assert { [#"../index_range.rs" 143 4 143 22] false };
    absurd
  }
  BB36 {
    [#"../index_range.rs" 145 12 145 26] _70 <- _71 = ([#"../index_range.rs" 145 25 145 26] (5 : usize));
    _71 <- any usize;
    switch (_70)
      | False -> goto BB38
      | True -> goto BB37
      end
  }
  BB37 {
    [#"../index_range.rs" 146 15 146 18] _77 <- ([#"../index_range.rs" 146 15 146 18] index1 arr ([#"../index_range.rs" 146 16 146 17] (0 : usize)));
    goto BB39
  }
  BB38 {
    assume { resolve0 arr };
    assert { [#"../index_range.rs" 145 4 145 27] false };
    absurd
  }
  BB39 {
    [#"../index_range.rs" 146 12 146 23] _75 <- _77 = ([#"../index_range.rs" 146 22 146 23] (0 : int32));
    switch (_75)
      | False -> goto BB41
      | True -> goto BB40
      end
  }
  BB40 {
    [#"../index_range.rs" 147 15 147 18] _83 <- ([#"../index_range.rs" 147 15 147 18] index1 arr ([#"../index_range.rs" 147 16 147 17] (1 : usize)));
    goto BB42
  }
  BB41 {
    assume { resolve0 arr };
    assert { [#"../index_range.rs" 146 4 146 24] false };
    absurd
  }
  BB42 {
    [#"../index_range.rs" 147 12 147 23] _81 <- _83 = ([#"../index_range.rs" 147 22 147 23] (1 : int32));
    switch (_81)
      | False -> goto BB44
      | True -> goto BB43
      end
  }
  BB43 {
    [#"../index_range.rs" 148 15 148 18] _89 <- ([#"../index_range.rs" 148 15 148 18] index1 arr ([#"../index_range.rs" 148 16 148 17] (2 : usize)));
    goto BB45
  }
  BB44 {
    assume { resolve0 arr };
    assert { [#"../index_range.rs" 147 4 147 24] false };
    absurd
  }
  BB45 {
    [#"../index_range.rs" 148 12 148 24] _87 <- _89 = ([#"../index_range.rs" 148 22 148 24] (-1 : int32));
    switch (_87)
      | False -> goto BB47
      | True -> goto BB46
      end
  }
  BB46 {
    [#"../index_range.rs" 149 15 149 18] _95 <- ([#"../index_range.rs" 149 15 149 18] index1 arr ([#"../index_range.rs" 149 16 149 17] (3 : usize)));
    goto BB48
  }
  BB47 {
    assume { resolve0 arr };
    assert { [#"../index_range.rs" 148 4 148 25] false };
    absurd
  }
  BB48 {
    [#"../index_range.rs" 149 12 149 24] _93 <- _95 = ([#"../index_range.rs" 149 22 149 24] (-1 : int32));
    switch (_93)
      | False -> goto BB50
      | True -> goto BB49
      end
  }
  BB49 {
    [#"../index_range.rs" 150 15 150 18] _101 <- ([#"../index_range.rs" 150 15 150 18] index1 arr ([#"../index_range.rs" 150 16 150 17] (4 : usize)));
    goto BB51
  }
  BB50 {
    assume { resolve0 arr };
    assert { [#"../index_range.rs" 149 4 149 25] false };
    absurd
  }
  BB51 {
    assume { resolve0 arr };
    [#"../index_range.rs" 150 12 150 23] _99 <- _101 = ([#"../index_range.rs" 150 22 150 23] (4 : int32));
    switch (_99)
      | False -> goto BB53
      | True -> goto BB52
      end
  }
  BB52 {
    [#"../index_range.rs" 115 25 151 1] _0 <- ([#"../index_range.rs" 115 25 151 1] ());
    goto BB54
  }
  BB53 {
    assert { [#"../index_range.rs" 150 4 150 24] false };
    absurd
  }
  BB54 {
    return _0
  }
  
end
module Core_Ops_Range_RangeFull_Type
  type t_rangefull  =
    | C_RangeFull
    
end
module IndexRange_TestRangeFull
  use prelude.Int32
  use prelude.Slice
  predicate invariant9 (self : slice int32) =
    [#"../../../../creusot-contracts/src/invariant.rs" 8 8 8 12] true
  val invariant9 (self : slice int32) : bool
    ensures { result = invariant9 self }
    
  predicate inv9 (_x : slice int32)
  val inv9 (_x : slice int32) : bool
    ensures { result = inv9 _x }
    
  axiom inv9 : forall x : slice int32 . inv9 x = true
  use seq.Seq
  predicate invariant8 (self : Seq.seq int32) =
    [#"../../../../creusot-contracts/src/invariant.rs" 8 8 8 12] true
  val invariant8 (self : Seq.seq int32) : bool
    ensures { result = invariant8 self }
    
  predicate inv8 (_x : Seq.seq int32)
  val inv8 (_x : Seq.seq int32) : bool
    ensures { result = inv8 _x }
    
  axiom inv8 : forall x : Seq.seq int32 . inv8 x = true
  use prelude.UIntSize
  use Alloc_Alloc_Global_Type as Alloc_Alloc_Global_Type
  use Alloc_Vec_Vec_Type as Alloc_Vec_Vec_Type
  use prelude.Int
  use prelude.UIntSize
  let constant max0  : usize = [@vc:do_not_keep_trace] [@vc:sp]
    (18446744073709551615 : usize)
  use seq.Seq
  predicate inv7 (_x : Alloc_Vec_Vec_Type.t_vec int32 (Alloc_Alloc_Global_Type.t_global))
  val inv7 (_x : Alloc_Vec_Vec_Type.t_vec int32 (Alloc_Alloc_Global_Type.t_global)) : bool
    ensures { result = inv7 _x }
    
  function shallow_model0 (self : Alloc_Vec_Vec_Type.t_vec int32 (Alloc_Alloc_Global_Type.t_global)) : Seq.seq int32
  val shallow_model0 (self : Alloc_Vec_Vec_Type.t_vec int32 (Alloc_Alloc_Global_Type.t_global)) : Seq.seq int32
    requires {[#"../../../../creusot-contracts/src/std/vec.rs" 19 21 19 25] inv7 self}
    ensures { result = shallow_model0 self }
    
  axiom shallow_model0_spec : forall self : Alloc_Vec_Vec_Type.t_vec int32 (Alloc_Alloc_Global_Type.t_global) . ([#"../../../../creusot-contracts/src/std/vec.rs" 19 21 19 25] inv7 self)
   -> ([#"../../../../creusot-contracts/src/std/vec.rs" 19 4 19 36] inv8 (shallow_model0 self)) && ([#"../../../../creusot-contracts/src/std/vec.rs" 18 14 18 41] Seq.length (shallow_model0 self) <= UIntSize.to_int max0)
  predicate invariant7 (self : Alloc_Vec_Vec_Type.t_vec int32 (Alloc_Alloc_Global_Type.t_global)) =
    [#"../../../../creusot-contracts/src/std/vec.rs" 60 20 60 41] inv8 (shallow_model0 self)
  val invariant7 (self : Alloc_Vec_Vec_Type.t_vec int32 (Alloc_Alloc_Global_Type.t_global)) : bool
    ensures { result = invariant7 self }
    
  axiom inv7 : forall x : Alloc_Vec_Vec_Type.t_vec int32 (Alloc_Alloc_Global_Type.t_global) . inv7 x = true
  predicate invariant6 (self : int32) =
    [#"../../../../creusot-contracts/src/invariant.rs" 8 8 8 12] true
  val invariant6 (self : int32) : bool
    ensures { result = invariant6 self }
    
  predicate inv6 (_x : int32)
  val inv6 (_x : int32) : bool
    ensures { result = inv6 _x }
    
  axiom inv6 : forall x : int32 . inv6 x = true
  predicate invariant5 (self : usize) =
    [#"../../../../creusot-contracts/src/invariant.rs" 8 8 8 12] true
  val invariant5 (self : usize) : bool
    ensures { result = invariant5 self }
    
  predicate inv5 (_x : usize)
  val inv5 (_x : usize) : bool
    ensures { result = inv5 _x }
    
  axiom inv5 : forall x : usize . inv5 x = true
  use prelude.Borrow
  predicate invariant4 (self : borrowed (slice int32)) =
    [#"../../../../creusot-contracts/src/invariant.rs" 8 8 8 12] true
  val invariant4 (self : borrowed (slice int32)) : bool
    ensures { result = invariant4 self }
    
  predicate inv4 (_x : borrowed (slice int32))
  val inv4 (_x : borrowed (slice int32)) : bool
    ensures { result = inv4 _x }
    
  axiom inv4 : forall x : borrowed (slice int32) . inv4 x = true
  predicate invariant3 (self : borrowed (Alloc_Vec_Vec_Type.t_vec int32 (Alloc_Alloc_Global_Type.t_global))) =
    [#"../../../../creusot-contracts/src/invariant.rs" 8 8 8 12] true
  val invariant3 (self : borrowed (Alloc_Vec_Vec_Type.t_vec int32 (Alloc_Alloc_Global_Type.t_global))) : bool
    ensures { result = invariant3 self }
    
  predicate inv3 (_x : borrowed (Alloc_Vec_Vec_Type.t_vec int32 (Alloc_Alloc_Global_Type.t_global)))
  val inv3 (_x : borrowed (Alloc_Vec_Vec_Type.t_vec int32 (Alloc_Alloc_Global_Type.t_global))) : bool
    ensures { result = inv3 _x }
    
  axiom inv3 : forall x : borrowed (Alloc_Vec_Vec_Type.t_vec int32 (Alloc_Alloc_Global_Type.t_global)) . inv3 x = true
  predicate invariant2 (self : slice int32) =
    [#"../../../../creusot-contracts/src/invariant.rs" 8 8 8 12] true
  val invariant2 (self : slice int32) : bool
    ensures { result = invariant2 self }
    
  predicate inv2 (_x : slice int32)
  val inv2 (_x : slice int32) : bool
    ensures { result = inv2 _x }
    
  axiom inv2 : forall x : slice int32 . inv2 x = true
  use Core_Ops_Range_RangeFull_Type as Core_Ops_Range_RangeFull_Type
  predicate invariant1 (self : Core_Ops_Range_RangeFull_Type.t_rangefull) =
    [#"../../../../creusot-contracts/src/invariant.rs" 8 8 8 12] true
  val invariant1 (self : Core_Ops_Range_RangeFull_Type.t_rangefull) : bool
    ensures { result = invariant1 self }
    
  predicate inv1 (_x : Core_Ops_Range_RangeFull_Type.t_rangefull)
  val inv1 (_x : Core_Ops_Range_RangeFull_Type.t_rangefull) : bool
    ensures { result = inv1 _x }
    
  axiom inv1 : forall x : Core_Ops_Range_RangeFull_Type.t_rangefull . inv1 x = true
  predicate invariant0 (self : Alloc_Vec_Vec_Type.t_vec int32 (Alloc_Alloc_Global_Type.t_global)) =
    [#"../../../../creusot-contracts/src/invariant.rs" 8 8 8 12] true
  val invariant0 (self : Alloc_Vec_Vec_Type.t_vec int32 (Alloc_Alloc_Global_Type.t_global)) : bool
    ensures { result = invariant0 self }
    
  predicate inv0 (_x : Alloc_Vec_Vec_Type.t_vec int32 (Alloc_Alloc_Global_Type.t_global))
  val inv0 (_x : Alloc_Vec_Vec_Type.t_vec int32 (Alloc_Alloc_Global_Type.t_global)) : bool
    ensures { result = inv0 _x }
    
  axiom inv0 : forall x : Alloc_Vec_Vec_Type.t_vec int32 (Alloc_Alloc_Global_Type.t_global) . inv0 x = true
  use seq.Seq
  predicate has_value1 [@inline:trivial] (self : usize) (seq : Seq.seq int32) (out : int32) =
    [#"../../../../creusot-contracts/src/std/slice.rs" 122 20 122 37] Seq.get seq (UIntSize.to_int self) = out
  val has_value1 [@inline:trivial] (self : usize) (seq : Seq.seq int32) (out : int32) : bool
    ensures { result = has_value1 self seq out }
    
  predicate in_bounds1 [@inline:trivial] (self : usize) (seq : Seq.seq int32) =
    [#"../../../../creusot-contracts/src/std/slice.rs" 115 20 115 37] UIntSize.to_int self < Seq.length seq
  val in_bounds1 [@inline:trivial] (self : usize) (seq : Seq.seq int32) : bool
    ensures { result = in_bounds1 self seq }
    
  function shallow_model2 (self : Alloc_Vec_Vec_Type.t_vec int32 (Alloc_Alloc_Global_Type.t_global)) : Seq.seq int32 =
    [#"../../../../creusot-contracts/src/model.rs" 79 8 79 31] shallow_model0 self
  val shallow_model2 (self : Alloc_Vec_Vec_Type.t_vec int32 (Alloc_Alloc_Global_Type.t_global)) : Seq.seq int32
    ensures { result = shallow_model2 self }
    
  val index1 (self : Alloc_Vec_Vec_Type.t_vec int32 (Alloc_Alloc_Global_Type.t_global)) (index : usize) : int32
    requires {[#"../../../../creusot-contracts/src/std/vec.rs" 141 27 141 46] in_bounds1 index (shallow_model2 self)}
    requires {inv0 self}
    requires {inv5 index}
    ensures { [#"../../../../creusot-contracts/src/std/vec.rs" 142 26 142 54] has_value1 index (shallow_model2 self) result }
    ensures { inv6 result }
    
  val len1 (self : Alloc_Vec_Vec_Type.t_vec int32 (Alloc_Alloc_Global_Type.t_global)) : usize
    requires {inv0 self}
    ensures { [#"../../../../creusot-contracts/src/std/vec.rs" 75 26 75 48] UIntSize.to_int result = Seq.length (shallow_model2 self) }
    
  predicate resolve1 (self : borrowed (slice int32)) =
<<<<<<< HEAD
    [#"../../../../creusot-contracts/src/resolve.rs" 27 20 27 34]  ^ self =  * self
=======
    [#"../../../../creusot-contracts/src/resolve.rs" 26 20 26 34]  ^ self =  * self
>>>>>>> c22743fa
  val resolve1 (self : borrowed (slice int32)) : bool
    ensures { result = resolve1 self }
    
  predicate resolve_elswhere0 (self : Core_Ops_Range_RangeFull_Type.t_rangefull) (_old : Seq.seq int32) (_fin : Seq.seq int32)
    
   =
    [#"../../../../creusot-contracts/src/std/slice.rs" 214 20 214 24] true
  val resolve_elswhere0 (self : Core_Ops_Range_RangeFull_Type.t_rangefull) (_old : Seq.seq int32) (_fin : Seq.seq int32) : bool
    ensures { result = resolve_elswhere0 self _old _fin }
    
  use prelude.Slice
  function shallow_model6 (self : slice int32) : Seq.seq int32
  val shallow_model6 (self : slice int32) : Seq.seq int32
    requires {[#"../../../../creusot-contracts/src/std/slice.rs" 19 21 19 25] inv9 self}
    ensures { result = shallow_model6 self }
    
  axiom shallow_model6_spec : forall self : slice int32 . ([#"../../../../creusot-contracts/src/std/slice.rs" 19 21 19 25] inv9 self)
   -> ([#"../../../../creusot-contracts/src/std/slice.rs" 19 4 19 50] inv8 (shallow_model6 self)) && ([#"../../../../creusot-contracts/src/std/slice.rs" 18 14 18 42] shallow_model6 self = Slice.id self) && ([#"../../../../creusot-contracts/src/std/slice.rs" 17 14 17 41] Seq.length (shallow_model6 self) <= UIntSize.to_int max0)
  predicate has_value0 (self : Core_Ops_Range_RangeFull_Type.t_rangefull) (seq : Seq.seq int32) (out : slice int32) =
    [#"../../../../creusot-contracts/src/std/slice.rs" 208 20 208 31] seq = shallow_model6 out
  val has_value0 (self : Core_Ops_Range_RangeFull_Type.t_rangefull) (seq : Seq.seq int32) (out : slice int32) : bool
    ensures { result = has_value0 self seq out }
    
  predicate in_bounds0 (self : Core_Ops_Range_RangeFull_Type.t_rangefull) (_seq : Seq.seq int32) =
    [#"../../../../creusot-contracts/src/std/slice.rs" 202 20 202 24] true
  val in_bounds0 (self : Core_Ops_Range_RangeFull_Type.t_rangefull) (_seq : Seq.seq int32) : bool
    ensures { result = in_bounds0 self _seq }
    
  function shallow_model5 (self : borrowed (Alloc_Vec_Vec_Type.t_vec int32 (Alloc_Alloc_Global_Type.t_global))) : Seq.seq int32
    
   =
    [#"../../../../creusot-contracts/src/model.rs" 97 8 97 31] shallow_model0 ( * self)
  val shallow_model5 (self : borrowed (Alloc_Vec_Vec_Type.t_vec int32 (Alloc_Alloc_Global_Type.t_global))) : Seq.seq int32
    ensures { result = shallow_model5 self }
    
  val index_mut0 (self : borrowed (Alloc_Vec_Vec_Type.t_vec int32 (Alloc_Alloc_Global_Type.t_global))) (index : Core_Ops_Range_RangeFull_Type.t_rangefull) : borrowed (slice int32)
    requires {[#"../../../../creusot-contracts/src/std/vec.rs" 132 27 132 46] in_bounds0 index (shallow_model5 self)}
    requires {inv3 self}
    requires {inv1 index}
    ensures { [#"../../../../creusot-contracts/src/std/vec.rs" 133 26 133 54] has_value0 index (shallow_model5 self) ( * result) }
    ensures { [#"../../../../creusot-contracts/src/std/vec.rs" 134 26 134 57] has_value0 index (shallow_model0 ( ^ self)) ( ^ result) }
    ensures { [#"../../../../creusot-contracts/src/std/vec.rs" 135 26 135 62] resolve_elswhere0 index (shallow_model5 self) (shallow_model0 ( ^ self)) }
    ensures { [#"../../../../creusot-contracts/src/std/vec.rs" 136 26 136 55] Seq.length (shallow_model0 ( ^ self)) = Seq.length (shallow_model5 self) }
    ensures { inv4 result }
    
  predicate resolve2 (self : int32) =
<<<<<<< HEAD
    [#"../../../../creusot-contracts/src/resolve.rs" 47 8 47 12] true
=======
    [#"../../../../creusot-contracts/src/resolve.rs" 46 8 46 12] true
>>>>>>> c22743fa
  val resolve2 (self : int32) : bool
    ensures { result = resolve2 self }
    
  function index_logic0 [@inline:trivial] (self : Alloc_Vec_Vec_Type.t_vec int32 (Alloc_Alloc_Global_Type.t_global)) (ix : int) : int32
    
   =
    [#"../../../../creusot-contracts/src/logic/ops.rs" 20 8 20 31] Seq.get (shallow_model0 self) ix
  val index_logic0 [@inline:trivial] (self : Alloc_Vec_Vec_Type.t_vec int32 (Alloc_Alloc_Global_Type.t_global)) (ix : int) : int32
    ensures { result = index_logic0 self ix }
    
  predicate resolve0 (self : Alloc_Vec_Vec_Type.t_vec int32 (Alloc_Alloc_Global_Type.t_global)) =
    [#"../../../../creusot-contracts/src/std/vec.rs" 51 8 51 85] forall i : int . 0 <= i /\ i < Seq.length (shallow_model0 self)
     -> resolve2 (index_logic0 self i)
  val resolve0 (self : Alloc_Vec_Vec_Type.t_vec int32 (Alloc_Alloc_Global_Type.t_global)) : bool
    ensures { result = resolve0 self }
    
  function shallow_model3 (self : slice int32) : Seq.seq int32 =
    [#"../../../../creusot-contracts/src/model.rs" 79 8 79 31] shallow_model6 self
  val shallow_model3 (self : slice int32) : Seq.seq int32
    ensures { result = shallow_model3 self }
    
  val len0 (self : slice int32) : usize
    requires {inv2 self}
    ensures { [#"../../../../creusot-contracts/src/std/slice.rs" 238 0 334 1] Seq.length (shallow_model3 self) = UIntSize.to_int result }
    
  val index0 (self : Alloc_Vec_Vec_Type.t_vec int32 (Alloc_Alloc_Global_Type.t_global)) (index : Core_Ops_Range_RangeFull_Type.t_rangefull) : slice int32
    requires {[#"../../../../creusot-contracts/src/std/vec.rs" 141 27 141 46] in_bounds0 index (shallow_model2 self)}
    requires {inv0 self}
    requires {inv1 index}
    ensures { [#"../../../../creusot-contracts/src/std/vec.rs" 142 26 142 54] has_value0 index (shallow_model2 self) result }
    ensures { inv2 result }
    
  use prelude.Int32
  val create_arr0 [#"../index_range.rs" 14 0 14 27] (_1 : ()) : Alloc_Vec_Vec_Type.t_vec int32 (Alloc_Alloc_Global_Type.t_global)
    ensures { [#"../index_range.rs" 7 4 12 22] Seq.length (shallow_model0 result) = 5 /\ Int32.to_int (index_logic0 result 0) = 0 /\ Int32.to_int (index_logic0 result 1) = 1 /\ Int32.to_int (index_logic0 result 2) = 2 /\ Int32.to_int (index_logic0 result 3) = 3 /\ Int32.to_int (index_logic0 result 4) = 4 }
    
  let rec cfg test_range_full [#"../index_range.rs" 154 0 154 24] [@cfg:stackify] [@cfg:subregion_analysis] (_1 : ()) : ()
    
   = [@vc:do_not_keep_trace] [@vc:sp]
  var _0 : ();
  var arr : Alloc_Vec_Vec_Type.t_vec int32 (Alloc_Alloc_Global_Type.t_global);
  var s : slice int32;
  var _3 : slice int32;
  var _5 : Core_Ops_Range_RangeFull_Type.t_rangefull;
  var _7 : bool;
  var _8 : usize;
  var _10 : bool;
  var _12 : usize;
  var _13 : usize;
  var _14 : bool;
  var _15 : bool;
  var _17 : usize;
  var _18 : usize;
  var _19 : bool;
  var _20 : bool;
  var _22 : usize;
  var _23 : usize;
  var _24 : bool;
  var _25 : bool;
  var _27 : usize;
  var _28 : usize;
  var _29 : bool;
  var _30 : bool;
  var _32 : usize;
  var _33 : usize;
  var _34 : bool;
  var s1 : borrowed (slice int32);
  var _37 : borrowed (slice int32);
  var _38 : borrowed (Alloc_Vec_Vec_Type.t_vec int32 (Alloc_Alloc_Global_Type.t_global));
  var _39 : Core_Ops_Range_RangeFull_Type.t_rangefull;
  var _41 : bool;
  var _42 : usize;
  var _45 : usize;
  var _46 : usize;
  var _47 : bool;
  var _48 : usize;
  var _49 : usize;
  var _50 : bool;
  var _52 : bool;
  var _53 : usize;
  var _57 : bool;
  var _59 : int32;
  var _63 : bool;
  var _65 : int32;
  var _69 : bool;
  var _71 : int32;
  var _75 : bool;
  var _77 : int32;
  var _81 : bool;
  var _83 : int32;
  {
    goto BB0
  }
  BB0 {
    [#"../index_range.rs" 156 18 156 30] arr <- ([#"../index_range.rs" 156 18 156 30] create_arr0 ([#"../index_range.rs" 156 18 156 30] ()));
    goto BB1
  }
  BB1 {
    [#"../index_range.rs" 161 17 161 19] _5 <- Core_Ops_Range_RangeFull_Type.C_RangeFull;
    [#"../index_range.rs" 161 16 161 20] _3 <- ([#"../index_range.rs" 161 16 161 20] index0 arr _5);
    _5 <- any Core_Ops_Range_RangeFull_Type.t_rangefull;
    goto BB2
  }
  BB2 {
    [#"../index_range.rs" 161 12 161 20] s <- _3;
    [#"../index_range.rs" 162 12 162 19] _8 <- ([#"../index_range.rs" 162 12 162 19] len0 s);
    goto BB3
  }
  BB3 {
    [#"../index_range.rs" 162 12 162 24] _7 <- _8 = ([#"../index_range.rs" 162 23 162 24] (5 : usize));
    _8 <- any usize;
    switch (_7)
      | False -> goto BB20
      | True -> goto BB4
      end
  }
  BB4 {
    [#"../index_range.rs" 162 30 162 31] _12 <- ([#"../index_range.rs" 162 30 162 31] (0 : usize));
    [#"../index_range.rs" 162 28 162 32] _13 <- Slice.length s;
    [#"../index_range.rs" 162 28 162 32] _14 <- _12 < _13;
    assert { [@expl:index in bounds] [#"../index_range.rs" 162 28 162 32] _14 };
    goto BB5
  }
  BB5 {
    [#"../index_range.rs" 162 28 162 37] _10 <- Slice.get s _12 = ([#"../index_range.rs" 162 36 162 37] (0 : int32));
    switch (_10)
      | False -> goto BB19
      | True -> goto BB6
      end
  }
  BB6 {
    [#"../index_range.rs" 162 43 162 44] _17 <- ([#"../index_range.rs" 162 43 162 44] (1 : usize));
    [#"../index_range.rs" 162 41 162 45] _18 <- Slice.length s;
    [#"../index_range.rs" 162 41 162 45] _19 <- _17 < _18;
    assert { [@expl:index in bounds] [#"../index_range.rs" 162 41 162 45] _19 };
    goto BB7
  }
  BB7 {
    [#"../index_range.rs" 162 41 162 50] _15 <- Slice.get s _17 = ([#"../index_range.rs" 162 49 162 50] (1 : int32));
    switch (_15)
      | False -> goto BB18
      | True -> goto BB8
      end
  }
  BB8 {
    [#"../index_range.rs" 162 56 162 57] _22 <- ([#"../index_range.rs" 162 56 162 57] (2 : usize));
    [#"../index_range.rs" 162 54 162 58] _23 <- Slice.length s;
    [#"../index_range.rs" 162 54 162 58] _24 <- _22 < _23;
    assert { [@expl:index in bounds] [#"../index_range.rs" 162 54 162 58] _24 };
    goto BB9
  }
  BB9 {
    [#"../index_range.rs" 162 54 162 63] _20 <- Slice.get s _22 = ([#"../index_range.rs" 162 62 162 63] (2 : int32));
    switch (_20)
      | False -> goto BB17
      | True -> goto BB10
      end
  }
  BB10 {
    [#"../index_range.rs" 162 69 162 70] _27 <- ([#"../index_range.rs" 162 69 162 70] (3 : usize));
    [#"../index_range.rs" 162 67 162 71] _28 <- Slice.length s;
    [#"../index_range.rs" 162 67 162 71] _29 <- _27 < _28;
    assert { [@expl:index in bounds] [#"../index_range.rs" 162 67 162 71] _29 };
    goto BB11
  }
  BB11 {
    [#"../index_range.rs" 162 67 162 76] _25 <- Slice.get s _27 = ([#"../index_range.rs" 162 75 162 76] (3 : int32));
    switch (_25)
      | False -> goto BB16
      | True -> goto BB12
      end
  }
  BB12 {
    [#"../index_range.rs" 162 82 162 83] _32 <- ([#"../index_range.rs" 162 82 162 83] (4 : usize));
    [#"../index_range.rs" 162 80 162 84] _33 <- Slice.length s;
    [#"../index_range.rs" 162 80 162 84] _34 <- _32 < _33;
    assert { [@expl:index in bounds] [#"../index_range.rs" 162 80 162 84] _34 };
    goto BB13
  }
  BB13 {
    [#"../index_range.rs" 162 80 162 89] _30 <- Slice.get s _32 = ([#"../index_range.rs" 162 88 162 89] (4 : int32));
    switch (_30)
      | False -> goto BB15
      | True -> goto BB14
      end
  }
  BB14 {
    [#"../index_range.rs" 165 17 165 20] _38 <- Borrow.borrow_mut arr;
    [#"../index_range.rs" 165 17 165 20] arr <-  ^ _38;
    [#"../index_range.rs" 165 21 165 23] _39 <- Core_Ops_Range_RangeFull_Type.C_RangeFull;
    [#"../index_range.rs" 165 20 165 24] _37 <- ([#"../index_range.rs" 165 20 165 24] index_mut0 _38 _39);
    _38 <- any borrowed (Alloc_Vec_Vec_Type.t_vec int32 (Alloc_Alloc_Global_Type.t_global));
    _39 <- any Core_Ops_Range_RangeFull_Type.t_rangefull;
    goto BB22
  }
  BB15 {
    assume { resolve0 arr };
    goto BB21
  }
  BB16 {
    assume { resolve0 arr };
    goto BB21
  }
  BB17 {
    assume { resolve0 arr };
    goto BB21
  }
  BB18 {
    assume { resolve0 arr };
    goto BB21
  }
  BB19 {
    assume { resolve0 arr };
    goto BB21
  }
  BB20 {
    assume { resolve0 arr };
    goto BB21
  }
  BB21 {
    assert { [#"../index_range.rs" 162 4 162 90] false };
    absurd
  }
  BB22 {
    [#"../index_range.rs" 165 12 165 24] s1 <- Borrow.borrow_final ( * _37) (Borrow.get_id _37);
    [#"../index_range.rs" 165 12 165 24] _37 <- { _37 with current = ( ^ s1) ; };
    [#"../index_range.rs" 166 12 166 19] _42 <- ([#"../index_range.rs" 166 12 166 19] len0 ( * s1));
    goto BB23
  }
  BB23 {
    [#"../index_range.rs" 166 12 166 24] _41 <- _42 = ([#"../index_range.rs" 166 23 166 24] (5 : usize));
    _42 <- any usize;
    switch (_41)
      | False -> goto BB25
      | True -> goto BB24
      end
  }
  BB24 {
    [#"../index_range.rs" 167 6 167 7] _45 <- ([#"../index_range.rs" 167 6 167 7] (1 : usize));
    [#"../index_range.rs" 167 4 167 8] _46 <- Slice.length ( * s1);
    [#"../index_range.rs" 167 4 167 8] _47 <- _45 < _46;
    assert { [@expl:index in bounds] [#"../index_range.rs" 167 4 167 8] _47 };
    goto BB26
  }
  BB25 {
    assume { resolve1 s1 };
    assume { resolve1 _37 };
    assume { resolve0 arr };
    assert { [#"../index_range.rs" 166 4 166 25] false };
    absurd
  }
  BB26 {
    [#"../index_range.rs" 167 4 167 13] s1 <- { s1 with current = Slice.set ( * s1) _45 ([#"../index_range.rs" 167 11 167 13] (-1 : int32)) ; };
    [#"../index_range.rs" 168 6 168 7] _48 <- ([#"../index_range.rs" 168 6 168 7] (3 : usize));
    [#"../index_range.rs" 168 4 168 8] _49 <- Slice.length ( * s1);
    [#"../index_range.rs" 168 4 168 8] _50 <- _48 < _49;
    assert { [@expl:index in bounds] [#"../index_range.rs" 168 4 168 8] _50 };
    goto BB27
  }
  BB27 {
    [#"../index_range.rs" 168 4 168 13] s1 <- { s1 with current = Slice.set ( * s1) _48 ([#"../index_range.rs" 168 11 168 13] (-1 : int32)) ; };
    assume { resolve1 s1 };
    assume { resolve1 _37 };
    [#"../index_range.rs" 170 12 170 21] _53 <- ([#"../index_range.rs" 170 12 170 21] len1 arr);
    goto BB28
  }
  BB28 {
    [#"../index_range.rs" 170 12 170 26] _52 <- _53 = ([#"../index_range.rs" 170 25 170 26] (5 : usize));
    _53 <- any usize;
    switch (_52)
      | False -> goto BB30
      | True -> goto BB29
      end
  }
  BB29 {
    [#"../index_range.rs" 171 15 171 18] _59 <- ([#"../index_range.rs" 171 15 171 18] index1 arr ([#"../index_range.rs" 171 16 171 17] (0 : usize)));
    goto BB31
  }
  BB30 {
    assume { resolve0 arr };
    assert { [#"../index_range.rs" 170 4 170 27] false };
    absurd
  }
  BB31 {
    [#"../index_range.rs" 171 12 171 23] _57 <- _59 = ([#"../index_range.rs" 171 22 171 23] (0 : int32));
    switch (_57)
      | False -> goto BB33
      | True -> goto BB32
      end
  }
  BB32 {
    [#"../index_range.rs" 172 15 172 18] _65 <- ([#"../index_range.rs" 172 15 172 18] index1 arr ([#"../index_range.rs" 172 16 172 17] (1 : usize)));
    goto BB34
  }
  BB33 {
    assume { resolve0 arr };
    assert { [#"../index_range.rs" 171 4 171 24] false };
    absurd
  }
  BB34 {
    [#"../index_range.rs" 172 12 172 24] _63 <- _65 = ([#"../index_range.rs" 172 22 172 24] (-1 : int32));
    switch (_63)
      | False -> goto BB36
      | True -> goto BB35
      end
  }
  BB35 {
    [#"../index_range.rs" 173 15 173 18] _71 <- ([#"../index_range.rs" 173 15 173 18] index1 arr ([#"../index_range.rs" 173 16 173 17] (2 : usize)));
    goto BB37
  }
  BB36 {
    assume { resolve0 arr };
    assert { [#"../index_range.rs" 172 4 172 25] false };
    absurd
  }
  BB37 {
    [#"../index_range.rs" 173 12 173 23] _69 <- _71 = ([#"../index_range.rs" 173 22 173 23] (2 : int32));
    switch (_69)
      | False -> goto BB39
      | True -> goto BB38
      end
  }
  BB38 {
    [#"../index_range.rs" 174 15 174 18] _77 <- ([#"../index_range.rs" 174 15 174 18] index1 arr ([#"../index_range.rs" 174 16 174 17] (3 : usize)));
    goto BB40
  }
  BB39 {
    assume { resolve0 arr };
    assert { [#"../index_range.rs" 173 4 173 24] false };
    absurd
  }
  BB40 {
    [#"../index_range.rs" 174 12 174 24] _75 <- _77 = ([#"../index_range.rs" 174 22 174 24] (-1 : int32));
    switch (_75)
      | False -> goto BB42
      | True -> goto BB41
      end
  }
  BB41 {
    [#"../index_range.rs" 175 15 175 18] _83 <- ([#"../index_range.rs" 175 15 175 18] index1 arr ([#"../index_range.rs" 175 16 175 17] (4 : usize)));
    goto BB43
  }
  BB42 {
    assume { resolve0 arr };
    assert { [#"../index_range.rs" 174 4 174 25] false };
    absurd
  }
  BB43 {
    assume { resolve0 arr };
    [#"../index_range.rs" 175 12 175 23] _81 <- _83 = ([#"../index_range.rs" 175 22 175 23] (4 : int32));
    switch (_81)
      | False -> goto BB45
      | True -> goto BB44
      end
  }
  BB44 {
    [#"../index_range.rs" 154 25 176 1] _0 <- ([#"../index_range.rs" 154 25 176 1] ());
    goto BB46
  }
  BB45 {
    assert { [#"../index_range.rs" 175 4 175 24] false };
    absurd
  }
  BB46 {
    return _0
  }
  
end
module Core_Ops_Range_RangeToInclusive_Type
  type t_rangetoinclusive 'idx =
    | C_RangeToInclusive 'idx
    
  let function rangetoinclusive_end (self : t_rangetoinclusive 'idx) : 'idx = [@vc:do_not_keep_trace] [@vc:sp]
    match self with
      | C_RangeToInclusive a -> a
      end
end
module IndexRange_TestRangeToInclusive
  use prelude.Int32
  use prelude.Slice
  predicate invariant11 (self : slice int32) =
    [#"../../../../creusot-contracts/src/invariant.rs" 8 8 8 12] true
  val invariant11 (self : slice int32) : bool
    ensures { result = invariant11 self }
    
  predicate inv11 (_x : slice int32)
  val inv11 (_x : slice int32) : bool
    ensures { result = inv11 _x }
    
  axiom inv11 : forall x : slice int32 . inv11 x = true
  use seq.Seq
  predicate invariant10 (self : Seq.seq int32) =
    [#"../../../../creusot-contracts/src/invariant.rs" 8 8 8 12] true
  val invariant10 (self : Seq.seq int32) : bool
    ensures { result = invariant10 self }
    
  predicate inv10 (_x : Seq.seq int32)
  val inv10 (_x : Seq.seq int32) : bool
    ensures { result = inv10 _x }
    
  axiom inv10 : forall x : Seq.seq int32 . inv10 x = true
  use prelude.UIntSize
  use Alloc_Alloc_Global_Type as Alloc_Alloc_Global_Type
  use Alloc_Vec_Vec_Type as Alloc_Vec_Vec_Type
  use prelude.Int
  use prelude.UIntSize
  let constant max0  : usize = [@vc:do_not_keep_trace] [@vc:sp]
    (18446744073709551615 : usize)
  use seq.Seq
  predicate inv9 (_x : Alloc_Vec_Vec_Type.t_vec int32 (Alloc_Alloc_Global_Type.t_global))
  val inv9 (_x : Alloc_Vec_Vec_Type.t_vec int32 (Alloc_Alloc_Global_Type.t_global)) : bool
    ensures { result = inv9 _x }
    
  function shallow_model0 (self : Alloc_Vec_Vec_Type.t_vec int32 (Alloc_Alloc_Global_Type.t_global)) : Seq.seq int32
  val shallow_model0 (self : Alloc_Vec_Vec_Type.t_vec int32 (Alloc_Alloc_Global_Type.t_global)) : Seq.seq int32
    requires {[#"../../../../creusot-contracts/src/std/vec.rs" 19 21 19 25] inv9 self}
    ensures { result = shallow_model0 self }
    
  axiom shallow_model0_spec : forall self : Alloc_Vec_Vec_Type.t_vec int32 (Alloc_Alloc_Global_Type.t_global) . ([#"../../../../creusot-contracts/src/std/vec.rs" 19 21 19 25] inv9 self)
   -> ([#"../../../../creusot-contracts/src/std/vec.rs" 19 4 19 36] inv10 (shallow_model0 self)) && ([#"../../../../creusot-contracts/src/std/vec.rs" 18 14 18 41] Seq.length (shallow_model0 self) <= UIntSize.to_int max0)
  predicate invariant9 (self : Alloc_Vec_Vec_Type.t_vec int32 (Alloc_Alloc_Global_Type.t_global)) =
    [#"../../../../creusot-contracts/src/std/vec.rs" 60 20 60 41] inv10 (shallow_model0 self)
  val invariant9 (self : Alloc_Vec_Vec_Type.t_vec int32 (Alloc_Alloc_Global_Type.t_global)) : bool
    ensures { result = invariant9 self }
    
  axiom inv9 : forall x : Alloc_Vec_Vec_Type.t_vec int32 (Alloc_Alloc_Global_Type.t_global) . inv9 x = true
  predicate invariant8 (self : int32) =
    [#"../../../../creusot-contracts/src/invariant.rs" 8 8 8 12] true
  val invariant8 (self : int32) : bool
    ensures { result = invariant8 self }
    
  predicate inv8 (_x : int32)
  val inv8 (_x : int32) : bool
    ensures { result = inv8 _x }
    
  axiom inv8 : forall x : int32 . inv8 x = true
  predicate invariant7 (self : usize) =
    [#"../../../../creusot-contracts/src/invariant.rs" 8 8 8 12] true
  val invariant7 (self : usize) : bool
    ensures { result = invariant7 self }
    
  predicate inv7 (_x : usize)
  val inv7 (_x : usize) : bool
    ensures { result = inv7 _x }
    
  axiom inv7 : forall x : usize . inv7 x = true
  use prelude.Borrow
  predicate invariant6 (self : borrowed (slice int32)) =
    [#"../../../../creusot-contracts/src/invariant.rs" 8 8 8 12] true
  val invariant6 (self : borrowed (slice int32)) : bool
    ensures { result = invariant6 self }
    
  predicate inv6 (_x : borrowed (slice int32))
  val inv6 (_x : borrowed (slice int32)) : bool
    ensures { result = inv6 _x }
    
  axiom inv6 : forall x : borrowed (slice int32) . inv6 x = true
  predicate invariant5 (self : borrowed (Alloc_Vec_Vec_Type.t_vec int32 (Alloc_Alloc_Global_Type.t_global))) =
    [#"../../../../creusot-contracts/src/invariant.rs" 8 8 8 12] true
  val invariant5 (self : borrowed (Alloc_Vec_Vec_Type.t_vec int32 (Alloc_Alloc_Global_Type.t_global))) : bool
    ensures { result = invariant5 self }
    
  predicate inv5 (_x : borrowed (Alloc_Vec_Vec_Type.t_vec int32 (Alloc_Alloc_Global_Type.t_global)))
  val inv5 (_x : borrowed (Alloc_Vec_Vec_Type.t_vec int32 (Alloc_Alloc_Global_Type.t_global))) : bool
    ensures { result = inv5 _x }
    
  axiom inv5 : forall x : borrowed (Alloc_Vec_Vec_Type.t_vec int32 (Alloc_Alloc_Global_Type.t_global)) . inv5 x = true
  use Core_Option_Option_Type as Core_Option_Option_Type
  predicate invariant4 (self : Core_Option_Option_Type.t_option (slice int32)) =
    [#"../../../../creusot-contracts/src/invariant.rs" 8 8 8 12] true
  val invariant4 (self : Core_Option_Option_Type.t_option (slice int32)) : bool
    ensures { result = invariant4 self }
    
  predicate inv4 (_x : Core_Option_Option_Type.t_option (slice int32))
  val inv4 (_x : Core_Option_Option_Type.t_option (slice int32)) : bool
    ensures { result = inv4 _x }
    
  axiom inv4 : forall x : Core_Option_Option_Type.t_option (slice int32) . inv4 x = true
  predicate invariant3 (self : Core_Option_Option_Type.t_option (slice int32)) =
    [#"../../../../creusot-contracts/src/invariant.rs" 8 8 8 12] true
  val invariant3 (self : Core_Option_Option_Type.t_option (slice int32)) : bool
    ensures { result = invariant3 self }
    
  predicate inv3 (_x : Core_Option_Option_Type.t_option (slice int32))
  val inv3 (_x : Core_Option_Option_Type.t_option (slice int32)) : bool
    ensures { result = inv3 _x }
    
  axiom inv3 : forall x : Core_Option_Option_Type.t_option (slice int32) . inv3 x = true
  predicate invariant2 (self : slice int32) =
    [#"../../../../creusot-contracts/src/invariant.rs" 8 8 8 12] true
  val invariant2 (self : slice int32) : bool
    ensures { result = invariant2 self }
    
  predicate inv2 (_x : slice int32)
  val inv2 (_x : slice int32) : bool
    ensures { result = inv2 _x }
    
  axiom inv2 : forall x : slice int32 . inv2 x = true
  use Core_Ops_Range_RangeToInclusive_Type as Core_Ops_Range_RangeToInclusive_Type
  predicate invariant1 (self : Core_Ops_Range_RangeToInclusive_Type.t_rangetoinclusive usize) =
    [#"../../../../creusot-contracts/src/invariant.rs" 8 8 8 12] true
  val invariant1 (self : Core_Ops_Range_RangeToInclusive_Type.t_rangetoinclusive usize) : bool
    ensures { result = invariant1 self }
    
  predicate inv1 (_x : Core_Ops_Range_RangeToInclusive_Type.t_rangetoinclusive usize)
  val inv1 (_x : Core_Ops_Range_RangeToInclusive_Type.t_rangetoinclusive usize) : bool
    ensures { result = inv1 _x }
    
  axiom inv1 : forall x : Core_Ops_Range_RangeToInclusive_Type.t_rangetoinclusive usize . inv1 x = true
  predicate invariant0 (self : Alloc_Vec_Vec_Type.t_vec int32 (Alloc_Alloc_Global_Type.t_global)) =
    [#"../../../../creusot-contracts/src/invariant.rs" 8 8 8 12] true
  val invariant0 (self : Alloc_Vec_Vec_Type.t_vec int32 (Alloc_Alloc_Global_Type.t_global)) : bool
    ensures { result = invariant0 self }
    
  predicate inv0 (_x : Alloc_Vec_Vec_Type.t_vec int32 (Alloc_Alloc_Global_Type.t_global))
  val inv0 (_x : Alloc_Vec_Vec_Type.t_vec int32 (Alloc_Alloc_Global_Type.t_global)) : bool
    ensures { result = inv0 _x }
    
  axiom inv0 : forall x : Alloc_Vec_Vec_Type.t_vec int32 (Alloc_Alloc_Global_Type.t_global) . inv0 x = true
  use seq.Seq
  predicate has_value1 [@inline:trivial] (self : usize) (seq : Seq.seq int32) (out : int32) =
    [#"../../../../creusot-contracts/src/std/slice.rs" 122 20 122 37] Seq.get seq (UIntSize.to_int self) = out
  val has_value1 [@inline:trivial] (self : usize) (seq : Seq.seq int32) (out : int32) : bool
    ensures { result = has_value1 self seq out }
    
  predicate in_bounds1 [@inline:trivial] (self : usize) (seq : Seq.seq int32) =
    [#"../../../../creusot-contracts/src/std/slice.rs" 115 20 115 37] UIntSize.to_int self < Seq.length seq
  val in_bounds1 [@inline:trivial] (self : usize) (seq : Seq.seq int32) : bool
    ensures { result = in_bounds1 self seq }
    
  function shallow_model2 (self : Alloc_Vec_Vec_Type.t_vec int32 (Alloc_Alloc_Global_Type.t_global)) : Seq.seq int32 =
    [#"../../../../creusot-contracts/src/model.rs" 79 8 79 31] shallow_model0 self
  val shallow_model2 (self : Alloc_Vec_Vec_Type.t_vec int32 (Alloc_Alloc_Global_Type.t_global)) : Seq.seq int32
    ensures { result = shallow_model2 self }
    
  val index1 (self : Alloc_Vec_Vec_Type.t_vec int32 (Alloc_Alloc_Global_Type.t_global)) (index : usize) : int32
    requires {[#"../../../../creusot-contracts/src/std/vec.rs" 141 27 141 46] in_bounds1 index (shallow_model2 self)}
    requires {inv0 self}
    requires {inv7 index}
    ensures { [#"../../../../creusot-contracts/src/std/vec.rs" 142 26 142 54] has_value1 index (shallow_model2 self) result }
    ensures { inv8 result }
    
  val len1 (self : Alloc_Vec_Vec_Type.t_vec int32 (Alloc_Alloc_Global_Type.t_global)) : usize
    requires {inv0 self}
    ensures { [#"../../../../creusot-contracts/src/std/vec.rs" 75 26 75 48] UIntSize.to_int result = Seq.length (shallow_model2 self) }
    
  predicate resolve1 (self : borrowed (slice int32)) =
<<<<<<< HEAD
    [#"../../../../creusot-contracts/src/resolve.rs" 27 20 27 34]  ^ self =  * self
=======
    [#"../../../../creusot-contracts/src/resolve.rs" 26 20 26 34]  ^ self =  * self
>>>>>>> c22743fa
  val resolve1 (self : borrowed (slice int32)) : bool
    ensures { result = resolve1 self }
    
  predicate resolve_elswhere0 (self : Core_Ops_Range_RangeToInclusive_Type.t_rangetoinclusive usize) (old' : Seq.seq int32) (fin : Seq.seq int32)
    
   =
    [#"../../../../creusot-contracts/src/std/slice.rs" 234 8 234 89] forall i : int . UIntSize.to_int (Core_Ops_Range_RangeToInclusive_Type.rangetoinclusive_end self) < i /\ i < Seq.length old'
     -> Seq.get old' i = Seq.get fin i
  val resolve_elswhere0 (self : Core_Ops_Range_RangeToInclusive_Type.t_rangetoinclusive usize) (old' : Seq.seq int32) (fin : Seq.seq int32) : bool
    ensures { result = resolve_elswhere0 self old' fin }
    
  use prelude.Slice
  function shallow_model6 (self : slice int32) : Seq.seq int32
  val shallow_model6 (self : slice int32) : Seq.seq int32
    requires {[#"../../../../creusot-contracts/src/std/slice.rs" 19 21 19 25] inv11 self}
    ensures { result = shallow_model6 self }
    
  axiom shallow_model6_spec : forall self : slice int32 . ([#"../../../../creusot-contracts/src/std/slice.rs" 19 21 19 25] inv11 self)
   -> ([#"../../../../creusot-contracts/src/std/slice.rs" 19 4 19 50] inv10 (shallow_model6 self)) && ([#"../../../../creusot-contracts/src/std/slice.rs" 18 14 18 42] shallow_model6 self = Slice.id self) && ([#"../../../../creusot-contracts/src/std/slice.rs" 17 14 17 41] Seq.length (shallow_model6 self) <= UIntSize.to_int max0)
  use seq_ext.SeqExt
  predicate has_value0 (self : Core_Ops_Range_RangeToInclusive_Type.t_rangetoinclusive usize) (seq : Seq.seq int32) (out : slice int32)
    
   =
    [#"../../../../creusot-contracts/src/std/slice.rs" 228 20 228 61] SeqExt.subsequence seq 0 (UIntSize.to_int (Core_Ops_Range_RangeToInclusive_Type.rangetoinclusive_end self) + 1) = shallow_model6 out
  val has_value0 (self : Core_Ops_Range_RangeToInclusive_Type.t_rangetoinclusive usize) (seq : Seq.seq int32) (out : slice int32) : bool
    ensures { result = has_value0 self seq out }
    
  predicate in_bounds0 (self : Core_Ops_Range_RangeToInclusive_Type.t_rangetoinclusive usize) (seq : Seq.seq int32) =
    [#"../../../../creusot-contracts/src/std/slice.rs" 222 20 222 41] UIntSize.to_int (Core_Ops_Range_RangeToInclusive_Type.rangetoinclusive_end self) < Seq.length seq
  val in_bounds0 (self : Core_Ops_Range_RangeToInclusive_Type.t_rangetoinclusive usize) (seq : Seq.seq int32) : bool
    ensures { result = in_bounds0 self seq }
    
  function shallow_model5 (self : borrowed (Alloc_Vec_Vec_Type.t_vec int32 (Alloc_Alloc_Global_Type.t_global))) : Seq.seq int32
    
   =
    [#"../../../../creusot-contracts/src/model.rs" 97 8 97 31] shallow_model0 ( * self)
  val shallow_model5 (self : borrowed (Alloc_Vec_Vec_Type.t_vec int32 (Alloc_Alloc_Global_Type.t_global))) : Seq.seq int32
    ensures { result = shallow_model5 self }
    
  val index_mut0 (self : borrowed (Alloc_Vec_Vec_Type.t_vec int32 (Alloc_Alloc_Global_Type.t_global))) (index : Core_Ops_Range_RangeToInclusive_Type.t_rangetoinclusive usize) : borrowed (slice int32)
    requires {[#"../../../../creusot-contracts/src/std/vec.rs" 132 27 132 46] in_bounds0 index (shallow_model5 self)}
    requires {inv5 self}
    requires {inv1 index}
    ensures { [#"../../../../creusot-contracts/src/std/vec.rs" 133 26 133 54] has_value0 index (shallow_model5 self) ( * result) }
    ensures { [#"../../../../creusot-contracts/src/std/vec.rs" 134 26 134 57] has_value0 index (shallow_model0 ( ^ self)) ( ^ result) }
    ensures { [#"../../../../creusot-contracts/src/std/vec.rs" 135 26 135 62] resolve_elswhere0 index (shallow_model5 self) (shallow_model0 ( ^ self)) }
    ensures { [#"../../../../creusot-contracts/src/std/vec.rs" 136 26 136 55] Seq.length (shallow_model0 ( ^ self)) = Seq.length (shallow_model5 self) }
    ensures { inv6 result }
    
  val is_none0 (self : Core_Option_Option_Type.t_option (slice int32)) : bool
    requires {inv4 self}
    ensures { [#"../../../../creusot-contracts/src/std/option.rs" 36 26 36 51] result = (self = Core_Option_Option_Type.C_None) }
    
  function shallow_model3 (self : slice int32) : Seq.seq int32 =
    [#"../../../../creusot-contracts/src/model.rs" 79 8 79 31] shallow_model6 self
  val shallow_model3 (self : slice int32) : Seq.seq int32
    ensures { result = shallow_model3 self }
    
  val get0 (self : slice int32) (index : Core_Ops_Range_RangeToInclusive_Type.t_rangetoinclusive usize) : Core_Option_Option_Type.t_option (slice int32)
    requires {inv2 self}
    requires {inv1 index}
    ensures { [#"../../../../creusot-contracts/src/std/slice.rs" 252 8 252 102] in_bounds0 index (shallow_model3 self)
     -> (exists r : slice int32 . inv2 r /\ result = Core_Option_Option_Type.C_Some r /\ has_value0 index (shallow_model3 self) r) }
    ensures { [#"../../../../creusot-contracts/src/std/slice.rs" 253 18 253 55] in_bounds0 index (shallow_model3 self) \/ result = Core_Option_Option_Type.C_None }
    ensures { inv3 result }
    
  val deref0 (self : Alloc_Vec_Vec_Type.t_vec int32 (Alloc_Alloc_Global_Type.t_global)) : slice int32
    requires {inv0 self}
    ensures { [#"../../../../creusot-contracts/src/std/vec.rs" 147 26 147 42] shallow_model3 result = shallow_model2 self }
    ensures { inv2 result }
    
  predicate resolve2 (self : int32) =
<<<<<<< HEAD
    [#"../../../../creusot-contracts/src/resolve.rs" 47 8 47 12] true
=======
    [#"../../../../creusot-contracts/src/resolve.rs" 46 8 46 12] true
>>>>>>> c22743fa
  val resolve2 (self : int32) : bool
    ensures { result = resolve2 self }
    
  function index_logic0 [@inline:trivial] (self : Alloc_Vec_Vec_Type.t_vec int32 (Alloc_Alloc_Global_Type.t_global)) (ix : int) : int32
    
   =
    [#"../../../../creusot-contracts/src/logic/ops.rs" 20 8 20 31] Seq.get (shallow_model0 self) ix
  val index_logic0 [@inline:trivial] (self : Alloc_Vec_Vec_Type.t_vec int32 (Alloc_Alloc_Global_Type.t_global)) (ix : int) : int32
    ensures { result = index_logic0 self ix }
    
  predicate resolve0 (self : Alloc_Vec_Vec_Type.t_vec int32 (Alloc_Alloc_Global_Type.t_global)) =
    [#"../../../../creusot-contracts/src/std/vec.rs" 51 8 51 85] forall i : int . 0 <= i /\ i < Seq.length (shallow_model0 self)
     -> resolve2 (index_logic0 self i)
  val resolve0 (self : Alloc_Vec_Vec_Type.t_vec int32 (Alloc_Alloc_Global_Type.t_global)) : bool
    ensures { result = resolve0 self }
    
  val len0 (self : slice int32) : usize
    requires {inv2 self}
    ensures { [#"../../../../creusot-contracts/src/std/slice.rs" 238 0 334 1] Seq.length (shallow_model3 self) = UIntSize.to_int result }
    
  val index0 (self : Alloc_Vec_Vec_Type.t_vec int32 (Alloc_Alloc_Global_Type.t_global)) (index : Core_Ops_Range_RangeToInclusive_Type.t_rangetoinclusive usize) : slice int32
    requires {[#"../../../../creusot-contracts/src/std/vec.rs" 141 27 141 46] in_bounds0 index (shallow_model2 self)}
    requires {inv0 self}
    requires {inv1 index}
    ensures { [#"../../../../creusot-contracts/src/std/vec.rs" 142 26 142 54] has_value0 index (shallow_model2 self) result }
    ensures { inv2 result }
    
  use prelude.Int32
  val create_arr0 [#"../index_range.rs" 14 0 14 27] (_1 : ()) : Alloc_Vec_Vec_Type.t_vec int32 (Alloc_Alloc_Global_Type.t_global)
    ensures { [#"../index_range.rs" 7 4 12 22] Seq.length (shallow_model0 result) = 5 /\ Int32.to_int (index_logic0 result 0) = 0 /\ Int32.to_int (index_logic0 result 1) = 1 /\ Int32.to_int (index_logic0 result 2) = 2 /\ Int32.to_int (index_logic0 result 3) = 3 /\ Int32.to_int (index_logic0 result 4) = 4 }
    
  let rec cfg test_range_to_inclusive [#"../index_range.rs" 179 0 179 32] [@cfg:stackify] [@cfg:subregion_analysis] (_1 : ()) : ()
    
   = [@vc:do_not_keep_trace] [@vc:sp]
  var _0 : ();
  var arr : Alloc_Vec_Vec_Type.t_vec int32 (Alloc_Alloc_Global_Type.t_global);
  var s : slice int32;
  var _3 : slice int32;
  var _5 : Core_Ops_Range_RangeToInclusive_Type.t_rangetoinclusive usize;
  var _7 : bool;
  var _8 : usize;
  var _10 : bool;
  var _12 : usize;
  var _13 : usize;
  var _14 : bool;
  var _15 : bool;
  var _17 : usize;
  var _18 : usize;
  var _19 : bool;
  var _22 : bool;
  var _24 : Core_Option_Option_Type.t_option (slice int32);
  var _26 : slice int32;
  var _28 : Core_Ops_Range_RangeToInclusive_Type.t_rangetoinclusive usize;
  var s1 : borrowed (slice int32);
  var _31 : borrowed (slice int32);
  var _32 : borrowed (Alloc_Vec_Vec_Type.t_vec int32 (Alloc_Alloc_Global_Type.t_global));
  var _33 : Core_Ops_Range_RangeToInclusive_Type.t_rangetoinclusive usize;
  var _35 : bool;
  var _36 : usize;
  var _39 : usize;
  var _40 : usize;
  var _41 : bool;
  var _42 : usize;
  var _43 : usize;
  var _44 : bool;
  var _46 : bool;
  var _48 : usize;
  var _49 : usize;
  var _50 : bool;
  var _53 : bool;
  var _54 : usize;
  var _58 : bool;
  var _60 : int32;
  var _64 : bool;
  var _66 : int32;
  var _70 : bool;
  var _72 : int32;
  var _76 : bool;
  var _78 : int32;
  var _82 : bool;
  var _84 : int32;
  {
    goto BB0
  }
  BB0 {
    [#"../index_range.rs" 181 18 181 30] arr <- ([#"../index_range.rs" 181 18 181 30] create_arr0 ([#"../index_range.rs" 181 18 181 30] ()));
    goto BB1
  }
  BB1 {
    [#"../index_range.rs" 186 17 186 21] _5 <- Core_Ops_Range_RangeToInclusive_Type.C_RangeToInclusive ([#"../index_range.rs" 186 20 186 21] (1 : usize));
    [#"../index_range.rs" 186 16 186 22] _3 <- ([#"../index_range.rs" 186 16 186 22] index0 arr _5);
    _5 <- any Core_Ops_Range_RangeToInclusive_Type.t_rangetoinclusive usize;
    goto BB2
  }
  BB2 {
    [#"../index_range.rs" 186 12 186 22] s <- _3;
    [#"../index_range.rs" 187 12 187 19] _8 <- ([#"../index_range.rs" 187 12 187 19] len0 s);
    goto BB3
  }
  BB3 {
    [#"../index_range.rs" 187 12 187 24] _7 <- _8 = ([#"../index_range.rs" 187 23 187 24] (2 : usize));
    _8 <- any usize;
    switch (_7)
      | False -> goto BB11
      | True -> goto BB4
      end
  }
  BB4 {
    [#"../index_range.rs" 187 30 187 31] _12 <- ([#"../index_range.rs" 187 30 187 31] (0 : usize));
    [#"../index_range.rs" 187 28 187 32] _13 <- Slice.length s;
    [#"../index_range.rs" 187 28 187 32] _14 <- _12 < _13;
    assert { [@expl:index in bounds] [#"../index_range.rs" 187 28 187 32] _14 };
    goto BB5
  }
  BB5 {
    [#"../index_range.rs" 187 28 187 37] _10 <- Slice.get s _12 = ([#"../index_range.rs" 187 36 187 37] (0 : int32));
    switch (_10)
      | False -> goto BB10
      | True -> goto BB6
      end
  }
  BB6 {
    [#"../index_range.rs" 187 43 187 44] _17 <- ([#"../index_range.rs" 187 43 187 44] (1 : usize));
    [#"../index_range.rs" 187 41 187 45] _18 <- Slice.length s;
    [#"../index_range.rs" 187 41 187 45] _19 <- _17 < _18;
    assert { [@expl:index in bounds] [#"../index_range.rs" 187 41 187 45] _19 };
    goto BB7
  }
  BB7 {
    [#"../index_range.rs" 187 41 187 50] _15 <- Slice.get s _17 = ([#"../index_range.rs" 187 49 187 50] (1 : int32));
    switch (_15)
      | False -> goto BB9
      | True -> goto BB8
      end
  }
  BB8 {
    [#"../index_range.rs" 192 12 192 25] _26 <- ([#"../index_range.rs" 192 12 192 25] deref0 arr);
    goto BB13
  }
  BB9 {
    assume { resolve0 arr };
    goto BB12
  }
  BB10 {
    assume { resolve0 arr };
    goto BB12
  }
  BB11 {
    assume { resolve0 arr };
    goto BB12
  }
  BB12 {
    assert { [#"../index_range.rs" 187 4 187 51] false };
    absurd
  }
  BB13 {
    [#"../index_range.rs" 192 20 192 24] _28 <- Core_Ops_Range_RangeToInclusive_Type.C_RangeToInclusive ([#"../index_range.rs" 192 23 192 24] (5 : usize));
    [#"../index_range.rs" 192 12 192 25] _24 <- ([#"../index_range.rs" 192 12 192 25] get0 _26 _28);
    _28 <- any Core_Ops_Range_RangeToInclusive_Type.t_rangetoinclusive usize;
    goto BB14
  }
  BB14 {
    [#"../index_range.rs" 192 12 192 35] _22 <- ([#"../index_range.rs" 192 12 192 35] is_none0 _24);
    goto BB15
  }
  BB15 {
    switch (_22)
      | False -> goto BB17
      | True -> goto BB16
      end
  }
  BB16 {
    [#"../index_range.rs" 195 17 195 20] _32 <- Borrow.borrow_mut arr;
    [#"../index_range.rs" 195 17 195 20] arr <-  ^ _32;
    [#"../index_range.rs" 195 21 195 25] _33 <- Core_Ops_Range_RangeToInclusive_Type.C_RangeToInclusive ([#"../index_range.rs" 195 24 195 25] (2 : usize));
    [#"../index_range.rs" 195 20 195 26] _31 <- ([#"../index_range.rs" 195 20 195 26] index_mut0 _32 _33);
    _32 <- any borrowed (Alloc_Vec_Vec_Type.t_vec int32 (Alloc_Alloc_Global_Type.t_global));
    _33 <- any Core_Ops_Range_RangeToInclusive_Type.t_rangetoinclusive usize;
    goto BB18
  }
  BB17 {
    assume { resolve0 arr };
    assert { [#"../index_range.rs" 192 4 192 36] false };
    absurd
  }
  BB18 {
    [#"../index_range.rs" 195 12 195 26] s1 <- Borrow.borrow_final ( * _31) (Borrow.get_id _31);
    [#"../index_range.rs" 195 12 195 26] _31 <- { _31 with current = ( ^ s1) ; };
    [#"../index_range.rs" 196 12 196 19] _36 <- ([#"../index_range.rs" 196 12 196 19] len0 ( * s1));
    goto BB19
  }
  BB19 {
    [#"../index_range.rs" 196 12 196 24] _35 <- _36 = ([#"../index_range.rs" 196 23 196 24] (3 : usize));
    _36 <- any usize;
    switch (_35)
      | False -> goto BB21
      | True -> goto BB20
      end
  }
  BB20 {
    [#"../index_range.rs" 197 6 197 7] _39 <- ([#"../index_range.rs" 197 6 197 7] (0 : usize));
    [#"../index_range.rs" 197 4 197 8] _40 <- Slice.length ( * s1);
    [#"../index_range.rs" 197 4 197 8] _41 <- _39 < _40;
    assert { [@expl:index in bounds] [#"../index_range.rs" 197 4 197 8] _41 };
    goto BB22
  }
  BB21 {
    assume { resolve1 s1 };
    assume { resolve1 _31 };
    assume { resolve0 arr };
    assert { [#"../index_range.rs" 196 4 196 25] false };
    absurd
  }
  BB22 {
    [#"../index_range.rs" 197 4 197 13] s1 <- { s1 with current = Slice.set ( * s1) _39 ([#"../index_range.rs" 197 11 197 13] (-1 : int32)) ; };
    [#"../index_range.rs" 198 6 198 7] _42 <- ([#"../index_range.rs" 198 6 198 7] (2 : usize));
    [#"../index_range.rs" 198 4 198 8] _43 <- Slice.length ( * s1);
    [#"../index_range.rs" 198 4 198 8] _44 <- _42 < _43;
    assert { [@expl:index in bounds] [#"../index_range.rs" 198 4 198 8] _44 };
    goto BB23
  }
  BB23 {
    [#"../index_range.rs" 198 4 198 13] s1 <- { s1 with current = Slice.set ( * s1) _42 ([#"../index_range.rs" 198 11 198 13] (-1 : int32)) ; };
    [#"../index_range.rs" 200 14 200 15] _48 <- ([#"../index_range.rs" 200 14 200 15] (1 : usize));
    [#"../index_range.rs" 200 12 200 16] _49 <- Slice.length ( * s1);
    [#"../index_range.rs" 200 12 200 16] _50 <- _48 < _49;
    assert { [@expl:index in bounds] [#"../index_range.rs" 200 12 200 16] _50 };
    goto BB24
  }
  BB24 {
    assume { resolve1 s1 };
    [#"../index_range.rs" 200 12 200 21] _46 <- Slice.get ( * s1) _48 = ([#"../index_range.rs" 200 20 200 21] (1 : int32));
    assume { resolve1 _31 };
    switch (_46)
      | False -> goto BB26
      | True -> goto BB25
      end
  }
  BB25 {
    [#"../index_range.rs" 202 12 202 21] _54 <- ([#"../index_range.rs" 202 12 202 21] len1 arr);
    goto BB27
  }
  BB26 {
    assume { resolve0 arr };
    assert { [#"../index_range.rs" 200 4 200 22] false };
    absurd
  }
  BB27 {
    [#"../index_range.rs" 202 12 202 26] _53 <- _54 = ([#"../index_range.rs" 202 25 202 26] (5 : usize));
    _54 <- any usize;
    switch (_53)
      | False -> goto BB29
      | True -> goto BB28
      end
  }
  BB28 {
    [#"../index_range.rs" 203 15 203 18] _60 <- ([#"../index_range.rs" 203 15 203 18] index1 arr ([#"../index_range.rs" 203 16 203 17] (0 : usize)));
    goto BB30
  }
  BB29 {
    assume { resolve0 arr };
    assert { [#"../index_range.rs" 202 4 202 27] false };
    absurd
  }
  BB30 {
    [#"../index_range.rs" 203 12 203 24] _58 <- _60 = ([#"../index_range.rs" 203 22 203 24] (-1 : int32));
    switch (_58)
      | False -> goto BB32
      | True -> goto BB31
      end
  }
  BB31 {
    [#"../index_range.rs" 204 15 204 18] _66 <- ([#"../index_range.rs" 204 15 204 18] index1 arr ([#"../index_range.rs" 204 16 204 17] (1 : usize)));
    goto BB33
  }
  BB32 {
    assume { resolve0 arr };
    assert { [#"../index_range.rs" 203 4 203 25] false };
    absurd
  }
  BB33 {
    [#"../index_range.rs" 204 12 204 23] _64 <- _66 = ([#"../index_range.rs" 204 22 204 23] (1 : int32));
    switch (_64)
      | False -> goto BB35
      | True -> goto BB34
      end
  }
  BB34 {
    [#"../index_range.rs" 205 15 205 18] _72 <- ([#"../index_range.rs" 205 15 205 18] index1 arr ([#"../index_range.rs" 205 16 205 17] (2 : usize)));
    goto BB36
  }
  BB35 {
    assume { resolve0 arr };
    assert { [#"../index_range.rs" 204 4 204 24] false };
    absurd
  }
  BB36 {
    [#"../index_range.rs" 205 12 205 24] _70 <- _72 = ([#"../index_range.rs" 205 22 205 24] (-1 : int32));
    switch (_70)
      | False -> goto BB38
      | True -> goto BB37
      end
  }
  BB37 {
    [#"../index_range.rs" 206 15 206 18] _78 <- ([#"../index_range.rs" 206 15 206 18] index1 arr ([#"../index_range.rs" 206 16 206 17] (3 : usize)));
    goto BB39
  }
  BB38 {
    assume { resolve0 arr };
    assert { [#"../index_range.rs" 205 4 205 25] false };
    absurd
  }
  BB39 {
    [#"../index_range.rs" 206 12 206 23] _76 <- _78 = ([#"../index_range.rs" 206 22 206 23] (3 : int32));
    switch (_76)
      | False -> goto BB41
      | True -> goto BB40
      end
  }
  BB40 {
    [#"../index_range.rs" 207 15 207 18] _84 <- ([#"../index_range.rs" 207 15 207 18] index1 arr ([#"../index_range.rs" 207 16 207 17] (4 : usize)));
    goto BB42
  }
  BB41 {
    assume { resolve0 arr };
    assert { [#"../index_range.rs" 206 4 206 24] false };
    absurd
  }
  BB42 {
    assume { resolve0 arr };
    [#"../index_range.rs" 207 12 207 23] _82 <- _84 = ([#"../index_range.rs" 207 22 207 23] (4 : int32));
    switch (_82)
      | False -> goto BB44
      | True -> goto BB43
      end
  }
  BB43 {
    [#"../index_range.rs" 179 33 208 1] _0 <- ([#"../index_range.rs" 179 33 208 1] ());
    goto BB45
  }
  BB44 {
    assert { [#"../index_range.rs" 207 4 207 24] false };
    absurd
  }
  BB45 {
    return _0
  }
  
end<|MERGE_RESOLUTION|>--- conflicted
+++ resolved
@@ -386,11 +386,7 @@
     ensures { [#"../../../../creusot-contracts/src/std/vec.rs" 75 26 75 48] UIntSize.to_int result = Seq.length (shallow_model2 self) }
     
   predicate resolve1 (self : borrowed (slice int32)) =
-<<<<<<< HEAD
-    [#"../../../../creusot-contracts/src/resolve.rs" 27 20 27 34]  ^ self =  * self
-=======
     [#"../../../../creusot-contracts/src/resolve.rs" 26 20 26 34]  ^ self =  * self
->>>>>>> c22743fa
   val resolve1 (self : borrowed (slice int32)) : bool
     ensures { result = resolve1 self }
     
@@ -461,11 +457,7 @@
     ensures { inv2 result }
     
   predicate resolve2 (self : int32) =
-<<<<<<< HEAD
-    [#"../../../../creusot-contracts/src/resolve.rs" 47 8 47 12] true
-=======
     [#"../../../../creusot-contracts/src/resolve.rs" 46 8 46 12] true
->>>>>>> c22743fa
   val resolve2 (self : int32) : bool
     ensures { result = resolve2 self }
     
@@ -1210,11 +1202,7 @@
     ensures { [#"../../../../creusot-contracts/src/std/vec.rs" 75 26 75 48] UIntSize.to_int result = Seq.length (shallow_model2 self) }
     
   predicate resolve1 (self : borrowed (slice int32)) =
-<<<<<<< HEAD
-    [#"../../../../creusot-contracts/src/resolve.rs" 27 20 27 34]  ^ self =  * self
-=======
     [#"../../../../creusot-contracts/src/resolve.rs" 26 20 26 34]  ^ self =  * self
->>>>>>> c22743fa
   val resolve1 (self : borrowed (slice int32)) : bool
     ensures { result = resolve1 self }
     
@@ -1285,11 +1273,7 @@
     ensures { inv2 result }
     
   predicate resolve2 (self : int32) =
-<<<<<<< HEAD
-    [#"../../../../creusot-contracts/src/resolve.rs" 47 8 47 12] true
-=======
     [#"../../../../creusot-contracts/src/resolve.rs" 46 8 46 12] true
->>>>>>> c22743fa
   val resolve2 (self : int32) : bool
     ensures { result = resolve2 self }
     
@@ -1844,11 +1828,7 @@
     ensures { [#"../../../../creusot-contracts/src/std/vec.rs" 75 26 75 48] UIntSize.to_int result = Seq.length (shallow_model2 self) }
     
   predicate resolve1 (self : borrowed (slice int32)) =
-<<<<<<< HEAD
-    [#"../../../../creusot-contracts/src/resolve.rs" 27 20 27 34]  ^ self =  * self
-=======
     [#"../../../../creusot-contracts/src/resolve.rs" 26 20 26 34]  ^ self =  * self
->>>>>>> c22743fa
   val resolve1 (self : borrowed (slice int32)) : bool
     ensures { result = resolve1 self }
     
@@ -1921,11 +1901,7 @@
     ensures { inv2 result }
     
   predicate resolve2 (self : int32) =
-<<<<<<< HEAD
-    [#"../../../../creusot-contracts/src/resolve.rs" 47 8 47 12] true
-=======
     [#"../../../../creusot-contracts/src/resolve.rs" 46 8 46 12] true
->>>>>>> c22743fa
   val resolve2 (self : int32) : bool
     ensures { result = resolve2 self }
     
@@ -2485,11 +2461,7 @@
     ensures { [#"../../../../creusot-contracts/src/std/vec.rs" 75 26 75 48] UIntSize.to_int result = Seq.length (shallow_model2 self) }
     
   predicate resolve1 (self : borrowed (slice int32)) =
-<<<<<<< HEAD
-    [#"../../../../creusot-contracts/src/resolve.rs" 27 20 27 34]  ^ self =  * self
-=======
     [#"../../../../creusot-contracts/src/resolve.rs" 26 20 26 34]  ^ self =  * self
->>>>>>> c22743fa
   val resolve1 (self : borrowed (slice int32)) : bool
     ensures { result = resolve1 self }
     
@@ -2536,11 +2508,7 @@
     ensures { inv4 result }
     
   predicate resolve2 (self : int32) =
-<<<<<<< HEAD
-    [#"../../../../creusot-contracts/src/resolve.rs" 47 8 47 12] true
-=======
     [#"../../../../creusot-contracts/src/resolve.rs" 46 8 46 12] true
->>>>>>> c22743fa
   val resolve2 (self : int32) : bool
     ensures { result = resolve2 self }
     
@@ -3088,11 +3056,7 @@
     ensures { [#"../../../../creusot-contracts/src/std/vec.rs" 75 26 75 48] UIntSize.to_int result = Seq.length (shallow_model2 self) }
     
   predicate resolve1 (self : borrowed (slice int32)) =
-<<<<<<< HEAD
-    [#"../../../../creusot-contracts/src/resolve.rs" 27 20 27 34]  ^ self =  * self
-=======
     [#"../../../../creusot-contracts/src/resolve.rs" 26 20 26 34]  ^ self =  * self
->>>>>>> c22743fa
   val resolve1 (self : borrowed (slice int32)) : bool
     ensures { result = resolve1 self }
     
@@ -3165,11 +3129,7 @@
     ensures { inv2 result }
     
   predicate resolve2 (self : int32) =
-<<<<<<< HEAD
-    [#"../../../../creusot-contracts/src/resolve.rs" 47 8 47 12] true
-=======
     [#"../../../../creusot-contracts/src/resolve.rs" 46 8 46 12] true
->>>>>>> c22743fa
   val resolve2 (self : int32) : bool
     ensures { result = resolve2 self }
     
