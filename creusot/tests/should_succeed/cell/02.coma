module M_02__fib [#"02.rs" 32 0 32 25]
  let%span s020 = "02.rs" 31 10 31 11
  let%span s021 = "02.rs" 29 0 29 8
  
  use prelude.prelude.Int
  
  constant i  : int
  
  function fib'0 [#"02.rs" 32 0 32 25] (i : int) : int
  
  goal vc_fib'0 : if i <= 0 then
    true
  else
    if i = 1 then
      true
    else
      (0 <= ([%#s020] i) /\ ([%#s020] i - 1) < ([%#s020] i)) /\ 0 <= ([%#s020] i) /\ ([%#s020] i - 2) < ([%#s020] i)
    
  
end
module M_02__lemma_fib_bound [#"02.rs" 47 0 47 30]
  let%span s020 = "02.rs" 44 11 44 17
  let%span s021 = "02.rs" 45 10 45 28
  let%span s022 = "02.rs" 46 10 46 11
  let%span s023 = "02.rs" 43 0 43 8
  let%span s024 = "02.rs" 31 10 31 11
  let%span s025 = "02.rs" 29 0 29 8
  
  use prelude.prelude.Int
  
  function fib'0 [#"02.rs" 32 0 32 25] (i : int) : int
  
  axiom fib'0_def : forall i : int . fib'0 i
  = ([%#s025] if i <= 0 then 0 else if i = 1 then 1 else fib'0 (i - 1) + fib'0 (i - 2))
  
  use int.Power
  
  constant i  : int
  
  function lemma_fib_bound'0 [#"02.rs" 47 0 47 30] (i : int) : ()
  
  goal vc_lemma_fib_bound'0 : ([%#s020] 0 <= i)
   -> (if i = 0 then
    [%#s021] fib'0 i <= Power.power 2 i
  else
    if i = 1 then
      [%#s021] fib'0 i <= Power.power 2 i
    else
      (([@expl:lemma_fib_bound requires] [%#s020] 0 <= i - 2) /\ 0 <= ([%#s022] i) /\ ([%#s022] i - 2) < ([%#s022] i))
      /\ (([%#s021] fib'0 (i - 2) <= Power.power 2 (i - 2))
       -> (let _ = lemma_fib_bound'0 (i - 2) in (([@expl:lemma_fib_bound requires] [%#s020] 0 <= i - 1)
      /\ 0 <= ([%#s022] i) /\ ([%#s022] i - 1) < ([%#s022] i))
      /\ (([%#s021] fib'0 (i - 1) <= Power.power 2 (i - 1))  -> ([%#s021] fib'0 i <= Power.power 2 i))))
    
  )
end
module M_02__fib_memo [#"02.rs" 95 0 95 50]
  let%span s020 = "02.rs" 99 32 99 33
  let%span s021 = "02.rs" 100 16 100 17
  let%span s022 = "02.rs" 101 27 101 28
  let%span s023 = "02.rs" 102 16 102 17
  let%span s024 = "02.rs" 104 16 104 43
  let%span s025 = "02.rs" 105 16 105 45
  let%span s026 = "02.rs" 106 34 106 35
  let%span s027 = "02.rs" 106 57 106 58
  let%span s028 = "02.rs" 108 28 108 45
  let%span s029 = "02.rs" 91 11 91 25
  let%span s0210 = "02.rs" 92 11 92 26
  let%span s0211 = "02.rs" 94 11 94 19
  let%span s0212 = "02.rs" 93 10 93 28
  let%span svec13 = "../../../../creusot-contracts/src/std/vec.rs" 162 27 162 46
  let%span svec14 = "../../../../creusot-contracts/src/std/vec.rs" 163 26 163 54
  let%span s0215 = "02.rs" 18 16 18 20
  let%span s0216 = "02.rs" 18 25 18 26
  let%span s0217 = "02.rs" 17 4 17 42
  let%span s0218 = "02.rs" 61 10 61 49
  let%span s0219 = "02.rs" 44 11 44 17
  let%span s0220 = "02.rs" 45 10 45 28
  let%span s0221 = "02.rs" 46 10 46 11
  let%span s0222 = "02.rs" 43 0 43 8
  let%span s0223 = "02.rs" 31 10 31 11
  let%span s0224 = "02.rs" 29 0 29 8
  let%span s0225 = "02.rs" 24 16 24 20
  let%span s0226 = "02.rs" 24 22 24 23
  let%span s0227 = "02.rs" 23 4 23 38
  let%span s0228 = "02.rs" 86 8 86 47
<<<<<<< HEAD
  let%span smodel29 = "../../../../creusot-contracts/src/model.rs" 88 8 88 22
  let%span sslice30 = "../../../../creusot-contracts/src/std/slice.rs" 140 20 140 37
  let%span sslice31 = "../../../../creusot-contracts/src/std/slice.rs" 147 20 147 37
=======
  let%span smodel29 = "../../../../creusot-contracts/src/model.rs" 92 8 92 22
  let%span sslice30 = "../../../../creusot-contracts/src/std/slice.rs" 122 20 122 37
  let%span sslice31 = "../../../../creusot-contracts/src/std/slice.rs" 129 20 129 37
>>>>>>> 4c2c8706
  let%span s0232 = "02.rs" 72 12 75 13
  let%span sindex33 = "../../../../creusot-contracts/src/logic/ops/index.rs" 27 8 27 31
  let%span svec34 = "../../../../creusot-contracts/src/std/vec.rs" 18 14 18 41
  
  use prelude.prelude.Borrow
  
  use prelude.prelude.Opaque
  
  type t_NonNull'0  =
    { t_NonNull__pointer'0: opaque_ptr }
  
  type t_Unique'0  =
    { t_Unique__pointer'0: t_NonNull'0; t_Unique__qy95zmarker'0: () }
  
  use prelude.prelude.Int
  
  use prelude.prelude.UInt64
  
  type t_Cap'0  =
    { t_Cap__0'0: UInt64.t }
  
  type t_RawVec'0  =
    { t_RawVec__ptr'0: t_Unique'0; t_RawVec__cap'0: t_Cap'0; t_RawVec__alloc'0: () }
  
  type t_Vec'0  =
    { t_Vec__buf'0: t_RawVec'0; t_Vec__len'0: UInt64.t }
  
  predicate inv'0 (_1 : t_Vec'0)
  
  axiom inv_axiom'0 [@rewrite] : forall x : t_Vec'0 [inv'0 x] . inv'0 x = true
  
  predicate inv'1 (_1 : UInt64.t)
  
  axiom inv_axiom'1 [@rewrite] : forall x : UInt64.t [inv'1 x] . inv'1 x = true
  
  type t_Option'0  =
    | C_None'0
    | C_Some'0 UInt64.t
  
  type t_UnsafeCell'0  =
    { t_UnsafeCell__value'0: t_Option'0 }
  
  type t_Cell'1  =
    { t_Cell__value'0: t_UnsafeCell'0 }
  
  type t_Fib'0  =
    { t_Fib__ix'0: UInt64.t }
  
  type t_Cell'0  =
    { t_Cell__inner'0: t_Cell'1; t_Cell__ghost_inv'0: t_Fib'0 }
  
  use seq.Seq
  
  use seq.Seq
  
  constant v_MAX'0 : UInt64.t = (18446744073709551615 : UInt64.t)
  
  use prelude.prelude.UInt64
  
  function view'1 (self : t_Vec'0) : Seq.seq (t_Cell'0)
  
  axiom view'1_spec : forall self : t_Vec'0 . [%#svec34] Seq.length (view'1 self) <= UInt64.t'int (v_MAX'0 : UInt64.t)
  
  function view'0 (self : t_Vec'0) : Seq.seq (t_Cell'0) =
    [%#smodel29] view'1 self
  
  predicate in_bounds'0 [@inline:trivial] (self : UInt64.t) (seq : Seq.seq (t_Cell'0)) =
    [%#sslice30] UInt64.t'int self < Seq.length seq
  
  predicate inv'2 (_1 : t_Cell'0)
  
  axiom inv_axiom'2 [@rewrite] : forall x : t_Cell'0 [inv'2 x] . inv'2 x = true
  
  use seq.Seq
  
  predicate has_value'0 [@inline:trivial] (self : UInt64.t) (seq : Seq.seq (t_Cell'0)) (out : t_Cell'0) =
    [%#sslice31] Seq.get seq (UInt64.t'int self) = out
  
  let rec index'0 (self:t_Vec'0) (index:UInt64.t) (return'  (ret:t_Cell'0))= {[@expl:index 'self' type invariant] inv'0 self}
    {[@expl:index 'index' type invariant] inv'1 index}
    {[@expl:index requires] [%#svec13] in_bounds'0 index (view'0 self)}
    any
    [ return' (result:t_Cell'0)-> {inv'2 result}
      {[%#svec14] has_value'0 index (view'0 self) result}
      (! return' {result}) ]
    
  
  predicate inv'3 (_1 : t_Option'0)
  
  axiom inv_axiom'3 [@rewrite] : forall x : t_Option'0 [inv'3 x] . inv'3 x = true
  
  function fib'0 [#"02.rs" 32 0 32 25] (i : int) : int
  
  axiom fib'0_def : forall i : int . fib'0 i
  = ([%#s0224] if i <= 0 then 0 else if i = 1 then 1 else fib'0 (i - 1) + fib'0 (i - 2))
  
  predicate inv'4 [#"02.rs" 70 4 70 43] (self : t_Fib'0) (v : t_Option'0) =
    [%#s0232] match v with
      | C_None'0 -> true
      | C_Some'0 i -> UInt64.t'int i = fib'0 (UInt64.t'int self.t_Fib__ix'0)
      end
  
  let rec get'0 (self:t_Cell'0) (return'  (ret:t_Option'0))= {[@expl:get 'self' type invariant] [%#s0215] inv'2 self}
    any
    [ return' (result:t_Option'0)-> {[%#s0216] inv'3 result}
      {[%#s0217] inv'4 self.t_Cell__ghost_inv'0 result}
      (! return' {result}) ]
    
  
  let rec v_Some'0 (input:t_Option'0) (ret  (field_0:UInt64.t))= any
    [ good (field_0:UInt64.t)-> {C_Some'0 field_0 = input} (! ret {field_0})
    | bad -> {forall field_0 : UInt64.t [C_Some'0 field_0 : t_Option'0] . C_Some'0 field_0 <> input} (! {false} any) ]
    
  
  use int.Power
  
  function lemma_max_int'0 [#"02.rs" 62 0 62 22] (_1 : ()) : ()
  
  axiom lemma_max_int'0_spec : forall _1 : () . [%#s0218] Power.power 2 63 < 18446744073709551615
  
  use prelude.prelude.Snapshot
  
  function lemma_fib_bound'0 [#"02.rs" 47 0 47 30] (i : int) : ()
  
  axiom lemma_fib_bound'0_def : forall i : int . ([%#s0219] 0 <= i)
   -> lemma_fib_bound'0 i
  = ([%#s0222] if i = 0 then
    ()
  else
    if i = 1 then () else let _ = lemma_fib_bound'0 (i - 2) in lemma_fib_bound'0 (i - 1)
  )
  
  axiom lemma_fib_bound'0_spec : forall i : int . ([%#s0219] 0 <= i)  -> ([%#s0220] fib'0 i <= Power.power 2 i)
  
  use prelude.prelude.Snapshot
  
  let rec set'0 (self:t_Cell'0) (v:t_Option'0) (return'  (ret:()))= {[@expl:set 'self' type invariant] [%#s0225] inv'2 self}
    {[@expl:set 'v' type invariant] [%#s0226] inv'3 v}
    {[@expl:set requires] [%#s0227] inv'4 self.t_Cell__ghost_inv'0 v}
    any [ return' (result:())-> (! return' {result}) ] 
  
  use prelude.prelude.Intrinsic
  
  use prelude.prelude.Snapshot
  
  use prelude.prelude.Snapshot
  
  function index_logic'0 [@inline:trivial] (self : t_Vec'0) (ix : int) : t_Cell'0 =
    [%#sindex33] Seq.get (view'1 self) ix
  
  predicate fib_cell'0 [#"02.rs" 84 0 84 32] (v : t_Vec'0) =
    [%#s0228] forall i : int . UInt64.t'int ((index_logic'0 v i).t_Cell__ghost_inv'0).t_Fib__ix'0 = i
  
  meta "compute_max_steps" 1000000
  
  let rec fib_memo'0 (mem:t_Vec'0) (i:UInt64.t) (return'  (ret:UInt64.t))= {[@expl:fib_memo requires #0] [%#s029] fib_cell'0 mem}
    {[@expl:fib_memo requires #1] [%#s0210] UInt64.t'int i < Seq.length (view'0 mem)}
    {[@expl:fib_memo requires #2] [%#s0211] UInt64.t'int i <= 63}
    (! bb0
    [ bb0 = s0 [ s0 = index'0 {mem} {i} (fun (_ret':t_Cell'0) ->  [ &_9 <- _ret' ] s1) | s1 = bb1 ] 
    | bb1 = s0 [ s0 = get'0 {_9} (fun (_ret':t_Option'0) ->  [ &_7 <- _ret' ] s1) | s1 = bb2 ] 
    | bb2 = any [ br0 -> {_7 = C_None'0 } (! bb5) | br1 (x0:UInt64.t)-> {_7 = C_Some'0 x0} (! bb4) ] 
    | bb4 = bb6
    | bb6 = s0 [ s0 = v_Some'0 {_7} (fun (r0'0:UInt64.t) ->  [ &v <- r0'0 ] s1) | s1 =  [ &_0 <- v ] s2 | s2 = bb19 ] 
    | bb5 = s0
      [ s0 = UInt64.eq {i} {[%#s020] (0 : UInt64.t)} (fun (_ret':bool) ->  [ &_15 <- _ret' ] s1)
      | s1 = any [ br0 -> {_15 = false} (! bb8) | br1 -> {_15} (! bb7) ]  ]
      
    | bb7 = s0 [ s0 =  [ &fib_i <- [%#s021] (0 : UInt64.t) ] s1 | s1 = bb16 ] 
    | bb8 = s0
      [ s0 = UInt64.eq {i} {[%#s022] (1 : UInt64.t)} (fun (_ret':bool) ->  [ &_17 <- _ret' ] s1)
      | s1 = any [ br0 -> {_17 = false} (! bb10) | br1 -> {_17} (! bb9) ]  ]
      
    | bb9 = s0 [ s0 =  [ &fib_i <- [%#s023] (1 : UInt64.t) ] s1 | s1 = bb15 ] 
    | bb10 = s0 [ s0 =  [ &_19 <- [%#s024] Snapshot.new () ] s1 | s1 = bb11 ] 
    | bb11 = s0 [ s0 =  [ &_21 <- [%#s025] Snapshot.new () ] s1 | s1 = bb12 ] 
    | bb12 = s0
      [ s0 = UInt64.sub {i} {[%#s026] (1 : UInt64.t)} (fun (_ret':UInt64.t) ->  [ &_25 <- _ret' ] s1)
      | s1 = fib_memo'0 {mem} {_25} (fun (_ret':UInt64.t) ->  [ &_23 <- _ret' ] s2)
      | s2 = bb13 ]
      
    | bb13 = s0
      [ s0 = UInt64.sub {i} {[%#s027] (2 : UInt64.t)} (fun (_ret':UInt64.t) ->  [ &_29 <- _ret' ] s1)
      | s1 = fib_memo'0 {mem} {_29} (fun (_ret':UInt64.t) ->  [ &_27 <- _ret' ] s2)
      | s2 = bb14 ]
      
    | bb14 = s0 [ s0 = UInt64.add {_23} {_27} (fun (_ret':UInt64.t) ->  [ &fib_i <- _ret' ] s1) | s1 = bb15 ] 
    | bb15 = bb16
    | bb16 = s0
      [ s0 = {[@expl:assertion] [%#s028] UInt64.t'int fib_i = fib'0 (UInt64.t'int i)} s1
      | s1 = index'0 {mem} {i} (fun (_ret':t_Cell'0) ->  [ &_35 <- _ret' ] s2)
      | s2 = bb17 ]
      
    | bb17 = s0
      [ s0 =  [ &_38 <- C_Some'0 fib_i ] s1
      | s1 = set'0 {_35} {_38} (fun (_ret':()) ->  [ &_33 <- _ret' ] s2)
      | s2 = bb18 ]
      
    | bb18 = s0 [ s0 =  [ &_0 <- fib_i ] s1 | s1 = bb19 ] 
    | bb19 = return' {_0} ]
    )
    [ & _0 : UInt64.t = any_l ()
    | & mem : t_Vec'0 = mem
    | & i : UInt64.t = i
    | & _7 : t_Option'0 = any_l ()
    | & _9 : t_Cell'0 = any_l ()
    | & v : UInt64.t = any_l ()
    | & fib_i : UInt64.t = any_l ()
    | & _15 : bool = any_l ()
    | & _17 : bool = any_l ()
    | & _19 : Snapshot.snap_ty () = any_l ()
    | & _21 : Snapshot.snap_ty () = any_l ()
    | & _23 : UInt64.t = any_l ()
    | & _25 : UInt64.t = any_l ()
    | & _27 : UInt64.t = any_l ()
    | & _29 : UInt64.t = any_l ()
    | & _33 : () = any_l ()
    | & _35 : t_Cell'0 = any_l ()
    | & _38 : t_Option'0 = any_l () ]
    
    [ return' (result:UInt64.t)-> {[@expl:fib_memo ensures] [%#s0212] UInt64.t'int result = fib'0 (UInt64.t'int i)}
      (! return' {result}) ]
    
end<|MERGE_RESOLUTION|>--- conflicted
+++ resolved
@@ -84,15 +84,9 @@
   let%span s0226 = "02.rs" 24 22 24 23
   let%span s0227 = "02.rs" 23 4 23 38
   let%span s0228 = "02.rs" 86 8 86 47
-<<<<<<< HEAD
-  let%span smodel29 = "../../../../creusot-contracts/src/model.rs" 88 8 88 22
-  let%span sslice30 = "../../../../creusot-contracts/src/std/slice.rs" 140 20 140 37
-  let%span sslice31 = "../../../../creusot-contracts/src/std/slice.rs" 147 20 147 37
-=======
   let%span smodel29 = "../../../../creusot-contracts/src/model.rs" 92 8 92 22
   let%span sslice30 = "../../../../creusot-contracts/src/std/slice.rs" 122 20 122 37
   let%span sslice31 = "../../../../creusot-contracts/src/std/slice.rs" 129 20 129 37
->>>>>>> 4c2c8706
   let%span s0232 = "02.rs" 72 12 75 13
   let%span sindex33 = "../../../../creusot-contracts/src/logic/ops/index.rs" 27 8 27 31
   let%span svec34 = "../../../../creusot-contracts/src/std/vec.rs" 18 14 18 41
@@ -107,30 +101,28 @@
   type t_Unique'0  =
     { t_Unique__pointer'0: t_NonNull'0; t_Unique__qy95zmarker'0: () }
   
-  use prelude.prelude.Int
-  
-  use prelude.prelude.UInt64
+  use prelude.prelude.UIntSize
   
   type t_Cap'0  =
-    { t_Cap__0'0: UInt64.t }
+    { t_Cap__0'0: usize }
   
   type t_RawVec'0  =
     { t_RawVec__ptr'0: t_Unique'0; t_RawVec__cap'0: t_Cap'0; t_RawVec__alloc'0: () }
   
   type t_Vec'0  =
-    { t_Vec__buf'0: t_RawVec'0; t_Vec__len'0: UInt64.t }
+    { t_Vec__buf'0: t_RawVec'0; t_Vec__len'0: usize }
   
   predicate inv'0 (_1 : t_Vec'0)
   
   axiom inv_axiom'0 [@rewrite] : forall x : t_Vec'0 [inv'0 x] . inv'0 x = true
   
-  predicate inv'1 (_1 : UInt64.t)
-  
-  axiom inv_axiom'1 [@rewrite] : forall x : UInt64.t [inv'1 x] . inv'1 x = true
+  predicate inv'1 (_1 : usize)
+  
+  axiom inv_axiom'1 [@rewrite] : forall x : usize [inv'1 x] . inv'1 x = true
   
   type t_Option'0  =
     | C_None'0
-    | C_Some'0 UInt64.t
+    | C_Some'0 usize
   
   type t_UnsafeCell'0  =
     { t_UnsafeCell__value'0: t_Option'0 }
@@ -139,7 +131,7 @@
     { t_Cell__value'0: t_UnsafeCell'0 }
   
   type t_Fib'0  =
-    { t_Fib__ix'0: UInt64.t }
+    { t_Fib__ix'0: usize }
   
   type t_Cell'0  =
     { t_Cell__inner'0: t_Cell'1; t_Cell__ghost_inv'0: t_Fib'0 }
@@ -148,19 +140,21 @@
   
   use seq.Seq
   
-  constant v_MAX'0 : UInt64.t = (18446744073709551615 : UInt64.t)
-  
-  use prelude.prelude.UInt64
+  constant v_MAX'0 : usize = (18446744073709551615 : usize)
+  
+  use prelude.prelude.UIntSize
+  
+  use prelude.prelude.Int
   
   function view'1 (self : t_Vec'0) : Seq.seq (t_Cell'0)
   
-  axiom view'1_spec : forall self : t_Vec'0 . [%#svec34] Seq.length (view'1 self) <= UInt64.t'int (v_MAX'0 : UInt64.t)
+  axiom view'1_spec : forall self : t_Vec'0 . [%#svec34] Seq.length (view'1 self) <= UIntSize.to_int (v_MAX'0 : usize)
   
   function view'0 (self : t_Vec'0) : Seq.seq (t_Cell'0) =
     [%#smodel29] view'1 self
   
-  predicate in_bounds'0 [@inline:trivial] (self : UInt64.t) (seq : Seq.seq (t_Cell'0)) =
-    [%#sslice30] UInt64.t'int self < Seq.length seq
+  predicate in_bounds'0 [@inline:trivial] (self : usize) (seq : Seq.seq (t_Cell'0)) =
+    [%#sslice30] UIntSize.to_int self < Seq.length seq
   
   predicate inv'2 (_1 : t_Cell'0)
   
@@ -168,10 +162,10 @@
   
   use seq.Seq
   
-  predicate has_value'0 [@inline:trivial] (self : UInt64.t) (seq : Seq.seq (t_Cell'0)) (out : t_Cell'0) =
-    [%#sslice31] Seq.get seq (UInt64.t'int self) = out
-  
-  let rec index'0 (self:t_Vec'0) (index:UInt64.t) (return'  (ret:t_Cell'0))= {[@expl:index 'self' type invariant] inv'0 self}
+  predicate has_value'0 [@inline:trivial] (self : usize) (seq : Seq.seq (t_Cell'0)) (out : t_Cell'0) =
+    [%#sslice31] Seq.get seq (UIntSize.to_int self) = out
+  
+  let rec index'0 (self:t_Vec'0) (index:usize) (return'  (ret:t_Cell'0))= {[@expl:index 'self' type invariant] inv'0 self}
     {[@expl:index 'index' type invariant] inv'1 index}
     {[@expl:index requires] [%#svec13] in_bounds'0 index (view'0 self)}
     any
@@ -192,7 +186,7 @@
   predicate inv'4 [#"02.rs" 70 4 70 43] (self : t_Fib'0) (v : t_Option'0) =
     [%#s0232] match v with
       | C_None'0 -> true
-      | C_Some'0 i -> UInt64.t'int i = fib'0 (UInt64.t'int self.t_Fib__ix'0)
+      | C_Some'0 i -> UIntSize.to_int i = fib'0 (UIntSize.to_int self.t_Fib__ix'0)
       end
   
   let rec get'0 (self:t_Cell'0) (return'  (ret:t_Option'0))= {[@expl:get 'self' type invariant] [%#s0215] inv'2 self}
@@ -202,16 +196,17 @@
       (! return' {result}) ]
     
   
-  let rec v_Some'0 (input:t_Option'0) (ret  (field_0:UInt64.t))= any
-    [ good (field_0:UInt64.t)-> {C_Some'0 field_0 = input} (! ret {field_0})
-    | bad -> {forall field_0 : UInt64.t [C_Some'0 field_0 : t_Option'0] . C_Some'0 field_0 <> input} (! {false} any) ]
+  let rec v_Some'0 (input:t_Option'0) (ret  (field_0:usize))= any
+    [ good (field_0:usize)-> {C_Some'0 field_0 = input} (! ret {field_0})
+    | bad -> {forall field_0 : usize [C_Some'0 field_0 : t_Option'0] . C_Some'0 field_0 <> input} (! {false} any) ]
     
   
   use int.Power
   
   function lemma_max_int'0 [#"02.rs" 62 0 62 22] (_1 : ()) : ()
   
-  axiom lemma_max_int'0_spec : forall _1 : () . [%#s0218] Power.power 2 63 < 18446744073709551615
+  axiom lemma_max_int'0_spec : forall _1 : () . [%#s0218] Power.power 2 63
+  < UIntSize.to_int (18446744073709551615 : usize)
   
   use prelude.prelude.Snapshot
   
@@ -244,45 +239,45 @@
     [%#sindex33] Seq.get (view'1 self) ix
   
   predicate fib_cell'0 [#"02.rs" 84 0 84 32] (v : t_Vec'0) =
-    [%#s0228] forall i : int . UInt64.t'int ((index_logic'0 v i).t_Cell__ghost_inv'0).t_Fib__ix'0 = i
+    [%#s0228] forall i : int . UIntSize.to_int ((index_logic'0 v i).t_Cell__ghost_inv'0).t_Fib__ix'0 = i
   
   meta "compute_max_steps" 1000000
   
-  let rec fib_memo'0 (mem:t_Vec'0) (i:UInt64.t) (return'  (ret:UInt64.t))= {[@expl:fib_memo requires #0] [%#s029] fib_cell'0 mem}
-    {[@expl:fib_memo requires #1] [%#s0210] UInt64.t'int i < Seq.length (view'0 mem)}
-    {[@expl:fib_memo requires #2] [%#s0211] UInt64.t'int i <= 63}
+  let rec fib_memo'0 (mem:t_Vec'0) (i:usize) (return'  (ret:usize))= {[@expl:fib_memo requires #0] [%#s029] fib_cell'0 mem}
+    {[@expl:fib_memo requires #1] [%#s0210] UIntSize.to_int i < Seq.length (view'0 mem)}
+    {[@expl:fib_memo requires #2] [%#s0211] UIntSize.to_int i <= 63}
     (! bb0
     [ bb0 = s0 [ s0 = index'0 {mem} {i} (fun (_ret':t_Cell'0) ->  [ &_9 <- _ret' ] s1) | s1 = bb1 ] 
     | bb1 = s0 [ s0 = get'0 {_9} (fun (_ret':t_Option'0) ->  [ &_7 <- _ret' ] s1) | s1 = bb2 ] 
-    | bb2 = any [ br0 -> {_7 = C_None'0 } (! bb5) | br1 (x0:UInt64.t)-> {_7 = C_Some'0 x0} (! bb4) ] 
+    | bb2 = any [ br0 -> {_7 = C_None'0 } (! bb5) | br1 (x0:usize)-> {_7 = C_Some'0 x0} (! bb4) ] 
     | bb4 = bb6
-    | bb6 = s0 [ s0 = v_Some'0 {_7} (fun (r0'0:UInt64.t) ->  [ &v <- r0'0 ] s1) | s1 =  [ &_0 <- v ] s2 | s2 = bb19 ] 
+    | bb6 = s0 [ s0 = v_Some'0 {_7} (fun (r0'0:usize) ->  [ &v <- r0'0 ] s1) | s1 =  [ &_0 <- v ] s2 | s2 = bb19 ] 
     | bb5 = s0
-      [ s0 = UInt64.eq {i} {[%#s020] (0 : UInt64.t)} (fun (_ret':bool) ->  [ &_15 <- _ret' ] s1)
+      [ s0 = UIntSize.eq {i} {[%#s020] (0 : usize)} (fun (_ret':bool) ->  [ &_15 <- _ret' ] s1)
       | s1 = any [ br0 -> {_15 = false} (! bb8) | br1 -> {_15} (! bb7) ]  ]
       
-    | bb7 = s0 [ s0 =  [ &fib_i <- [%#s021] (0 : UInt64.t) ] s1 | s1 = bb16 ] 
+    | bb7 = s0 [ s0 =  [ &fib_i <- [%#s021] (0 : usize) ] s1 | s1 = bb16 ] 
     | bb8 = s0
-      [ s0 = UInt64.eq {i} {[%#s022] (1 : UInt64.t)} (fun (_ret':bool) ->  [ &_17 <- _ret' ] s1)
+      [ s0 = UIntSize.eq {i} {[%#s022] (1 : usize)} (fun (_ret':bool) ->  [ &_17 <- _ret' ] s1)
       | s1 = any [ br0 -> {_17 = false} (! bb10) | br1 -> {_17} (! bb9) ]  ]
       
-    | bb9 = s0 [ s0 =  [ &fib_i <- [%#s023] (1 : UInt64.t) ] s1 | s1 = bb15 ] 
+    | bb9 = s0 [ s0 =  [ &fib_i <- [%#s023] (1 : usize) ] s1 | s1 = bb15 ] 
     | bb10 = s0 [ s0 =  [ &_19 <- [%#s024] Snapshot.new () ] s1 | s1 = bb11 ] 
     | bb11 = s0 [ s0 =  [ &_21 <- [%#s025] Snapshot.new () ] s1 | s1 = bb12 ] 
     | bb12 = s0
-      [ s0 = UInt64.sub {i} {[%#s026] (1 : UInt64.t)} (fun (_ret':UInt64.t) ->  [ &_25 <- _ret' ] s1)
-      | s1 = fib_memo'0 {mem} {_25} (fun (_ret':UInt64.t) ->  [ &_23 <- _ret' ] s2)
+      [ s0 = UIntSize.sub {i} {[%#s026] (1 : usize)} (fun (_ret':usize) ->  [ &_25 <- _ret' ] s1)
+      | s1 = fib_memo'0 {mem} {_25} (fun (_ret':usize) ->  [ &_23 <- _ret' ] s2)
       | s2 = bb13 ]
       
     | bb13 = s0
-      [ s0 = UInt64.sub {i} {[%#s027] (2 : UInt64.t)} (fun (_ret':UInt64.t) ->  [ &_29 <- _ret' ] s1)
-      | s1 = fib_memo'0 {mem} {_29} (fun (_ret':UInt64.t) ->  [ &_27 <- _ret' ] s2)
+      [ s0 = UIntSize.sub {i} {[%#s027] (2 : usize)} (fun (_ret':usize) ->  [ &_29 <- _ret' ] s1)
+      | s1 = fib_memo'0 {mem} {_29} (fun (_ret':usize) ->  [ &_27 <- _ret' ] s2)
       | s2 = bb14 ]
       
-    | bb14 = s0 [ s0 = UInt64.add {_23} {_27} (fun (_ret':UInt64.t) ->  [ &fib_i <- _ret' ] s1) | s1 = bb15 ] 
+    | bb14 = s0 [ s0 = UIntSize.add {_23} {_27} (fun (_ret':usize) ->  [ &fib_i <- _ret' ] s1) | s1 = bb15 ] 
     | bb15 = bb16
     | bb16 = s0
-      [ s0 = {[@expl:assertion] [%#s028] UInt64.t'int fib_i = fib'0 (UInt64.t'int i)} s1
+      [ s0 = {[@expl:assertion] [%#s028] UIntSize.to_int fib_i = fib'0 (UIntSize.to_int i)} s1
       | s1 = index'0 {mem} {i} (fun (_ret':t_Cell'0) ->  [ &_35 <- _ret' ] s2)
       | s2 = bb17 ]
       
@@ -294,26 +289,26 @@
     | bb18 = s0 [ s0 =  [ &_0 <- fib_i ] s1 | s1 = bb19 ] 
     | bb19 = return' {_0} ]
     )
-    [ & _0 : UInt64.t = any_l ()
+    [ & _0 : usize = any_l ()
     | & mem : t_Vec'0 = mem
-    | & i : UInt64.t = i
+    | & i : usize = i
     | & _7 : t_Option'0 = any_l ()
     | & _9 : t_Cell'0 = any_l ()
-    | & v : UInt64.t = any_l ()
-    | & fib_i : UInt64.t = any_l ()
+    | & v : usize = any_l ()
+    | & fib_i : usize = any_l ()
     | & _15 : bool = any_l ()
     | & _17 : bool = any_l ()
     | & _19 : Snapshot.snap_ty () = any_l ()
     | & _21 : Snapshot.snap_ty () = any_l ()
-    | & _23 : UInt64.t = any_l ()
-    | & _25 : UInt64.t = any_l ()
-    | & _27 : UInt64.t = any_l ()
-    | & _29 : UInt64.t = any_l ()
+    | & _23 : usize = any_l ()
+    | & _25 : usize = any_l ()
+    | & _27 : usize = any_l ()
+    | & _29 : usize = any_l ()
     | & _33 : () = any_l ()
     | & _35 : t_Cell'0 = any_l ()
     | & _38 : t_Option'0 = any_l () ]
     
-    [ return' (result:UInt64.t)-> {[@expl:fib_memo ensures] [%#s0212] UInt64.t'int result = fib'0 (UInt64.t'int i)}
+    [ return' (result:usize)-> {[@expl:fib_memo ensures] [%#s0212] UIntSize.to_int result = fib'0 (UIntSize.to_int i)}
       (! return' {result}) ]
     
 end