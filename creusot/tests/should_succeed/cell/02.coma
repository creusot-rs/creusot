
module Core_Cell_UnsafeCell_Type
  type t_unsafecell 't =
    | C_UnsafeCell 't
  
  function any_l (_ : 'b) : 'a
  
  let rec t_unsafecell < 't > (input:t_unsafecell 't) (ret  (value:'t))= any
    [ good (value:'t)-> {C_UnsafeCell value = input} (! ret {value})
    | bad (value:'t)-> {C_UnsafeCell value <> input} {false} any ]
    
end
module Core_Cell_Cell_Type
  use Core_Cell_UnsafeCell_Type as UnsafeCell'0
  
  type t_cell 't =
    | C_Cell (UnsafeCell'0.t_unsafecell 't)
  
  function any_l (_ : 'b) : 'a
  
  let rec t_cell < 't > (input:t_cell 't) (ret  (value:UnsafeCell'0.t_unsafecell 't))= any
    [ good (value:UnsafeCell'0.t_unsafecell 't)-> {C_Cell value = input} (! ret {value})
    | bad (value:UnsafeCell'0.t_unsafecell 't)-> {C_Cell value <> input} {false} any ]
    
end
module C02_Cell_Type
  use Core_Cell_Cell_Type as Cell'0
  
  type t_cell 't 'i =
    | C_Cell (Cell'0.t_cell 't) 'i
  
  function any_l (_ : 'b) : 'a
  
  let rec t_cell < 't > < 'i > (input:t_cell 't 'i) (ret  (inner:Cell'0.t_cell 't) (ghost_inv:'i))= any
    [ good (inner:Cell'0.t_cell 't) (ghost_inv:'i)-> {C_Cell inner ghost_inv = input} (! ret {inner} {ghost_inv})
    | bad (inner:Cell'0.t_cell 't) (ghost_inv:'i)-> {C_Cell inner ghost_inv <> input} {false} any ]
    
  
  function cell_ghost_inv [@inline:trivial] (self : t_cell 't 'i) : 'i =
    match self with
      | C_Cell _ a -> a
      end
end
module C02_Fib_Impl
  let%span s020 = "../02.rs" 31 10 31 11
  
  use prelude.prelude.Int
  
  constant i  : int
  
  function fib [#"../02.rs" 32 0 32 25] (i : int) : int
  
  goal vc_fib : if i <= 0 then
    true
  else
    if i = 1 then
      true
    else
      (0 <= ([%#s020] i) /\ ([%#s020] i - 1) < ([%#s020] i)) /\ 0 <= ([%#s020] i) /\ ([%#s020] i - 2) < ([%#s020] i)
    
  
end
module C02_LemmaFibBound_Impl
  let%span s020 = "../02.rs" 44 11 44 17
  
  let%span s021 = "../02.rs" 45 10 45 28
  
  let%span s022 = "../02.rs" 46 10 46 11
  
  let%span span3 = "../02.rs" 31 10 31 11
  
  let%span span4 = "../02.rs" 29 0 29 8
  
  use int.Power
  
  use prelude.prelude.Int
  
  function fib'0 [#"../02.rs" 32 0 32 25] (i : int) : int
  
  axiom fib'0_def : forall i : int . fib'0 i
  = ([%#span4] if i <= 0 then 0 else if i = 1 then 1 else fib'0 (i - 1) + fib'0 (i - 2))
  
  constant i  : int
  
  function lemma_fib_bound [#"../02.rs" 47 0 47 30] (i : int) : ()
  
  goal vc_lemma_fib_bound : ([%#s020] 0 <= i)
   -> (if i = 0 then
    [%#s021] fib'0 i <= Power.power 2 i
  else
    if i = 1 then
      [%#s021] fib'0 i <= Power.power 2 i
    else
      (([%#s020] 0 <= i - 2) /\ 0 <= ([%#s022] i) /\ ([%#s022] i - 2) < ([%#s022] i))
      /\ (([%#s021] fib'0 (i - 2) <= Power.power 2 (i - 2))
       -> (let _ = lemma_fib_bound (i - 2) in (([%#s020] 0 <= i - 1)
      /\ 0 <= ([%#s022] i) /\ ([%#s022] i - 1) < ([%#s022] i))
      /\ (([%#s021] fib'0 (i - 1) <= Power.power 2 (i - 1))  -> ([%#s021] fib'0 i <= Power.power 2 i))))
    
  )
end
module C02_Fib_Type
  use prelude.prelude.UIntSize
  
  use prelude.prelude.Int
  
  type t_fib  =
    | C_Fib usize
  
  function any_l (_ : 'b) : 'a
  
  let rec t_fib (input:t_fib) (ret  (ix:usize))= any
    [ good (ix:usize)-> {C_Fib ix = input} (! ret {ix}) | bad (ix:usize)-> {C_Fib ix <> input} {false} any ]
    
  
  function fib_ix [@inline:trivial] (self : t_fib) : usize =
    match self with
      | C_Fib a -> a
      end
end
module Core_Option_Option_Type
  type t_option 't =
    | C_None
    | C_Some 't
  
  function any_l (_ : 'b) : 'a
  
  let rec none < 't > (input:t_option 't) (ret  )= any
    [ good -> {C_None  = input} (! ret) | bad -> {C_None  <> input} {false} any ]
    
  
  let rec some < 't > (input:t_option 't) (ret  (field_0:'t))= any
    [ good (field_0:'t)-> {C_Some field_0 = input} (! ret {field_0})
    | bad (field_0:'t)-> {C_Some field_0 <> input} {false} any ]
    
end
module Core_Ptr_NonNull_NonNull_Type
  use prelude.prelude.Opaque
  
  type t_nonnull 't =
    | C_NonNull opaque_ptr
  
  function any_l (_ : 'b) : 'a
  
  let rec t_nonnull < 't > (input:t_nonnull 't) (ret  (pointer:opaque_ptr))= any
    [ good (pointer:opaque_ptr)-> {C_NonNull pointer = input} (! ret {pointer})
    | bad (pointer:opaque_ptr)-> {C_NonNull pointer <> input} {false} any ]
    
end
module Core_Marker_PhantomData_Type
  type t_phantomdata 't =
    | C_PhantomData
  
  function any_l (_ : 'b) : 'a
  
  let rec t_phantomdata < 't > (input:t_phantomdata 't) (ret  )= any
    [ good -> {C_PhantomData  = input} (! ret) | bad -> {C_PhantomData  <> input} {false} any ]
    
end
module Core_Ptr_Unique_Unique_Type
  use Core_Marker_PhantomData_Type as PhantomData'0
  
  use Core_Ptr_NonNull_NonNull_Type as NonNull'0
  
  type t_unique 't =
    | C_Unique (NonNull'0.t_nonnull 't) (PhantomData'0.t_phantomdata 't)
  
  function any_l (_ : 'b) : 'a
  
  let rec t_unique < 't > (input:t_unique 't) (ret  (pointer:NonNull'0.t_nonnull 't) (_marker:PhantomData'0.t_phantomdata 't))= any
    [ good (pointer:NonNull'0.t_nonnull 't) (_marker:PhantomData'0.t_phantomdata 't)-> {C_Unique pointer _marker
      = input}
      (! ret {pointer} {_marker})
    | bad (pointer:NonNull'0.t_nonnull 't) (_marker:PhantomData'0.t_phantomdata 't)-> {C_Unique pointer _marker
      <> input}
      {false}
      any ]
    
end
module Alloc_RawVec_Cap_Type
  use prelude.prelude.UIntSize
  
  use prelude.prelude.Int
  
  type t_cap  =
    | C_Cap usize
  
  function any_l (_ : 'b) : 'a
  
  let rec t_cap (input:t_cap) (ret  (field_0:usize))= any
    [ good (field_0:usize)-> {C_Cap field_0 = input} (! ret {field_0})
    | bad (field_0:usize)-> {C_Cap field_0 <> input} {false} any ]
    
end
module Alloc_RawVec_RawVec_Type
  use Alloc_RawVec_Cap_Type as Cap'0
  
  use Core_Ptr_Unique_Unique_Type as Unique'0
  
  type t_rawvec 't 'a =
    | C_RawVec (Unique'0.t_unique 't) (Cap'0.t_cap) 'a
  
  function any_l (_ : 'b) : 'a
  
  let rec t_rawvec < 't > < 'a > (input:t_rawvec 't 'a) (ret  (ptr:Unique'0.t_unique 't) (cap:Cap'0.t_cap) (alloc:'a))= any
    [ good (ptr:Unique'0.t_unique 't) (cap:Cap'0.t_cap) (alloc:'a)-> {C_RawVec ptr cap alloc = input}
      (! ret {ptr} {cap} {alloc})
    | bad (ptr:Unique'0.t_unique 't) (cap:Cap'0.t_cap) (alloc:'a)-> {C_RawVec ptr cap alloc <> input} {false} any ]
    
end
module Alloc_Vec_Vec_Type
  use prelude.prelude.UIntSize
  
  use prelude.prelude.Int
  
  use Alloc_RawVec_RawVec_Type as RawVec'0
  
  type t_vec 't 'a =
    | C_Vec (RawVec'0.t_rawvec 't 'a) usize
  
  function any_l (_ : 'b) : 'a
  
  let rec t_vec < 't > < 'a > (input:t_vec 't 'a) (ret  (buf:RawVec'0.t_rawvec 't 'a) (len:usize))= any
    [ good (buf:RawVec'0.t_rawvec 't 'a) (len:usize)-> {C_Vec buf len = input} (! ret {buf} {len})
    | bad (buf:RawVec'0.t_rawvec 't 'a) (len:usize)-> {C_Vec buf len <> input} {false} any ]
    
end
module Alloc_Alloc_Global_Type
  type t_global  =
    | C_Global
  
  function any_l (_ : 'b) : 'a
  
  let rec t_global (input:t_global) (ret  )= any
    [ good -> {C_Global  = input} (! ret) | bad -> {C_Global  <> input} {false} any ]
    
end
module CreusotContracts_Logic_Seq2_Seq_Type
  type t_seq 't
end
module CreusotContracts_Snapshot_Snapshot_Type
  type t_snapshot 't
end
module C02_FibMemo
  let%span s020 = "../02.rs" 99 32 99 33
  
  let%span s021 = "../02.rs" 100 16 100 17
  
  let%span s022 = "../02.rs" 101 27 101 28
  
  let%span s023 = "../02.rs" 102 16 102 17
  
  let%span s024 = "../02.rs" 104 16 104 43
  
  let%span s025 = "../02.rs" 105 16 105 45
  
  let%span s026 = "../02.rs" 106 34 106 35
  
  let%span s027 = "../02.rs" 106 57 106 58
  
  let%span s028 = "../02.rs" 108 28 108 45
  
  let%span s029 = "../02.rs" 91 11 91 25
  
  let%span s0210 = "../02.rs" 92 11 92 26
  
  let%span s0211 = "../02.rs" 94 11 94 19
  
  let%span s0212 = "../02.rs" 93 10 93 28
  
  let%span span13 = "../../../../../creusot-contracts/src/invariant.rs" 8 8 8 12
  
  let%span span14 = "" 0 0 0 0
  
  let%span span15 = "../../../../../creusot-contracts/src/std/vec.rs" 19 21 19 25
  
<<<<<<< HEAD
  let%span span16 = "../../../../../creusot-contracts/src/logic/seq2.rs" 68 14 68 25
  
  let%span span17 = "../../../../../creusot-contracts/src/std/vec.rs" 19 21 19 25
  
  let%span span18 = "../../../../../creusot-contracts/src/std/vec.rs" 18 14 18 41
=======
  let%span span16 = "../../../../../creusot-contracts/src/std/vec.rs" 18 14 18 41
  
  let%span span17 = "../../../../../creusot-contracts/src/std/vec.rs" 19 4 19 36
  
  let%span span18 = "../../../../../creusot-contracts/src/std/vec.rs" 60 20 60 41
>>>>>>> 7087246d
  
  let%span span19 = "../../../../../creusot-contracts/src/model.rs" 90 8 90 31
  
<<<<<<< HEAD
  let%span span20 = "../../../../../creusot-contracts/src/logic/seq2.rs" 16 14 16 36
  
  let%span span21 = "../../../../../creusot-contracts/src/model.rs" 90 8 90 31
  
  let%span span22 = "../../../../../creusot-contracts/src/logic/ops.rs" 20 8 20 31
  
  let%span span23 = "../02.rs" 85 4 87 5
  
  let%span span24 = "../02.rs" 31 10 31 11
  
  let%span span25 = "../02.rs" 29 0 29 8
  
  let%span span26 = "../02.rs" 72 12 75 13
  
  let%span span27 = "../02.rs" 23 4 23 38
  
  let%span span28 = "../02.rs" 24 16 24 20
  
  let%span span29 = "../02.rs" 24 22 24 23
  
  let%span span30 = "../../../../../creusot-contracts/src/snapshot.rs" 45 15 45 16
  
  let%span span31 = "../../../../../creusot-contracts/src/snapshot.rs" 43 14 43 28
  
  let%span span32 = "../02.rs" 44 11 44 17
  
  let%span span33 = "../02.rs" 45 10 45 28
  
  let%span span34 = "../02.rs" 46 10 46 11
  
  let%span span35 = "../02.rs" 43 0 43 8
  
  let%span span36 = "../02.rs" 61 10 61 49
  
  let%span span37 = "../02.rs" 60 0 60 8
  
  let%span span38 = "../02.rs" 18 16 18 20
  
  let%span span39 = "../02.rs" 17 4 17 42
  
  let%span span40 = "../02.rs" 18 25 18 26
=======
  let%span span20 = "../../../../../creusot-contracts/src/logic/ops.rs" 20 8 20 31
  
  let%span span21 = "../02.rs" 85 4 87 5
  
  let%span span22 = "../02.rs" 31 10 31 11
  
  let%span span23 = "../02.rs" 29 0 29 8
  
  let%span span24 = "../02.rs" 72 12 75 13
  
  let%span span25 = "../02.rs" 23 4 23 38
  
  let%span span26 = "../02.rs" 24 16 24 20
  
  let%span span27 = "../02.rs" 24 22 24 23
  
  let%span span28 = "../02.rs" 44 11 44 17
  
  let%span span29 = "../02.rs" 45 10 45 28
  
  let%span span30 = "../02.rs" 46 10 46 11
  
  let%span span31 = "../02.rs" 43 0 43 8
  
  let%span span32 = "../02.rs" 61 10 61 49
  
  let%span span33 = "../02.rs" 60 0 60 8
  
  let%span span34 = "../02.rs" 18 16 18 20
  
  let%span span35 = "../02.rs" 17 4 17 42
  
  let%span span36 = "../02.rs" 18 25 18 26
  
  let%span span37 = "../../../../../creusot-contracts/src/std/slice.rs" 122 20 122 37
  
  let%span span38 = "../../../../../creusot-contracts/src/std/slice.rs" 115 20 115 37
  
  let%span span39 = "../../../../../creusot-contracts/src/std/vec.rs" 156 27 156 46
  
  let%span span40 = "" 0 0 0 0
>>>>>>> 7087246d
  
  let%span span41 = "../../../../../creusot-contracts/src/std/slice.rs" 107 20 107 37
  
<<<<<<< HEAD
  let%span span42 = "../../../../../creusot-contracts/src/std/slice.rs" 100 20 100 37
  
  let%span span43 = "../../../../../creusot-contracts/src/std/vec.rs" 156 27 156 46
=======
  let%span span42 = "../../../../../creusot-contracts/src/std/vec.rs" 157 26 157 54
>>>>>>> 7087246d
  
  let%span span43 = "" 0 0 0 0
  
  let%span span45 = "" 0 0 0 0
  
  let%span span46 = "../../../../../creusot-contracts/src/std/vec.rs" 157 26 157 54
  
  let%span span47 = "" 0 0 0 0
  
  use C02_Fib_Type as Fib'0
  
  use prelude.prelude.UIntSize
  
  use Core_Option_Option_Type as Option'0
  
  use C02_Cell_Type as Cell'0
  
  use CreusotContracts_Logic_Seq2_Seq_Type as Seq'0
  
<<<<<<< HEAD
  predicate invariant'7 (self : Seq'0.t_seq (Cell'0.t_cell (Option'0.t_option usize) (Fib'0.t_fib))) =
    [%#span14] true
=======
  predicate invariant'5 (self : Seq.seq (Cell'0.t_cell (Option'0.t_option usize) (Fib'0.t_fib))) =
    [%#span13] true
>>>>>>> 7087246d
  
  predicate inv'8 (_x : Seq'0.t_seq (Cell'0.t_cell (Option'0.t_option usize) (Fib'0.t_fib)))
  
  axiom inv'8 : forall x : Seq'0.t_seq (Cell'0.t_cell (Option'0.t_option usize) (Fib'0.t_fib)) . inv'8 x = true
  
  use Alloc_Alloc_Global_Type as Global'0
  
  use Alloc_Vec_Vec_Type as Vec'0
  
  use prelude.prelude.UIntSize
  
  use prelude.prelude.Int
  
  constant max'0 : usize = [%#span14] (18446744073709551615 : usize)
  
  function len'0 (self : Seq'0.t_seq (Cell'0.t_cell (Option'0.t_option usize) (Fib'0.t_fib))) : int
  
  axiom len'0_spec : forall self : Seq'0.t_seq (Cell'0.t_cell (Option'0.t_option usize) (Fib'0.t_fib)) . [%#span16] len'0 self
  >= 0
  
  predicate inv'7 (_x : Vec'0.t_vec (Cell'0.t_cell (Option'0.t_option usize) (Fib'0.t_fib)) (Global'0.t_global))
  
  function shallow_model'1 (self : Vec'0.t_vec (Cell'0.t_cell (Option'0.t_option usize) (Fib'0.t_fib)) (Global'0.t_global)) : Seq'0.t_seq (Cell'0.t_cell (Option'0.t_option usize) (Fib'0.t_fib))
    
  
<<<<<<< HEAD
  axiom shallow_model'1_spec : forall self : Vec'0.t_vec (Cell'0.t_cell (Option'0.t_option usize) (Fib'0.t_fib)) (Global'0.t_global) . ([%#span17] inv'7 self)
   -> ([%#span18] len'0 (shallow_model'1 self) <= UIntSize.to_int (max'0 : usize))
=======
  axiom shallow_model'1_spec : forall self : Vec'0.t_vec (Cell'0.t_cell (Option'0.t_option usize) (Fib'0.t_fib)) (Global'0.t_global) . ([%#span15] inv'5 self)
   -> ([%#span17] inv'6 (shallow_model'1 self))
  && ([%#span16] Seq.length (shallow_model'1 self) <= UIntSize.to_int (max'0 : usize))
>>>>>>> 7087246d
  
  predicate invariant'6 (self : Vec'0.t_vec (Cell'0.t_cell (Option'0.t_option usize) (Fib'0.t_fib)) (Global'0.t_global))
   =
<<<<<<< HEAD
    [%#span19] inv'8 (shallow_model'1 self)
=======
    [%#span18] inv'6 (shallow_model'1 self)
>>>>>>> 7087246d
  
  axiom inv'7 : forall x : Vec'0.t_vec (Cell'0.t_cell (Option'0.t_option usize) (Fib'0.t_fib)) (Global'0.t_global) . inv'7 x
  = true
  
  predicate invariant'5 (self : ()) =
    [%#span14] true
  
  predicate inv'6 (_x : ())
  
  axiom inv'6 : forall x : () . inv'6 x = true
  
  predicate invariant'4 (self : ()) =
    [%#span14] true
  
  predicate inv'5 (_x : ())
  
  axiom inv'5 : forall x : () . inv'5 x = true
  
  predicate invariant'3 (self : Option'0.t_option usize) =
    [%#span13] true
  
  predicate inv'4 (_x : Option'0.t_option usize)
  
  axiom inv'4 : forall x : Option'0.t_option usize . inv'4 x = true
  
  predicate invariant'2 (self : Cell'0.t_cell (Option'0.t_option usize) (Fib'0.t_fib)) =
    [%#span13] true
  
  predicate inv'2 (_x : Cell'0.t_cell (Option'0.t_option usize) (Fib'0.t_fib))
  
  axiom inv'2 : forall x : Cell'0.t_cell (Option'0.t_option usize) (Fib'0.t_fib) . inv'2 x = true
  
  predicate invariant'1 (self : usize) =
    [%#span13] true
  
  predicate inv'1 (_x : usize)
  
  axiom inv'1 : forall x : usize . inv'1 x = true
  
  predicate invariant'0 (self : Vec'0.t_vec (Cell'0.t_cell (Option'0.t_option usize) (Fib'0.t_fib)) (Global'0.t_global))
   =
    [%#span13] true
  
  predicate inv'0 (_x : Vec'0.t_vec (Cell'0.t_cell (Option'0.t_option usize) (Fib'0.t_fib)) (Global'0.t_global))
  
  axiom inv'0 : forall x : Vec'0.t_vec (Cell'0.t_cell (Option'0.t_option usize) (Fib'0.t_fib)) (Global'0.t_global) . inv'0 x
  = true
  
  constant empty'0 : Seq'0.t_seq (Cell'0.t_cell (Option'0.t_option usize) (Fib'0.t_fib))
  
  function empty_len'0 (_1 : ()) : ()
  
  axiom empty_len'0_spec : forall _1 : () . [%#span20] len'0 (empty'0 : Seq'0.t_seq (Cell'0.t_cell (Option'0.t_option usize) (Fib'0.t_fib)))
  = 0
  
  use prelude.prelude.Borrow
  
  function shallow_model'0 (self : Vec'0.t_vec (Cell'0.t_cell (Option'0.t_option usize) (Fib'0.t_fib)) (Global'0.t_global)) : Seq'0.t_seq (Cell'0.t_cell (Option'0.t_option usize) (Fib'0.t_fib))
    
   =
<<<<<<< HEAD
    [%#span21] shallow_model'1 self
=======
    [%#span19] shallow_model'1 self
>>>>>>> 7087246d
  
  use C02_Fib_Type as C02_Fib_Type
  
  use C02_Cell_Type as C02_Cell_Type
  
  function index_logic'1 (self : Seq'0.t_seq (Cell'0.t_cell (Option'0.t_option usize) (Fib'0.t_fib))) (_2 : int) : Cell'0.t_cell (Option'0.t_option usize) (Fib'0.t_fib)
    
  
  function index_logic'0 [@inline:trivial] (self : Vec'0.t_vec (Cell'0.t_cell (Option'0.t_option usize) (Fib'0.t_fib)) (Global'0.t_global)) (ix : int) : Cell'0.t_cell (Option'0.t_option usize) (Fib'0.t_fib)
    
   =
<<<<<<< HEAD
    [%#span22] index_logic'1 (shallow_model'1 self) ix
=======
    [%#span20] Seq.get (shallow_model'1 self) ix
>>>>>>> 7087246d
  
  predicate fib_cell'0 [#"../02.rs" 84 0 84 32] (v : Vec'0.t_vec (Cell'0.t_cell (Option'0.t_option usize) (Fib'0.t_fib)) (Global'0.t_global))
    
   =
<<<<<<< HEAD
    [%#span23] forall i : int . UIntSize.to_int (C02_Fib_Type.fib_ix (C02_Cell_Type.cell_ghost_inv (index_logic'0 v i)))
=======
    [%#span21] forall i : int . UIntSize.to_int (C02_Fib_Type.fib_ix (C02_Cell_Type.cell_ghost_inv (index_logic'0 v i)))
>>>>>>> 7087246d
    = i
  
  use CreusotContracts_Snapshot_Snapshot_Type as Snapshot'0
  
  use prelude.prelude.Intrinsic
  
  function fib'0 [#"../02.rs" 32 0 32 25] (i : int) : int
  
  axiom fib'0_def : forall i : int . fib'0 i
<<<<<<< HEAD
  = ([%#span25] if i <= 0 then 0 else if i = 1 then 1 else fib'0 (i - 1) + fib'0 (i - 2))
  
  predicate inv'3 [#"../02.rs" 70 4 70 43] (self : Fib'0.t_fib) (v : Option'0.t_option usize) =
    [%#span26] match v with
=======
  = ([%#span23] if i <= 0 then 0 else if i = 1 then 1 else fib'0 (i - 1) + fib'0 (i - 2))
  
  predicate inv'3 [#"../02.rs" 70 4 70 43] (self : Fib'0.t_fib) (v : Option'0.t_option usize) =
    [%#span24] match v with
>>>>>>> 7087246d
      | Option'0.C_None -> true
      | Option'0.C_Some i -> UIntSize.to_int i = fib'0 (UIntSize.to_int (C02_Fib_Type.fib_ix self))
      end
  
<<<<<<< HEAD
  let rec set'0 (self:Cell'0.t_cell (Option'0.t_option usize) (Fib'0.t_fib)) (v:Option'0.t_option usize) (return'  (ret:()))= {[@expl:precondition] [%#span29] inv'4 v}
    {[@expl:precondition] [%#span28] inv'2 self}
    {[@expl:precondition] [%#span27] inv'3 (C02_Cell_Type.cell_ghost_inv self) v}
=======
  let rec set'0 (self:Cell'0.t_cell (Option'0.t_option usize) (Fib'0.t_fib)) (v:Option'0.t_option usize) (return'  (ret:()))= {[@expl:precondition] [%#span27] inv'4 v}
    {[@expl:precondition] [%#span26] inv'2 self}
    {[@expl:precondition] [%#span25] inv'3 (C02_Cell_Type.cell_ghost_inv self) v}
>>>>>>> 7087246d
    any [ return' (result:())-> (! return' {result}) ] 
  
  function deref'1 (self : Snapshot'0.t_snapshot ()) : ()
  
  function new'1 (x : ()) : Snapshot'0.t_snapshot ()
  
  axiom new'1_spec : forall x : () . ([%#span30] inv'6 x)  -> ([%#span31] deref'1 (new'1 x) = x)
  
  use int.Power
  
  function lemma_fib_bound'0 [#"../02.rs" 47 0 47 30] (i : int) : ()
  
  axiom lemma_fib_bound'0_def : forall i : int . lemma_fib_bound'0 i
<<<<<<< HEAD
  = ([%#span35] if i = 0 then
=======
  = ([%#span31] if i = 0 then
>>>>>>> 7087246d
    ()
  else
    if i = 1 then () else let _ = lemma_fib_bound'0 (i - 2) in lemma_fib_bound'0 (i - 1)
  )
  
<<<<<<< HEAD
  axiom lemma_fib_bound'0_spec : forall i : int . ([%#span32] 0 <= i)  -> ([%#span33] fib'0 i <= Power.power 2 i)
  
  function deref'0 (self : Snapshot'0.t_snapshot ()) : ()
  
  function new'0 (x : ()) : Snapshot'0.t_snapshot ()
=======
  axiom lemma_fib_bound'0_spec : forall i : int . ([%#span28] 0 <= i)  -> ([%#span29] fib'0 i <= Power.power 2 i)
>>>>>>> 7087246d
  
  axiom new'0_spec : forall x : () . ([%#span30] inv'5 x)  -> ([%#span31] deref'0 (new'0 x) = x)
  
  function lemma_max_int'0 [#"../02.rs" 62 0 62 22] (_1 : ()) : () =
<<<<<<< HEAD
    [%#span37] ()
  
  axiom lemma_max_int'0_spec : forall _1 : () . [%#span36] Power.power 2 63
  < UIntSize.to_int (18446744073709551615 : usize)
  
  let rec get'0 (self:Cell'0.t_cell (Option'0.t_option usize) (Fib'0.t_fib)) (return'  (ret:Option'0.t_option usize))= {[@expl:precondition] [%#span38] inv'2 self}
    any
    [ return' (result:Option'0.t_option usize)-> {[%#span40] inv'4 result}
      {[%#span39] inv'3 (C02_Cell_Type.cell_ghost_inv self) result}
=======
    [%#span33] ()
  
  axiom lemma_max_int'0_spec : forall _1 : () . [%#span32] Power.power 2 63
  < UIntSize.to_int (18446744073709551615 : usize)
  
  let rec get'0 (self:Cell'0.t_cell (Option'0.t_option usize) (Fib'0.t_fib)) (return'  (ret:Option'0.t_option usize))= {[@expl:precondition] [%#span34] inv'2 self}
    any
    [ return' (result:Option'0.t_option usize)-> {[%#span36] inv'4 result}
      {[%#span35] inv'3 (C02_Cell_Type.cell_ghost_inv self) result}
>>>>>>> 7087246d
      (! return' {result}) ]
    
  
  use prelude.prelude.Slice
  
  predicate has_value'0 [@inline:trivial] (self : usize) (seq : Seq'0.t_seq (Cell'0.t_cell (Option'0.t_option usize) (Fib'0.t_fib))) (out : Cell'0.t_cell (Option'0.t_option usize) (Fib'0.t_fib))
    
   =
<<<<<<< HEAD
    [%#span41] index_logic'1 seq (UIntSize.to_int self) = out
=======
    [%#span37] Seq.get seq (UIntSize.to_int self) = out
>>>>>>> 7087246d
  
  predicate in_bounds'0 [@inline:trivial] (self : usize) (seq : Seq'0.t_seq (Cell'0.t_cell (Option'0.t_option usize) (Fib'0.t_fib)))
    
   =
<<<<<<< HEAD
    [%#span42] UIntSize.to_int self < len'0 seq
  
  let rec index'0 (self:Vec'0.t_vec (Cell'0.t_cell (Option'0.t_option usize) (Fib'0.t_fib)) (Global'0.t_global)) (index:usize) (return'  (ret:Cell'0.t_cell (Option'0.t_option usize) (Fib'0.t_fib)))= {[@expl:precondition] [%#span45] inv'1 index}
    {[@expl:precondition] [%#span44] inv'0 self}
    {[@expl:precondition] [%#span43] in_bounds'0 index (shallow_model'0 self)}
    any
    [ return' (result:Cell'0.t_cell (Option'0.t_option usize) (Fib'0.t_fib))-> {[%#span47] inv'2 result}
      {[%#span46] has_value'0 index (shallow_model'0 self) result}
=======
    [%#span38] UIntSize.to_int self < Seq.length seq
  
  let rec index'0 (self:Vec'0.t_vec (Cell'0.t_cell (Option'0.t_option usize) (Fib'0.t_fib)) (Global'0.t_global)) (index:usize) (return'  (ret:Cell'0.t_cell (Option'0.t_option usize) (Fib'0.t_fib)))= {[@expl:precondition] [%#span41] inv'1 index}
    {[@expl:precondition] [%#span40] inv'0 self}
    {[@expl:precondition] [%#span39] in_bounds'0 index (shallow_model'0 self)}
    any
    [ return' (result:Cell'0.t_cell (Option'0.t_option usize) (Fib'0.t_fib))-> {[%#span43] inv'2 result}
      {[%#span42] has_value'0 index (shallow_model'0 self) result}
>>>>>>> 7087246d
      (! return' {result}) ]
    
  
  let rec fib_memo (mem:Vec'0.t_vec (Cell'0.t_cell (Option'0.t_option usize) (Fib'0.t_fib)) (Global'0.t_global)) (i:usize) (return'  (ret:usize))= {[%#s0211] UIntSize.to_int i
    <= 63}
<<<<<<< HEAD
    {[%#s0211] UIntSize.to_int i < len'0 (shallow_model'0 mem)}
    {[%#s0210] fib_cell'0 mem}
=======
    {[%#s0210] UIntSize.to_int i < Seq.length (shallow_model'0 mem)}
    {[%#s029] fib_cell'0 mem}
>>>>>>> 7087246d
    (! bb0
    [ bb0 = s0
      [ s0 = index'0 {mem} {i}
          (fun (_ret':Cell'0.t_cell (Option'0.t_option usize) (Fib'0.t_fib)) ->  [ &_9 <- _ret' ] s1)
      | s1 = bb1 ]
      
    | bb1 = s0 [ s0 = get'0 {_9} (fun (_ret':Option'0.t_option usize) ->  [ &_7 <- _ret' ] s1) | s1 = bb2 ] 
    | bb2 = any [ br0 -> {_7 = Option'0.C_None } (! bb5) | br1 (a:usize)-> {_7 = Option'0.C_Some a} (! bb4) ] 
    | bb4 = bb6
    | bb6 = s0
      [ s0 = Option'0.some <usize> {_7} (fun (r0'0:usize) ->  [ &v <- r0'0 ] s1) | s1 =  [ &_0 <- v ] s2 | s2 = bb19 ]
      
    | bb5 = s0
      [ s0 = UIntSize.eq {i} {[%#s020] (0 : usize)} (fun (_ret':bool) ->  [ &_15 <- _ret' ] s1)
      | s1 = any [ br0 -> {_15 = false} (! bb8) | br1 -> {_15} (! bb7) ]  ]
      
    | bb7 = s0 [ s0 =  [ &fib_i <- [%#s021] (0 : usize) ] s1 | s1 = bb16 ] 
    | bb8 = s0
      [ s0 = UIntSize.eq {i} {[%#s022] (1 : usize)} (fun (_ret':bool) ->  [ &_17 <- _ret' ] s1)
      | s1 = any [ br0 -> {_17 = false} (! bb10) | br1 -> {_17} (! bb9) ]  ]
      
<<<<<<< HEAD
    | bb9 = s0 [ s0 =  [ &fib_i <- [%#s024] (1 : usize) ] s1 | s1 = bb15 ] 
    | bb10 = s0 [ s0 =  [ &_19 <- [%#s025] new'0 () ] s1 | s1 = bb11 ] 
    | bb11 = s0 [ s0 =  [ &_21 <- [%#s026] new'1 () ] s1 | s1 = bb12 ] 
=======
    | bb9 = s0 [ s0 =  [ &fib_i <- [%#s023] (1 : usize) ] s1 | s1 = bb15 ] 
    | bb10 = s0 [ s0 =  [ &_19 <- [%#s024] Snapshot.new () ] s1 | s1 = bb11 ] 
    | bb11 = s0 [ s0 =  [ &_21 <- [%#s025] Snapshot.new () ] s1 | s1 = bb12 ] 
>>>>>>> 7087246d
    | bb12 = s0
      [ s0 = UIntSize.sub {i} {[%#s026] (1 : usize)} (fun (_ret':usize) ->  [ &_25 <- _ret' ] s1)
      | s1 = fib_memo {mem} {_25} (fun (_ret':usize) ->  [ &_23 <- _ret' ] s2)
      | s2 = bb13 ]
      
    | bb13 = s0
      [ s0 = UIntSize.sub {i} {[%#s027] (2 : usize)} (fun (_ret':usize) ->  [ &_29 <- _ret' ] s1)
      | s1 = fib_memo {mem} {_29} (fun (_ret':usize) ->  [ &_27 <- _ret' ] s2)
      | s2 = bb14 ]
      
    | bb14 = s0
      [ s0 = UIntSize.add {_23} {_27}
          (fun (_ret':usize) ->
             [ &fib_i <- _ret' ] 
            (any
            [ any_ (_any:usize)-> (!  [ &_23 <- _any ] (any [ any_ (_any:usize)-> (!  [ &_27 <- _any ] s1) ] )) ]
            ))
      | s1 = bb15 ]
      
    | bb15 = bb16
    | bb16 = s0
      [ s0 = {[@expl:assertion] [%#s028] UIntSize.to_int fib_i = fib'0 (UIntSize.to_int i)} s1
      | s1 = index'0 {mem} {i}
          (fun (_ret':Cell'0.t_cell (Option'0.t_option usize) (Fib'0.t_fib)) ->  [ &_35 <- _ret' ] s2)
      | s2 = bb17 ]
      
    | bb17 = s0
      [ s0 =  [ &_38 <- Option'0.C_Some fib_i ] s1
      | s1 = set'0 {_35} {_38} (fun (_ret':()) ->  [ &_33 <- _ret' ] s2)
      | s2 = bb18 ]
      
    | bb18 = s0 [ s0 =  [ &_0 <- fib_i ] s1 | s1 = bb19 ] 
    | bb19 = return' {_0} ]
    )
    [ & _0 : usize = any_l ()
    | & mem : Vec'0.t_vec (Cell'0.t_cell (Option'0.t_option usize) (Fib'0.t_fib)) (Global'0.t_global) = mem
    | & i : usize = i
    | & _7 : Option'0.t_option usize = any_l ()
    | & _9 : Cell'0.t_cell (Option'0.t_option usize) (Fib'0.t_fib) = any_l ()
    | & v : usize = any_l ()
    | & fib_i : usize = any_l ()
    | & _15 : bool = any_l ()
    | & _17 : bool = any_l ()
    | & _19 : Snapshot'0.t_snapshot () = any_l ()
    | & _21 : Snapshot'0.t_snapshot () = any_l ()
    | & _23 : usize = any_l ()
    | & _25 : usize = any_l ()
    | & _27 : usize = any_l ()
    | & _29 : usize = any_l ()
    | & _33 : () = any_l ()
    | & _35 : Cell'0.t_cell (Option'0.t_option usize) (Fib'0.t_fib) = any_l ()
    | & _38 : Option'0.t_option usize = any_l () ]
    
    [ return' (result:usize)-> {[@expl:postcondition] [%#s0212] UIntSize.to_int result = fib'0 (UIntSize.to_int i)}
      (! return' {result}) ]
    
end
module C02_Impl1
  
end<|MERGE_RESOLUTION|>--- conflicted
+++ resolved
@@ -36,7 +36,7 @@
     | bad (inner:Cell'0.t_cell 't) (ghost_inv:'i)-> {C_Cell inner ghost_inv <> input} {false} any ]
     
   
-  function cell_ghost_inv [@inline:trivial] (self : t_cell 't 'i) : 'i =
+  function cell_ghost_inv (self : t_cell 't 'i) : 'i =
     match self with
       | C_Cell _ a -> a
       end
@@ -113,7 +113,7 @@
     [ good (ix:usize)-> {C_Fib ix = input} (! ret {ix}) | bad (ix:usize)-> {C_Fib ix <> input} {false} any ]
     
   
-  function fib_ix [@inline:trivial] (self : t_fib) : usize =
+  function fib_ix (self : t_fib) : usize =
     match self with
       | C_Fib a -> a
       end
@@ -235,12 +235,6 @@
     [ good -> {C_Global  = input} (! ret) | bad -> {C_Global  <> input} {false} any ]
     
 end
-module CreusotContracts_Logic_Seq2_Seq_Type
-  type t_seq 't
-end
-module CreusotContracts_Snapshot_Snapshot_Type
-  type t_snapshot 't
-end
 module C02_FibMemo
   let%span s020 = "../02.rs" 99 32 99 33
   
@@ -274,65 +268,14 @@
   
   let%span span15 = "../../../../../creusot-contracts/src/std/vec.rs" 19 21 19 25
   
-<<<<<<< HEAD
-  let%span span16 = "../../../../../creusot-contracts/src/logic/seq2.rs" 68 14 68 25
-  
-  let%span span17 = "../../../../../creusot-contracts/src/std/vec.rs" 19 21 19 25
-  
-  let%span span18 = "../../../../../creusot-contracts/src/std/vec.rs" 18 14 18 41
-=======
   let%span span16 = "../../../../../creusot-contracts/src/std/vec.rs" 18 14 18 41
   
   let%span span17 = "../../../../../creusot-contracts/src/std/vec.rs" 19 4 19 36
   
   let%span span18 = "../../../../../creusot-contracts/src/std/vec.rs" 60 20 60 41
->>>>>>> 7087246d
   
   let%span span19 = "../../../../../creusot-contracts/src/model.rs" 90 8 90 31
   
-<<<<<<< HEAD
-  let%span span20 = "../../../../../creusot-contracts/src/logic/seq2.rs" 16 14 16 36
-  
-  let%span span21 = "../../../../../creusot-contracts/src/model.rs" 90 8 90 31
-  
-  let%span span22 = "../../../../../creusot-contracts/src/logic/ops.rs" 20 8 20 31
-  
-  let%span span23 = "../02.rs" 85 4 87 5
-  
-  let%span span24 = "../02.rs" 31 10 31 11
-  
-  let%span span25 = "../02.rs" 29 0 29 8
-  
-  let%span span26 = "../02.rs" 72 12 75 13
-  
-  let%span span27 = "../02.rs" 23 4 23 38
-  
-  let%span span28 = "../02.rs" 24 16 24 20
-  
-  let%span span29 = "../02.rs" 24 22 24 23
-  
-  let%span span30 = "../../../../../creusot-contracts/src/snapshot.rs" 45 15 45 16
-  
-  let%span span31 = "../../../../../creusot-contracts/src/snapshot.rs" 43 14 43 28
-  
-  let%span span32 = "../02.rs" 44 11 44 17
-  
-  let%span span33 = "../02.rs" 45 10 45 28
-  
-  let%span span34 = "../02.rs" 46 10 46 11
-  
-  let%span span35 = "../02.rs" 43 0 43 8
-  
-  let%span span36 = "../02.rs" 61 10 61 49
-  
-  let%span span37 = "../02.rs" 60 0 60 8
-  
-  let%span span38 = "../02.rs" 18 16 18 20
-  
-  let%span span39 = "../02.rs" 17 4 17 42
-  
-  let%span span40 = "../02.rs" 18 25 18 26
-=======
   let%span span20 = "../../../../../creusot-contracts/src/logic/ops.rs" 20 8 20 31
   
   let%span span21 = "../02.rs" 85 4 87 5
@@ -374,26 +317,13 @@
   let%span span39 = "../../../../../creusot-contracts/src/std/vec.rs" 156 27 156 46
   
   let%span span40 = "" 0 0 0 0
->>>>>>> 7087246d
-  
-  let%span span41 = "../../../../../creusot-contracts/src/std/slice.rs" 107 20 107 37
-  
-<<<<<<< HEAD
-  let%span span42 = "../../../../../creusot-contracts/src/std/slice.rs" 100 20 100 37
-  
-  let%span span43 = "../../../../../creusot-contracts/src/std/vec.rs" 156 27 156 46
-=======
+  
+  let%span span41 = "" 0 0 0 0
+  
   let%span span42 = "../../../../../creusot-contracts/src/std/vec.rs" 157 26 157 54
->>>>>>> 7087246d
   
   let%span span43 = "" 0 0 0 0
   
-  let%span span45 = "" 0 0 0 0
-  
-  let%span span46 = "../../../../../creusot-contracts/src/std/vec.rs" 157 26 157 54
-  
-  let%span span47 = "" 0 0 0 0
-  
   use C02_Fib_Type as Fib'0
   
   use prelude.prelude.UIntSize
@@ -402,19 +332,14 @@
   
   use C02_Cell_Type as Cell'0
   
-  use CreusotContracts_Logic_Seq2_Seq_Type as Seq'0
-  
-<<<<<<< HEAD
-  predicate invariant'7 (self : Seq'0.t_seq (Cell'0.t_cell (Option'0.t_option usize) (Fib'0.t_fib))) =
-    [%#span14] true
-=======
+  use seq.Seq
+  
   predicate invariant'5 (self : Seq.seq (Cell'0.t_cell (Option'0.t_option usize) (Fib'0.t_fib))) =
     [%#span13] true
->>>>>>> 7087246d
-  
-  predicate inv'8 (_x : Seq'0.t_seq (Cell'0.t_cell (Option'0.t_option usize) (Fib'0.t_fib)))
-  
-  axiom inv'8 : forall x : Seq'0.t_seq (Cell'0.t_cell (Option'0.t_option usize) (Fib'0.t_fib)) . inv'8 x = true
+  
+  predicate inv'6 (_x : Seq.seq (Cell'0.t_cell (Option'0.t_option usize) (Fib'0.t_fib)))
+  
+  axiom inv'6 : forall x : Seq.seq (Cell'0.t_cell (Option'0.t_option usize) (Fib'0.t_fib)) . inv'6 x = true
   
   use Alloc_Alloc_Global_Type as Global'0
   
@@ -426,49 +351,23 @@
   
   constant max'0 : usize = [%#span14] (18446744073709551615 : usize)
   
-  function len'0 (self : Seq'0.t_seq (Cell'0.t_cell (Option'0.t_option usize) (Fib'0.t_fib))) : int
-  
-  axiom len'0_spec : forall self : Seq'0.t_seq (Cell'0.t_cell (Option'0.t_option usize) (Fib'0.t_fib)) . [%#span16] len'0 self
-  >= 0
-  
-  predicate inv'7 (_x : Vec'0.t_vec (Cell'0.t_cell (Option'0.t_option usize) (Fib'0.t_fib)) (Global'0.t_global))
-  
-  function shallow_model'1 (self : Vec'0.t_vec (Cell'0.t_cell (Option'0.t_option usize) (Fib'0.t_fib)) (Global'0.t_global)) : Seq'0.t_seq (Cell'0.t_cell (Option'0.t_option usize) (Fib'0.t_fib))
-    
-  
-<<<<<<< HEAD
-  axiom shallow_model'1_spec : forall self : Vec'0.t_vec (Cell'0.t_cell (Option'0.t_option usize) (Fib'0.t_fib)) (Global'0.t_global) . ([%#span17] inv'7 self)
-   -> ([%#span18] len'0 (shallow_model'1 self) <= UIntSize.to_int (max'0 : usize))
-=======
+  use seq.Seq
+  
+  predicate inv'5 (_x : Vec'0.t_vec (Cell'0.t_cell (Option'0.t_option usize) (Fib'0.t_fib)) (Global'0.t_global))
+  
+  function shallow_model'1 (self : Vec'0.t_vec (Cell'0.t_cell (Option'0.t_option usize) (Fib'0.t_fib)) (Global'0.t_global)) : Seq.seq (Cell'0.t_cell (Option'0.t_option usize) (Fib'0.t_fib))
+    
+  
   axiom shallow_model'1_spec : forall self : Vec'0.t_vec (Cell'0.t_cell (Option'0.t_option usize) (Fib'0.t_fib)) (Global'0.t_global) . ([%#span15] inv'5 self)
    -> ([%#span17] inv'6 (shallow_model'1 self))
   && ([%#span16] Seq.length (shallow_model'1 self) <= UIntSize.to_int (max'0 : usize))
->>>>>>> 7087246d
-  
-  predicate invariant'6 (self : Vec'0.t_vec (Cell'0.t_cell (Option'0.t_option usize) (Fib'0.t_fib)) (Global'0.t_global))
-   =
-<<<<<<< HEAD
-    [%#span19] inv'8 (shallow_model'1 self)
-=======
+  
+  predicate invariant'4 (self : Vec'0.t_vec (Cell'0.t_cell (Option'0.t_option usize) (Fib'0.t_fib)) (Global'0.t_global))
+   =
     [%#span18] inv'6 (shallow_model'1 self)
->>>>>>> 7087246d
-  
-  axiom inv'7 : forall x : Vec'0.t_vec (Cell'0.t_cell (Option'0.t_option usize) (Fib'0.t_fib)) (Global'0.t_global) . inv'7 x
+  
+  axiom inv'5 : forall x : Vec'0.t_vec (Cell'0.t_cell (Option'0.t_option usize) (Fib'0.t_fib)) (Global'0.t_global) . inv'5 x
   = true
-  
-  predicate invariant'5 (self : ()) =
-    [%#span14] true
-  
-  predicate inv'6 (_x : ())
-  
-  axiom inv'6 : forall x : () . inv'6 x = true
-  
-  predicate invariant'4 (self : ()) =
-    [%#span14] true
-  
-  predicate inv'5 (_x : ())
-  
-  axiom inv'5 : forall x : () . inv'5 x = true
   
   predicate invariant'3 (self : Option'0.t_option usize) =
     [%#span13] true
@@ -500,128 +399,68 @@
   axiom inv'0 : forall x : Vec'0.t_vec (Cell'0.t_cell (Option'0.t_option usize) (Fib'0.t_fib)) (Global'0.t_global) . inv'0 x
   = true
   
-  constant empty'0 : Seq'0.t_seq (Cell'0.t_cell (Option'0.t_option usize) (Fib'0.t_fib))
-  
-  function empty_len'0 (_1 : ()) : ()
-  
-  axiom empty_len'0_spec : forall _1 : () . [%#span20] len'0 (empty'0 : Seq'0.t_seq (Cell'0.t_cell (Option'0.t_option usize) (Fib'0.t_fib)))
-  = 0
-  
   use prelude.prelude.Borrow
   
-  function shallow_model'0 (self : Vec'0.t_vec (Cell'0.t_cell (Option'0.t_option usize) (Fib'0.t_fib)) (Global'0.t_global)) : Seq'0.t_seq (Cell'0.t_cell (Option'0.t_option usize) (Fib'0.t_fib))
-    
-   =
-<<<<<<< HEAD
-    [%#span21] shallow_model'1 self
-=======
+  function shallow_model'0 (self : Vec'0.t_vec (Cell'0.t_cell (Option'0.t_option usize) (Fib'0.t_fib)) (Global'0.t_global)) : Seq.seq (Cell'0.t_cell (Option'0.t_option usize) (Fib'0.t_fib))
+    
+   =
     [%#span19] shallow_model'1 self
->>>>>>> 7087246d
   
   use C02_Fib_Type as C02_Fib_Type
   
   use C02_Cell_Type as C02_Cell_Type
   
-  function index_logic'1 (self : Seq'0.t_seq (Cell'0.t_cell (Option'0.t_option usize) (Fib'0.t_fib))) (_2 : int) : Cell'0.t_cell (Option'0.t_option usize) (Fib'0.t_fib)
-    
+  use seq.Seq
   
   function index_logic'0 [@inline:trivial] (self : Vec'0.t_vec (Cell'0.t_cell (Option'0.t_option usize) (Fib'0.t_fib)) (Global'0.t_global)) (ix : int) : Cell'0.t_cell (Option'0.t_option usize) (Fib'0.t_fib)
     
    =
-<<<<<<< HEAD
-    [%#span22] index_logic'1 (shallow_model'1 self) ix
-=======
     [%#span20] Seq.get (shallow_model'1 self) ix
->>>>>>> 7087246d
   
   predicate fib_cell'0 [#"../02.rs" 84 0 84 32] (v : Vec'0.t_vec (Cell'0.t_cell (Option'0.t_option usize) (Fib'0.t_fib)) (Global'0.t_global))
     
    =
-<<<<<<< HEAD
-    [%#span23] forall i : int . UIntSize.to_int (C02_Fib_Type.fib_ix (C02_Cell_Type.cell_ghost_inv (index_logic'0 v i)))
-=======
     [%#span21] forall i : int . UIntSize.to_int (C02_Fib_Type.fib_ix (C02_Cell_Type.cell_ghost_inv (index_logic'0 v i)))
->>>>>>> 7087246d
     = i
   
-  use CreusotContracts_Snapshot_Snapshot_Type as Snapshot'0
+  use prelude.prelude.Snapshot
   
   use prelude.prelude.Intrinsic
   
   function fib'0 [#"../02.rs" 32 0 32 25] (i : int) : int
   
   axiom fib'0_def : forall i : int . fib'0 i
-<<<<<<< HEAD
-  = ([%#span25] if i <= 0 then 0 else if i = 1 then 1 else fib'0 (i - 1) + fib'0 (i - 2))
-  
-  predicate inv'3 [#"../02.rs" 70 4 70 43] (self : Fib'0.t_fib) (v : Option'0.t_option usize) =
-    [%#span26] match v with
-=======
   = ([%#span23] if i <= 0 then 0 else if i = 1 then 1 else fib'0 (i - 1) + fib'0 (i - 2))
   
   predicate inv'3 [#"../02.rs" 70 4 70 43] (self : Fib'0.t_fib) (v : Option'0.t_option usize) =
     [%#span24] match v with
->>>>>>> 7087246d
       | Option'0.C_None -> true
       | Option'0.C_Some i -> UIntSize.to_int i = fib'0 (UIntSize.to_int (C02_Fib_Type.fib_ix self))
       end
   
-<<<<<<< HEAD
-  let rec set'0 (self:Cell'0.t_cell (Option'0.t_option usize) (Fib'0.t_fib)) (v:Option'0.t_option usize) (return'  (ret:()))= {[@expl:precondition] [%#span29] inv'4 v}
-    {[@expl:precondition] [%#span28] inv'2 self}
-    {[@expl:precondition] [%#span27] inv'3 (C02_Cell_Type.cell_ghost_inv self) v}
-=======
   let rec set'0 (self:Cell'0.t_cell (Option'0.t_option usize) (Fib'0.t_fib)) (v:Option'0.t_option usize) (return'  (ret:()))= {[@expl:precondition] [%#span27] inv'4 v}
     {[@expl:precondition] [%#span26] inv'2 self}
     {[@expl:precondition] [%#span25] inv'3 (C02_Cell_Type.cell_ghost_inv self) v}
->>>>>>> 7087246d
     any [ return' (result:())-> (! return' {result}) ] 
   
-  function deref'1 (self : Snapshot'0.t_snapshot ()) : ()
-  
-  function new'1 (x : ()) : Snapshot'0.t_snapshot ()
-  
-  axiom new'1_spec : forall x : () . ([%#span30] inv'6 x)  -> ([%#span31] deref'1 (new'1 x) = x)
+  use prelude.prelude.Snapshot
   
   use int.Power
   
   function lemma_fib_bound'0 [#"../02.rs" 47 0 47 30] (i : int) : ()
   
   axiom lemma_fib_bound'0_def : forall i : int . lemma_fib_bound'0 i
-<<<<<<< HEAD
-  = ([%#span35] if i = 0 then
-=======
   = ([%#span31] if i = 0 then
->>>>>>> 7087246d
     ()
   else
     if i = 1 then () else let _ = lemma_fib_bound'0 (i - 2) in lemma_fib_bound'0 (i - 1)
   )
   
-<<<<<<< HEAD
-  axiom lemma_fib_bound'0_spec : forall i : int . ([%#span32] 0 <= i)  -> ([%#span33] fib'0 i <= Power.power 2 i)
-  
-  function deref'0 (self : Snapshot'0.t_snapshot ()) : ()
-  
-  function new'0 (x : ()) : Snapshot'0.t_snapshot ()
-=======
   axiom lemma_fib_bound'0_spec : forall i : int . ([%#span28] 0 <= i)  -> ([%#span29] fib'0 i <= Power.power 2 i)
->>>>>>> 7087246d
-  
-  axiom new'0_spec : forall x : () . ([%#span30] inv'5 x)  -> ([%#span31] deref'0 (new'0 x) = x)
+  
+  use prelude.prelude.Snapshot
   
   function lemma_max_int'0 [#"../02.rs" 62 0 62 22] (_1 : ()) : () =
-<<<<<<< HEAD
-    [%#span37] ()
-  
-  axiom lemma_max_int'0_spec : forall _1 : () . [%#span36] Power.power 2 63
-  < UIntSize.to_int (18446744073709551615 : usize)
-  
-  let rec get'0 (self:Cell'0.t_cell (Option'0.t_option usize) (Fib'0.t_fib)) (return'  (ret:Option'0.t_option usize))= {[@expl:precondition] [%#span38] inv'2 self}
-    any
-    [ return' (result:Option'0.t_option usize)-> {[%#span40] inv'4 result}
-      {[%#span39] inv'3 (C02_Cell_Type.cell_ghost_inv self) result}
-=======
     [%#span33] ()
   
   axiom lemma_max_int'0_spec : forall _1 : () . [%#span32] Power.power 2 63
@@ -631,34 +470,19 @@
     any
     [ return' (result:Option'0.t_option usize)-> {[%#span36] inv'4 result}
       {[%#span35] inv'3 (C02_Cell_Type.cell_ghost_inv self) result}
->>>>>>> 7087246d
       (! return' {result}) ]
     
   
   use prelude.prelude.Slice
   
-  predicate has_value'0 [@inline:trivial] (self : usize) (seq : Seq'0.t_seq (Cell'0.t_cell (Option'0.t_option usize) (Fib'0.t_fib))) (out : Cell'0.t_cell (Option'0.t_option usize) (Fib'0.t_fib))
-    
-   =
-<<<<<<< HEAD
-    [%#span41] index_logic'1 seq (UIntSize.to_int self) = out
-=======
+  predicate has_value'0 [@inline:trivial] (self : usize) (seq : Seq.seq (Cell'0.t_cell (Option'0.t_option usize) (Fib'0.t_fib))) (out : Cell'0.t_cell (Option'0.t_option usize) (Fib'0.t_fib))
+    
+   =
     [%#span37] Seq.get seq (UIntSize.to_int self) = out
->>>>>>> 7087246d
-  
-  predicate in_bounds'0 [@inline:trivial] (self : usize) (seq : Seq'0.t_seq (Cell'0.t_cell (Option'0.t_option usize) (Fib'0.t_fib)))
-    
-   =
-<<<<<<< HEAD
-    [%#span42] UIntSize.to_int self < len'0 seq
-  
-  let rec index'0 (self:Vec'0.t_vec (Cell'0.t_cell (Option'0.t_option usize) (Fib'0.t_fib)) (Global'0.t_global)) (index:usize) (return'  (ret:Cell'0.t_cell (Option'0.t_option usize) (Fib'0.t_fib)))= {[@expl:precondition] [%#span45] inv'1 index}
-    {[@expl:precondition] [%#span44] inv'0 self}
-    {[@expl:precondition] [%#span43] in_bounds'0 index (shallow_model'0 self)}
-    any
-    [ return' (result:Cell'0.t_cell (Option'0.t_option usize) (Fib'0.t_fib))-> {[%#span47] inv'2 result}
-      {[%#span46] has_value'0 index (shallow_model'0 self) result}
-=======
+  
+  predicate in_bounds'0 [@inline:trivial] (self : usize) (seq : Seq.seq (Cell'0.t_cell (Option'0.t_option usize) (Fib'0.t_fib)))
+    
+   =
     [%#span38] UIntSize.to_int self < Seq.length seq
   
   let rec index'0 (self:Vec'0.t_vec (Cell'0.t_cell (Option'0.t_option usize) (Fib'0.t_fib)) (Global'0.t_global)) (index:usize) (return'  (ret:Cell'0.t_cell (Option'0.t_option usize) (Fib'0.t_fib)))= {[@expl:precondition] [%#span41] inv'1 index}
@@ -667,19 +491,13 @@
     any
     [ return' (result:Cell'0.t_cell (Option'0.t_option usize) (Fib'0.t_fib))-> {[%#span43] inv'2 result}
       {[%#span42] has_value'0 index (shallow_model'0 self) result}
->>>>>>> 7087246d
       (! return' {result}) ]
     
   
   let rec fib_memo (mem:Vec'0.t_vec (Cell'0.t_cell (Option'0.t_option usize) (Fib'0.t_fib)) (Global'0.t_global)) (i:usize) (return'  (ret:usize))= {[%#s0211] UIntSize.to_int i
     <= 63}
-<<<<<<< HEAD
-    {[%#s0211] UIntSize.to_int i < len'0 (shallow_model'0 mem)}
-    {[%#s0210] fib_cell'0 mem}
-=======
     {[%#s0210] UIntSize.to_int i < Seq.length (shallow_model'0 mem)}
     {[%#s029] fib_cell'0 mem}
->>>>>>> 7087246d
     (! bb0
     [ bb0 = s0
       [ s0 = index'0 {mem} {i}
@@ -701,15 +519,9 @@
       [ s0 = UIntSize.eq {i} {[%#s022] (1 : usize)} (fun (_ret':bool) ->  [ &_17 <- _ret' ] s1)
       | s1 = any [ br0 -> {_17 = false} (! bb10) | br1 -> {_17} (! bb9) ]  ]
       
-<<<<<<< HEAD
-    | bb9 = s0 [ s0 =  [ &fib_i <- [%#s024] (1 : usize) ] s1 | s1 = bb15 ] 
-    | bb10 = s0 [ s0 =  [ &_19 <- [%#s025] new'0 () ] s1 | s1 = bb11 ] 
-    | bb11 = s0 [ s0 =  [ &_21 <- [%#s026] new'1 () ] s1 | s1 = bb12 ] 
-=======
     | bb9 = s0 [ s0 =  [ &fib_i <- [%#s023] (1 : usize) ] s1 | s1 = bb15 ] 
     | bb10 = s0 [ s0 =  [ &_19 <- [%#s024] Snapshot.new () ] s1 | s1 = bb11 ] 
     | bb11 = s0 [ s0 =  [ &_21 <- [%#s025] Snapshot.new () ] s1 | s1 = bb12 ] 
->>>>>>> 7087246d
     | bb12 = s0
       [ s0 = UIntSize.sub {i} {[%#s026] (1 : usize)} (fun (_ret':usize) ->  [ &_25 <- _ret' ] s1)
       | s1 = fib_memo {mem} {_25} (fun (_ret':usize) ->  [ &_23 <- _ret' ] s2)
@@ -753,8 +565,8 @@
     | & fib_i : usize = any_l ()
     | & _15 : bool = any_l ()
     | & _17 : bool = any_l ()
-    | & _19 : Snapshot'0.t_snapshot () = any_l ()
-    | & _21 : Snapshot'0.t_snapshot () = any_l ()
+    | & _19 : Snapshot.snap_ty () = any_l ()
+    | & _21 : Snapshot.snap_ty () = any_l ()
     | & _23 : usize = any_l ()
     | & _25 : usize = any_l ()
     | & _27 : usize = any_l ()
