
module Hashmap_List_Type
  type t_list 't =
    | C_Nil
    | C_Cons 't (t_list 't)
    
  let function cons_0 (self : t_list 't) : 't = [@vc:do_not_keep_trace] [@vc:sp]
    match self with
      | C_Nil -> any 't
      | C_Cons a _ -> a
      end
  let function cons_1 (self : t_list 't) : t_list 't = [@vc:do_not_keep_trace] [@vc:sp]
    match self with
      | C_Nil -> any t_list 't
      | C_Cons _ a -> a
      end
end
module Core_Option_Option_Type
  type t_option 't =
    | C_None
    | C_Some 't
    
end
module Hashmap_Impl2_Hash
  use prelude.Int
  function hash_log0 [#"../hashmap.rs" 64 4 64 30] (x : int) : int =
    [#"../hashmap.rs" 65 20 65 21] x
  val hash_log0 [#"../hashmap.rs" 64 4 64 30] (x : int) : int
    ensures { result = hash_log0 x }
    
  use prelude.UIntSize
  use prelude.UIntSize
  function deep_model1 (self : usize) : int =
    [#"../../../../creusot-contracts/src/std/num.rs" 22 16 22 35] UIntSize.to_int self
  val deep_model1 (self : usize) : int
    ensures { result = deep_model1 self }
    
  use prelude.Int
  use prelude.Borrow
  function deep_model0 (self : usize) : int =
    [#"../../../../creusot-contracts/src/model.rs" 70 8 70 28] deep_model1 self
  val deep_model0 (self : usize) : int
    ensures { result = deep_model0 self }
    
  use prelude.UInt64
  use prelude.UInt64
  let rec cfg hash [#"../hashmap.rs" 59 4 59 25] [@cfg:stackify] [@cfg:subregion_analysis] (self : usize) : uint64
    ensures { [#"../hashmap.rs" 58 14 58 58] UInt64.to_int result = hash_log0 (deep_model0 self) }
    
   = [@vc:do_not_keep_trace] [@vc:sp]
  var _0 : uint64;
  var self : usize = self;
  {
    goto BB0
  }
  BB0 {
    [#"../hashmap.rs" 60 8 60 20] _0 <- UInt64.of_int (UIntSize.to_int self);
    return _0
  }
  
end
module Core_Ptr_NonNull_NonNull_Type
  use prelude.Opaque
  type t_nonnull 't =
    | C_NonNull opaque_ptr
    
end
module Core_Marker_PhantomData_Type
  type t_phantomdata 't =
    | C_PhantomData
    
end
module Core_Ptr_Unique_Unique_Type
  use Core_Marker_PhantomData_Type as Core_Marker_PhantomData_Type
  use Core_Ptr_NonNull_NonNull_Type as Core_Ptr_NonNull_NonNull_Type
  type t_unique 't =
    | C_Unique (Core_Ptr_NonNull_NonNull_Type.t_nonnull 't) (Core_Marker_PhantomData_Type.t_phantomdata 't)
    
end
module Alloc_RawVec_Cap_Type
  use prelude.UIntSize
  use prelude.Int
  type t_cap  =
    | C_Cap usize
    
end
module Alloc_RawVec_RawVec_Type
  use Alloc_RawVec_Cap_Type as Alloc_RawVec_Cap_Type
  use Core_Ptr_Unique_Unique_Type as Core_Ptr_Unique_Unique_Type
  type t_rawvec 't 'a =
    | C_RawVec (Core_Ptr_Unique_Unique_Type.t_unique 't) (Alloc_RawVec_Cap_Type.t_cap) 'a
    
end
module Alloc_Vec_Vec_Type
  use prelude.UIntSize
  use prelude.Int
  use Alloc_RawVec_RawVec_Type as Alloc_RawVec_RawVec_Type
  type t_vec 't 'a =
    | C_Vec (Alloc_RawVec_RawVec_Type.t_rawvec 't 'a) usize
    
end
module Alloc_Alloc_Global_Type
  type t_global  =
    | C_Global
    
end
module Hashmap_MyHashMap_Type
  use Alloc_Alloc_Global_Type as Alloc_Alloc_Global_Type
  use Hashmap_List_Type as Hashmap_List_Type
  use Alloc_Vec_Vec_Type as Alloc_Vec_Vec_Type
  type t_myhashmap 'k 'v =
    | C_MyHashMap (Alloc_Vec_Vec_Type.t_vec (Hashmap_List_Type.t_list ('k, 'v)) (Alloc_Alloc_Global_Type.t_global))
    
  let function myhashmap_buckets (self : t_myhashmap 'k 'v) : Alloc_Vec_Vec_Type.t_vec (Hashmap_List_Type.t_list ('k, 'v)) (Alloc_Alloc_Global_Type.t_global)
    
   = [@vc:do_not_keep_trace] [@vc:sp]
    match self with
      | C_MyHashMap a -> a
      end
end
module Hashmap_Impl5_New
  type k
  type v
  predicate invariant5 (self : v)
  val invariant5 (self : v) : bool
    ensures { result = invariant5 self }
    
  predicate inv5 (_x : v)
  val inv5 (_x : v) : bool
    ensures { result = inv5 _x }
    
  axiom inv5 : forall x : v . inv5 x = true
  use Hashmap_List_Type as Hashmap_List_Type
  use seq.Seq
  predicate invariant4 (self : Seq.seq (Hashmap_List_Type.t_list (k, v)))
  val invariant4 (self : Seq.seq (Hashmap_List_Type.t_list (k, v))) : bool
    ensures { result = invariant4 self }
    
  predicate inv4 (_x : Seq.seq (Hashmap_List_Type.t_list (k, v)))
  val inv4 (_x : Seq.seq (Hashmap_List_Type.t_list (k, v))) : bool
    ensures { result = inv4 _x }
    
  axiom inv4 : forall x : Seq.seq (Hashmap_List_Type.t_list (k, v)) . inv4 x = true
  use prelude.UIntSize
  use Alloc_Alloc_Global_Type as Alloc_Alloc_Global_Type
  use Alloc_Vec_Vec_Type as Alloc_Vec_Vec_Type
  use prelude.Int
  use prelude.UIntSize
  let constant max0  : usize = [@vc:do_not_keep_trace] [@vc:sp]
    (18446744073709551615 : usize)
  use seq.Seq
  predicate inv3 (_x : Alloc_Vec_Vec_Type.t_vec (Hashmap_List_Type.t_list (k, v)) (Alloc_Alloc_Global_Type.t_global))
  val inv3 (_x : Alloc_Vec_Vec_Type.t_vec (Hashmap_List_Type.t_list (k, v)) (Alloc_Alloc_Global_Type.t_global)) : bool
    ensures { result = inv3 _x }
    
  function shallow_model2 (self : Alloc_Vec_Vec_Type.t_vec (Hashmap_List_Type.t_list (k, v)) (Alloc_Alloc_Global_Type.t_global)) : Seq.seq (Hashmap_List_Type.t_list (k, v))
    
  val shallow_model2 (self : Alloc_Vec_Vec_Type.t_vec (Hashmap_List_Type.t_list (k, v)) (Alloc_Alloc_Global_Type.t_global)) : Seq.seq (Hashmap_List_Type.t_list (k, v))
    requires {[#"../../../../creusot-contracts/src/std/vec.rs" 19 21 19 25] inv3 self}
    ensures { result = shallow_model2 self }
    
  axiom shallow_model2_spec : forall self : Alloc_Vec_Vec_Type.t_vec (Hashmap_List_Type.t_list (k, v)) (Alloc_Alloc_Global_Type.t_global) . ([#"../../../../creusot-contracts/src/std/vec.rs" 19 21 19 25] inv3 self)
   -> ([#"../../../../creusot-contracts/src/std/vec.rs" 19 4 19 36] inv4 (shallow_model2 self)) && ([#"../../../../creusot-contracts/src/std/vec.rs" 18 14 18 41] Seq.length (shallow_model2 self) <= UIntSize.to_int max0)
  predicate invariant3 (self : Alloc_Vec_Vec_Type.t_vec (Hashmap_List_Type.t_list (k, v)) (Alloc_Alloc_Global_Type.t_global))
    
   =
    [#"../../../../creusot-contracts/src/std/vec.rs" 60 20 60 41] inv4 (shallow_model2 self)
  val invariant3 (self : Alloc_Vec_Vec_Type.t_vec (Hashmap_List_Type.t_list (k, v)) (Alloc_Alloc_Global_Type.t_global)) : bool
    ensures { result = invariant3 self }
    
  axiom inv3 : forall x : Alloc_Vec_Vec_Type.t_vec (Hashmap_List_Type.t_list (k, v)) (Alloc_Alloc_Global_Type.t_global) . inv3 x = true
  predicate invariant2 (self : Hashmap_List_Type.t_list (k, v))
  val invariant2 (self : Hashmap_List_Type.t_list (k, v)) : bool
    ensures { result = invariant2 self }
    
  predicate inv2 (_x : Hashmap_List_Type.t_list (k, v))
  val inv2 (_x : Hashmap_List_Type.t_list (k, v)) : bool
    ensures { result = inv2 _x }
    
  axiom inv2 : forall x : Hashmap_List_Type.t_list (k, v) . inv2 x = true
  use Hashmap_MyHashMap_Type as Hashmap_MyHashMap_Type
  predicate invariant1 (self : Hashmap_MyHashMap_Type.t_myhashmap k v)
  val invariant1 (self : Hashmap_MyHashMap_Type.t_myhashmap k v) : bool
    ensures { result = invariant1 self }
    
  predicate inv1 (_x : Hashmap_MyHashMap_Type.t_myhashmap k v)
  val inv1 (_x : Hashmap_MyHashMap_Type.t_myhashmap k v) : bool
    ensures { result = inv1 _x }
    
  axiom inv1 : forall x : Hashmap_MyHashMap_Type.t_myhashmap k v . inv1 x = true
  type deep_model_ty0
  predicate invariant0 (self : deep_model_ty0)
  val invariant0 (self : deep_model_ty0) : bool
    ensures { result = invariant0 self }
    
  predicate inv0 (_x : deep_model_ty0)
  val inv0 (_x : deep_model_ty0) : bool
    ensures { result = inv0 _x }
    
  axiom inv0 : forall x : deep_model_ty0 . inv0 x = true
  use Core_Option_Option_Type as Core_Option_Option_Type
  use map.Map
  use prelude.Mapping
  function deep_model0 (self : k) : deep_model_ty0
  val deep_model0 (self : k) : deep_model_ty0
    ensures { result = deep_model0 self }
    
  function get1 [#"../hashmap.rs" 28 4 28 56] (self : Hashmap_List_Type.t_list (k, v)) (index : deep_model_ty0) : Core_Option_Option_Type.t_option v
    
   =
    [#"../hashmap.rs" 30 12 33 13] match self with
      | Hashmap_List_Type.C_Nil -> Core_Option_Option_Type.C_None
      | Hashmap_List_Type.C_Cons (k, v) tl -> if deep_model0 k = index then
        Core_Option_Option_Type.C_Some v
      else
        get1 tl index
      
      end
  val get1 [#"../hashmap.rs" 28 4 28 56] (self : Hashmap_List_Type.t_list (k, v)) (index : deep_model_ty0) : Core_Option_Option_Type.t_option v
    ensures { result = get1 self index }
    
  use seq.Seq
  function index_logic0 [@inline:trivial] (self : Alloc_Vec_Vec_Type.t_vec (Hashmap_List_Type.t_list (k, v)) (Alloc_Alloc_Global_Type.t_global)) (ix : int) : Hashmap_List_Type.t_list (k, v)
    
   =
    [#"../../../../creusot-contracts/src/logic/ops.rs" 20 8 20 31] Seq.get (shallow_model2 self) ix
  val index_logic0 [@inline:trivial] (self : Alloc_Vec_Vec_Type.t_vec (Hashmap_List_Type.t_list (k, v)) (Alloc_Alloc_Global_Type.t_global)) (ix : int) : Hashmap_List_Type.t_list (k, v)
    ensures { result = index_logic0 self ix }
    
  use int.EuclideanDivision
  function hash_log0 [#"../hashmap.rs" 54 4 54 45] (_1 : deep_model_ty0) : int
  val hash_log0 [#"../hashmap.rs" 54 4 54 45] (_1 : deep_model_ty0) : int
    ensures { result = hash_log0 _1 }
    
  function bucket_ix0 [#"../hashmap.rs" 89 4 89 48] (self : Hashmap_MyHashMap_Type.t_myhashmap k v) (k : deep_model_ty0) : int
    
   =
    [#"../hashmap.rs" 90 20 90 66] EuclideanDivision.mod (hash_log0 k) (Seq.length (shallow_model2 (Hashmap_MyHashMap_Type.myhashmap_buckets self)))
  val bucket_ix0 [#"../hashmap.rs" 89 4 89 48] (self : Hashmap_MyHashMap_Type.t_myhashmap k v) (k : deep_model_ty0) : int
    ensures { result = bucket_ix0 self k }
    
  function bucket0 [#"../hashmap.rs" 84 4 84 54] (self : Hashmap_MyHashMap_Type.t_myhashmap k v) (k : deep_model_ty0) : Hashmap_List_Type.t_list (k, v)
    
   =
    [#"../hashmap.rs" 85 8 85 53] index_logic0 (Hashmap_MyHashMap_Type.myhashmap_buckets self) (bucket_ix0 self k)
  val bucket0 [#"../hashmap.rs" 84 4 84 54] (self : Hashmap_MyHashMap_Type.t_myhashmap k v) (k : deep_model_ty0) : Hashmap_List_Type.t_list (k, v)
    ensures { result = bucket0 self k }
    
  use map.Map
  function shallow_model1 [#"../hashmap.rs" 78 4 78 50] (self : Hashmap_MyHashMap_Type.t_myhashmap k v) : Map.map deep_model_ty0 (Core_Option_Option_Type.t_option v)
    
   =
    [#"../hashmap.rs" 79 20 79 45] Mapping.from_fn (fun (k : deep_model_ty0) -> get1 (bucket0 self k) k)
  val shallow_model1 [#"../hashmap.rs" 78 4 78 50] (self : Hashmap_MyHashMap_Type.t_myhashmap k v) : Map.map deep_model_ty0 (Core_Option_Option_Type.t_option v)
    ensures { result = shallow_model1 self }
    
  predicate no_double_binding0 [#"../hashmap.rs" 38 4 38 38] (self : Hashmap_List_Type.t_list (k, v)) =
    [#"../hashmap.rs" 40 12 43 13] match self with
      | Hashmap_List_Type.C_Nil -> true
      | Hashmap_List_Type.C_Cons (k, _) tl -> get1 tl (deep_model0 k) = Core_Option_Option_Type.C_None /\ no_double_binding0 tl
      end
  val no_double_binding0 [#"../hashmap.rs" 38 4 38 38] (self : Hashmap_List_Type.t_list (k, v)) : bool
    ensures { result = no_double_binding0 self }
    
  predicate good_bucket0 [#"../hashmap.rs" 200 4 200 57] (self : Hashmap_MyHashMap_Type.t_myhashmap k v) (l : Hashmap_List_Type.t_list (k, v)) (h : int)
    
   =
    [#"../hashmap.rs" 201 8 203 9] forall v : v . forall k : deep_model_ty0 . inv5 v
     -> inv0 k  -> get1 l k = Core_Option_Option_Type.C_Some v  -> bucket_ix0 self k = h
  val good_bucket0 [#"../hashmap.rs" 200 4 200 57] (self : Hashmap_MyHashMap_Type.t_myhashmap k v) (l : Hashmap_List_Type.t_list (k, v)) (h : int) : bool
    ensures { result = good_bucket0 self l h }
    
  use prelude.Borrow
  predicate hashmap_inv0 [#"../hashmap.rs" 209 4 209 33] (self : Hashmap_MyHashMap_Type.t_myhashmap k v) =
    [#"../hashmap.rs" 210 8 213 9] 0 < Seq.length (shallow_model2 (Hashmap_MyHashMap_Type.myhashmap_buckets self)) /\ (forall i : int . 0 <= i /\ i < Seq.length (shallow_model2 (Hashmap_MyHashMap_Type.myhashmap_buckets self))
     -> good_bucket0 self (index_logic0 (Hashmap_MyHashMap_Type.myhashmap_buckets self) i) i /\ no_double_binding0 (index_logic0 (Hashmap_MyHashMap_Type.myhashmap_buckets self) i))
  val hashmap_inv0 [#"../hashmap.rs" 209 4 209 33] (self : Hashmap_MyHashMap_Type.t_myhashmap k v) : bool
    ensures { result = hashmap_inv0 self }
    
  val from_elem0 (elem : Hashmap_List_Type.t_list (k, v)) (n : usize) : Alloc_Vec_Vec_Type.t_vec (Hashmap_List_Type.t_list (k, v)) (Alloc_Alloc_Global_Type.t_global)
    requires {inv2 elem}
    ensures { [#"../../../../creusot-contracts/src/std/vec.rs" 157 22 157 41] Seq.length (shallow_model2 result) = UIntSize.to_int n }
    ensures { [#"../../../../creusot-contracts/src/std/vec.rs" 158 12 158 78] forall i : int . 0 <= i /\ i < UIntSize.to_int n
     -> index_logic0 result i = elem }
    ensures { inv3 result }
    
  let rec cfg new [#"../hashmap.rs" 98 4 98 46] [@cfg:stackify] [@cfg:subregion_analysis] (size : usize) : Hashmap_MyHashMap_Type.t_myhashmap k v
    requires {[#"../hashmap.rs" 95 15 95 24] 0 < UIntSize.to_int size}
    ensures { [#"../hashmap.rs" 96 14 96 34] hashmap_inv0 result }
    ensures { [#"../hashmap.rs" 97 4 97 64] forall i : deep_model_ty0 . inv0 i
     -> Map.get (shallow_model1 result) i = Core_Option_Option_Type.C_None }
    ensures { [#"../hashmap.rs" 98 31 98 46] inv1 result }
    
   = [@vc:do_not_keep_trace] [@vc:sp]
  var _0 : Hashmap_MyHashMap_Type.t_myhashmap k v;
  var size : usize = size;
  var res : Hashmap_MyHashMap_Type.t_myhashmap k v;
  var _6 : Alloc_Vec_Vec_Type.t_vec (Hashmap_List_Type.t_list (k, v)) (Alloc_Alloc_Global_Type.t_global);
  var _7 : Hashmap_List_Type.t_list (k, v);
  {
    goto BB0
  }
  BB0 {
    [#"../hashmap.rs" 99 44 99 53] _7 <- Hashmap_List_Type.C_Nil;
    [#"../hashmap.rs" 99 39 99 60] _6 <- ([#"../hashmap.rs" 99 39 99 60] from_elem0 _7 size);
    _7 <- any Hashmap_List_Type.t_list (k, v);
    goto BB1
  }
  BB1 {
    [#"../hashmap.rs" 99 18 99 62] res <- Hashmap_MyHashMap_Type.C_MyHashMap _6;
    _6 <- any Alloc_Vec_Vec_Type.t_vec (Hashmap_List_Type.t_list (k, v)) (Alloc_Alloc_Global_Type.t_global);
    goto BB2
  }
  BB2 {
    [#"../hashmap.rs" 100 8 100 11] _0 <- res;
    res <- any Hashmap_MyHashMap_Type.t_myhashmap k v;
    goto BB3
  }
  BB3 {
    return _0
  }
  
end
module Alloc_Boxed_Box_Type
  use Core_Ptr_Unique_Unique_Type as Core_Ptr_Unique_Unique_Type
  type t_box 't 'a =
    | C_Box (Core_Ptr_Unique_Unique_Type.t_unique 't) 'a
    
end
module Hashmap_Impl5_Add
  type k
  type v
  use Hashmap_List_Type as Hashmap_List_Type
  use seq.Seq
  predicate invariant17 (self : Seq.seq (Hashmap_List_Type.t_list (k, v)))
  val invariant17 (self : Seq.seq (Hashmap_List_Type.t_list (k, v))) : bool
    ensures { result = invariant17 self }
    
  predicate inv17 (_x : Seq.seq (Hashmap_List_Type.t_list (k, v)))
  val inv17 (_x : Seq.seq (Hashmap_List_Type.t_list (k, v))) : bool
    ensures { result = inv17 _x }
    
  axiom inv17 : forall x : Seq.seq (Hashmap_List_Type.t_list (k, v)) . inv17 x = true
  use prelude.UIntSize
  predicate invariant16 (self : usize) =
    [#"../../../../creusot-contracts/src/invariant.rs" 8 8 8 12] true
  val invariant16 (self : usize) : bool
    ensures { result = invariant16 self }
    
  predicate inv16 (_x : usize)
  val inv16 (_x : usize) : bool
    ensures { result = inv16 _x }
    
  axiom inv16 : forall x : usize . inv16 x = true
  use Alloc_Alloc_Global_Type as Alloc_Alloc_Global_Type
  use Alloc_Vec_Vec_Type as Alloc_Vec_Vec_Type
  use prelude.Borrow
  predicate invariant15 (self : borrowed (Alloc_Vec_Vec_Type.t_vec (Hashmap_List_Type.t_list (k, v)) (Alloc_Alloc_Global_Type.t_global)))
    
  val invariant15 (self : borrowed (Alloc_Vec_Vec_Type.t_vec (Hashmap_List_Type.t_list (k, v)) (Alloc_Alloc_Global_Type.t_global))) : bool
    ensures { result = invariant15 self }
    
  predicate inv15 (_x : borrowed (Alloc_Vec_Vec_Type.t_vec (Hashmap_List_Type.t_list (k, v)) (Alloc_Alloc_Global_Type.t_global)))
    
  val inv15 (_x : borrowed (Alloc_Vec_Vec_Type.t_vec (Hashmap_List_Type.t_list (k, v)) (Alloc_Alloc_Global_Type.t_global))) : bool
    ensures { result = inv15 _x }
    
  axiom inv15 : forall x : borrowed (Alloc_Vec_Vec_Type.t_vec (Hashmap_List_Type.t_list (k, v)) (Alloc_Alloc_Global_Type.t_global)) . inv15 x = true
  predicate invariant14 (self : k)
  val invariant14 (self : k) : bool
    ensures { result = invariant14 self }
    
  predicate inv14 (_x : k)
  val inv14 (_x : k) : bool
    ensures { result = inv14 _x }
    
  axiom inv14 : forall x : k . inv14 x = true
  predicate invariant13 (self : Alloc_Vec_Vec_Type.t_vec (Hashmap_List_Type.t_list (k, v)) (Alloc_Alloc_Global_Type.t_global))
    
  val invariant13 (self : Alloc_Vec_Vec_Type.t_vec (Hashmap_List_Type.t_list (k, v)) (Alloc_Alloc_Global_Type.t_global)) : bool
    ensures { result = invariant13 self }
    
  predicate inv13 (_x : Alloc_Vec_Vec_Type.t_vec (Hashmap_List_Type.t_list (k, v)) (Alloc_Alloc_Global_Type.t_global))
  val inv13 (_x : Alloc_Vec_Vec_Type.t_vec (Hashmap_List_Type.t_list (k, v)) (Alloc_Alloc_Global_Type.t_global)) : bool
    ensures { result = inv13 _x }
    
  axiom inv13 : forall x : Alloc_Vec_Vec_Type.t_vec (Hashmap_List_Type.t_list (k, v)) (Alloc_Alloc_Global_Type.t_global) . inv13 x = true
  use Hashmap_MyHashMap_Type as Hashmap_MyHashMap_Type
  predicate invariant12 (self : borrowed (Hashmap_MyHashMap_Type.t_myhashmap k v))
  val invariant12 (self : borrowed (Hashmap_MyHashMap_Type.t_myhashmap k v)) : bool
    ensures { result = invariant12 self }
    
  predicate inv12 (_x : borrowed (Hashmap_MyHashMap_Type.t_myhashmap k v))
  val inv12 (_x : borrowed (Hashmap_MyHashMap_Type.t_myhashmap k v)) : bool
    ensures { result = inv12 _x }
    
  axiom inv12 : forall x : borrowed (Hashmap_MyHashMap_Type.t_myhashmap k v) . inv12 x = true
  predicate invariant11 (self : borrowed (Hashmap_List_Type.t_list (k, v)))
  val invariant11 (self : borrowed (Hashmap_List_Type.t_list (k, v))) : bool
    ensures { result = invariant11 self }
    
  predicate inv11 (_x : borrowed (Hashmap_List_Type.t_list (k, v)))
  val inv11 (_x : borrowed (Hashmap_List_Type.t_list (k, v))) : bool
    ensures { result = inv11 _x }
    
  axiom inv11 : forall x : borrowed (Hashmap_List_Type.t_list (k, v)) . inv11 x = true
  predicate invariant10 (self : borrowed k)
  val invariant10 (self : borrowed k) : bool
    ensures { result = invariant10 self }
    
  predicate inv10 (_x : borrowed k)
  val inv10 (_x : borrowed k) : bool
    ensures { result = inv10 _x }
    
  axiom inv10 : forall x : borrowed k . inv10 x = true
  predicate invariant9 (self : borrowed v)
  val invariant9 (self : borrowed v) : bool
    ensures { result = invariant9 self }
    
  predicate inv9 (_x : borrowed v)
  val inv9 (_x : borrowed v) : bool
    ensures { result = inv9 _x }
    
  axiom inv9 : forall x : borrowed v . inv9 x = true
  predicate invariant8 (self : Hashmap_List_Type.t_list (k, v))
  val invariant8 (self : Hashmap_List_Type.t_list (k, v)) : bool
    ensures { result = invariant8 self }
    
  predicate inv8 (_x : Hashmap_List_Type.t_list (k, v))
  val inv8 (_x : Hashmap_List_Type.t_list (k, v)) : bool
    ensures { result = inv8 _x }
    
  axiom inv8 : forall x : Hashmap_List_Type.t_list (k, v) . inv8 x = true
  predicate invariant7 (self : v)
  val invariant7 (self : v) : bool
    ensures { result = invariant7 self }
    
  predicate inv7 (_x : v)
  val inv7 (_x : v) : bool
    ensures { result = inv7 _x }
    
  axiom inv7 : forall x : v . inv7 x = true
  predicate invariant6 (self : k)
  val invariant6 (self : k) : bool
    ensures { result = invariant6 self }
    
  predicate inv6 (_x : k)
  val inv6 (_x : k) : bool
    ensures { result = inv6 _x }
    
  axiom inv6 : forall x : k . inv6 x = true
  type deep_model_ty0
  predicate invariant5 (self : deep_model_ty0)
  val invariant5 (self : deep_model_ty0) : bool
    ensures { result = invariant5 self }
    
  predicate inv5 (_x : deep_model_ty0)
  val inv5 (_x : deep_model_ty0) : bool
    ensures { result = inv5 _x }
    
  axiom inv5 : forall x : deep_model_ty0 . inv5 x = true
  use prelude.Snapshot
  predicate invariant4 (self : Snapshot.snap_ty (borrowed (Hashmap_List_Type.t_list (k, v))))
  val invariant4 (self : Snapshot.snap_ty (borrowed (Hashmap_List_Type.t_list (k, v)))) : bool
    ensures { result = invariant4 self }
    
  predicate inv4 (_x : Snapshot.snap_ty (borrowed (Hashmap_List_Type.t_list (k, v))))
  val inv4 (_x : Snapshot.snap_ty (borrowed (Hashmap_List_Type.t_list (k, v)))) : bool
    ensures { result = inv4 _x }
    
  axiom inv4 : forall x : Snapshot.snap_ty (borrowed (Hashmap_List_Type.t_list (k, v))) . inv4 x = true
  predicate invariant3 (self : borrowed (Hashmap_List_Type.t_list (k, v)))
  val invariant3 (self : borrowed (Hashmap_List_Type.t_list (k, v))) : bool
    ensures { result = invariant3 self }
    
  predicate inv3 (_x : borrowed (Hashmap_List_Type.t_list (k, v)))
  val inv3 (_x : borrowed (Hashmap_List_Type.t_list (k, v))) : bool
    ensures { result = inv3 _x }
    
  axiom inv3 : forall x : borrowed (Hashmap_List_Type.t_list (k, v)) . inv3 x = true
  predicate invariant2 (self : Hashmap_List_Type.t_list (k, v))
  val invariant2 (self : Hashmap_List_Type.t_list (k, v)) : bool
    ensures { result = invariant2 self }
    
  predicate inv2 (_x : Hashmap_List_Type.t_list (k, v))
  val inv2 (_x : Hashmap_List_Type.t_list (k, v)) : bool
    ensures { result = inv2 _x }
    
  axiom inv2 : forall x : Hashmap_List_Type.t_list (k, v) . inv2 x = true
  use prelude.Int
  use prelude.UIntSize
  let constant max0  : usize = [@vc:do_not_keep_trace] [@vc:sp]
    (18446744073709551615 : usize)
  use seq.Seq
  predicate inv1 (_x : Alloc_Vec_Vec_Type.t_vec (Hashmap_List_Type.t_list (k, v)) (Alloc_Alloc_Global_Type.t_global))
  val inv1 (_x : Alloc_Vec_Vec_Type.t_vec (Hashmap_List_Type.t_list (k, v)) (Alloc_Alloc_Global_Type.t_global)) : bool
    ensures { result = inv1 _x }
    
  function shallow_model6 (self : Alloc_Vec_Vec_Type.t_vec (Hashmap_List_Type.t_list (k, v)) (Alloc_Alloc_Global_Type.t_global)) : Seq.seq (Hashmap_List_Type.t_list (k, v))
    
  val shallow_model6 (self : Alloc_Vec_Vec_Type.t_vec (Hashmap_List_Type.t_list (k, v)) (Alloc_Alloc_Global_Type.t_global)) : Seq.seq (Hashmap_List_Type.t_list (k, v))
    requires {[#"../../../../creusot-contracts/src/std/vec.rs" 19 21 19 25] inv1 self}
    ensures { result = shallow_model6 self }
    
  axiom shallow_model6_spec : forall self : Alloc_Vec_Vec_Type.t_vec (Hashmap_List_Type.t_list (k, v)) (Alloc_Alloc_Global_Type.t_global) . ([#"../../../../creusot-contracts/src/std/vec.rs" 19 21 19 25] inv1 self)
   -> ([#"../../../../creusot-contracts/src/std/vec.rs" 19 4 19 36] inv17 (shallow_model6 self)) && ([#"../../../../creusot-contracts/src/std/vec.rs" 18 14 18 41] Seq.length (shallow_model6 self) <= UIntSize.to_int max0)
  predicate invariant1 (self : Alloc_Vec_Vec_Type.t_vec (Hashmap_List_Type.t_list (k, v)) (Alloc_Alloc_Global_Type.t_global))
    
   =
    [#"../../../../creusot-contracts/src/std/vec.rs" 60 20 60 41] inv17 (shallow_model6 self)
  val invariant1 (self : Alloc_Vec_Vec_Type.t_vec (Hashmap_List_Type.t_list (k, v)) (Alloc_Alloc_Global_Type.t_global)) : bool
    ensures { result = invariant1 self }
    
  axiom inv1 : forall x : Alloc_Vec_Vec_Type.t_vec (Hashmap_List_Type.t_list (k, v)) (Alloc_Alloc_Global_Type.t_global) . inv1 x = true
  predicate invariant0 (self : Snapshot.snap_ty (borrowed (Hashmap_MyHashMap_Type.t_myhashmap k v)))
  val invariant0 (self : Snapshot.snap_ty (borrowed (Hashmap_MyHashMap_Type.t_myhashmap k v))) : bool
    ensures { result = invariant0 self }
    
  predicate inv0 (_x : Snapshot.snap_ty (borrowed (Hashmap_MyHashMap_Type.t_myhashmap k v)))
  val inv0 (_x : Snapshot.snap_ty (borrowed (Hashmap_MyHashMap_Type.t_myhashmap k v))) : bool
    ensures { result = inv0 _x }
    
  axiom inv0 : forall x : Snapshot.snap_ty (borrowed (Hashmap_MyHashMap_Type.t_myhashmap k v)) . inv0 x = true
  use prelude.Mapping
  function deep_model0 (self : k) : deep_model_ty0
  val deep_model0 (self : k) : deep_model_ty0
    ensures { result = deep_model0 self }
    
  use Core_Option_Option_Type as Core_Option_Option_Type
  function get0 [#"../hashmap.rs" 28 4 28 56] (self : Hashmap_List_Type.t_list (k, v)) (index : deep_model_ty0) : Core_Option_Option_Type.t_option v
    
   =
    [#"../hashmap.rs" 30 12 33 13] match self with
      | Hashmap_List_Type.C_Nil -> Core_Option_Option_Type.C_None
      | Hashmap_List_Type.C_Cons (k, v) tl -> if deep_model0 k = index then
        Core_Option_Option_Type.C_Some v
      else
        get0 tl index
      
      end
  val get0 [#"../hashmap.rs" 28 4 28 56] (self : Hashmap_List_Type.t_list (k, v)) (index : deep_model_ty0) : Core_Option_Option_Type.t_option v
    ensures { result = get0 self index }
    
  use seq.Seq
  function index_logic0 [@inline:trivial] (self : Alloc_Vec_Vec_Type.t_vec (Hashmap_List_Type.t_list (k, v)) (Alloc_Alloc_Global_Type.t_global)) (ix : int) : Hashmap_List_Type.t_list (k, v)
    
   =
    [#"../../../../creusot-contracts/src/logic/ops.rs" 20 8 20 31] Seq.get (shallow_model6 self) ix
  val index_logic0 [@inline:trivial] (self : Alloc_Vec_Vec_Type.t_vec (Hashmap_List_Type.t_list (k, v)) (Alloc_Alloc_Global_Type.t_global)) (ix : int) : Hashmap_List_Type.t_list (k, v)
    ensures { result = index_logic0 self ix }
    
  use int.EuclideanDivision
  function hash_log0 [#"../hashmap.rs" 54 4 54 45] (_1 : deep_model_ty0) : int
  val hash_log0 [#"../hashmap.rs" 54 4 54 45] (_1 : deep_model_ty0) : int
    ensures { result = hash_log0 _1 }
    
  function bucket_ix0 [#"../hashmap.rs" 89 4 89 48] (self : Hashmap_MyHashMap_Type.t_myhashmap k v) (k : deep_model_ty0) : int
    
   =
    [#"../hashmap.rs" 90 20 90 66] EuclideanDivision.mod (hash_log0 k) (Seq.length (shallow_model6 (Hashmap_MyHashMap_Type.myhashmap_buckets self)))
  val bucket_ix0 [#"../hashmap.rs" 89 4 89 48] (self : Hashmap_MyHashMap_Type.t_myhashmap k v) (k : deep_model_ty0) : int
    ensures { result = bucket_ix0 self k }
    
  function bucket0 [#"../hashmap.rs" 84 4 84 54] (self : Hashmap_MyHashMap_Type.t_myhashmap k v) (k : deep_model_ty0) : Hashmap_List_Type.t_list (k, v)
    
   =
    [#"../hashmap.rs" 85 8 85 53] index_logic0 (Hashmap_MyHashMap_Type.myhashmap_buckets self) (bucket_ix0 self k)
  val bucket0 [#"../hashmap.rs" 84 4 84 54] (self : Hashmap_MyHashMap_Type.t_myhashmap k v) (k : deep_model_ty0) : Hashmap_List_Type.t_list (k, v)
    ensures { result = bucket0 self k }
    
  use map.Map
  function shallow_model1 [#"../hashmap.rs" 78 4 78 50] (self : Hashmap_MyHashMap_Type.t_myhashmap k v) : Map.map deep_model_ty0 (Core_Option_Option_Type.t_option v)
    
   =
    [#"../hashmap.rs" 79 20 79 45] Mapping.from_fn (fun (k : deep_model_ty0) -> get0 (bucket0 self k) k)
  val shallow_model1 [#"../hashmap.rs" 78 4 78 50] (self : Hashmap_MyHashMap_Type.t_myhashmap k v) : Map.map deep_model_ty0 (Core_Option_Option_Type.t_option v)
    ensures { result = shallow_model1 self }
    
  function shallow_model2 (self : borrowed (Hashmap_MyHashMap_Type.t_myhashmap k v)) : Map.map deep_model_ty0 (Core_Option_Option_Type.t_option v)
    
   =
    [#"../../../../creusot-contracts/src/model.rs" 97 8 97 31] shallow_model1 ( * self)
  val shallow_model2 (self : borrowed (Hashmap_MyHashMap_Type.t_myhashmap k v)) : Map.map deep_model_ty0 (Core_Option_Option_Type.t_option v)
    ensures { result = shallow_model2 self }
    
  use map.Map
  predicate resolve9 (self : Hashmap_List_Type.t_list (k, v))
  val resolve9 (self : Hashmap_List_Type.t_list (k, v)) : bool
    ensures { result = resolve9 self }
    
  predicate no_double_binding0 [#"../hashmap.rs" 38 4 38 38] (self : Hashmap_List_Type.t_list (k, v)) =
    [#"../hashmap.rs" 40 12 43 13] match self with
      | Hashmap_List_Type.C_Nil -> true
      | Hashmap_List_Type.C_Cons (k, _) tl -> get0 tl (deep_model0 k) = Core_Option_Option_Type.C_None /\ no_double_binding0 tl
      end
  val no_double_binding0 [#"../hashmap.rs" 38 4 38 38] (self : Hashmap_List_Type.t_list (k, v)) : bool
    ensures { result = no_double_binding0 self }
    
  predicate good_bucket0 [#"../hashmap.rs" 200 4 200 57] (self : Hashmap_MyHashMap_Type.t_myhashmap k v) (l : Hashmap_List_Type.t_list (k, v)) (h : int)
    
   =
    [#"../hashmap.rs" 201 8 203 9] forall v : v . forall k : deep_model_ty0 . inv7 v
     -> inv5 k  -> get0 l k = Core_Option_Option_Type.C_Some v  -> bucket_ix0 self k = h
  val good_bucket0 [#"../hashmap.rs" 200 4 200 57] (self : Hashmap_MyHashMap_Type.t_myhashmap k v) (l : Hashmap_List_Type.t_list (k, v)) (h : int) : bool
    ensures { result = good_bucket0 self l h }
    
  predicate hashmap_inv0 [#"../hashmap.rs" 209 4 209 33] (self : Hashmap_MyHashMap_Type.t_myhashmap k v) =
    [#"../hashmap.rs" 210 8 213 9] 0 < Seq.length (shallow_model6 (Hashmap_MyHashMap_Type.myhashmap_buckets self)) /\ (forall i : int . 0 <= i /\ i < Seq.length (shallow_model6 (Hashmap_MyHashMap_Type.myhashmap_buckets self))
     -> good_bucket0 self (index_logic0 (Hashmap_MyHashMap_Type.myhashmap_buckets self) i) i /\ no_double_binding0 (index_logic0 (Hashmap_MyHashMap_Type.myhashmap_buckets self) i))
  val hashmap_inv0 [#"../hashmap.rs" 209 4 209 33] (self : Hashmap_MyHashMap_Type.t_myhashmap k v) : bool
    ensures { result = hashmap_inv0 self }
    
  predicate resolve8 (self : borrowed (Hashmap_MyHashMap_Type.t_myhashmap k v)) =
<<<<<<< HEAD
    [#"../../../../creusot-contracts/src/resolve.rs" 27 20 27 34]  ^ self =  * self
=======
    [#"../../../../creusot-contracts/src/resolve.rs" 26 20 26 34]  ^ self =  * self
>>>>>>> c22743fa
  val resolve8 (self : borrowed (Hashmap_MyHashMap_Type.t_myhashmap k v)) : bool
    ensures { result = resolve8 self }
    
  predicate resolve7 (self : v)
  val resolve7 (self : v) : bool
    ensures { result = resolve7 self }
    
  predicate resolve6 (self : k)
  val resolve6 (self : k) : bool
    ensures { result = resolve6 self }
    
  predicate resolve5 (self : borrowed (Hashmap_List_Type.t_list (k, v))) =
<<<<<<< HEAD
    [#"../../../../creusot-contracts/src/resolve.rs" 27 20 27 34]  ^ self =  * self
=======
    [#"../../../../creusot-contracts/src/resolve.rs" 26 20 26 34]  ^ self =  * self
>>>>>>> c22743fa
  val resolve5 (self : borrowed (Hashmap_List_Type.t_list (k, v))) : bool
    ensures { result = resolve5 self }
    
  predicate resolve4 (self : borrowed k) =
<<<<<<< HEAD
    [#"../../../../creusot-contracts/src/resolve.rs" 27 20 27 34]  ^ self =  * self
=======
    [#"../../../../creusot-contracts/src/resolve.rs" 26 20 26 34]  ^ self =  * self
>>>>>>> c22743fa
  val resolve4 (self : borrowed k) : bool
    ensures { result = resolve4 self }
    
  predicate resolve3 (self : borrowed v) =
<<<<<<< HEAD
    [#"../../../../creusot-contracts/src/resolve.rs" 27 20 27 34]  ^ self =  * self
=======
    [#"../../../../creusot-contracts/src/resolve.rs" 26 20 26 34]  ^ self =  * self
>>>>>>> c22743fa
  val resolve3 (self : borrowed v) : bool
    ensures { result = resolve3 self }
    
  function deep_model1 (self : k) : deep_model_ty0 =
    [#"../../../../creusot-contracts/src/model.rs" 70 8 70 28] deep_model0 self
  val deep_model1 (self : k) : deep_model_ty0
    ensures { result = deep_model1 self }
    
  val eq0 (self : k) (other : k) : bool
    requires {inv14 self}
    requires {inv14 other}
    ensures { [#"../../../../creusot-contracts/src/std/cmp.rs" 11 26 11 75] result = (deep_model1 self = deep_model1 other) }
    
  use prelude.Snapshot
  use prelude.Snapshot
  use prelude.Snapshot
  predicate resolve2 (self : Snapshot.snap_ty (borrowed (Hashmap_List_Type.t_list (k, v))))
  val resolve2 (self : Snapshot.snap_ty (borrowed (Hashmap_List_Type.t_list (k, v)))) : bool
    ensures { result = resolve2 self }
    
  use prelude.Snapshot
  predicate resolve1 (self : borrowed (Hashmap_List_Type.t_list (k, v))) =
<<<<<<< HEAD
    [#"../../../../creusot-contracts/src/resolve.rs" 27 20 27 34]  ^ self =  * self
=======
    [#"../../../../creusot-contracts/src/resolve.rs" 26 20 26 34]  ^ self =  * self
>>>>>>> c22743fa
  val resolve1 (self : borrowed (Hashmap_List_Type.t_list (k, v))) : bool
    ensures { result = resolve1 self }
    
  use prelude.Slice
  predicate resolve_elswhere0 [@inline:trivial] (self : usize) (old' : Seq.seq (Hashmap_List_Type.t_list (k, v))) (fin : Seq.seq (Hashmap_List_Type.t_list (k, v)))
    
   =
    [#"../../../../creusot-contracts/src/std/slice.rs" 129 8 129 96] forall i : int . 0 <= i /\ i <> UIntSize.to_int self /\ i < Seq.length old'
     -> Seq.get old' i = Seq.get fin i
  val resolve_elswhere0 [@inline:trivial] (self : usize) (old' : Seq.seq (Hashmap_List_Type.t_list (k, v))) (fin : Seq.seq (Hashmap_List_Type.t_list (k, v))) : bool
    ensures { result = resolve_elswhere0 self old' fin }
    
  predicate has_value0 [@inline:trivial] (self : usize) (seq : Seq.seq (Hashmap_List_Type.t_list (k, v))) (out : Hashmap_List_Type.t_list (k, v))
    
   =
    [#"../../../../creusot-contracts/src/std/slice.rs" 122 20 122 37] Seq.get seq (UIntSize.to_int self) = out
  val has_value0 [@inline:trivial] (self : usize) (seq : Seq.seq (Hashmap_List_Type.t_list (k, v))) (out : Hashmap_List_Type.t_list (k, v)) : bool
    ensures { result = has_value0 self seq out }
    
  predicate in_bounds0 [@inline:trivial] (self : usize) (seq : Seq.seq (Hashmap_List_Type.t_list (k, v))) =
    [#"../../../../creusot-contracts/src/std/slice.rs" 115 20 115 37] UIntSize.to_int self < Seq.length seq
  val in_bounds0 [@inline:trivial] (self : usize) (seq : Seq.seq (Hashmap_List_Type.t_list (k, v))) : bool
    ensures { result = in_bounds0 self seq }
    
  function shallow_model5 (self : borrowed (Alloc_Vec_Vec_Type.t_vec (Hashmap_List_Type.t_list (k, v)) (Alloc_Alloc_Global_Type.t_global))) : Seq.seq (Hashmap_List_Type.t_list (k, v))
    
   =
    [#"../../../../creusot-contracts/src/model.rs" 97 8 97 31] shallow_model6 ( * self)
  val shallow_model5 (self : borrowed (Alloc_Vec_Vec_Type.t_vec (Hashmap_List_Type.t_list (k, v)) (Alloc_Alloc_Global_Type.t_global))) : Seq.seq (Hashmap_List_Type.t_list (k, v))
    ensures { result = shallow_model5 self }
    
  val index_mut0 (self : borrowed (Alloc_Vec_Vec_Type.t_vec (Hashmap_List_Type.t_list (k, v)) (Alloc_Alloc_Global_Type.t_global))) (index : usize) : borrowed (Hashmap_List_Type.t_list (k, v))
    requires {[#"../../../../creusot-contracts/src/std/vec.rs" 132 27 132 46] in_bounds0 index (shallow_model5 self)}
    requires {inv15 self}
    requires {inv16 index}
    ensures { [#"../../../../creusot-contracts/src/std/vec.rs" 133 26 133 54] has_value0 index (shallow_model5 self) ( * result) }
    ensures { [#"../../../../creusot-contracts/src/std/vec.rs" 134 26 134 57] has_value0 index (shallow_model6 ( ^ self)) ( ^ result) }
    ensures { [#"../../../../creusot-contracts/src/std/vec.rs" 135 26 135 62] resolve_elswhere0 index (shallow_model5 self) (shallow_model6 ( ^ self)) }
    ensures { [#"../../../../creusot-contracts/src/std/vec.rs" 136 26 136 55] Seq.length (shallow_model6 ( ^ self)) = Seq.length (shallow_model5 self) }
    ensures { inv3 result }
    
  use prelude.UInt64
  use prelude.UInt64
  val hash0 [#"../hashmap.rs" 51 4 51 26] (self : k) : uint64
    requires {[#"../hashmap.rs" 51 13 51 17] inv14 self}
    ensures { [#"../hashmap.rs" 50 14 50 58] UInt64.to_int result = hash_log0 (deep_model1 self) }
    
  function shallow_model3 (self : Alloc_Vec_Vec_Type.t_vec (Hashmap_List_Type.t_list (k, v)) (Alloc_Alloc_Global_Type.t_global)) : Seq.seq (Hashmap_List_Type.t_list (k, v))
    
   =
    [#"../../../../creusot-contracts/src/model.rs" 79 8 79 31] shallow_model6 self
  val shallow_model3 (self : Alloc_Vec_Vec_Type.t_vec (Hashmap_List_Type.t_list (k, v)) (Alloc_Alloc_Global_Type.t_global)) : Seq.seq (Hashmap_List_Type.t_list (k, v))
    ensures { result = shallow_model3 self }
    
  val len0 (self : Alloc_Vec_Vec_Type.t_vec (Hashmap_List_Type.t_list (k, v)) (Alloc_Alloc_Global_Type.t_global)) : usize
    requires {inv13 self}
    ensures { [#"../../../../creusot-contracts/src/std/vec.rs" 75 26 75 48] UIntSize.to_int result = Seq.length (shallow_model3 self) }
    
  predicate resolve0 (self : Snapshot.snap_ty (borrowed (Hashmap_MyHashMap_Type.t_myhashmap k v)))
  val resolve0 (self : Snapshot.snap_ty (borrowed (Hashmap_MyHashMap_Type.t_myhashmap k v))) : bool
    ensures { result = resolve0 self }
    
  use prelude.Snapshot
  let rec cfg add [#"../hashmap.rs" 106 4 106 41] [@cfg:stackify] [@cfg:subregion_analysis] (self : borrowed (Hashmap_MyHashMap_Type.t_myhashmap k v)) (key : k) (val' : v) : ()
    requires {[#"../hashmap.rs" 103 15 103 36] hashmap_inv0 ( * self)}
    requires {[#"../hashmap.rs" 106 20 106 24] inv12 self}
    requires {[#"../hashmap.rs" 106 26 106 29] inv6 key}
    requires {[#"../hashmap.rs" 106 34 106 37] inv7 val'}
    ensures { [#"../hashmap.rs" 104 14 104 35] hashmap_inv0 ( ^ self) }
    ensures { [#"../hashmap.rs" 105 4 105 124] forall i : deep_model_ty0 . inv5 i
     -> Map.get (shallow_model1 ( ^ self)) i = (if i = deep_model0 key then
      Core_Option_Option_Type.C_Some val'
    else
      Map.get (shallow_model2 self) i
    ) }
    
   = [@vc:do_not_keep_trace] [@vc:sp]
  var _0 : ();
  var self : borrowed (Hashmap_MyHashMap_Type.t_myhashmap k v) = self;
  var key : k = key;
  var val' : v = val';
  var old_self : Snapshot.snap_ty (borrowed (Hashmap_MyHashMap_Type.t_myhashmap k v));
  var length : usize;
  var index : usize;
  var _12 : usize;
  var _13 : uint64;
  var _15 : usize;
  var _16 : bool;
  var l : borrowed (Hashmap_List_Type.t_list (k, v));
  var _18 : borrowed (Hashmap_List_Type.t_list (k, v));
  var _19 : borrowed (Hashmap_List_Type.t_list (k, v));
  var _20 : borrowed (Alloc_Vec_Vec_Type.t_vec (Hashmap_List_Type.t_list (k, v)) (Alloc_Alloc_Global_Type.t_global));
  var old_l : Snapshot.snap_ty (borrowed (Hashmap_List_Type.t_list (k, v)));
  var k : borrowed k;
  var v : borrowed v;
  var tl : borrowed (Hashmap_List_Type.t_list (k, v));
  var tl1 : borrowed (Hashmap_List_Type.t_list (k, v));
  var _38 : bool;
  var _45 : borrowed (Hashmap_List_Type.t_list (k, v));
  var _46 : borrowed (Hashmap_List_Type.t_list (k, v));
  var _50 : Hashmap_List_Type.t_list (k, v);
  var _51 : (k, v);
  var _55 : Hashmap_List_Type.t_list (k, v);
  {
    goto BB0
  }
  BB0 {
    [#"../hashmap.rs" 108 23 108 41] old_self <- ([#"../hashmap.rs" 108 23 108 41] Snapshot.new self);
    goto BB1
  }
  BB1 {
    assert { [@expl:type invariant] inv0 old_self };
    assume { resolve0 old_self };
    [#"../hashmap.rs" 109 21 109 39] length <- ([#"../hashmap.rs" 109 21 109 39] len0 (Hashmap_MyHashMap_Type.myhashmap_buckets ( * self)));
    goto BB2
  }
  BB2 {
    [#"../hashmap.rs" 110 27 110 37] _13 <- ([#"../hashmap.rs" 110 27 110 37] hash0 key);
    goto BB3
  }
  BB3 {
    [#"../hashmap.rs" 110 27 110 46] _12 <- UIntSize.of_int (UInt64.to_int _13);
    _13 <- any uint64;
    [#"../hashmap.rs" 110 49 110 55] _15 <- length;
    [#"../hashmap.rs" 110 27 110 55] _16 <- _15 = ([#"../hashmap.rs" 110 27 110 55] (0 : usize));
    assert { [@expl:remainder by zero] [#"../hashmap.rs" 110 27 110 55] not _16 };
    goto BB4
  }
  BB4 {
    [#"../hashmap.rs" 110 27 110 55] index <- _12 % _15;
    _12 <- any usize;
    _15 <- any usize;
    [#"../hashmap.rs" 111 39 111 51] _20 <- Borrow.borrow_final (Hashmap_MyHashMap_Type.myhashmap_buckets ( * self)) (Borrow.inherit_id (Borrow.get_id self) 1);
    [#"../hashmap.rs" 111 39 111 51] self <- { self with current = (let Hashmap_MyHashMap_Type.C_MyHashMap x0 =  * self in Hashmap_MyHashMap_Type.C_MyHashMap ( ^ _20)) ; };
    assume { inv1 ( ^ _20) };
    [#"../hashmap.rs" 111 51 111 58] _19 <- ([#"../hashmap.rs" 111 51 111 58] index_mut0 _20 index);
    _20 <- any borrowed (Alloc_Vec_Vec_Type.t_vec (Hashmap_List_Type.t_list (k, v)) (Alloc_Alloc_Global_Type.t_global));
    goto BB5
  }
  BB5 {
    [#"../hashmap.rs" 111 34 111 58] _18 <- Borrow.borrow_final ( * _19) (Borrow.get_id _19);
    [#"../hashmap.rs" 111 34 111 58] _19 <- { _19 with current = ( ^ _18) ; };
    assume { inv2 ( ^ _18) };
    [#"../hashmap.rs" 111 34 111 58] l <- Borrow.borrow_final ( * _18) (Borrow.get_id _18);
    [#"../hashmap.rs" 111 34 111 58] _18 <- { _18 with current = ( ^ l) ; };
    assume { inv2 ( ^ l) };
    assert { [@expl:type invariant] inv3 _18 };
    assume { resolve1 _18 };
    [#"../hashmap.rs" 112 20 112 35] old_l <- ([#"../hashmap.rs" 112 20 112 35] Snapshot.new l);
    goto BB6
  }
  BB6 {
    assert { [@expl:type invariant] inv4 old_l };
    assume { resolve2 old_l };
    goto BB7
  }
  BB7 {
    invariant { [#"../hashmap.rs" 114 20 114 52] good_bucket0 ( * Snapshot.inner old_self) ( * l) (UIntSize.to_int index) };
    invariant { [#"../hashmap.rs" 114 8 114 54] good_bucket0 ( * Snapshot.inner old_self) ( ^ l) (UIntSize.to_int index)
     -> good_bucket0 ( * Snapshot.inner old_self) ( ^ Snapshot.inner old_l) (UIntSize.to_int index) };
    invariant { [#"../hashmap.rs" 114 8 114 54] get0 ( ^ l) (deep_model0 key) = Core_Option_Option_Type.C_Some val'
     -> get0 ( ^ Snapshot.inner old_l) (deep_model0 key) = Core_Option_Option_Type.C_Some val' };
    invariant { [#"../hashmap.rs" 114 8 114 54] forall i : deep_model_ty0 . inv5 i
     -> get0 ( ^ l) i = get0 ( * l) i  -> get0 ( ^ Snapshot.inner old_l) i = get0 ( * Snapshot.inner old_l) i };
    invariant { [#"../hashmap.rs" 118 20 118 44] no_double_binding0 ( * l) };
    invariant { [#"../hashmap.rs" 114 8 114 54] (forall i : deep_model_ty0 . inv5 i
     -> get0 ( * l) i = get0 ( ^ l) i \/ i = deep_model0 key) /\ no_double_binding0 ( ^ l)
     -> no_double_binding0 ( ^ Snapshot.inner old_l) };
    goto BB8
  }
  BB8 {
    switch ( * l)
      | Hashmap_List_Type.C_Cons _ _ -> goto BB9
      | _ -> goto BB14
      end
  }
  BB9 {
    goto BB10
  }
  BB10 {
    [#"../hashmap.rs" 121 24 121 25] k <- Borrow.borrow_final (let (a, _) = Hashmap_List_Type.cons_0 ( * l) in a) (Borrow.inherit_id (Borrow.inherit_id (Borrow.get_id l) 1) 1);
    [#"../hashmap.rs" 121 24 121 25] l <- { l with current = (let Hashmap_List_Type.C_Cons x0 x1 =  * l in Hashmap_List_Type.C_Cons (let (x0, x1) = Hashmap_List_Type.cons_0 ( * l) in ( ^ k, x1)) x1) ; };
    assume { inv6 ( ^ k) };
    [#"../hashmap.rs" 121 27 121 28] v <- Borrow.borrow_final (let (_, a) = Hashmap_List_Type.cons_0 ( * l) in a) (Borrow.inherit_id (Borrow.inherit_id (Borrow.get_id l) 1) 2);
    [#"../hashmap.rs" 121 27 121 28] l <- { l with current = (let Hashmap_List_Type.C_Cons x0 x1 =  * l in Hashmap_List_Type.C_Cons (let (x0, x1) = Hashmap_List_Type.cons_0 ( * l) in (x0,  ^ v)) x1) ; };
    assume { inv7 ( ^ v) };
    [#"../hashmap.rs" 121 31 121 33] tl <- Borrow.borrow_final (Hashmap_List_Type.cons_1 ( * l)) (Borrow.inherit_id (Borrow.get_id l) 2);
    [#"../hashmap.rs" 121 31 121 33] l <- { l with current = (let Hashmap_List_Type.C_Cons x0 x1 =  * l in Hashmap_List_Type.C_Cons x0 ( ^ tl)) ; };
    assume { inv8 ( ^ tl) };
    [#"../hashmap.rs" 122 21 122 23] tl1 <- tl;
    tl <- any borrowed (Hashmap_List_Type.t_list (k, v));
    [#"../hashmap.rs" 123 15 123 24] _38 <- ([#"../hashmap.rs" 123 15 123 24] eq0 ( * k) key);
    goto BB11
  }
  BB11 {
    switch (_38)
      | False -> goto BB13
      | True -> goto BB12
      end
  }
  BB12 {
    assert { [@expl:type invariant] inv11 tl1 };
    assume { resolve5 tl1 };
    assert { [@expl:type invariant] inv10 k };
    assume { resolve4 k };
    assert { [@expl:type invariant] inv6 key };
    assume { resolve6 key };
    assert { [@expl:type invariant] inv7 val' };
    assume { resolve7 val' };
    [#"../hashmap.rs" 124 16 124 24] v <- { v with current = val' ; };
    assert { [@expl:type invariant] inv7 ( * v) };
    assume { resolve7 ( * v) };
    assert { [@expl:type invariant] inv9 v };
    assume { resolve3 v };
    assert { [@expl:type invariant] inv3 _19 };
    assume { resolve1 _19 };
    assert { [@expl:type invariant] inv3 l };
    assume { resolve1 l };
    assert { [@expl:type invariant] inv12 self };
    assume { resolve8 self };
    assert { [@expl:assertion] [#"../hashmap.rs" 125 32 125 52] hashmap_inv0 ( * self) };
    [#"../hashmap.rs" 126 16 126 22] _0 <- ([#"../hashmap.rs" 126 16 126 22] ());
    goto BB20
  }
  BB13 {
    assert { [@expl:type invariant] inv9 v };
    assume { resolve3 v };
    assert { [@expl:type invariant] inv10 k };
    assume { resolve4 k };
    [#"../hashmap.rs" 128 16 128 25] _46 <- Borrow.borrow_mut ( * tl1);
    [#"../hashmap.rs" 128 16 128 25] tl1 <- { tl1 with current = ( ^ _46) ; };
    assume { inv2 ( ^ _46) };
    [#"../hashmap.rs" 128 16 128 25] _45 <- Borrow.borrow_final ( * _46) (Borrow.get_id _46);
    [#"../hashmap.rs" 128 16 128 25] _46 <- { _46 with current = ( ^ _45) ; };
    assume { inv2 ( ^ _45) };
    assert { [@expl:type invariant] inv3 l };
    assume { resolve1 l };
    [#"../hashmap.rs" 128 12 128 25] l <- _45;
    _45 <- any borrowed (Hashmap_List_Type.t_list (k, v));
    assert { [@expl:type invariant] inv3 _46 };
    assume { resolve1 _46 };
    assert { [@expl:type invariant] inv11 tl1 };
    assume { resolve5 tl1 };
    goto BB7
  }
  BB14 {
    assert { [@expl:type invariant] inv6 key };
    assume { resolve6 key };
    assert { [@expl:type invariant] inv7 val' };
    assume { resolve7 val' };
    [#"../hashmap.rs" 131 18 131 28] _51 <- (key, val');
    [#"../hashmap.rs" 131 39 131 42] _55 <- Hashmap_List_Type.C_Nil;
    goto BB15
  }
  BB15 {
    [#"../hashmap.rs" 131 13 131 44] _50 <- Hashmap_List_Type.C_Cons _51 _55;
    _51 <- any (k, v);
    _55 <- any Hashmap_List_Type.t_list (k, v);
    goto BB16
  }
  BB16 {
    goto BB17
  }
  BB17 {
    [#"../hashmap.rs" 131 8 131 10] l <- { l with current = _50 ; };
    _50 <- any Hashmap_List_Type.t_list (k, v);
    assert { [@expl:type invariant] inv2 ( * l) };
    assume { resolve9 ( * l) };
    assert { [@expl:type invariant] inv3 l };
    assume { resolve1 l };
    goto BB19
  }
  BB19 {
    assert { [@expl:type invariant] inv3 _19 };
    assume { resolve1 _19 };
    assert { [@expl:type invariant] inv12 self };
    assume { resolve8 self };
    assert { [@expl:assertion] [#"../hashmap.rs" 133 24 133 44] hashmap_inv0 ( * self) };
    [#"../hashmap.rs" 106 42 134 5] _0 <- ([#"../hashmap.rs" 106 42 134 5] ());
    goto BB20
  }
  BB20 {
    return _0
  }
  
end
module Hashmap_Impl5_Get
  type k
  type v
  type deep_model_ty0
  predicate invariant12 (self : deep_model_ty0)
  val invariant12 (self : deep_model_ty0) : bool
    ensures { result = invariant12 self }
    
  predicate inv12 (_x : deep_model_ty0)
  val inv12 (_x : deep_model_ty0) : bool
    ensures { result = inv12 _x }
    
  axiom inv12 : forall x : deep_model_ty0 . inv12 x = true
  predicate invariant11 (self : v)
  val invariant11 (self : v) : bool
    ensures { result = invariant11 self }
    
  predicate inv11 (_x : v)
  val inv11 (_x : v) : bool
    ensures { result = inv11 _x }
    
  axiom inv11 : forall x : v . inv11 x = true
  use Hashmap_List_Type as Hashmap_List_Type
  use seq.Seq
  predicate invariant10 (self : Seq.seq (Hashmap_List_Type.t_list (k, v)))
  val invariant10 (self : Seq.seq (Hashmap_List_Type.t_list (k, v))) : bool
    ensures { result = invariant10 self }
    
  predicate inv10 (_x : Seq.seq (Hashmap_List_Type.t_list (k, v)))
  val inv10 (_x : Seq.seq (Hashmap_List_Type.t_list (k, v))) : bool
    ensures { result = inv10 _x }
    
  axiom inv10 : forall x : Seq.seq (Hashmap_List_Type.t_list (k, v)) . inv10 x = true
  use prelude.UIntSize
  use Alloc_Alloc_Global_Type as Alloc_Alloc_Global_Type
  use Alloc_Vec_Vec_Type as Alloc_Vec_Vec_Type
  use prelude.Int
  use prelude.UIntSize
  let constant max0  : usize = [@vc:do_not_keep_trace] [@vc:sp]
    (18446744073709551615 : usize)
  use seq.Seq
  predicate inv9 (_x : Alloc_Vec_Vec_Type.t_vec (Hashmap_List_Type.t_list (k, v)) (Alloc_Alloc_Global_Type.t_global))
  val inv9 (_x : Alloc_Vec_Vec_Type.t_vec (Hashmap_List_Type.t_list (k, v)) (Alloc_Alloc_Global_Type.t_global)) : bool
    ensures { result = inv9 _x }
    
  function shallow_model4 (self : Alloc_Vec_Vec_Type.t_vec (Hashmap_List_Type.t_list (k, v)) (Alloc_Alloc_Global_Type.t_global)) : Seq.seq (Hashmap_List_Type.t_list (k, v))
    
  val shallow_model4 (self : Alloc_Vec_Vec_Type.t_vec (Hashmap_List_Type.t_list (k, v)) (Alloc_Alloc_Global_Type.t_global)) : Seq.seq (Hashmap_List_Type.t_list (k, v))
    requires {[#"../../../../creusot-contracts/src/std/vec.rs" 19 21 19 25] inv9 self}
    ensures { result = shallow_model4 self }
    
  axiom shallow_model4_spec : forall self : Alloc_Vec_Vec_Type.t_vec (Hashmap_List_Type.t_list (k, v)) (Alloc_Alloc_Global_Type.t_global) . ([#"../../../../creusot-contracts/src/std/vec.rs" 19 21 19 25] inv9 self)
   -> ([#"../../../../creusot-contracts/src/std/vec.rs" 19 4 19 36] inv10 (shallow_model4 self)) && ([#"../../../../creusot-contracts/src/std/vec.rs" 18 14 18 41] Seq.length (shallow_model4 self) <= UIntSize.to_int max0)
  predicate invariant9 (self : Alloc_Vec_Vec_Type.t_vec (Hashmap_List_Type.t_list (k, v)) (Alloc_Alloc_Global_Type.t_global))
    
   =
    [#"../../../../creusot-contracts/src/std/vec.rs" 60 20 60 41] inv10 (shallow_model4 self)
  val invariant9 (self : Alloc_Vec_Vec_Type.t_vec (Hashmap_List_Type.t_list (k, v)) (Alloc_Alloc_Global_Type.t_global)) : bool
    ensures { result = invariant9 self }
    
  axiom inv9 : forall x : Alloc_Vec_Vec_Type.t_vec (Hashmap_List_Type.t_list (k, v)) (Alloc_Alloc_Global_Type.t_global) . inv9 x = true
  predicate invariant8 (self : usize) =
    [#"../../../../creusot-contracts/src/invariant.rs" 8 8 8 12] true
  val invariant8 (self : usize) : bool
    ensures { result = invariant8 self }
    
  predicate inv8 (_x : usize)
  val inv8 (_x : usize) : bool
    ensures { result = inv8 _x }
    
  axiom inv8 : forall x : usize . inv8 x = true
  predicate invariant7 (self : Alloc_Vec_Vec_Type.t_vec (Hashmap_List_Type.t_list (k, v)) (Alloc_Alloc_Global_Type.t_global))
    
  val invariant7 (self : Alloc_Vec_Vec_Type.t_vec (Hashmap_List_Type.t_list (k, v)) (Alloc_Alloc_Global_Type.t_global)) : bool
    ensures { result = invariant7 self }
    
  predicate inv7 (_x : Alloc_Vec_Vec_Type.t_vec (Hashmap_List_Type.t_list (k, v)) (Alloc_Alloc_Global_Type.t_global))
  val inv7 (_x : Alloc_Vec_Vec_Type.t_vec (Hashmap_List_Type.t_list (k, v)) (Alloc_Alloc_Global_Type.t_global)) : bool
    ensures { result = inv7 _x }
    
  axiom inv7 : forall x : Alloc_Vec_Vec_Type.t_vec (Hashmap_List_Type.t_list (k, v)) (Alloc_Alloc_Global_Type.t_global) . inv7 x = true
  use Core_Option_Option_Type as Core_Option_Option_Type
  predicate invariant6 (self : Core_Option_Option_Type.t_option v)
  val invariant6 (self : Core_Option_Option_Type.t_option v) : bool
    ensures { result = invariant6 self }
    
  predicate inv6 (_x : Core_Option_Option_Type.t_option v)
  val inv6 (_x : Core_Option_Option_Type.t_option v) : bool
    ensures { result = inv6 _x }
    
  axiom inv6 : forall x : Core_Option_Option_Type.t_option v . inv6 x = true
  predicate invariant5 (self : k)
  val invariant5 (self : k) : bool
    ensures { result = invariant5 self }
    
  predicate inv5 (_x : k)
  val inv5 (_x : k) : bool
    ensures { result = inv5 _x }
    
  axiom inv5 : forall x : k . inv5 x = true
  predicate invariant4 (self : Hashmap_List_Type.t_list (k, v))
  val invariant4 (self : Hashmap_List_Type.t_list (k, v)) : bool
    ensures { result = invariant4 self }
    
  predicate inv4 (_x : Hashmap_List_Type.t_list (k, v))
  val inv4 (_x : Hashmap_List_Type.t_list (k, v)) : bool
    ensures { result = inv4 _x }
    
  axiom inv4 : forall x : Hashmap_List_Type.t_list (k, v) . inv4 x = true
  predicate invariant3 (self : v)
  val invariant3 (self : v) : bool
    ensures { result = invariant3 self }
    
  predicate inv3 (_x : v)
  val inv3 (_x : v) : bool
    ensures { result = inv3 _x }
    
  axiom inv3 : forall x : v . inv3 x = true
  predicate invariant2 (self : k)
  val invariant2 (self : k) : bool
    ensures { result = invariant2 self }
    
  predicate inv2 (_x : k)
  val inv2 (_x : k) : bool
    ensures { result = inv2 _x }
    
  axiom inv2 : forall x : k . inv2 x = true
  predicate invariant1 (self : Hashmap_List_Type.t_list (k, v))
  val invariant1 (self : Hashmap_List_Type.t_list (k, v)) : bool
    ensures { result = invariant1 self }
    
  predicate inv1 (_x : Hashmap_List_Type.t_list (k, v))
  val inv1 (_x : Hashmap_List_Type.t_list (k, v)) : bool
    ensures { result = inv1 _x }
    
  axiom inv1 : forall x : Hashmap_List_Type.t_list (k, v) . inv1 x = true
  use Hashmap_MyHashMap_Type as Hashmap_MyHashMap_Type
  predicate invariant0 (self : Hashmap_MyHashMap_Type.t_myhashmap k v)
  val invariant0 (self : Hashmap_MyHashMap_Type.t_myhashmap k v) : bool
    ensures { result = invariant0 self }
    
  predicate inv0 (_x : Hashmap_MyHashMap_Type.t_myhashmap k v)
  val inv0 (_x : Hashmap_MyHashMap_Type.t_myhashmap k v) : bool
    ensures { result = inv0 _x }
    
  axiom inv0 : forall x : Hashmap_MyHashMap_Type.t_myhashmap k v . inv0 x = true
  use map.Map
  use prelude.Mapping
  function deep_model0 (self : k) : deep_model_ty0
  val deep_model0 (self : k) : deep_model_ty0
    ensures { result = deep_model0 self }
    
  function get0 [#"../hashmap.rs" 28 4 28 56] (self : Hashmap_List_Type.t_list (k, v)) (index : deep_model_ty0) : Core_Option_Option_Type.t_option v
    
   =
    [#"../hashmap.rs" 30 12 33 13] match self with
      | Hashmap_List_Type.C_Nil -> Core_Option_Option_Type.C_None
      | Hashmap_List_Type.C_Cons (k, v) tl -> if deep_model0 k = index then
        Core_Option_Option_Type.C_Some v
      else
        get0 tl index
      
      end
  val get0 [#"../hashmap.rs" 28 4 28 56] (self : Hashmap_List_Type.t_list (k, v)) (index : deep_model_ty0) : Core_Option_Option_Type.t_option v
    ensures { result = get0 self index }
    
  use seq.Seq
  function index_logic0 [@inline:trivial] (self : Alloc_Vec_Vec_Type.t_vec (Hashmap_List_Type.t_list (k, v)) (Alloc_Alloc_Global_Type.t_global)) (ix : int) : Hashmap_List_Type.t_list (k, v)
    
   =
    [#"../../../../creusot-contracts/src/logic/ops.rs" 20 8 20 31] Seq.get (shallow_model4 self) ix
  val index_logic0 [@inline:trivial] (self : Alloc_Vec_Vec_Type.t_vec (Hashmap_List_Type.t_list (k, v)) (Alloc_Alloc_Global_Type.t_global)) (ix : int) : Hashmap_List_Type.t_list (k, v)
    ensures { result = index_logic0 self ix }
    
  use int.EuclideanDivision
  function hash_log0 [#"../hashmap.rs" 54 4 54 45] (_1 : deep_model_ty0) : int
  val hash_log0 [#"../hashmap.rs" 54 4 54 45] (_1 : deep_model_ty0) : int
    ensures { result = hash_log0 _1 }
    
  function bucket_ix0 [#"../hashmap.rs" 89 4 89 48] (self : Hashmap_MyHashMap_Type.t_myhashmap k v) (k : deep_model_ty0) : int
    
   =
    [#"../hashmap.rs" 90 20 90 66] EuclideanDivision.mod (hash_log0 k) (Seq.length (shallow_model4 (Hashmap_MyHashMap_Type.myhashmap_buckets self)))
  val bucket_ix0 [#"../hashmap.rs" 89 4 89 48] (self : Hashmap_MyHashMap_Type.t_myhashmap k v) (k : deep_model_ty0) : int
    ensures { result = bucket_ix0 self k }
    
  function bucket0 [#"../hashmap.rs" 84 4 84 54] (self : Hashmap_MyHashMap_Type.t_myhashmap k v) (k : deep_model_ty0) : Hashmap_List_Type.t_list (k, v)
    
   =
    [#"../hashmap.rs" 85 8 85 53] index_logic0 (Hashmap_MyHashMap_Type.myhashmap_buckets self) (bucket_ix0 self k)
  val bucket0 [#"../hashmap.rs" 84 4 84 54] (self : Hashmap_MyHashMap_Type.t_myhashmap k v) (k : deep_model_ty0) : Hashmap_List_Type.t_list (k, v)
    ensures { result = bucket0 self k }
    
  use map.Map
  function shallow_model5 [#"../hashmap.rs" 78 4 78 50] (self : Hashmap_MyHashMap_Type.t_myhashmap k v) : Map.map deep_model_ty0 (Core_Option_Option_Type.t_option v)
    
   =
    [#"../hashmap.rs" 79 20 79 45] Mapping.from_fn (fun (k : deep_model_ty0) -> get0 (bucket0 self k) k)
  val shallow_model5 [#"../hashmap.rs" 78 4 78 50] (self : Hashmap_MyHashMap_Type.t_myhashmap k v) : Map.map deep_model_ty0 (Core_Option_Option_Type.t_option v)
    ensures { result = shallow_model5 self }
    
  use prelude.Borrow
  function shallow_model0 (self : Hashmap_MyHashMap_Type.t_myhashmap k v) : Map.map deep_model_ty0 (Core_Option_Option_Type.t_option v)
    
   =
    [#"../../../../creusot-contracts/src/model.rs" 79 8 79 31] shallow_model5 self
  val shallow_model0 (self : Hashmap_MyHashMap_Type.t_myhashmap k v) : Map.map deep_model_ty0 (Core_Option_Option_Type.t_option v)
    ensures { result = shallow_model0 self }
    
  predicate no_double_binding0 [#"../hashmap.rs" 38 4 38 38] (self : Hashmap_List_Type.t_list (k, v)) =
    [#"../hashmap.rs" 40 12 43 13] match self with
      | Hashmap_List_Type.C_Nil -> true
      | Hashmap_List_Type.C_Cons (k, _) tl -> get0 tl (deep_model0 k) = Core_Option_Option_Type.C_None /\ no_double_binding0 tl
      end
  val no_double_binding0 [#"../hashmap.rs" 38 4 38 38] (self : Hashmap_List_Type.t_list (k, v)) : bool
    ensures { result = no_double_binding0 self }
    
  predicate good_bucket0 [#"../hashmap.rs" 200 4 200 57] (self : Hashmap_MyHashMap_Type.t_myhashmap k v) (l : Hashmap_List_Type.t_list (k, v)) (h : int)
    
   =
    [#"../hashmap.rs" 201 8 203 9] forall v : v . forall k : deep_model_ty0 . inv11 v
     -> inv12 k  -> get0 l k = Core_Option_Option_Type.C_Some v  -> bucket_ix0 self k = h
  val good_bucket0 [#"../hashmap.rs" 200 4 200 57] (self : Hashmap_MyHashMap_Type.t_myhashmap k v) (l : Hashmap_List_Type.t_list (k, v)) (h : int) : bool
    ensures { result = good_bucket0 self l h }
    
  predicate hashmap_inv0 [#"../hashmap.rs" 209 4 209 33] (self : Hashmap_MyHashMap_Type.t_myhashmap k v) =
    [#"../hashmap.rs" 210 8 213 9] 0 < Seq.length (shallow_model4 (Hashmap_MyHashMap_Type.myhashmap_buckets self)) /\ (forall i : int . 0 <= i /\ i < Seq.length (shallow_model4 (Hashmap_MyHashMap_Type.myhashmap_buckets self))
     -> good_bucket0 self (index_logic0 (Hashmap_MyHashMap_Type.myhashmap_buckets self) i) i /\ no_double_binding0 (index_logic0 (Hashmap_MyHashMap_Type.myhashmap_buckets self) i))
  val hashmap_inv0 [#"../hashmap.rs" 209 4 209 33] (self : Hashmap_MyHashMap_Type.t_myhashmap k v) : bool
    ensures { result = hashmap_inv0 self }
    
  predicate resolve5 (self : k)
  val resolve5 (self : k) : bool
    ensures { result = resolve5 self }
    
  predicate resolve4 (self : Hashmap_List_Type.t_list (k, v))
  val resolve4 (self : Hashmap_List_Type.t_list (k, v)) : bool
    ensures { result = resolve4 self }
    
  predicate resolve3 (self : v)
  val resolve3 (self : v) : bool
    ensures { result = resolve3 self }
    
  function deep_model1 (self : k) : deep_model_ty0 =
    [#"../../../../creusot-contracts/src/model.rs" 70 8 70 28] deep_model0 self
  val deep_model1 (self : k) : deep_model_ty0
    ensures { result = deep_model1 self }
    
  val eq0 (self : k) (other : k) : bool
    requires {inv2 self}
    requires {inv2 other}
    ensures { [#"../../../../creusot-contracts/src/std/cmp.rs" 11 26 11 75] result = (deep_model1 self = deep_model1 other) }
    
  predicate resolve2 (self : k)
  val resolve2 (self : k) : bool
    ensures { result = resolve2 self }
    
  predicate resolve1 (self : Hashmap_List_Type.t_list (k, v))
  val resolve1 (self : Hashmap_List_Type.t_list (k, v)) : bool
    ensures { result = resolve1 self }
    
  use prelude.Slice
  predicate has_value0 [@inline:trivial] (self : usize) (seq : Seq.seq (Hashmap_List_Type.t_list (k, v))) (out : Hashmap_List_Type.t_list (k, v))
    
   =
    [#"../../../../creusot-contracts/src/std/slice.rs" 122 20 122 37] Seq.get seq (UIntSize.to_int self) = out
  val has_value0 [@inline:trivial] (self : usize) (seq : Seq.seq (Hashmap_List_Type.t_list (k, v))) (out : Hashmap_List_Type.t_list (k, v)) : bool
    ensures { result = has_value0 self seq out }
    
  predicate in_bounds0 [@inline:trivial] (self : usize) (seq : Seq.seq (Hashmap_List_Type.t_list (k, v))) =
    [#"../../../../creusot-contracts/src/std/slice.rs" 115 20 115 37] UIntSize.to_int self < Seq.length seq
  val in_bounds0 [@inline:trivial] (self : usize) (seq : Seq.seq (Hashmap_List_Type.t_list (k, v))) : bool
    ensures { result = in_bounds0 self seq }
    
  function shallow_model3 (self : Alloc_Vec_Vec_Type.t_vec (Hashmap_List_Type.t_list (k, v)) (Alloc_Alloc_Global_Type.t_global)) : Seq.seq (Hashmap_List_Type.t_list (k, v))
    
   =
    [#"../../../../creusot-contracts/src/model.rs" 79 8 79 31] shallow_model4 self
  val shallow_model3 (self : Alloc_Vec_Vec_Type.t_vec (Hashmap_List_Type.t_list (k, v)) (Alloc_Alloc_Global_Type.t_global)) : Seq.seq (Hashmap_List_Type.t_list (k, v))
    ensures { result = shallow_model3 self }
    
  val index0 (self : Alloc_Vec_Vec_Type.t_vec (Hashmap_List_Type.t_list (k, v)) (Alloc_Alloc_Global_Type.t_global)) (index : usize) : Hashmap_List_Type.t_list (k, v)
    requires {[#"../../../../creusot-contracts/src/std/vec.rs" 141 27 141 46] in_bounds0 index (shallow_model3 self)}
    requires {inv7 self}
    requires {inv8 index}
    ensures { [#"../../../../creusot-contracts/src/std/vec.rs" 142 26 142 54] has_value0 index (shallow_model3 self) result }
    ensures { inv1 result }
    
  predicate resolve0 (self : Hashmap_MyHashMap_Type.t_myhashmap k v)
  val resolve0 (self : Hashmap_MyHashMap_Type.t_myhashmap k v) : bool
    ensures { result = resolve0 self }
    
  val len0 (self : Alloc_Vec_Vec_Type.t_vec (Hashmap_List_Type.t_list (k, v)) (Alloc_Alloc_Global_Type.t_global)) : usize
    requires {inv7 self}
    ensures { [#"../../../../creusot-contracts/src/std/vec.rs" 75 26 75 48] UIntSize.to_int result = Seq.length (shallow_model3 self) }
    
  use prelude.UInt64
  use prelude.UInt64
  val hash0 [#"../hashmap.rs" 51 4 51 26] (self : k) : uint64
    requires {[#"../hashmap.rs" 51 13 51 17] inv2 self}
    ensures { [#"../hashmap.rs" 50 14 50 58] UInt64.to_int result = hash_log0 (deep_model1 self) }
    
  let rec cfg get [#"../hashmap.rs" 141 4 141 43] [@cfg:stackify] [@cfg:subregion_analysis] (self : Hashmap_MyHashMap_Type.t_myhashmap k v) (key : k) : Core_Option_Option_Type.t_option v
    requires {[#"../hashmap.rs" 136 15 136 33] hashmap_inv0 self}
    requires {[#"../hashmap.rs" 141 16 141 20] inv0 self}
    requires {[#"../hashmap.rs" 141 22 141 25] inv5 key}
    ensures { [#"../hashmap.rs" 137 14 140 5] match result with
      | Core_Option_Option_Type.C_Some v -> Map.get (shallow_model0 self) (deep_model0 key) = Core_Option_Option_Type.C_Some v
      | Core_Option_Option_Type.C_None -> Map.get (shallow_model0 self) (deep_model0 key) = Core_Option_Option_Type.C_None
      end }
    ensures { [#"../hashmap.rs" 141 33 141 43] inv6 result }
    
   = [@vc:do_not_keep_trace] [@vc:sp]
  var _0 : Core_Option_Option_Type.t_option v;
  var self : Hashmap_MyHashMap_Type.t_myhashmap k v = self;
  var key : k = key;
  var index : usize;
  var _7 : usize;
  var _8 : uint64;
  var _10 : usize;
  var _12 : bool;
  var l : Hashmap_List_Type.t_list (k, v);
  var _14 : Hashmap_List_Type.t_list (k, v);
  var k : k;
  var v : v;
  var tl : Hashmap_List_Type.t_list (k, v);
  var _25 : bool;
  var _31 : Hashmap_List_Type.t_list (k, v);
  {
    goto BB0
  }
  BB0 {
    [#"../hashmap.rs" 142 27 142 37] _8 <- ([#"../hashmap.rs" 142 27 142 37] hash0 key);
    goto BB1
  }
  BB1 {
    [#"../hashmap.rs" 142 27 142 46] _7 <- UIntSize.of_int (UInt64.to_int _8);
    _8 <- any uint64;
    [#"../hashmap.rs" 142 49 142 67] _10 <- ([#"../hashmap.rs" 142 49 142 67] len0 (Hashmap_MyHashMap_Type.myhashmap_buckets self));
    goto BB2
  }
  BB2 {
    [#"../hashmap.rs" 142 27 142 67] _12 <- _10 = ([#"../hashmap.rs" 142 27 142 67] (0 : usize));
    assert { [@expl:remainder by zero] [#"../hashmap.rs" 142 27 142 67] not _12 };
    goto BB3
  }
  BB3 {
    [#"../hashmap.rs" 142 27 142 67] index <- _7 % _10;
    _7 <- any usize;
    _10 <- any usize;
    assert { [@expl:type invariant] inv0 self };
    assume { resolve0 self };
    [#"../hashmap.rs" 143 33 143 40] _14 <- ([#"../hashmap.rs" 143 33 143 40] index0 (Hashmap_MyHashMap_Type.myhashmap_buckets self) index);
    goto BB4
  }
  BB4 {
    [#"../hashmap.rs" 143 20 143 40] l <- _14;
    assert { [@expl:type invariant] inv1 _14 };
    assume { resolve1 _14 };
    goto BB5
  }
  BB5 {
    invariant { [#"../hashmap.rs" 145 20 145 101] get0 (bucket0 self (deep_model0 key)) (deep_model0 key) = get0 l (deep_model0 key) };
    goto BB6
  }
  BB6 {
    switch (l)
      | Hashmap_List_Type.C_Cons _ _ -> goto BB7
      | _ -> goto BB12
      end
  }
  BB7 {
    goto BB8
  }
  BB8 {
    [#"../hashmap.rs" 146 30 146 31] k <- (let (a, _) = Hashmap_List_Type.cons_0 l in a);
    [#"../hashmap.rs" 146 33 146 34] v <- (let (_, a) = Hashmap_List_Type.cons_0 l in a);
    [#"../hashmap.rs" 146 37 146 39] tl <- Hashmap_List_Type.cons_1 l;
    assert { [@expl:type invariant] inv1 l };
    assume { resolve1 l };
    assert { [@expl:type invariant] inv2 k };
    assume { resolve2 k };
    [#"../hashmap.rs" 147 15 147 24] _25 <- ([#"../hashmap.rs" 147 15 147 24] eq0 k key);
    goto BB9
  }
  BB9 {
    switch (_25)
      | False -> goto BB11
      | True -> goto BB10
      end
  }
  BB10 {
    assert { [@expl:type invariant] inv4 tl };
    assume { resolve4 tl };
    assert { [@expl:type invariant] inv5 key };
    assume { resolve5 key };
    assert { [@expl:type invariant] inv3 v };
    assume { resolve3 v };
    [#"../hashmap.rs" 148 23 148 30] _0 <- Core_Option_Option_Type.C_Some v;
    goto BB13
  }
  BB11 {
    assert { [@expl:type invariant] inv3 v };
    assume { resolve3 v };
    [#"../hashmap.rs" 150 16 150 21] _31 <- tl;
    assert { [@expl:type invariant] inv4 tl };
    assume { resolve4 tl };
    assert { [@expl:type invariant] inv1 _31 };
    assume { resolve1 _31 };
    [#"../hashmap.rs" 150 12 150 21] l <- _31;
    goto BB5
  }
  BB12 {
    assert { [@expl:type invariant] inv1 l };
    assume { resolve1 l };
    assert { [@expl:type invariant] inv5 key };
    assume { resolve5 key };
    [#"../hashmap.rs" 152 15 152 19] _0 <- Core_Option_Option_Type.C_None;
    goto BB13
  }
  BB13 {
    return _0
  }
  
end
module Hashmap_Impl5_Resize
  type k
  type v
  use prelude.UIntSize
  predicate invariant13 (self : usize) =
    [#"../../../../creusot-contracts/src/invariant.rs" 8 8 8 12] true
  val invariant13 (self : usize) : bool
    ensures { result = invariant13 self }
    
  predicate inv13 (_x : usize)
  val inv13 (_x : usize) : bool
    ensures { result = inv13 _x }
    
  axiom inv13 : forall x : usize . inv13 x = true
  use Alloc_Alloc_Global_Type as Alloc_Alloc_Global_Type
  use Hashmap_List_Type as Hashmap_List_Type
  use Alloc_Vec_Vec_Type as Alloc_Vec_Vec_Type
  use prelude.Borrow
  predicate invariant12 (self : borrowed (Alloc_Vec_Vec_Type.t_vec (Hashmap_List_Type.t_list (k, v)) (Alloc_Alloc_Global_Type.t_global)))
    
  val invariant12 (self : borrowed (Alloc_Vec_Vec_Type.t_vec (Hashmap_List_Type.t_list (k, v)) (Alloc_Alloc_Global_Type.t_global))) : bool
    ensures { result = invariant12 self }
    
  predicate inv12 (_x : borrowed (Alloc_Vec_Vec_Type.t_vec (Hashmap_List_Type.t_list (k, v)) (Alloc_Alloc_Global_Type.t_global)))
    
  val inv12 (_x : borrowed (Alloc_Vec_Vec_Type.t_vec (Hashmap_List_Type.t_list (k, v)) (Alloc_Alloc_Global_Type.t_global))) : bool
    ensures { result = inv12 _x }
    
  axiom inv12 : forall x : borrowed (Alloc_Vec_Vec_Type.t_vec (Hashmap_List_Type.t_list (k, v)) (Alloc_Alloc_Global_Type.t_global)) . inv12 x = true
  use seq.Seq
  predicate invariant11 (self : Seq.seq (Hashmap_List_Type.t_list (k, v)))
  val invariant11 (self : Seq.seq (Hashmap_List_Type.t_list (k, v))) : bool
    ensures { result = invariant11 self }
    
  predicate inv11 (_x : Seq.seq (Hashmap_List_Type.t_list (k, v)))
  val inv11 (_x : Seq.seq (Hashmap_List_Type.t_list (k, v))) : bool
    ensures { result = inv11 _x }
    
  axiom inv11 : forall x : Seq.seq (Hashmap_List_Type.t_list (k, v)) . inv11 x = true
  predicate invariant10 (self : Alloc_Vec_Vec_Type.t_vec (Hashmap_List_Type.t_list (k, v)) (Alloc_Alloc_Global_Type.t_global))
    
  val invariant10 (self : Alloc_Vec_Vec_Type.t_vec (Hashmap_List_Type.t_list (k, v)) (Alloc_Alloc_Global_Type.t_global)) : bool
    ensures { result = invariant10 self }
    
  predicate inv10 (_x : Alloc_Vec_Vec_Type.t_vec (Hashmap_List_Type.t_list (k, v)) (Alloc_Alloc_Global_Type.t_global))
  val inv10 (_x : Alloc_Vec_Vec_Type.t_vec (Hashmap_List_Type.t_list (k, v)) (Alloc_Alloc_Global_Type.t_global)) : bool
    ensures { result = inv10 _x }
    
  axiom inv10 : forall x : Alloc_Vec_Vec_Type.t_vec (Hashmap_List_Type.t_list (k, v)) (Alloc_Alloc_Global_Type.t_global) . inv10 x = true
  predicate invariant9 (self : Hashmap_List_Type.t_list (k, v))
  val invariant9 (self : Hashmap_List_Type.t_list (k, v)) : bool
    ensures { result = invariant9 self }
    
  predicate inv9 (_x : Hashmap_List_Type.t_list (k, v))
  val inv9 (_x : Hashmap_List_Type.t_list (k, v)) : bool
    ensures { result = inv9 _x }
    
  axiom inv9 : forall x : Hashmap_List_Type.t_list (k, v) . inv9 x = true
  predicate invariant8 (self : v)
  val invariant8 (self : v) : bool
    ensures { result = invariant8 self }
    
  predicate inv8 (_x : v)
  val inv8 (_x : v) : bool
    ensures { result = inv8 _x }
    
  axiom inv8 : forall x : v . inv8 x = true
  predicate invariant7 (self : k)
  val invariant7 (self : k) : bool
    ensures { result = invariant7 self }
    
  predicate inv7 (_x : k)
  val inv7 (_x : k) : bool
    ensures { result = inv7 _x }
    
  axiom inv7 : forall x : k . inv7 x = true
  predicate invariant6 (self : borrowed (Hashmap_List_Type.t_list (k, v)))
  val invariant6 (self : borrowed (Hashmap_List_Type.t_list (k, v))) : bool
    ensures { result = invariant6 self }
    
  predicate inv6 (_x : borrowed (Hashmap_List_Type.t_list (k, v)))
  val inv6 (_x : borrowed (Hashmap_List_Type.t_list (k, v))) : bool
    ensures { result = inv6 _x }
    
  axiom inv6 : forall x : borrowed (Hashmap_List_Type.t_list (k, v)) . inv6 x = true
  predicate invariant5 (self : Hashmap_List_Type.t_list (k, v))
  val invariant5 (self : Hashmap_List_Type.t_list (k, v)) : bool
    ensures { result = invariant5 self }
    
  predicate inv5 (_x : Hashmap_List_Type.t_list (k, v))
  val inv5 (_x : Hashmap_List_Type.t_list (k, v)) : bool
    ensures { result = inv5 _x }
    
  axiom inv5 : forall x : Hashmap_List_Type.t_list (k, v) . inv5 x = true
  use prelude.Int
  use prelude.UIntSize
  let constant max0  : usize = [@vc:do_not_keep_trace] [@vc:sp]
    (18446744073709551615 : usize)
  use seq.Seq
  predicate inv4 (_x : Alloc_Vec_Vec_Type.t_vec (Hashmap_List_Type.t_list (k, v)) (Alloc_Alloc_Global_Type.t_global))
  val inv4 (_x : Alloc_Vec_Vec_Type.t_vec (Hashmap_List_Type.t_list (k, v)) (Alloc_Alloc_Global_Type.t_global)) : bool
    ensures { result = inv4 _x }
    
  function shallow_model3 (self : Alloc_Vec_Vec_Type.t_vec (Hashmap_List_Type.t_list (k, v)) (Alloc_Alloc_Global_Type.t_global)) : Seq.seq (Hashmap_List_Type.t_list (k, v))
    
  val shallow_model3 (self : Alloc_Vec_Vec_Type.t_vec (Hashmap_List_Type.t_list (k, v)) (Alloc_Alloc_Global_Type.t_global)) : Seq.seq (Hashmap_List_Type.t_list (k, v))
    requires {[#"../../../../creusot-contracts/src/std/vec.rs" 19 21 19 25] inv4 self}
    ensures { result = shallow_model3 self }
    
  axiom shallow_model3_spec : forall self : Alloc_Vec_Vec_Type.t_vec (Hashmap_List_Type.t_list (k, v)) (Alloc_Alloc_Global_Type.t_global) . ([#"../../../../creusot-contracts/src/std/vec.rs" 19 21 19 25] inv4 self)
   -> ([#"../../../../creusot-contracts/src/std/vec.rs" 19 4 19 36] inv11 (shallow_model3 self)) && ([#"../../../../creusot-contracts/src/std/vec.rs" 18 14 18 41] Seq.length (shallow_model3 self) <= UIntSize.to_int max0)
  predicate invariant4 (self : Alloc_Vec_Vec_Type.t_vec (Hashmap_List_Type.t_list (k, v)) (Alloc_Alloc_Global_Type.t_global))
    
   =
    [#"../../../../creusot-contracts/src/std/vec.rs" 60 20 60 41] inv11 (shallow_model3 self)
  val invariant4 (self : Alloc_Vec_Vec_Type.t_vec (Hashmap_List_Type.t_list (k, v)) (Alloc_Alloc_Global_Type.t_global)) : bool
    ensures { result = invariant4 self }
    
  axiom inv4 : forall x : Alloc_Vec_Vec_Type.t_vec (Hashmap_List_Type.t_list (k, v)) (Alloc_Alloc_Global_Type.t_global) . inv4 x = true
  use Hashmap_MyHashMap_Type as Hashmap_MyHashMap_Type
  predicate invariant3 (self : borrowed (Hashmap_MyHashMap_Type.t_myhashmap k v))
  val invariant3 (self : borrowed (Hashmap_MyHashMap_Type.t_myhashmap k v)) : bool
    ensures { result = invariant3 self }
    
  predicate inv3 (_x : borrowed (Hashmap_MyHashMap_Type.t_myhashmap k v))
  val inv3 (_x : borrowed (Hashmap_MyHashMap_Type.t_myhashmap k v)) : bool
    ensures { result = inv3 _x }
    
  axiom inv3 : forall x : borrowed (Hashmap_MyHashMap_Type.t_myhashmap k v) . inv3 x = true
  predicate invariant2 (self : Hashmap_MyHashMap_Type.t_myhashmap k v)
  val invariant2 (self : Hashmap_MyHashMap_Type.t_myhashmap k v) : bool
    ensures { result = invariant2 self }
    
  predicate inv2 (_x : Hashmap_MyHashMap_Type.t_myhashmap k v)
  val inv2 (_x : Hashmap_MyHashMap_Type.t_myhashmap k v) : bool
    ensures { result = inv2 _x }
    
  axiom inv2 : forall x : Hashmap_MyHashMap_Type.t_myhashmap k v . inv2 x = true
  type deep_model_ty0
  predicate invariant1 (self : deep_model_ty0)
  val invariant1 (self : deep_model_ty0) : bool
    ensures { result = invariant1 self }
    
  predicate inv1 (_x : deep_model_ty0)
  val inv1 (_x : deep_model_ty0) : bool
    ensures { result = inv1 _x }
    
  axiom inv1 : forall x : deep_model_ty0 . inv1 x = true
  use prelude.Snapshot
  predicate invariant0 (self : Snapshot.snap_ty (borrowed (Hashmap_MyHashMap_Type.t_myhashmap k v)))
  val invariant0 (self : Snapshot.snap_ty (borrowed (Hashmap_MyHashMap_Type.t_myhashmap k v))) : bool
    ensures { result = invariant0 self }
    
  predicate inv0 (_x : Snapshot.snap_ty (borrowed (Hashmap_MyHashMap_Type.t_myhashmap k v)))
  val inv0 (_x : Snapshot.snap_ty (borrowed (Hashmap_MyHashMap_Type.t_myhashmap k v))) : bool
    ensures { result = inv0 _x }
    
  axiom inv0 : forall x : Snapshot.snap_ty (borrowed (Hashmap_MyHashMap_Type.t_myhashmap k v)) . inv0 x = true
  use prelude.Mapping
  function deep_model0 (self : k) : deep_model_ty0
  val deep_model0 (self : k) : deep_model_ty0
    ensures { result = deep_model0 self }
    
  use Core_Option_Option_Type as Core_Option_Option_Type
  function get1 [#"../hashmap.rs" 28 4 28 56] (self : Hashmap_List_Type.t_list (k, v)) (index : deep_model_ty0) : Core_Option_Option_Type.t_option v
    
   =
    [#"../hashmap.rs" 30 12 33 13] match self with
      | Hashmap_List_Type.C_Nil -> Core_Option_Option_Type.C_None
      | Hashmap_List_Type.C_Cons (k, v) tl -> if deep_model0 k = index then
        Core_Option_Option_Type.C_Some v
      else
        get1 tl index
      
      end
  val get1 [#"../hashmap.rs" 28 4 28 56] (self : Hashmap_List_Type.t_list (k, v)) (index : deep_model_ty0) : Core_Option_Option_Type.t_option v
    ensures { result = get1 self index }
    
  use seq.Seq
  function index_logic0 [@inline:trivial] (self : Alloc_Vec_Vec_Type.t_vec (Hashmap_List_Type.t_list (k, v)) (Alloc_Alloc_Global_Type.t_global)) (ix : int) : Hashmap_List_Type.t_list (k, v)
    
   =
    [#"../../../../creusot-contracts/src/logic/ops.rs" 20 8 20 31] Seq.get (shallow_model3 self) ix
  val index_logic0 [@inline:trivial] (self : Alloc_Vec_Vec_Type.t_vec (Hashmap_List_Type.t_list (k, v)) (Alloc_Alloc_Global_Type.t_global)) (ix : int) : Hashmap_List_Type.t_list (k, v)
    ensures { result = index_logic0 self ix }
    
  use int.EuclideanDivision
  function hash_log0 [#"../hashmap.rs" 54 4 54 45] (_1 : deep_model_ty0) : int
  val hash_log0 [#"../hashmap.rs" 54 4 54 45] (_1 : deep_model_ty0) : int
    ensures { result = hash_log0 _1 }
    
  function bucket_ix0 [#"../hashmap.rs" 89 4 89 48] (self : Hashmap_MyHashMap_Type.t_myhashmap k v) (k : deep_model_ty0) : int
    
   =
    [#"../hashmap.rs" 90 20 90 66] EuclideanDivision.mod (hash_log0 k) (Seq.length (shallow_model3 (Hashmap_MyHashMap_Type.myhashmap_buckets self)))
  val bucket_ix0 [#"../hashmap.rs" 89 4 89 48] (self : Hashmap_MyHashMap_Type.t_myhashmap k v) (k : deep_model_ty0) : int
    ensures { result = bucket_ix0 self k }
    
  function bucket0 [#"../hashmap.rs" 84 4 84 54] (self : Hashmap_MyHashMap_Type.t_myhashmap k v) (k : deep_model_ty0) : Hashmap_List_Type.t_list (k, v)
    
   =
    [#"../hashmap.rs" 85 8 85 53] index_logic0 (Hashmap_MyHashMap_Type.myhashmap_buckets self) (bucket_ix0 self k)
  val bucket0 [#"../hashmap.rs" 84 4 84 54] (self : Hashmap_MyHashMap_Type.t_myhashmap k v) (k : deep_model_ty0) : Hashmap_List_Type.t_list (k, v)
    ensures { result = bucket0 self k }
    
  use map.Map
  function shallow_model2 [#"../hashmap.rs" 78 4 78 50] (self : Hashmap_MyHashMap_Type.t_myhashmap k v) : Map.map deep_model_ty0 (Core_Option_Option_Type.t_option v)
    
   =
    [#"../hashmap.rs" 79 20 79 45] Mapping.from_fn (fun (k : deep_model_ty0) -> get1 (bucket0 self k) k)
  val shallow_model2 [#"../hashmap.rs" 78 4 78 50] (self : Hashmap_MyHashMap_Type.t_myhashmap k v) : Map.map deep_model_ty0 (Core_Option_Option_Type.t_option v)
    ensures { result = shallow_model2 self }
    
  function shallow_model4 (self : borrowed (Hashmap_MyHashMap_Type.t_myhashmap k v)) : Map.map deep_model_ty0 (Core_Option_Option_Type.t_option v)
    
   =
    [#"../../../../creusot-contracts/src/model.rs" 97 8 97 31] shallow_model2 ( * self)
  val shallow_model4 (self : borrowed (Hashmap_MyHashMap_Type.t_myhashmap k v)) : Map.map deep_model_ty0 (Core_Option_Option_Type.t_option v)
    ensures { result = shallow_model4 self }
    
  predicate resolve4 (self : Hashmap_List_Type.t_list (k, v))
  val resolve4 (self : Hashmap_List_Type.t_list (k, v)) : bool
    ensures { result = resolve4 self }
    
  predicate resolve7 (self : Hashmap_List_Type.t_list (k, v)) =
<<<<<<< HEAD
    [#"../../../../creusot-contracts/src/resolve.rs" 36 8 36 31] resolve4 self
=======
    [#"../../../../creusot-contracts/src/resolve.rs" 35 8 35 31] resolve4 self
>>>>>>> c22743fa
  val resolve7 (self : Hashmap_List_Type.t_list (k, v)) : bool
    ensures { result = resolve7 self }
    
  use map.Map
  predicate no_double_binding0 [#"../hashmap.rs" 38 4 38 38] (self : Hashmap_List_Type.t_list (k, v)) =
    [#"../hashmap.rs" 40 12 43 13] match self with
      | Hashmap_List_Type.C_Nil -> true
      | Hashmap_List_Type.C_Cons (k, _) tl -> get1 tl (deep_model0 k) = Core_Option_Option_Type.C_None /\ no_double_binding0 tl
      end
  val no_double_binding0 [#"../hashmap.rs" 38 4 38 38] (self : Hashmap_List_Type.t_list (k, v)) : bool
    ensures { result = no_double_binding0 self }
    
  predicate good_bucket0 [#"../hashmap.rs" 200 4 200 57] (self : Hashmap_MyHashMap_Type.t_myhashmap k v) (l : Hashmap_List_Type.t_list (k, v)) (h : int)
    
   =
    [#"../hashmap.rs" 201 8 203 9] forall v : v . forall k : deep_model_ty0 . inv8 v
     -> inv1 k  -> get1 l k = Core_Option_Option_Type.C_Some v  -> bucket_ix0 self k = h
  val good_bucket0 [#"../hashmap.rs" 200 4 200 57] (self : Hashmap_MyHashMap_Type.t_myhashmap k v) (l : Hashmap_List_Type.t_list (k, v)) (h : int) : bool
    ensures { result = good_bucket0 self l h }
    
  predicate hashmap_inv0 [#"../hashmap.rs" 209 4 209 33] (self : Hashmap_MyHashMap_Type.t_myhashmap k v) =
    [#"../hashmap.rs" 210 8 213 9] 0 < Seq.length (shallow_model3 (Hashmap_MyHashMap_Type.myhashmap_buckets self)) /\ (forall i : int . 0 <= i /\ i < Seq.length (shallow_model3 (Hashmap_MyHashMap_Type.myhashmap_buckets self))
     -> good_bucket0 self (index_logic0 (Hashmap_MyHashMap_Type.myhashmap_buckets self) i) i /\ no_double_binding0 (index_logic0 (Hashmap_MyHashMap_Type.myhashmap_buckets self) i))
  val hashmap_inv0 [#"../hashmap.rs" 209 4 209 33] (self : Hashmap_MyHashMap_Type.t_myhashmap k v) : bool
    ensures { result = hashmap_inv0 self }
    
  val add0 [#"../hashmap.rs" 106 4 106 41] (self : borrowed (Hashmap_MyHashMap_Type.t_myhashmap k v)) (key : k) (val' : v) : ()
    requires {[#"../hashmap.rs" 103 15 103 36] hashmap_inv0 ( * self)}
    requires {[#"../hashmap.rs" 106 20 106 24] inv3 self}
    requires {[#"../hashmap.rs" 106 26 106 29] inv7 key}
    requires {[#"../hashmap.rs" 106 34 106 37] inv8 val'}
    ensures { [#"../hashmap.rs" 104 14 104 35] hashmap_inv0 ( ^ self) }
    ensures { [#"../hashmap.rs" 105 4 105 124] forall i : deep_model_ty0 . inv1 i
     -> Map.get (shallow_model2 ( ^ self)) i = (if i = deep_model0 key then
      Core_Option_Option_Type.C_Some val'
    else
      Map.get (shallow_model4 self) i
    ) }
    
  predicate resolve6 (self : v)
  val resolve6 (self : v) : bool
    ensures { result = resolve6 self }
    
  predicate resolve5 (self : k)
  val resolve5 (self : k) : bool
    ensures { result = resolve5 self }
    
  predicate resolve3 (self : borrowed (Hashmap_List_Type.t_list (k, v))) =
<<<<<<< HEAD
    [#"../../../../creusot-contracts/src/resolve.rs" 27 20 27 34]  ^ self =  * self
=======
    [#"../../../../creusot-contracts/src/resolve.rs" 26 20 26 34]  ^ self =  * self
>>>>>>> c22743fa
  val resolve3 (self : borrowed (Hashmap_List_Type.t_list (k, v))) : bool
    ensures { result = resolve3 self }
    
  val replace0 (dest : borrowed (Hashmap_List_Type.t_list (k, v))) (src : Hashmap_List_Type.t_list (k, v)) : Hashmap_List_Type.t_list (k, v)
    requires {inv6 dest}
    requires {inv5 src}
    ensures { [#"../../../../creusot-contracts/src/std/mem.rs" 7 22 7 34]  ^ dest = src }
    ensures { [#"../../../../creusot-contracts/src/std/mem.rs" 8 22 8 37] result =  * dest }
    ensures { inv5 result }
    
  use prelude.Slice
  predicate resolve_elswhere0 [@inline:trivial] (self : usize) (old' : Seq.seq (Hashmap_List_Type.t_list (k, v))) (fin : Seq.seq (Hashmap_List_Type.t_list (k, v)))
    
   =
    [#"../../../../creusot-contracts/src/std/slice.rs" 129 8 129 96] forall i : int . 0 <= i /\ i <> UIntSize.to_int self /\ i < Seq.length old'
     -> Seq.get old' i = Seq.get fin i
  val resolve_elswhere0 [@inline:trivial] (self : usize) (old' : Seq.seq (Hashmap_List_Type.t_list (k, v))) (fin : Seq.seq (Hashmap_List_Type.t_list (k, v))) : bool
    ensures { result = resolve_elswhere0 self old' fin }
    
  predicate has_value0 [@inline:trivial] (self : usize) (seq : Seq.seq (Hashmap_List_Type.t_list (k, v))) (out : Hashmap_List_Type.t_list (k, v))
    
   =
    [#"../../../../creusot-contracts/src/std/slice.rs" 122 20 122 37] Seq.get seq (UIntSize.to_int self) = out
  val has_value0 [@inline:trivial] (self : usize) (seq : Seq.seq (Hashmap_List_Type.t_list (k, v))) (out : Hashmap_List_Type.t_list (k, v)) : bool
    ensures { result = has_value0 self seq out }
    
  predicate in_bounds0 [@inline:trivial] (self : usize) (seq : Seq.seq (Hashmap_List_Type.t_list (k, v))) =
    [#"../../../../creusot-contracts/src/std/slice.rs" 115 20 115 37] UIntSize.to_int self < Seq.length seq
  val in_bounds0 [@inline:trivial] (self : usize) (seq : Seq.seq (Hashmap_List_Type.t_list (k, v))) : bool
    ensures { result = in_bounds0 self seq }
    
  function shallow_model7 (self : borrowed (Alloc_Vec_Vec_Type.t_vec (Hashmap_List_Type.t_list (k, v)) (Alloc_Alloc_Global_Type.t_global))) : Seq.seq (Hashmap_List_Type.t_list (k, v))
    
   =
    [#"../../../../creusot-contracts/src/model.rs" 97 8 97 31] shallow_model3 ( * self)
  val shallow_model7 (self : borrowed (Alloc_Vec_Vec_Type.t_vec (Hashmap_List_Type.t_list (k, v)) (Alloc_Alloc_Global_Type.t_global))) : Seq.seq (Hashmap_List_Type.t_list (k, v))
    ensures { result = shallow_model7 self }
    
  val index_mut0 (self : borrowed (Alloc_Vec_Vec_Type.t_vec (Hashmap_List_Type.t_list (k, v)) (Alloc_Alloc_Global_Type.t_global))) (index : usize) : borrowed (Hashmap_List_Type.t_list (k, v))
    requires {[#"../../../../creusot-contracts/src/std/vec.rs" 132 27 132 46] in_bounds0 index (shallow_model7 self)}
    requires {inv12 self}
    requires {inv13 index}
    ensures { [#"../../../../creusot-contracts/src/std/vec.rs" 133 26 133 54] has_value0 index (shallow_model7 self) ( * result) }
    ensures { [#"../../../../creusot-contracts/src/std/vec.rs" 134 26 134 57] has_value0 index (shallow_model3 ( ^ self)) ( ^ result) }
    ensures { [#"../../../../creusot-contracts/src/std/vec.rs" 135 26 135 62] resolve_elswhere0 index (shallow_model7 self) (shallow_model3 ( ^ self)) }
    ensures { [#"../../../../creusot-contracts/src/std/vec.rs" 136 26 136 55] Seq.length (shallow_model3 ( ^ self)) = Seq.length (shallow_model7 self) }
    ensures { inv6 result }
    
  predicate resolve2 (self : borrowed (Hashmap_MyHashMap_Type.t_myhashmap k v)) =
<<<<<<< HEAD
    [#"../../../../creusot-contracts/src/resolve.rs" 27 20 27 34]  ^ self =  * self
=======
    [#"../../../../creusot-contracts/src/resolve.rs" 26 20 26 34]  ^ self =  * self
>>>>>>> c22743fa
  val resolve2 (self : borrowed (Hashmap_MyHashMap_Type.t_myhashmap k v)) : bool
    ensures { result = resolve2 self }
    
  predicate resolve1 (self : Hashmap_MyHashMap_Type.t_myhashmap k v)
  val resolve1 (self : Hashmap_MyHashMap_Type.t_myhashmap k v) : bool
    ensures { result = resolve1 self }
    
  use prelude.Snapshot
  function shallow_model6 (self : borrowed (Hashmap_MyHashMap_Type.t_myhashmap k v)) : Map.map deep_model_ty0 (Core_Option_Option_Type.t_option v)
    
   =
    [#"../../../../creusot-contracts/src/model.rs" 79 8 79 31] shallow_model4 self
  val shallow_model6 (self : borrowed (Hashmap_MyHashMap_Type.t_myhashmap k v)) : Map.map deep_model_ty0 (Core_Option_Option_Type.t_option v)
    ensures { result = shallow_model6 self }
    
  use prelude.Snapshot
  function shallow_model1 (self : Snapshot.snap_ty (borrowed (Hashmap_MyHashMap_Type.t_myhashmap k v))) : Map.map deep_model_ty0 (Core_Option_Option_Type.t_option v)
    
   =
    [#"../../../../creusot-contracts/src/snapshot.rs" 27 20 27 48] shallow_model6 (Snapshot.inner self)
  val shallow_model1 (self : Snapshot.snap_ty (borrowed (Hashmap_MyHashMap_Type.t_myhashmap k v))) : Map.map deep_model_ty0 (Core_Option_Option_Type.t_option v)
    ensures { result = shallow_model1 self }
    
  val new1 [#"../hashmap.rs" 98 4 98 46] (size : usize) : Hashmap_MyHashMap_Type.t_myhashmap k v
    requires {[#"../hashmap.rs" 95 15 95 24] 0 < UIntSize.to_int size}
    ensures { [#"../hashmap.rs" 96 14 96 34] hashmap_inv0 result }
    ensures { [#"../hashmap.rs" 97 4 97 64] forall i : deep_model_ty0 . inv1 i
     -> Map.get (shallow_model2 result) i = Core_Option_Option_Type.C_None }
    ensures { [#"../hashmap.rs" 98 31 98 46] inv2 result }
    
  function shallow_model5 (self : Alloc_Vec_Vec_Type.t_vec (Hashmap_List_Type.t_list (k, v)) (Alloc_Alloc_Global_Type.t_global)) : Seq.seq (Hashmap_List_Type.t_list (k, v))
    
   =
    [#"../../../../creusot-contracts/src/model.rs" 79 8 79 31] shallow_model3 self
  val shallow_model5 (self : Alloc_Vec_Vec_Type.t_vec (Hashmap_List_Type.t_list (k, v)) (Alloc_Alloc_Global_Type.t_global)) : Seq.seq (Hashmap_List_Type.t_list (k, v))
    ensures { result = shallow_model5 self }
    
  val len0 (self : Alloc_Vec_Vec_Type.t_vec (Hashmap_List_Type.t_list (k, v)) (Alloc_Alloc_Global_Type.t_global)) : usize
    requires {inv10 self}
    ensures { [#"../../../../creusot-contracts/src/std/vec.rs" 75 26 75 48] UIntSize.to_int result = Seq.length (shallow_model5 self) }
    
  predicate resolve0 (self : Snapshot.snap_ty (borrowed (Hashmap_MyHashMap_Type.t_myhashmap k v)))
  val resolve0 (self : Snapshot.snap_ty (borrowed (Hashmap_MyHashMap_Type.t_myhashmap k v))) : bool
    ensures { result = resolve0 self }
    
  use prelude.Snapshot
  let rec cfg resize [#"../hashmap.rs" 161 4 161 24] [@cfg:stackify] [@cfg:subregion_analysis] (self : borrowed (Hashmap_MyHashMap_Type.t_myhashmap k v)) : ()
    requires {[#"../hashmap.rs" 156 15 156 41] Seq.length (shallow_model3 (Hashmap_MyHashMap_Type.myhashmap_buckets ( * self))) < 1000}
    requires {[#"../hashmap.rs" 157 15 157 36] hashmap_inv0 ( * self)}
    requires {[#"../hashmap.rs" 161 19 161 23] inv3 self}
    ensures { [#"../hashmap.rs" 158 14 158 35] hashmap_inv0 ( ^ self) }
    ensures { [#"../hashmap.rs" 159 4 159 74] forall k : deep_model_ty0 . inv1 k
     -> Map.get (shallow_model2 ( ^ self)) k = Map.get (shallow_model4 self) k }
    
   = [@vc:do_not_keep_trace] [@vc:sp]
  var _0 : ();
  var self : borrowed (Hashmap_MyHashMap_Type.t_myhashmap k v) = self;
  var old_self : Snapshot.snap_ty (borrowed (Hashmap_MyHashMap_Type.t_myhashmap k v));
  var new : Hashmap_MyHashMap_Type.t_myhashmap k v;
  var _9 : usize;
  var _10 : usize;
  var i : usize;
  var _21 : ();
  var _22 : bool;
  var _24 : usize;
  var l : Hashmap_List_Type.t_list (k, v);
  var _27 : borrowed (Hashmap_List_Type.t_list (k, v));
  var _28 : borrowed (Hashmap_List_Type.t_list (k, v));
  var _29 : borrowed (Hashmap_List_Type.t_list (k, v));
  var _30 : borrowed (Alloc_Vec_Vec_Type.t_vec (Hashmap_List_Type.t_list (k, v)) (Alloc_Alloc_Global_Type.t_global));
  var _32 : Hashmap_List_Type.t_list (k, v);
  var k : k;
  var v : v;
  var tl : Hashmap_List_Type.t_list (k, v);
  var _44 : ();
  var _45 : borrowed (Hashmap_MyHashMap_Type.t_myhashmap k v);
  {
    goto BB0
  }
  BB0 {
    [#"../hashmap.rs" 162 23 162 41] old_self <- ([#"../hashmap.rs" 162 23 162 41] Snapshot.new self);
    goto BB1
  }
  BB1 {
    assert { [@expl:type invariant] inv0 old_self };
    assume { resolve0 old_self };
    [#"../hashmap.rs" 163 32 163 50] _10 <- ([#"../hashmap.rs" 163 32 163 50] len0 (Hashmap_MyHashMap_Type.myhashmap_buckets ( * self)));
    goto BB2
  }
  BB2 {
    [#"../hashmap.rs" 163 32 163 54] _9 <- _10 * ([#"../hashmap.rs" 163 53 163 54] (2 : usize));
    _10 <- any usize;
    [#"../hashmap.rs" 163 22 163 55] new <- ([#"../hashmap.rs" 163 22 163 55] new1 _9);
    _9 <- any usize;
    goto BB3
  }
  BB3 {
    [#"../hashmap.rs" 165 27 165 28] i <- ([#"../hashmap.rs" 165 27 165 28] (0 : usize));
    goto BB4
  }
  BB4 {
    goto BB5
  }
  BB5 {
    goto BB6
  }
  BB6 {
    invariant { [#"../hashmap.rs" 166 8 166 111] forall k : deep_model_ty0 . inv1 k
     -> bucket_ix0 ( * Snapshot.inner old_self) k < UIntSize.to_int i
     -> Map.get (shallow_model1 old_self) k = Map.get (shallow_model2 new) k };
    invariant { [#"../hashmap.rs" 166 8 166 111] forall k : deep_model_ty0 . inv1 k
     -> UIntSize.to_int i <= bucket_ix0 ( * Snapshot.inner old_self) k /\ bucket_ix0 ( * Snapshot.inner old_self) k <= Seq.length (shallow_model3 (Hashmap_MyHashMap_Type.myhashmap_buckets ( * Snapshot.inner old_self)))
     -> Map.get (shallow_model2 new) k = Core_Option_Option_Type.C_None };
    invariant { [#"../hashmap.rs" 166 8 166 111] forall j : int . UIntSize.to_int i <= j /\ j < Seq.length (shallow_model3 (Hashmap_MyHashMap_Type.myhashmap_buckets ( * Snapshot.inner old_self)))
     -> index_logic0 (Hashmap_MyHashMap_Type.myhashmap_buckets ( * self)) j = index_logic0 (Hashmap_MyHashMap_Type.myhashmap_buckets ( * Snapshot.inner old_self)) j };
    invariant { [#"../hashmap.rs" 172 20 172 37] hashmap_inv0 new };
    invariant { [#"../hashmap.rs" 173 20 173 46]  ^ Snapshot.inner old_self =  ^ self };
    invariant { [#"../hashmap.rs" 174 20 174 66] Seq.length (shallow_model3 (Hashmap_MyHashMap_Type.myhashmap_buckets ( * Snapshot.inner old_self))) = Seq.length (shallow_model3 (Hashmap_MyHashMap_Type.myhashmap_buckets ( * self))) };
    invariant { [#"../hashmap.rs" 175 20 175 45] UIntSize.to_int i <= Seq.length (shallow_model3 (Hashmap_MyHashMap_Type.myhashmap_buckets ( * self))) };
    goto BB7
  }
  BB7 {
    [#"../hashmap.rs" 176 18 176 36] _24 <- ([#"../hashmap.rs" 176 18 176 36] len0 (Hashmap_MyHashMap_Type.myhashmap_buckets ( * self)));
    goto BB8
  }
  BB8 {
    [#"../hashmap.rs" 176 14 176 36] _22 <- i < _24;
    _24 <- any usize;
    switch (_22)
      | False -> goto BB29
      | True -> goto BB9
      end
  }
  BB9 {
    [#"../hashmap.rs" 177 56 177 68] _30 <- Borrow.borrow_mut (Hashmap_MyHashMap_Type.myhashmap_buckets ( * self));
    [#"../hashmap.rs" 177 56 177 68] self <- { self with current = (let Hashmap_MyHashMap_Type.C_MyHashMap x0 =  * self in Hashmap_MyHashMap_Type.C_MyHashMap ( ^ _30)) ; };
    assume { inv4 ( ^ _30) };
    [#"../hashmap.rs" 177 68 177 71] _29 <- ([#"../hashmap.rs" 177 68 177 71] index_mut0 _30 i);
    _30 <- any borrowed (Alloc_Vec_Vec_Type.t_vec (Hashmap_List_Type.t_list (k, v)) (Alloc_Alloc_Global_Type.t_global));
    goto BB10
  }
  BB10 {
    [#"../hashmap.rs" 177 51 177 71] _28 <- Borrow.borrow_final ( * _29) (Borrow.get_id _29);
    [#"../hashmap.rs" 177 51 177 71] _29 <- { _29 with current = ( ^ _28) ; };
    assume { inv5 ( ^ _28) };
    [#"../hashmap.rs" 177 51 177 71] _27 <- Borrow.borrow_final ( * _28) (Borrow.get_id _28);
    [#"../hashmap.rs" 177 51 177 71] _28 <- { _28 with current = ( ^ _27) ; };
    assume { inv5 ( ^ _27) };
    [#"../hashmap.rs" 177 73 177 82] _32 <- Hashmap_List_Type.C_Nil;
    [#"../hashmap.rs" 177 33 177 83] l <- ([#"../hashmap.rs" 177 33 177 83] replace0 _27 _32);
    _27 <- any borrowed (Hashmap_List_Type.t_list (k, v));
    _32 <- any Hashmap_List_Type.t_list (k, v);
    goto BB11
  }
  BB11 {
    assert { [@expl:type invariant] inv6 _29 };
    assume { resolve3 _29 };
    assert { [@expl:type invariant] inv6 _28 };
    assume { resolve3 _28 };
    goto BB12
  }
  BB12 {
    goto BB13
  }
  BB13 {
    goto BB14
  }
  BB14 {
    goto BB15
  }
  BB15 {
    goto BB16
  }
  BB16 {
    goto BB17
  }
  BB17 {
    invariant { [#"../hashmap.rs" 179 24 179 41] hashmap_inv0 new };
    invariant { [#"../hashmap.rs" 179 12 179 43] forall k : deep_model_ty0 . inv1 k
     -> bucket_ix0 ( * Snapshot.inner old_self) k < UIntSize.to_int i
     -> Map.get (shallow_model1 old_self) k = Map.get (shallow_model2 new) k };
    invariant { [#"../hashmap.rs" 179 12 179 43] forall k : deep_model_ty0 . inv1 k
     -> UIntSize.to_int i < bucket_ix0 ( * Snapshot.inner old_self) k /\ bucket_ix0 ( * Snapshot.inner old_self) k <= Seq.length (shallow_model3 (Hashmap_MyHashMap_Type.myhashmap_buckets ( * Snapshot.inner old_self)))
     -> Map.get (shallow_model2 new) k = Core_Option_Option_Type.C_None };
    invariant { [#"../hashmap.rs" 179 12 179 43] forall k : deep_model_ty0 . inv1 k
     -> bucket_ix0 ( * Snapshot.inner old_self) k = UIntSize.to_int i
     -> Map.get (shallow_model1 old_self) k = match get1 l k with
      | Core_Option_Option_Type.C_None -> Map.get (shallow_model2 new) k
      | Core_Option_Option_Type.C_Some v -> Core_Option_Option_Type.C_Some v
      end };
    invariant { [#"../hashmap.rs" 186 24 186 45] no_double_binding0 l };
    invariant { [#"../hashmap.rs" 187 24 187 51] good_bucket0 ( * Snapshot.inner old_self) l (UIntSize.to_int i) };
    goto BB18
  }
  BB18 {
    switch (l)
      | Hashmap_List_Type.C_Cons _ _ -> goto BB19
      | _ -> goto BB25
      end
  }
  BB19 {
    goto BB20
  }
  BB20 {
    [#"../hashmap.rs" 188 34 188 35] k <- (let (a, _) = Hashmap_List_Type.cons_0 l in a);
    [#"../hashmap.rs" 188 37 188 38] v <- (let (_, a) = Hashmap_List_Type.cons_0 l in a);
    [#"../hashmap.rs" 188 41 188 43] tl <- Hashmap_List_Type.cons_1 l;
    l <- (let Hashmap_List_Type.C_Cons x0 x1 = l in Hashmap_List_Type.C_Cons x0 (any Hashmap_List_Type.t_list (k, v)));
    assert { [@expl:type invariant] inv5 l };
    assume { resolve4 l };
    [#"../hashmap.rs" 189 16 189 19] _45 <- Borrow.borrow_mut new;
    [#"../hashmap.rs" 189 16 189 19] new <-  ^ _45;
    assume { inv2 ( ^ _45) };
    assert { [@expl:type invariant] inv7 k };
    assume { resolve5 k };
    assert { [@expl:type invariant] inv8 v };
    assume { resolve6 v };
    [#"../hashmap.rs" 189 16 189 29] _44 <- ([#"../hashmap.rs" 189 16 189 29] add0 _45 k v);
    _45 <- any borrowed (Hashmap_MyHashMap_Type.t_myhashmap k v);
    goto BB21
  }
  BB21 {
    assert { [@expl:type invariant] inv9 tl };
    assume { resolve7 tl };
    goto BB22
  }
  BB22 {
    [#"../hashmap.rs" 190 16 190 17] l <- tl;
    tl <- any Hashmap_List_Type.t_list (k, v);
    goto BB24
  }
  BB24 {
    [#"../hashmap.rs" 188 49 191 13] _21 <- ([#"../hashmap.rs" 188 49 191 13] ());
    goto BB26
  }
  BB25 {
    assert { [@expl:type invariant] inv5 l };
    assume { resolve4 l };
    assert { [@expl:assertion] [#"../hashmap.rs" 192 12 192 121] forall k : deep_model_ty0 . inv1 k
     -> bucket_ix0 ( * Snapshot.inner old_self) k = UIntSize.to_int i
     -> Map.get (shallow_model1 old_self) k = Map.get (shallow_model2 new) k };
    goto BB27
  }
  BB26 {
    goto BB17
  }
  BB27 {
    [#"../hashmap.rs" 193 12 193 18] i <- i + ([#"../hashmap.rs" 193 17 193 18] (1 : usize));
    [#"../hashmap.rs" 176 37 194 9] _21 <- ([#"../hashmap.rs" 176 37 194 9] ());
    goto BB28
  }
  BB28 {
    goto BB6
  }
  BB29 {
    goto BB30
  }
  BB30 {
    [#"../hashmap.rs" 196 8 196 13] self <- { self with current = new ; };
    new <- any Hashmap_MyHashMap_Type.t_myhashmap k v;
    assert { [@expl:type invariant] inv2 ( * self) };
    assume { resolve1 ( * self) };
    assert { [@expl:type invariant] inv3 self };
    assume { resolve2 self };
    goto BB32
  }
  BB32 {
    [#"../hashmap.rs" 161 25 197 5] _0 <- ([#"../hashmap.rs" 161 25 197 5] ());
    goto BB33
  }
  BB33 {
    return _0
  }
  
end
module Hashmap_Main
  use prelude.IntSize
  use prelude.UIntSize
  use Hashmap_List_Type as Hashmap_List_Type
  use seq.Seq
  predicate invariant8 (self : Seq.seq (Hashmap_List_Type.t_list (usize, isize))) =
    [#"../../../../creusot-contracts/src/invariant.rs" 8 8 8 12] true
  val invariant8 (self : Seq.seq (Hashmap_List_Type.t_list (usize, isize))) : bool
    ensures { result = invariant8 self }
    
  predicate inv8 (_x : Seq.seq (Hashmap_List_Type.t_list (usize, isize)))
  val inv8 (_x : Seq.seq (Hashmap_List_Type.t_list (usize, isize))) : bool
    ensures { result = inv8 _x }
    
  axiom inv8 : forall x : Seq.seq (Hashmap_List_Type.t_list (usize, isize)) . inv8 x = true
  use Alloc_Alloc_Global_Type as Alloc_Alloc_Global_Type
  use Alloc_Vec_Vec_Type as Alloc_Vec_Vec_Type
  use prelude.Int
  use prelude.UIntSize
  let constant max0  : usize = [@vc:do_not_keep_trace] [@vc:sp]
    (18446744073709551615 : usize)
  use seq.Seq
  predicate inv7 (_x : Alloc_Vec_Vec_Type.t_vec (Hashmap_List_Type.t_list (usize, isize)) (Alloc_Alloc_Global_Type.t_global))
    
  val inv7 (_x : Alloc_Vec_Vec_Type.t_vec (Hashmap_List_Type.t_list (usize, isize)) (Alloc_Alloc_Global_Type.t_global)) : bool
    ensures { result = inv7 _x }
    
  function shallow_model4 (self : Alloc_Vec_Vec_Type.t_vec (Hashmap_List_Type.t_list (usize, isize)) (Alloc_Alloc_Global_Type.t_global)) : Seq.seq (Hashmap_List_Type.t_list (usize, isize))
    
  val shallow_model4 (self : Alloc_Vec_Vec_Type.t_vec (Hashmap_List_Type.t_list (usize, isize)) (Alloc_Alloc_Global_Type.t_global)) : Seq.seq (Hashmap_List_Type.t_list (usize, isize))
    requires {[#"../../../../creusot-contracts/src/std/vec.rs" 19 21 19 25] inv7 self}
    ensures { result = shallow_model4 self }
    
  axiom shallow_model4_spec : forall self : Alloc_Vec_Vec_Type.t_vec (Hashmap_List_Type.t_list (usize, isize)) (Alloc_Alloc_Global_Type.t_global) . ([#"../../../../creusot-contracts/src/std/vec.rs" 19 21 19 25] inv7 self)
   -> ([#"../../../../creusot-contracts/src/std/vec.rs" 19 4 19 36] inv8 (shallow_model4 self)) && ([#"../../../../creusot-contracts/src/std/vec.rs" 18 14 18 41] Seq.length (shallow_model4 self) <= UIntSize.to_int max0)
  predicate invariant7 (self : Alloc_Vec_Vec_Type.t_vec (Hashmap_List_Type.t_list (usize, isize)) (Alloc_Alloc_Global_Type.t_global))
    
   =
    [#"../../../../creusot-contracts/src/std/vec.rs" 60 20 60 41] inv8 (shallow_model4 self)
  val invariant7 (self : Alloc_Vec_Vec_Type.t_vec (Hashmap_List_Type.t_list (usize, isize)) (Alloc_Alloc_Global_Type.t_global)) : bool
    ensures { result = invariant7 self }
    
  axiom inv7 : forall x : Alloc_Vec_Vec_Type.t_vec (Hashmap_List_Type.t_list (usize, isize)) (Alloc_Alloc_Global_Type.t_global) . inv7 x = true
  predicate invariant6 (self : isize) =
    [#"../../../../creusot-contracts/src/invariant.rs" 8 8 8 12] true
  val invariant6 (self : isize) : bool
    ensures { result = invariant6 self }
    
  predicate inv6 (_x : isize)
  val inv6 (_x : isize) : bool
    ensures { result = inv6 _x }
    
  axiom inv6 : forall x : isize . inv6 x = true
  use Hashmap_MyHashMap_Type as Hashmap_MyHashMap_Type
  use prelude.Borrow
  predicate invariant5 (self : borrowed (Hashmap_MyHashMap_Type.t_myhashmap usize isize)) =
    [#"../../../../creusot-contracts/src/invariant.rs" 8 8 8 12] true
  val invariant5 (self : borrowed (Hashmap_MyHashMap_Type.t_myhashmap usize isize)) : bool
    ensures { result = invariant5 self }
    
  predicate inv5 (_x : borrowed (Hashmap_MyHashMap_Type.t_myhashmap usize isize))
  val inv5 (_x : borrowed (Hashmap_MyHashMap_Type.t_myhashmap usize isize)) : bool
    ensures { result = inv5 _x }
    
  axiom inv5 : forall x : borrowed (Hashmap_MyHashMap_Type.t_myhashmap usize isize) . inv5 x = true
  use Core_Option_Option_Type as Core_Option_Option_Type
  predicate invariant4 (self : Core_Option_Option_Type.t_option isize) =
    [#"../../../../creusot-contracts/src/invariant.rs" 8 8 8 12] true
  val invariant4 (self : Core_Option_Option_Type.t_option isize) : bool
    ensures { result = invariant4 self }
    
  predicate inv4 (_x : Core_Option_Option_Type.t_option isize)
  val inv4 (_x : Core_Option_Option_Type.t_option isize) : bool
    ensures { result = inv4 _x }
    
  axiom inv4 : forall x : Core_Option_Option_Type.t_option isize . inv4 x = true
  predicate invariant3 (self : usize) =
    [#"../../../../creusot-contracts/src/invariant.rs" 8 8 8 12] true
  val invariant3 (self : usize) : bool
    ensures { result = invariant3 self }
    
  predicate inv3 (_x : usize)
  val inv3 (_x : usize) : bool
    ensures { result = inv3 _x }
    
  axiom inv3 : forall x : usize . inv3 x = true
  predicate invariant2 (self : Hashmap_MyHashMap_Type.t_myhashmap usize isize) =
    [#"../../../../creusot-contracts/src/invariant.rs" 8 8 8 12] true
  val invariant2 (self : Hashmap_MyHashMap_Type.t_myhashmap usize isize) : bool
    ensures { result = invariant2 self }
    
  predicate inv2 (_x : Hashmap_MyHashMap_Type.t_myhashmap usize isize)
  val inv2 (_x : Hashmap_MyHashMap_Type.t_myhashmap usize isize) : bool
    ensures { result = inv2 _x }
    
  axiom inv2 : forall x : Hashmap_MyHashMap_Type.t_myhashmap usize isize . inv2 x = true
  predicate invariant1 (self : Hashmap_MyHashMap_Type.t_myhashmap usize isize) =
    [#"../../../../creusot-contracts/src/invariant.rs" 8 8 8 12] true
  val invariant1 (self : Hashmap_MyHashMap_Type.t_myhashmap usize isize) : bool
    ensures { result = invariant1 self }
    
  predicate inv1 (_x : Hashmap_MyHashMap_Type.t_myhashmap usize isize)
  val inv1 (_x : Hashmap_MyHashMap_Type.t_myhashmap usize isize) : bool
    ensures { result = inv1 _x }
    
  axiom inv1 : forall x : Hashmap_MyHashMap_Type.t_myhashmap usize isize . inv1 x = true
  use prelude.Int
  predicate invariant0 (self : int) =
    [#"../../../../creusot-contracts/src/invariant.rs" 8 8 8 12] true
  val invariant0 (self : int) : bool
    ensures { result = invariant0 self }
    
  predicate inv0 (_x : int)
  val inv0 (_x : int) : bool
    ensures { result = inv0 _x }
    
  axiom inv0 : forall x : int . inv0 x = true
  use map.Map
  use prelude.Mapping
  function deep_model0 (self : usize) : int =
    [#"../../../../creusot-contracts/src/std/num.rs" 22 16 22 35] UIntSize.to_int self
  val deep_model0 (self : usize) : int
    ensures { result = deep_model0 self }
    
  function get2 [#"../hashmap.rs" 28 4 28 56] (self : Hashmap_List_Type.t_list (usize, isize)) (index : int) : Core_Option_Option_Type.t_option isize
    
   =
    [#"../hashmap.rs" 30 12 33 13] match self with
      | Hashmap_List_Type.C_Nil -> Core_Option_Option_Type.C_None
      | Hashmap_List_Type.C_Cons (k, v) tl -> if deep_model0 k = index then
        Core_Option_Option_Type.C_Some v
      else
        get2 tl index
      
      end
  val get2 [#"../hashmap.rs" 28 4 28 56] (self : Hashmap_List_Type.t_list (usize, isize)) (index : int) : Core_Option_Option_Type.t_option isize
    ensures { result = get2 self index }
    
  use seq.Seq
  function index_logic0 [@inline:trivial] (self : Alloc_Vec_Vec_Type.t_vec (Hashmap_List_Type.t_list (usize, isize)) (Alloc_Alloc_Global_Type.t_global)) (ix : int) : Hashmap_List_Type.t_list (usize, isize)
    
   =
    [#"../../../../creusot-contracts/src/logic/ops.rs" 20 8 20 31] Seq.get (shallow_model4 self) ix
  val index_logic0 [@inline:trivial] (self : Alloc_Vec_Vec_Type.t_vec (Hashmap_List_Type.t_list (usize, isize)) (Alloc_Alloc_Global_Type.t_global)) (ix : int) : Hashmap_List_Type.t_list (usize, isize)
    ensures { result = index_logic0 self ix }
    
  use int.EuclideanDivision
  function hash_log0 [#"../hashmap.rs" 64 4 64 30] (x : int) : int =
    [#"../hashmap.rs" 65 20 65 21] x
  val hash_log0 [#"../hashmap.rs" 64 4 64 30] (x : int) : int
    ensures { result = hash_log0 x }
    
  function bucket_ix0 [#"../hashmap.rs" 89 4 89 48] (self : Hashmap_MyHashMap_Type.t_myhashmap usize isize) (k : int) : int
    
   =
    [#"../hashmap.rs" 90 20 90 66] EuclideanDivision.mod (hash_log0 k) (Seq.length (shallow_model4 (Hashmap_MyHashMap_Type.myhashmap_buckets self)))
  val bucket_ix0 [#"../hashmap.rs" 89 4 89 48] (self : Hashmap_MyHashMap_Type.t_myhashmap usize isize) (k : int) : int
    ensures { result = bucket_ix0 self k }
    
  function bucket0 [#"../hashmap.rs" 84 4 84 54] (self : Hashmap_MyHashMap_Type.t_myhashmap usize isize) (k : int) : Hashmap_List_Type.t_list (usize, isize)
    
   =
    [#"../hashmap.rs" 85 8 85 53] index_logic0 (Hashmap_MyHashMap_Type.myhashmap_buckets self) (bucket_ix0 self k)
  val bucket0 [#"../hashmap.rs" 84 4 84 54] (self : Hashmap_MyHashMap_Type.t_myhashmap usize isize) (k : int) : Hashmap_List_Type.t_list (usize, isize)
    ensures { result = bucket0 self k }
    
  function shallow_model1 [#"../hashmap.rs" 78 4 78 50] (self : Hashmap_MyHashMap_Type.t_myhashmap usize isize) : Map.map int (Core_Option_Option_Type.t_option isize)
    
   =
    [#"../hashmap.rs" 79 20 79 45] Mapping.from_fn (fun (k : int) -> get2 (bucket0 self k) k)
  val shallow_model1 [#"../hashmap.rs" 78 4 78 50] (self : Hashmap_MyHashMap_Type.t_myhashmap usize isize) : Map.map int (Core_Option_Option_Type.t_option isize)
    ensures { result = shallow_model1 self }
    
  function shallow_model3 (self : borrowed (Hashmap_MyHashMap_Type.t_myhashmap usize isize)) : Map.map int (Core_Option_Option_Type.t_option isize)
    
   =
    [#"../../../../creusot-contracts/src/model.rs" 97 8 97 31] shallow_model1 ( * self)
  val shallow_model3 (self : borrowed (Hashmap_MyHashMap_Type.t_myhashmap usize isize)) : Map.map int (Core_Option_Option_Type.t_option isize)
    ensures { result = shallow_model3 self }
    
  use map.Map
  predicate no_double_binding0 [#"../hashmap.rs" 38 4 38 38] (self : Hashmap_List_Type.t_list (usize, isize)) =
    [#"../hashmap.rs" 40 12 43 13] match self with
      | Hashmap_List_Type.C_Nil -> true
      | Hashmap_List_Type.C_Cons (k, _) tl -> get2 tl (deep_model0 k) = Core_Option_Option_Type.C_None /\ no_double_binding0 tl
      end
  val no_double_binding0 [#"../hashmap.rs" 38 4 38 38] (self : Hashmap_List_Type.t_list (usize, isize)) : bool
    ensures { result = no_double_binding0 self }
    
  predicate good_bucket0 [#"../hashmap.rs" 200 4 200 57] (self : Hashmap_MyHashMap_Type.t_myhashmap usize isize) (l : Hashmap_List_Type.t_list (usize, isize)) (h : int)
    
   =
    [#"../hashmap.rs" 201 8 203 9] forall v : isize . forall k : int . inv6 v
     -> inv0 k  -> get2 l k = Core_Option_Option_Type.C_Some v  -> bucket_ix0 self k = h
  val good_bucket0 [#"../hashmap.rs" 200 4 200 57] (self : Hashmap_MyHashMap_Type.t_myhashmap usize isize) (l : Hashmap_List_Type.t_list (usize, isize)) (h : int) : bool
    ensures { result = good_bucket0 self l h }
    
  predicate hashmap_inv0 [#"../hashmap.rs" 209 4 209 33] (self : Hashmap_MyHashMap_Type.t_myhashmap usize isize) =
    [#"../hashmap.rs" 210 8 213 9] 0 < Seq.length (shallow_model4 (Hashmap_MyHashMap_Type.myhashmap_buckets self)) /\ (forall i : int . 0 <= i /\ i < Seq.length (shallow_model4 (Hashmap_MyHashMap_Type.myhashmap_buckets self))
     -> good_bucket0 self (index_logic0 (Hashmap_MyHashMap_Type.myhashmap_buckets self) i) i /\ no_double_binding0 (index_logic0 (Hashmap_MyHashMap_Type.myhashmap_buckets self) i))
  val hashmap_inv0 [#"../hashmap.rs" 209 4 209 33] (self : Hashmap_MyHashMap_Type.t_myhashmap usize isize) : bool
    ensures { result = hashmap_inv0 self }
    
  val add0 [#"../hashmap.rs" 106 4 106 41] (self : borrowed (Hashmap_MyHashMap_Type.t_myhashmap usize isize)) (key : usize) (val' : isize) : ()
    requires {[#"../hashmap.rs" 103 15 103 36] hashmap_inv0 ( * self)}
    requires {[#"../hashmap.rs" 106 20 106 24] inv5 self}
    requires {[#"../hashmap.rs" 106 26 106 29] inv3 key}
    requires {[#"../hashmap.rs" 106 34 106 37] inv6 val'}
    ensures { [#"../hashmap.rs" 104 14 104 35] hashmap_inv0 ( ^ self) }
    ensures { [#"../hashmap.rs" 105 4 105 124] forall i : int . inv0 i
     -> Map.get (shallow_model1 ( ^ self)) i = (if i = deep_model0 key then
      Core_Option_Option_Type.C_Some val'
    else
      Map.get (shallow_model3 self) i
    ) }
    
  function shallow_model2 (self : Hashmap_MyHashMap_Type.t_myhashmap usize isize) : Map.map int (Core_Option_Option_Type.t_option isize)
    
   =
    [#"../../../../creusot-contracts/src/model.rs" 79 8 79 31] shallow_model1 self
  val shallow_model2 (self : Hashmap_MyHashMap_Type.t_myhashmap usize isize) : Map.map int (Core_Option_Option_Type.t_option isize)
    ensures { result = shallow_model2 self }
    
  val get0 [#"../hashmap.rs" 141 4 141 43] (self : Hashmap_MyHashMap_Type.t_myhashmap usize isize) (key : usize) : Core_Option_Option_Type.t_option isize
    requires {[#"../hashmap.rs" 136 15 136 33] hashmap_inv0 self}
    requires {[#"../hashmap.rs" 141 16 141 20] inv2 self}
    requires {[#"../hashmap.rs" 141 22 141 25] inv3 key}
    ensures { [#"../hashmap.rs" 137 14 140 5] match result with
      | Core_Option_Option_Type.C_Some v -> Map.get (shallow_model2 self) (deep_model0 key) = Core_Option_Option_Type.C_Some v
      | Core_Option_Option_Type.C_None -> Map.get (shallow_model2 self) (deep_model0 key) = Core_Option_Option_Type.C_None
      end }
    ensures { [#"../hashmap.rs" 141 33 141 43] inv4 result }
    
  val new0 [#"../hashmap.rs" 98 4 98 46] (size : usize) : Hashmap_MyHashMap_Type.t_myhashmap usize isize
    requires {[#"../hashmap.rs" 95 15 95 24] 0 < UIntSize.to_int size}
    ensures { [#"../hashmap.rs" 96 14 96 34] hashmap_inv0 result }
    ensures { [#"../hashmap.rs" 97 4 97 64] forall i : int . inv0 i
     -> Map.get (shallow_model1 result) i = Core_Option_Option_Type.C_None }
    ensures { [#"../hashmap.rs" 98 31 98 46] inv1 result }
    
  let rec cfg main [#"../hashmap.rs" 217 0 217 13] [@cfg:stackify] [@cfg:subregion_analysis] (_1 : ()) : ()
   = [@vc:do_not_keep_trace] [@vc:sp]
  var _0 : ();
  var h1 : Hashmap_MyHashMap_Type.t_myhashmap usize isize;
  var h2 : Hashmap_MyHashMap_Type.t_myhashmap usize isize;
  var _x : Core_Option_Option_Type.t_option isize;
  var _y : Core_Option_Option_Type.t_option isize;
  var _z : Core_Option_Option_Type.t_option isize;
  var _t : Core_Option_Option_Type.t_option isize;
  var _11 : ();
  var _12 : borrowed (Hashmap_MyHashMap_Type.t_myhashmap usize isize);
  var _13 : Core_Option_Option_Type.t_option isize;
  var _15 : Core_Option_Option_Type.t_option isize;
  var _17 : Core_Option_Option_Type.t_option isize;
  var _19 : Core_Option_Option_Type.t_option isize;
  var _21 : ();
  var _22 : borrowed (Hashmap_MyHashMap_Type.t_myhashmap usize isize);
  var _23 : Core_Option_Option_Type.t_option isize;
  var _25 : Core_Option_Option_Type.t_option isize;
  var _27 : Core_Option_Option_Type.t_option isize;
  var _29 : Core_Option_Option_Type.t_option isize;
  {
    goto BB0
  }
  BB0 {
    [#"../hashmap.rs" 224 42 224 60] h1 <- ([#"../hashmap.rs" 224 42 224 60] new0 ([#"../hashmap.rs" 224 57 224 59] (17 : usize)));
    goto BB1
  }
  BB1 {
    [#"../hashmap.rs" 225 42 225 60] h2 <- ([#"../hashmap.rs" 225 42 225 60] new0 ([#"../hashmap.rs" 225 57 225 59] (42 : usize)));
    goto BB2
  }
  BB2 {
    [#"../hashmap.rs" 226 17 226 26] _x <- ([#"../hashmap.rs" 226 17 226 26] get0 h1 ([#"../hashmap.rs" 226 24 226 25] (1 : usize)));
    goto BB3
  }
  BB3 {
    [#"../hashmap.rs" 227 17 227 26] _y <- ([#"../hashmap.rs" 227 17 227 26] get0 h1 ([#"../hashmap.rs" 227 24 227 25] (2 : usize)));
    goto BB4
  }
  BB4 {
    [#"../hashmap.rs" 228 17 228 26] _z <- ([#"../hashmap.rs" 228 17 228 26] get0 h2 ([#"../hashmap.rs" 228 24 228 25] (1 : usize)));
    goto BB5
  }
  BB5 {
    [#"../hashmap.rs" 229 17 229 26] _t <- ([#"../hashmap.rs" 229 17 229 26] get0 h2 ([#"../hashmap.rs" 229 24 229 25] (2 : usize)));
    goto BB6
  }
  BB6 {
    [#"../hashmap.rs" 233 4 233 6] _12 <- Borrow.borrow_mut h1;
    [#"../hashmap.rs" 233 4 233 6] h1 <-  ^ _12;
    [#"../hashmap.rs" 233 4 233 17] _11 <- ([#"../hashmap.rs" 233 4 233 17] add0 _12 ([#"../hashmap.rs" 233 11 233 12] (1 : usize)) ([#"../hashmap.rs" 233 14 233 16] (17 : isize)));
    _12 <- any borrowed (Hashmap_MyHashMap_Type.t_myhashmap usize isize);
    goto BB7
  }
  BB7 {
    [#"../hashmap.rs" 234 9 234 18] _13 <- ([#"../hashmap.rs" 234 9 234 18] get0 h1 ([#"../hashmap.rs" 234 16 234 17] (1 : usize)));
    goto BB8
  }
  BB8 {
    [#"../hashmap.rs" 234 4 234 18] _x <- _13;
    _13 <- any Core_Option_Option_Type.t_option isize;
    [#"../hashmap.rs" 235 9 235 18] _15 <- ([#"../hashmap.rs" 235 9 235 18] get0 h1 ([#"../hashmap.rs" 235 16 235 17] (2 : usize)));
    goto BB9
  }
  BB9 {
    [#"../hashmap.rs" 235 4 235 18] _y <- _15;
    _15 <- any Core_Option_Option_Type.t_option isize;
    [#"../hashmap.rs" 236 9 236 18] _17 <- ([#"../hashmap.rs" 236 9 236 18] get0 h2 ([#"../hashmap.rs" 236 16 236 17] (1 : usize)));
    goto BB10
  }
  BB10 {
    [#"../hashmap.rs" 236 4 236 18] _z <- _17;
    _17 <- any Core_Option_Option_Type.t_option isize;
    [#"../hashmap.rs" 237 9 237 18] _19 <- ([#"../hashmap.rs" 237 9 237 18] get0 h2 ([#"../hashmap.rs" 237 16 237 17] (2 : usize)));
    goto BB11
  }
  BB11 {
    [#"../hashmap.rs" 237 4 237 18] _t <- _19;
    _19 <- any Core_Option_Option_Type.t_option isize;
    [#"../hashmap.rs" 240 4 240 6] _22 <- Borrow.borrow_mut h2;
    [#"../hashmap.rs" 240 4 240 6] h2 <-  ^ _22;
    [#"../hashmap.rs" 240 4 240 17] _21 <- ([#"../hashmap.rs" 240 4 240 17] add0 _22 ([#"../hashmap.rs" 240 11 240 12] (1 : usize)) ([#"../hashmap.rs" 240 14 240 16] (42 : isize)));
    _22 <- any borrowed (Hashmap_MyHashMap_Type.t_myhashmap usize isize);
    goto BB12
  }
  BB12 {
    [#"../hashmap.rs" 241 9 241 18] _23 <- ([#"../hashmap.rs" 241 9 241 18] get0 h1 ([#"../hashmap.rs" 241 16 241 17] (1 : usize)));
    goto BB13
  }
  BB13 {
    [#"../hashmap.rs" 241 4 241 18] _x <- _23;
    _23 <- any Core_Option_Option_Type.t_option isize;
    [#"../hashmap.rs" 242 9 242 18] _25 <- ([#"../hashmap.rs" 242 9 242 18] get0 h1 ([#"../hashmap.rs" 242 16 242 17] (2 : usize)));
    goto BB14
  }
  BB14 {
    [#"../hashmap.rs" 242 4 242 18] _y <- _25;
    _25 <- any Core_Option_Option_Type.t_option isize;
    [#"../hashmap.rs" 243 9 243 18] _27 <- ([#"../hashmap.rs" 243 9 243 18] get0 h2 ([#"../hashmap.rs" 243 16 243 17] (1 : usize)));
    goto BB15
  }
  BB15 {
    [#"../hashmap.rs" 243 4 243 18] _z <- _27;
    _27 <- any Core_Option_Option_Type.t_option isize;
    [#"../hashmap.rs" 244 9 244 18] _29 <- ([#"../hashmap.rs" 244 9 244 18] get0 h2 ([#"../hashmap.rs" 244 16 244 17] (2 : usize)));
    goto BB16
  }
  BB16 {
    [#"../hashmap.rs" 244 4 244 18] _t <- _29;
    _29 <- any Core_Option_Option_Type.t_option isize;
    [#"../hashmap.rs" 217 14 247 1] _0 <- ([#"../hashmap.rs" 217 14 247 1] ());
    goto BB17
  }
  BB17 {
    goto BB18
  }
  BB18 {
    return _0
  }
  
end
module Hashmap_Impl0
  type t
  use Hashmap_List_Type as Hashmap_List_Type
  predicate invariant1 (self : Hashmap_List_Type.t_list t)
  val invariant1 (self : Hashmap_List_Type.t_list t) : bool
    ensures { result = invariant1 self }
    
  predicate inv1 (_x : Hashmap_List_Type.t_list t)
  val inv1 (_x : Hashmap_List_Type.t_list t) : bool
    ensures { result = inv1 _x }
    
  axiom inv1 : forall x : Hashmap_List_Type.t_list t . inv1 x = true
  predicate invariant0 (self : Hashmap_List_Type.t_list t)
  val invariant0 (self : Hashmap_List_Type.t_list t) : bool
    ensures { result = invariant0 self }
    
  predicate inv0 (_x : Hashmap_List_Type.t_list t)
  val inv0 (_x : Hashmap_List_Type.t_list t) : bool
    ensures { result = inv0 _x }
    
  axiom inv0 : forall x : Hashmap_List_Type.t_list t . inv0 x = true
  use prelude.Borrow
  goal clone'_refn : [#"../hashmap.rs" 16 4 16 27] forall self : Hashmap_List_Type.t_list t . inv0 self
   -> inv0 self /\ (forall result : Hashmap_List_Type.t_list t . inv1 result /\ result = self
   -> inv1 result /\ result = self)
end
module Hashmap_Impl2
  use prelude.UIntSize
  predicate invariant0 (self : usize) =
    [#"../../../../creusot-contracts/src/invariant.rs" 8 8 8 12] true
  val invariant0 (self : usize) : bool
    ensures { result = invariant0 self }
    
  predicate inv0 (_x : usize)
  val inv0 (_x : usize) : bool
    ensures { result = inv0 _x }
    
  axiom inv0 : forall x : usize . inv0 x = true
  use prelude.Int
  function hash_log0 [#"../hashmap.rs" 64 4 64 30] (x : int) : int =
    [#"../hashmap.rs" 65 20 65 21] x
  val hash_log0 [#"../hashmap.rs" 64 4 64 30] (x : int) : int
    ensures { result = hash_log0 x }
    
  use prelude.UIntSize
  function deep_model1 (self : usize) : int =
    [#"../../../../creusot-contracts/src/std/num.rs" 22 16 22 35] UIntSize.to_int self
  val deep_model1 (self : usize) : int
    ensures { result = deep_model1 self }
    
  use prelude.Int
  use prelude.Borrow
  function deep_model0 (self : usize) : int =
    [#"../../../../creusot-contracts/src/model.rs" 70 8 70 28] deep_model1 self
  val deep_model0 (self : usize) : int
    ensures { result = deep_model0 self }
    
  use prelude.UInt64
  use prelude.UInt64
  goal hash_refn : [#"../hashmap.rs" 59 4 59 25] forall self : usize . inv0 self
   -> (forall result : uint64 . UInt64.to_int result = hash_log0 (deep_model0 self)
   -> UInt64.to_int result = hash_log0 (deep_model0 self))
end
module Hashmap_Impl3
  type k
  type v
end<|MERGE_RESOLUTION|>--- conflicted
+++ resolved
@@ -611,11 +611,7 @@
     ensures { result = hashmap_inv0 self }
     
   predicate resolve8 (self : borrowed (Hashmap_MyHashMap_Type.t_myhashmap k v)) =
-<<<<<<< HEAD
-    [#"../../../../creusot-contracts/src/resolve.rs" 27 20 27 34]  ^ self =  * self
-=======
     [#"../../../../creusot-contracts/src/resolve.rs" 26 20 26 34]  ^ self =  * self
->>>>>>> c22743fa
   val resolve8 (self : borrowed (Hashmap_MyHashMap_Type.t_myhashmap k v)) : bool
     ensures { result = resolve8 self }
     
@@ -628,29 +624,17 @@
     ensures { result = resolve6 self }
     
   predicate resolve5 (self : borrowed (Hashmap_List_Type.t_list (k, v))) =
-<<<<<<< HEAD
-    [#"../../../../creusot-contracts/src/resolve.rs" 27 20 27 34]  ^ self =  * self
-=======
     [#"../../../../creusot-contracts/src/resolve.rs" 26 20 26 34]  ^ self =  * self
->>>>>>> c22743fa
   val resolve5 (self : borrowed (Hashmap_List_Type.t_list (k, v))) : bool
     ensures { result = resolve5 self }
     
   predicate resolve4 (self : borrowed k) =
-<<<<<<< HEAD
-    [#"../../../../creusot-contracts/src/resolve.rs" 27 20 27 34]  ^ self =  * self
-=======
     [#"../../../../creusot-contracts/src/resolve.rs" 26 20 26 34]  ^ self =  * self
->>>>>>> c22743fa
   val resolve4 (self : borrowed k) : bool
     ensures { result = resolve4 self }
     
   predicate resolve3 (self : borrowed v) =
-<<<<<<< HEAD
-    [#"../../../../creusot-contracts/src/resolve.rs" 27 20 27 34]  ^ self =  * self
-=======
     [#"../../../../creusot-contracts/src/resolve.rs" 26 20 26 34]  ^ self =  * self
->>>>>>> c22743fa
   val resolve3 (self : borrowed v) : bool
     ensures { result = resolve3 self }
     
@@ -673,11 +657,7 @@
     
   use prelude.Snapshot
   predicate resolve1 (self : borrowed (Hashmap_List_Type.t_list (k, v))) =
-<<<<<<< HEAD
-    [#"../../../../creusot-contracts/src/resolve.rs" 27 20 27 34]  ^ self =  * self
-=======
     [#"../../../../creusot-contracts/src/resolve.rs" 26 20 26 34]  ^ self =  * self
->>>>>>> c22743fa
   val resolve1 (self : borrowed (Hashmap_List_Type.t_list (k, v))) : bool
     ensures { result = resolve1 self }
     
@@ -1614,11 +1594,7 @@
     ensures { result = resolve4 self }
     
   predicate resolve7 (self : Hashmap_List_Type.t_list (k, v)) =
-<<<<<<< HEAD
-    [#"../../../../creusot-contracts/src/resolve.rs" 36 8 36 31] resolve4 self
-=======
     [#"../../../../creusot-contracts/src/resolve.rs" 35 8 35 31] resolve4 self
->>>>>>> c22743fa
   val resolve7 (self : Hashmap_List_Type.t_list (k, v)) : bool
     ensures { result = resolve7 self }
     
@@ -1667,11 +1643,7 @@
     ensures { result = resolve5 self }
     
   predicate resolve3 (self : borrowed (Hashmap_List_Type.t_list (k, v))) =
-<<<<<<< HEAD
-    [#"../../../../creusot-contracts/src/resolve.rs" 27 20 27 34]  ^ self =  * self
-=======
     [#"../../../../creusot-contracts/src/resolve.rs" 26 20 26 34]  ^ self =  * self
->>>>>>> c22743fa
   val resolve3 (self : borrowed (Hashmap_List_Type.t_list (k, v))) : bool
     ensures { result = resolve3 self }
     
@@ -1721,11 +1693,7 @@
     ensures { inv6 result }
     
   predicate resolve2 (self : borrowed (Hashmap_MyHashMap_Type.t_myhashmap k v)) =
-<<<<<<< HEAD
-    [#"../../../../creusot-contracts/src/resolve.rs" 27 20 27 34]  ^ self =  * self
-=======
     [#"../../../../creusot-contracts/src/resolve.rs" 26 20 26 34]  ^ self =  * self
->>>>>>> c22743fa
   val resolve2 (self : borrowed (Hashmap_MyHashMap_Type.t_myhashmap k v)) : bool
     ensures { result = resolve2 self }
     
