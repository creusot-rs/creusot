--- conflicted
+++ resolved
@@ -68,24 +68,16 @@
       | Type.AllZero_List_Nil -> Type.Core_Option_Option_None
       end
 end
-module CreusotContracts_Builtins_Resolve
+module CreusotContracts_Builtins_Resolve_Resolve
   type self   
   predicate resolve (self : self)
 end
-<<<<<<< HEAD
-module CreusotContracts_Builtins_Impl19_Resolve_Interface
-=======
-module CreusotContracts_Builtins_Impl1_Resolve_Interface
->>>>>>> f54a9434
+module CreusotContracts_Builtins_Resolve_Impl1_Resolve_Interface
   type t   
   use prelude.Prelude
   predicate resolve (self : borrowed t)
 end
-<<<<<<< HEAD
-module CreusotContracts_Builtins_Impl19_Resolve
-=======
-module CreusotContracts_Builtins_Impl1_Resolve
->>>>>>> f54a9434
+module CreusotContracts_Builtins_Resolve_Impl1_Resolve
   type t   
   use prelude.Prelude
   predicate resolve (self : borrowed t) = 
@@ -113,18 +105,11 @@
   clone AllZero_Get as Get0
   clone AllZero_Len as Len0
   use mach.int.Int64
-  clone CreusotContracts_Builtins_Resolve as Resolve4 with type self = ()
-<<<<<<< HEAD
-  clone CreusotContracts_Builtins_Impl19_Resolve as Resolve3 with type t = Type.allzero_list
-  clone CreusotContracts_Builtins_Impl19_Resolve as Resolve2 with type t = uint32
-  clone CreusotContracts_Builtins_Resolve as Resolve1 with type self = isize
-  clone CreusotContracts_Builtins_Impl19_Resolve as Resolve0 with type t = Type.allzero_list
-=======
-  clone CreusotContracts_Builtins_Impl1_Resolve as Resolve3 with type t = Type.allzero_list
-  clone CreusotContracts_Builtins_Impl1_Resolve as Resolve2 with type t = uint32
-  clone CreusotContracts_Builtins_Resolve as Resolve1 with type self = isize
-  clone CreusotContracts_Builtins_Impl1_Resolve as Resolve0 with type t = Type.allzero_list
->>>>>>> f54a9434
+  clone CreusotContracts_Builtins_Resolve_Resolve as Resolve4 with type self = ()
+  clone CreusotContracts_Builtins_Resolve_Impl1_Resolve as Resolve3 with type t = Type.allzero_list
+  clone CreusotContracts_Builtins_Resolve_Impl1_Resolve as Resolve2 with type t = uint32
+  clone CreusotContracts_Builtins_Resolve_Resolve as Resolve1 with type self = isize
+  clone CreusotContracts_Builtins_Resolve_Impl1_Resolve as Resolve0 with type t = Type.allzero_list
   let rec cfg all_zero (l : borrowed (Type.allzero_list)) : ()
     ensures { Len0.len ( * l) = Len0.len ( ^ l) }
     ensures { forall i : (int) . 0 <= i && i < Len0.len ( * l) -> Get0.get ( ^ l) i = Type.Core_Option_Option_Some (0 : uint32) }
