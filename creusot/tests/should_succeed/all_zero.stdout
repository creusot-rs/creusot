module Type
  use Ref
  use mach.int.Int
  use mach.int.Int32
  use mach.int.Int64
  use mach.int.UInt32
  use mach.int.UInt64
  use string.Char
  use floating_point.Single
  use floating_point.Double
  use prelude.Prelude
  type core_option_option 't = 
    | Core_Option_Option_None
    | Core_Option_Option_Some 't
    
  type allzero_list  = 
    | AllZero_List_Cons uint32 (allzero_list)
    | AllZero_List_Nil
    
end
module AllZero_Main_Interface
  val main () : ()
end
module AllZero_Main
  let rec cfg main () : () = 
  var _0 : ();
  {
    goto BB0
  }
  BB0 {
    _0 <- ();
    return _0
  }
  
end
module AllZero_Len_Interface
  use mach.int.Int
  use Type
  function len (l : Type.allzero_list) : int
end
module AllZero_Len
  use mach.int.Int
  use Type
  use mach.int.Int32
  function len (l : Type.allzero_list) : int = 
    match (l) with
      | Type.AllZero_List_Cons _ ls -> 1 + len ls
      | Type.AllZero_List_Nil -> 0
      end
end
module AllZero_Get_Interface
  use Type
  use mach.int.Int
  use mach.int.UInt32
  function get (l : Type.allzero_list) (ix : int) : Type.core_option_option uint32
end
module AllZero_Get
  use Type
  use mach.int.Int
  use mach.int.UInt32
  use mach.int.Int32
  function get (l : Type.allzero_list) (ix : int) : Type.core_option_option uint32 = 
    match (l) with
      | Type.AllZero_List_Cons x ls -> match (ix = 0) with
        | True -> Type.Core_Option_Option_Some x
        | False -> get ls (ix - 1)
        end
      | Type.AllZero_List_Nil -> Type.Core_Option_Option_None
      end
end
module CreusotContracts_Builtins_Resolve
  type self   
  predicate resolve (self : self)
end
module CreusotContracts_Builtins_Impl19_Resolve_Interface
  type t   
  use prelude.Prelude
  predicate resolve (self : borrowed t)
end
module CreusotContracts_Builtins_Impl19_Resolve
  type t   
  use prelude.Prelude
  predicate resolve (self : borrowed t) = 
     ^ self =  * self
end
module AllZero_AllZero_Interface
  use mach.int.Int
  use mach.int.Int32
  use Type
  use mach.int.UInt32
  use prelude.Prelude
  clone AllZero_Get_Interface as Get0
  clone AllZero_Len_Interface as Len0
  val all_zero (l : borrowed (Type.allzero_list)) : ()
    ensures { Len0.len ( * l) = Len0.len ( ^ l) }
    ensures { forall i : (int) . 0 <= i && i < Len0.len ( * l) -> Get0.get ( ^ l) i = Type.Core_Option_Option_Some (0 : uint32) }
    
end
module AllZero_AllZero
  use mach.int.Int
  use mach.int.Int32
  use Type
  use mach.int.UInt32
  use prelude.Prelude
  clone AllZero_Get as Get0
  clone AllZero_Len as Len0
  use mach.int.Int64
<<<<<<< HEAD
  clone CreusotContracts_Builtins_Resolve as Resolve6 with type self = ()
  clone CreusotContracts_Builtins_Impl19_Resolve as Resolve5 with type t = Type.allzero_list
  clone CreusotContracts_Builtins_Impl19_Resolve as Resolve4 with type t = uint32
  clone CreusotContracts_Builtins_Resolve as Resolve3 with type self = isize
  clone CreusotContracts_Builtins_Impl19_Resolve as Resolve2 with type t = Type.allzero_list
=======
  clone CreusotContracts_Builtins_Resolve as Resolve4 with type self = ()
  clone CreusotContracts_Builtins_Impl12_Resolve as Resolve3 with type t = Type.allzero_list
  clone CreusotContracts_Builtins_Impl12_Resolve as Resolve2 with type t = uint32
  clone CreusotContracts_Builtins_Resolve as Resolve1 with type self = isize
  clone CreusotContracts_Builtins_Impl12_Resolve as Resolve0 with type t = Type.allzero_list
>>>>>>> afde4178
  let rec cfg all_zero (l : borrowed (Type.allzero_list)) : ()
    ensures { Len0.len ( * l) = Len0.len ( ^ l) }
    ensures { forall i : (int) . 0 <= i && i < Len0.len ( * l) -> Get0.get ( ^ l) i = Type.Core_Option_Option_Some (0 : uint32) }
    
   = 
  var _0 : ();
  var l_1 : borrowed (Type.allzero_list);
  var loop_l_2 : borrowed (Type.allzero_list);
  var _5 : ();
  var _6 : isize;
  var value_7 : borrowed uint32;
  var next_8 : borrowed (Type.allzero_list);
  var _9 : borrowed (Type.allzero_list);
  var _10 : ();
  var _11 : ();
  var _12 : ();
  {
    l_1 <- l;
    goto BB0
  }
  BB0 {
    assume { Resolve0.resolve loop_l_2 };
    loop_l_2 <- l_1;
    goto BB1
  }
  BB1 {
    invariant zeroed { (forall i : (int) . 0 <= i && i < Len0.len ( * loop_l_2) -> Get0.get ( ^ loop_l_2) i = Type.Core_Option_Option_Some (0 : uint32)) -> (forall i : (int) . 0 <= i && i < Len0.len ( * l_1) -> Get0.get ( ^ l_1) i = Type.Core_Option_Option_Some (0 : uint32)) };
    invariant in_len { Len0.len ( ^ loop_l_2) = Len0.len ( * loop_l_2) -> Len0.len ( ^ l_1) = Len0.len ( * l_1) };
    goto BB2
  }
  BB2 {
    switch ( * loop_l_2)
      | Type.AllZero_List_Cons _ _ -> goto BB3
      | _ -> goto BB5
      end
  }
  BB3 {
    assume { Resolve1.resolve _6 };
    goto BB4
  }
  BB4 {
    value_7 <- borrow_mut (let Type.AllZero_List_Cons a _ =  * loop_l_2 in a);
    loop_l_2 <- { loop_l_2 with current = (let Type.AllZero_List_Cons a b =  * loop_l_2 in Type.AllZero_List_Cons ( ^ value_7) b) };
    next_8 <- borrow_mut (let Type.AllZero_List_Cons _ a =  * loop_l_2 in a);
    loop_l_2 <- { loop_l_2 with current = (let Type.AllZero_List_Cons a b =  * loop_l_2 in Type.AllZero_List_Cons a ( ^ next_8)) };
    assume { Resolve0.resolve loop_l_2 };
    value_7 <- { value_7 with current = (0 : uint32) };
    assume { Resolve2.resolve value_7 };
    _9 <- borrow_mut ( * next_8);
    next_8 <- { next_8 with current = ( ^ _9) };
    assume { Resolve3.resolve next_8 };
    assume { Resolve0.resolve loop_l_2 };
    loop_l_2 <- _9;
    _5 <- ();
    assume { Resolve4.resolve _5 };
    goto BB1
  }
  BB5 {
    assume { Resolve0.resolve loop_l_2 };
    assume { Resolve1.resolve _6 };
    _0 <- ();
    return _0
  }
  
end<|MERGE_RESOLUTION|>--- conflicted
+++ resolved
@@ -105,19 +105,11 @@
   clone AllZero_Get as Get0
   clone AllZero_Len as Len0
   use mach.int.Int64
-<<<<<<< HEAD
-  clone CreusotContracts_Builtins_Resolve as Resolve6 with type self = ()
-  clone CreusotContracts_Builtins_Impl19_Resolve as Resolve5 with type t = Type.allzero_list
-  clone CreusotContracts_Builtins_Impl19_Resolve as Resolve4 with type t = uint32
-  clone CreusotContracts_Builtins_Resolve as Resolve3 with type self = isize
-  clone CreusotContracts_Builtins_Impl19_Resolve as Resolve2 with type t = Type.allzero_list
-=======
   clone CreusotContracts_Builtins_Resolve as Resolve4 with type self = ()
-  clone CreusotContracts_Builtins_Impl12_Resolve as Resolve3 with type t = Type.allzero_list
-  clone CreusotContracts_Builtins_Impl12_Resolve as Resolve2 with type t = uint32
+  clone CreusotContracts_Builtins_Impl19_Resolve as Resolve3 with type t = Type.allzero_list
+  clone CreusotContracts_Builtins_Impl19_Resolve as Resolve2 with type t = uint32
   clone CreusotContracts_Builtins_Resolve as Resolve1 with type self = isize
-  clone CreusotContracts_Builtins_Impl12_Resolve as Resolve0 with type t = Type.allzero_list
->>>>>>> afde4178
+  clone CreusotContracts_Builtins_Impl19_Resolve as Resolve0 with type t = Type.allzero_list
   let rec cfg all_zero (l : borrowed (Type.allzero_list)) : ()
     ensures { Len0.len ( * l) = Len0.len ( ^ l) }
     ensures { forall i : (int) . 0 <= i && i < Len0.len ( * l) -> Get0.get ( ^ l) i = Type.Core_Option_Option_Some (0 : uint32) }
