module Type
  use Ref
  use mach.int.Int
  use mach.int.Int32
  use mach.int.Int64
  use mach.int.UInt32
  use mach.int.UInt64
  use string.Char
  use floating_point.Single
  use floating_point.Double
  use prelude.Prelude
  type incsome2tree_tree  = 
    | IncSome2Tree_Tree_Node (incsome2tree_tree) uint32 (incsome2tree_tree)
    | IncSome2Tree_Tree_Leaf
    
end
module IncSome2Tree_Impl1_Sum_Interface
  use Type
  use mach.int.Int
  function sum (self : Type.incsome2tree_tree) : int
end
module IncSome2Tree_Impl1_Sum
  use Type
  use mach.int.Int
  use mach.int.Int32
  function sum (self : Type.incsome2tree_tree) : int = 
    match (self) with
      | Type.IncSome2Tree_Tree_Node tl a tr -> sum tl + a + sum tr
      | Type.IncSome2Tree_Tree_Leaf -> 0
      end
end
module IncSome2Tree_Impl1_LemmaSumNonneg_Interface
  use mach.int.Int
  use mach.int.Int32
  use prelude.Prelude
  use Type
  clone IncSome2Tree_Impl1_Sum_Interface as Sum0
  function lemma_sum_nonneg (self : Type.incsome2tree_tree) : ()
end
module IncSome2Tree_Impl1_LemmaSumNonneg
  use mach.int.Int
  use mach.int.Int32
  use prelude.Prelude
  use Type
  clone IncSome2Tree_Impl1_Sum_Interface as Sum0
  function lemma_sum_nonneg (self : Type.incsome2tree_tree) : ()
  val lemma_sum_nonneg (self : Type.incsome2tree_tree) : ()
    ensures { Sum0.sum self >= 0 }
    ensures { result = lemma_sum_nonneg self }
    
  axiom spec : forall self : Type.incsome2tree_tree . Sum0.sum self >= 0
  axiom def : forall self : Type.incsome2tree_tree . lemma_sum_nonneg self = match (self) with
    | Type.IncSome2Tree_Tree_Node tl _ tr -> let _ = lemma_sum_nonneg tl in let _ = lemma_sum_nonneg tr in ()
    | Type.IncSome2Tree_Tree_Leaf -> ()
    end
end
module IncSome2Tree_Impl1_LemmaSumNonneg_Impl
  use mach.int.Int
  use mach.int.Int32
  use prelude.Prelude
  use Type
  clone IncSome2Tree_Impl1_Sum as Sum0
  let rec lemma_sum_nonneg (self : Type.incsome2tree_tree) : ()
    ensures { Sum0.sum self >= 0 }
    variant {self}
    
   = 
    match (self) with
      | Type.IncSome2Tree_Tree_Node tl _ tr -> let _ = lemma_sum_nonneg tl in let _ = lemma_sum_nonneg tr in ()
      | Type.IncSome2Tree_Tree_Leaf -> ()
      end
end
module CreusotContracts_Builtins_Resolve
  type self   
  predicate resolve (self : self)
end
module IncSome2Tree_Impl1_SumX_Interface
  use mach.int.Int
  use mach.int.Int32
  use prelude.Prelude
  use Type
  use mach.int.UInt32
  clone IncSome2Tree_Impl1_Sum_Interface as Sum0
  val sum_x (self : Type.incsome2tree_tree) : uint32
    requires {Sum0.sum self <= 1000000}
    ensures { result = Sum0.sum self }
    
end
module IncSome2Tree_Impl1_SumX
  use mach.int.Int
  use mach.int.Int32
  use prelude.Prelude
  use Type
  use mach.int.UInt32
  clone IncSome2Tree_Impl1_Sum as Sum0
  use mach.int.Int64
  clone CreusotContracts_Builtins_Resolve as Resolve4 with type self = uint32
  clone CreusotContracts_Builtins_Resolve as Resolve3 with type self = uint32
  clone CreusotContracts_Builtins_Resolve as Resolve2 with type self = Type.incsome2tree_tree
  clone CreusotContracts_Builtins_Resolve as Resolve1 with type self = isize
  clone CreusotContracts_Builtins_Resolve as Resolve0 with type self = Type.incsome2tree_tree
  clone IncSome2Tree_Impl1_LemmaSumNonneg as LemmaSumNonneg0 with function Sum0.sum = Sum0.sum, axiom .
  let rec cfg sum_x (self : Type.incsome2tree_tree) : uint32
    requires {Sum0.sum self <= 1000000}
    ensures { result = Sum0.sum self }
    
   = 
  var _0 : uint32;
  var self_1 : Type.incsome2tree_tree;
  var _2 : isize;
  var tl_3 : Type.incsome2tree_tree;
  var a_4 : uint32;
  var tr_5 : Type.incsome2tree_tree;
  var _6 : ();
  var _7 : Type.incsome2tree_tree;
  var _8 : ();
  var _9 : Type.incsome2tree_tree;
  var _10 : uint32;
  var _11 : uint32;
  var _12 : Type.incsome2tree_tree;
  var _13 : uint32;
  var _14 : uint32;
  var _15 : Type.incsome2tree_tree;
  {
    self_1 <- self;
    goto BB0
  }
  BB0 {
    switch (self_1)
      | Type.IncSome2Tree_Tree_Node _ _ _ -> goto BB1
      | Type.IncSome2Tree_Tree_Leaf -> goto BB2
      | _ -> goto BB3
      end
  }
  BB1 {
    assume { Resolve1.resolve _2 };
    goto BB4
  }
  BB2 {
    assume { Resolve0.resolve self_1 };
    assume { Resolve1.resolve _2 };
    _0 <- (0 : uint32);
    goto BB9
  }
  BB3 {
    assume { Resolve0.resolve self_1 };
    assume { Resolve1.resolve _2 };
    absurd
  }
  BB4 {
    tl_3 <- (let Type.IncSome2Tree_Tree_Node a _ _ = self_1 in a);
    a_4 <- (let Type.IncSome2Tree_Tree_Node _ a _ = self_1 in a);
    tr_5 <- (let Type.IncSome2Tree_Tree_Node _ _ a = self_1 in a);
    assume { Resolve0.resolve self_1 };
    _7 <- tl_3;
    _6 <- LemmaSumNonneg0.lemma_sum_nonneg _7;
    goto BB5
  }
  BB5 {
    assume { Resolve0.resolve _7 };
    _9 <- tr_5;
    _8 <- LemmaSumNonneg0.lemma_sum_nonneg _9;
    goto BB6
  }
  BB6 {
    assume { Resolve0.resolve _9 };
    _12 <- tl_3;
    assume { Resolve2.resolve tl_3 };
    _11 <- sum_x _12;
    goto BB7
  }
  BB7 {
    assume { Resolve3.resolve _13 };
    _13 <- a_4;
    assume { Resolve4.resolve a_4 };
    _10 <- _11 + _13;
    _15 <- tr_5;
    assume { Resolve2.resolve tr_5 };
    _14 <- sum_x _15;
    goto BB8
  }
  BB8 {
    _0 <- _10 + _14;
    goto BB9
  }
  BB9 {
    return _0
  }
  
end
module CreusotContracts_Builtins_Model
  type self   
  type modelty   
  function model (self : self) : modelty
end
module CreusotContracts_Builtins_Impl1_Model_Interface
  type t   
  use prelude.Prelude
  clone CreusotContracts_Builtins_Model as Model0 with type self = t
  function model (self : borrowed t) : Model0.modelty
end
module CreusotContracts_Builtins_Impl1_Model
  type t   
  use prelude.Prelude
  clone CreusotContracts_Builtins_Model as Model0 with type self = t
  function model (self : borrowed t) : Model0.modelty = 
    Model0.model ( * self)
end
module CreusotContracts_Builtins_Impl5_Model_Interface
  use mach.int.Int
  use mach.int.UInt32
  function model (self : uint32) : int
end
module CreusotContracts_Builtins_Impl5_Model
  use mach.int.Int
  use mach.int.UInt32
  function model (self : uint32) : int = 
    self
end
module CreusotContracts_Builtins_Impl5
  use mach.int.Int
  use mach.int.UInt32
  clone export CreusotContracts_Builtins_Impl5_Model
  type modelty  = 
    int
  clone export CreusotContracts_Builtins_Model with type self = uint32, type modelty = modelty, function model = model
end
module CreusotContracts_Builtins_Impl19_Resolve_Interface
  type t   
  use prelude.Prelude
  predicate resolve (self : borrowed t)
end
module CreusotContracts_Builtins_Impl19_Resolve
  type t   
  use prelude.Prelude
  predicate resolve (self : borrowed t) = 
     ^ self =  * self
end
module Rand_Random_Interface
  type t   
  val random () : t
end
module Rand_Random
  type t   
  val random () : t
end
module IncSome2Tree_Impl1_TakeSomeRest_Interface
  use prelude.Prelude
  use Type
  use mach.int.Int
  use mach.int.UInt32
<<<<<<< HEAD
  use Type
  clone CreusotContracts_Builtins_Impl1_Model_Interface as Model0 with type t = uint32
=======
>>>>>>> ca77c194
  clone IncSome2Tree_Impl1_Sum_Interface as Sum0
  val take_some_rest (self : borrowed (Type.incsome2tree_tree)) : (borrowed uint32, borrowed (Type.incsome2tree_tree))
    ensures { Sum0.sum ( * (let (_, a) = result in a)) <= Sum0.sum ( * self) }
    ensures { Model0.model (let (a, _) = result in a) <= Sum0.sum ( * self) }
    ensures { Sum0.sum ( ^ self) - Sum0.sum ( * self) =  ^ (let (a, _) = result in a) + Sum0.sum ( ^ (let (_, a) = result in a)) - Model0.model (let (a, _) = result in a) - Sum0.sum ( * (let (_, a) = result in a)) }
    
end
module IncSome2Tree_Impl1_TakeSomeRest
  use prelude.Prelude
  use Type
  use mach.int.Int
  use mach.int.UInt32
<<<<<<< HEAD
  use Type
  clone CreusotContracts_Builtins_Impl5 as Model1
  clone CreusotContracts_Builtins_Impl1_Model as Model0 with type t = uint32, type Model0.modelty = Model1.modelty,
  function Model0.model = Model1.model
=======
>>>>>>> ca77c194
  clone IncSome2Tree_Impl1_Sum as Sum0
  use mach.int.Int64
  clone CreusotContracts_Builtins_Impl19_Resolve as Resolve6 with type t = Type.incsome2tree_tree
  clone CreusotContracts_Builtins_Impl19_Resolve as Resolve5 with type t = uint32
  clone CreusotContracts_Builtins_Resolve as Resolve4 with type self = bool
  clone Rand_Random_Interface as Random0 with type t = bool
  clone CreusotContracts_Builtins_Resolve as Resolve3 with type self = Type.incsome2tree_tree
  clone CreusotContracts_Builtins_Resolve as Resolve2 with type self = ()
  clone CreusotContracts_Builtins_Resolve as Resolve1 with type self = isize
  clone CreusotContracts_Builtins_Impl19_Resolve as Resolve0 with type t = Type.incsome2tree_tree
  clone IncSome2Tree_Impl1_LemmaSumNonneg as LemmaSumNonneg0 with function Sum0.sum = Sum0.sum, axiom .
  let rec cfg take_some_rest (self : borrowed (Type.incsome2tree_tree)) : (borrowed uint32, borrowed (Type.incsome2tree_tree))
    ensures { Sum0.sum ( * (let (_, a) = result in a)) <= Sum0.sum ( * self) }
    ensures { Model0.model (let (a, _) = result in a) <= Sum0.sum ( * self) }
    ensures { Sum0.sum ( ^ self) - Sum0.sum ( * self) =  ^ (let (a, _) = result in a) + Sum0.sum ( ^ (let (_, a) = result in a)) - Model0.model (let (a, _) = result in a) - Sum0.sum ( * (let (_, a) = result in a)) }
    
   = 
  var _0 : (borrowed uint32, borrowed (Type.incsome2tree_tree));
  var self_1 : borrowed (Type.incsome2tree_tree);
  var _2 : isize;
  var mtl_3 : borrowed (Type.incsome2tree_tree);
  var ma_4 : borrowed uint32;
  var mtr_5 : borrowed (Type.incsome2tree_tree);
  var _6 : ();
  var _7 : Type.incsome2tree_tree;
  var _8 : ();
  var _9 : Type.incsome2tree_tree;
  var _10 : bool;
  var _11 : borrowed uint32;
  var _12 : borrowed (Type.incsome2tree_tree);
  var _13 : borrowed (Type.incsome2tree_tree);
  var _14 : bool;
  var _15 : borrowed (Type.incsome2tree_tree);
  var _16 : bool;
  var _17 : borrowed (Type.incsome2tree_tree);
  var _18 : borrowed (Type.incsome2tree_tree);
  var _19 : ();
  var _20 : ();
  {
    self_1 <- self;
    goto BB0
  }
  BB0 {
    switch ( * self_1)
      | Type.IncSome2Tree_Tree_Node _ _ _ -> goto BB1
      | Type.IncSome2Tree_Tree_Leaf -> goto BB2
      | _ -> goto BB3
      end
  }
  BB1 {
    assume { Resolve1.resolve _2 };
    goto BB4
  }
  BB2 {
    assume { Resolve0.resolve self_1 };
    assume { Resolve1.resolve _2 };
    goto BB21
  }
  BB3 {
    assume { Resolve0.resolve self_1 };
    assume { Resolve1.resolve _2 };
    absurd
  }
  BB4 {
    mtl_3 <- borrow_mut (let Type.IncSome2Tree_Tree_Node a _ _ =  * self_1 in a);
    self_1 <- { self_1 with current = (let Type.IncSome2Tree_Tree_Node a b c =  * self_1 in Type.IncSome2Tree_Tree_Node ( ^ mtl_3) b c) };
    ma_4 <- borrow_mut (let Type.IncSome2Tree_Tree_Node _ a _ =  * self_1 in a);
    self_1 <- { self_1 with current = (let Type.IncSome2Tree_Tree_Node a b c =  * self_1 in Type.IncSome2Tree_Tree_Node a ( ^ ma_4) c) };
    mtr_5 <- borrow_mut (let Type.IncSome2Tree_Tree_Node _ _ a =  * self_1 in a);
    self_1 <- { self_1 with current = (let Type.IncSome2Tree_Tree_Node a b c =  * self_1 in Type.IncSome2Tree_Tree_Node a b ( ^ mtr_5)) };
    assume { Resolve0.resolve self_1 };
    _7 <-  * mtl_3;
    _6 <- LemmaSumNonneg0.lemma_sum_nonneg _7;
    goto BB5
  }
  BB5 {
    assume { Resolve3.resolve _7 };
    _9 <-  * mtr_5;
    _8 <- LemmaSumNonneg0.lemma_sum_nonneg _9;
    goto BB6
  }
  BB6 {
    assume { Resolve3.resolve _9 };
    _10 <- Random0.random ();
    goto BB7
  }
  BB7 {
    switch (_10)
      | False -> goto BB13
      | True -> goto BB8
      | _ -> goto BB8
      end
  }
  BB8 {
    assume { Resolve4.resolve _10 };
    _11 <- borrow_mut ( * ma_4);
    ma_4 <- { ma_4 with current = ( ^ _11) };
    assume { Resolve5.resolve ma_4 };
    _14 <- Random0.random ();
    goto BB9
  }
  BB9 {
    switch (_14)
      | False -> goto BB11
      | True -> goto BB10
      | _ -> goto BB10
      end
  }
  BB10 {
    assume { Resolve6.resolve mtr_5 };
    assume { Resolve4.resolve _14 };
    _15 <- borrow_mut ( * mtl_3);
    mtl_3 <- { mtl_3 with current = ( ^ _15) };
    assume { Resolve6.resolve mtl_3 };
    _13 <- borrow_mut ( * _15);
    _15 <- { _15 with current = ( ^ _13) };
    assume { Resolve0.resolve _15 };
    goto BB12
  }
  BB11 {
    assume { Resolve6.resolve mtl_3 };
    assume { Resolve4.resolve _14 };
    _13 <- borrow_mut ( * mtr_5);
    mtr_5 <- { mtr_5 with current = ( ^ _13) };
    assume { Resolve6.resolve mtr_5 };
    goto BB12
  }
  BB12 {
    _12 <- borrow_mut ( * _13);
    _13 <- { _13 with current = ( ^ _12) };
    assume { Resolve0.resolve _13 };
    _0 <- (_11, _12);
    goto BB20
  }
  BB13 {
    assume { Resolve5.resolve ma_4 };
    assume { Resolve4.resolve _10 };
    _16 <- Random0.random ();
    goto BB14
  }
  BB14 {
    switch (_16)
      | False -> goto BB17
      | True -> goto BB15
      | _ -> goto BB15
      end
  }
  BB15 {
    assume { Resolve6.resolve mtr_5 };
    assume { Resolve4.resolve _16 };
    _17 <- borrow_mut ( * mtl_3);
    mtl_3 <- { mtl_3 with current = ( ^ _17) };
    assume { Resolve6.resolve mtl_3 };
    _0 <- take_some_rest _17;
    goto BB16
  }
  BB16 {
    goto BB19
  }
  BB17 {
    assume { Resolve6.resolve mtl_3 };
    assume { Resolve4.resolve _16 };
    _18 <- borrow_mut ( * mtr_5);
    mtr_5 <- { mtr_5 with current = ( ^ _18) };
    assume { Resolve6.resolve mtr_5 };
    _0 <- take_some_rest _18;
    goto BB18
  }
  BB18 {
    goto BB19
  }
  BB19 {
    goto BB20
  }
  BB20 {
    return _0
  }
  BB21 {
    goto BB22
  }
  BB22 {
    _20 <- ();
    assume { Resolve2.resolve _20 };
    goto BB21
  }
  
end
module CreusotContracts_Builtins_Impl18_Resolve_Interface
  type t1   
  type t2   
  predicate resolve (self : (t1, t2))
end
module CreusotContracts_Builtins_Impl18_Resolve
  type t1   
  type t2   
  clone CreusotContracts_Builtins_Resolve as Resolve1 with type self = t2
  clone CreusotContracts_Builtins_Resolve as Resolve0 with type self = t1
  predicate resolve (self : (t1, t2)) = 
    Resolve0.resolve (let (a, _) = self in a) && Resolve1.resolve (let (_, a) = self in a)
end
module Core_Panicking_Panic_Interface
  use prelude.Prelude
  val panic (expr : string) : ()
    ensures { false }
    
end
module Core_Panicking_Panic
  use prelude.Prelude
  val panic (expr : string) : ()
    ensures { false }
    
end
module CreusotContracts_Builtins_Impl19
  type t   
  use prelude.Prelude
  clone export CreusotContracts_Builtins_Impl19_Resolve with type t = t
  clone export CreusotContracts_Builtins_Resolve with type self = borrowed t, predicate resolve = resolve
end
module IncSome2Tree_IncSome2Tree_Interface
  use mach.int.Int
  use mach.int.Int32
  use Type
  use mach.int.UInt32
  clone IncSome2Tree_Impl1_Sum_Interface as Sum0
  val inc_some_2_tree (t : Type.incsome2tree_tree) (j : uint32) (k : uint32) : ()
    requires {Sum0.sum t + j + k <= 1000000}
    
end
module IncSome2Tree_IncSome2Tree
  use mach.int.Int
  use mach.int.Int32
  use Type
  use mach.int.UInt32
  clone IncSome2Tree_Impl1_Sum as Sum0
  use prelude.Prelude
  clone CreusotContracts_Builtins_Impl5 as Model1
  clone CreusotContracts_Builtins_Impl1_Model as Model0 with type t = uint32, type Model0.modelty = Model1.modelty,
  function Model0.model = Model1.model
  clone CreusotContracts_Builtins_Resolve as Resolve6 with type self = Type.incsome2tree_tree
  clone CreusotContracts_Builtins_Resolve as Resolve5 with type self = ()
  clone Core_Panicking_Panic_Interface as Panic0
  clone CreusotContracts_Builtins_Resolve as Resolve4 with type self = bool
  clone CreusotContracts_Builtins_Resolve as Resolve3 with type self = uint32
  clone CreusotContracts_Builtins_Impl19 as Resolve8 with type t = Type.incsome2tree_tree
  clone CreusotContracts_Builtins_Impl19 as Resolve7 with type t = uint32
  clone CreusotContracts_Builtins_Impl18_Resolve as Resolve2 with type t1 = borrowed uint32,
  type t2 = borrowed (Type.incsome2tree_tree), predicate Resolve0.resolve = Resolve7.resolve,
  predicate Resolve1.resolve = Resolve8.resolve
  clone CreusotContracts_Builtins_Impl19_Resolve as Resolve1 with type t = Type.incsome2tree_tree
  clone CreusotContracts_Builtins_Impl19_Resolve as Resolve0 with type t = uint32
  clone IncSome2Tree_Impl1_TakeSomeRest_Interface as TakeSomeRest0 with function Sum0.sum = Sum0.sum,
  function Model0.model = Model0.model
  clone IncSome2Tree_Impl1_SumX_Interface as SumX0 with function Sum0.sum = Sum0.sum
  let rec cfg inc_some_2_tree (t : Type.incsome2tree_tree) (j : uint32) (k : uint32) : ()
    requires {Sum0.sum t + j + k <= 1000000}
    
   = 
  var _0 : ();
  var t_1 : Type.incsome2tree_tree;
  var j_2 : uint32;
  var k_3 : uint32;
  var sum0_4 : uint32;
  var _5 : Type.incsome2tree_tree;
  var ma_6 : borrowed uint32;
  var mt_7 : borrowed (Type.incsome2tree_tree);
  var _8 : (borrowed uint32, borrowed (Type.incsome2tree_tree));
  var _9 : borrowed (Type.incsome2tree_tree);
  var mb_10 : borrowed uint32;
  var _11 : (borrowed uint32, borrowed (Type.incsome2tree_tree));
  var _12 : borrowed (Type.incsome2tree_tree);
  var _13 : uint32;
  var _14 : uint32;
  var _15 : ();
  var _16 : bool;
  var _17 : bool;
  var _18 : uint32;
  var _19 : Type.incsome2tree_tree;
  var _20 : uint32;
  var _21 : uint32;
  var _22 : uint32;
  var _23 : uint32;
  var _24 : uint32;
  var _25 : ();
  {
    t_1 <- t;
    j_2 <- j;
    k_3 <- k;
    goto BB0
  }
  BB0 {
    _5 <- t_1;
    sum0_4 <- SumX0.sum_x _5;
    goto BB1
  }
  BB1 {
    _9 <- borrow_mut t_1;
    t_1 <-  ^ _9;
    _8 <- TakeSomeRest0.take_some_rest _9;
    goto BB2
  }
  BB2 {
    assume { Resolve0.resolve ma_6 };
    ma_6 <- (let (a, _) = _8 in a);
    assume { Resolve1.resolve mt_7 };
    mt_7 <- (let (_, a) = _8 in a);
    assume { Resolve2.resolve _8 };
    _12 <- borrow_mut ( * mt_7);
    mt_7 <- { mt_7 with current = ( ^ _12) };
    assume { Resolve1.resolve mt_7 };
    _11 <- TakeSomeRest0.take_some_rest _12;
    goto BB3
  }
  BB3 {
    assume { Resolve0.resolve mb_10 };
    mb_10 <- (let (a, _) = _11 in a);
    assume { Resolve2.resolve _11 };
    assume { Resolve3.resolve _13 };
    _13 <- j_2;
    ma_6 <- { ma_6 with current = ( * ma_6 + _13) };
    assume { Resolve0.resolve ma_6 };
    assume { Resolve3.resolve _13 };
    assume { Resolve3.resolve _14 };
    _14 <- k_3;
    mb_10 <- { mb_10 with current = ( * mb_10 + _14) };
    assume { Resolve0.resolve mb_10 };
    assume { Resolve3.resolve _14 };
    _19 <- t_1;
    _18 <- SumX0.sum_x _19;
    goto BB4
  }
  BB4 {
    assume { Resolve3.resolve _22 };
    _22 <- sum0_4;
    assume { Resolve3.resolve sum0_4 };
    assume { Resolve3.resolve _23 };
    _23 <- j_2;
    assume { Resolve3.resolve j_2 };
    _21 <- _22 + _23;
    assume { Resolve3.resolve _24 };
    _24 <- k_3;
    assume { Resolve3.resolve k_3 };
    _20 <- _21 + _24;
    _17 <- _18 = _20;
    _16 <- not _17;
    switch (_16)
      | False -> goto BB6
      | True -> goto BB5
      | _ -> goto BB5
      end
  }
  BB5 {
    assume { Resolve4.resolve _16 };
    absurd
  }
  BB6 {
    assume { Resolve4.resolve _16 };
    _15 <- ();
    assume { Resolve5.resolve _15 };
    _0 <- ();
    goto BB7
  }
  BB7 {
    assume { Resolve6.resolve t_1 };
    return _0
  }
  
end
module CreusotContracts_WellFounded
  type self   
end
module IncSome2Tree_Impl0
  use Type
  clone export CreusotContracts_WellFounded with type self = Type.incsome2tree_tree
end<|MERGE_RESOLUTION|>--- conflicted
+++ resolved
@@ -249,11 +249,9 @@
   use Type
   use mach.int.Int
   use mach.int.UInt32
-<<<<<<< HEAD
-  use Type
-  clone CreusotContracts_Builtins_Impl1_Model_Interface as Model0 with type t = uint32
-=======
->>>>>>> ca77c194
+  clone CreusotContracts_Builtins_Impl5 as Model1
+  clone CreusotContracts_Builtins_Impl1_Model_Interface as Model0 with type t = uint32,
+  type Model0.modelty = Model1.modelty, function Model0.model = Model1.model
   clone IncSome2Tree_Impl1_Sum_Interface as Sum0
   val take_some_rest (self : borrowed (Type.incsome2tree_tree)) : (borrowed uint32, borrowed (Type.incsome2tree_tree))
     ensures { Sum0.sum ( * (let (_, a) = result in a)) <= Sum0.sum ( * self) }
@@ -266,13 +264,9 @@
   use Type
   use mach.int.Int
   use mach.int.UInt32
-<<<<<<< HEAD
-  use Type
   clone CreusotContracts_Builtins_Impl5 as Model1
   clone CreusotContracts_Builtins_Impl1_Model as Model0 with type t = uint32, type Model0.modelty = Model1.modelty,
   function Model0.model = Model1.model
-=======
->>>>>>> ca77c194
   clone IncSome2Tree_Impl1_Sum as Sum0
   use mach.int.Int64
   clone CreusotContracts_Builtins_Impl19_Resolve as Resolve6 with type t = Type.incsome2tree_tree
@@ -508,9 +502,6 @@
   use mach.int.UInt32
   clone IncSome2Tree_Impl1_Sum as Sum0
   use prelude.Prelude
-  clone CreusotContracts_Builtins_Impl5 as Model1
-  clone CreusotContracts_Builtins_Impl1_Model as Model0 with type t = uint32, type Model0.modelty = Model1.modelty,
-  function Model0.model = Model1.model
   clone CreusotContracts_Builtins_Resolve as Resolve6 with type self = Type.incsome2tree_tree
   clone CreusotContracts_Builtins_Resolve as Resolve5 with type self = ()
   clone Core_Panicking_Panic_Interface as Panic0
@@ -523,8 +514,11 @@
   predicate Resolve1.resolve = Resolve8.resolve
   clone CreusotContracts_Builtins_Impl19_Resolve as Resolve1 with type t = Type.incsome2tree_tree
   clone CreusotContracts_Builtins_Impl19_Resolve as Resolve0 with type t = uint32
+  clone CreusotContracts_Builtins_Impl5 as Model1
+  clone CreusotContracts_Builtins_Impl1_Model as Model0 with type t = uint32, type Model0.modelty = Model1.modelty,
+  function Model0.model = Model1.model
   clone IncSome2Tree_Impl1_TakeSomeRest_Interface as TakeSomeRest0 with function Sum0.sum = Sum0.sum,
-  function Model0.model = Model0.model
+  function Model0.model = Model0.model, type Model1.modelty = Model1.modelty, function Model1.model = Model1.model
   clone IncSome2Tree_Impl1_SumX_Interface as SumX0 with function Sum0.sum = Sum0.sum
   let rec cfg inc_some_2_tree (t : Type.incsome2tree_tree) (j : uint32) (k : uint32) : ()
     requires {Sum0.sum t + j + k <= 1000000}
