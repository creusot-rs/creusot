module Type
  use Ref
  use mach.int.Int
  use mach.int.Int32
  use mach.int.Int64
  use mach.int.UInt32
  use mach.int.UInt64
  use string.Char
  use floating_point.Single
  use floating_point.Double
  use prelude.Prelude
  type incsome2tree_tree  =
    | IncSome2Tree_Tree_Node (incsome2tree_tree) uint32 (incsome2tree_tree)
    | IncSome2Tree_Tree_Leaf

end
module CreusotContracts_Builtins_Model
  type self
  type modelty
  function model (self : self) : modelty
end
module CreusotContracts_Builtins_Impl7_Model_Interface
  use mach.int.Int
  use mach.int.UInt32
  function model (self : uint32) : int
end
module CreusotContracts_Builtins_Impl7_Model
  use Type
  use mach.int.Int
  use mach.int.UInt32
  function model (self : uint32) : int =
    self
end
module IncSome2Tree_Impl1_Sum_Interface
  use mach.int.Int
  use Type
  function sum (self : Type.incsome2tree_tree) : int
end
module IncSome2Tree_Impl1_Sum
  use mach.int.Int
  use Type
  use mach.int.Int32
  clone CreusotContracts_Builtins_Impl7_Model_Interface as Model0
  function sum (self : Type.incsome2tree_tree) : int =
    match (self) with
      | Type.IncSome2Tree_Tree_Node tl a tr -> sum tl + Model0.model a + sum tr
      | Type.IncSome2Tree_Tree_Leaf -> 0
      end
end
module IncSome2Tree_Impl1_LemmaSumNonneg_Interface
  use mach.int.Int
  use mach.int.Int32
  use prelude.Prelude
  use Type
  clone IncSome2Tree_Impl1_Sum_Interface as Sum0
  function lemma_sum_nonneg (self : Type.incsome2tree_tree) : ()
end
module IncSome2Tree_Impl1_LemmaSumNonneg
  use mach.int.Int
  use mach.int.Int32
  use prelude.Prelude
  use Type
  clone IncSome2Tree_Impl1_Sum_Interface as Sum0
  function lemma_sum_nonneg (self : Type.incsome2tree_tree) : ()
  val lemma_sum_nonneg (self : Type.incsome2tree_tree) : ()
    ensures { Sum0.sum self >= 0 }
    ensures { result = lemma_sum_nonneg self }

  axiom spec : forall self : Type.incsome2tree_tree . Sum0.sum self >= 0
  axiom def : forall self : Type.incsome2tree_tree . lemma_sum_nonneg self = match (self) with
    | Type.IncSome2Tree_Tree_Node tl _ tr -> let _ = lemma_sum_nonneg tl in let _ = lemma_sum_nonneg tr in ()
    | Type.IncSome2Tree_Tree_Leaf -> ()
    end
end
module IncSome2Tree_Impl1_LemmaSumNonneg_Impl
  use mach.int.Int
  use mach.int.Int32
  use prelude.Prelude
  use Type
  clone CreusotContracts_Builtins_Impl7_Model as Model1
  clone IncSome2Tree_Impl1_Sum as Sum0 with function Model0.model = Model1.model
  let rec lemma_sum_nonneg (self : Type.incsome2tree_tree) : ()
    ensures { Sum0.sum self >= 0 }
    variant {self}

   =
    match (self) with
      | Type.IncSome2Tree_Tree_Node tl _ tr -> let _ = lemma_sum_nonneg tl in let _ = lemma_sum_nonneg tr in ()
      | Type.IncSome2Tree_Tree_Leaf -> ()
      end
end
module CreusotContracts_Builtins_Resolve
  type self
  predicate resolve (self : self)
end
module IncSome2Tree_Impl1_SumX_Interface
  use mach.int.Int
  use mach.int.Int32
  use mach.int.UInt32
  use prelude.Prelude
  use Type
  clone CreusotContracts_Builtins_Impl7_Model_Interface as Model1
  clone IncSome2Tree_Impl1_Sum_Interface as Sum0
  val sum_x (self : Type.incsome2tree_tree) : uint32
    requires {Sum0.sum self <= 1000000}
    ensures { Model1.model result = Sum0.sum self }

end
module IncSome2Tree_Impl1_SumX
  use mach.int.Int
  use mach.int.Int32
  use mach.int.UInt32
  use prelude.Prelude
  use Type
  clone CreusotContracts_Builtins_Impl7_Model as Model1
  clone IncSome2Tree_Impl1_Sum as Sum0 with function Model0.model = Model1.model
  use mach.int.Int64
<<<<<<< HEAD
  clone CreusotContracts_Builtins_Resolve as Resolve7 with type self = uint32
  clone CreusotContracts_Builtins_Resolve as Resolve6 with type self = uint32
  clone CreusotContracts_Builtins_Resolve as Resolve5 with type self = Type.incsome2tree_tree
  clone CreusotContracts_Builtins_Resolve as Resolve3 with type self = isize
  clone CreusotContracts_Builtins_Resolve as Resolve2 with type self = Type.incsome2tree_tree
  clone IncSome2Tree_Impl1_LemmaSumNonneg as LemmaSumNonneg4 with function Sum0.sum = Sum0.sum, axiom .
=======
  clone CreusotContracts_Builtins_Resolve as Resolve4 with type self = uint32
  clone CreusotContracts_Builtins_Resolve as Resolve3 with type self = uint32
  clone CreusotContracts_Builtins_Resolve as Resolve2 with type self = Type.incsome2tree_tree
  clone CreusotContracts_Builtins_Resolve as Resolve1 with type self = isize
  clone CreusotContracts_Builtins_Resolve as Resolve0 with type self = Type.incsome2tree_tree
  clone IncSome2Tree_Impl1_LemmaSumNonneg as LemmaSumNonneg0 with function Sum0.sum = Sum0.sum, axiom .
>>>>>>> afde4178
  let rec cfg sum_x (self : Type.incsome2tree_tree) : uint32
    requires {Sum0.sum self <= 1000000}
    ensures { Model1.model result = Sum0.sum self }

   =
  var _0 : uint32;
  var self_1 : Type.incsome2tree_tree;
  var _2 : isize;
  var tl_3 : Type.incsome2tree_tree;
  var a_4 : uint32;
  var tr_5 : Type.incsome2tree_tree;
  var _6 : ();
  var _7 : Type.incsome2tree_tree;
  var _8 : ();
  var _9 : Type.incsome2tree_tree;
  var _10 : uint32;
  var _11 : uint32;
  var _12 : Type.incsome2tree_tree;
  var _13 : uint32;
  var _14 : uint32;
  var _15 : Type.incsome2tree_tree;
  {
    self_1 <- self;
    goto BB0
  }
  BB0 {
    switch (self_1)
      | Type.IncSome2Tree_Tree_Node _ _ _ -> goto BB1
      | Type.IncSome2Tree_Tree_Leaf -> goto BB2
      | _ -> goto BB3
      end
  }
  BB1 {
<<<<<<< HEAD
    assume { Resolve3.resolve _2 };
    goto BB4
  }
  BB2 {
    assume { Resolve2.resolve self_1 };
    assume { Resolve3.resolve _2 };
=======
    assume { Resolve1.resolve _2 };
    goto BB4
  }
  BB2 {
    assume { Resolve0.resolve self_1 };
    assume { Resolve1.resolve _2 };
>>>>>>> afde4178
    _0 <- (0 : uint32);
    goto BB9
  }
  BB3 {
<<<<<<< HEAD
    assume { Resolve2.resolve self_1 };
    assume { Resolve3.resolve _2 };
=======
    assume { Resolve0.resolve self_1 };
    assume { Resolve1.resolve _2 };
>>>>>>> afde4178
    absurd
  }
  BB4 {
    tl_3 <- (let Type.IncSome2Tree_Tree_Node a _ _ = self_1 in a);
    a_4 <- (let Type.IncSome2Tree_Tree_Node _ a _ = self_1 in a);
    tr_5 <- (let Type.IncSome2Tree_Tree_Node _ _ a = self_1 in a);
<<<<<<< HEAD
    assume { Resolve2.resolve self_1 };
    _7 <- tl_3;
    _6 <- LemmaSumNonneg4.lemma_sum_nonneg _7;
    goto BB5
  }
  BB5 {
    assume { Resolve2.resolve _7 };
    _9 <- tr_5;
    _8 <- LemmaSumNonneg4.lemma_sum_nonneg _9;
    goto BB6
  }
  BB6 {
    assume { Resolve2.resolve _9 };
    _12 <- tl_3;
    assume { Resolve5.resolve tl_3 };
=======
    assume { Resolve0.resolve self_1 };
    _7 <- tl_3;
    _6 <- LemmaSumNonneg0.lemma_sum_nonneg _7;
    goto BB5
  }
  BB5 {
    assume { Resolve0.resolve _7 };
    _9 <- tr_5;
    _8 <- LemmaSumNonneg0.lemma_sum_nonneg _9;
    goto BB6
  }
  BB6 {
    assume { Resolve0.resolve _9 };
    _12 <- tl_3;
    assume { Resolve2.resolve tl_3 };
>>>>>>> afde4178
    _11 <- sum_x _12;
    goto BB7
  }
  BB7 {
<<<<<<< HEAD
    assume { Resolve6.resolve _13 };
    _13 <- a_4;
    assume { Resolve7.resolve a_4 };
    _10 <- _11 + _13;
    _15 <- tr_5;
    assume { Resolve5.resolve tr_5 };
=======
    assume { Resolve3.resolve _13 };
    _13 <- a_4;
    assume { Resolve4.resolve a_4 };
    _10 <- _11 + _13;
    _15 <- tr_5;
    assume { Resolve2.resolve tr_5 };
>>>>>>> afde4178
    _14 <- sum_x _15;
    goto BB8
  }
  BB8 {
    _0 <- _10 + _14;
    goto BB9
  }
  BB9 {
    return _0
  }

end
module CreusotContracts_Builtins_Impl1_Model_Interface
  type t
  use prelude.Prelude
  clone CreusotContracts_Builtins_Model as Model0 with type self = t
  function model (self : borrowed t) : Model0.modelty
end
module CreusotContracts_Builtins_Impl1_Model
  type t
  use prelude.Prelude
  clone CreusotContracts_Builtins_Model as Model0 with type self = t
  clone CreusotContracts_Builtins_Impl1_Model_Interface as Model1 with type t = t
  function model (self : borrowed t) : Model0.modelty =
    Model1.model self
end
module CreusotContracts_Builtins_Impl7
  use mach.int.Int
  use mach.int.UInt32
  clone export CreusotContracts_Builtins_Impl7_Model
  type modelty  =
    int
  clone export CreusotContracts_Builtins_Model with type self = uint32, type modelty = modelty, function model = model
end
module CreusotContracts_Builtins_Impl19_Resolve_Interface
  type t
  use prelude.Prelude
  predicate resolve (self : borrowed t)
end
module CreusotContracts_Builtins_Impl19_Resolve
  type t
  use prelude.Prelude
  predicate resolve (self : borrowed t) =
     ^ self =  * self
end
module Rand_Random_Interface
  type t
  val random () : t
end
module Rand_Random
  type t
  val random () : t
end
module IncSome2Tree_Impl1_TakeSomeRest_Interface
  use prelude.Prelude
  use mach.int.Int
  use mach.int.UInt32
  use Type
  clone CreusotContracts_Builtins_Impl7_Model_Interface as Model2
  clone CreusotContracts_Builtins_Impl1_Model_Interface as Model1 with type t = uint32
  clone IncSome2Tree_Impl1_Sum_Interface as Sum0
  val take_some_rest (self : borrowed (Type.incsome2tree_tree)) : (borrowed uint32, borrowed (Type.incsome2tree_tree))
    ensures { Sum0.sum ( * (let (_, a) = result in a)) <= Sum0.sum ( * self) }
    ensures { Model1.model (let (a, _) = result in a) <= Sum0.sum ( * self) }
    ensures { Sum0.sum ( ^ self) - Sum0.sum ( * self) = Model2.model ( ^ (let (a, _) = result in a)) + Sum0.sum ( ^ (let (_, a) = result in a)) - Model1.model (let (a, _) = result in a) - Sum0.sum ( * (let (_, a) = result in a)) }

end
module IncSome2Tree_Impl1_TakeSomeRest
  use prelude.Prelude
  use mach.int.Int
  use mach.int.UInt32
  use Type
  clone CreusotContracts_Builtins_Impl7 as Model3
  clone CreusotContracts_Builtins_Impl1_Model as Model1 with type t = uint32, type Model0.modelty = Model3.modelty,
  function Model0.model = Model3.model
  clone CreusotContracts_Builtins_Impl7_Model as Model2
  clone IncSome2Tree_Impl1_Sum as Sum0 with function Model0.model = Model2.model
  use mach.int.Int64
<<<<<<< HEAD
  clone CreusotContracts_Builtins_Impl19_Resolve as Resolve12 with type t = Type.incsome2tree_tree
  clone CreusotContracts_Builtins_Impl19_Resolve as Resolve11 with type t = uint32
  clone CreusotContracts_Builtins_Resolve as Resolve10 with type self = bool
  clone Rand_Random_Interface as Random9 with type t = bool
  clone CreusotContracts_Builtins_Resolve as Resolve8 with type self = Type.incsome2tree_tree
  clone CreusotContracts_Builtins_Resolve as Resolve6 with type self = ()
  clone CreusotContracts_Builtins_Resolve as Resolve5 with type self = isize
  clone CreusotContracts_Builtins_Impl19_Resolve as Resolve4 with type t = Type.incsome2tree_tree
  clone IncSome2Tree_Impl1_LemmaSumNonneg as LemmaSumNonneg7 with function Sum0.sum = Sum0.sum, axiom .
=======
  clone CreusotContracts_Builtins_Impl12_Resolve as Resolve6 with type t = Type.incsome2tree_tree
  clone CreusotContracts_Builtins_Impl12_Resolve as Resolve5 with type t = uint32
  clone CreusotContracts_Builtins_Resolve as Resolve4 with type self = bool
  clone Rand_Random_Interface as Random0 with type t = bool
  clone CreusotContracts_Builtins_Resolve as Resolve3 with type self = Type.incsome2tree_tree
  clone CreusotContracts_Builtins_Resolve as Resolve2 with type self = ()
  clone CreusotContracts_Builtins_Resolve as Resolve1 with type self = isize
  clone CreusotContracts_Builtins_Impl12_Resolve as Resolve0 with type t = Type.incsome2tree_tree
  clone IncSome2Tree_Impl1_LemmaSumNonneg as LemmaSumNonneg0 with function Sum0.sum = Sum0.sum, axiom .
>>>>>>> afde4178
  let rec cfg take_some_rest (self : borrowed (Type.incsome2tree_tree)) : (borrowed uint32, borrowed (Type.incsome2tree_tree))
    ensures { Sum0.sum ( * (let (_, a) = result in a)) <= Sum0.sum ( * self) }
    ensures { Model1.model (let (a, _) = result in a) <= Sum0.sum ( * self) }
    ensures { Sum0.sum ( ^ self) - Sum0.sum ( * self) = Model2.model ( ^ (let (a, _) = result in a)) + Sum0.sum ( ^ (let (_, a) = result in a)) - Model1.model (let (a, _) = result in a) - Sum0.sum ( * (let (_, a) = result in a)) }

   =
  var _0 : (borrowed uint32, borrowed (Type.incsome2tree_tree));
  var self_1 : borrowed (Type.incsome2tree_tree);
  var _2 : isize;
  var mtl_3 : borrowed (Type.incsome2tree_tree);
  var ma_4 : borrowed uint32;
  var mtr_5 : borrowed (Type.incsome2tree_tree);
  var _6 : ();
  var _7 : Type.incsome2tree_tree;
  var _8 : ();
  var _9 : Type.incsome2tree_tree;
  var _10 : bool;
  var _11 : borrowed uint32;
  var _12 : borrowed (Type.incsome2tree_tree);
  var _13 : borrowed (Type.incsome2tree_tree);
  var _14 : bool;
  var _15 : borrowed (Type.incsome2tree_tree);
  var _16 : bool;
  var _17 : borrowed (Type.incsome2tree_tree);
  var _18 : borrowed (Type.incsome2tree_tree);
  var _19 : ();
  var _20 : ();
  {
    self_1 <- self;
    goto BB0
  }
  BB0 {
    switch ( * self_1)
      | Type.IncSome2Tree_Tree_Node _ _ _ -> goto BB1
      | Type.IncSome2Tree_Tree_Leaf -> goto BB2
      | _ -> goto BB3
      end
  }
  BB1 {
<<<<<<< HEAD
    assume { Resolve5.resolve _2 };
    goto BB4
  }
  BB2 {
    assume { Resolve4.resolve self_1 };
    assume { Resolve5.resolve _2 };
    goto BB21
  }
  BB3 {
    assume { Resolve4.resolve self_1 };
    assume { Resolve5.resolve _2 };
=======
    assume { Resolve1.resolve _2 };
    goto BB4
  }
  BB2 {
    assume { Resolve0.resolve self_1 };
    assume { Resolve1.resolve _2 };
    goto BB21
  }
  BB3 {
    assume { Resolve0.resolve self_1 };
    assume { Resolve1.resolve _2 };
>>>>>>> afde4178
    absurd
  }
  BB4 {
    mtl_3 <- borrow_mut (let Type.IncSome2Tree_Tree_Node a _ _ =  * self_1 in a);
    self_1 <- { self_1 with current = (let Type.IncSome2Tree_Tree_Node a b c =  * self_1 in Type.IncSome2Tree_Tree_Node ( ^ mtl_3) b c) };
    ma_4 <- borrow_mut (let Type.IncSome2Tree_Tree_Node _ a _ =  * self_1 in a);
    self_1 <- { self_1 with current = (let Type.IncSome2Tree_Tree_Node a b c =  * self_1 in Type.IncSome2Tree_Tree_Node a ( ^ ma_4) c) };
    mtr_5 <- borrow_mut (let Type.IncSome2Tree_Tree_Node _ _ a =  * self_1 in a);
    self_1 <- { self_1 with current = (let Type.IncSome2Tree_Tree_Node a b c =  * self_1 in Type.IncSome2Tree_Tree_Node a b ( ^ mtr_5)) };
<<<<<<< HEAD
    assume { Resolve4.resolve self_1 };
    _7 <-  * mtl_3;
    _6 <- LemmaSumNonneg7.lemma_sum_nonneg _7;
    goto BB5
  }
  BB5 {
    assume { Resolve8.resolve _7 };
    _9 <-  * mtr_5;
    _8 <- LemmaSumNonneg7.lemma_sum_nonneg _9;
    goto BB6
  }
  BB6 {
    assume { Resolve8.resolve _9 };
    _10 <- Random9.random ();
=======
    assume { Resolve0.resolve self_1 };
    _7 <-  * mtl_3;
    _6 <- LemmaSumNonneg0.lemma_sum_nonneg _7;
    goto BB5
  }
  BB5 {
    assume { Resolve3.resolve _7 };
    _9 <-  * mtr_5;
    _8 <- LemmaSumNonneg0.lemma_sum_nonneg _9;
    goto BB6
  }
  BB6 {
    assume { Resolve3.resolve _9 };
    _10 <- Random0.random ();
>>>>>>> afde4178
    goto BB7
  }
  BB7 {
    switch (_10)
      | False -> goto BB13
      | True -> goto BB8
      | _ -> goto BB8
      end
  }
  BB8 {
<<<<<<< HEAD
    assume { Resolve10.resolve _10 };
    _11 <- borrow_mut ( * ma_4);
    ma_4 <- { ma_4 with current = ( ^ _11) };
    assume { Resolve11.resolve ma_4 };
    _14 <- Random9.random ();
=======
    assume { Resolve4.resolve _10 };
    _11 <- borrow_mut ( * ma_4);
    ma_4 <- { ma_4 with current = ( ^ _11) };
    assume { Resolve5.resolve ma_4 };
    _14 <- Random0.random ();
>>>>>>> afde4178
    goto BB9
  }
  BB9 {
    switch (_14)
      | False -> goto BB11
      | True -> goto BB10
      | _ -> goto BB10
      end
  }
  BB10 {
<<<<<<< HEAD
    assume { Resolve12.resolve mtr_5 };
    assume { Resolve10.resolve _14 };
    _15 <- borrow_mut ( * mtl_3);
    mtl_3 <- { mtl_3 with current = ( ^ _15) };
    assume { Resolve12.resolve mtl_3 };
    _13 <- borrow_mut ( * _15);
    _15 <- { _15 with current = ( ^ _13) };
    assume { Resolve4.resolve _15 };
    goto BB12
  }
  BB11 {
    assume { Resolve12.resolve mtl_3 };
    assume { Resolve10.resolve _14 };
    _13 <- borrow_mut ( * mtr_5);
    mtr_5 <- { mtr_5 with current = ( ^ _13) };
    assume { Resolve12.resolve mtr_5 };
=======
    assume { Resolve6.resolve mtr_5 };
    assume { Resolve4.resolve _14 };
    _15 <- borrow_mut ( * mtl_3);
    mtl_3 <- { mtl_3 with current = ( ^ _15) };
    assume { Resolve6.resolve mtl_3 };
    _13 <- borrow_mut ( * _15);
    _15 <- { _15 with current = ( ^ _13) };
    assume { Resolve0.resolve _15 };
    goto BB12
  }
  BB11 {
    assume { Resolve6.resolve mtl_3 };
    assume { Resolve4.resolve _14 };
    _13 <- borrow_mut ( * mtr_5);
    mtr_5 <- { mtr_5 with current = ( ^ _13) };
    assume { Resolve6.resolve mtr_5 };
>>>>>>> afde4178
    goto BB12
  }
  BB12 {
    _12 <- borrow_mut ( * _13);
    _13 <- { _13 with current = ( ^ _12) };
<<<<<<< HEAD
    assume { Resolve4.resolve _13 };
=======
    assume { Resolve0.resolve _13 };
>>>>>>> afde4178
    _0 <- (_11, _12);
    goto BB20
  }
  BB13 {
<<<<<<< HEAD
    assume { Resolve11.resolve ma_4 };
    assume { Resolve10.resolve _10 };
    _16 <- Random9.random ();
=======
    assume { Resolve5.resolve ma_4 };
    assume { Resolve4.resolve _10 };
    _16 <- Random0.random ();
>>>>>>> afde4178
    goto BB14
  }
  BB14 {
    switch (_16)
      | False -> goto BB17
      | True -> goto BB15
      | _ -> goto BB15
      end
  }
  BB15 {
<<<<<<< HEAD
    assume { Resolve12.resolve mtr_5 };
    assume { Resolve10.resolve _16 };
    _17 <- borrow_mut ( * mtl_3);
    mtl_3 <- { mtl_3 with current = ( ^ _17) };
    assume { Resolve12.resolve mtl_3 };
=======
    assume { Resolve6.resolve mtr_5 };
    assume { Resolve4.resolve _16 };
    _17 <- borrow_mut ( * mtl_3);
    mtl_3 <- { mtl_3 with current = ( ^ _17) };
    assume { Resolve6.resolve mtl_3 };
>>>>>>> afde4178
    _0 <- take_some_rest _17;
    goto BB16
  }
  BB16 {
    goto BB19
  }
  BB17 {
<<<<<<< HEAD
    assume { Resolve12.resolve mtl_3 };
    assume { Resolve10.resolve _16 };
    _18 <- borrow_mut ( * mtr_5);
    mtr_5 <- { mtr_5 with current = ( ^ _18) };
    assume { Resolve12.resolve mtr_5 };
=======
    assume { Resolve6.resolve mtl_3 };
    assume { Resolve4.resolve _16 };
    _18 <- borrow_mut ( * mtr_5);
    mtr_5 <- { mtr_5 with current = ( ^ _18) };
    assume { Resolve6.resolve mtr_5 };
>>>>>>> afde4178
    _0 <- take_some_rest _18;
    goto BB18
  }
  BB18 {
    goto BB19
  }
  BB19 {
    goto BB20
  }
  BB20 {
    return _0
  }
  BB21 {
    goto BB22
  }
  BB22 {
    _20 <- ();
<<<<<<< HEAD
    assume { Resolve6.resolve _20 };
=======
    assume { Resolve2.resolve _20 };
>>>>>>> afde4178
    goto BB21
  }

end
module CreusotContracts_Builtins_Impl18_Resolve_Interface
  type t1
  type t2
  predicate resolve (self : (t1, t2))
end
module CreusotContracts_Builtins_Impl18_Resolve
  type t1
  type t2
  clone CreusotContracts_Builtins_Resolve as Resolve1 with type self = t2
  clone CreusotContracts_Builtins_Resolve as Resolve0 with type self = t1
  predicate resolve (self : (t1, t2)) =
    Resolve0.resolve (let (a, _) = self in a) && Resolve1.resolve (let (_, a) = self in a)
end
module Core_Panicking_Panic_Interface
  use prelude.Prelude
  val panic (expr : string) : ()
    ensures { false }

end
module Core_Panicking_Panic
  use prelude.Prelude
  val panic (expr : string) : ()
    ensures { false }

end
module CreusotContracts_Builtins_Impl19
  type t
  use prelude.Prelude
  clone export CreusotContracts_Builtins_Impl19_Resolve with type t = t
  clone export CreusotContracts_Builtins_Resolve with type self = borrowed t, predicate resolve = resolve
end
module IncSome2Tree_IncSome2Tree_Interface
  use mach.int.Int
  use mach.int.Int32
  use Type
  use mach.int.UInt32
  clone CreusotContracts_Builtins_Impl7_Model_Interface as Model1
  clone IncSome2Tree_Impl1_Sum_Interface as Sum0
  val inc_some_2_tree (t : Type.incsome2tree_tree) (j : uint32) (k : uint32) : ()
    requires {Sum0.sum t + Model1.model j + Model1.model k <= 1000000}

end
module IncSome2Tree_IncSome2Tree
  use mach.int.Int
  use mach.int.Int32
  use Type
  use mach.int.UInt32
  clone CreusotContracts_Builtins_Impl7_Model as Model1
  clone IncSome2Tree_Impl1_Sum as Sum0 with function Model0.model = Model1.model
  use prelude.Prelude
<<<<<<< HEAD
  clone CreusotContracts_Builtins_Impl7 as Model15
  clone CreusotContracts_Builtins_Impl1_Model as Model12 with type t = uint32, type Model0.modelty = Model15.modelty,
  function Model0.model = Model15.model
  clone CreusotContracts_Builtins_Resolve as Resolve11 with type self = Type.incsome2tree_tree
  clone CreusotContracts_Builtins_Resolve as Resolve10 with type self = ()
  clone Core_Panicking_Panic_Interface as Panic9
  clone CreusotContracts_Builtins_Resolve as Resolve8 with type self = bool
  clone CreusotContracts_Builtins_Resolve as Resolve7 with type self = uint32
  clone CreusotContracts_Builtins_Impl19 as Resolve14 with type t = Type.incsome2tree_tree
  clone CreusotContracts_Builtins_Impl19 as Resolve13 with type t = uint32
  clone CreusotContracts_Builtins_Impl18_Resolve as Resolve6 with type t1 = borrowed uint32,
  type t2 = borrowed (Type.incsome2tree_tree), predicate Resolve0.resolve = Resolve13.resolve,
  predicate Resolve1.resolve = Resolve14.resolve
  clone CreusotContracts_Builtins_Impl19_Resolve as Resolve5 with type t = Type.incsome2tree_tree
  clone CreusotContracts_Builtins_Impl19_Resolve as Resolve4 with type t = uint32
  clone IncSome2Tree_Impl1_TakeSomeRest_Interface as TakeSomeRest3 with function Sum0.sum = Sum0.sum,
  function Model1.model = Model12.model, function Model2.model = Model1.model
  clone IncSome2Tree_Impl1_SumX_Interface as SumX2 with function Sum0.sum = Sum0.sum,
  function Model1.model = Model1.model
=======
  clone CreusotContracts_Builtins_Resolve as Resolve6 with type self = Type.incsome2tree_tree
  clone CreusotContracts_Builtins_Resolve as Resolve5 with type self = ()
  clone Core_Panicking_Panic_Interface as Panic0
  clone CreusotContracts_Builtins_Resolve as Resolve4 with type self = bool
  clone CreusotContracts_Builtins_Resolve as Resolve3 with type self = uint32
  clone CreusotContracts_Builtins_Impl12 as Resolve8 with type t = Type.incsome2tree_tree
  clone CreusotContracts_Builtins_Impl12 as Resolve7 with type t = uint32
  clone CreusotContracts_Builtins_Impl11_Resolve as Resolve2 with type t1 = borrowed uint32,
  type t2 = borrowed (Type.incsome2tree_tree), predicate Resolve0.resolve = Resolve7.resolve,
  predicate Resolve1.resolve = Resolve8.resolve
  clone CreusotContracts_Builtins_Impl12_Resolve as Resolve1 with type t = Type.incsome2tree_tree
  clone CreusotContracts_Builtins_Impl12_Resolve as Resolve0 with type t = uint32
  clone IncSome2Tree_Impl1_TakeSomeRest_Interface as TakeSomeRest0 with function Sum0.sum = Sum0.sum
  clone IncSome2Tree_Impl1_SumX_Interface as SumX0 with function Sum0.sum = Sum0.sum
>>>>>>> afde4178
  let rec cfg inc_some_2_tree (t : Type.incsome2tree_tree) (j : uint32) (k : uint32) : ()
    requires {Sum0.sum t + Model1.model j + Model1.model k <= 1000000}

   =
  var _0 : ();
  var t_1 : Type.incsome2tree_tree;
  var j_2 : uint32;
  var k_3 : uint32;
  var sum0_4 : uint32;
  var _5 : Type.incsome2tree_tree;
  var ma_6 : borrowed uint32;
  var mt_7 : borrowed (Type.incsome2tree_tree);
  var _8 : (borrowed uint32, borrowed (Type.incsome2tree_tree));
  var _9 : borrowed (Type.incsome2tree_tree);
  var mb_10 : borrowed uint32;
  var _11 : (borrowed uint32, borrowed (Type.incsome2tree_tree));
  var _12 : borrowed (Type.incsome2tree_tree);
  var _13 : uint32;
  var _14 : uint32;
  var _15 : ();
  var _16 : bool;
  var _17 : bool;
  var _18 : uint32;
  var _19 : Type.incsome2tree_tree;
  var _20 : uint32;
  var _21 : uint32;
  var _22 : uint32;
  var _23 : uint32;
  var _24 : uint32;
  var _25 : ();
  {
    t_1 <- t;
    j_2 <- j;
    k_3 <- k;
    goto BB0
  }
  BB0 {
    _5 <- t_1;
<<<<<<< HEAD
    sum0_4 <- SumX2.sum_x _5;
=======
    sum0_4 <- SumX0.sum_x _5;
>>>>>>> afde4178
    goto BB1
  }
  BB1 {
    _9 <- borrow_mut t_1;
    t_1 <-  ^ _9;
<<<<<<< HEAD
    _8 <- TakeSomeRest3.take_some_rest _9;
    goto BB2
  }
  BB2 {
    assume { Resolve4.resolve ma_6 };
    ma_6 <- (let (a, _) = _8 in a);
    assume { Resolve5.resolve mt_7 };
    mt_7 <- (let (_, a) = _8 in a);
    assume { Resolve6.resolve _8 };
    _12 <- borrow_mut ( * mt_7);
    mt_7 <- { mt_7 with current = ( ^ _12) };
    assume { Resolve5.resolve mt_7 };
    _11 <- TakeSomeRest3.take_some_rest _12;
    goto BB3
  }
  BB3 {
    assume { Resolve4.resolve mb_10 };
    mb_10 <- (let (a, _) = _11 in a);
    assume { Resolve6.resolve _11 };
    assume { Resolve7.resolve _13 };
    _13 <- j_2;
    ma_6 <- { ma_6 with current = ( * ma_6 + _13) };
    assume { Resolve4.resolve ma_6 };
    assume { Resolve7.resolve _13 };
    assume { Resolve7.resolve _14 };
    _14 <- k_3;
    mb_10 <- { mb_10 with current = ( * mb_10 + _14) };
    assume { Resolve4.resolve mb_10 };
    assume { Resolve7.resolve _14 };
    _19 <- t_1;
    _18 <- SumX2.sum_x _19;
    goto BB4
  }
  BB4 {
    assume { Resolve7.resolve _22 };
    _22 <- sum0_4;
    assume { Resolve7.resolve sum0_4 };
    assume { Resolve7.resolve _23 };
    _23 <- j_2;
    assume { Resolve7.resolve j_2 };
    _21 <- _22 + _23;
    assume { Resolve7.resolve _24 };
    _24 <- k_3;
    assume { Resolve7.resolve k_3 };
=======
    _8 <- TakeSomeRest0.take_some_rest _9;
    goto BB2
  }
  BB2 {
    assume { Resolve0.resolve ma_6 };
    ma_6 <- (let (a, _) = _8 in a);
    assume { Resolve1.resolve mt_7 };
    mt_7 <- (let (_, a) = _8 in a);
    assume { Resolve2.resolve _8 };
    _12 <- borrow_mut ( * mt_7);
    mt_7 <- { mt_7 with current = ( ^ _12) };
    assume { Resolve1.resolve mt_7 };
    _11 <- TakeSomeRest0.take_some_rest _12;
    goto BB3
  }
  BB3 {
    assume { Resolve0.resolve mb_10 };
    mb_10 <- (let (a, _) = _11 in a);
    assume { Resolve2.resolve _11 };
    assume { Resolve3.resolve _13 };
    _13 <- j_2;
    ma_6 <- { ma_6 with current = ( * ma_6 + _13) };
    assume { Resolve0.resolve ma_6 };
    assume { Resolve3.resolve _13 };
    assume { Resolve3.resolve _14 };
    _14 <- k_3;
    mb_10 <- { mb_10 with current = ( * mb_10 + _14) };
    assume { Resolve0.resolve mb_10 };
    assume { Resolve3.resolve _14 };
    _19 <- t_1;
    _18 <- SumX0.sum_x _19;
    goto BB4
  }
  BB4 {
    assume { Resolve3.resolve _22 };
    _22 <- sum0_4;
    assume { Resolve3.resolve sum0_4 };
    assume { Resolve3.resolve _23 };
    _23 <- j_2;
    assume { Resolve3.resolve j_2 };
    _21 <- _22 + _23;
    assume { Resolve3.resolve _24 };
    _24 <- k_3;
    assume { Resolve3.resolve k_3 };
>>>>>>> afde4178
    _20 <- _21 + _24;
    _17 <- _18 = _20;
    _16 <- not _17;
    switch (_16)
      | False -> goto BB6
      | True -> goto BB5
      | _ -> goto BB5
      end
  }
  BB5 {
<<<<<<< HEAD
    assume { Resolve8.resolve _16 };
    absurd
  }
  BB6 {
    assume { Resolve8.resolve _16 };
    _15 <- ();
    assume { Resolve10.resolve _15 };
=======
    assume { Resolve4.resolve _16 };
    absurd
  }
  BB6 {
    assume { Resolve4.resolve _16 };
    _15 <- ();
    assume { Resolve5.resolve _15 };
>>>>>>> afde4178
    _0 <- ();
    goto BB7
  }
  BB7 {
<<<<<<< HEAD
    assume { Resolve11.resolve t_1 };
=======
    assume { Resolve6.resolve t_1 };
>>>>>>> afde4178
    return _0
  }

end
module CreusotContracts_WellFounded
  type self
end
module IncSome2Tree_Impl0
  use Type
  clone export CreusotContracts_WellFounded with type self = Type.incsome2tree_tree
end<|MERGE_RESOLUTION|>--- conflicted
+++ resolved
@@ -9,14 +9,14 @@
   use floating_point.Single
   use floating_point.Double
   use prelude.Prelude
-  type incsome2tree_tree  =
+  type incsome2tree_tree  = 
     | IncSome2Tree_Tree_Node (incsome2tree_tree) uint32 (incsome2tree_tree)
     | IncSome2Tree_Tree_Leaf
-
+    
 end
 module CreusotContracts_Builtins_Model
-  type self
-  type modelty
+  type self   
+  type modelty   
   function model (self : self) : modelty
 end
 module CreusotContracts_Builtins_Impl7_Model_Interface
@@ -28,7 +28,7 @@
   use Type
   use mach.int.Int
   use mach.int.UInt32
-  function model (self : uint32) : int =
+  function model (self : uint32) : Type.creusotcontracts_builtins_int = 
     self
 end
 module IncSome2Tree_Impl1_Sum_Interface
@@ -41,7 +41,7 @@
   use Type
   use mach.int.Int32
   clone CreusotContracts_Builtins_Impl7_Model_Interface as Model0
-  function sum (self : Type.incsome2tree_tree) : int =
+  function sum (self : Type.incsome2tree_tree) : int = 
     match (self) with
       | Type.IncSome2Tree_Tree_Node tl a tr -> sum tl + Model0.model a + sum tr
       | Type.IncSome2Tree_Tree_Leaf -> 0
@@ -65,7 +65,7 @@
   val lemma_sum_nonneg (self : Type.incsome2tree_tree) : ()
     ensures { Sum0.sum self >= 0 }
     ensures { result = lemma_sum_nonneg self }
-
+    
   axiom spec : forall self : Type.incsome2tree_tree . Sum0.sum self >= 0
   axiom def : forall self : Type.incsome2tree_tree . lemma_sum_nonneg self = match (self) with
     | Type.IncSome2Tree_Tree_Node tl _ tr -> let _ = lemma_sum_nonneg tl in let _ = lemma_sum_nonneg tr in ()
@@ -77,20 +77,20 @@
   use mach.int.Int32
   use prelude.Prelude
   use Type
-  clone CreusotContracts_Builtins_Impl7_Model as Model1
-  clone IncSome2Tree_Impl1_Sum as Sum0 with function Model0.model = Model1.model
+  clone CreusotContracts_Builtins_Impl7_Model as Model0
+  clone IncSome2Tree_Impl1_Sum as Sum0 with function Model0.model = Model0.model
   let rec lemma_sum_nonneg (self : Type.incsome2tree_tree) : ()
     ensures { Sum0.sum self >= 0 }
     variant {self}
-
-   =
+    
+   = 
     match (self) with
       | Type.IncSome2Tree_Tree_Node tl _ tr -> let _ = lemma_sum_nonneg tl in let _ = lemma_sum_nonneg tr in ()
       | Type.IncSome2Tree_Tree_Leaf -> ()
       end
 end
 module CreusotContracts_Builtins_Resolve
-  type self
+  type self   
   predicate resolve (self : self)
 end
 module IncSome2Tree_Impl1_SumX_Interface
@@ -99,12 +99,12 @@
   use mach.int.UInt32
   use prelude.Prelude
   use Type
-  clone CreusotContracts_Builtins_Impl7_Model_Interface as Model1
+  clone CreusotContracts_Builtins_Impl7_Model_Interface as Model0
   clone IncSome2Tree_Impl1_Sum_Interface as Sum0
   val sum_x (self : Type.incsome2tree_tree) : uint32
     requires {Sum0.sum self <= 1000000}
-    ensures { Model1.model result = Sum0.sum self }
-
+    ensures { Model0.model result = Sum0.sum self }
+    
 end
 module IncSome2Tree_Impl1_SumX
   use mach.int.Int
@@ -112,29 +112,20 @@
   use mach.int.UInt32
   use prelude.Prelude
   use Type
-  clone CreusotContracts_Builtins_Impl7_Model as Model1
-  clone IncSome2Tree_Impl1_Sum as Sum0 with function Model0.model = Model1.model
+  clone CreusotContracts_Builtins_Impl7_Model as Model0
+  clone IncSome2Tree_Impl1_Sum as Sum0 with function Model0.model = Model0.model
   use mach.int.Int64
-<<<<<<< HEAD
-  clone CreusotContracts_Builtins_Resolve as Resolve7 with type self = uint32
-  clone CreusotContracts_Builtins_Resolve as Resolve6 with type self = uint32
-  clone CreusotContracts_Builtins_Resolve as Resolve5 with type self = Type.incsome2tree_tree
-  clone CreusotContracts_Builtins_Resolve as Resolve3 with type self = isize
-  clone CreusotContracts_Builtins_Resolve as Resolve2 with type self = Type.incsome2tree_tree
-  clone IncSome2Tree_Impl1_LemmaSumNonneg as LemmaSumNonneg4 with function Sum0.sum = Sum0.sum, axiom .
-=======
   clone CreusotContracts_Builtins_Resolve as Resolve4 with type self = uint32
   clone CreusotContracts_Builtins_Resolve as Resolve3 with type self = uint32
   clone CreusotContracts_Builtins_Resolve as Resolve2 with type self = Type.incsome2tree_tree
   clone CreusotContracts_Builtins_Resolve as Resolve1 with type self = isize
   clone CreusotContracts_Builtins_Resolve as Resolve0 with type self = Type.incsome2tree_tree
   clone IncSome2Tree_Impl1_LemmaSumNonneg as LemmaSumNonneg0 with function Sum0.sum = Sum0.sum, axiom .
->>>>>>> afde4178
   let rec cfg sum_x (self : Type.incsome2tree_tree) : uint32
     requires {Sum0.sum self <= 1000000}
-    ensures { Model1.model result = Sum0.sum self }
-
-   =
+    ensures { Model0.model result = Sum0.sum self }
+    
+   = 
   var _0 : uint32;
   var self_1 : Type.incsome2tree_tree;
   var _2 : isize;
@@ -163,55 +154,24 @@
       end
   }
   BB1 {
-<<<<<<< HEAD
-    assume { Resolve3.resolve _2 };
-    goto BB4
-  }
-  BB2 {
-    assume { Resolve2.resolve self_1 };
-    assume { Resolve3.resolve _2 };
-=======
     assume { Resolve1.resolve _2 };
     goto BB4
   }
   BB2 {
     assume { Resolve0.resolve self_1 };
     assume { Resolve1.resolve _2 };
->>>>>>> afde4178
     _0 <- (0 : uint32);
     goto BB9
   }
   BB3 {
-<<<<<<< HEAD
-    assume { Resolve2.resolve self_1 };
-    assume { Resolve3.resolve _2 };
-=======
     assume { Resolve0.resolve self_1 };
     assume { Resolve1.resolve _2 };
->>>>>>> afde4178
     absurd
   }
   BB4 {
     tl_3 <- (let Type.IncSome2Tree_Tree_Node a _ _ = self_1 in a);
     a_4 <- (let Type.IncSome2Tree_Tree_Node _ a _ = self_1 in a);
     tr_5 <- (let Type.IncSome2Tree_Tree_Node _ _ a = self_1 in a);
-<<<<<<< HEAD
-    assume { Resolve2.resolve self_1 };
-    _7 <- tl_3;
-    _6 <- LemmaSumNonneg4.lemma_sum_nonneg _7;
-    goto BB5
-  }
-  BB5 {
-    assume { Resolve2.resolve _7 };
-    _9 <- tr_5;
-    _8 <- LemmaSumNonneg4.lemma_sum_nonneg _9;
-    goto BB6
-  }
-  BB6 {
-    assume { Resolve2.resolve _9 };
-    _12 <- tl_3;
-    assume { Resolve5.resolve tl_3 };
-=======
     assume { Resolve0.resolve self_1 };
     _7 <- tl_3;
     _6 <- LemmaSumNonneg0.lemma_sum_nonneg _7;
@@ -227,26 +187,16 @@
     assume { Resolve0.resolve _9 };
     _12 <- tl_3;
     assume { Resolve2.resolve tl_3 };
->>>>>>> afde4178
     _11 <- sum_x _12;
     goto BB7
   }
   BB7 {
-<<<<<<< HEAD
-    assume { Resolve6.resolve _13 };
-    _13 <- a_4;
-    assume { Resolve7.resolve a_4 };
-    _10 <- _11 + _13;
-    _15 <- tr_5;
-    assume { Resolve5.resolve tr_5 };
-=======
     assume { Resolve3.resolve _13 };
     _13 <- a_4;
     assume { Resolve4.resolve a_4 };
     _10 <- _11 + _13;
     _15 <- tr_5;
     assume { Resolve2.resolve tr_5 };
->>>>>>> afde4178
     _14 <- sum_x _15;
     goto BB8
   }
@@ -257,47 +207,47 @@
   BB9 {
     return _0
   }
-
+  
 end
 module CreusotContracts_Builtins_Impl1_Model_Interface
-  type t
+  type t   
   use prelude.Prelude
   clone CreusotContracts_Builtins_Model as Model0 with type self = t
   function model (self : borrowed t) : Model0.modelty
 end
 module CreusotContracts_Builtins_Impl1_Model
-  type t
+  type t   
   use prelude.Prelude
   clone CreusotContracts_Builtins_Model as Model0 with type self = t
   clone CreusotContracts_Builtins_Impl1_Model_Interface as Model1 with type t = t
-  function model (self : borrowed t) : Model0.modelty =
+  function model (self : borrowed t) : Model0.modelty = 
     Model1.model self
 end
 module CreusotContracts_Builtins_Impl7
   use mach.int.Int
   use mach.int.UInt32
   clone export CreusotContracts_Builtins_Impl7_Model
-  type modelty  =
+  type modelty  = 
     int
   clone export CreusotContracts_Builtins_Model with type self = uint32, type modelty = modelty, function model = model
 end
 module CreusotContracts_Builtins_Impl19_Resolve_Interface
-  type t
+  type t   
   use prelude.Prelude
   predicate resolve (self : borrowed t)
 end
 module CreusotContracts_Builtins_Impl19_Resolve
-  type t
-  use prelude.Prelude
-  predicate resolve (self : borrowed t) =
+  type t   
+  use prelude.Prelude
+  predicate resolve (self : borrowed t) = 
      ^ self =  * self
 end
 module Rand_Random_Interface
-  type t
+  type t   
   val random () : t
 end
 module Rand_Random
-  type t
+  type t   
   val random () : t
 end
 module IncSome2Tree_Impl1_TakeSomeRest_Interface
@@ -305,53 +255,41 @@
   use mach.int.Int
   use mach.int.UInt32
   use Type
-  clone CreusotContracts_Builtins_Impl7_Model_Interface as Model2
-  clone CreusotContracts_Builtins_Impl1_Model_Interface as Model1 with type t = uint32
+  clone CreusotContracts_Builtins_Impl7_Model_Interface as Model1
+  clone CreusotContracts_Builtins_Impl1_Model_Interface as Model0 with type t = uint32
   clone IncSome2Tree_Impl1_Sum_Interface as Sum0
   val take_some_rest (self : borrowed (Type.incsome2tree_tree)) : (borrowed uint32, borrowed (Type.incsome2tree_tree))
     ensures { Sum0.sum ( * (let (_, a) = result in a)) <= Sum0.sum ( * self) }
-    ensures { Model1.model (let (a, _) = result in a) <= Sum0.sum ( * self) }
-    ensures { Sum0.sum ( ^ self) - Sum0.sum ( * self) = Model2.model ( ^ (let (a, _) = result in a)) + Sum0.sum ( ^ (let (_, a) = result in a)) - Model1.model (let (a, _) = result in a) - Sum0.sum ( * (let (_, a) = result in a)) }
-
+    ensures { Model0.model (let (a, _) = result in a) <= Sum0.sum ( * self) }
+    ensures { Sum0.sum ( ^ self) - Sum0.sum ( * self) = Model1.model ( ^ (let (a, _) = result in a)) + Sum0.sum ( ^ (let (_, a) = result in a)) - Model0.model (let (a, _) = result in a) - Sum0.sum ( * (let (_, a) = result in a)) }
+    
 end
 module IncSome2Tree_Impl1_TakeSomeRest
   use prelude.Prelude
   use mach.int.Int
   use mach.int.UInt32
   use Type
-  clone CreusotContracts_Builtins_Impl7 as Model3
-  clone CreusotContracts_Builtins_Impl1_Model as Model1 with type t = uint32, type Model0.modelty = Model3.modelty,
-  function Model0.model = Model3.model
-  clone CreusotContracts_Builtins_Impl7_Model as Model2
-  clone IncSome2Tree_Impl1_Sum as Sum0 with function Model0.model = Model2.model
+  clone CreusotContracts_Builtins_Impl7 as Model2
+  clone CreusotContracts_Builtins_Impl1_Model as Model0 with type t = uint32, type Model0.modelty = Model2.modelty,
+  function Model0.model = Model2.model
+  clone CreusotContracts_Builtins_Impl7_Model as Model1
+  clone IncSome2Tree_Impl1_Sum as Sum0 with function Model0.model = Model1.model
   use mach.int.Int64
-<<<<<<< HEAD
-  clone CreusotContracts_Builtins_Impl19_Resolve as Resolve12 with type t = Type.incsome2tree_tree
-  clone CreusotContracts_Builtins_Impl19_Resolve as Resolve11 with type t = uint32
-  clone CreusotContracts_Builtins_Resolve as Resolve10 with type self = bool
-  clone Rand_Random_Interface as Random9 with type t = bool
-  clone CreusotContracts_Builtins_Resolve as Resolve8 with type self = Type.incsome2tree_tree
-  clone CreusotContracts_Builtins_Resolve as Resolve6 with type self = ()
-  clone CreusotContracts_Builtins_Resolve as Resolve5 with type self = isize
-  clone CreusotContracts_Builtins_Impl19_Resolve as Resolve4 with type t = Type.incsome2tree_tree
-  clone IncSome2Tree_Impl1_LemmaSumNonneg as LemmaSumNonneg7 with function Sum0.sum = Sum0.sum, axiom .
-=======
-  clone CreusotContracts_Builtins_Impl12_Resolve as Resolve6 with type t = Type.incsome2tree_tree
-  clone CreusotContracts_Builtins_Impl12_Resolve as Resolve5 with type t = uint32
+  clone CreusotContracts_Builtins_Impl19_Resolve as Resolve6 with type t = Type.incsome2tree_tree
+  clone CreusotContracts_Builtins_Impl19_Resolve as Resolve5 with type t = uint32
   clone CreusotContracts_Builtins_Resolve as Resolve4 with type self = bool
   clone Rand_Random_Interface as Random0 with type t = bool
   clone CreusotContracts_Builtins_Resolve as Resolve3 with type self = Type.incsome2tree_tree
   clone CreusotContracts_Builtins_Resolve as Resolve2 with type self = ()
   clone CreusotContracts_Builtins_Resolve as Resolve1 with type self = isize
-  clone CreusotContracts_Builtins_Impl12_Resolve as Resolve0 with type t = Type.incsome2tree_tree
+  clone CreusotContracts_Builtins_Impl19_Resolve as Resolve0 with type t = Type.incsome2tree_tree
   clone IncSome2Tree_Impl1_LemmaSumNonneg as LemmaSumNonneg0 with function Sum0.sum = Sum0.sum, axiom .
->>>>>>> afde4178
   let rec cfg take_some_rest (self : borrowed (Type.incsome2tree_tree)) : (borrowed uint32, borrowed (Type.incsome2tree_tree))
     ensures { Sum0.sum ( * (let (_, a) = result in a)) <= Sum0.sum ( * self) }
-    ensures { Model1.model (let (a, _) = result in a) <= Sum0.sum ( * self) }
-    ensures { Sum0.sum ( ^ self) - Sum0.sum ( * self) = Model2.model ( ^ (let (a, _) = result in a)) + Sum0.sum ( ^ (let (_, a) = result in a)) - Model1.model (let (a, _) = result in a) - Sum0.sum ( * (let (_, a) = result in a)) }
-
-   =
+    ensures { Model0.model (let (a, _) = result in a) <= Sum0.sum ( * self) }
+    ensures { Sum0.sum ( ^ self) - Sum0.sum ( * self) = Model1.model ( ^ (let (a, _) = result in a)) + Sum0.sum ( ^ (let (_, a) = result in a)) - Model0.model (let (a, _) = result in a) - Sum0.sum ( * (let (_, a) = result in a)) }
+    
+   = 
   var _0 : (borrowed uint32, borrowed (Type.incsome2tree_tree));
   var self_1 : borrowed (Type.incsome2tree_tree);
   var _2 : isize;
@@ -385,19 +323,6 @@
       end
   }
   BB1 {
-<<<<<<< HEAD
-    assume { Resolve5.resolve _2 };
-    goto BB4
-  }
-  BB2 {
-    assume { Resolve4.resolve self_1 };
-    assume { Resolve5.resolve _2 };
-    goto BB21
-  }
-  BB3 {
-    assume { Resolve4.resolve self_1 };
-    assume { Resolve5.resolve _2 };
-=======
     assume { Resolve1.resolve _2 };
     goto BB4
   }
@@ -409,7 +334,6 @@
   BB3 {
     assume { Resolve0.resolve self_1 };
     assume { Resolve1.resolve _2 };
->>>>>>> afde4178
     absurd
   }
   BB4 {
@@ -419,22 +343,6 @@
     self_1 <- { self_1 with current = (let Type.IncSome2Tree_Tree_Node a b c =  * self_1 in Type.IncSome2Tree_Tree_Node a ( ^ ma_4) c) };
     mtr_5 <- borrow_mut (let Type.IncSome2Tree_Tree_Node _ _ a =  * self_1 in a);
     self_1 <- { self_1 with current = (let Type.IncSome2Tree_Tree_Node a b c =  * self_1 in Type.IncSome2Tree_Tree_Node a b ( ^ mtr_5)) };
-<<<<<<< HEAD
-    assume { Resolve4.resolve self_1 };
-    _7 <-  * mtl_3;
-    _6 <- LemmaSumNonneg7.lemma_sum_nonneg _7;
-    goto BB5
-  }
-  BB5 {
-    assume { Resolve8.resolve _7 };
-    _9 <-  * mtr_5;
-    _8 <- LemmaSumNonneg7.lemma_sum_nonneg _9;
-    goto BB6
-  }
-  BB6 {
-    assume { Resolve8.resolve _9 };
-    _10 <- Random9.random ();
-=======
     assume { Resolve0.resolve self_1 };
     _7 <-  * mtl_3;
     _6 <- LemmaSumNonneg0.lemma_sum_nonneg _7;
@@ -449,7 +357,6 @@
   BB6 {
     assume { Resolve3.resolve _9 };
     _10 <- Random0.random ();
->>>>>>> afde4178
     goto BB7
   }
   BB7 {
@@ -460,19 +367,11 @@
       end
   }
   BB8 {
-<<<<<<< HEAD
-    assume { Resolve10.resolve _10 };
-    _11 <- borrow_mut ( * ma_4);
-    ma_4 <- { ma_4 with current = ( ^ _11) };
-    assume { Resolve11.resolve ma_4 };
-    _14 <- Random9.random ();
-=======
     assume { Resolve4.resolve _10 };
     _11 <- borrow_mut ( * ma_4);
     ma_4 <- { ma_4 with current = ( ^ _11) };
     assume { Resolve5.resolve ma_4 };
     _14 <- Random0.random ();
->>>>>>> afde4178
     goto BB9
   }
   BB9 {
@@ -483,24 +382,6 @@
       end
   }
   BB10 {
-<<<<<<< HEAD
-    assume { Resolve12.resolve mtr_5 };
-    assume { Resolve10.resolve _14 };
-    _15 <- borrow_mut ( * mtl_3);
-    mtl_3 <- { mtl_3 with current = ( ^ _15) };
-    assume { Resolve12.resolve mtl_3 };
-    _13 <- borrow_mut ( * _15);
-    _15 <- { _15 with current = ( ^ _13) };
-    assume { Resolve4.resolve _15 };
-    goto BB12
-  }
-  BB11 {
-    assume { Resolve12.resolve mtl_3 };
-    assume { Resolve10.resolve _14 };
-    _13 <- borrow_mut ( * mtr_5);
-    mtr_5 <- { mtr_5 with current = ( ^ _13) };
-    assume { Resolve12.resolve mtr_5 };
-=======
     assume { Resolve6.resolve mtr_5 };
     assume { Resolve4.resolve _14 };
     _15 <- borrow_mut ( * mtl_3);
@@ -517,30 +398,19 @@
     _13 <- borrow_mut ( * mtr_5);
     mtr_5 <- { mtr_5 with current = ( ^ _13) };
     assume { Resolve6.resolve mtr_5 };
->>>>>>> afde4178
     goto BB12
   }
   BB12 {
     _12 <- borrow_mut ( * _13);
     _13 <- { _13 with current = ( ^ _12) };
-<<<<<<< HEAD
-    assume { Resolve4.resolve _13 };
-=======
     assume { Resolve0.resolve _13 };
->>>>>>> afde4178
     _0 <- (_11, _12);
     goto BB20
   }
   BB13 {
-<<<<<<< HEAD
-    assume { Resolve11.resolve ma_4 };
-    assume { Resolve10.resolve _10 };
-    _16 <- Random9.random ();
-=======
     assume { Resolve5.resolve ma_4 };
     assume { Resolve4.resolve _10 };
     _16 <- Random0.random ();
->>>>>>> afde4178
     goto BB14
   }
   BB14 {
@@ -551,19 +421,11 @@
       end
   }
   BB15 {
-<<<<<<< HEAD
-    assume { Resolve12.resolve mtr_5 };
-    assume { Resolve10.resolve _16 };
-    _17 <- borrow_mut ( * mtl_3);
-    mtl_3 <- { mtl_3 with current = ( ^ _17) };
-    assume { Resolve12.resolve mtl_3 };
-=======
     assume { Resolve6.resolve mtr_5 };
     assume { Resolve4.resolve _16 };
     _17 <- borrow_mut ( * mtl_3);
     mtl_3 <- { mtl_3 with current = ( ^ _17) };
     assume { Resolve6.resolve mtl_3 };
->>>>>>> afde4178
     _0 <- take_some_rest _17;
     goto BB16
   }
@@ -571,19 +433,11 @@
     goto BB19
   }
   BB17 {
-<<<<<<< HEAD
-    assume { Resolve12.resolve mtl_3 };
-    assume { Resolve10.resolve _16 };
-    _18 <- borrow_mut ( * mtr_5);
-    mtr_5 <- { mtr_5 with current = ( ^ _18) };
-    assume { Resolve12.resolve mtr_5 };
-=======
     assume { Resolve6.resolve mtl_3 };
     assume { Resolve4.resolve _16 };
     _18 <- borrow_mut ( * mtr_5);
     mtr_5 <- { mtr_5 with current = ( ^ _18) };
     assume { Resolve6.resolve mtr_5 };
->>>>>>> afde4178
     _0 <- take_some_rest _18;
     goto BB18
   }
@@ -601,42 +455,38 @@
   }
   BB22 {
     _20 <- ();
-<<<<<<< HEAD
-    assume { Resolve6.resolve _20 };
-=======
     assume { Resolve2.resolve _20 };
->>>>>>> afde4178
     goto BB21
   }
-
+  
 end
 module CreusotContracts_Builtins_Impl18_Resolve_Interface
-  type t1
-  type t2
+  type t1   
+  type t2   
   predicate resolve (self : (t1, t2))
 end
 module CreusotContracts_Builtins_Impl18_Resolve
-  type t1
-  type t2
+  type t1   
+  type t2   
   clone CreusotContracts_Builtins_Resolve as Resolve1 with type self = t2
   clone CreusotContracts_Builtins_Resolve as Resolve0 with type self = t1
-  predicate resolve (self : (t1, t2)) =
+  predicate resolve (self : (t1, t2)) = 
     Resolve0.resolve (let (a, _) = self in a) && Resolve1.resolve (let (_, a) = self in a)
 end
 module Core_Panicking_Panic_Interface
   use prelude.Prelude
   val panic (expr : string) : ()
     ensures { false }
-
+    
 end
 module Core_Panicking_Panic
   use prelude.Prelude
   val panic (expr : string) : ()
     ensures { false }
-
+    
 end
 module CreusotContracts_Builtins_Impl19
-  type t
+  type t   
   use prelude.Prelude
   clone export CreusotContracts_Builtins_Impl19_Resolve with type t = t
   clone export CreusotContracts_Builtins_Resolve with type self = borrowed t, predicate resolve = resolve
@@ -646,60 +496,43 @@
   use mach.int.Int32
   use Type
   use mach.int.UInt32
-  clone CreusotContracts_Builtins_Impl7_Model_Interface as Model1
+  clone CreusotContracts_Builtins_Impl7_Model_Interface as Model0
   clone IncSome2Tree_Impl1_Sum_Interface as Sum0
   val inc_some_2_tree (t : Type.incsome2tree_tree) (j : uint32) (k : uint32) : ()
-    requires {Sum0.sum t + Model1.model j + Model1.model k <= 1000000}
-
+    requires {Sum0.sum t + Model0.model j + Model0.model k <= 1000000}
+    
 end
 module IncSome2Tree_IncSome2Tree
   use mach.int.Int
   use mach.int.Int32
   use Type
   use mach.int.UInt32
-  clone CreusotContracts_Builtins_Impl7_Model as Model1
-  clone IncSome2Tree_Impl1_Sum as Sum0 with function Model0.model = Model1.model
-  use prelude.Prelude
-<<<<<<< HEAD
-  clone CreusotContracts_Builtins_Impl7 as Model15
-  clone CreusotContracts_Builtins_Impl1_Model as Model12 with type t = uint32, type Model0.modelty = Model15.modelty,
-  function Model0.model = Model15.model
-  clone CreusotContracts_Builtins_Resolve as Resolve11 with type self = Type.incsome2tree_tree
-  clone CreusotContracts_Builtins_Resolve as Resolve10 with type self = ()
-  clone Core_Panicking_Panic_Interface as Panic9
-  clone CreusotContracts_Builtins_Resolve as Resolve8 with type self = bool
-  clone CreusotContracts_Builtins_Resolve as Resolve7 with type self = uint32
-  clone CreusotContracts_Builtins_Impl19 as Resolve14 with type t = Type.incsome2tree_tree
-  clone CreusotContracts_Builtins_Impl19 as Resolve13 with type t = uint32
-  clone CreusotContracts_Builtins_Impl18_Resolve as Resolve6 with type t1 = borrowed uint32,
-  type t2 = borrowed (Type.incsome2tree_tree), predicate Resolve0.resolve = Resolve13.resolve,
-  predicate Resolve1.resolve = Resolve14.resolve
-  clone CreusotContracts_Builtins_Impl19_Resolve as Resolve5 with type t = Type.incsome2tree_tree
-  clone CreusotContracts_Builtins_Impl19_Resolve as Resolve4 with type t = uint32
-  clone IncSome2Tree_Impl1_TakeSomeRest_Interface as TakeSomeRest3 with function Sum0.sum = Sum0.sum,
-  function Model1.model = Model12.model, function Model2.model = Model1.model
-  clone IncSome2Tree_Impl1_SumX_Interface as SumX2 with function Sum0.sum = Sum0.sum,
-  function Model1.model = Model1.model
-=======
+  clone CreusotContracts_Builtins_Impl7_Model as Model0
+  clone IncSome2Tree_Impl1_Sum as Sum0 with function Model0.model = Model0.model
+  use prelude.Prelude
+  clone CreusotContracts_Builtins_Impl7 as Model2
+  clone CreusotContracts_Builtins_Impl1_Model as Model1 with type t = uint32, type Model0.modelty = Model2.modelty,
+  function Model0.model = Model2.model
   clone CreusotContracts_Builtins_Resolve as Resolve6 with type self = Type.incsome2tree_tree
   clone CreusotContracts_Builtins_Resolve as Resolve5 with type self = ()
   clone Core_Panicking_Panic_Interface as Panic0
   clone CreusotContracts_Builtins_Resolve as Resolve4 with type self = bool
   clone CreusotContracts_Builtins_Resolve as Resolve3 with type self = uint32
-  clone CreusotContracts_Builtins_Impl12 as Resolve8 with type t = Type.incsome2tree_tree
-  clone CreusotContracts_Builtins_Impl12 as Resolve7 with type t = uint32
-  clone CreusotContracts_Builtins_Impl11_Resolve as Resolve2 with type t1 = borrowed uint32,
+  clone CreusotContracts_Builtins_Impl19 as Resolve8 with type t = Type.incsome2tree_tree
+  clone CreusotContracts_Builtins_Impl19 as Resolve7 with type t = uint32
+  clone CreusotContracts_Builtins_Impl18_Resolve as Resolve2 with type t1 = borrowed uint32,
   type t2 = borrowed (Type.incsome2tree_tree), predicate Resolve0.resolve = Resolve7.resolve,
   predicate Resolve1.resolve = Resolve8.resolve
-  clone CreusotContracts_Builtins_Impl12_Resolve as Resolve1 with type t = Type.incsome2tree_tree
-  clone CreusotContracts_Builtins_Impl12_Resolve as Resolve0 with type t = uint32
-  clone IncSome2Tree_Impl1_TakeSomeRest_Interface as TakeSomeRest0 with function Sum0.sum = Sum0.sum
-  clone IncSome2Tree_Impl1_SumX_Interface as SumX0 with function Sum0.sum = Sum0.sum
->>>>>>> afde4178
+  clone CreusotContracts_Builtins_Impl19_Resolve as Resolve1 with type t = Type.incsome2tree_tree
+  clone CreusotContracts_Builtins_Impl19_Resolve as Resolve0 with type t = uint32
+  clone IncSome2Tree_Impl1_TakeSomeRest_Interface as TakeSomeRest0 with function Sum0.sum = Sum0.sum,
+  function Model0.model = Model1.model, function Model1.model = Model0.model
+  clone IncSome2Tree_Impl1_SumX_Interface as SumX0 with function Sum0.sum = Sum0.sum,
+  function Model0.model = Model0.model
   let rec cfg inc_some_2_tree (t : Type.incsome2tree_tree) (j : uint32) (k : uint32) : ()
-    requires {Sum0.sum t + Model1.model j + Model1.model k <= 1000000}
-
-   =
+    requires {Sum0.sum t + Model0.model j + Model0.model k <= 1000000}
+    
+   = 
   var _0 : ();
   var t_1 : Type.incsome2tree_tree;
   var j_2 : uint32;
@@ -734,62 +567,12 @@
   }
   BB0 {
     _5 <- t_1;
-<<<<<<< HEAD
-    sum0_4 <- SumX2.sum_x _5;
-=======
     sum0_4 <- SumX0.sum_x _5;
->>>>>>> afde4178
     goto BB1
   }
   BB1 {
     _9 <- borrow_mut t_1;
     t_1 <-  ^ _9;
-<<<<<<< HEAD
-    _8 <- TakeSomeRest3.take_some_rest _9;
-    goto BB2
-  }
-  BB2 {
-    assume { Resolve4.resolve ma_6 };
-    ma_6 <- (let (a, _) = _8 in a);
-    assume { Resolve5.resolve mt_7 };
-    mt_7 <- (let (_, a) = _8 in a);
-    assume { Resolve6.resolve _8 };
-    _12 <- borrow_mut ( * mt_7);
-    mt_7 <- { mt_7 with current = ( ^ _12) };
-    assume { Resolve5.resolve mt_7 };
-    _11 <- TakeSomeRest3.take_some_rest _12;
-    goto BB3
-  }
-  BB3 {
-    assume { Resolve4.resolve mb_10 };
-    mb_10 <- (let (a, _) = _11 in a);
-    assume { Resolve6.resolve _11 };
-    assume { Resolve7.resolve _13 };
-    _13 <- j_2;
-    ma_6 <- { ma_6 with current = ( * ma_6 + _13) };
-    assume { Resolve4.resolve ma_6 };
-    assume { Resolve7.resolve _13 };
-    assume { Resolve7.resolve _14 };
-    _14 <- k_3;
-    mb_10 <- { mb_10 with current = ( * mb_10 + _14) };
-    assume { Resolve4.resolve mb_10 };
-    assume { Resolve7.resolve _14 };
-    _19 <- t_1;
-    _18 <- SumX2.sum_x _19;
-    goto BB4
-  }
-  BB4 {
-    assume { Resolve7.resolve _22 };
-    _22 <- sum0_4;
-    assume { Resolve7.resolve sum0_4 };
-    assume { Resolve7.resolve _23 };
-    _23 <- j_2;
-    assume { Resolve7.resolve j_2 };
-    _21 <- _22 + _23;
-    assume { Resolve7.resolve _24 };
-    _24 <- k_3;
-    assume { Resolve7.resolve k_3 };
-=======
     _8 <- TakeSomeRest0.take_some_rest _9;
     goto BB2
   }
@@ -834,7 +617,6 @@
     assume { Resolve3.resolve _24 };
     _24 <- k_3;
     assume { Resolve3.resolve k_3 };
->>>>>>> afde4178
     _20 <- _21 + _24;
     _17 <- _18 = _20;
     _16 <- not _17;
@@ -845,15 +627,6 @@
       end
   }
   BB5 {
-<<<<<<< HEAD
-    assume { Resolve8.resolve _16 };
-    absurd
-  }
-  BB6 {
-    assume { Resolve8.resolve _16 };
-    _15 <- ();
-    assume { Resolve10.resolve _15 };
-=======
     assume { Resolve4.resolve _16 };
     absurd
   }
@@ -861,22 +634,17 @@
     assume { Resolve4.resolve _16 };
     _15 <- ();
     assume { Resolve5.resolve _15 };
->>>>>>> afde4178
     _0 <- ();
     goto BB7
   }
   BB7 {
-<<<<<<< HEAD
-    assume { Resolve11.resolve t_1 };
-=======
     assume { Resolve6.resolve t_1 };
->>>>>>> afde4178
     return _0
   }
-
+  
 end
 module CreusotContracts_WellFounded
-  type self
+  type self   
 end
 module IncSome2Tree_Impl0
   use Type
