module Type
  use Ref
  use mach.int.Int
  use mach.int.Int32
  use mach.int.Int64
  use mach.int.UInt32
  use mach.int.UInt64
  use string.Char
  use floating_point.Single
  use floating_point.Double
  use prelude.Prelude
  type incsometree_tree  =
    | IncSomeTree_Tree_Node (incsometree_tree) uint32 (incsometree_tree)
    | IncSomeTree_Tree_Leaf

end
module CreusotContracts_Builtins_Model
  type self
  type modelty
  function model (self : self) : modelty
end
module CreusotContracts_Builtins_Impl7_Model_Interface
  use mach.int.Int
  use mach.int.UInt32
  function model (self : uint32) : int
end
module CreusotContracts_Builtins_Impl7_Model
  use Type
  use mach.int.Int
  use mach.int.UInt32
  function model (self : uint32) : int =
    self
end
module IncSomeTree_Impl1_Sum_Interface
  use mach.int.Int
  use Type
  function sum (self : Type.incsometree_tree) : int
end
module IncSomeTree_Impl1_Sum
  use mach.int.Int
  use Type
  use mach.int.Int32
  clone CreusotContracts_Builtins_Impl7_Model_Interface as Model0
  function sum (self : Type.incsometree_tree) : int =
    match (self) with
      | Type.IncSomeTree_Tree_Node tl a tr -> sum tl + Model0.model a + sum tr
      | Type.IncSomeTree_Tree_Leaf -> 0
      end
end
module IncSomeTree_Impl1_LemmaSumNonneg_Interface
  use mach.int.Int
  use mach.int.Int32
  use prelude.Prelude
  use Type
  clone IncSomeTree_Impl1_Sum_Interface as Sum0
  function lemma_sum_nonneg (self : Type.incsometree_tree) : ()
end
module IncSomeTree_Impl1_LemmaSumNonneg
  use mach.int.Int
  use mach.int.Int32
  use prelude.Prelude
  use Type
  clone IncSomeTree_Impl1_Sum_Interface as Sum0
  function lemma_sum_nonneg (self : Type.incsometree_tree) : ()
  val lemma_sum_nonneg (self : Type.incsometree_tree) : ()
    ensures { Sum0.sum self >= 0 }
    ensures { result = lemma_sum_nonneg self }

  axiom spec : forall self : Type.incsometree_tree . Sum0.sum self >= 0
  axiom def : forall self : Type.incsometree_tree . lemma_sum_nonneg self = match (self) with
    | Type.IncSomeTree_Tree_Node tl _ tr -> let _ = lemma_sum_nonneg tl in let _ = lemma_sum_nonneg tr in ()
    | Type.IncSomeTree_Tree_Leaf -> ()
    end
end
module IncSomeTree_Impl1_LemmaSumNonneg_Impl
  use mach.int.Int
  use mach.int.Int32
  use prelude.Prelude
  use Type
  clone CreusotContracts_Builtins_Impl7_Model as Model1
  clone IncSomeTree_Impl1_Sum as Sum0 with function Model0.model = Model1.model
  let rec lemma_sum_nonneg (self : Type.incsometree_tree) : ()
    ensures { Sum0.sum self >= 0 }
    variant {self}

   =
    match (self) with
      | Type.IncSomeTree_Tree_Node tl _ tr -> let _ = lemma_sum_nonneg tl in let _ = lemma_sum_nonneg tr in ()
      | Type.IncSomeTree_Tree_Leaf -> ()
      end
end
module CreusotContracts_Builtins_Resolve
  type self
  predicate resolve (self : self)
end
module IncSomeTree_Impl1_SumX_Interface
  use mach.int.Int
  use mach.int.Int32
  use mach.int.UInt32
  use prelude.Prelude
  use Type
  clone CreusotContracts_Builtins_Impl7_Model_Interface as Model1
  clone IncSomeTree_Impl1_Sum_Interface as Sum0
  val sum_x (self : Type.incsometree_tree) : uint32
    requires {Sum0.sum self <= 1000000}
    ensures { Model1.model result = Sum0.sum self }

end
module IncSomeTree_Impl1_SumX
  use mach.int.Int
  use mach.int.Int32
  use mach.int.UInt32
  use prelude.Prelude
  use Type
  clone CreusotContracts_Builtins_Impl7_Model as Model1
  clone IncSomeTree_Impl1_Sum as Sum0 with function Model0.model = Model1.model
  use mach.int.Int64
<<<<<<< HEAD
  clone CreusotContracts_Builtins_Resolve as Resolve7 with type self = uint32
  clone CreusotContracts_Builtins_Resolve as Resolve6 with type self = uint32
  clone CreusotContracts_Builtins_Resolve as Resolve5 with type self = Type.incsometree_tree
  clone CreusotContracts_Builtins_Resolve as Resolve3 with type self = isize
  clone CreusotContracts_Builtins_Resolve as Resolve2 with type self = Type.incsometree_tree
  clone IncSomeTree_Impl1_LemmaSumNonneg as LemmaSumNonneg4 with function Sum0.sum = Sum0.sum, axiom .
=======
  clone CreusotContracts_Builtins_Resolve as Resolve4 with type self = uint32
  clone CreusotContracts_Builtins_Resolve as Resolve3 with type self = uint32
  clone CreusotContracts_Builtins_Resolve as Resolve2 with type self = Type.incsometree_tree
  clone CreusotContracts_Builtins_Resolve as Resolve1 with type self = isize
  clone CreusotContracts_Builtins_Resolve as Resolve0 with type self = Type.incsometree_tree
  clone IncSomeTree_Impl1_LemmaSumNonneg as LemmaSumNonneg0 with function Sum0.sum = Sum0.sum, axiom .
>>>>>>> afde4178
  let rec cfg sum_x (self : Type.incsometree_tree) : uint32
    requires {Sum0.sum self <= 1000000}
    ensures { Model1.model result = Sum0.sum self }

   =
  var _0 : uint32;
  var self_1 : Type.incsometree_tree;
  var _2 : isize;
  var tl_3 : Type.incsometree_tree;
  var a_4 : uint32;
  var tr_5 : Type.incsometree_tree;
  var _6 : ();
  var _7 : Type.incsometree_tree;
  var _8 : ();
  var _9 : Type.incsometree_tree;
  var _10 : uint32;
  var _11 : uint32;
  var _12 : Type.incsometree_tree;
  var _13 : uint32;
  var _14 : uint32;
  var _15 : Type.incsometree_tree;
  {
    self_1 <- self;
    goto BB0
  }
  BB0 {
    switch (self_1)
      | Type.IncSomeTree_Tree_Node _ _ _ -> goto BB1
      | Type.IncSomeTree_Tree_Leaf -> goto BB2
      | _ -> goto BB3
      end
  }
  BB1 {
<<<<<<< HEAD
    assume { Resolve3.resolve _2 };
    goto BB4
  }
  BB2 {
    assume { Resolve2.resolve self_1 };
    assume { Resolve3.resolve _2 };
=======
    assume { Resolve1.resolve _2 };
    goto BB4
  }
  BB2 {
    assume { Resolve0.resolve self_1 };
    assume { Resolve1.resolve _2 };
>>>>>>> afde4178
    _0 <- (0 : uint32);
    goto BB9
  }
  BB3 {
<<<<<<< HEAD
    assume { Resolve2.resolve self_1 };
    assume { Resolve3.resolve _2 };
=======
    assume { Resolve0.resolve self_1 };
    assume { Resolve1.resolve _2 };
>>>>>>> afde4178
    absurd
  }
  BB4 {
    tl_3 <- (let Type.IncSomeTree_Tree_Node a _ _ = self_1 in a);
    a_4 <- (let Type.IncSomeTree_Tree_Node _ a _ = self_1 in a);
    tr_5 <- (let Type.IncSomeTree_Tree_Node _ _ a = self_1 in a);
<<<<<<< HEAD
    assume { Resolve2.resolve self_1 };
    _7 <- tl_3;
    _6 <- LemmaSumNonneg4.lemma_sum_nonneg _7;
    goto BB5
  }
  BB5 {
    assume { Resolve2.resolve _7 };
    _9 <- tr_5;
    _8 <- LemmaSumNonneg4.lemma_sum_nonneg _9;
    goto BB6
  }
  BB6 {
    assume { Resolve2.resolve _9 };
    _12 <- tl_3;
    assume { Resolve5.resolve tl_3 };
=======
    assume { Resolve0.resolve self_1 };
    _7 <- tl_3;
    _6 <- LemmaSumNonneg0.lemma_sum_nonneg _7;
    goto BB5
  }
  BB5 {
    assume { Resolve0.resolve _7 };
    _9 <- tr_5;
    _8 <- LemmaSumNonneg0.lemma_sum_nonneg _9;
    goto BB6
  }
  BB6 {
    assume { Resolve0.resolve _9 };
    _12 <- tl_3;
    assume { Resolve2.resolve tl_3 };
>>>>>>> afde4178
    _11 <- sum_x _12;
    goto BB7
  }
  BB7 {
<<<<<<< HEAD
    assume { Resolve6.resolve _13 };
    _13 <- a_4;
    assume { Resolve7.resolve a_4 };
    _10 <- _11 + _13;
    _15 <- tr_5;
    assume { Resolve5.resolve tr_5 };
=======
    assume { Resolve3.resolve _13 };
    _13 <- a_4;
    assume { Resolve4.resolve a_4 };
    _10 <- _11 + _13;
    _15 <- tr_5;
    assume { Resolve2.resolve tr_5 };
>>>>>>> afde4178
    _14 <- sum_x _15;
    goto BB8
  }
  BB8 {
    _0 <- _10 + _14;
    goto BB9
  }
  BB9 {
    return _0
  }

end
module CreusotContracts_Builtins_Impl1_Model_Interface
  type t
  use prelude.Prelude
  clone CreusotContracts_Builtins_Model as Model0 with type self = t
  function model (self : borrowed t) : Model0.modelty
end
module CreusotContracts_Builtins_Impl1_Model
  type t
  use prelude.Prelude
  clone CreusotContracts_Builtins_Model as Model0 with type self = t
  clone CreusotContracts_Builtins_Impl1_Model_Interface as Model1 with type t = t
  function model (self : borrowed t) : Model0.modelty =
    Model1.model self
end
module CreusotContracts_Builtins_Impl7
  use mach.int.Int
  use mach.int.UInt32
  clone export CreusotContracts_Builtins_Impl7_Model
  type modelty  =
    int
  clone export CreusotContracts_Builtins_Model with type self = uint32, type modelty = modelty, function model = model
end
module CreusotContracts_Builtins_Impl19_Resolve_Interface
  type t
  use prelude.Prelude
  predicate resolve (self : borrowed t)
end
module CreusotContracts_Builtins_Impl19_Resolve
  type t
  use prelude.Prelude
  predicate resolve (self : borrowed t) =
     ^ self =  * self
end
module Rand_Random_Interface
  type t
  val random () : t
end
module Rand_Random
  type t
  val random () : t
end
module IncSomeTree_Impl1_TakeSome_Interface
  use prelude.Prelude
  use mach.int.Int
  use mach.int.UInt32
  use Type
  clone CreusotContracts_Builtins_Impl7_Model_Interface as Model2
  clone IncSomeTree_Impl1_Sum_Interface as Sum1
  clone CreusotContracts_Builtins_Impl1_Model_Interface as Model0 with type t = uint32
  val take_some (self : borrowed (Type.incsometree_tree)) : borrowed uint32
    ensures { Model0.model result <= Sum1.sum ( * self) }
    ensures { Sum1.sum ( ^ self) - Sum1.sum ( * self) = Model2.model ( ^ result) - Model0.model result }

end
module IncSomeTree_Impl1_TakeSome
  use prelude.Prelude
  use mach.int.Int
  use mach.int.UInt32
  use Type
  clone CreusotContracts_Builtins_Impl7_Model as Model2
  clone IncSomeTree_Impl1_Sum as Sum1 with function Model0.model = Model2.model
  clone CreusotContracts_Builtins_Impl7 as Model3
  clone CreusotContracts_Builtins_Impl1_Model as Model0 with type t = uint32, type Model0.modelty = Model3.modelty,
  function Model0.model = Model3.model
  use mach.int.Int64
<<<<<<< HEAD
  clone CreusotContracts_Builtins_Impl19_Resolve as Resolve12 with type t = uint32
  clone CreusotContracts_Builtins_Resolve as Resolve11 with type self = bool
  clone CreusotContracts_Builtins_Impl19_Resolve as Resolve10 with type t = Type.incsometree_tree
  clone Rand_Random_Interface as Random9 with type t = bool
  clone CreusotContracts_Builtins_Resolve as Resolve8 with type self = Type.incsometree_tree
  clone CreusotContracts_Builtins_Resolve as Resolve6 with type self = ()
  clone CreusotContracts_Builtins_Resolve as Resolve5 with type self = isize
  clone CreusotContracts_Builtins_Impl19_Resolve as Resolve4 with type t = Type.incsometree_tree
  clone IncSomeTree_Impl1_LemmaSumNonneg as LemmaSumNonneg7 with function Sum0.sum = Sum1.sum, axiom .
=======
  clone CreusotContracts_Builtins_Impl12_Resolve as Resolve6 with type t = uint32
  clone CreusotContracts_Builtins_Resolve as Resolve5 with type self = bool
  clone CreusotContracts_Builtins_Impl12_Resolve as Resolve4 with type t = Type.incsometree_tree
  clone Rand_Random_Interface as Random0 with type t = bool
  clone CreusotContracts_Builtins_Resolve as Resolve3 with type self = Type.incsometree_tree
  clone CreusotContracts_Builtins_Resolve as Resolve2 with type self = ()
  clone CreusotContracts_Builtins_Resolve as Resolve1 with type self = isize
  clone CreusotContracts_Builtins_Impl12_Resolve as Resolve0 with type t = Type.incsometree_tree
  clone IncSomeTree_Impl1_LemmaSumNonneg as LemmaSumNonneg0 with function Sum0.sum = Sum0.sum, axiom .
>>>>>>> afde4178
  let rec cfg take_some (self : borrowed (Type.incsometree_tree)) : borrowed uint32
    ensures { Model0.model result <= Sum1.sum ( * self) }
    ensures { Sum1.sum ( ^ self) - Sum1.sum ( * self) = Model2.model ( ^ result) - Model0.model result }

   =
  var _0 : borrowed uint32;
  var self_1 : borrowed (Type.incsometree_tree);
  var _2 : borrowed uint32;
  var _3 : borrowed uint32;
  var _4 : isize;
  var mtl_5 : borrowed (Type.incsometree_tree);
  var ma_6 : borrowed uint32;
  var mtr_7 : borrowed (Type.incsometree_tree);
  var _8 : borrowed uint32;
  var _9 : ();
  var _10 : Type.incsometree_tree;
  var _11 : ();
  var _12 : Type.incsometree_tree;
  var _13 : borrowed uint32;
  var _14 : bool;
  var _15 : borrowed uint32;
  var _16 : bool;
  var _17 : borrowed uint32;
  var _18 : borrowed uint32;
  var _19 : borrowed (Type.incsometree_tree);
  var _20 : borrowed uint32;
  var _21 : borrowed (Type.incsometree_tree);
  var _22 : ();
  var _23 : ();
  {
    self_1 <- self;
    goto BB0
  }
  BB0 {
    switch ( * self_1)
      | Type.IncSomeTree_Tree_Node _ _ _ -> goto BB1
      | Type.IncSomeTree_Tree_Leaf -> goto BB2
      | _ -> goto BB3
      end
  }
  BB1 {
<<<<<<< HEAD
    assume { Resolve5.resolve _4 };
    goto BB4
  }
  BB2 {
    assume { Resolve4.resolve self_1 };
    assume { Resolve5.resolve _4 };
    goto BB17
  }
  BB3 {
    assume { Resolve4.resolve self_1 };
    assume { Resolve5.resolve _4 };
=======
    assume { Resolve1.resolve _4 };
    goto BB4
  }
  BB2 {
    assume { Resolve0.resolve self_1 };
    assume { Resolve1.resolve _4 };
    goto BB17
  }
  BB3 {
    assume { Resolve0.resolve self_1 };
    assume { Resolve1.resolve _4 };
>>>>>>> afde4178
    absurd
  }
  BB4 {
    mtl_5 <- borrow_mut (let Type.IncSomeTree_Tree_Node a _ _ =  * self_1 in a);
    self_1 <- { self_1 with current = (let Type.IncSomeTree_Tree_Node a b c =  * self_1 in Type.IncSomeTree_Tree_Node ( ^ mtl_5) b c) };
    ma_6 <- borrow_mut (let Type.IncSomeTree_Tree_Node _ a _ =  * self_1 in a);
    self_1 <- { self_1 with current = (let Type.IncSomeTree_Tree_Node a b c =  * self_1 in Type.IncSomeTree_Tree_Node a ( ^ ma_6) c) };
    mtr_7 <- borrow_mut (let Type.IncSomeTree_Tree_Node _ _ a =  * self_1 in a);
    self_1 <- { self_1 with current = (let Type.IncSomeTree_Tree_Node a b c =  * self_1 in Type.IncSomeTree_Tree_Node a b ( ^ mtr_7)) };
<<<<<<< HEAD
    assume { Resolve4.resolve self_1 };
    _10 <-  * mtl_5;
    _9 <- LemmaSumNonneg7.lemma_sum_nonneg _10;
    goto BB5
  }
  BB5 {
    assume { Resolve8.resolve _10 };
    _12 <-  * mtr_7;
    _11 <- LemmaSumNonneg7.lemma_sum_nonneg _12;
    goto BB6
  }
  BB6 {
    assume { Resolve8.resolve _12 };
    _14 <- Random9.random ();
=======
    assume { Resolve0.resolve self_1 };
    _10 <-  * mtl_5;
    _9 <- LemmaSumNonneg0.lemma_sum_nonneg _10;
    goto BB5
  }
  BB5 {
    assume { Resolve3.resolve _10 };
    _12 <-  * mtr_7;
    _11 <- LemmaSumNonneg0.lemma_sum_nonneg _12;
    goto BB6
  }
  BB6 {
    assume { Resolve3.resolve _12 };
    _14 <- Random0.random ();
>>>>>>> afde4178
    goto BB7
  }
  BB7 {
    switch (_14)
      | False -> goto BB9
      | True -> goto BB8
      | _ -> goto BB8
      end
  }
  BB8 {
<<<<<<< HEAD
    assume { Resolve10.resolve mtl_5 };
    assume { Resolve10.resolve mtr_7 };
    assume { Resolve11.resolve _14 };
    _15 <- borrow_mut ( * ma_6);
    ma_6 <- { ma_6 with current = ( ^ _15) };
    assume { Resolve12.resolve ma_6 };
    _13 <- borrow_mut ( * _15);
    _15 <- { _15 with current = ( ^ _13) };
    assume { Resolve12.resolve _15 };
    goto BB16
  }
  BB9 {
    assume { Resolve12.resolve ma_6 };
    assume { Resolve11.resolve _14 };
    _16 <- Random9.random ();
=======
    assume { Resolve4.resolve mtl_5 };
    assume { Resolve4.resolve mtr_7 };
    assume { Resolve5.resolve _14 };
    _15 <- borrow_mut ( * ma_6);
    ma_6 <- { ma_6 with current = ( ^ _15) };
    assume { Resolve6.resolve ma_6 };
    _13 <- borrow_mut ( * _15);
    _15 <- { _15 with current = ( ^ _13) };
    assume { Resolve6.resolve _15 };
    goto BB16
  }
  BB9 {
    assume { Resolve6.resolve ma_6 };
    assume { Resolve5.resolve _14 };
    _16 <- Random0.random ();
>>>>>>> afde4178
    goto BB10
  }
  BB10 {
    switch (_16)
      | False -> goto BB13
      | True -> goto BB11
      | _ -> goto BB11
      end
  }
  BB11 {
<<<<<<< HEAD
    assume { Resolve10.resolve mtr_7 };
    assume { Resolve11.resolve _16 };
    _19 <- borrow_mut ( * mtl_5);
    mtl_5 <- { mtl_5 with current = ( ^ _19) };
    assume { Resolve10.resolve mtl_5 };
=======
    assume { Resolve4.resolve mtr_7 };
    assume { Resolve5.resolve _16 };
    _19 <- borrow_mut ( * mtl_5);
    mtl_5 <- { mtl_5 with current = ( ^ _19) };
    assume { Resolve4.resolve mtl_5 };
>>>>>>> afde4178
    _18 <- take_some _19;
    goto BB12
  }
  BB12 {
    _17 <- borrow_mut ( * _18);
    _18 <- { _18 with current = ( ^ _17) };
<<<<<<< HEAD
    assume { Resolve12.resolve _18 };
    _13 <- borrow_mut ( * _17);
    _17 <- { _17 with current = ( ^ _13) };
    assume { Resolve12.resolve _17 };
    goto BB15
  }
  BB13 {
    assume { Resolve10.resolve mtl_5 };
    assume { Resolve11.resolve _16 };
    _21 <- borrow_mut ( * mtr_7);
    mtr_7 <- { mtr_7 with current = ( ^ _21) };
    assume { Resolve10.resolve mtr_7 };
=======
    assume { Resolve6.resolve _18 };
    _13 <- borrow_mut ( * _17);
    _17 <- { _17 with current = ( ^ _13) };
    assume { Resolve6.resolve _17 };
    goto BB15
  }
  BB13 {
    assume { Resolve4.resolve mtl_5 };
    assume { Resolve5.resolve _16 };
    _21 <- borrow_mut ( * mtr_7);
    mtr_7 <- { mtr_7 with current = ( ^ _21) };
    assume { Resolve4.resolve mtr_7 };
>>>>>>> afde4178
    _20 <- take_some _21;
    goto BB14
  }
  BB14 {
    _13 <- borrow_mut ( * _20);
    _20 <- { _20 with current = ( ^ _13) };
<<<<<<< HEAD
    assume { Resolve12.resolve _20 };
=======
    assume { Resolve6.resolve _20 };
>>>>>>> afde4178
    goto BB15
  }
  BB15 {
    goto BB16
  }
  BB16 {
    _8 <- borrow_mut ( * _13);
    _13 <- { _13 with current = ( ^ _8) };
<<<<<<< HEAD
    assume { Resolve12.resolve _13 };
    _3 <- borrow_mut ( * _8);
    _8 <- { _8 with current = ( ^ _3) };
    assume { Resolve12.resolve _8 };
    _2 <- borrow_mut ( * _3);
    _3 <- { _3 with current = ( ^ _2) };
    assume { Resolve12.resolve _3 };
    _0 <- borrow_mut ( * _2);
    _2 <- { _2 with current = ( ^ _0) };
    assume { Resolve12.resolve _2 };
=======
    assume { Resolve6.resolve _13 };
    _3 <- borrow_mut ( * _8);
    _8 <- { _8 with current = ( ^ _3) };
    assume { Resolve6.resolve _8 };
    _2 <- borrow_mut ( * _3);
    _3 <- { _3 with current = ( ^ _2) };
    assume { Resolve6.resolve _3 };
    _0 <- borrow_mut ( * _2);
    _2 <- { _2 with current = ( ^ _0) };
    assume { Resolve6.resolve _2 };
>>>>>>> afde4178
    return _0
  }
  BB17 {
    goto BB18
  }
  BB18 {
    _23 <- ();
<<<<<<< HEAD
    assume { Resolve6.resolve _23 };
=======
    assume { Resolve2.resolve _23 };
>>>>>>> afde4178
    goto BB17
  }

end
module Core_Panicking_Panic_Interface
  use prelude.Prelude
  val panic (expr : string) : ()
    ensures { false }

end
module Core_Panicking_Panic
  use prelude.Prelude
  val panic (expr : string) : ()
    ensures { false }

end
module IncSomeTree_IncSomeTree_Interface
  use mach.int.Int
  use mach.int.Int32
  use Type
  use mach.int.UInt32
  clone CreusotContracts_Builtins_Impl7_Model_Interface as Model1
  clone IncSomeTree_Impl1_Sum_Interface as Sum0
  val inc_some_tree (t : Type.incsometree_tree) (k : uint32) : ()
    requires {Sum0.sum t + Model1.model k <= 1000000}

end
module IncSomeTree_IncSomeTree
  use mach.int.Int
  use mach.int.Int32
  use Type
  use mach.int.UInt32
  clone CreusotContracts_Builtins_Impl7_Model as Model1
  clone IncSomeTree_Impl1_Sum as Sum0 with function Model0.model = Model1.model
  use prelude.Prelude
<<<<<<< HEAD
  clone CreusotContracts_Builtins_Impl7 as Model11
  clone CreusotContracts_Builtins_Impl1_Model as Model10 with type t = uint32, type Model0.modelty = Model11.modelty,
  function Model0.model = Model11.model
  clone CreusotContracts_Builtins_Resolve as Resolve9 with type self = Type.incsometree_tree
  clone CreusotContracts_Builtins_Resolve as Resolve8 with type self = ()
  clone Core_Panicking_Panic_Interface as Panic7
  clone CreusotContracts_Builtins_Resolve as Resolve6 with type self = bool
  clone CreusotContracts_Builtins_Impl19_Resolve as Resolve5 with type t = uint32
  clone CreusotContracts_Builtins_Resolve as Resolve4 with type self = uint32
  clone IncSomeTree_Impl1_TakeSome_Interface as TakeSome3 with function Model0.model = Model10.model,
  function Sum1.sum = Sum0.sum, function Model2.model = Model1.model
  clone IncSomeTree_Impl1_SumX_Interface as SumX2 with function Sum0.sum = Sum0.sum,
  function Model1.model = Model1.model
=======
  clone CreusotContracts_Builtins_Resolve as Resolve4 with type self = Type.incsometree_tree
  clone CreusotContracts_Builtins_Resolve as Resolve3 with type self = ()
  clone Core_Panicking_Panic_Interface as Panic0
  clone CreusotContracts_Builtins_Resolve as Resolve2 with type self = bool
  clone CreusotContracts_Builtins_Impl12_Resolve as Resolve1 with type t = uint32
  clone CreusotContracts_Builtins_Resolve as Resolve0 with type self = uint32
  clone IncSomeTree_Impl1_TakeSome_Interface as TakeSome0 with function Sum0.sum = Sum0.sum
  clone IncSomeTree_Impl1_SumX_Interface as SumX0 with function Sum0.sum = Sum0.sum
>>>>>>> afde4178
  let rec cfg inc_some_tree (t : Type.incsometree_tree) (k : uint32) : ()
    requires {Sum0.sum t + Model1.model k <= 1000000}

   =
  var _0 : ();
  var t_1 : Type.incsometree_tree;
  var k_2 : uint32;
  var sum0_3 : uint32;
  var _4 : Type.incsometree_tree;
  var ma_5 : borrowed uint32;
  var _6 : borrowed (Type.incsometree_tree);
  var _7 : uint32;
  var _8 : ();
  var _9 : bool;
  var _10 : bool;
  var _11 : uint32;
  var _12 : Type.incsometree_tree;
  var _13 : uint32;
  var _14 : uint32;
  var _15 : uint32;
  var _16 : ();
  {
    t_1 <- t;
    k_2 <- k;
    goto BB0
  }
  BB0 {
    _4 <- t_1;
<<<<<<< HEAD
    sum0_3 <- SumX2.sum_x _4;
=======
    sum0_3 <- SumX0.sum_x _4;
>>>>>>> afde4178
    goto BB1
  }
  BB1 {
    _6 <- borrow_mut t_1;
    t_1 <-  ^ _6;
<<<<<<< HEAD
    ma_5 <- TakeSome3.take_some _6;
    goto BB2
  }
  BB2 {
    assume { Resolve4.resolve _7 };
    _7 <- k_2;
    ma_5 <- { ma_5 with current = ( * ma_5 + _7) };
    assume { Resolve5.resolve ma_5 };
    assume { Resolve4.resolve _7 };
    _12 <- t_1;
    _11 <- SumX2.sum_x _12;
    goto BB3
  }
  BB3 {
    assume { Resolve4.resolve _14 };
    _14 <- sum0_3;
    assume { Resolve4.resolve sum0_3 };
    assume { Resolve4.resolve _15 };
    _15 <- k_2;
    assume { Resolve4.resolve k_2 };
=======
    ma_5 <- TakeSome0.take_some _6;
    goto BB2
  }
  BB2 {
    assume { Resolve0.resolve _7 };
    _7 <- k_2;
    ma_5 <- { ma_5 with current = ( * ma_5 + _7) };
    assume { Resolve1.resolve ma_5 };
    assume { Resolve0.resolve _7 };
    _12 <- t_1;
    _11 <- SumX0.sum_x _12;
    goto BB3
  }
  BB3 {
    assume { Resolve0.resolve _14 };
    _14 <- sum0_3;
    assume { Resolve0.resolve sum0_3 };
    assume { Resolve0.resolve _15 };
    _15 <- k_2;
    assume { Resolve0.resolve k_2 };
>>>>>>> afde4178
    _13 <- _14 + _15;
    _10 <- _11 = _13;
    _9 <- not _10;
    switch (_9)
      | False -> goto BB5
      | True -> goto BB4
      | _ -> goto BB4
      end
  }
  BB4 {
<<<<<<< HEAD
    assume { Resolve6.resolve _9 };
    absurd
  }
  BB5 {
    assume { Resolve6.resolve _9 };
    _8 <- ();
    assume { Resolve8.resolve _8 };
=======
    assume { Resolve2.resolve _9 };
    absurd
  }
  BB5 {
    assume { Resolve2.resolve _9 };
    _8 <- ();
    assume { Resolve3.resolve _8 };
>>>>>>> afde4178
    _0 <- ();
    goto BB6
  }
  BB6 {
<<<<<<< HEAD
    assume { Resolve9.resolve t_1 };
=======
    assume { Resolve4.resolve t_1 };
>>>>>>> afde4178
    return _0
  }

end
module CreusotContracts_WellFounded
  type self
end
module IncSomeTree_Impl0
  use Type
  clone export CreusotContracts_WellFounded with type self = Type.incsometree_tree
end<|MERGE_RESOLUTION|>--- conflicted
+++ resolved
@@ -9,14 +9,14 @@
   use floating_point.Single
   use floating_point.Double
   use prelude.Prelude
-  type incsometree_tree  =
+  type incsometree_tree  = 
     | IncSomeTree_Tree_Node (incsometree_tree) uint32 (incsometree_tree)
     | IncSomeTree_Tree_Leaf
-
+    
 end
 module CreusotContracts_Builtins_Model
-  type self
-  type modelty
+  type self   
+  type modelty   
   function model (self : self) : modelty
 end
 module CreusotContracts_Builtins_Impl7_Model_Interface
@@ -28,7 +28,7 @@
   use Type
   use mach.int.Int
   use mach.int.UInt32
-  function model (self : uint32) : int =
+  function model (self : uint32) : Type.creusotcontracts_builtins_int = 
     self
 end
 module IncSomeTree_Impl1_Sum_Interface
@@ -41,7 +41,7 @@
   use Type
   use mach.int.Int32
   clone CreusotContracts_Builtins_Impl7_Model_Interface as Model0
-  function sum (self : Type.incsometree_tree) : int =
+  function sum (self : Type.incsometree_tree) : int = 
     match (self) with
       | Type.IncSomeTree_Tree_Node tl a tr -> sum tl + Model0.model a + sum tr
       | Type.IncSomeTree_Tree_Leaf -> 0
@@ -65,7 +65,7 @@
   val lemma_sum_nonneg (self : Type.incsometree_tree) : ()
     ensures { Sum0.sum self >= 0 }
     ensures { result = lemma_sum_nonneg self }
-
+    
   axiom spec : forall self : Type.incsometree_tree . Sum0.sum self >= 0
   axiom def : forall self : Type.incsometree_tree . lemma_sum_nonneg self = match (self) with
     | Type.IncSomeTree_Tree_Node tl _ tr -> let _ = lemma_sum_nonneg tl in let _ = lemma_sum_nonneg tr in ()
@@ -77,20 +77,20 @@
   use mach.int.Int32
   use prelude.Prelude
   use Type
-  clone CreusotContracts_Builtins_Impl7_Model as Model1
-  clone IncSomeTree_Impl1_Sum as Sum0 with function Model0.model = Model1.model
+  clone CreusotContracts_Builtins_Impl7_Model as Model0
+  clone IncSomeTree_Impl1_Sum as Sum0 with function Model0.model = Model0.model
   let rec lemma_sum_nonneg (self : Type.incsometree_tree) : ()
     ensures { Sum0.sum self >= 0 }
     variant {self}
-
-   =
+    
+   = 
     match (self) with
       | Type.IncSomeTree_Tree_Node tl _ tr -> let _ = lemma_sum_nonneg tl in let _ = lemma_sum_nonneg tr in ()
       | Type.IncSomeTree_Tree_Leaf -> ()
       end
 end
 module CreusotContracts_Builtins_Resolve
-  type self
+  type self   
   predicate resolve (self : self)
 end
 module IncSomeTree_Impl1_SumX_Interface
@@ -99,12 +99,12 @@
   use mach.int.UInt32
   use prelude.Prelude
   use Type
-  clone CreusotContracts_Builtins_Impl7_Model_Interface as Model1
+  clone CreusotContracts_Builtins_Impl7_Model_Interface as Model0
   clone IncSomeTree_Impl1_Sum_Interface as Sum0
   val sum_x (self : Type.incsometree_tree) : uint32
     requires {Sum0.sum self <= 1000000}
-    ensures { Model1.model result = Sum0.sum self }
-
+    ensures { Model0.model result = Sum0.sum self }
+    
 end
 module IncSomeTree_Impl1_SumX
   use mach.int.Int
@@ -112,29 +112,20 @@
   use mach.int.UInt32
   use prelude.Prelude
   use Type
-  clone CreusotContracts_Builtins_Impl7_Model as Model1
-  clone IncSomeTree_Impl1_Sum as Sum0 with function Model0.model = Model1.model
+  clone CreusotContracts_Builtins_Impl7_Model as Model0
+  clone IncSomeTree_Impl1_Sum as Sum0 with function Model0.model = Model0.model
   use mach.int.Int64
-<<<<<<< HEAD
-  clone CreusotContracts_Builtins_Resolve as Resolve7 with type self = uint32
-  clone CreusotContracts_Builtins_Resolve as Resolve6 with type self = uint32
-  clone CreusotContracts_Builtins_Resolve as Resolve5 with type self = Type.incsometree_tree
-  clone CreusotContracts_Builtins_Resolve as Resolve3 with type self = isize
-  clone CreusotContracts_Builtins_Resolve as Resolve2 with type self = Type.incsometree_tree
-  clone IncSomeTree_Impl1_LemmaSumNonneg as LemmaSumNonneg4 with function Sum0.sum = Sum0.sum, axiom .
-=======
   clone CreusotContracts_Builtins_Resolve as Resolve4 with type self = uint32
   clone CreusotContracts_Builtins_Resolve as Resolve3 with type self = uint32
   clone CreusotContracts_Builtins_Resolve as Resolve2 with type self = Type.incsometree_tree
   clone CreusotContracts_Builtins_Resolve as Resolve1 with type self = isize
   clone CreusotContracts_Builtins_Resolve as Resolve0 with type self = Type.incsometree_tree
   clone IncSomeTree_Impl1_LemmaSumNonneg as LemmaSumNonneg0 with function Sum0.sum = Sum0.sum, axiom .
->>>>>>> afde4178
   let rec cfg sum_x (self : Type.incsometree_tree) : uint32
     requires {Sum0.sum self <= 1000000}
-    ensures { Model1.model result = Sum0.sum self }
-
-   =
+    ensures { Model0.model result = Sum0.sum self }
+    
+   = 
   var _0 : uint32;
   var self_1 : Type.incsometree_tree;
   var _2 : isize;
@@ -163,55 +154,24 @@
       end
   }
   BB1 {
-<<<<<<< HEAD
-    assume { Resolve3.resolve _2 };
-    goto BB4
-  }
-  BB2 {
-    assume { Resolve2.resolve self_1 };
-    assume { Resolve3.resolve _2 };
-=======
     assume { Resolve1.resolve _2 };
     goto BB4
   }
   BB2 {
     assume { Resolve0.resolve self_1 };
     assume { Resolve1.resolve _2 };
->>>>>>> afde4178
     _0 <- (0 : uint32);
     goto BB9
   }
   BB3 {
-<<<<<<< HEAD
-    assume { Resolve2.resolve self_1 };
-    assume { Resolve3.resolve _2 };
-=======
     assume { Resolve0.resolve self_1 };
     assume { Resolve1.resolve _2 };
->>>>>>> afde4178
     absurd
   }
   BB4 {
     tl_3 <- (let Type.IncSomeTree_Tree_Node a _ _ = self_1 in a);
     a_4 <- (let Type.IncSomeTree_Tree_Node _ a _ = self_1 in a);
     tr_5 <- (let Type.IncSomeTree_Tree_Node _ _ a = self_1 in a);
-<<<<<<< HEAD
-    assume { Resolve2.resolve self_1 };
-    _7 <- tl_3;
-    _6 <- LemmaSumNonneg4.lemma_sum_nonneg _7;
-    goto BB5
-  }
-  BB5 {
-    assume { Resolve2.resolve _7 };
-    _9 <- tr_5;
-    _8 <- LemmaSumNonneg4.lemma_sum_nonneg _9;
-    goto BB6
-  }
-  BB6 {
-    assume { Resolve2.resolve _9 };
-    _12 <- tl_3;
-    assume { Resolve5.resolve tl_3 };
-=======
     assume { Resolve0.resolve self_1 };
     _7 <- tl_3;
     _6 <- LemmaSumNonneg0.lemma_sum_nonneg _7;
@@ -227,26 +187,16 @@
     assume { Resolve0.resolve _9 };
     _12 <- tl_3;
     assume { Resolve2.resolve tl_3 };
->>>>>>> afde4178
     _11 <- sum_x _12;
     goto BB7
   }
   BB7 {
-<<<<<<< HEAD
-    assume { Resolve6.resolve _13 };
-    _13 <- a_4;
-    assume { Resolve7.resolve a_4 };
-    _10 <- _11 + _13;
-    _15 <- tr_5;
-    assume { Resolve5.resolve tr_5 };
-=======
     assume { Resolve3.resolve _13 };
     _13 <- a_4;
     assume { Resolve4.resolve a_4 };
     _10 <- _11 + _13;
     _15 <- tr_5;
     assume { Resolve2.resolve tr_5 };
->>>>>>> afde4178
     _14 <- sum_x _15;
     goto BB8
   }
@@ -257,47 +207,47 @@
   BB9 {
     return _0
   }
-
+  
 end
 module CreusotContracts_Builtins_Impl1_Model_Interface
-  type t
+  type t   
   use prelude.Prelude
   clone CreusotContracts_Builtins_Model as Model0 with type self = t
   function model (self : borrowed t) : Model0.modelty
 end
 module CreusotContracts_Builtins_Impl1_Model
-  type t
+  type t   
   use prelude.Prelude
   clone CreusotContracts_Builtins_Model as Model0 with type self = t
   clone CreusotContracts_Builtins_Impl1_Model_Interface as Model1 with type t = t
-  function model (self : borrowed t) : Model0.modelty =
+  function model (self : borrowed t) : Model0.modelty = 
     Model1.model self
 end
 module CreusotContracts_Builtins_Impl7
   use mach.int.Int
   use mach.int.UInt32
   clone export CreusotContracts_Builtins_Impl7_Model
-  type modelty  =
+  type modelty  = 
     int
   clone export CreusotContracts_Builtins_Model with type self = uint32, type modelty = modelty, function model = model
 end
 module CreusotContracts_Builtins_Impl19_Resolve_Interface
-  type t
+  type t   
   use prelude.Prelude
   predicate resolve (self : borrowed t)
 end
 module CreusotContracts_Builtins_Impl19_Resolve
-  type t
-  use prelude.Prelude
-  predicate resolve (self : borrowed t) =
+  type t   
+  use prelude.Prelude
+  predicate resolve (self : borrowed t) = 
      ^ self =  * self
 end
 module Rand_Random_Interface
-  type t
+  type t   
   val random () : t
 end
 module Rand_Random
-  type t
+  type t   
   val random () : t
 end
 module IncSomeTree_Impl1_TakeSome_Interface
@@ -305,51 +255,39 @@
   use mach.int.Int
   use mach.int.UInt32
   use Type
-  clone CreusotContracts_Builtins_Impl7_Model_Interface as Model2
-  clone IncSomeTree_Impl1_Sum_Interface as Sum1
+  clone CreusotContracts_Builtins_Impl7_Model_Interface as Model1
+  clone IncSomeTree_Impl1_Sum_Interface as Sum0
   clone CreusotContracts_Builtins_Impl1_Model_Interface as Model0 with type t = uint32
   val take_some (self : borrowed (Type.incsometree_tree)) : borrowed uint32
-    ensures { Model0.model result <= Sum1.sum ( * self) }
-    ensures { Sum1.sum ( ^ self) - Sum1.sum ( * self) = Model2.model ( ^ result) - Model0.model result }
-
+    ensures { Model0.model result <= Sum0.sum ( * self) }
+    ensures { Sum0.sum ( ^ self) - Sum0.sum ( * self) = Model1.model ( ^ result) - Model0.model result }
+    
 end
 module IncSomeTree_Impl1_TakeSome
   use prelude.Prelude
   use mach.int.Int
   use mach.int.UInt32
   use Type
-  clone CreusotContracts_Builtins_Impl7_Model as Model2
-  clone IncSomeTree_Impl1_Sum as Sum1 with function Model0.model = Model2.model
-  clone CreusotContracts_Builtins_Impl7 as Model3
-  clone CreusotContracts_Builtins_Impl1_Model as Model0 with type t = uint32, type Model0.modelty = Model3.modelty,
-  function Model0.model = Model3.model
+  clone CreusotContracts_Builtins_Impl7_Model as Model1
+  clone IncSomeTree_Impl1_Sum as Sum0 with function Model0.model = Model1.model
+  clone CreusotContracts_Builtins_Impl7 as Model2
+  clone CreusotContracts_Builtins_Impl1_Model as Model0 with type t = uint32, type Model0.modelty = Model2.modelty,
+  function Model0.model = Model2.model
   use mach.int.Int64
-<<<<<<< HEAD
-  clone CreusotContracts_Builtins_Impl19_Resolve as Resolve12 with type t = uint32
-  clone CreusotContracts_Builtins_Resolve as Resolve11 with type self = bool
-  clone CreusotContracts_Builtins_Impl19_Resolve as Resolve10 with type t = Type.incsometree_tree
-  clone Rand_Random_Interface as Random9 with type t = bool
-  clone CreusotContracts_Builtins_Resolve as Resolve8 with type self = Type.incsometree_tree
-  clone CreusotContracts_Builtins_Resolve as Resolve6 with type self = ()
-  clone CreusotContracts_Builtins_Resolve as Resolve5 with type self = isize
+  clone CreusotContracts_Builtins_Impl19_Resolve as Resolve6 with type t = uint32
+  clone CreusotContracts_Builtins_Resolve as Resolve5 with type self = bool
   clone CreusotContracts_Builtins_Impl19_Resolve as Resolve4 with type t = Type.incsometree_tree
-  clone IncSomeTree_Impl1_LemmaSumNonneg as LemmaSumNonneg7 with function Sum0.sum = Sum1.sum, axiom .
-=======
-  clone CreusotContracts_Builtins_Impl12_Resolve as Resolve6 with type t = uint32
-  clone CreusotContracts_Builtins_Resolve as Resolve5 with type self = bool
-  clone CreusotContracts_Builtins_Impl12_Resolve as Resolve4 with type t = Type.incsometree_tree
   clone Rand_Random_Interface as Random0 with type t = bool
   clone CreusotContracts_Builtins_Resolve as Resolve3 with type self = Type.incsometree_tree
   clone CreusotContracts_Builtins_Resolve as Resolve2 with type self = ()
   clone CreusotContracts_Builtins_Resolve as Resolve1 with type self = isize
-  clone CreusotContracts_Builtins_Impl12_Resolve as Resolve0 with type t = Type.incsometree_tree
+  clone CreusotContracts_Builtins_Impl19_Resolve as Resolve0 with type t = Type.incsometree_tree
   clone IncSomeTree_Impl1_LemmaSumNonneg as LemmaSumNonneg0 with function Sum0.sum = Sum0.sum, axiom .
->>>>>>> afde4178
   let rec cfg take_some (self : borrowed (Type.incsometree_tree)) : borrowed uint32
-    ensures { Model0.model result <= Sum1.sum ( * self) }
-    ensures { Sum1.sum ( ^ self) - Sum1.sum ( * self) = Model2.model ( ^ result) - Model0.model result }
-
-   =
+    ensures { Model0.model result <= Sum0.sum ( * self) }
+    ensures { Sum0.sum ( ^ self) - Sum0.sum ( * self) = Model1.model ( ^ result) - Model0.model result }
+    
+   = 
   var _0 : borrowed uint32;
   var self_1 : borrowed (Type.incsometree_tree);
   var _2 : borrowed uint32;
@@ -386,19 +324,6 @@
       end
   }
   BB1 {
-<<<<<<< HEAD
-    assume { Resolve5.resolve _4 };
-    goto BB4
-  }
-  BB2 {
-    assume { Resolve4.resolve self_1 };
-    assume { Resolve5.resolve _4 };
-    goto BB17
-  }
-  BB3 {
-    assume { Resolve4.resolve self_1 };
-    assume { Resolve5.resolve _4 };
-=======
     assume { Resolve1.resolve _4 };
     goto BB4
   }
@@ -410,7 +335,6 @@
   BB3 {
     assume { Resolve0.resolve self_1 };
     assume { Resolve1.resolve _4 };
->>>>>>> afde4178
     absurd
   }
   BB4 {
@@ -420,22 +344,6 @@
     self_1 <- { self_1 with current = (let Type.IncSomeTree_Tree_Node a b c =  * self_1 in Type.IncSomeTree_Tree_Node a ( ^ ma_6) c) };
     mtr_7 <- borrow_mut (let Type.IncSomeTree_Tree_Node _ _ a =  * self_1 in a);
     self_1 <- { self_1 with current = (let Type.IncSomeTree_Tree_Node a b c =  * self_1 in Type.IncSomeTree_Tree_Node a b ( ^ mtr_7)) };
-<<<<<<< HEAD
-    assume { Resolve4.resolve self_1 };
-    _10 <-  * mtl_5;
-    _9 <- LemmaSumNonneg7.lemma_sum_nonneg _10;
-    goto BB5
-  }
-  BB5 {
-    assume { Resolve8.resolve _10 };
-    _12 <-  * mtr_7;
-    _11 <- LemmaSumNonneg7.lemma_sum_nonneg _12;
-    goto BB6
-  }
-  BB6 {
-    assume { Resolve8.resolve _12 };
-    _14 <- Random9.random ();
-=======
     assume { Resolve0.resolve self_1 };
     _10 <-  * mtl_5;
     _9 <- LemmaSumNonneg0.lemma_sum_nonneg _10;
@@ -450,7 +358,6 @@
   BB6 {
     assume { Resolve3.resolve _12 };
     _14 <- Random0.random ();
->>>>>>> afde4178
     goto BB7
   }
   BB7 {
@@ -461,23 +368,6 @@
       end
   }
   BB8 {
-<<<<<<< HEAD
-    assume { Resolve10.resolve mtl_5 };
-    assume { Resolve10.resolve mtr_7 };
-    assume { Resolve11.resolve _14 };
-    _15 <- borrow_mut ( * ma_6);
-    ma_6 <- { ma_6 with current = ( ^ _15) };
-    assume { Resolve12.resolve ma_6 };
-    _13 <- borrow_mut ( * _15);
-    _15 <- { _15 with current = ( ^ _13) };
-    assume { Resolve12.resolve _15 };
-    goto BB16
-  }
-  BB9 {
-    assume { Resolve12.resolve ma_6 };
-    assume { Resolve11.resolve _14 };
-    _16 <- Random9.random ();
-=======
     assume { Resolve4.resolve mtl_5 };
     assume { Resolve4.resolve mtr_7 };
     assume { Resolve5.resolve _14 };
@@ -493,7 +383,6 @@
     assume { Resolve6.resolve ma_6 };
     assume { Resolve5.resolve _14 };
     _16 <- Random0.random ();
->>>>>>> afde4178
     goto BB10
   }
   BB10 {
@@ -504,39 +393,17 @@
       end
   }
   BB11 {
-<<<<<<< HEAD
-    assume { Resolve10.resolve mtr_7 };
-    assume { Resolve11.resolve _16 };
-    _19 <- borrow_mut ( * mtl_5);
-    mtl_5 <- { mtl_5 with current = ( ^ _19) };
-    assume { Resolve10.resolve mtl_5 };
-=======
     assume { Resolve4.resolve mtr_7 };
     assume { Resolve5.resolve _16 };
     _19 <- borrow_mut ( * mtl_5);
     mtl_5 <- { mtl_5 with current = ( ^ _19) };
     assume { Resolve4.resolve mtl_5 };
->>>>>>> afde4178
     _18 <- take_some _19;
     goto BB12
   }
   BB12 {
     _17 <- borrow_mut ( * _18);
     _18 <- { _18 with current = ( ^ _17) };
-<<<<<<< HEAD
-    assume { Resolve12.resolve _18 };
-    _13 <- borrow_mut ( * _17);
-    _17 <- { _17 with current = ( ^ _13) };
-    assume { Resolve12.resolve _17 };
-    goto BB15
-  }
-  BB13 {
-    assume { Resolve10.resolve mtl_5 };
-    assume { Resolve11.resolve _16 };
-    _21 <- borrow_mut ( * mtr_7);
-    mtr_7 <- { mtr_7 with current = ( ^ _21) };
-    assume { Resolve10.resolve mtr_7 };
-=======
     assume { Resolve6.resolve _18 };
     _13 <- borrow_mut ( * _17);
     _17 <- { _17 with current = ( ^ _13) };
@@ -549,18 +416,13 @@
     _21 <- borrow_mut ( * mtr_7);
     mtr_7 <- { mtr_7 with current = ( ^ _21) };
     assume { Resolve4.resolve mtr_7 };
->>>>>>> afde4178
     _20 <- take_some _21;
     goto BB14
   }
   BB14 {
     _13 <- borrow_mut ( * _20);
     _20 <- { _20 with current = ( ^ _13) };
-<<<<<<< HEAD
-    assume { Resolve12.resolve _20 };
-=======
     assume { Resolve6.resolve _20 };
->>>>>>> afde4178
     goto BB15
   }
   BB15 {
@@ -569,18 +431,6 @@
   BB16 {
     _8 <- borrow_mut ( * _13);
     _13 <- { _13 with current = ( ^ _8) };
-<<<<<<< HEAD
-    assume { Resolve12.resolve _13 };
-    _3 <- borrow_mut ( * _8);
-    _8 <- { _8 with current = ( ^ _3) };
-    assume { Resolve12.resolve _8 };
-    _2 <- borrow_mut ( * _3);
-    _3 <- { _3 with current = ( ^ _2) };
-    assume { Resolve12.resolve _3 };
-    _0 <- borrow_mut ( * _2);
-    _2 <- { _2 with current = ( ^ _0) };
-    assume { Resolve12.resolve _2 };
-=======
     assume { Resolve6.resolve _13 };
     _3 <- borrow_mut ( * _8);
     _8 <- { _8 with current = ( ^ _3) };
@@ -591,7 +441,6 @@
     _0 <- borrow_mut ( * _2);
     _2 <- { _2 with current = ( ^ _0) };
     assume { Resolve6.resolve _2 };
->>>>>>> afde4178
     return _0
   }
   BB17 {
@@ -599,74 +448,59 @@
   }
   BB18 {
     _23 <- ();
-<<<<<<< HEAD
-    assume { Resolve6.resolve _23 };
-=======
     assume { Resolve2.resolve _23 };
->>>>>>> afde4178
     goto BB17
   }
-
+  
 end
 module Core_Panicking_Panic_Interface
   use prelude.Prelude
   val panic (expr : string) : ()
     ensures { false }
-
+    
 end
 module Core_Panicking_Panic
   use prelude.Prelude
   val panic (expr : string) : ()
     ensures { false }
-
+    
 end
 module IncSomeTree_IncSomeTree_Interface
   use mach.int.Int
   use mach.int.Int32
   use Type
   use mach.int.UInt32
-  clone CreusotContracts_Builtins_Impl7_Model_Interface as Model1
+  clone CreusotContracts_Builtins_Impl7_Model_Interface as Model0
   clone IncSomeTree_Impl1_Sum_Interface as Sum0
   val inc_some_tree (t : Type.incsometree_tree) (k : uint32) : ()
-    requires {Sum0.sum t + Model1.model k <= 1000000}
-
+    requires {Sum0.sum t + Model0.model k <= 1000000}
+    
 end
 module IncSomeTree_IncSomeTree
   use mach.int.Int
   use mach.int.Int32
   use Type
   use mach.int.UInt32
-  clone CreusotContracts_Builtins_Impl7_Model as Model1
-  clone IncSomeTree_Impl1_Sum as Sum0 with function Model0.model = Model1.model
-  use prelude.Prelude
-<<<<<<< HEAD
-  clone CreusotContracts_Builtins_Impl7 as Model11
-  clone CreusotContracts_Builtins_Impl1_Model as Model10 with type t = uint32, type Model0.modelty = Model11.modelty,
-  function Model0.model = Model11.model
-  clone CreusotContracts_Builtins_Resolve as Resolve9 with type self = Type.incsometree_tree
-  clone CreusotContracts_Builtins_Resolve as Resolve8 with type self = ()
-  clone Core_Panicking_Panic_Interface as Panic7
-  clone CreusotContracts_Builtins_Resolve as Resolve6 with type self = bool
-  clone CreusotContracts_Builtins_Impl19_Resolve as Resolve5 with type t = uint32
-  clone CreusotContracts_Builtins_Resolve as Resolve4 with type self = uint32
-  clone IncSomeTree_Impl1_TakeSome_Interface as TakeSome3 with function Model0.model = Model10.model,
-  function Sum1.sum = Sum0.sum, function Model2.model = Model1.model
-  clone IncSomeTree_Impl1_SumX_Interface as SumX2 with function Sum0.sum = Sum0.sum,
-  function Model1.model = Model1.model
-=======
+  clone CreusotContracts_Builtins_Impl7_Model as Model0
+  clone IncSomeTree_Impl1_Sum as Sum0 with function Model0.model = Model0.model
+  use prelude.Prelude
+  clone CreusotContracts_Builtins_Impl7 as Model2
+  clone CreusotContracts_Builtins_Impl1_Model as Model1 with type t = uint32, type Model0.modelty = Model2.modelty,
+  function Model0.model = Model2.model
   clone CreusotContracts_Builtins_Resolve as Resolve4 with type self = Type.incsometree_tree
   clone CreusotContracts_Builtins_Resolve as Resolve3 with type self = ()
   clone Core_Panicking_Panic_Interface as Panic0
   clone CreusotContracts_Builtins_Resolve as Resolve2 with type self = bool
-  clone CreusotContracts_Builtins_Impl12_Resolve as Resolve1 with type t = uint32
+  clone CreusotContracts_Builtins_Impl19_Resolve as Resolve1 with type t = uint32
   clone CreusotContracts_Builtins_Resolve as Resolve0 with type self = uint32
-  clone IncSomeTree_Impl1_TakeSome_Interface as TakeSome0 with function Sum0.sum = Sum0.sum
-  clone IncSomeTree_Impl1_SumX_Interface as SumX0 with function Sum0.sum = Sum0.sum
->>>>>>> afde4178
+  clone IncSomeTree_Impl1_TakeSome_Interface as TakeSome0 with function Model0.model = Model1.model,
+  function Sum0.sum = Sum0.sum, function Model1.model = Model0.model
+  clone IncSomeTree_Impl1_SumX_Interface as SumX0 with function Sum0.sum = Sum0.sum,
+  function Model0.model = Model0.model
   let rec cfg inc_some_tree (t : Type.incsometree_tree) (k : uint32) : ()
-    requires {Sum0.sum t + Model1.model k <= 1000000}
-
-   =
+    requires {Sum0.sum t + Model0.model k <= 1000000}
+    
+   = 
   var _0 : ();
   var t_1 : Type.incsometree_tree;
   var k_2 : uint32;
@@ -691,38 +525,12 @@
   }
   BB0 {
     _4 <- t_1;
-<<<<<<< HEAD
-    sum0_3 <- SumX2.sum_x _4;
-=======
     sum0_3 <- SumX0.sum_x _4;
->>>>>>> afde4178
     goto BB1
   }
   BB1 {
     _6 <- borrow_mut t_1;
     t_1 <-  ^ _6;
-<<<<<<< HEAD
-    ma_5 <- TakeSome3.take_some _6;
-    goto BB2
-  }
-  BB2 {
-    assume { Resolve4.resolve _7 };
-    _7 <- k_2;
-    ma_5 <- { ma_5 with current = ( * ma_5 + _7) };
-    assume { Resolve5.resolve ma_5 };
-    assume { Resolve4.resolve _7 };
-    _12 <- t_1;
-    _11 <- SumX2.sum_x _12;
-    goto BB3
-  }
-  BB3 {
-    assume { Resolve4.resolve _14 };
-    _14 <- sum0_3;
-    assume { Resolve4.resolve sum0_3 };
-    assume { Resolve4.resolve _15 };
-    _15 <- k_2;
-    assume { Resolve4.resolve k_2 };
-=======
     ma_5 <- TakeSome0.take_some _6;
     goto BB2
   }
@@ -743,7 +551,6 @@
     assume { Resolve0.resolve _15 };
     _15 <- k_2;
     assume { Resolve0.resolve k_2 };
->>>>>>> afde4178
     _13 <- _14 + _15;
     _10 <- _11 = _13;
     _9 <- not _10;
@@ -754,15 +561,6 @@
       end
   }
   BB4 {
-<<<<<<< HEAD
-    assume { Resolve6.resolve _9 };
-    absurd
-  }
-  BB5 {
-    assume { Resolve6.resolve _9 };
-    _8 <- ();
-    assume { Resolve8.resolve _8 };
-=======
     assume { Resolve2.resolve _9 };
     absurd
   }
@@ -770,22 +568,17 @@
     assume { Resolve2.resolve _9 };
     _8 <- ();
     assume { Resolve3.resolve _8 };
->>>>>>> afde4178
     _0 <- ();
     goto BB6
   }
   BB6 {
-<<<<<<< HEAD
-    assume { Resolve9.resolve t_1 };
-=======
     assume { Resolve4.resolve t_1 };
->>>>>>> afde4178
     return _0
   }
-
+  
 end
 module CreusotContracts_WellFounded
-  type self
+  type self   
 end
 module IncSomeTree_Impl0
   use Type
