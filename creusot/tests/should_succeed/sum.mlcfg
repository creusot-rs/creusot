
module Core_Ops_Range_RangeInclusive_Type
  type t_rangeinclusive 'idx =
    | C_RangeInclusive 'idx 'idx bool
    
end
module Core_Cmp_Ordering_Type
  type t_ordering  =
    | C_Less
    | C_Equal
    | C_Greater
    
end
module Core_Option_Option_Type
  type t_option 't =
    | C_None
    | C_Some 't
    
  let function some_0 (self : t_option 't) : 't = [@vc:do_not_keep_trace] [@vc:sp]
    match self with
      | C_None -> any 't
      | C_Some a -> a
      end
end
module Sum_SumFirstN
  use prelude.UInt32
  use seq.Seq
  predicate invariant4 (self : Seq.seq uint32) =
    [#"../../../../creusot-contracts/src/invariant.rs" 8 8 8 12] true
  val invariant4 (self : Seq.seq uint32) : bool
    ensures { result = invariant4 self }
    
  predicate inv4 (_x : Seq.seq uint32)
  val inv4 (_x : Seq.seq uint32) : bool
    ensures { result = inv4 _x }
    
  axiom inv4 : forall x : Seq.seq uint32 . inv4 x = true
  use Core_Option_Option_Type as Core_Option_Option_Type
  predicate invariant3 (self : Core_Option_Option_Type.t_option uint32) =
    [#"../../../../creusot-contracts/src/invariant.rs" 8 8 8 12] true
  val invariant3 (self : Core_Option_Option_Type.t_option uint32) : bool
    ensures { result = invariant3 self }
    
  predicate inv3 (_x : Core_Option_Option_Type.t_option uint32)
  val inv3 (_x : Core_Option_Option_Type.t_option uint32) : bool
    ensures { result = inv3 _x }
    
  axiom inv3 : forall x : Core_Option_Option_Type.t_option uint32 . inv3 x = true
  use Core_Ops_Range_RangeInclusive_Type as Core_Ops_Range_RangeInclusive_Type
  use prelude.Borrow
  predicate invariant2 (self : borrowed (Core_Ops_Range_RangeInclusive_Type.t_rangeinclusive uint32)) =
    [#"../../../../creusot-contracts/src/invariant.rs" 8 8 8 12] true
  val invariant2 (self : borrowed (Core_Ops_Range_RangeInclusive_Type.t_rangeinclusive uint32)) : bool
    ensures { result = invariant2 self }
    
  predicate inv2 (_x : borrowed (Core_Ops_Range_RangeInclusive_Type.t_rangeinclusive uint32))
  val inv2 (_x : borrowed (Core_Ops_Range_RangeInclusive_Type.t_rangeinclusive uint32)) : bool
    ensures { result = inv2 _x }
    
  axiom inv2 : forall x : borrowed (Core_Ops_Range_RangeInclusive_Type.t_rangeinclusive uint32) . inv2 x = true
  predicate invariant1 (self : uint32) =
    [#"../../../../creusot-contracts/src/invariant.rs" 8 8 8 12] true
  val invariant1 (self : uint32) : bool
    ensures { result = invariant1 self }
    
  predicate inv1 (_x : uint32)
  val inv1 (_x : uint32) : bool
    ensures { result = inv1 _x }
    
  axiom inv1 : forall x : uint32 . inv1 x = true
  use seq.Seq
  predicate inv0 (_x : Core_Ops_Range_RangeInclusive_Type.t_rangeinclusive uint32)
  val inv0 (_x : Core_Ops_Range_RangeInclusive_Type.t_rangeinclusive uint32) : bool
    ensures { result = inv0 _x }
    
  use prelude.Int
  function start_log0 (self : Core_Ops_Range_RangeInclusive_Type.t_rangeinclusive uint32) : uint32
  val start_log0 (self : Core_Ops_Range_RangeInclusive_Type.t_rangeinclusive uint32) : uint32
    ensures { result = start_log0 self }
    
  use prelude.UInt32
  use prelude.Int
  function deep_model0 (self : uint32) : int =
    [#"../../../../creusot-contracts/src/std/num.rs" 22 16 22 35] UInt32.to_int self
  val deep_model0 (self : uint32) : int
    ensures { result = deep_model0 self }
    
  use seq.Seq
  function end_log0 (self : Core_Ops_Range_RangeInclusive_Type.t_rangeinclusive uint32) : uint32
  val end_log0 (self : Core_Ops_Range_RangeInclusive_Type.t_rangeinclusive uint32) : uint32
    ensures { result = end_log0 self }
    
  use int.Int
  function is_empty_log0 (self : Core_Ops_Range_RangeInclusive_Type.t_rangeinclusive uint32) : bool
  val is_empty_log0 (self : Core_Ops_Range_RangeInclusive_Type.t_rangeinclusive uint32) : bool
    requires {[#"../../../../creusot-contracts/src/std/ops.rs" 207 20 207 24] inv0 self}
    ensures { result = is_empty_log0 self }
    
  axiom is_empty_log0_spec : forall self : Core_Ops_Range_RangeInclusive_Type.t_rangeinclusive uint32 . ([#"../../../../creusot-contracts/src/std/ops.rs" 207 20 207 24] inv0 self) -> ([#"../../../../creusot-contracts/src/std/ops.rs" 206 4 206 88] not is_empty_log0 self -> deep_model0 (start_log0 self) <= deep_model0 (end_log0 self))
  function range_inclusive_len0 (r : Core_Ops_Range_RangeInclusive_Type.t_rangeinclusive uint32) : int =
    [#"../../../../creusot-contracts/src/std/iter/range.rs" 47 4 50 5] if is_empty_log0 r then
      0
    else
      deep_model0 (end_log0 r) - deep_model0 (start_log0 r) + 1
    
  val range_inclusive_len0 (r : Core_Ops_Range_RangeInclusive_Type.t_rangeinclusive uint32) : int
    requires {[#"../../../../creusot-contracts/src/std/iter/range.rs" 46 62 46 63] inv0 r}
    ensures { result = range_inclusive_len0 r }
    
  axiom range_inclusive_len0_spec : forall r : Core_Ops_Range_RangeInclusive_Type.t_rangeinclusive uint32 . ([#"../../../../creusot-contracts/src/std/iter/range.rs" 46 62 46 63] inv0 r) -> ([#"../../../../creusot-contracts/src/std/iter/range.rs" 45 10 45 43] is_empty_log0 r = (range_inclusive_len0 r = 0))
  use seq.Seq
  predicate produces0 (self : Core_Ops_Range_RangeInclusive_Type.t_rangeinclusive uint32) (visited : Seq.seq uint32) (o : Core_Ops_Range_RangeInclusive_Type.t_rangeinclusive uint32)
    
   =
    [#"../../../../creusot-contracts/src/std/iter/range.rs" 65 8 71 9] Seq.length visited = range_inclusive_len0 self - range_inclusive_len0 o /\ (is_empty_log0 self -> is_empty_log0 o) /\ (is_empty_log0 o \/ end_log0 self = end_log0 o) /\ (forall i : int . 0 <= i /\ i < Seq.length visited -> deep_model0 (Seq.get visited i) = deep_model0 (start_log0 self) + i)
  val produces0 (self : Core_Ops_Range_RangeInclusive_Type.t_rangeinclusive uint32) (visited : Seq.seq uint32) (o : Core_Ops_Range_RangeInclusive_Type.t_rangeinclusive uint32) : bool
    ensures { result = produces0 self visited o }
    
  function produces_trans0 (a : Core_Ops_Range_RangeInclusive_Type.t_rangeinclusive uint32) (ab : Seq.seq uint32) (b : Core_Ops_Range_RangeInclusive_Type.t_rangeinclusive uint32) (bc : Seq.seq uint32) (c : Core_Ops_Range_RangeInclusive_Type.t_rangeinclusive uint32) : ()
    
   =
    [#"../../../../creusot-contracts/src/std/iter/range.rs" 79 4 79 10] ()
  val produces_trans0 (a : Core_Ops_Range_RangeInclusive_Type.t_rangeinclusive uint32) (ab : Seq.seq uint32) (b : Core_Ops_Range_RangeInclusive_Type.t_rangeinclusive uint32) (bc : Seq.seq uint32) (c : Core_Ops_Range_RangeInclusive_Type.t_rangeinclusive uint32) : ()
    requires {[#"../../../../creusot-contracts/src/std/iter/range.rs" 81 15 81 32] produces0 a ab b}
    requires {[#"../../../../creusot-contracts/src/std/iter/range.rs" 82 15 82 32] produces0 b bc c}
    requires {[#"../../../../creusot-contracts/src/std/iter/range.rs" 84 22 84 23] inv0 a}
    requires {[#"../../../../creusot-contracts/src/std/iter/range.rs" 84 31 84 33] inv4 ab}
    requires {[#"../../../../creusot-contracts/src/std/iter/range.rs" 84 52 84 53] inv0 b}
    requires {[#"../../../../creusot-contracts/src/std/iter/range.rs" 84 61 84 63] inv4 bc}
    requires {[#"../../../../creusot-contracts/src/std/iter/range.rs" 84 82 84 83] inv0 c}
    ensures { result = produces_trans0 a ab b bc c }
    
  axiom produces_trans0_spec : forall a : Core_Ops_Range_RangeInclusive_Type.t_rangeinclusive uint32, ab : Seq.seq uint32, b : Core_Ops_Range_RangeInclusive_Type.t_rangeinclusive uint32, bc : Seq.seq uint32, c : Core_Ops_Range_RangeInclusive_Type.t_rangeinclusive uint32 . ([#"../../../../creusot-contracts/src/std/iter/range.rs" 81 15 81 32] produces0 a ab b) -> ([#"../../../../creusot-contracts/src/std/iter/range.rs" 82 15 82 32] produces0 b bc c) -> ([#"../../../../creusot-contracts/src/std/iter/range.rs" 84 22 84 23] inv0 a) -> ([#"../../../../creusot-contracts/src/std/iter/range.rs" 84 31 84 33] inv4 ab) -> ([#"../../../../creusot-contracts/src/std/iter/range.rs" 84 52 84 53] inv0 b) -> ([#"../../../../creusot-contracts/src/std/iter/range.rs" 84 61 84 63] inv4 bc) -> ([#"../../../../creusot-contracts/src/std/iter/range.rs" 84 82 84 83] inv0 c) -> ([#"../../../../creusot-contracts/src/std/iter/range.rs" 83 14 83 42] produces0 a (Seq.(++) ab bc) c)
  use seq.Seq
  function produces_refl0 (a : Core_Ops_Range_RangeInclusive_Type.t_rangeinclusive uint32) : () =
    [#"../../../../creusot-contracts/src/std/iter/range.rs" 74 4 74 10] ()
  val produces_refl0 (a : Core_Ops_Range_RangeInclusive_Type.t_rangeinclusive uint32) : ()
    requires {[#"../../../../creusot-contracts/src/std/iter/range.rs" 77 21 77 22] inv0 a}
    ensures { result = produces_refl0 a }
    
  axiom produces_refl0_spec : forall a : Core_Ops_Range_RangeInclusive_Type.t_rangeinclusive uint32 . ([#"../../../../creusot-contracts/src/std/iter/range.rs" 77 21 77 22] inv0 a) -> ([#"../../../../creusot-contracts/src/std/iter/range.rs" 76 14 76 39] produces0 a (Seq.empty ) a)
  predicate invariant0 (self : Core_Ops_Range_RangeInclusive_Type.t_rangeinclusive uint32) =
    [#"../../../../creusot-contracts/src/invariant.rs" 8 8 8 12] true
  val invariant0 (self : Core_Ops_Range_RangeInclusive_Type.t_rangeinclusive uint32) : bool
    ensures { result = invariant0 self }
    
  axiom inv0 : forall x : Core_Ops_Range_RangeInclusive_Type.t_rangeinclusive uint32 . inv0 x = true
  use prelude.Ghost
  use seq.Seq
  predicate resolve0 (self : borrowed (Core_Ops_Range_RangeInclusive_Type.t_rangeinclusive uint32)) =
    [#"../../../../creusot-contracts/src/resolve.rs" 25 20 25 34]  ^ self =  * self
  val resolve0 (self : borrowed (Core_Ops_Range_RangeInclusive_Type.t_rangeinclusive uint32)) : bool
    ensures { result = resolve0 self }
    
  predicate completed0 (self : borrowed (Core_Ops_Range_RangeInclusive_Type.t_rangeinclusive uint32)) =
    [#"../../../../creusot-contracts/src/std/iter/range.rs" 58 12 58 57] is_empty_log0 ( * self) /\ is_empty_log0 ( ^ self)
  val completed0 (self : borrowed (Core_Ops_Range_RangeInclusive_Type.t_rangeinclusive uint32)) : bool
    ensures { result = completed0 self }
    
  val next0 (self : borrowed (Core_Ops_Range_RangeInclusive_Type.t_rangeinclusive uint32)) : Core_Option_Option_Type.t_option uint32
    requires {inv2 self}
    ensures { [#"../../../../creusot-contracts/src/std/iter.rs" 95 26 98 17] match result with
      | Core_Option_Option_Type.C_None -> completed0 self
      | Core_Option_Option_Type.C_Some v -> produces0 ( * self) (Seq.singleton v) ( ^ self)
      end }
    ensures { inv3 result }
    
  use prelude.Ghost
  use prelude.Ghost
  use prelude.Ghost
  use prelude.Ghost
  use prelude.Ghost
  predicate into_iter_post0 (self : Core_Ops_Range_RangeInclusive_Type.t_rangeinclusive uint32) (res : Core_Ops_Range_RangeInclusive_Type.t_rangeinclusive uint32)
    
   =
    [#"../../../../creusot-contracts/src/std/iter.rs" 80 8 80 19] self = res
  val into_iter_post0 (self : Core_Ops_Range_RangeInclusive_Type.t_rangeinclusive uint32) (res : Core_Ops_Range_RangeInclusive_Type.t_rangeinclusive uint32) : bool
    ensures { result = into_iter_post0 self res }
    
  predicate into_iter_pre0 (self : Core_Ops_Range_RangeInclusive_Type.t_rangeinclusive uint32) =
    [#"../../../../creusot-contracts/src/std/iter.rs" 74 20 74 24] true
  val into_iter_pre0 (self : Core_Ops_Range_RangeInclusive_Type.t_rangeinclusive uint32) : bool
    ensures { result = into_iter_pre0 self }
    
  val into_iter0 (self : Core_Ops_Range_RangeInclusive_Type.t_rangeinclusive uint32) : Core_Ops_Range_RangeInclusive_Type.t_rangeinclusive uint32
    requires {[#"../../../../creusot-contracts/src/std/iter.rs" 89 0 166 1] into_iter_pre0 self}
    requires {inv0 self}
    ensures { [#"../../../../creusot-contracts/src/std/iter.rs" 89 0 166 1] into_iter_post0 self result }
    ensures { inv0 result }
    
  val new0 (start : uint32) (end' : uint32) : Core_Ops_Range_RangeInclusive_Type.t_rangeinclusive uint32
    requires {inv1 start}
    requires {inv1 end'}
    ensures { [#"../../../../creusot-contracts/src/std/ops.rs" 220 26 220 53] start_log0 result = start }
    ensures { [#"../../../../creusot-contracts/src/std/ops.rs" 221 26 221 49] end_log0 result = end' }
    ensures { [#"../../../../creusot-contracts/src/std/ops.rs" 222 16 222 93] deep_model0 start <= deep_model0 end' -> not is_empty_log0 result }
    ensures { inv0 result }
    
  let rec cfg sum_first_n [#"../sum.rs" 6 0 6 33] [@cfg:stackify] [@cfg:subregion_analysis] (n : uint32) : uint32
    requires {[#"../sum.rs" 4 11 4 20] UInt32.to_int n < 1000}
    ensures { [#"../sum.rs" 5 10 5 38] UInt32.to_int result = div (UInt32.to_int n * (UInt32.to_int n + 1)) 2 }
    
   = [@vc:do_not_keep_trace] [@vc:sp]
  var _0 : uint32;
  var n : uint32 = n;
  var sum : uint32;
  var iter : Core_Ops_Range_RangeInclusive_Type.t_rangeinclusive uint32;
  var _7 : Core_Ops_Range_RangeInclusive_Type.t_rangeinclusive uint32;
  var iter_old : Ghost.ghost_ty (Core_Ops_Range_RangeInclusive_Type.t_rangeinclusive uint32);
  var produced : Ghost.ghost_ty (Seq.seq uint32);
  var _17 : Core_Option_Option_Type.t_option uint32;
  var _18 : borrowed (Core_Ops_Range_RangeInclusive_Type.t_rangeinclusive uint32);
  var _19 : borrowed (Core_Ops_Range_RangeInclusive_Type.t_rangeinclusive uint32);
  var __creusot_proc_iter_elem : uint32;
  var _22 : Ghost.ghost_ty (Seq.seq uint32);
  var i : uint32;
  {
    goto BB0
  }
  BB0 {
    [#"../sum.rs" 7 18 7 19] sum <- ([#"../sum.rs" 7 18 7 19] [#"../sum.rs" 7 18 7 19] (0 : uint32));
    [#"../sum.rs" 9 13 9 18] _7 <- ([#"../sum.rs" 9 13 9 18] new0 ([#"../sum.rs" 9 13 9 14] [#"../sum.rs" 9 13 9 14] (1 : uint32)) ([#"../sum.rs" 9 17 9 18] n));
    goto BB1
  }
  BB1 {
    [#"../sum.rs" 8 4 8 67] iter <- ([#"../sum.rs" 8 4 8 67] into_iter0 _7);
    _7 <- any Core_Ops_Range_RangeInclusive_Type.t_rangeinclusive uint32;
    goto BB2
  }
  BB2 {
    [#"../sum.rs" 8 4 8 67] iter_old <- ([#"../sum.rs" 8 4 8 67] Ghost.new iter);
    goto BB3
  }
  BB3 {
    [#"../sum.rs" 8 4 8 67] produced <- ([#"../sum.rs" 8 4 8 67] Ghost.new (Seq.empty ));
    goto BB4
  }
  BB4 {
    goto BB5
  }
  BB5 {
    invariant { [#"../sum.rs" 8 4 8 67] inv0 iter };
    invariant { [#"../sum.rs" 8 4 8 67] produces0 (Ghost.inner iter_old) (Ghost.inner produced) iter };
    invariant { [#"../sum.rs" 8 16 8 65] UInt32.to_int sum = div (Seq.length (Ghost.inner produced) * (Seq.length (Ghost.inner produced) + 1)) 2 };
    goto BB6
  }
  BB6 {
<<<<<<< HEAD
    [#"../sum.rs" 8 4 8 67] _19 <- Borrow.borrow_mut iter;
    [#"../sum.rs" 8 4 8 67] iter <-  ^ _19;
    [#"../sum.rs" 8 4 8 67] _18 <- Borrow.borrow_mut ( * _19);
    [#"../sum.rs" 8 4 8 67] _19 <- { _19 with current = ( ^ _18) };
    [#"../sum.rs" 8 4 8 67] _17 <- ([#"../sum.rs" 8 4 8 67] next0 _18);
=======
    _19 <- Borrow.borrow_mut iter;
    iter <-  ^ _19;
    _18 <- Borrow.borrow_mut ( * _19);
    _19 <- { _19 with current =  ^ _18 };
    _17 <- ([#"../sum.rs" 8 4 8 67] next0 _18);
>>>>>>> aa6c5257
    _18 <- any borrowed (Core_Ops_Range_RangeInclusive_Type.t_rangeinclusive uint32);
    goto BB7
  }
  BB7 {
    assume { resolve0 _19 };
    switch (_17)
      | Core_Option_Option_Type.C_None -> goto BB8
      | Core_Option_Option_Type.C_Some _ -> goto BB9
      end
  }
  BB8 {
    [#"../sum.rs" 12 4 12 7] _0 <- ([#"../sum.rs" 12 4 12 7] sum);
    return _0
  }
  BB9 {
    goto BB11
  }
  BB10 {
    assert { [#"../sum.rs" 8 4 8 67] false };
    absurd
  }
  BB11 {
    [#"../../../../creusot-contracts-proc/src/lib.rs" 664 0 664 51] __creusot_proc_iter_elem <- ([#"../../../../creusot-contracts-proc/src/lib.rs" 664 0 664 51] Core_Option_Option_Type.some_0 _17);
    [#"../sum.rs" 8 4 8 67] _22 <- ([#"../sum.rs" 8 4 8 67] Ghost.new (Seq.(++) (Ghost.inner produced) (Seq.singleton __creusot_proc_iter_elem)));
    goto BB12
  }
  BB12 {
    [#"../sum.rs" 8 4 8 67] produced <- ([#"../sum.rs" 8 4 8 67] _22);
    [#"../sum.rs" 8 4 8 67] _22 <- any Ghost.ghost_ty (Seq.seq uint32);
    [#"../../../../creusot-contracts-proc/src/lib.rs" 664 0 664 51] i <- ([#"../../../../creusot-contracts-proc/src/lib.rs" 664 0 664 51] __creusot_proc_iter_elem);
    [#"../sum.rs" 10 8 10 16] sum <- ([#"../sum.rs" 10 8 10 16] sum + ([#"../sum.rs" 10 15 10 16] i));
    goto BB5
  }
  
end<|MERGE_RESOLUTION|>--- conflicted
+++ resolved
@@ -34,7 +34,7 @@
   val inv4 (_x : Seq.seq uint32) : bool
     ensures { result = inv4 _x }
     
-  axiom inv4 : forall x : Seq.seq uint32 . inv4 x = true
+  axiom inv4 : [#"../sum.rs" 1 0 1 0] forall x : Seq.seq uint32 . inv4 x = true
   use Core_Option_Option_Type as Core_Option_Option_Type
   predicate invariant3 (self : Core_Option_Option_Type.t_option uint32) =
     [#"../../../../creusot-contracts/src/invariant.rs" 8 8 8 12] true
@@ -45,7 +45,7 @@
   val inv3 (_x : Core_Option_Option_Type.t_option uint32) : bool
     ensures { result = inv3 _x }
     
-  axiom inv3 : forall x : Core_Option_Option_Type.t_option uint32 . inv3 x = true
+  axiom inv3 : [#"../sum.rs" 1 0 1 0] forall x : Core_Option_Option_Type.t_option uint32 . inv3 x = true
   use Core_Ops_Range_RangeInclusive_Type as Core_Ops_Range_RangeInclusive_Type
   use prelude.Borrow
   predicate invariant2 (self : borrowed (Core_Ops_Range_RangeInclusive_Type.t_rangeinclusive uint32)) =
@@ -57,7 +57,7 @@
   val inv2 (_x : borrowed (Core_Ops_Range_RangeInclusive_Type.t_rangeinclusive uint32)) : bool
     ensures { result = inv2 _x }
     
-  axiom inv2 : forall x : borrowed (Core_Ops_Range_RangeInclusive_Type.t_rangeinclusive uint32) . inv2 x = true
+  axiom inv2 : [#"../sum.rs" 1 0 1 0] forall x : borrowed (Core_Ops_Range_RangeInclusive_Type.t_rangeinclusive uint32) . inv2 x = true
   predicate invariant1 (self : uint32) =
     [#"../../../../creusot-contracts/src/invariant.rs" 8 8 8 12] true
   val invariant1 (self : uint32) : bool
@@ -67,7 +67,7 @@
   val inv1 (_x : uint32) : bool
     ensures { result = inv1 _x }
     
-  axiom inv1 : forall x : uint32 . inv1 x = true
+  axiom inv1 : [#"../sum.rs" 1 0 1 0] forall x : uint32 . inv1 x = true
   use seq.Seq
   predicate inv0 (_x : Core_Ops_Range_RangeInclusive_Type.t_rangeinclusive uint32)
   val inv0 (_x : Core_Ops_Range_RangeInclusive_Type.t_rangeinclusive uint32) : bool
@@ -144,7 +144,7 @@
   val invariant0 (self : Core_Ops_Range_RangeInclusive_Type.t_rangeinclusive uint32) : bool
     ensures { result = invariant0 self }
     
-  axiom inv0 : forall x : Core_Ops_Range_RangeInclusive_Type.t_rangeinclusive uint32 . inv0 x = true
+  axiom inv0 : [#"../sum.rs" 1 0 1 0] forall x : Core_Ops_Range_RangeInclusive_Type.t_rangeinclusive uint32 . inv0 x = true
   use prelude.Ghost
   use seq.Seq
   predicate resolve0 (self : borrowed (Core_Ops_Range_RangeInclusive_Type.t_rangeinclusive uint32)) =
@@ -218,21 +218,21 @@
     goto BB0
   }
   BB0 {
-    [#"../sum.rs" 7 18 7 19] sum <- ([#"../sum.rs" 7 18 7 19] [#"../sum.rs" 7 18 7 19] (0 : uint32));
-    [#"../sum.rs" 9 13 9 18] _7 <- ([#"../sum.rs" 9 13 9 18] new0 ([#"../sum.rs" 9 13 9 14] [#"../sum.rs" 9 13 9 14] (1 : uint32)) ([#"../sum.rs" 9 17 9 18] n));
+    sum <- ([#"../sum.rs" 7 18 7 19] [#"../sum.rs" 7 18 7 19] (0 : uint32));
+    _7 <- ([#"../sum.rs" 9 13 9 18] new0 ([#"../sum.rs" 9 13 9 14] [#"../sum.rs" 9 13 9 14] (1 : uint32)) n);
     goto BB1
   }
   BB1 {
-    [#"../sum.rs" 8 4 8 67] iter <- ([#"../sum.rs" 8 4 8 67] into_iter0 _7);
+    iter <- ([#"../sum.rs" 8 4 8 67] into_iter0 _7);
     _7 <- any Core_Ops_Range_RangeInclusive_Type.t_rangeinclusive uint32;
     goto BB2
   }
   BB2 {
-    [#"../sum.rs" 8 4 8 67] iter_old <- ([#"../sum.rs" 8 4 8 67] Ghost.new iter);
+    iter_old <- ([#"../sum.rs" 8 4 8 67] Ghost.new iter);
     goto BB3
   }
   BB3 {
-    [#"../sum.rs" 8 4 8 67] produced <- ([#"../sum.rs" 8 4 8 67] Ghost.new (Seq.empty ));
+    produced <- ([#"../sum.rs" 8 4 8 67] Ghost.new (Seq.empty ));
     goto BB4
   }
   BB4 {
@@ -245,19 +245,11 @@
     goto BB6
   }
   BB6 {
-<<<<<<< HEAD
-    [#"../sum.rs" 8 4 8 67] _19 <- Borrow.borrow_mut iter;
-    [#"../sum.rs" 8 4 8 67] iter <-  ^ _19;
-    [#"../sum.rs" 8 4 8 67] _18 <- Borrow.borrow_mut ( * _19);
-    [#"../sum.rs" 8 4 8 67] _19 <- { _19 with current = ( ^ _18) };
-    [#"../sum.rs" 8 4 8 67] _17 <- ([#"../sum.rs" 8 4 8 67] next0 _18);
-=======
     _19 <- Borrow.borrow_mut iter;
     iter <-  ^ _19;
     _18 <- Borrow.borrow_mut ( * _19);
     _19 <- { _19 with current =  ^ _18 };
     _17 <- ([#"../sum.rs" 8 4 8 67] next0 _18);
->>>>>>> aa6c5257
     _18 <- any borrowed (Core_Ops_Range_RangeInclusive_Type.t_rangeinclusive uint32);
     goto BB7
   }
@@ -269,26 +261,25 @@
       end
   }
   BB8 {
-    [#"../sum.rs" 12 4 12 7] _0 <- ([#"../sum.rs" 12 4 12 7] sum);
+    _0 <- sum;
     return _0
   }
   BB9 {
     goto BB11
   }
   BB10 {
-    assert { [#"../sum.rs" 8 4 8 67] false };
     absurd
   }
   BB11 {
-    [#"../../../../creusot-contracts-proc/src/lib.rs" 664 0 664 51] __creusot_proc_iter_elem <- ([#"../../../../creusot-contracts-proc/src/lib.rs" 664 0 664 51] Core_Option_Option_Type.some_0 _17);
-    [#"../sum.rs" 8 4 8 67] _22 <- ([#"../sum.rs" 8 4 8 67] Ghost.new (Seq.(++) (Ghost.inner produced) (Seq.singleton __creusot_proc_iter_elem)));
+    __creusot_proc_iter_elem <- Core_Option_Option_Type.some_0 _17;
+    _22 <- ([#"../sum.rs" 8 4 8 67] Ghost.new (Seq.(++) (Ghost.inner produced) (Seq.singleton __creusot_proc_iter_elem)));
     goto BB12
   }
   BB12 {
-    [#"../sum.rs" 8 4 8 67] produced <- ([#"../sum.rs" 8 4 8 67] _22);
-    [#"../sum.rs" 8 4 8 67] _22 <- any Ghost.ghost_ty (Seq.seq uint32);
-    [#"../../../../creusot-contracts-proc/src/lib.rs" 664 0 664 51] i <- ([#"../../../../creusot-contracts-proc/src/lib.rs" 664 0 664 51] __creusot_proc_iter_elem);
-    [#"../sum.rs" 10 8 10 16] sum <- ([#"../sum.rs" 10 8 10 16] sum + ([#"../sum.rs" 10 15 10 16] i));
+    produced <- _22;
+    _22 <- any Ghost.ghost_ty (Seq.seq uint32);
+    i <- __creusot_proc_iter_elem;
+    sum <- ([#"../sum.rs" 10 8 10 16] sum + i);
     goto BB5
   }
   
