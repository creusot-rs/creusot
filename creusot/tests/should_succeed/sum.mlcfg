
module Core_Ops_Range_RangeInclusive_Type
  type t_rangeinclusive 'idx =
    | C_RangeInclusive 'idx 'idx bool
    
end
module Core_Cmp_Ordering_Type
  type t_ordering  =
    | C_Less
    | C_Equal
    | C_Greater
    
end
module Core_Option_Option_Type
  type t_option 't =
    | C_None
    | C_Some 't
    
  let function some_0 (self : t_option 't) : 't = [@vc:do_not_keep_trace] [@vc:sp]
    match self with
      | C_None -> any 't
      | C_Some a -> a
      end
end
module Sum_SumFirstN
  use prelude.UInt32
  use seq.Seq
  predicate invariant4 (self : Seq.seq uint32) =
    [#"../../../../creusot-contracts/src/invariant.rs" 8 8 8 12] true
  val invariant4 (self : Seq.seq uint32) : bool
    ensures { result = invariant4 self }
    
  predicate inv4 (_x : Seq.seq uint32)
  val inv4 (_x : Seq.seq uint32) : bool
    ensures { result = inv4 _x }
    
  axiom inv4 : forall x : Seq.seq uint32 . inv4 x = true
  use Core_Option_Option_Type as Core_Option_Option_Type
  predicate invariant3 (self : Core_Option_Option_Type.t_option uint32) =
    [#"../../../../creusot-contracts/src/invariant.rs" 8 8 8 12] true
  val invariant3 (self : Core_Option_Option_Type.t_option uint32) : bool
    ensures { result = invariant3 self }
    
  predicate inv3 (_x : Core_Option_Option_Type.t_option uint32)
  val inv3 (_x : Core_Option_Option_Type.t_option uint32) : bool
    ensures { result = inv3 _x }
    
  axiom inv3 : forall x : Core_Option_Option_Type.t_option uint32 . inv3 x = true
  use Core_Ops_Range_RangeInclusive_Type as Core_Ops_Range_RangeInclusive_Type
  use prelude.Borrow
  predicate invariant2 (self : borrowed (Core_Ops_Range_RangeInclusive_Type.t_rangeinclusive uint32)) =
    [#"../../../../creusot-contracts/src/invariant.rs" 8 8 8 12] true
  val invariant2 (self : borrowed (Core_Ops_Range_RangeInclusive_Type.t_rangeinclusive uint32)) : bool
    ensures { result = invariant2 self }
    
  predicate inv2 (_x : borrowed (Core_Ops_Range_RangeInclusive_Type.t_rangeinclusive uint32))
  val inv2 (_x : borrowed (Core_Ops_Range_RangeInclusive_Type.t_rangeinclusive uint32)) : bool
    ensures { result = inv2 _x }
    
  axiom inv2 : forall x : borrowed (Core_Ops_Range_RangeInclusive_Type.t_rangeinclusive uint32) . inv2 x = true
  predicate invariant1 (self : uint32) =
    [#"../../../../creusot-contracts/src/invariant.rs" 8 8 8 12] true
  val invariant1 (self : uint32) : bool
    ensures { result = invariant1 self }
    
  predicate inv1 (_x : uint32)
  val inv1 (_x : uint32) : bool
    ensures { result = inv1 _x }
    
  axiom inv1 : forall x : uint32 . inv1 x = true
  use seq.Seq
  predicate inv0 (_x : Core_Ops_Range_RangeInclusive_Type.t_rangeinclusive uint32)
  val inv0 (_x : Core_Ops_Range_RangeInclusive_Type.t_rangeinclusive uint32) : bool
    ensures { result = inv0 _x }
    
  use prelude.Int
  function start_log0 (self : Core_Ops_Range_RangeInclusive_Type.t_rangeinclusive uint32) : uint32
  val start_log0 (self : Core_Ops_Range_RangeInclusive_Type.t_rangeinclusive uint32) : uint32
    ensures { result = start_log0 self }
    
  use prelude.UInt32
  use prelude.Int
  function deep_model0 (self : uint32) : int =
    [#"../../../../creusot-contracts/src/std/num.rs" 22 16 22 35] UInt32.to_int self
  val deep_model0 (self : uint32) : int
    ensures { result = deep_model0 self }
    
  use seq.Seq
  function end_log0 (self : Core_Ops_Range_RangeInclusive_Type.t_rangeinclusive uint32) : uint32
  val end_log0 (self : Core_Ops_Range_RangeInclusive_Type.t_rangeinclusive uint32) : uint32
    ensures { result = end_log0 self }
    
  use int.Int
  function is_empty_log0 (self : Core_Ops_Range_RangeInclusive_Type.t_rangeinclusive uint32) : bool
  val is_empty_log0 (self : Core_Ops_Range_RangeInclusive_Type.t_rangeinclusive uint32) : bool
    requires {[#"../../../../creusot-contracts/src/std/ops.rs" 207 20 207 24] inv0 self}
    ensures { result = is_empty_log0 self }
    
  axiom is_empty_log0_spec : forall self : Core_Ops_Range_RangeInclusive_Type.t_rangeinclusive uint32 . ([#"../../../../creusot-contracts/src/std/ops.rs" 207 20 207 24] inv0 self)
   -> ([#"../../../../creusot-contracts/src/std/ops.rs" 206 4 206 88] not is_empty_log0 self
   -> deep_model0 (start_log0 self) <= deep_model0 (end_log0 self))
  function range_inclusive_len0 (r : Core_Ops_Range_RangeInclusive_Type.t_rangeinclusive uint32) : int =
    [#"../../../../creusot-contracts/src/std/iter/range.rs" 47 4 50 5] if is_empty_log0 r then
      0
    else
      deep_model0 (end_log0 r) - deep_model0 (start_log0 r) + 1
    
  val range_inclusive_len0 (r : Core_Ops_Range_RangeInclusive_Type.t_rangeinclusive uint32) : int
    requires {[#"../../../../creusot-contracts/src/std/iter/range.rs" 46 62 46 63] inv0 r}
    ensures { result = range_inclusive_len0 r }
    
  axiom range_inclusive_len0_spec : forall r : Core_Ops_Range_RangeInclusive_Type.t_rangeinclusive uint32 . ([#"../../../../creusot-contracts/src/std/iter/range.rs" 46 62 46 63] inv0 r)
   -> ([#"../../../../creusot-contracts/src/std/iter/range.rs" 45 10 45 43] is_empty_log0 r
  = (range_inclusive_len0 r = 0))
  use seq.Seq
  predicate produces0 (self : Core_Ops_Range_RangeInclusive_Type.t_rangeinclusive uint32) (visited : Seq.seq uint32) (o : Core_Ops_Range_RangeInclusive_Type.t_rangeinclusive uint32)
    
   =
    [#"../../../../creusot-contracts/src/std/iter/range.rs" 65 8 71 9] Seq.length visited
    = range_inclusive_len0 self - range_inclusive_len0 o
    /\ (is_empty_log0 self  -> is_empty_log0 o)
    /\ (is_empty_log0 o \/ end_log0 self = end_log0 o)
    /\ (forall i : int . 0 <= i /\ i < Seq.length visited
     -> deep_model0 (Seq.get visited i) = deep_model0 (start_log0 self) + i)
  val produces0 (self : Core_Ops_Range_RangeInclusive_Type.t_rangeinclusive uint32) (visited : Seq.seq uint32) (o : Core_Ops_Range_RangeInclusive_Type.t_rangeinclusive uint32) : bool
    ensures { result = produces0 self visited o }
    
  function produces_trans0 (a : Core_Ops_Range_RangeInclusive_Type.t_rangeinclusive uint32) (ab : Seq.seq uint32) (b : Core_Ops_Range_RangeInclusive_Type.t_rangeinclusive uint32) (bc : Seq.seq uint32) (c : Core_Ops_Range_RangeInclusive_Type.t_rangeinclusive uint32) : ()
    
   =
    [#"../../../../creusot-contracts/src/std/iter/range.rs" 79 4 79 10] ()
  val produces_trans0 (a : Core_Ops_Range_RangeInclusive_Type.t_rangeinclusive uint32) (ab : Seq.seq uint32) (b : Core_Ops_Range_RangeInclusive_Type.t_rangeinclusive uint32) (bc : Seq.seq uint32) (c : Core_Ops_Range_RangeInclusive_Type.t_rangeinclusive uint32) : ()
    requires {[#"../../../../creusot-contracts/src/std/iter/range.rs" 81 15 81 32] produces0 a ab b}
    requires {[#"../../../../creusot-contracts/src/std/iter/range.rs" 82 15 82 32] produces0 b bc c}
    requires {[#"../../../../creusot-contracts/src/std/iter/range.rs" 84 22 84 23] inv0 a}
    requires {[#"../../../../creusot-contracts/src/std/iter/range.rs" 84 31 84 33] inv4 ab}
    requires {[#"../../../../creusot-contracts/src/std/iter/range.rs" 84 52 84 53] inv0 b}
    requires {[#"../../../../creusot-contracts/src/std/iter/range.rs" 84 61 84 63] inv4 bc}
    requires {[#"../../../../creusot-contracts/src/std/iter/range.rs" 84 82 84 83] inv0 c}
    ensures { result = produces_trans0 a ab b bc c }
    
  axiom produces_trans0_spec : forall a : Core_Ops_Range_RangeInclusive_Type.t_rangeinclusive uint32, ab : Seq.seq uint32, b : Core_Ops_Range_RangeInclusive_Type.t_rangeinclusive uint32, bc : Seq.seq uint32, c : Core_Ops_Range_RangeInclusive_Type.t_rangeinclusive uint32 . ([#"../../../../creusot-contracts/src/std/iter/range.rs" 81 15 81 32] produces0 a ab b)
   -> ([#"../../../../creusot-contracts/src/std/iter/range.rs" 82 15 82 32] produces0 b bc c)
   -> ([#"../../../../creusot-contracts/src/std/iter/range.rs" 84 22 84 23] inv0 a)
   -> ([#"../../../../creusot-contracts/src/std/iter/range.rs" 84 31 84 33] inv4 ab)
   -> ([#"../../../../creusot-contracts/src/std/iter/range.rs" 84 52 84 53] inv0 b)
   -> ([#"../../../../creusot-contracts/src/std/iter/range.rs" 84 61 84 63] inv4 bc)
   -> ([#"../../../../creusot-contracts/src/std/iter/range.rs" 84 82 84 83] inv0 c)
   -> ([#"../../../../creusot-contracts/src/std/iter/range.rs" 83 14 83 42] produces0 a (Seq.(++) ab bc) c)
  use seq.Seq
  function produces_refl0 (self : Core_Ops_Range_RangeInclusive_Type.t_rangeinclusive uint32) : () =
    [#"../../../../creusot-contracts/src/std/iter/range.rs" 74 4 74 10] ()
  val produces_refl0 (self : Core_Ops_Range_RangeInclusive_Type.t_rangeinclusive uint32) : ()
    requires {[#"../../../../creusot-contracts/src/std/iter/range.rs" 77 21 77 25] inv0 self}
    ensures { result = produces_refl0 self }
    
  axiom produces_refl0_spec : forall self : Core_Ops_Range_RangeInclusive_Type.t_rangeinclusive uint32 . ([#"../../../../creusot-contracts/src/std/iter/range.rs" 77 21 77 25] inv0 self)
   -> ([#"../../../../creusot-contracts/src/std/iter/range.rs" 76 14 76 45] produces0 self (Seq.empty ) self)
  predicate invariant0 (self : Core_Ops_Range_RangeInclusive_Type.t_rangeinclusive uint32) =
    [#"../../../../creusot-contracts/src/invariant.rs" 8 8 8 12] true
  val invariant0 (self : Core_Ops_Range_RangeInclusive_Type.t_rangeinclusive uint32) : bool
    ensures { result = invariant0 self }
    
  axiom inv0 : forall x : Core_Ops_Range_RangeInclusive_Type.t_rangeinclusive uint32 . inv0 x = true
  use prelude.Snapshot
  use seq.Seq
  predicate resolve0 (self : borrowed (Core_Ops_Range_RangeInclusive_Type.t_rangeinclusive uint32)) =
    [#"../../../../creusot-contracts/src/resolve.rs" 26 20 26 34]  ^ self =  * self
  val resolve0 (self : borrowed (Core_Ops_Range_RangeInclusive_Type.t_rangeinclusive uint32)) : bool
    ensures { result = resolve0 self }
    
  predicate completed0 (self : borrowed (Core_Ops_Range_RangeInclusive_Type.t_rangeinclusive uint32)) =
    [#"../../../../creusot-contracts/src/std/iter/range.rs" 58 12 58 57] is_empty_log0 ( * self)
    /\ is_empty_log0 ( ^ self)
  val completed0 (self : borrowed (Core_Ops_Range_RangeInclusive_Type.t_rangeinclusive uint32)) : bool
    ensures { result = completed0 self }
    
  val next0 (self : borrowed (Core_Ops_Range_RangeInclusive_Type.t_rangeinclusive uint32)) : Core_Option_Option_Type.t_option uint32
    requires {inv2 self}
    ensures { [#"../../../../creusot-contracts/src/std/iter.rs" 95 26 98 17] match result with
      | Core_Option_Option_Type.C_None -> completed0 self
      | Core_Option_Option_Type.C_Some v -> produces0 ( * self) (Seq.singleton v) ( ^ self)
      end }
    ensures { inv3 result }
    
  use prelude.Snapshot
  use prelude.Snapshot
  use prelude.Snapshot
  use prelude.Snapshot
  use prelude.Snapshot
  predicate into_iter_post0 (self : Core_Ops_Range_RangeInclusive_Type.t_rangeinclusive uint32) (res : Core_Ops_Range_RangeInclusive_Type.t_rangeinclusive uint32)
    
   =
    [#"../../../../creusot-contracts/src/std/iter.rs" 80 8 80 19] self = res
  val into_iter_post0 (self : Core_Ops_Range_RangeInclusive_Type.t_rangeinclusive uint32) (res : Core_Ops_Range_RangeInclusive_Type.t_rangeinclusive uint32) : bool
    ensures { result = into_iter_post0 self res }
    
  predicate into_iter_pre0 (self : Core_Ops_Range_RangeInclusive_Type.t_rangeinclusive uint32) =
    [#"../../../../creusot-contracts/src/std/iter.rs" 74 20 74 24] true
  val into_iter_pre0 (self : Core_Ops_Range_RangeInclusive_Type.t_rangeinclusive uint32) : bool
    ensures { result = into_iter_pre0 self }
    
  val into_iter0 (self : Core_Ops_Range_RangeInclusive_Type.t_rangeinclusive uint32) : Core_Ops_Range_RangeInclusive_Type.t_rangeinclusive uint32
    requires {[#"../../../../creusot-contracts/src/std/iter.rs" 89 0 166 1] into_iter_pre0 self}
    requires {inv0 self}
    ensures { [#"../../../../creusot-contracts/src/std/iter.rs" 89 0 166 1] into_iter_post0 self result }
    ensures { inv0 result }
    
  val new0 (start : uint32) (end' : uint32) : Core_Ops_Range_RangeInclusive_Type.t_rangeinclusive uint32
    requires {inv1 start}
    requires {inv1 end'}
    ensures { [#"../../../../creusot-contracts/src/std/ops.rs" 220 26 220 53] start_log0 result = start }
    ensures { [#"../../../../creusot-contracts/src/std/ops.rs" 221 26 221 49] end_log0 result = end' }
    ensures { [#"../../../../creusot-contracts/src/std/ops.rs" 222 16 222 93] deep_model0 start <= deep_model0 end'
     -> not is_empty_log0 result }
    ensures { inv0 result }
    
  let rec cfg sum_first_n [#"../sum.rs" 6 0 6 33] [@cfg:stackify] [@cfg:subregion_analysis] (n : uint32) : uint32
    requires {[#"../sum.rs" 4 11 4 20] UInt32.to_int n < 1000}
    ensures { [#"../sum.rs" 5 10 5 38] UInt32.to_int result = div (UInt32.to_int n * (UInt32.to_int n + 1)) 2 }
    
   = [@vc:do_not_keep_trace] [@vc:sp]
  var _0 : uint32;
  var n : uint32 = n;
  var sum : uint32;
  var iter : Core_Ops_Range_RangeInclusive_Type.t_rangeinclusive uint32;
  var _7 : Core_Ops_Range_RangeInclusive_Type.t_rangeinclusive uint32;
  var iter_old : Snapshot.snap_ty (Core_Ops_Range_RangeInclusive_Type.t_rangeinclusive uint32);
  var produced : Snapshot.snap_ty (Seq.seq uint32);
  var _17 : Core_Option_Option_Type.t_option uint32;
  var _18 : borrowed (Core_Ops_Range_RangeInclusive_Type.t_rangeinclusive uint32);
  var _19 : borrowed (Core_Ops_Range_RangeInclusive_Type.t_rangeinclusive uint32);
  var __creusot_proc_iter_elem : uint32;
  var _22 : Snapshot.snap_ty (Seq.seq uint32);
  var i : uint32;
  {
    goto BB0
  }
  BB0 {
    [#"../sum.rs" 7 18 7 19] sum <- ([#"../sum.rs" 7 18 7 19] (0 : uint32));
    [#"../sum.rs" 9 13 9 18] _7 <- ([#"../sum.rs" 9 13 9 18] new0 ([#"../sum.rs" 9 13 9 14] (1 : uint32)) n);
    goto BB1
  }
  BB1 {
    [#"../sum.rs" 8 4 8 67] iter <- ([#"../sum.rs" 8 4 8 67] into_iter0 _7);
    _7 <- any Core_Ops_Range_RangeInclusive_Type.t_rangeinclusive uint32;
    goto BB2
  }
  BB2 {
    [#"../sum.rs" 8 4 8 67] iter_old <- ([#"../sum.rs" 8 4 8 67] Snapshot.new iter);
    goto BB3
  }
  BB3 {
    [#"../sum.rs" 8 4 8 67] produced <- ([#"../sum.rs" 8 4 8 67] Snapshot.new (Seq.empty ));
    goto BB4
  }
  BB4 {
    goto BB5
  }
  BB5 {
    invariant { [#"../sum.rs" 8 4 8 67] inv0 iter };
    invariant { [#"../sum.rs" 8 4 8 67] produces0 (Snapshot.inner iter_old) (Snapshot.inner produced) iter };
    invariant { [#"../sum.rs" 8 16 8 65] UInt32.to_int sum
    = div (Seq.length (Snapshot.inner produced) * (Seq.length (Snapshot.inner produced) + 1)) 2 };
    goto BB6
  }
  BB6 {
    [#"../sum.rs" 8 4 8 67] _19 <- Borrow.borrow_mut iter;
    [#"../sum.rs" 8 4 8 67] iter <-  ^ _19;
    [#"../sum.rs" 8 4 8 67] _18 <- Borrow.borrow_final ( * _19) (Borrow.get_id _19);
    [#"../sum.rs" 8 4 8 67] _19 <- { _19 with current = ( ^ _18) ; };
    [#"../sum.rs" 8 4 8 67] _17 <- ([#"../sum.rs" 8 4 8 67] next0 _18);
    _18 <- any borrowed (Core_Ops_Range_RangeInclusive_Type.t_rangeinclusive uint32);
    goto BB7
  }
  BB7 {
    assume { resolve0 _19 };
    switch (_17)
      | Core_Option_Option_Type.C_None -> goto BB10
      | Core_Option_Option_Type.C_Some _ -> goto BB9
      end
  }
  BB8 {
    assert { [#"../sum.rs" 8 4 8 67] false };
    absurd
  }
  BB9 {
    goto BB11
  }
  BB10 {
    [#"../sum.rs" 12 4 12 7] _0 <- sum;
    return _0
  }
  BB11 {
<<<<<<< HEAD
    [#"../../../../creusot-contracts-proc/src/lib.rs" 664 0 664 51] __creusot_proc_iter_elem <- Core_Option_Option_Type.some_0 _17;
=======
    [#"../../../../creusot-contracts-proc/src/lib.rs" 643 0 643 51] __creusot_proc_iter_elem <- Core_Option_Option_Type.some_0 _17;
>>>>>>> 8f1e3ec2
    [#"../sum.rs" 8 4 8 67] _22 <- ([#"../sum.rs" 8 4 8 67] Snapshot.new (Seq.(++) (Snapshot.inner produced) (Seq.singleton __creusot_proc_iter_elem)));
    goto BB12
  }
  BB12 {
    [#"../sum.rs" 8 4 8 67] produced <- _22;
    _22 <- any Snapshot.snap_ty (Seq.seq uint32);
<<<<<<< HEAD
    [#"../../../../creusot-contracts-proc/src/lib.rs" 664 0 664 51] i <- __creusot_proc_iter_elem;
=======
    [#"../../../../creusot-contracts-proc/src/lib.rs" 643 0 643 51] i <- __creusot_proc_iter_elem;
>>>>>>> 8f1e3ec2
    [#"../sum.rs" 10 8 10 16] sum <- sum + i;
    goto BB5
  }
  
end<|MERGE_RESOLUTION|>--- conflicted
+++ resolved
@@ -292,22 +292,14 @@
     return _0
   }
   BB11 {
-<<<<<<< HEAD
-    [#"../../../../creusot-contracts-proc/src/lib.rs" 664 0 664 51] __creusot_proc_iter_elem <- Core_Option_Option_Type.some_0 _17;
-=======
     [#"../../../../creusot-contracts-proc/src/lib.rs" 643 0 643 51] __creusot_proc_iter_elem <- Core_Option_Option_Type.some_0 _17;
->>>>>>> 8f1e3ec2
     [#"../sum.rs" 8 4 8 67] _22 <- ([#"../sum.rs" 8 4 8 67] Snapshot.new (Seq.(++) (Snapshot.inner produced) (Seq.singleton __creusot_proc_iter_elem)));
     goto BB12
   }
   BB12 {
     [#"../sum.rs" 8 4 8 67] produced <- _22;
     _22 <- any Snapshot.snap_ty (Seq.seq uint32);
-<<<<<<< HEAD
-    [#"../../../../creusot-contracts-proc/src/lib.rs" 664 0 664 51] i <- __creusot_proc_iter_elem;
-=======
     [#"../../../../creusot-contracts-proc/src/lib.rs" 643 0 643 51] i <- __creusot_proc_iter_elem;
->>>>>>> 8f1e3ec2
     [#"../sum.rs" 10 8 10 16] sum <- sum + i;
     goto BB5
   }
