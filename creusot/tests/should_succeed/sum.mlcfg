--- conflicted
+++ resolved
@@ -161,7 +161,7 @@
   use prelude.Snapshot
   use seq.Seq
   predicate resolve0 (self : borrowed (Core_Ops_Range_RangeInclusive_Type.t_rangeinclusive uint32)) =
-    [#"../../../../creusot-contracts/src/resolve.rs" 27 20 27 34]  ^ self =  * self
+    [#"../../../../creusot-contracts/src/resolve.rs" 25 20 25 34]  ^ self =  * self
   val resolve0 (self : borrowed (Core_Ops_Range_RangeInclusive_Type.t_rangeinclusive uint32)) : bool
     ensures { result = resolve0 self }
     
@@ -286,17 +286,6 @@
     absurd
   }
   BB11 {
-<<<<<<< HEAD
-    [#"../../../../creusot-contracts-proc/src/lib.rs" 674 0 674 51] __creusot_proc_iter_elem <- ([#"../../../../creusot-contracts-proc/src/lib.rs" 674 0 674 51] Core_Option_Option_Type.some_0 _17);
-    [#"../sum.rs" 8 4 8 67] _22 <- ([#"../sum.rs" 8 4 8 67] Ghost.new (Seq.(++) (Ghost.inner produced) (Seq.singleton __creusot_proc_iter_elem)));
-    goto BB12
-  }
-  BB12 {
-    [#"../sum.rs" 8 4 8 67] produced <- ([#"../sum.rs" 8 4 8 67] _22);
-    [#"../sum.rs" 8 4 8 67] _22 <- any Ghost.ghost_ty (Seq.seq uint32);
-    [#"../../../../creusot-contracts-proc/src/lib.rs" 674 0 674 51] i <- ([#"../../../../creusot-contracts-proc/src/lib.rs" 674 0 674 51] __creusot_proc_iter_elem);
-    [#"../sum.rs" 10 8 10 16] sum <- ([#"../sum.rs" 10 8 10 16] sum + ([#"../sum.rs" 10 15 10 16] i));
-=======
     [#"../../../../creusot-contracts-proc/src/lib.rs" 654 0 654 51] __creusot_proc_iter_elem <- Core_Option_Option_Type.some_0 _17;
     [#"../sum.rs" 8 4 8 67] _22 <- ([#"../sum.rs" 8 4 8 67] Snapshot.new (Seq.(++) (Snapshot.inner produced) (Seq.singleton __creusot_proc_iter_elem)));
     goto BB12
@@ -306,7 +295,6 @@
     _22 <- any Snapshot.snap_ty (Seq.seq uint32);
     [#"../../../../creusot-contracts-proc/src/lib.rs" 654 0 654 51] i <- __creusot_proc_iter_elem;
     [#"../sum.rs" 10 8 10 16] sum <- sum + i;
->>>>>>> f5731f73
     goto BB5
   }
   
