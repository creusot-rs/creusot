<<<<<<< HEAD

module M_replace__test [#"replace.rs" 8 0 8 44]
  use prelude.prelude.Intrinsic
=======
module T_core__option__Option
  type t_Option 't =
    | C_None
    | C_Some 't
  
  let rec v_None < 't > (input:t_Option 't) (ret  )= any
    [ good -> {C_None  = input} (! ret) | bad -> {C_None  <> input} (! {false} any) ]
    
  
  let rec v_Some < 't > (input:t_Option 't) (ret  (field_0:'t))= any
    [ good (field_0:'t)-> {C_Some field_0 = input} (! ret {field_0})
    | bad -> {forall field_0 : 't [C_Some field_0 : t_Option 't] . C_Some field_0 <> input} (! {false} any) ]
    
end
module T_replace__Something [#"replace.rs" 3 0 3 20]
  use T_core__option__Option as Option'0
>>>>>>> dfce2a3a
  
  use prelude.prelude.UInt32
  
  type t_Option'0  =
    | C_None'0
    | C_Some'0 (t_Something'0)
  with t_Something'0  =
    { t_Something__a'0: uint32; t_Something__b'0: t_Option'0 }
  
  meta "compute_max_steps" 1000000
  
  let rec test'0 (_a:t_Something'0) (b:t_Something'0) (return'  (ret:()))= (! bb0
    [ bb0 = bb1 | bb1 = s0 [ s0 =  [ &_a <- b ] s1 | s1 = bb3 ]  | bb3 = bb4 | bb4 = bb5 | bb5 = return' {_0} ]
    ) [ & _0 : () = any_l () | & _a : t_Something'0 = _a | & b : t_Something'0 = b ] 
    [ return' (result:())-> (! return' {result}) ]
    
end<|MERGE_RESOLUTION|>--- conflicted
+++ resolved
@@ -1,25 +1,5 @@
-<<<<<<< HEAD
-
 module M_replace__test [#"replace.rs" 8 0 8 44]
   use prelude.prelude.Intrinsic
-=======
-module T_core__option__Option
-  type t_Option 't =
-    | C_None
-    | C_Some 't
-  
-  let rec v_None < 't > (input:t_Option 't) (ret  )= any
-    [ good -> {C_None  = input} (! ret) | bad -> {C_None  <> input} (! {false} any) ]
-    
-  
-  let rec v_Some < 't > (input:t_Option 't) (ret  (field_0:'t))= any
-    [ good (field_0:'t)-> {C_Some field_0 = input} (! ret {field_0})
-    | bad -> {forall field_0 : 't [C_Some field_0 : t_Option 't] . C_Some field_0 <> input} (! {false} any) ]
-    
-end
-module T_replace__Something [#"replace.rs" 3 0 3 20]
-  use T_core__option__Option as Option'0
->>>>>>> dfce2a3a
   
   use prelude.prelude.UInt32
   
