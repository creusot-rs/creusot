--- conflicted
+++ resolved
@@ -196,6 +196,8 @@
     | C_None'0
     | C_Some'0 t_Item'0
   
+  predicate inv'2 (_1 : t_Option'0)
+  
   predicate completed'1 [#"common.rs" 11 4 11 36] (self : borrowed t_I'0)
   
   use seq.Seq
@@ -203,8 +205,6 @@
   use seq.Seq
   
   predicate produces'1 [#"common.rs" 8 4 8 65] (self : t_I'0) (visited : Seq.seq t_Item'0) (o : t_I'0)
-  
-  predicate inv'2 (_1 : t_Option'0)
   
   predicate inv'1 (_1 : borrowed (t_Take'0))
   
@@ -233,10 +233,10 @@
     | {t_Take__iter'0 = iter ; t_Take__n'0 = n} -> inv'0 iter
     end
   
-  let rec next'1 (self:borrowed t_I'0) (return'  (ret:t_Option'0))= {[@expl:precondition] [%#scommon5] inv'3 self}
+  let rec next'1 (self:borrowed t_I'0) (return'  (ret:t_Option'0))= {[@expl:next 'self' type invariant] [%#scommon5] inv'3 self}
     any
-    [ return' (result:t_Option'0)-> {[%#scommon7] inv'2 result}
-      {[%#scommon6] match result with
+    [ return' (result:t_Option'0)-> {[%#scommon6] inv'2 result}
+      {[%#scommon7] match result with
         | C_None'0 -> completed'1 self
         | C_Some'0 v -> produces'1 self.current (Seq.singleton v) self.final
         end}
@@ -276,18 +276,7 @@
   
   use seq.Seq
   
-<<<<<<< HEAD
   function produces_trans'0 [#"common.rs" 25 4 25 91] (a : t_I'0) (ab : Seq.seq t_Item'0) (b : t_I'0) (bc : Seq.seq t_Item'0) (c : t_I'0) : ()
-=======
-  let rec next'0 (self:borrowed i) (return'  (ret:Option'0.t_Option t_Item'0))= {[@expl:next 'self' type invariant] [%#scommon5] inv'3 self}
-    any
-    [ return' (result:Option'0.t_Option t_Item'0)-> {[%#scommon6] inv'2 result}
-      {[%#scommon7] match result with
-        | Option'0.C_None -> completed'1 self
-        | Option'0.C_Some v -> produces'1 self.current (Seq.singleton v) self.final
-        end}
-      (! return' {result}) ]
->>>>>>> 34cd6190
     
   
   axiom produces_trans'0_spec : forall a : t_I'0, ab : Seq.seq t_Item'0, b : t_I'0, bc : Seq.seq t_Item'0, c : t_I'0 . ([%#scommon12] inv'0 a)
@@ -298,11 +287,7 @@
   
   meta "compute_max_steps" 1000000
   
-<<<<<<< HEAD
-  let rec next'0 (self:borrowed (t_Take'0)) (return'  (ret:t_Option'0))= {[%#s16_take2] inv'1 self}
-=======
-  let rec next (self:borrowed (Take'0.t_Take i)) (return'  (ret:Option'0.t_Option t_Item'0))= {[@expl:next 'self' type invariant] [%#s16_take2] inv'1 self}
->>>>>>> 34cd6190
+  let rec next'0 (self:borrowed (t_Take'0)) (return'  (ret:t_Option'0))= {[@expl:next 'self' type invariant] [%#s16_take2] inv'1 self}
     (! bb0
     [ bb0 = s0
       [ s0 = UIntSize.ne {(self.current).t_Take__n'0} {[%#s16_take0] (0 : usize)}
@@ -336,17 +321,10 @@
     | & _3 : bool = any_l ()
     | & _5 : borrowed t_I'0 = any_l () ]
     
-<<<<<<< HEAD
-    [ return' (result:t_Option'0)-> {[@expl:postcondition] [%#s16_take4] inv'2 result}
-      {[@expl:postcondition] [%#s16_take3] match result with
+    [ return' (result:t_Option'0)-> {[@expl:next result type invariant] [%#s16_take3] inv'2 result}
+      {[@expl:next ensures] [%#s16_take4] match result with
         | C_None'0 -> completed'0 self
         | C_Some'0 v -> produces'0 self.current (Seq.singleton v) self.final
-=======
-    [ return' (result:Option'0.t_Option t_Item'0)-> {[@expl:next result type invariant] [%#s16_take3] inv'2 result}
-      {[@expl:next ensures] [%#s16_take4] match result with
-        | Option'0.C_None -> completed'0 self
-        | Option'0.C_Some v -> produces'0 self.current (Seq.singleton v) self.final
->>>>>>> 34cd6190
         end}
       (! return' {result}) ]
     
@@ -383,8 +361,6 @@
     | C_None'0
     | C_Some'0 t_Item'0
   
-  predicate inv'1 (_1 : t_Option'0)
-  
   use prelude.prelude.UIntSize
   
   predicate resolve'0 (self : borrowed (t_Take'0)) =
@@ -412,6 +388,8 @@
     [%#s16_take2] UIntSize.to_int self.t_Take__n'0 = UIntSize.to_int o.t_Take__n'0 + Seq.length visited
     /\ produces'1 self.t_Take__iter'0 visited o.t_Take__iter'0
   
+  predicate inv'1 (_1 : t_Option'0)
+  
   predicate inv'3 (_1 : t_Take'0)
   
   predicate invariant'0 (self : borrowed (t_Take'0)) =
@@ -454,17 +432,16 @@
   
   goal refines : [%#s16_take0] forall self : borrowed (t_Take'0) . inv'0 self
    -> inv'0 self
-<<<<<<< HEAD
-  /\ (forall result : t_Option'0 . inv'1 result
-  /\ match result with
+  /\ (forall result : t_Option'0 . match result with
     | C_None'0 -> completed'0 self
     | C_Some'0 v -> produces'0 self.current (Seq.singleton v) self.final
     end
-   -> inv'1 result
-  /\ match result with
+  /\ inv'1 result
+   -> match result with
     | C_None'0 -> completed'0 self
     | C_Some'0 v -> produces'0 self.current (Seq.singleton v) self.final
-    end)
+    end
+  /\ inv'1 result)
 end
 module M_16_take__qyi16574350389265959367__produces_refl__refines [#"16_take.rs" 41 4 41 26] (* <Take<I> as common::Iterator> *)
   let%span s16_take0 = "16_take.rs" 41 4 41 26
@@ -518,18 +495,6 @@
   
   axiom produces_refl'1_spec : forall self : t_I'0 . ([%#scommon2] inv'1 self)
    -> ([%#scommon3] produces'1 self (Seq.empty  : Seq.seq t_Item'0) self)
-=======
-  /\ (forall result : Option'0.t_Option t_Item'0 . match result with
-    | Option'0.C_None -> completed'0 self
-    | Option'0.C_Some v -> produces'0 self.current (Seq.singleton v) self.final
-    end
-  /\ inv'1 result
-   -> match result with
-    | Option'0.C_None -> completed'0 self
-    | Option'0.C_Some v -> produces'0 self.current (Seq.singleton v) self.final
-    end
-  /\ inv'1 result)
->>>>>>> 34cd6190
   
   use seq.Seq
   
