--- conflicted
+++ resolved
@@ -14,19 +14,16 @@
     | bad (iter:'i) (n:usize)-> {C_Take iter n <> input} {false} any ]
     
   
-  function take_n [@inline:trivial] (self : t_take 'i) : usize =
+  function take_n (self : t_take 'i) : usize =
     match self with
       | C_Take _ a -> a
       end
   
-  function take_iter [@inline:trivial] (self : t_take 'i) : 'i =
+  function take_iter (self : t_take 'i) : 'i =
     match self with
       | C_Take a _ -> a
       end
 end
-module CreusotContracts_Logic_Seq2_Seq_Type
-  type t_seq 't
-end
 module C16Take_Impl0_ProducesRefl_Impl
   type i
   
@@ -34,38 +31,21 @@
   
   let%span s16_take1 = "../16_take.rs" 39 14 39 45
   
-<<<<<<< HEAD
-  let%span span2 = "../../../../../creusot-contracts/src/logic/seq2.rs" 68 14 68 25
-  
-  let%span span3 = "../../../../../creusot-contracts/src/logic/seq2.rs" 104 14 104 54
-  
-  let%span span4 = "../../../../../creusot-contracts/src/logic/seq2.rs" 105 4 106 62
-  
-  let%span span5 = "../common.rs" 18 15 18 32
-  
-  let%span span6 = "../common.rs" 19 15 19 32
-  
-  let%span span7 = "../common.rs" 21 22 21 23
-  
-  let%span span8 = "../common.rs" 21 52 21 53
+  let%span span2 = "../../../../../creusot-contracts/src/invariant.rs" 8 8 8 12
+  
+  let%span span3 = "../common.rs" 18 15 18 32
+  
+  let%span span4 = "../common.rs" 19 15 19 32
+  
+  let%span span5 = "../common.rs" 21 22 21 23
+  
+  let%span span6 = "../common.rs" 21 31 21 33
+  
+  let%span span7 = "../common.rs" 21 52 21 53
+  
+  let%span span8 = "../common.rs" 21 61 21 63
   
   let%span span9 = "../common.rs" 21 82 21 83
-=======
-  let%span span2 = "../../../../../creusot-contracts/src/invariant.rs" 8 8 8 12
-  
-  let%span span3 = "../common.rs" 18 15 18 32
-  
-  let%span span4 = "../common.rs" 19 15 19 32
-  
-  let%span span5 = "../common.rs" 21 22 21 23
-  
-  let%span span6 = "../common.rs" 21 31 21 33
-  
-  let%span span7 = "../common.rs" 21 52 21 53
-  
-  let%span span8 = "../common.rs" 21 61 21 63
-  
-  let%span span9 = "../common.rs" 21 82 21 83
   
   let%span span10 = "../common.rs" 20 14 20 42
   
@@ -74,22 +54,17 @@
   let%span span12 = "../common.rs" 14 14 14 45
   
   let%span span13 = "../16_take.rs" 32 8 34 9
->>>>>>> 7087246d
-  
-  let%span span10 = "../common.rs" 20 14 20 42
-  
-  let%span span11 = "../common.rs" 15 21 15 25
-  
-<<<<<<< HEAD
-  let%span span12 = "../common.rs" 14 14 14 45
-=======
+  
+  type item'0
+  
+  use seq.Seq
+  
   predicate invariant'2 (self : Seq.seq item'0) =
     [%#span2] true
->>>>>>> 7087246d
-  
-  let%span span13 = "../../../../../creusot-contracts/src/logic/seq2.rs" 16 14 16 36
-  
-  let%span span14 = "../16_take.rs" 32 8 34 9
+  
+  predicate inv'2 (_x : Seq.seq item'0)
+  
+  axiom inv'2 : forall x : Seq.seq item'0 . inv'2 x = true
   
   predicate invariant'1 (self : i)
   
@@ -97,60 +72,26 @@
   
   axiom inv'1 : forall x : i . inv'1 x = true
   
-  type item'0
-  
-  use CreusotContracts_Logic_Seq2_Seq_Type as Seq'0
-  
-  use prelude.prelude.Int
-  
-  function index_logic'0 (self : Seq'0.t_seq item'0) (_2 : int) : item'0
-  
-  function len'0 (self : Seq'0.t_seq item'0) : int
-  
-  axiom len'0_spec : forall self : Seq'0.t_seq item'0 . [%#span2] len'0 self >= 0
-  
-  function concat'0 (self : Seq'0.t_seq item'0) (other : Seq'0.t_seq item'0) : Seq'0.t_seq item'0
-  
-  axiom concat'0_spec : forall self : Seq'0.t_seq item'0, other : Seq'0.t_seq item'0 . ([%#span4] forall i : int . 0
-  <= i
-  /\ i < len'0 (concat'0 self other)
-   -> index_logic'0 (concat'0 self other) i
-  = (if i < len'0 self then index_logic'0 self i else index_logic'0 other (i - len'0 self)))
-  && ([%#span3] len'0 (concat'0 self other) = len'0 self + len'0 other)
-  
-  predicate produces'1 [#"../common.rs" 8 4 8 65] (self : i) (visited : Seq'0.t_seq item'0) (o : i)
-  
-  function produces_trans'0 [#"../common.rs" 21 4 21 91] (a : i) (ab : Seq'0.t_seq item'0) (b : i) (bc : Seq'0.t_seq item'0) (c : i) : ()
-    
-  
-<<<<<<< HEAD
-  axiom produces_trans'0_spec : forall a : i, ab : Seq'0.t_seq item'0, b : i, bc : Seq'0.t_seq item'0, c : i . ([%#span5] produces'1 a ab b)
-   -> ([%#span6] produces'1 b bc c)
-   -> ([%#span7] inv'1 a)
-   -> ([%#span8] inv'1 b)  -> ([%#span9] inv'1 c)  -> ([%#span10] produces'1 a (concat'0 ab bc) c)
-=======
+  use seq.Seq
+  
+  predicate produces'1 [#"../common.rs" 8 4 8 65] (self : i) (visited : Seq.seq item'0) (o : i)
+  
+  function produces_trans'0 [#"../common.rs" 21 4 21 91] (a : i) (ab : Seq.seq item'0) (b : i) (bc : Seq.seq item'0) (c : i) : ()
+    
+  
   axiom produces_trans'0_spec : forall a : i, ab : Seq.seq item'0, b : i, bc : Seq.seq item'0, c : i . ([%#span3] produces'1 a ab b)
    -> ([%#span4] produces'1 b bc c)
    -> ([%#span5] inv'1 a)
    -> ([%#span6] inv'2 ab)
    -> ([%#span7] inv'1 b)
    -> ([%#span8] inv'2 bc)  -> ([%#span9] inv'1 c)  -> ([%#span10] produces'1 a (Seq.(++) ab bc) c)
->>>>>>> 7087246d
-  
-  constant empty'0 : Seq'0.t_seq item'0
+  
+  use seq.Seq
   
   function produces_refl'0 [#"../common.rs" 15 4 15 27] (self : i) : ()
   
   axiom produces_refl'0_spec : forall self : i . ([%#span11] inv'1 self)
-<<<<<<< HEAD
-   -> ([%#span12] produces'1 self (empty'0 : Seq'0.t_seq item'0) self)
-  
-  function empty_len'0 (_1 : ()) : ()
-  
-  axiom empty_len'0_spec : forall _1 : () . [%#span13] len'0 (empty'0 : Seq'0.t_seq item'0) = 0
-=======
    -> ([%#span12] produces'1 self (Seq.empty  : Seq.seq item'0) self)
->>>>>>> 7087246d
   
   use C16Take_Take_Type as Take'0
   
@@ -163,18 +104,17 @@
   
   use C16Take_Take_Type as C16Take_Take_Type
   
+  use prelude.prelude.Int
+  
+  use seq.Seq
+  
   use prelude.prelude.UIntSize
   
-  predicate produces'0 [#"../16_take.rs" 31 4 31 64] (self : Take'0.t_take i) (visited : Seq'0.t_seq item'0) (o : Take'0.t_take i)
+  predicate produces'0 [#"../16_take.rs" 31 4 31 64] (self : Take'0.t_take i) (visited : Seq.seq item'0) (o : Take'0.t_take i)
     
    =
-<<<<<<< HEAD
-    [%#span14] UIntSize.to_int (C16Take_Take_Type.take_n self)
-    = UIntSize.to_int (C16Take_Take_Type.take_n o) + len'0 visited
-=======
     [%#span13] UIntSize.to_int (C16Take_Take_Type.take_n self)
     = UIntSize.to_int (C16Take_Take_Type.take_n o) + Seq.length visited
->>>>>>> 7087246d
     /\ produces'1 (C16Take_Take_Type.take_iter self) visited (C16Take_Take_Type.take_iter o)
   
   constant self  : Take'0.t_take i
@@ -182,7 +122,7 @@
   function produces_refl [#"../16_take.rs" 40 4 40 26] (self : Take'0.t_take i) : ()
   
   goal vc_produces_refl : ([%#s16_take0] inv'0 self)
-   -> ([%#s16_take1] produces'0 self (empty'0 : Seq'0.t_seq item'0) self)
+   -> ([%#s16_take1] produces'0 self (Seq.empty  : Seq.seq item'0) self)
 end
 module C16Take_Impl0_ProducesTrans_Impl
   type i
@@ -193,92 +133,77 @@
   
   let%span s16_take2 = "../16_take.rs" 47 22 47 23
   
-  let%span s16_take3 = "../16_take.rs" 47 52 47 53
-  
-  let%span s16_take4 = "../16_take.rs" 47 82 47 83
-  
-  let%span s16_take5 = "../16_take.rs" 46 14 46 42
-  
-  let%span span6 = "../../../../../creusot-contracts/src/logic/seq2.rs" 68 14 68 25
-  
-  let%span span7 = "../../../../../creusot-contracts/src/logic/seq2.rs" 104 14 104 54
-  
-  let%span span8 = "../../../../../creusot-contracts/src/logic/seq2.rs" 105 4 106 62
-  
-  let%span span9 = "../common.rs" 18 15 18 32
-  
-  let%span span10 = "../common.rs" 19 15 19 32
-  
-  let%span span11 = "../common.rs" 21 22 21 23
+  let%span s16_take3 = "../16_take.rs" 47 31 47 33
+  
+  let%span s16_take4 = "../16_take.rs" 47 52 47 53
+  
+  let%span s16_take5 = "../16_take.rs" 47 61 47 63
+  
+  let%span s16_take6 = "../16_take.rs" 47 82 47 83
+  
+  let%span s16_take7 = "../16_take.rs" 46 14 46 42
+  
+  let%span span8 = "../common.rs" 18 15 18 32
+  
+  let%span span9 = "../common.rs" 19 15 19 32
+  
+  let%span span10 = "../common.rs" 21 22 21 23
+  
+  let%span span11 = "../common.rs" 21 31 21 33
   
   let%span span12 = "../common.rs" 21 52 21 53
   
-  let%span span13 = "../common.rs" 21 82 21 83
-  
-  let%span span14 = "../common.rs" 20 14 20 42
-  
-  let%span span15 = "../common.rs" 15 21 15 25
-  
-  let%span span16 = "../common.rs" 14 14 14 45
-  
-  let%span span17 = "../../../../../creusot-contracts/src/logic/seq2.rs" 16 14 16 36
+  let%span span13 = "../common.rs" 21 61 21 63
+  
+  let%span span14 = "../common.rs" 21 82 21 83
+  
+  let%span span15 = "../common.rs" 20 14 20 42
+  
+  let%span span16 = "../common.rs" 15 21 15 25
+  
+  let%span span17 = "../common.rs" 14 14 14 45
   
   let%span span18 = "../../../../../creusot-contracts/src/invariant.rs" 8 8 8 12
   
   let%span span19 = "../16_take.rs" 32 8 34 9
   
-  predicate invariant'1 (self : i)
-  
-  predicate inv'1 (_x : i)
-  
-  axiom inv'1 : forall x : i . inv'1 x = true
+  predicate invariant'2 (self : i)
+  
+  predicate inv'2 (_x : i)
+  
+  axiom inv'2 : forall x : i . inv'2 x = true
   
   type item'0
   
-  use CreusotContracts_Logic_Seq2_Seq_Type as Seq'0
-  
-  use prelude.prelude.Int
-  
-  function index_logic'0 (self : Seq'0.t_seq item'0) (_2 : int) : item'0
-  
-  function len'0 (self : Seq'0.t_seq item'0) : int
-  
-  axiom len'0_spec : forall self : Seq'0.t_seq item'0 . [%#span6] len'0 self >= 0
-  
-  function concat'0 (self : Seq'0.t_seq item'0) (other : Seq'0.t_seq item'0) : Seq'0.t_seq item'0
-  
-  axiom concat'0_spec : forall self : Seq'0.t_seq item'0, other : Seq'0.t_seq item'0 . ([%#span8] forall i : int . 0
-  <= i
-  /\ i < len'0 (concat'0 self other)
-   -> index_logic'0 (concat'0 self other) i
-  = (if i < len'0 self then index_logic'0 self i else index_logic'0 other (i - len'0 self)))
-  && ([%#span7] len'0 (concat'0 self other) = len'0 self + len'0 other)
-  
-  predicate produces'1 [#"../common.rs" 8 4 8 65] (self : i) (visited : Seq'0.t_seq item'0) (o : i)
-  
-  function produces_trans'0 [#"../common.rs" 21 4 21 91] (a : i) (ab : Seq'0.t_seq item'0) (b : i) (bc : Seq'0.t_seq item'0) (c : i) : ()
-    
-  
-  axiom produces_trans'0_spec : forall a : i, ab : Seq'0.t_seq item'0, b : i, bc : Seq'0.t_seq item'0, c : i . ([%#span9] produces'1 a ab b)
-   -> ([%#span10] produces'1 b bc c)
-   -> ([%#span11] inv'1 a)
-   -> ([%#span12] inv'1 b)  -> ([%#span13] inv'1 c)  -> ([%#span14] produces'1 a (concat'0 ab bc) c)
-  
-  constant empty'0 : Seq'0.t_seq item'0
+  use seq.Seq
+  
+  use seq.Seq
+  
+  predicate inv'1 (_x : Seq.seq item'0)
+  
+  predicate produces'1 [#"../common.rs" 8 4 8 65] (self : i) (visited : Seq.seq item'0) (o : i)
+  
+  function produces_trans'0 [#"../common.rs" 21 4 21 91] (a : i) (ab : Seq.seq item'0) (b : i) (bc : Seq.seq item'0) (c : i) : ()
+    
+  
+  axiom produces_trans'0_spec : forall a : i, ab : Seq.seq item'0, b : i, bc : Seq.seq item'0, c : i . ([%#span8] produces'1 a ab b)
+   -> ([%#span9] produces'1 b bc c)
+   -> ([%#span10] inv'2 a)
+   -> ([%#span11] inv'1 ab)
+   -> ([%#span12] inv'2 b)
+   -> ([%#span13] inv'1 bc)  -> ([%#span14] inv'2 c)  -> ([%#span15] produces'1 a (Seq.(++) ab bc) c)
+  
+  use seq.Seq
   
   function produces_refl'0 [#"../common.rs" 15 4 15 27] (self : i) : ()
   
-  axiom produces_refl'0_spec : forall self : i . ([%#span15] inv'1 self)
-   -> ([%#span16] produces'1 self (empty'0 : Seq'0.t_seq item'0) self)
-  
-<<<<<<< HEAD
-  function empty_len'0 (_1 : ()) : ()
-=======
+  axiom produces_refl'0_spec : forall self : i . ([%#span16] inv'2 self)
+   -> ([%#span17] produces'1 self (Seq.empty  : Seq.seq item'0) self)
+  
   predicate invariant'1 (self : Seq.seq item'0) =
     [%#span18] true
->>>>>>> 7087246d
-  
-  axiom empty_len'0_spec : forall _1 : () . [%#span17] len'0 (empty'0 : Seq'0.t_seq item'0) = 0
+  
+  axiom inv'1 : forall x : Seq.seq item'0 . inv'1 x = true
   
   use C16Take_Take_Type as Take'0
   
@@ -291,38 +216,39 @@
   
   use C16Take_Take_Type as C16Take_Take_Type
   
+  use prelude.prelude.Int
+  
+  use seq.Seq
+  
   use prelude.prelude.UIntSize
   
-  predicate produces'0 [#"../16_take.rs" 31 4 31 64] (self : Take'0.t_take i) (visited : Seq'0.t_seq item'0) (o : Take'0.t_take i)
+  predicate produces'0 [#"../16_take.rs" 31 4 31 64] (self : Take'0.t_take i) (visited : Seq.seq item'0) (o : Take'0.t_take i)
     
    =
-<<<<<<< HEAD
-    [%#span18] UIntSize.to_int (C16Take_Take_Type.take_n self)
-    = UIntSize.to_int (C16Take_Take_Type.take_n o) + len'0 visited
-=======
     [%#span19] UIntSize.to_int (C16Take_Take_Type.take_n self)
     = UIntSize.to_int (C16Take_Take_Type.take_n o) + Seq.length visited
->>>>>>> 7087246d
     /\ produces'1 (C16Take_Take_Type.take_iter self) visited (C16Take_Take_Type.take_iter o)
   
   constant a  : Take'0.t_take i
   
-  constant ab  : Seq'0.t_seq item'0
+  constant ab  : Seq.seq item'0
   
   constant b  : Take'0.t_take i
   
-  constant bc  : Seq'0.t_seq item'0
+  constant bc  : Seq.seq item'0
   
   constant c  : Take'0.t_take i
   
-  function produces_trans [#"../16_take.rs" 47 4 47 90] (a : Take'0.t_take i) (ab : Seq'0.t_seq item'0) (b : Take'0.t_take i) (bc : Seq'0.t_seq item'0) (c : Take'0.t_take i) : ()
-    
-  
-  goal vc_produces_trans : ([%#s16_take4] inv'0 c)
-   -> ([%#s16_take3] inv'0 b)
+  function produces_trans [#"../16_take.rs" 47 4 47 90] (a : Take'0.t_take i) (ab : Seq.seq item'0) (b : Take'0.t_take i) (bc : Seq.seq item'0) (c : Take'0.t_take i) : ()
+    
+  
+  goal vc_produces_trans : ([%#s16_take6] inv'0 c)
+   -> ([%#s16_take5] inv'1 bc)
+   -> ([%#s16_take4] inv'0 b)
+   -> ([%#s16_take3] inv'1 ab)
    -> ([%#s16_take2] inv'0 a)
    -> ([%#s16_take1] produces'0 b bc c)
-   -> ([%#s16_take0] produces'0 a ab b)  -> ([%#s16_take5] produces'0 a (concat'0 ab bc) c)
+   -> ([%#s16_take0] produces'0 a ab b)  -> ([%#s16_take7] produces'0 a (Seq.(++) ab bc) c)
 end
 module Core_Option_Option_Type
   type t_option 't =
@@ -353,41 +279,6 @@
   
   let%span s16_take4 = "../16_take.rs" 53 26 53 41
   
-<<<<<<< HEAD
-  let%span span5 = "../../../../../creusot-contracts/src/logic/seq2.rs" 68 14 68 25
-  
-  let%span span6 = "../../../../../creusot-contracts/src/logic/seq2.rs" 16 14 16 36
-  
-  let%span span7 = "../../../../../creusot-contracts/src/logic/seq2.rs" 104 14 104 54
-  
-  let%span span8 = "../../../../../creusot-contracts/src/logic/seq2.rs" 105 4 106 62
-  
-  let%span span9 = "../common.rs" 18 15 18 32
-  
-  let%span span10 = "../common.rs" 19 15 19 32
-  
-  let%span span11 = "../common.rs" 21 22 21 23
-  
-  let%span span12 = "../common.rs" 21 52 21 53
-  
-  let%span span13 = "../common.rs" 21 82 21 83
-  
-  let%span span14 = "../common.rs" 20 14 20 42
-  
-  let%span span15 = "../common.rs" 15 21 15 25
-  
-  let%span span16 = "../common.rs" 14 14 14 45
-  
-  let%span span17 = "../16_take.rs" 32 8 34 9
-  
-  let%span span18 = "../../../../../creusot-contracts/src/logic/seq2.rs" 54 21 54 22
-  
-  let%span span19 = "../../../../../creusot-contracts/src/logic/seq2.rs" 52 14 52 31
-  
-  let%span span20 = "../../../../../creusot-contracts/src/logic/seq2.rs" 53 14 53 28
-  
-  let%span span21 = "../../../../../creusot-contracts/src/resolve.rs" 26 20 26 34
-=======
   let%span span5 = "../../../../../creusot-contracts/src/invariant.rs" 8 8 8 12
   
   let%span span6 = "../common.rs" 18 15 18 32
@@ -421,28 +312,17 @@
   let%span span20 = "../common.rs" 23 14 26 5
   
   let%span span21 = "../common.rs" 27 26 27 44
->>>>>>> 7087246d
-  
-  let%span span22 = "../16_take.rs" 23 8 26 9
-  
-  let%span span23 = "../common.rs" 27 17 27 21
-  
-  let%span span24 = "../common.rs" 23 14 26 5
-  
-  let%span span25 = "../common.rs" 27 26 27 44
   
   type item'0
   
-<<<<<<< HEAD
-  predicate invariant'4 (self : item'0)
-=======
+  use seq.Seq
+  
   predicate invariant'4 (self : Seq.seq item'0) =
     [%#span5] true
->>>>>>> 7087246d
-  
-  predicate inv'4 (_x : item'0)
-  
-  axiom inv'4 : forall x : item'0 . inv'4 x = true
+  
+  predicate inv'4 (_x : Seq.seq item'0)
+  
+  axiom inv'4 : forall x : Seq.seq item'0 . inv'4 x = true
   
   use prelude.prelude.Borrow
   
@@ -461,20 +341,6 @@
   
   axiom inv'2 : forall x : Option'0.t_option item'0 . inv'2 x = true
   
-  use prelude.prelude.Int
-  
-  use CreusotContracts_Logic_Seq2_Seq_Type as Seq'0
-  
-  function len'0 (self : Seq'0.t_seq item'0) : int
-  
-  axiom len'0_spec : forall self : Seq'0.t_seq item'0 . [%#span5] len'0 self >= 0
-  
-  constant empty'0 : Seq'0.t_seq item'0
-  
-  function empty_len'0 (_1 : ()) : ()
-  
-  axiom empty_len'0_spec : forall _1 : () . [%#span6] len'0 (empty'0 : Seq'0.t_seq item'0) = 0
-  
   use C16Take_Take_Type as Take'0
   
   predicate invariant'1 (self : borrowed (Take'0.t_take i)) =
@@ -484,35 +350,15 @@
   
   axiom inv'1 : forall x : borrowed (Take'0.t_take i) . inv'1 x = true
   
-  function index_logic'0 (self : Seq'0.t_seq item'0) (_2 : int) : item'0
-  
-  function concat'0 (self : Seq'0.t_seq item'0) (other : Seq'0.t_seq item'0) : Seq'0.t_seq item'0
-  
-  axiom concat'0_spec : forall self : Seq'0.t_seq item'0, other : Seq'0.t_seq item'0 . ([%#span8] forall i : int . 0
-  <= i
-  /\ i < len'0 (concat'0 self other)
-   -> index_logic'0 (concat'0 self other) i
-  = (if i < len'0 self then index_logic'0 self i else index_logic'0 other (i - len'0 self)))
-  && ([%#span7] len'0 (concat'0 self other) = len'0 self + len'0 other)
+  use seq.Seq
   
   predicate inv'0 (_x : i)
   
-  predicate produces'1 [#"../common.rs" 8 4 8 65] (self : i) (visited : Seq'0.t_seq item'0) (o : i)
-  
-  function produces_trans'0 [#"../common.rs" 21 4 21 91] (a : i) (ab : Seq'0.t_seq item'0) (b : i) (bc : Seq'0.t_seq item'0) (c : i) : ()
-    
-  
-<<<<<<< HEAD
-  axiom produces_trans'0_spec : forall a : i, ab : Seq'0.t_seq item'0, b : i, bc : Seq'0.t_seq item'0, c : i . ([%#span9] produces'1 a ab b)
-   -> ([%#span10] produces'1 b bc c)
-   -> ([%#span11] inv'0 a)
-   -> ([%#span12] inv'0 b)  -> ([%#span13] inv'0 c)  -> ([%#span14] produces'1 a (concat'0 ab bc) c)
-  
-  function produces_refl'0 [#"../common.rs" 15 4 15 27] (self : i) : ()
-  
-  axiom produces_refl'0_spec : forall self : i . ([%#span15] inv'0 self)
-   -> ([%#span16] produces'1 self (empty'0 : Seq'0.t_seq item'0) self)
-=======
+  predicate produces'1 [#"../common.rs" 8 4 8 65] (self : i) (visited : Seq.seq item'0) (o : i)
+  
+  function produces_trans'0 [#"../common.rs" 21 4 21 91] (a : i) (ab : Seq.seq item'0) (b : i) (bc : Seq.seq item'0) (c : i) : ()
+    
+  
   axiom produces_trans'0_spec : forall a : i, ab : Seq.seq item'0, b : i, bc : Seq.seq item'0, c : i . ([%#span6] produces'1 a ab b)
    -> ([%#span7] produces'1 b bc c)
    -> ([%#span8] inv'0 a)
@@ -526,7 +372,6 @@
   
   axiom produces_refl'0_spec : forall self : i . ([%#span14] inv'0 self)
    -> ([%#span15] produces'1 self (Seq.empty  : Seq.seq item'0) self)
->>>>>>> 7087246d
   
   predicate invariant'0 (self : i)
   
@@ -534,46 +379,24 @@
   
   use C16Take_Take_Type as C16Take_Take_Type
   
+  use prelude.prelude.Int
+  
+  use seq.Seq
+  
   use prelude.prelude.UIntSize
   
-  predicate produces'0 [#"../16_take.rs" 31 4 31 64] (self : Take'0.t_take i) (visited : Seq'0.t_seq item'0) (o : Take'0.t_take i)
+  predicate produces'0 [#"../16_take.rs" 31 4 31 64] (self : Take'0.t_take i) (visited : Seq.seq item'0) (o : Take'0.t_take i)
     
    =
-<<<<<<< HEAD
-    [%#span17] UIntSize.to_int (C16Take_Take_Type.take_n self)
-    = UIntSize.to_int (C16Take_Take_Type.take_n o) + len'0 visited
-=======
     [%#span16] UIntSize.to_int (C16Take_Take_Type.take_n self)
     = UIntSize.to_int (C16Take_Take_Type.take_n o) + Seq.length visited
->>>>>>> 7087246d
     /\ produces'1 (C16Take_Take_Type.take_iter self) visited (C16Take_Take_Type.take_iter o)
   
-  function singleton'0 (v : item'0) : Seq'0.t_seq item'0
-  
-  axiom singleton'0_spec : forall v : item'0 . ([%#span18] inv'4 v)
-   -> ([%#span20] index_logic'0 (singleton'0 v) 0 = v) && ([%#span19] len'0 (singleton'0 v) = 1)
+  use seq.Seq
   
   predicate completed'1 [#"../common.rs" 11 4 11 36] (self : borrowed i)
   
   predicate resolve'0 (self : borrowed (Take'0.t_take i)) =
-<<<<<<< HEAD
-    [%#span21]  ^ self =  * self
-  
-  predicate completed'0 [#"../16_take.rs" 22 4 22 35] (self : borrowed (Take'0.t_take i)) =
-    [%#span22] UIntSize.to_int (C16Take_Take_Type.take_n ( * self)) = 0 /\ resolve'0 self
-    \/ UIntSize.to_int (C16Take_Take_Type.take_n ( * self)) > 0
-    /\ UIntSize.to_int (C16Take_Take_Type.take_n ( * self)) = UIntSize.to_int (C16Take_Take_Type.take_n ( ^ self)) + 1
-    /\ completed'1 (Borrow.borrow_logic (C16Take_Take_Type.take_iter ( * self)) (C16Take_Take_Type.take_iter ( ^ self)) (Borrow.inherit_id (Borrow.get_id self) 1))
-  
-  use prelude.prelude.Intrinsic
-  
-  let rec next'0 (self:borrowed i) (return'  (ret:Option'0.t_option item'0))= {[@expl:precondition] [%#span23] inv'3 self}
-    any
-    [ return' (result:Option'0.t_option item'0)-> {[%#span25] inv'2 result}
-      {[%#span24] match result with
-        | Option'0.C_None -> completed'1 self
-        | Option'0.C_Some v -> produces'1 ( * self) (singleton'0 v) ( ^ self)
-=======
     [%#span17] self.final = self.current
   
   predicate completed'0 [#"../16_take.rs" 22 4 22 35] (self : borrowed (Take'0.t_take i)) =
@@ -591,7 +414,6 @@
       {[%#span20] match result with
         | Option'0.C_None -> completed'1 self
         | Option'0.C_Some v -> produces'1 self.current (Seq.singleton v) self.final
->>>>>>> 7087246d
         end}
       (! return' {result}) ]
     
@@ -645,11 +467,7 @@
     [ return' (result:Option'0.t_option item'0)-> {[@expl:postcondition] [%#s16_take4] inv'2 result}
       {[@expl:postcondition] [%#s16_take3] match result with
         | Option'0.C_None -> completed'0 self
-<<<<<<< HEAD
-        | Option'0.C_Some v -> produces'0 ( * self) (singleton'0 v) ( ^ self)
-=======
         | Option'0.C_Some v -> produces'0 self.current (Seq.singleton v) self.final
->>>>>>> 7087246d
         end}
       (! return' {result}) ]
     
@@ -665,79 +483,6 @@
   
   let%span span3 = "../../../../../creusot-contracts/src/invariant.rs" 8 8 8 12
   
-<<<<<<< HEAD
-  let%span span3 = "../../../../../creusot-contracts/src/logic/seq2.rs" 68 14 68 25
-  
-  let%span span4 = "../../../../../creusot-contracts/src/logic/seq2.rs" 54 21 54 22
-  
-  let%span span5 = "../../../../../creusot-contracts/src/logic/seq2.rs" 52 14 52 31
-  
-  let%span span6 = "../../../../../creusot-contracts/src/logic/seq2.rs" 53 14 53 28
-  
-  let%span span7 = "../../../../../creusot-contracts/src/resolve.rs" 26 20 26 34
-  
-  let%span span8 = "../16_take.rs" 23 8 26 9
-  
-  let%span span9 = "../../../../../creusot-contracts/src/logic/seq2.rs" 104 14 104 54
-  
-  let%span span10 = "../../../../../creusot-contracts/src/logic/seq2.rs" 105 4 106 62
-  
-  let%span span11 = "../16_take.rs" 32 8 34 9
-  
-  type item'0
-  
-  predicate invariant'3 (self : item'0)
-  
-  predicate inv'3 (_x : item'0)
-  
-  axiom inv'3 : forall x : item'0 . inv'3 x = true
-  
-  use Core_Option_Option_Type as Option'0
-  
-  predicate invariant'2 (self : Option'0.t_option item'0)
-  
-  predicate inv'2 (_x : Option'0.t_option item'0)
-  
-  axiom inv'2 : forall x : Option'0.t_option item'0 . inv'2 x = true
-  
-  use C16Take_Take_Type as Take'0
-  
-  use prelude.prelude.Borrow
-  
-  predicate invariant'1 (self : borrowed (Take'0.t_take i))
-  
-  predicate inv'1 (_x : borrowed (Take'0.t_take i))
-  
-  axiom inv'1 : forall x : borrowed (Take'0.t_take i) . inv'1 x = true
-  
-  predicate invariant'0 (self : Take'0.t_take i)
-  
-  predicate inv'0 (_x : Take'0.t_take i)
-  
-  axiom inv'0 : forall x : Take'0.t_take i . inv'0 x = true
-  
-  use prelude.prelude.Int
-  
-  use CreusotContracts_Logic_Seq2_Seq_Type as Seq'0
-  
-  function index_logic'0 (self : Seq'0.t_seq item'0) (_2 : int) : item'0
-  
-  function len'0 (self : Seq'0.t_seq item'0) : int
-  
-  axiom len'0_spec : forall self : Seq'0.t_seq item'0 . [%#span3] len'0 self >= 0
-  
-  function singleton'0 (v : item'0) : Seq'0.t_seq item'0
-  
-  axiom singleton'0_spec : forall v : item'0 . ([%#span4] inv'3 v)
-   -> ([%#span6] index_logic'0 (singleton'0 v) 0 = v) && ([%#span5] len'0 (singleton'0 v) = 1)
-  
-  predicate completed'1 [#"../common.rs" 11 4 11 36] (self : borrowed i)
-  
-  use C16Take_Take_Type as C16Take_Take_Type
-  
-  predicate resolve'0 (self : borrowed (Take'0.t_take i)) =
-    [%#span7]  ^ self =  * self
-=======
   let%span span4 = "../16_take.rs" 32 8 34 9
   
   let%span span5 = "../../../../../creusot-contracts/src/resolve.rs" 26 20 26 34
@@ -777,68 +522,19 @@
   
   predicate invariant'0 (self : borrowed (Take'0.t_take i)) =
     [%#span3] true
->>>>>>> 7087246d
   
   predicate inv'0 (_x : borrowed (Take'0.t_take i))
   
-<<<<<<< HEAD
-  predicate completed'0 [#"../16_take.rs" 22 4 22 35] (self : borrowed (Take'0.t_take i)) =
-    [%#span8] UIntSize.to_int (C16Take_Take_Type.take_n ( * self)) = 0 /\ resolve'0 self
-    \/ UIntSize.to_int (C16Take_Take_Type.take_n ( * self)) > 0
-    /\ UIntSize.to_int (C16Take_Take_Type.take_n ( * self)) = UIntSize.to_int (C16Take_Take_Type.take_n ( ^ self)) + 1
-    /\ completed'1 (Borrow.borrow_logic (C16Take_Take_Type.take_iter ( * self)) (C16Take_Take_Type.take_iter ( ^ self)) (Borrow.inherit_id (Borrow.get_id self) 1))
-=======
   axiom inv'0 : forall x : borrowed (Take'0.t_take i) . inv'0 x = true
->>>>>>> 7087246d
-  
-  constant empty'0 : Seq'0.t_seq item'0
-  
-  constant empty'0 : Seq'0.t_seq item'0
-  
-  function concat'0 (self : Seq'0.t_seq item'0) (other : Seq'0.t_seq item'0) : Seq'0.t_seq item'0
-  
-  axiom concat'0_spec : forall self : Seq'0.t_seq item'0, other : Seq'0.t_seq item'0 . ([%#span10] forall i : int . 0
-  <= i
-  /\ i < len'0 (concat'0 self other)
-   -> index_logic'0 (concat'0 self other) i
-  = (if i < len'0 self then index_logic'0 self i else index_logic'0 other (i - len'0 self)))
-  && ([%#span9] len'0 (concat'0 self other) = len'0 self + len'0 other)
-  
-<<<<<<< HEAD
-  predicate produces'1 [#"../common.rs" 8 4 8 65] (self : i) (visited : Seq'0.t_seq item'0) (o : i)
-  
-  predicate produces'0 [#"../16_take.rs" 31 4 31 64] (self : Take'0.t_take i) (visited : Seq'0.t_seq item'0) (o : Take'0.t_take i)
-    
-   =
-    [%#span11] UIntSize.to_int (C16Take_Take_Type.take_n self)
-    = UIntSize.to_int (C16Take_Take_Type.take_n o) + len'0 visited
-    /\ produces'1 (C16Take_Take_Type.take_iter self) visited (C16Take_Take_Type.take_iter o)
-  
-  goal produces_trans_refn : [%#s16_take0] forall a : Take'0.t_take i . forall ab : Seq'0.t_seq item'0 . forall b : Take'0.t_take i . forall bc : Seq'0.t_seq item'0 . forall c : Take'0.t_take i . inv'0 c
-  /\ inv'0 b /\ inv'0 a /\ produces'0 b bc c /\ produces'0 a ab b
-   -> inv'0 c
-  /\ inv'0 b
-  /\ inv'0 a
-  /\ produces'0 b bc c
-  /\ produces'0 a ab b /\ (forall result : () . produces'0 a (concat'0 ab bc) c  -> produces'0 a (concat'0 ab bc) c)
-  
-  goal produces_refl_refn : [%#s16_take1] forall self : Take'0.t_take i . inv'0 self
-   -> inv'0 self
-  /\ (forall result : () . produces'0 self (empty'0 : Seq'0.t_seq item'0) self
-   -> produces'0 self (empty'1 : Seq'0.t_seq item'0) self)
-  
-  goal next_refn : [%#s16_take2] forall self : borrowed (Take'0.t_take i) . inv'1 self
-   -> inv'1 self
-  /\ (forall result : Option'0.t_option item'0 . inv'2 result
-  /\ match result with
-    | Option'0.C_None -> completed'0 self
-    | Option'0.C_Some v -> produces'0 ( * self) (singleton'0 v) ( ^ self)
-    end
-   -> inv'2 result
-  /\ match result with
-    | Option'0.C_None -> completed'0 self
-    | Option'0.C_Some v -> produces'0 ( * self) (singleton'0 v) ( ^ self)
-=======
+  
+  use seq.Seq
+  
+  use seq.Seq
+  
+  use seq.Seq
+  
+  predicate produces'1 [#"../common.rs" 8 4 8 65] (self : i) (visited : Seq.seq item'0) (o : i)
+  
   use C16Take_Take_Type as C16Take_Take_Type
   
   use prelude.prelude.Int
@@ -879,7 +575,6 @@
   /\ match result with
     | Option'0.C_None -> completed'0 self
     | Option'0.C_Some v -> produces'0 self.current (Seq.singleton v) self.final
->>>>>>> 7087246d
     end)
   
   goal produces_trans_refn : [%#s16_take1] forall a : Take'0.t_take i . forall ab : Seq.seq item'0 . forall b : Take'0.t_take i . forall bc : Seq.seq item'0 . forall c : Take'0.t_take i . inv'2 c
