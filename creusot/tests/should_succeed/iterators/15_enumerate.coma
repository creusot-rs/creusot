--- conflicted
+++ resolved
@@ -7,12 +7,10 @@
   
   type t_I'0
   
-  use prelude.prelude.Int
-  
-  use prelude.prelude.UInt64
+  use prelude.prelude.UIntSize
   
   type t_Enumerate'0  =
-    { t_Enumerate__iter'0: t_I'0; t_Enumerate__count'0: UInt64.t }
+    { t_Enumerate__iter'0: t_I'0; t_Enumerate__count'0: usize }
   
   predicate resolve'1 (_1 : usize) =
     true
@@ -46,38 +44,13 @@
   
   use prelude.prelude.UIntSize
   
-<<<<<<< HEAD
-=======
   type t_I'0
   
->>>>>>> 4c2c8706
-  use seq.Seq
-  
-  use seq.Seq
-  
-<<<<<<< HEAD
-  predicate inv'5 (_1 : t_Item'0)
-  
-  predicate invariant'3 (self : t_Item'0) =
-    [%#sboxed15] inv'5 self
-  
-  predicate inv'4 (_1 : t_Item'0)
-  
-  axiom inv_axiom'3 [@rewrite] : forall x : t_Item'0 [inv'4 x] . inv'4 x = invariant'3 x
-  
-  predicate invariant'1 (self : Seq.seq t_Item'0) =
-    [%#sseq13] forall i : int . 0 <= i /\ i < Seq.length self  -> inv'4 (Seq.get self i)
-  
-  predicate inv'1 (_1 : Seq.seq t_Item'0)
-  
-  axiom inv_axiom'1 [@rewrite] : forall x : Seq.seq t_Item'0 [inv'1 x] . inv'1 x = invariant'1 x
-  
-  use prelude.prelude.UInt64
-  
-  constant v_MAX'0 : UInt64.t = (18446744073709551615 : UInt64.t)
-=======
+  use seq.Seq
+  
+  use seq.Seq
+  
   type t_Item'0
->>>>>>> 4c2c8706
   
   use seq.Seq
   
@@ -91,16 +64,7 @@
   
   function produces_refl'1 [#"common.rs" 15 4 15 27] (self : t_I'0) : ()
   
-<<<<<<< HEAD
-  predicate invariant'0 [#"15_enumerate.rs" 79 4 79 30] (self : t_Enumerate'0) =
-    [%#s15_enumerate12] (forall s : Seq.seq t_Item'0, i : t_I'0 [produces'1 self.t_Enumerate__iter'0 s i] . inv'1 s
-    /\ inv'2 i /\ produces'1 self.t_Enumerate__iter'0 s i
-     -> UInt64.t'int self.t_Enumerate__count'0 + Seq.length s < UInt64.t'int v_MAX'0)
-    /\ (forall i : borrowed t_I'0 . inv'3 i /\ completed'0 i
-     -> produces'1 i.current (Seq.empty  : Seq.seq t_Item'0) i.final)
-=======
   axiom produces_refl'1_spec : forall self : t_I'0 . [%#scommon3] produces'1 self (Seq.empty  : Seq.seq t_Item'0) self
->>>>>>> 4c2c8706
   
   use seq.Seq
   
@@ -119,36 +83,22 @@
   
   use seq.Seq
   
-<<<<<<< HEAD
-  predicate produces'0 [#"15_enumerate.rs" 31 4 31 64] (self : t_Enumerate'0) (visited : Seq.seq (UInt64.t, t_Item'0)) (o : t_Enumerate'0)
-    
-   =
-    [%#s15_enumerate3] Seq.length visited = UInt64.t'int o.t_Enumerate__count'0 - UInt64.t'int self.t_Enumerate__count'0
-    /\ (exists s : Seq.seq t_Item'0 . inv'1 s
-    /\ produces'1 self.t_Enumerate__iter'0 s o.t_Enumerate__iter'0
-=======
   predicate produces'0 [#"15_enumerate.rs" 29 4 29 64] (self : t_Enumerate'0) (visited : Seq.seq (usize, t_Item'0)) (o : t_Enumerate'0)
     
    =
     [%#s15_enumerate2] Seq.length visited
     = UIntSize.to_int o.t_Enumerate__count'0 - UIntSize.to_int self.t_Enumerate__count'0
     /\ (exists s : Seq.seq t_Item'0 . produces'1 self.t_Enumerate__iter'0 s o.t_Enumerate__iter'0
->>>>>>> 4c2c8706
     /\ Seq.length visited = Seq.length s
     /\ (forall i : int . 0 <= i /\ i < Seq.length s
-     -> UInt64.t'int (let (a, _) = Seq.get visited i in a) = UInt64.t'int self.t_Enumerate__count'0 + i
+     -> UIntSize.to_int (let (a, _) = Seq.get visited i in a) = UIntSize.to_int self.t_Enumerate__count'0 + i
     /\ (let (_, a) = Seq.get visited i in a) = Seq.get s i))
   
   constant self  : t_Enumerate'0
   
   function produces_refl'0 [#"15_enumerate.rs" 42 4 42 26] (self : t_Enumerate'0) : ()
   
-<<<<<<< HEAD
-  goal vc_produces_refl'0 : ([%#s15_enumerate0] inv'0 self)
-   -> ([%#s15_enumerate1] produces'0 self (Seq.empty  : Seq.seq (UInt64.t, t_Item'0)) self)
-=======
   goal vc_produces_refl'0 : [%#s15_enumerate0] produces'0 self (Seq.empty  : Seq.seq (usize, t_Item'0)) self
->>>>>>> 4c2c8706
 end
 module M_15_enumerate__qyi17057287782225696128__produces_trans [#"15_enumerate.rs" 49 4 49 90] (* <Enumerate<I> as common::Iterator> *)
   let%span s15_enumerate0 = "15_enumerate.rs" 46 15 46 32
@@ -163,12 +113,10 @@
   
   type t_I'0
   
-  use prelude.prelude.Int
-  
-  use prelude.prelude.UInt64
+  use prelude.prelude.UIntSize
   
   type t_Enumerate'0  =
-    { t_Enumerate__iter'0: t_I'0; t_Enumerate__count'0: UInt64.t }
+    { t_Enumerate__iter'0: t_I'0; t_Enumerate__count'0: usize }
   
   use seq.Seq
   
@@ -188,112 +136,46 @@
   
   function produces_refl'0 [#"common.rs" 15 4 15 27] (self : t_I'0) : ()
   
-<<<<<<< HEAD
-=======
   axiom produces_refl'0_spec : forall self : t_I'0 . [%#scommon5] produces'1 self (Seq.empty  : Seq.seq t_Item'0) self
   
->>>>>>> 4c2c8706
-  use seq.Seq
-  
-  use seq.Seq
-  
-<<<<<<< HEAD
-  predicate inv'5 (_1 : t_Item'0)
-  
-  predicate invariant'3 (self : t_Item'0) =
-    [%#sboxed19] inv'5 self
-  
-  predicate inv'4 (_1 : t_Item'0)
-  
-  axiom inv_axiom'3 [@rewrite] : forall x : t_Item'0 [inv'4 x] . inv'4 x = invariant'3 x
-  
-  predicate invariant'1 (self : Seq.seq t_Item'0) =
-    [%#sseq17] forall i : int . 0 <= i /\ i < Seq.length self  -> inv'4 (Seq.get self i)
-  
-  predicate inv'1 (_1 : Seq.seq t_Item'0)
-  
-  axiom inv_axiom'1 [@rewrite] : forall x : Seq.seq t_Item'0 [inv'1 x] . inv'1 x = invariant'1 x
-  
-  use prelude.prelude.UInt64
-  
-  constant v_MAX'0 : UInt64.t = (18446744073709551615 : UInt64.t)
-  
-  use prelude.prelude.Borrow
-  
-  predicate invariant'2 (self : borrowed t_I'0) =
-    [%#sinvariant18] inv'2 self.current /\ inv'2 self.final
-  
-  predicate inv'3 (_1 : borrowed t_I'0)
-  
-  axiom inv_axiom'2 [@rewrite] : forall x : borrowed t_I'0 [inv'3 x] . inv'3 x = invariant'2 x
-  
-  predicate completed'0 [#"common.rs" 11 4 11 36] (self : borrowed t_I'0)
-  
-  predicate invariant'0 [#"15_enumerate.rs" 79 4 79 30] (self : t_Enumerate'0) =
-    [%#s15_enumerate16] (forall s : Seq.seq t_Item'0, i : t_I'0 [produces'1 self.t_Enumerate__iter'0 s i] . inv'1 s
-    /\ inv'2 i /\ produces'1 self.t_Enumerate__iter'0 s i
-     -> UInt64.t'int self.t_Enumerate__count'0 + Seq.length s < UInt64.t'int v_MAX'0)
-    /\ (forall i : borrowed t_I'0 . inv'3 i /\ completed'0 i
-     -> produces'1 i.current (Seq.empty  : Seq.seq t_Item'0) i.final)
-  
-  predicate inv'0 (_1 : t_Enumerate'0)
-  
-  axiom inv_axiom'0 [@rewrite] : forall x : t_Enumerate'0 [inv'0 x] . inv'0 x
-  = (invariant'0 x
-  /\ match x with
-    | {t_Enumerate__iter'0 = iter ; t_Enumerate__count'0 = count} -> inv'2 iter
-    end)
-  
-  use seq.Seq
-=======
+  use seq.Seq
+  
+  use seq.Seq
+  
   use prelude.prelude.UIntSize
   
   use prelude.prelude.Int
->>>>>>> 4c2c8706
-  
-  use seq.Seq
-  
-  use seq.Seq
-  
-  use seq.Seq
-  
-<<<<<<< HEAD
-  predicate produces'0 [#"15_enumerate.rs" 31 4 31 64] (self : t_Enumerate'0) (visited : Seq.seq (UInt64.t, t_Item'0)) (o : t_Enumerate'0)
-    
-   =
-    [%#s15_enumerate7] Seq.length visited = UInt64.t'int o.t_Enumerate__count'0 - UInt64.t'int self.t_Enumerate__count'0
-    /\ (exists s : Seq.seq t_Item'0 . inv'1 s
-    /\ produces'1 self.t_Enumerate__iter'0 s o.t_Enumerate__iter'0
-=======
+  
+  use seq.Seq
+  
+  use seq.Seq
+  
+  use seq.Seq
+  
   predicate produces'0 [#"15_enumerate.rs" 29 4 29 64] (self : t_Enumerate'0) (visited : Seq.seq (usize, t_Item'0)) (o : t_Enumerate'0)
     
    =
     [%#s15_enumerate4] Seq.length visited
     = UIntSize.to_int o.t_Enumerate__count'0 - UIntSize.to_int self.t_Enumerate__count'0
     /\ (exists s : Seq.seq t_Item'0 . produces'1 self.t_Enumerate__iter'0 s o.t_Enumerate__iter'0
->>>>>>> 4c2c8706
     /\ Seq.length visited = Seq.length s
     /\ (forall i : int . 0 <= i /\ i < Seq.length s
-     -> UInt64.t'int (let (a, _) = Seq.get visited i in a) = UInt64.t'int self.t_Enumerate__count'0 + i
+     -> UIntSize.to_int (let (a, _) = Seq.get visited i in a) = UIntSize.to_int self.t_Enumerate__count'0 + i
     /\ (let (_, a) = Seq.get visited i in a) = Seq.get s i))
   
   use seq.Seq
   
   constant a  : t_Enumerate'0
   
-  constant ab  : Seq.seq (UInt64.t, t_Item'0)
+  constant ab  : Seq.seq (usize, t_Item'0)
   
   constant b  : t_Enumerate'0
   
-  constant bc  : Seq.seq (UInt64.t, t_Item'0)
+  constant bc  : Seq.seq (usize, t_Item'0)
   
   constant c  : t_Enumerate'0
   
-<<<<<<< HEAD
-  function produces_trans'0 [#"15_enumerate.rs" 55 4 55 90] (a : t_Enumerate'0) (ab : Seq.seq (UInt64.t, t_Item'0)) (b : t_Enumerate'0) (bc : Seq.seq (UInt64.t, t_Item'0)) (c : t_Enumerate'0) : ()
-=======
   function produces_trans'0 [#"15_enumerate.rs" 49 4 49 90] (a : t_Enumerate'0) (ab : Seq.seq (usize, t_Item'0)) (b : t_Enumerate'0) (bc : Seq.seq (usize, t_Item'0)) (c : t_Enumerate'0) : ()
->>>>>>> 4c2c8706
     
   
   goal vc_produces_trans'0 : ([%#s15_enumerate1] produces'0 b bc c)
@@ -323,12 +205,10 @@
   
   predicate inv'0 (_1 : t_I'0)
   
-  use prelude.prelude.Int
-  
-  use prelude.prelude.UInt64
+  use prelude.prelude.UIntSize
   
   type t_Enumerate'0  =
-    { t_Enumerate__iter'0: t_I'0; t_Enumerate__count'0: UInt64.t }
+    { t_Enumerate__iter'0: t_I'0; t_Enumerate__count'0: usize }
   
   use seq.Seq
   
@@ -390,49 +270,18 @@
     | bad -> {forall field_0 : t_Item'0 [C_Some'0 field_0 : t_Option'0] . C_Some'0 field_0 <> input} (! {false} any) ]
     
   
-<<<<<<< HEAD
-  use seq.Seq
-  
-  use seq.Seq
-  
-  predicate invariant'4 (self : t_Item'0) =
-    [%#sboxed21] inv'7 self
-  
-  predicate inv'9 (_1 : t_Item'0)
-  
-  axiom inv_axiom'7 [@rewrite] : forall x : t_Item'0 [inv'9 x] . inv'9 x = invariant'4 x
-  
-  predicate invariant'2 (self : Seq.seq t_Item'0) =
-    [%#sseq19] forall i : int . 0 <= i /\ i < Seq.length self  -> inv'9 (Seq.get self i)
-  
-  predicate inv'5 (_1 : Seq.seq t_Item'0)
-  
-  axiom inv_axiom'4 [@rewrite] : forall x : Seq.seq t_Item'0 [inv'5 x] . inv'5 x = invariant'2 x
-  
-  use prelude.prelude.UInt64
-=======
   use prelude.prelude.UIntSize
   
   use seq.Seq
   
   use prelude.prelude.Int
->>>>>>> 4c2c8706
-  
-  constant v_MAX'0 : UInt64.t = (18446744073709551615 : UInt64.t)
-  
-<<<<<<< HEAD
-  predicate invariant'3 [#"15_enumerate.rs" 79 4 79 30] (self : t_Enumerate'0) =
-    [%#s15_enumerate20] (forall s : Seq.seq t_Item'0, i : t_I'0 [produces'1 self.t_Enumerate__iter'0 s i] . inv'5 s
-    /\ inv'0 i /\ produces'1 self.t_Enumerate__iter'0 s i
-     -> UInt64.t'int self.t_Enumerate__count'0 + Seq.length s < UInt64.t'int v_MAX'0)
-    /\ (forall i : borrowed t_I'0 . inv'3 i /\ completed'1 i
-     -> produces'1 i.current (Seq.empty  : Seq.seq t_Item'0) i.final)
-=======
+  
+  constant v_MAX'0 : usize = (18446744073709551615 : usize)
+  
   predicate invariant'2 [#"15_enumerate.rs" 73 4 73 30] (self : t_Enumerate'0) =
     [%#s15_enumerate15] (forall s : Seq.seq t_Item'0, i : t_I'0 [produces'1 self.t_Enumerate__iter'0 s i] . produces'1 self.t_Enumerate__iter'0 s i
      -> UIntSize.to_int self.t_Enumerate__count'0 + Seq.length s < UIntSize.to_int v_MAX'0)
     /\ (forall i : borrowed t_I'0 . completed'1 i  -> produces'1 i.current (Seq.empty  : Seq.seq t_Item'0) i.final)
->>>>>>> 4c2c8706
   
   predicate inv'7 (_1 : t_Enumerate'0)
   
@@ -457,19 +306,13 @@
   
   type t_Option'1  =
     | C_None'1
-    | C_Some'1 (UInt64.t, t_Item'0)
+    | C_Some'1 (usize, t_Item'0)
   
   use prelude.prelude.Intrinsic
   
-<<<<<<< HEAD
-  predicate inv'6 (_1 : (UInt64.t, t_Item'0))
-  
-  axiom inv_axiom'5 [@rewrite] : forall x : (UInt64.t, t_Item'0) [inv'6 x] . inv'6 x = (let (x0, x1) = x in inv'7 x1)
-=======
   predicate inv'5 (_1 : (usize, t_Item'0))
   
   axiom inv_axiom'4 [@rewrite] : forall x : (usize, t_Item'0) [inv'5 x] . inv'5 x = (let (x0, x1) = x in inv'6 x1)
->>>>>>> 4c2c8706
   
   predicate inv'2 (_1 : t_Option'1)
   
@@ -479,13 +322,8 @@
     | C_Some'1 a_0 -> inv'5 a_0
     end
   
-<<<<<<< HEAD
-  predicate resolve'2 (self : borrowed UInt64.t) =
-    [%#sresolve17] self.final = self.current
-=======
   predicate resolve'2 (self : borrowed usize) =
     [%#sresolve13] self.final = self.current
->>>>>>> 4c2c8706
   
   predicate completed'0 [#"15_enumerate.rs" 23 4 23 35] (self : borrowed (t_Enumerate'0)) =
     [%#s15_enumerate7] completed'1 (Borrow.borrow_logic (self.current).t_Enumerate__iter'0 (self.final).t_Enumerate__iter'0 (Borrow.inherit_id (Borrow.get_id self) 1))
@@ -501,24 +339,15 @@
   
   use seq.Seq
   
-<<<<<<< HEAD
-  predicate produces'0 [#"15_enumerate.rs" 31 4 31 64] (self : t_Enumerate'0) (visited : Seq.seq (UInt64.t, t_Item'0)) (o : t_Enumerate'0)
-    
-   =
-    [%#s15_enumerate8] Seq.length visited = UInt64.t'int o.t_Enumerate__count'0 - UInt64.t'int self.t_Enumerate__count'0
-    /\ (exists s : Seq.seq t_Item'0 . inv'5 s
-    /\ produces'1 self.t_Enumerate__iter'0 s o.t_Enumerate__iter'0
-=======
   predicate produces'0 [#"15_enumerate.rs" 29 4 29 64] (self : t_Enumerate'0) (visited : Seq.seq (usize, t_Item'0)) (o : t_Enumerate'0)
     
    =
     [%#s15_enumerate8] Seq.length visited
     = UIntSize.to_int o.t_Enumerate__count'0 - UIntSize.to_int self.t_Enumerate__count'0
     /\ (exists s : Seq.seq t_Item'0 . produces'1 self.t_Enumerate__iter'0 s o.t_Enumerate__iter'0
->>>>>>> 4c2c8706
     /\ Seq.length visited = Seq.length s
     /\ (forall i : int . 0 <= i /\ i < Seq.length s
-     -> UInt64.t'int (let (a, _) = Seq.get visited i in a) = UInt64.t'int self.t_Enumerate__count'0 + i
+     -> UIntSize.to_int (let (a, _) = Seq.get visited i in a) = UIntSize.to_int self.t_Enumerate__count'0 + i
     /\ (let (_, a) = Seq.get visited i in a) = Seq.get s i))
   
   meta "compute_max_steps" 1000000
@@ -540,8 +369,8 @@
     | bb4 = s0
       [ s0 = v_Some'0 {_3} (fun (r0'0:t_Item'0) ->  [ &x <- r0'0 ] s1)
       | s1 =  [ &n <- (self.current).t_Enumerate__count'0 ] s2
-      | s2 = UInt64.add {(self.current).t_Enumerate__count'0} {[%#s15_enumerate0] (1 : UInt64.t)}
-          (fun (_ret':UInt64.t) ->
+      | s2 = UIntSize.add {(self.current).t_Enumerate__count'0} {[%#s15_enumerate0] (1 : usize)}
+          (fun (_ret':usize) ->
              [ &self <- { self with current = { self.current with t_Enumerate__count'0 = _ret' } } ] 
             s3)
       | s3 = {[@expl:type invariant] inv'1 self} s4
@@ -562,8 +391,8 @@
     | & _3 : t_Option'0 = any_l ()
     | & _4 : borrowed t_I'0 = any_l ()
     | & x : t_Item'0 = any_l ()
-    | & n : UInt64.t = any_l ()
-    | & _8 : (UInt64.t, t_Item'0) = any_l () ]
+    | & n : usize = any_l ()
+    | & _8 : (usize, t_Item'0) = any_l () ]
     
     [ return' (result:t_Option'1)-> {[@expl:next result type invariant] [%#s15_enumerate2] inv'2 result}
       {[@expl:next ensures] [%#s15_enumerate3] match result with
@@ -586,14 +415,12 @@
   let%span scommon9 = "common.rs" 20 14 20 42
   let%span s15_enumerate10 = "15_enumerate.rs" 75 12 79 79
   
-  use prelude.prelude.Int
-  
-  use prelude.prelude.UInt64
+  use prelude.prelude.UIntSize
   
   type t_I'0
   
   type t_Enumerate'0  =
-    { t_Enumerate__iter'0: t_I'0; t_Enumerate__count'0: UInt64.t }
+    { t_Enumerate__iter'0: t_I'0; t_Enumerate__count'0: usize }
   
   use prelude.prelude.Intrinsic
   
@@ -625,47 +452,16 @@
   
   use seq.Seq
   
-<<<<<<< HEAD
-  use seq.Seq
-  
-  predicate inv'5 (_1 : t_Item'0)
-  
-  predicate invariant'3 (self : t_Item'0) =
-    [%#sboxed17] inv'5 self
-  
-  predicate inv'4 (_1 : t_Item'0)
-  
-  axiom inv_axiom'3 [@rewrite] : forall x : t_Item'0 [inv'4 x] . inv'4 x = invariant'3 x
-  
-  predicate invariant'1 (self : Seq.seq t_Item'0) =
-    [%#sseq15] forall i : int . 0 <= i /\ i < Seq.length self  -> inv'4 (Seq.get self i)
-  
-  predicate inv'2 (_1 : Seq.seq t_Item'0)
-  
-  axiom inv_axiom'1 [@rewrite] : forall x : Seq.seq t_Item'0 [inv'2 x] . inv'2 x = invariant'1 x
-  
-  constant v_MAX'0 : UInt64.t = (18446744073709551615 : UInt64.t)
-=======
   constant v_MAX'0 : usize = (18446744073709551615 : usize)
->>>>>>> 4c2c8706
-  
-  use prelude.prelude.UInt64
-  
-<<<<<<< HEAD
-  predicate invariant'2 [#"15_enumerate.rs" 79 4 79 30] (self : t_Enumerate'0) =
-    [%#s15_enumerate16] (forall s : Seq.seq t_Item'0, i : t_I'0 [produces'0 self.t_Enumerate__iter'0 s i] . inv'2 s
-    /\ inv'0 i /\ produces'0 self.t_Enumerate__iter'0 s i
-     -> UInt64.t'int self.t_Enumerate__count'0 + Seq.length s < UInt64.t'int v_MAX'0)
-    /\ (forall i : borrowed t_I'0 . inv'1 i /\ completed'0 i
-     -> produces'0 i.current (Seq.empty  : Seq.seq t_Item'0) i.final)
-=======
+  
+  use prelude.prelude.UIntSize
+  
   use prelude.prelude.Int
   
   predicate invariant'0 [#"15_enumerate.rs" 73 4 73 30] (self : t_Enumerate'0) =
     [%#s15_enumerate10] (forall s : Seq.seq t_Item'0, i : t_I'0 [produces'0 self.t_Enumerate__iter'0 s i] . produces'0 self.t_Enumerate__iter'0 s i
      -> UIntSize.to_int self.t_Enumerate__count'0 + Seq.length s < UIntSize.to_int v_MAX'0)
     /\ (forall i : borrowed t_I'0 . completed'0 i  -> produces'0 i.current (Seq.empty  : Seq.seq t_Item'0) i.final)
->>>>>>> 4c2c8706
   
   predicate inv'1 (_1 : t_Enumerate'0)
   
@@ -680,18 +476,13 @@
   let rec enumerate'0 (iter:t_I'0) (return'  (ret:t_Enumerate'0))= {[@expl:enumerate 'iter' type invariant] [%#s15_enumerate1] inv'0 iter}
     {[@expl:enumerate requires #0] [%#s15_enumerate2] forall i : borrowed t_I'0 . completed'0 i
      -> produces'0 i.current (Seq.empty  : Seq.seq t_Item'0) i.final}
-<<<<<<< HEAD
-    {[@expl:enumerate requires #1] [%#s15_enumerate3] forall s : Seq.seq t_Item'0, i : t_I'0 . inv'2 s
-    /\ inv'0 i /\ produces'0 iter s i  -> Seq.length s < UInt64.t'int v_MAX'0}
-=======
     {[@expl:enumerate requires #1] [%#s15_enumerate3] forall s : Seq.seq t_Item'0, i : t_I'0 . produces'0 iter s i
      -> Seq.length s < UIntSize.to_int v_MAX'0}
->>>>>>> 4c2c8706
     (! bb0
     [ bb0 = bb1
     | bb1 = bb2
     | bb2 = s0
-      [ s0 =  [ &_0 <- { t_Enumerate__iter'0 = iter; t_Enumerate__count'0 = ([%#s15_enumerate0] (0 : UInt64.t)) } ] s1
+      [ s0 =  [ &_0 <- { t_Enumerate__iter'0 = iter; t_Enumerate__count'0 = ([%#s15_enumerate0] (0 : usize)) } ] s1
       | s1 = bb3 ]
       
     | bb3 = bb4
@@ -699,7 +490,7 @@
     ) [ & _0 : t_Enumerate'0 = any_l () | & iter : t_I'0 = iter ] 
     [ return' (result:t_Enumerate'0)-> {[@expl:enumerate result type invariant] [%#s15_enumerate4] inv'1 result}
       {[@expl:enumerate ensures] [%#s15_enumerate5] result.t_Enumerate__iter'0 = iter
-      /\ UInt64.t'int result.t_Enumerate__count'0 = 0}
+      /\ UIntSize.to_int result.t_Enumerate__count'0 = 0}
       (! return' {result}) ]
     
 end
@@ -717,12 +508,10 @@
   
   type t_I'0
   
-  use prelude.prelude.Int
-  
-  use prelude.prelude.UInt64
+  use prelude.prelude.UIntSize
   
   type t_Enumerate'0  =
-    { t_Enumerate__iter'0: t_I'0; t_Enumerate__count'0: UInt64.t }
+    { t_Enumerate__iter'0: t_I'0; t_Enumerate__count'0: usize }
   
   predicate resolve'1 (_1 : usize) =
     true
@@ -758,8 +547,6 @@
   
   use seq.Seq
   
-<<<<<<< HEAD
-=======
   use prelude.prelude.Int
   
   constant v_MAX'0 : usize = (18446744073709551615 : usize)
@@ -815,7 +602,6 @@
   type t_Enumerate'0  =
     { t_Enumerate__iter'0: t_I'0; t_Enumerate__count'0: usize }
   
->>>>>>> 4c2c8706
   use seq.Seq
   
   use seq.Seq
@@ -836,16 +622,9 @@
   
   axiom produces_refl'0_spec : forall self : t_I'0 . [%#scommon5] produces'1 self (Seq.empty  : Seq.seq t_Item'0) self
   
-  use prelude.prelude.UInt64
-  
-<<<<<<< HEAD
-  constant v_MAX'0 : UInt64.t = (18446744073709551615 : UInt64.t)
-  
-  predicate invariant'4 (self : borrowed t_I'0) =
-    [%#sinvariant4] inv'5 self.current /\ inv'5 self.final
-=======
-  use seq.Seq
->>>>>>> 4c2c8706
+  use prelude.prelude.UIntSize
+  
+  use seq.Seq
   
   use prelude.prelude.Int
   
@@ -853,19 +632,10 @@
   
   predicate completed'1 [#"common.rs" 11 4 11 36] (self : borrowed t_I'0)
   
-<<<<<<< HEAD
-  predicate invariant'2 [#"15_enumerate.rs" 79 4 79 30] (self : t_Enumerate'0) =
-    [%#s15_enumerate14] (forall s : Seq.seq t_Item'0, i : t_I'0 [produces'1 self.t_Enumerate__iter'0 s i] . inv'2 s
-    /\ inv'5 i /\ produces'1 self.t_Enumerate__iter'0 s i
-     -> UInt64.t'int self.t_Enumerate__count'0 + Seq.length s < UInt64.t'int v_MAX'0)
-    /\ (forall i : borrowed t_I'0 . inv'8 i /\ completed'1 i
-     -> produces'1 i.current (Seq.empty  : Seq.seq t_Item'0) i.final)
-=======
   predicate invariant'1 [#"15_enumerate.rs" 73 4 73 30] (self : t_Enumerate'0) =
     [%#s15_enumerate9] (forall s : Seq.seq t_Item'0, i : t_I'0 [produces'1 self.t_Enumerate__iter'0 s i] . produces'1 self.t_Enumerate__iter'0 s i
      -> UIntSize.to_int self.t_Enumerate__count'0 + Seq.length s < UIntSize.to_int v_MAX'0)
     /\ (forall i : borrowed t_I'0 . completed'1 i  -> produces'1 i.current (Seq.empty  : Seq.seq t_Item'0) i.final)
->>>>>>> 4c2c8706
   
   predicate inv'5 (_1 : t_I'0)
   
@@ -886,9 +656,9 @@
   
   type t_Option'0  =
     | C_None'0
-    | C_Some'0 (UInt64.t, t_Item'0)
-  
-  predicate resolve'0 (self : borrowed UInt64.t) =
+    | C_Some'0 (usize, t_Item'0)
+  
+  predicate resolve'0 (self : borrowed usize) =
     [%#sresolve3] self.final = self.current
   
   predicate completed'0 [#"15_enumerate.rs" 23 4 23 35] (self : borrowed (t_Enumerate'0)) =
@@ -905,37 +675,22 @@
   
   use seq.Seq
   
-<<<<<<< HEAD
-  predicate produces'0 [#"15_enumerate.rs" 31 4 31 64] (self : t_Enumerate'0) (visited : Seq.seq (UInt64.t, t_Item'0)) (o : t_Enumerate'0)
-    
-   =
-    [%#s15_enumerate2] Seq.length visited = UInt64.t'int o.t_Enumerate__count'0 - UInt64.t'int self.t_Enumerate__count'0
-    /\ (exists s : Seq.seq t_Item'0 . inv'2 s
-    /\ produces'1 self.t_Enumerate__iter'0 s o.t_Enumerate__iter'0
-=======
   predicate produces'0 [#"15_enumerate.rs" 29 4 29 64] (self : t_Enumerate'0) (visited : Seq.seq (usize, t_Item'0)) (o : t_Enumerate'0)
     
    =
     [%#s15_enumerate2] Seq.length visited
     = UIntSize.to_int o.t_Enumerate__count'0 - UIntSize.to_int self.t_Enumerate__count'0
     /\ (exists s : Seq.seq t_Item'0 . produces'1 self.t_Enumerate__iter'0 s o.t_Enumerate__iter'0
->>>>>>> 4c2c8706
     /\ Seq.length visited = Seq.length s
     /\ (forall i : int . 0 <= i /\ i < Seq.length s
-     -> UInt64.t'int (let (a, _) = Seq.get visited i in a) = UInt64.t'int self.t_Enumerate__count'0 + i
+     -> UIntSize.to_int (let (a, _) = Seq.get visited i in a) = UIntSize.to_int self.t_Enumerate__count'0 + i
     /\ (let (_, a) = Seq.get visited i in a) = Seq.get s i))
   
-<<<<<<< HEAD
-  predicate inv'3 (_1 : (UInt64.t, t_Item'0))
-  
-  axiom inv_axiom'3 [@rewrite] : forall x : (UInt64.t, t_Item'0) [inv'3 x] . inv'3 x = (let (x0, x1) = x in inv'7 x1)
-=======
   predicate inv'4 (_1 : t_Item'0)
   
   predicate inv'2 (_1 : (usize, t_Item'0))
   
   axiom inv_axiom'2 [@rewrite] : forall x : (usize, t_Item'0) [inv'2 x] . inv'2 x = (let (x0, x1) = x in inv'4 x1)
->>>>>>> 4c2c8706
   
   predicate inv'1 (_1 : t_Option'0)
   
@@ -968,12 +723,10 @@
   
   type t_I'0
   
-  use prelude.prelude.Int
-  
-  use prelude.prelude.UInt64
+  use prelude.prelude.UIntSize
   
   type t_Enumerate'0  =
-    { t_Enumerate__iter'0: t_I'0; t_Enumerate__count'0: UInt64.t }
+    { t_Enumerate__iter'0: t_I'0; t_Enumerate__count'0: usize }
   
   use seq.Seq
   
@@ -999,73 +752,30 @@
   
   use seq.Seq
   
-  use prelude.prelude.UInt64
-  
-  use seq.Seq
-  
-  use seq.Seq
-  
-  use seq.Seq
-  
-<<<<<<< HEAD
-  predicate produces'0 [#"15_enumerate.rs" 31 4 31 64] (self : t_Enumerate'0) (visited : Seq.seq (UInt64.t, t_Item'0)) (o : t_Enumerate'0)
-    
-   =
-    [%#s15_enumerate1] Seq.length visited = UInt64.t'int o.t_Enumerate__count'0 - UInt64.t'int self.t_Enumerate__count'0
-    /\ (exists s : Seq.seq t_Item'0 . inv'1 s
-    /\ produces'1 self.t_Enumerate__iter'0 s o.t_Enumerate__iter'0
-=======
+  use prelude.prelude.UIntSize
+  
+  use prelude.prelude.Int
+  
+  use seq.Seq
+  
+  use seq.Seq
+  
+  use seq.Seq
+  
   predicate produces'0 [#"15_enumerate.rs" 29 4 29 64] (self : t_Enumerate'0) (visited : Seq.seq (usize, t_Item'0)) (o : t_Enumerate'0)
     
    =
     [%#s15_enumerate1] Seq.length visited
     = UIntSize.to_int o.t_Enumerate__count'0 - UIntSize.to_int self.t_Enumerate__count'0
     /\ (exists s : Seq.seq t_Item'0 . produces'1 self.t_Enumerate__iter'0 s o.t_Enumerate__iter'0
->>>>>>> 4c2c8706
     /\ Seq.length visited = Seq.length s
     /\ (forall i : int . 0 <= i /\ i < Seq.length s
-     -> UInt64.t'int (let (a, _) = Seq.get visited i in a) = UInt64.t'int self.t_Enumerate__count'0 + i
+     -> UIntSize.to_int (let (a, _) = Seq.get visited i in a) = UIntSize.to_int self.t_Enumerate__count'0 + i
     /\ (let (_, a) = Seq.get visited i in a) = Seq.get s i))
   
-<<<<<<< HEAD
-  constant v_MAX'0 : UInt64.t = (18446744073709551615 : UInt64.t)
-  
-  use prelude.prelude.Borrow
-  
-  predicate invariant'2 (self : borrowed t_I'0) =
-    [%#sinvariant12] inv'2 self.current /\ inv'2 self.final
-  
-  predicate inv'3 (_1 : borrowed t_I'0)
-  
-  axiom inv_axiom'2 [@rewrite] : forall x : borrowed t_I'0 [inv'3 x] . inv'3 x = invariant'2 x
-  
-  predicate completed'0 [#"common.rs" 11 4 11 36] (self : borrowed t_I'0)
-  
-  predicate invariant'0 [#"15_enumerate.rs" 79 4 79 30] (self : t_Enumerate'0) =
-    [%#s15_enumerate10] (forall s : Seq.seq t_Item'0, i : t_I'0 [produces'1 self.t_Enumerate__iter'0 s i] . inv'1 s
-    /\ inv'2 i /\ produces'1 self.t_Enumerate__iter'0 s i
-     -> UInt64.t'int self.t_Enumerate__count'0 + Seq.length s < UInt64.t'int v_MAX'0)
-    /\ (forall i : borrowed t_I'0 . inv'3 i /\ completed'0 i
-     -> produces'1 i.current (Seq.empty  : Seq.seq t_Item'0) i.final)
-  
-  predicate inv'0 (_1 : t_Enumerate'0)
-  
-  axiom inv_axiom'0 [@rewrite] : forall x : t_Enumerate'0 [inv'0 x] . inv'0 x
-  = (invariant'0 x
-  /\ match x with
-    | {t_Enumerate__iter'0 = iter ; t_Enumerate__count'0 = count} -> inv'2 iter
-    end)
-  
-  use seq.Seq
-  
-  goal refines : [%#s15_enumerate0] forall a : t_Enumerate'0 . forall ab : Seq.seq (UInt64.t, t_Item'0) . forall b : t_Enumerate'0 . forall bc : Seq.seq (UInt64.t, t_Item'0) . forall c : t_Enumerate'0 . produces'0 b bc c
-  /\ produces'0 a ab b /\ inv'0 c /\ inv'0 b /\ inv'0 a
-   -> produces'0 b bc c
-=======
   use seq.Seq
   
   goal refines : [%#s15_enumerate0] forall a : t_Enumerate'0 . forall ab : Seq.seq (usize, t_Item'0) . forall b : t_Enumerate'0 . forall bc : Seq.seq (usize, t_Item'0) . forall c : t_Enumerate'0 . produces'0 b bc c
->>>>>>> 4c2c8706
   /\ produces'0 a ab b
    -> produces'0 b bc c
   /\ produces'0 a ab b /\ (forall result : () . produces'0 a (Seq.(++) ab bc) c  -> produces'0 a (Seq.(++) ab bc) c)
@@ -1080,12 +790,10 @@
   
   type t_I'0
   
-  use prelude.prelude.Int
-  
-  use prelude.prelude.UInt64
+  use prelude.prelude.UIntSize
   
   type t_Enumerate'0  =
-    { t_Enumerate__iter'0: t_I'0; t_Enumerate__count'0: UInt64.t }
+    { t_Enumerate__iter'0: t_I'0; t_Enumerate__count'0: usize }
   
   use seq.Seq
   
@@ -1107,106 +815,33 @@
   
   function produces_refl'1 [#"common.rs" 15 4 15 27] (self : t_I'0) : ()
   
-<<<<<<< HEAD
-  axiom produces_refl'1_spec : forall self : t_I'0 . ([%#scommon2] inv'2 self)
-   -> ([%#scommon3] produces'1 self (Seq.empty  : Seq.seq t_Item'0) self)
-=======
   axiom produces_refl'1_spec : forall self : t_I'0 . [%#scommon2] produces'1 self (Seq.empty  : Seq.seq t_Item'0) self
->>>>>>> 4c2c8706
-  
-  use seq.Seq
-  
-  use seq.Seq
-  
-<<<<<<< HEAD
-  predicate inv'5 (_1 : t_Item'0)
-  
-  predicate invariant'3 (self : t_Item'0) =
-    [%#sboxed13] inv'5 self
-  
-  predicate inv'4 (_1 : t_Item'0)
-  
-  axiom inv_axiom'3 [@rewrite] : forall x : t_Item'0 [inv'4 x] . inv'4 x = invariant'3 x
-  
-  predicate invariant'1 (self : Seq.seq t_Item'0) =
-    [%#sseq11] forall i : int . 0 <= i /\ i < Seq.length self  -> inv'4 (Seq.get self i)
-  
-  predicate inv'1 (_1 : Seq.seq t_Item'0)
-  
-  axiom inv_axiom'1 [@rewrite] : forall x : Seq.seq t_Item'0 [inv'1 x] . inv'1 x = invariant'1 x
-  
-  use prelude.prelude.UInt64
-  
-  constant v_MAX'0 : UInt64.t = (18446744073709551615 : UInt64.t)
-  
-  use prelude.prelude.Borrow
-  
-  predicate invariant'2 (self : borrowed t_I'0) =
-    [%#sinvariant12] inv'2 self.current /\ inv'2 self.final
-  
-  predicate inv'3 (_1 : borrowed t_I'0)
-  
-  axiom inv_axiom'2 [@rewrite] : forall x : borrowed t_I'0 [inv'3 x] . inv'3 x = invariant'2 x
-  
-  predicate completed'0 [#"common.rs" 11 4 11 36] (self : borrowed t_I'0)
-  
-  predicate invariant'0 [#"15_enumerate.rs" 79 4 79 30] (self : t_Enumerate'0) =
-    [%#s15_enumerate10] (forall s : Seq.seq t_Item'0, i : t_I'0 [produces'1 self.t_Enumerate__iter'0 s i] . inv'1 s
-    /\ inv'2 i /\ produces'1 self.t_Enumerate__iter'0 s i
-     -> UInt64.t'int self.t_Enumerate__count'0 + Seq.length s < UInt64.t'int v_MAX'0)
-    /\ (forall i : borrowed t_I'0 . inv'3 i /\ completed'0 i
-     -> produces'1 i.current (Seq.empty  : Seq.seq t_Item'0) i.final)
-  
-  predicate inv'0 (_1 : t_Enumerate'0)
-  
-  axiom inv_axiom'0 [@rewrite] : forall x : t_Enumerate'0 [inv'0 x] . inv'0 x
-  = (invariant'0 x
-  /\ match x with
-    | {t_Enumerate__iter'0 = iter ; t_Enumerate__count'0 = count} -> inv'2 iter
-    end)
-  
-  use seq.Seq
-  
-  use seq.Seq
-=======
+  
+  use seq.Seq
+  
+  use seq.Seq
+  
   use prelude.prelude.UIntSize
   
   use prelude.prelude.Int
->>>>>>> 4c2c8706
-  
-  use seq.Seq
-  
-  use seq.Seq
-  
-  use seq.Seq
-  
-<<<<<<< HEAD
-  predicate produces'0 [#"15_enumerate.rs" 31 4 31 64] (self : t_Enumerate'0) (visited : Seq.seq (UInt64.t, t_Item'0)) (o : t_Enumerate'0)
-    
-   =
-    [%#s15_enumerate1] Seq.length visited = UInt64.t'int o.t_Enumerate__count'0 - UInt64.t'int self.t_Enumerate__count'0
-    /\ (exists s : Seq.seq t_Item'0 . inv'1 s
-    /\ produces'1 self.t_Enumerate__iter'0 s o.t_Enumerate__iter'0
-=======
+  
+  use seq.Seq
+  
+  use seq.Seq
+  
+  use seq.Seq
+  
   predicate produces'0 [#"15_enumerate.rs" 29 4 29 64] (self : t_Enumerate'0) (visited : Seq.seq (usize, t_Item'0)) (o : t_Enumerate'0)
     
    =
     [%#s15_enumerate1] Seq.length visited
     = UIntSize.to_int o.t_Enumerate__count'0 - UIntSize.to_int self.t_Enumerate__count'0
     /\ (exists s : Seq.seq t_Item'0 . produces'1 self.t_Enumerate__iter'0 s o.t_Enumerate__iter'0
->>>>>>> 4c2c8706
     /\ Seq.length visited = Seq.length s
     /\ (forall i : int . 0 <= i /\ i < Seq.length s
-     -> UInt64.t'int (let (a, _) = Seq.get visited i in a) = UInt64.t'int self.t_Enumerate__count'0 + i
+     -> UIntSize.to_int (let (a, _) = Seq.get visited i in a) = UIntSize.to_int self.t_Enumerate__count'0 + i
     /\ (let (_, a) = Seq.get visited i in a) = Seq.get s i))
   
-<<<<<<< HEAD
-  goal refines : [%#s15_enumerate0] forall self : t_Enumerate'0 . inv'0 self
-   -> inv'0 self
-  /\ (forall result : () . produces'0 self (Seq.empty  : Seq.seq (UInt64.t, t_Item'0)) self
-   -> produces'0 self (Seq.empty  : Seq.seq (UInt64.t, t_Item'0)) self)
-=======
   goal refines : [%#s15_enumerate0] forall self : t_Enumerate'0 . forall result : () . produces'0 self (Seq.empty  : Seq.seq (usize, t_Item'0)) self
    -> produces'0 self (Seq.empty  : Seq.seq (usize, t_Item'0)) self
->>>>>>> 4c2c8706
 end