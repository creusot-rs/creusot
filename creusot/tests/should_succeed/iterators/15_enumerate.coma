
module C15Enumerate_Enumerate_Type
  use prelude.prelude.UIntSize
  
  use prelude.prelude.Int
  
  type t_enumerate 'i =
    | C_Enumerate 'i usize
  
  function any_l (_ : 'b) : 'a
  
  let rec t_enumerate < 'i > (input:t_enumerate 'i) (ret  (iter:'i) (count:usize))= any
    [ good (iter:'i) (count:usize)-> {C_Enumerate iter count = input} (! ret {iter} {count})
    | bad (iter:'i) (count:usize)-> {C_Enumerate iter count <> input} {false} any ]
    
  
  function enumerate_iter [@inline:trivial] (self : t_enumerate 'i) : 'i =
    match self with
      | C_Enumerate a _ -> a
      end
  
  function enumerate_count [@inline:trivial] (self : t_enumerate 'i) : usize =
    match self with
      | C_Enumerate _ a -> a
      end
end
module CreusotContracts_Logic_Seq2_Seq_Type
  type t_seq 't
end
module C15Enumerate_Impl0_ProducesRefl_Impl
  type i
  
  let%span s15_enumerate0 = "../15_enumerate.rs" 40 21 40 25
  
  let%span s15_enumerate1 = "../15_enumerate.rs" 39 14 39 45
  
<<<<<<< HEAD
  let%span span2 = "../../../../../creusot-contracts/src/logic/seq2.rs" 68 14 68 25
  
  let%span span3 = "../../../../../creusot-contracts/src/logic/seq2.rs" 16 14 16 36
  
  let%span span4 = "../../../../../creusot-contracts/src/logic/seq2.rs" 104 14 104 54
  
  let%span span5 = "../../../../../creusot-contracts/src/logic/seq2.rs" 105 4 106 62
  
  let%span span6 = "../common.rs" 18 15 18 32
  
  let%span span7 = "../common.rs" 19 15 19 32
  
  let%span span8 = "../common.rs" 21 22 21 23
  
  let%span span9 = "../common.rs" 21 52 21 53
  
  let%span span10 = "../common.rs" 21 82 21 83
  
  let%span span11 = "../common.rs" 20 14 20 42
  
  let%span span12 = "../common.rs" 15 21 15 25
  
  let%span span13 = "../common.rs" 14 14 14 45
  
  let%span span14 = "" 0 0 0 0
  
  let%span span15 = "../15_enumerate.rs" 73 12 74 79
  
  let%span span16 = "../15_enumerate.rs" 29 8 34 9
=======
  let%span span2 = "../../../../../creusot-contracts/src/invariant.rs" 8 8 8 12
  
  let%span span3 = "../common.rs" 18 15 18 32
  
  let%span span4 = "../common.rs" 19 15 19 32
  
  let%span span5 = "../common.rs" 21 22 21 23
  
  let%span span6 = "../common.rs" 21 31 21 33
  
  let%span span7 = "../common.rs" 21 52 21 53
  
  let%span span8 = "../common.rs" 21 61 21 63
  
  let%span span9 = "../common.rs" 21 82 21 83
  
  let%span span10 = "../common.rs" 20 14 20 42
  
  let%span span11 = "../common.rs" 15 21 15 25
  
  let%span span12 = "../common.rs" 14 14 14 45
  
  let%span span13 = "" 0 0 0 0
  
  let%span span14 = "../15_enumerate.rs" 73 12 74 79
  
  let%span span15 = "../15_enumerate.rs" 29 8 34 9
>>>>>>> 7087246d
  
  use prelude.prelude.Borrow
  
  predicate invariant'2 (self : borrowed i)
  
  predicate inv'2 (_x : borrowed i)
  
  axiom inv'2 : forall x : borrowed i . inv'2 x = true
  
  predicate invariant'1 (self : i)
  
  predicate inv'1 (_x : i)
  
  axiom inv'1 : forall x : i . inv'1 x = true
  
  use prelude.prelude.Int
  
  type item'0
  
  use CreusotContracts_Logic_Seq2_Seq_Type as Seq'0
  
<<<<<<< HEAD
  function len'1 (self : Seq'0.t_seq item'0) : int
=======
  predicate invariant'1 (self : Seq.seq item'0) =
    [%#span2] true
>>>>>>> 7087246d
  
  axiom len'1_spec : forall self : Seq'0.t_seq item'0 . [%#span2] len'1 self >= 0
  
  constant empty'1 : Seq'0.t_seq item'0
  
  function empty_len'1 (_1 : ()) : ()
  
  axiom empty_len'1_spec : forall _1 : () . [%#span3] len'1 (empty'1 : Seq'0.t_seq item'0) = 0
  
  function index_logic'1 (self : Seq'0.t_seq item'0) (_2 : int) : item'0
  
<<<<<<< HEAD
  function concat'0 (self : Seq'0.t_seq item'0) (other : Seq'0.t_seq item'0) : Seq'0.t_seq item'0
=======
  axiom produces_trans'0_spec : forall a : i, ab : Seq.seq item'0, b : i, bc : Seq.seq item'0, c : i . ([%#span3] produces'1 a ab b)
   -> ([%#span4] produces'1 b bc c)
   -> ([%#span5] inv'2 a)
   -> ([%#span6] inv'1 ab)
   -> ([%#span7] inv'2 b)
   -> ([%#span8] inv'1 bc)  -> ([%#span9] inv'2 c)  -> ([%#span10] produces'1 a (Seq.(++) ab bc) c)
>>>>>>> 7087246d
  
  axiom concat'0_spec : forall self : Seq'0.t_seq item'0, other : Seq'0.t_seq item'0 . ([%#span5] forall i : int . 0
  <= i
  /\ i < len'1 (concat'0 self other)
   -> index_logic'1 (concat'0 self other) i
  = (if i < len'1 self then index_logic'1 self i else index_logic'1 other (i - len'1 self)))
  && ([%#span4] len'1 (concat'0 self other) = len'1 self + len'1 other)
  
  predicate produces'1 [#"../common.rs" 8 4 8 65] (self : i) (visited : Seq'0.t_seq item'0) (o : i)
  
  function produces_trans'0 [#"../common.rs" 21 4 21 91] (a : i) (ab : Seq'0.t_seq item'0) (b : i) (bc : Seq'0.t_seq item'0) (c : i) : ()
    
  
  axiom produces_trans'0_spec : forall a : i, ab : Seq'0.t_seq item'0, b : i, bc : Seq'0.t_seq item'0, c : i . ([%#span6] produces'1 a ab b)
   -> ([%#span7] produces'1 b bc c)
   -> ([%#span8] inv'1 a)
   -> ([%#span9] inv'1 b)  -> ([%#span10] inv'1 c)  -> ([%#span11] produces'1 a (concat'0 ab bc) c)
  
  function produces_refl'0 [#"../common.rs" 15 4 15 27] (self : i) : ()
  
<<<<<<< HEAD
  axiom produces_refl'0_spec : forall self : i . ([%#span12] inv'1 self)
   -> ([%#span13] produces'1 self (empty'1 : Seq'0.t_seq item'0) self)
=======
  axiom produces_refl'0_spec : forall self : i . ([%#span11] inv'2 self)
   -> ([%#span12] produces'1 self (Seq.empty  : Seq.seq item'0) self)
>>>>>>> 7087246d
  
  use prelude.prelude.UIntSize
  
  function len'0 (self : Seq'0.t_seq (usize, item'0)) : int
  
  axiom len'0_spec : forall self : Seq'0.t_seq (usize, item'0) . [%#span2] len'0 self >= 0
  
  constant empty'0 : Seq'0.t_seq (usize, item'0)
  
<<<<<<< HEAD
  function empty_len'0 (_1 : ()) : ()
=======
  constant max'0 : usize = [%#span13] (18446744073709551615 : usize)
>>>>>>> 7087246d
  
  axiom empty_len'0_spec : forall _1 : () . [%#span3] len'0 (empty'0 : Seq'0.t_seq (usize, item'0)) = 0
  
  predicate completed'0 [#"../common.rs" 11 4 11 36] (self : borrowed i)
  
  constant max'0 : usize = [%#span14] (18446744073709551615 : usize)
  
  use prelude.prelude.UIntSize
  
  use C15Enumerate_Enumerate_Type as C15Enumerate_Enumerate_Type
  
  use C15Enumerate_Enumerate_Type as Enumerate'0
  
  predicate invariant'0 [#"../15_enumerate.rs" 71 4 71 30] (self : Enumerate'0.t_enumerate i) =
<<<<<<< HEAD
    [%#span15] (forall i : i . forall s : Seq'0.t_seq item'0 . inv'1 i
     -> produces'1 (C15Enumerate_Enumerate_Type.enumerate_iter self) s i
     -> UIntSize.to_int (C15Enumerate_Enumerate_Type.enumerate_count self) + len'1 s < UIntSize.to_int max'0)
    /\ (forall i : borrowed i . inv'2 i  -> completed'0 i  -> produces'1 ( * i) (empty'1 : Seq'0.t_seq item'0) ( ^ i))
=======
    [%#span14] (forall i : i . forall s : Seq.seq item'0 . inv'2 i
     -> inv'1 s
     -> produces'1 (C15Enumerate_Enumerate_Type.enumerate_iter self) s i
     -> UIntSize.to_int (C15Enumerate_Enumerate_Type.enumerate_count self) + Seq.length s < UIntSize.to_int max'0)
    /\ (forall i : borrowed i . inv'3 i
     -> completed'0 i  -> produces'1 i.current (Seq.empty  : Seq.seq item'0) i.final)
>>>>>>> 7087246d
  
  predicate inv'0 (_x : Enumerate'0.t_enumerate i)
  
  axiom inv'0 : forall x : Enumerate'0.t_enumerate i . inv'0 x
  = (invariant'0 x
  /\ match x with
    | Enumerate'0.C_Enumerate iter count -> true
    end)
  
  function index_logic'0 (self : Seq'0.t_seq (usize, item'0)) (_2 : int) : (usize, item'0)
  
  predicate produces'0 [#"../15_enumerate.rs" 28 4 28 64] (self : Enumerate'0.t_enumerate i) (visited : Seq'0.t_seq (usize, item'0)) (o : Enumerate'0.t_enumerate i)
    
   =
<<<<<<< HEAD
    [%#span16] len'0 visited
=======
    [%#span15] Seq.length visited
>>>>>>> 7087246d
    = UIntSize.to_int (C15Enumerate_Enumerate_Type.enumerate_count o)
    - UIntSize.to_int (C15Enumerate_Enumerate_Type.enumerate_count self)
    /\ (exists s : Seq'0.t_seq item'0 . produces'1 (C15Enumerate_Enumerate_Type.enumerate_iter self) s (C15Enumerate_Enumerate_Type.enumerate_iter o)
    /\ len'0 visited = len'1 s
    /\ (forall i : int . 0 <= i /\ i < len'1 s
     -> UIntSize.to_int (let (a, _) = index_logic'0 visited i in a)
    = UIntSize.to_int (C15Enumerate_Enumerate_Type.enumerate_count self) + i
    /\ (let (_, a) = index_logic'0 visited i in a) = index_logic'1 s i))
  
  constant self  : Enumerate'0.t_enumerate i
  
  function produces_refl [#"../15_enumerate.rs" 40 4 40 26] (self : Enumerate'0.t_enumerate i) : ()
  
  goal vc_produces_refl : ([%#s15_enumerate0] inv'0 self)
   -> ([%#s15_enumerate1] produces'0 self (empty'0 : Seq'0.t_seq (usize, item'0)) self)
end
module C15Enumerate_Impl0_ProducesTrans_Impl
  type i
  
  let%span s15_enumerate0 = "../15_enumerate.rs" 44 15 44 32
  
  let%span s15_enumerate1 = "../15_enumerate.rs" 45 15 45 32
  
  let%span s15_enumerate2 = "../15_enumerate.rs" 47 22 47 23
  
  let%span s15_enumerate3 = "../15_enumerate.rs" 47 52 47 53
  
  let%span s15_enumerate4 = "../15_enumerate.rs" 47 82 47 83
  
  let%span s15_enumerate5 = "../15_enumerate.rs" 46 14 46 42
  
  let%span span6 = "../../../../../creusot-contracts/src/logic/seq2.rs" 68 14 68 25
  
  let%span span7 = "../../../../../creusot-contracts/src/logic/seq2.rs" 16 14 16 36
  
<<<<<<< HEAD
  let%span span8 = "../../../../../creusot-contracts/src/logic/seq2.rs" 104 14 104 54
  
  let%span span9 = "../../../../../creusot-contracts/src/logic/seq2.rs" 105 4 106 62
  
  let%span span10 = "../common.rs" 18 15 18 32
  
  let%span span11 = "../common.rs" 19 15 19 32
  
  let%span span12 = "../common.rs" 21 22 21 23
=======
  let%span span8 = "../../../../../creusot-contracts/src/invariant.rs" 8 8 8 12
  
  let%span span9 = "../common.rs" 18 15 18 32
  
  let%span span10 = "../common.rs" 19 15 19 32
  
  let%span span11 = "../common.rs" 21 22 21 23
  
  let%span span12 = "../common.rs" 21 31 21 33
>>>>>>> 7087246d
  
  let%span span13 = "../common.rs" 21 52 21 53
  
  let%span span14 = "../common.rs" 21 61 21 63
  
  let%span span15 = "../common.rs" 21 82 21 83
  
  let%span span16 = "../common.rs" 20 14 20 42
  
  let%span span17 = "../common.rs" 15 21 15 25
  
  let%span span18 = "../common.rs" 14 14 14 45
  
  let%span span19 = "" 0 0 0 0
  
  let%span span20 = "../15_enumerate.rs" 73 12 74 79
  
  let%span span21 = "../15_enumerate.rs" 29 8 34 9
  
  use prelude.prelude.Borrow
  
  predicate invariant'2 (self : borrowed i)
  
  predicate inv'2 (_x : borrowed i)
  
  axiom inv'2 : forall x : borrowed i . inv'2 x = true
  
  predicate invariant'1 (self : i)
  
  predicate inv'1 (_x : i)
  
  axiom inv'1 : forall x : i . inv'1 x = true
  
  use prelude.prelude.Int
  
  type item'0
  
  use CreusotContracts_Logic_Seq2_Seq_Type as Seq'0
  
<<<<<<< HEAD
  function len'1 (self : Seq'0.t_seq item'0) : int
=======
  predicate invariant'2 (self : Seq.seq item'0) =
    [%#span8] true
>>>>>>> 7087246d
  
  axiom len'1_spec : forall self : Seq'0.t_seq item'0 . [%#span6] len'1 self >= 0
  
  constant empty'1 : Seq'0.t_seq item'0
  
  function empty_len'1 (_1 : ()) : ()
  
  axiom empty_len'1_spec : forall _1 : () . [%#span7] len'1 (empty'1 : Seq'0.t_seq item'0) = 0
  
  function index_logic'1 (self : Seq'0.t_seq item'0) (_2 : int) : item'0
  
  function concat'1 (self : Seq'0.t_seq item'0) (other : Seq'0.t_seq item'0) : Seq'0.t_seq item'0
  
<<<<<<< HEAD
  axiom concat'1_spec : forall self : Seq'0.t_seq item'0, other : Seq'0.t_seq item'0 . ([%#span9] forall i : int . 0
  <= i
  /\ i < len'1 (concat'1 self other)
   -> index_logic'1 (concat'1 self other) i
  = (if i < len'1 self then index_logic'1 self i else index_logic'1 other (i - len'1 self)))
  && ([%#span8] len'1 (concat'1 self other) = len'1 self + len'1 other)
  
  predicate produces'1 [#"../common.rs" 8 4 8 65] (self : i) (visited : Seq'0.t_seq item'0) (o : i)
  
  function produces_trans'0 [#"../common.rs" 21 4 21 91] (a : i) (ab : Seq'0.t_seq item'0) (b : i) (bc : Seq'0.t_seq item'0) (c : i) : ()
    
=======
  axiom produces_trans'0_spec : forall a : i, ab : Seq.seq item'0, b : i, bc : Seq.seq item'0, c : i . ([%#span9] produces'1 a ab b)
   -> ([%#span10] produces'1 b bc c)
   -> ([%#span11] inv'3 a)
   -> ([%#span12] inv'2 ab)
   -> ([%#span13] inv'3 b)
   -> ([%#span14] inv'2 bc)  -> ([%#span15] inv'3 c)  -> ([%#span16] produces'1 a (Seq.(++) ab bc) c)
>>>>>>> 7087246d
  
  axiom produces_trans'0_spec : forall a : i, ab : Seq'0.t_seq item'0, b : i, bc : Seq'0.t_seq item'0, c : i . ([%#span10] produces'1 a ab b)
   -> ([%#span11] produces'1 b bc c)
   -> ([%#span12] inv'1 a)
   -> ([%#span13] inv'1 b)  -> ([%#span14] inv'1 c)  -> ([%#span15] produces'1 a (concat'1 ab bc) c)
  
  function produces_refl'0 [#"../common.rs" 15 4 15 27] (self : i) : ()
  
<<<<<<< HEAD
  axiom produces_refl'0_spec : forall self : i . ([%#span16] inv'1 self)
   -> ([%#span17] produces'1 self (empty'1 : Seq'0.t_seq item'0) self)
  
  use prelude.prelude.UIntSize
  
  function len'0 (self : Seq'0.t_seq (usize, item'0)) : int
=======
  axiom produces_refl'0_spec : forall self : i . ([%#span17] inv'3 self)
   -> ([%#span18] produces'1 self (Seq.empty  : Seq.seq item'0) self)
  
  use prelude.prelude.UIntSize
  
  predicate invariant'1 (self : Seq.seq (usize, item'0)) =
    [%#span8] true
>>>>>>> 7087246d
  
  axiom len'0_spec : forall self : Seq'0.t_seq (usize, item'0) . [%#span6] len'0 self >= 0
  
  constant empty'0 : Seq'0.t_seq (usize, item'0)
  
  function empty_len'0 (_1 : ()) : ()
  
  axiom empty_len'0_spec : forall _1 : () . [%#span7] len'0 (empty'0 : Seq'0.t_seq (usize, item'0)) = 0
  
<<<<<<< HEAD
  predicate completed'0 [#"../common.rs" 11 4 11 36] (self : borrowed i)
=======
  constant max'0 : usize = [%#span19] (18446744073709551615 : usize)
>>>>>>> 7087246d
  
  constant max'0 : usize = [%#span18] (18446744073709551615 : usize)
  
  use prelude.prelude.UIntSize
  
  use C15Enumerate_Enumerate_Type as C15Enumerate_Enumerate_Type
  
  use C15Enumerate_Enumerate_Type as Enumerate'0
  
  predicate invariant'0 [#"../15_enumerate.rs" 71 4 71 30] (self : Enumerate'0.t_enumerate i) =
<<<<<<< HEAD
    [%#span19] (forall i : i . forall s : Seq'0.t_seq item'0 . inv'1 i
     -> produces'1 (C15Enumerate_Enumerate_Type.enumerate_iter self) s i
     -> UIntSize.to_int (C15Enumerate_Enumerate_Type.enumerate_count self) + len'1 s < UIntSize.to_int max'0)
    /\ (forall i : borrowed i . inv'2 i  -> completed'0 i  -> produces'1 ( * i) (empty'1 : Seq'0.t_seq item'0) ( ^ i))
=======
    [%#span20] (forall i : i . forall s : Seq.seq item'0 . inv'3 i
     -> inv'2 s
     -> produces'1 (C15Enumerate_Enumerate_Type.enumerate_iter self) s i
     -> UIntSize.to_int (C15Enumerate_Enumerate_Type.enumerate_count self) + Seq.length s < UIntSize.to_int max'0)
    /\ (forall i : borrowed i . inv'4 i
     -> completed'0 i  -> produces'1 i.current (Seq.empty  : Seq.seq item'0) i.final)
>>>>>>> 7087246d
  
  predicate inv'0 (_x : Enumerate'0.t_enumerate i)
  
  axiom inv'0 : forall x : Enumerate'0.t_enumerate i . inv'0 x
  = (invariant'0 x
  /\ match x with
    | Enumerate'0.C_Enumerate iter count -> true
    end)
  
  function index_logic'0 (self : Seq'0.t_seq (usize, item'0)) (_2 : int) : (usize, item'0)
  
  function concat'0 (self : Seq'0.t_seq (usize, item'0)) (other : Seq'0.t_seq (usize, item'0)) : Seq'0.t_seq (usize, item'0)
    
  
  axiom concat'0_spec : forall self : Seq'0.t_seq (usize, item'0), other : Seq'0.t_seq (usize, item'0) . ([%#span9] forall i : int . 0
  <= i
  /\ i < len'0 (concat'0 self other)
   -> index_logic'0 (concat'0 self other) i
  = (if i < len'0 self then index_logic'0 self i else index_logic'0 other (i - len'0 self)))
  && ([%#span8] len'0 (concat'0 self other) = len'0 self + len'0 other)
  
  predicate produces'0 [#"../15_enumerate.rs" 28 4 28 64] (self : Enumerate'0.t_enumerate i) (visited : Seq'0.t_seq (usize, item'0)) (o : Enumerate'0.t_enumerate i)
    
   =
<<<<<<< HEAD
    [%#span20] len'0 visited
=======
    [%#span21] Seq.length visited
>>>>>>> 7087246d
    = UIntSize.to_int (C15Enumerate_Enumerate_Type.enumerate_count o)
    - UIntSize.to_int (C15Enumerate_Enumerate_Type.enumerate_count self)
    /\ (exists s : Seq'0.t_seq item'0 . produces'1 (C15Enumerate_Enumerate_Type.enumerate_iter self) s (C15Enumerate_Enumerate_Type.enumerate_iter o)
    /\ len'0 visited = len'1 s
    /\ (forall i : int . 0 <= i /\ i < len'1 s
     -> UIntSize.to_int (let (a, _) = index_logic'0 visited i in a)
    = UIntSize.to_int (C15Enumerate_Enumerate_Type.enumerate_count self) + i
    /\ (let (_, a) = index_logic'0 visited i in a) = index_logic'1 s i))
  
  constant a  : Enumerate'0.t_enumerate i
  
  constant ab  : Seq'0.t_seq (usize, item'0)
  
  constant b  : Enumerate'0.t_enumerate i
  
  constant bc  : Seq'0.t_seq (usize, item'0)
  
  constant c  : Enumerate'0.t_enumerate i
  
  function produces_trans [#"../15_enumerate.rs" 47 4 47 90] (a : Enumerate'0.t_enumerate i) (ab : Seq'0.t_seq (usize, item'0)) (b : Enumerate'0.t_enumerate i) (bc : Seq'0.t_seq (usize, item'0)) (c : Enumerate'0.t_enumerate i) : ()
    
  
  goal vc_produces_trans : ([%#s15_enumerate4] inv'0 c)
   -> ([%#s15_enumerate3] inv'0 b)
   -> ([%#s15_enumerate2] inv'0 a)
   -> ([%#s15_enumerate1] produces'0 b bc c)
   -> ([%#s15_enumerate0] produces'0 a ab b)  -> ([%#s15_enumerate5] produces'0 a (concat'0 ab bc) c)
end
module Core_Option_Option_Type
  type t_option 't =
    | C_None
    | C_Some 't
  
  function any_l (_ : 'b) : 'a
  
  let rec none < 't > (input:t_option 't) (ret  )= any
    [ good -> {C_None  = input} (! ret) | bad -> {C_None  <> input} {false} any ]
    
  
  let rec some < 't > (input:t_option 't) (ret  (field_0:'t))= any
    [ good (field_0:'t)-> {C_Some field_0 = input} (! ret {field_0})
    | bad (field_0:'t)-> {C_Some field_0 <> input} {false} any ]
    
end
module C15Enumerate_Impl0_Next
  type i
  
  let%span s15_enumerate0 = "../15_enumerate.rs" 58 30 58 31
  
  let%span s15_enumerate1 = "../15_enumerate.rs" 53 17 53 21
  
  let%span s15_enumerate2 = "../15_enumerate.rs" 49 14 52 5
  
  let%span s15_enumerate3 = "../15_enumerate.rs" 53 26 53 44
  
  let%span span4 = "" 0 0 0 0
  
  let%span span5 = "../15_enumerate.rs" 73 12 74 79
  
<<<<<<< HEAD
  let%span span6 = "../../../../../creusot-contracts/src/logic/seq2.rs" 68 14 68 25
=======
  let%span span6 = "../../../../../creusot-contracts/src/invariant.rs" 8 8 8 12
>>>>>>> 7087246d
  
  let%span span7 = "../15_enumerate.rs" 73 12 74 79
  
  let%span span8 = "../../../../../creusot-contracts/src/logic/seq2.rs" 16 14 16 36
  
  let%span span9 = "../../../../../creusot-contracts/src/logic/seq2.rs" 104 14 104 54
  
  let%span span10 = "../../../../../creusot-contracts/src/logic/seq2.rs" 105 4 106 62
  
  let%span span11 = "../common.rs" 18 15 18 32
  
  let%span span12 = "../common.rs" 19 15 19 32
  
  let%span span13 = "../common.rs" 21 22 21 23
  
  let%span span14 = "../common.rs" 21 52 21 53
  
  let%span span15 = "../common.rs" 21 82 21 83
  
  let%span span16 = "../common.rs" 20 14 20 42
  
  let%span span17 = "../common.rs" 15 21 15 25
  
  let%span span18 = "../common.rs" 14 14 14 45
  
  let%span span19 = "../15_enumerate.rs" 29 8 34 9
  
<<<<<<< HEAD
  let%span span20 = "../../../../../creusot-contracts/src/logic/seq2.rs" 54 21 54 22
  
  let%span span21 = "../../../../../creusot-contracts/src/logic/seq2.rs" 52 14 52 31
  
  let%span span22 = "../../../../../creusot-contracts/src/logic/seq2.rs" 53 14 53 28
  
  let%span span23 = "../15_enumerate.rs" 23 8 23 43
  
  let%span span24 = "../../../../../creusot-contracts/src/resolve.rs" 26 20 26 34
  
  let%span span25 = "../common.rs" 27 17 27 21
  
  let%span span26 = "../common.rs" 23 14 26 5
  
  let%span span27 = "../common.rs" 27 26 27 44
=======
  let%span span20 = "../../../../../creusot-contracts/src/resolve.rs" 46 8 46 12
  
  let%span span21 = "../common.rs" 27 17 27 21
  
  let%span span22 = "../common.rs" 23 14 26 5
  
  let%span span23 = "../common.rs" 27 26 27 44
>>>>>>> 7087246d
  
  predicate inv'0 (_x : i)
  
  use prelude.prelude.UIntSize
  
  type item'0
  
  use CreusotContracts_Logic_Seq2_Seq_Type as Seq'0
  
  constant empty'0 : Seq'0.t_seq item'0
  
  use prelude.prelude.Borrow
  
  predicate completed'1 [#"../common.rs" 11 4 11 36] (self : borrowed i)
  
  predicate inv'4 (_x : borrowed i)
  
  use prelude.prelude.Int
  
  constant max'0 : usize = [%#span4] (18446744073709551615 : usize)
  
  function len'1 (self : Seq'0.t_seq item'0) : int
  
  axiom len'1_spec : forall self : Seq'0.t_seq item'0 . [%#span6] len'1 self >= 0
  
  use prelude.prelude.UIntSize
  
  use C15Enumerate_Enumerate_Type as C15Enumerate_Enumerate_Type
  
  predicate produces'1 [#"../common.rs" 8 4 8 65] (self : i) (visited : Seq'0.t_seq item'0) (o : i)
  
  use C15Enumerate_Enumerate_Type as Enumerate'0
  
<<<<<<< HEAD
  predicate invariant'7 [#"../15_enumerate.rs" 71 4 71 30] (self : Enumerate'0.t_enumerate i) =
    [%#span7] (forall i : i . forall s : Seq'0.t_seq item'0 . inv'0 i
     -> produces'1 (C15Enumerate_Enumerate_Type.enumerate_iter self) s i
     -> UIntSize.to_int (C15Enumerate_Enumerate_Type.enumerate_count self) + len'1 s < UIntSize.to_int max'0)
    /\ (forall i : borrowed i . inv'4 i  -> completed'1 i  -> produces'1 ( * i) (empty'0 : Seq'0.t_seq item'0) ( ^ i))
=======
  predicate invariant'6 [#"../15_enumerate.rs" 71 4 71 30] (self : Enumerate'0.t_enumerate i) =
    [%#span5] (forall i : i . forall s : Seq.seq item'0 . inv'0 i
     -> inv'5 s
     -> produces'1 (C15Enumerate_Enumerate_Type.enumerate_iter self) s i
     -> UIntSize.to_int (C15Enumerate_Enumerate_Type.enumerate_count self) + Seq.length s < UIntSize.to_int max'0)
    /\ (forall i : borrowed i . inv'4 i
     -> completed'1 i  -> produces'1 i.current (Seq.empty  : Seq.seq item'0) i.final)
>>>>>>> 7087246d
  
  predicate inv'7 (_x : Enumerate'0.t_enumerate i)
  
  axiom inv'7 : forall x : Enumerate'0.t_enumerate i . inv'7 x
  = (invariant'7 x
  /\ match x with
    | Enumerate'0.C_Enumerate iter count -> true
    end)
  
<<<<<<< HEAD
  predicate invariant'6 (self : item'0)
  
  predicate inv'6 (_x : item'0)
=======
  predicate invariant'5 (self : Seq.seq item'0) =
    [%#span6] true
>>>>>>> 7087246d
  
  axiom inv'6 : forall x : item'0 . inv'6 x = true
  
  predicate invariant'5 (self : (usize, item'0))
  
  predicate inv'5 (_x : (usize, item'0))
  
  axiom inv'5 : forall x : (usize, item'0) . inv'5 x = true
  
  function empty_len'1 (_1 : ()) : ()
  
  axiom empty_len'1_spec : forall _1 : () . [%#span8] len'1 (empty'0 : Seq'0.t_seq item'0) = 0
  
  predicate invariant'4 (self : borrowed i)
  
  axiom inv'4 : forall x : borrowed i . inv'4 x = true
  
  use Core_Option_Option_Type as Option'0
  
  predicate invariant'3 (self : Option'0.t_option (usize, item'0)) =
    [%#span6] true
  
  predicate inv'3 (_x : Option'0.t_option (usize, item'0))
  
  axiom inv'3 : forall x : Option'0.t_option (usize, item'0) . inv'3 x = true
  
<<<<<<< HEAD
  function len'0 (self : Seq'0.t_seq (usize, item'0)) : int
  
  axiom len'0_spec : forall self : Seq'0.t_seq (usize, item'0) . [%#span6] len'0 self >= 0
  
  constant empty'1 : Seq'0.t_seq (usize, item'0)
  
  function empty_len'0 (_1 : ()) : ()
  
  axiom empty_len'0_spec : forall _1 : () . [%#span8] len'0 (empty'1 : Seq'0.t_seq (usize, item'0)) = 0
  
  predicate invariant'2 (self : Option'0.t_option item'0)
=======
  predicate invariant'2 (self : borrowed (Enumerate'0.t_enumerate i)) =
    [%#span6] true
>>>>>>> 7087246d
  
  predicate inv'2 (_x : borrowed (Enumerate'0.t_enumerate i))
  
  axiom inv'2 : forall x : borrowed (Enumerate'0.t_enumerate i) . inv'2 x = (inv'6 x.current /\ inv'6 x.final)
  
  predicate invariant'1 (self : Option'0.t_option item'0) =
    [%#span6] true
  
  predicate inv'1 (_x : Option'0.t_option item'0)
  
<<<<<<< HEAD
  axiom inv'1 : forall x : borrowed (Enumerate'0.t_enumerate i) . inv'1 x = (inv'7 ( * x) /\ inv'7 ( ^ x))
  
  function index_logic'1 (self : Seq'0.t_seq item'0) (_2 : int) : item'0
=======
  axiom inv'1 : forall x : Option'0.t_option item'0 . inv'1 x = true
>>>>>>> 7087246d
  
  function concat'0 (self : Seq'0.t_seq item'0) (other : Seq'0.t_seq item'0) : Seq'0.t_seq item'0
  
  axiom concat'0_spec : forall self : Seq'0.t_seq item'0, other : Seq'0.t_seq item'0 . ([%#span10] forall i : int . 0
  <= i
  /\ i < len'1 (concat'0 self other)
   -> index_logic'1 (concat'0 self other) i
  = (if i < len'1 self then index_logic'1 self i else index_logic'1 other (i - len'1 self)))
  && ([%#span9] len'1 (concat'0 self other) = len'1 self + len'1 other)
  
  function produces_trans'0 [#"../common.rs" 21 4 21 91] (a : i) (ab : Seq'0.t_seq item'0) (b : i) (bc : Seq'0.t_seq item'0) (c : i) : ()
    
  
  axiom produces_trans'0_spec : forall a : i, ab : Seq'0.t_seq item'0, b : i, bc : Seq'0.t_seq item'0, c : i . ([%#span11] produces'1 a ab b)
   -> ([%#span12] produces'1 b bc c)
   -> ([%#span13] inv'0 a)
   -> ([%#span14] inv'0 b)  -> ([%#span15] inv'0 c)  -> ([%#span16] produces'1 a (concat'0 ab bc) c)
  
  function produces_refl'0 [#"../common.rs" 15 4 15 27] (self : i) : ()
  
  axiom produces_refl'0_spec : forall self : i . ([%#span17] inv'0 self)
   -> ([%#span18] produces'1 self (empty'0 : Seq'0.t_seq item'0) self)
  
  predicate invariant'0 (self : i)
  
  axiom inv'0 : forall x : i . inv'0 x = true
  
  function index_logic'0 (self : Seq'0.t_seq (usize, item'0)) (_2 : int) : (usize, item'0)
  
  predicate produces'0 [#"../15_enumerate.rs" 28 4 28 64] (self : Enumerate'0.t_enumerate i) (visited : Seq'0.t_seq (usize, item'0)) (o : Enumerate'0.t_enumerate i)
    
   =
    [%#span19] len'0 visited
    = UIntSize.to_int (C15Enumerate_Enumerate_Type.enumerate_count o)
    - UIntSize.to_int (C15Enumerate_Enumerate_Type.enumerate_count self)
    /\ (exists s : Seq'0.t_seq item'0 . produces'1 (C15Enumerate_Enumerate_Type.enumerate_iter self) s (C15Enumerate_Enumerate_Type.enumerate_iter o)
    /\ len'0 visited = len'1 s
    /\ (forall i : int . 0 <= i /\ i < len'1 s
     -> UIntSize.to_int (let (a, _) = index_logic'0 visited i in a)
    = UIntSize.to_int (C15Enumerate_Enumerate_Type.enumerate_count self) + i
    /\ (let (_, a) = index_logic'0 visited i in a) = index_logic'1 s i))
  
  function singleton'0 (v : (usize, item'0)) : Seq'0.t_seq (usize, item'0)
  
  axiom singleton'0_spec : forall v : (usize, item'0) . ([%#span20] inv'5 v)
   -> ([%#span22] index_logic'0 (singleton'0 v) 0 = v) && ([%#span21] len'0 (singleton'0 v) = 1)
  
  predicate completed'0 [#"../15_enumerate.rs" 22 4 22 35] (self : borrowed (Enumerate'0.t_enumerate i)) =
<<<<<<< HEAD
    [%#span23] completed'1 (Borrow.borrow_logic (C15Enumerate_Enumerate_Type.enumerate_iter ( * self)) (C15Enumerate_Enumerate_Type.enumerate_iter ( ^ self)) (Borrow.inherit_id (Borrow.get_id self) 1))
=======
    [%#span18] completed'1 (Borrow.borrow_logic (C15Enumerate_Enumerate_Type.enumerate_iter self.current) (C15Enumerate_Enumerate_Type.enumerate_iter self.final) (Borrow.inherit_id (Borrow.get_id self) 1))
>>>>>>> 7087246d
  
  use prelude.prelude.Intrinsic
  
  predicate resolve'1 (self : borrowed (Enumerate'0.t_enumerate i)) =
    [%#span19] self.final = self.current
  
<<<<<<< HEAD
  predicate resolve'0 (self : borrowed (Enumerate'0.t_enumerate i)) =
    [%#span24]  ^ self =  * self
  
  function singleton'1 (v : item'0) : Seq'0.t_seq item'0
=======
  predicate resolve'0 (self : Option'0.t_option item'0) =
    [%#span20] true
>>>>>>> 7087246d
  
  axiom singleton'1_spec : forall v : item'0 . ([%#span20] inv'6 v)
   -> ([%#span22] index_logic'1 (singleton'1 v) 0 = v) && ([%#span21] len'1 (singleton'1 v) = 1)
  
<<<<<<< HEAD
  let rec next'0 (self:borrowed i) (return'  (ret:Option'0.t_option item'0))= {[@expl:precondition] [%#span25] inv'4 self}
    any
    [ return' (result:Option'0.t_option item'0)-> {[%#span27] inv'2 result}
      {[%#span26] match result with
        | Option'0.C_None -> completed'1 self
        | Option'0.C_Some v -> produces'1 ( * self) (singleton'1 v) ( ^ self)
=======
  let rec next'0 (self:borrowed i) (return'  (ret:Option'0.t_option item'0))= {[@expl:precondition] [%#span21] inv'4 self}
    any
    [ return' (result:Option'0.t_option item'0)-> {[%#span23] inv'1 result}
      {[%#span22] match result with
        | Option'0.C_None -> completed'1 self
        | Option'0.C_Some v -> produces'1 self.current (Seq.singleton v) self.final
>>>>>>> 7087246d
        end}
      (! return' {result}) ]
    
  
  let rec next (self:borrowed (Enumerate'0.t_enumerate i)) (return'  (ret:Option'0.t_option (usize, item'0)))= {[%#s15_enumerate1] inv'2 self}
    (! bb0
    [ bb0 = s0
      [ s0 = Enumerate'0.t_enumerate <i> {self.current}
          (fun (riter'0:i) (rcount'0:usize) ->
            Borrow.borrow_final <i> {riter'0} {Borrow.inherit_id (Borrow.get_id self) 1}
              (fun (_ret':borrowed i) ->
                 [ &_4 <- _ret' ] 
                Enumerate'0.t_enumerate <i> {self.current}
                  (fun (l_iter'0:i) (l_count'0:usize) ->
                     [ &self <- { self with current = Enumerate'0.C_Enumerate _4.final l_count'0 ; } ] 
                    s1)))
      | s1 = -{inv'0 _4.final}- s2
      | s2 = next'0 {_4} (fun (_ret':Option'0.t_option item'0) ->  [ &_3 <- _ret' ] s3)
      | s3 = bb1 ]
      
    | bb1 = any [ br0 -> {_3 = Option'0.C_None } (! bb3) | br1 (a:item'0)-> {_3 = Option'0.C_Some a} (! bb4) ] 
    | bb4 = s0
      [ s0 = Option'0.some <item'0> {_3}
          (fun (r0'0:item'0) ->
             [ &x <- r0'0 ] 
            (any
            [ any_ (_any:item'0)-> (! Option'0.some <item'0> {_3}
                (fun (l_0'0:item'0) ->  [ &_3 <- Option'0.C_Some _any ] s1)) ]
            ))
      | s1 = {[@expl:type invariant] inv'1 _3} s2
      | s2 = -{resolve'0 _3}- s3
      | s3 = Enumerate'0.t_enumerate <i> {self.current} (fun (riter'0:i) (rcount'0:usize) ->  [ &n <- rcount'0 ] s4)
      | s4 = Enumerate'0.t_enumerate <i> {self.current}
          (fun (riter'1:i) (rcount'1:usize) ->
            UIntSize.add {rcount'1} {[%#s15_enumerate0] (1 : usize)}
              (fun (_ret':usize) ->
                Enumerate'0.t_enumerate <i> {self.current}
                  (fun (l_iter'0:i) (l_count'0:usize) ->
                     [ &self <- { self with current = Enumerate'0.C_Enumerate l_iter'0 _ret' ; } ] 
                    s5)))
      | s5 = {[@expl:type invariant] inv'2 self} s6
      | s6 = -{resolve'1 self}- s7
      | s7 =  [ &_8 <- (n, x) ] (any [ any_ (_any:item'0)-> (!  [ &x <- _any ] s8) ] )
      | s8 = bb6 ]
      
    | bb6 = s0
      [ s0 =  [ &_0 <- Option'0.C_Some _8 ] (any [ any_ (_any:(usize, item'0))-> (!  [ &_8 <- _any ] s1) ] )
      | s1 = bb7 ]
      
    | bb7 = bb8
    | bb8 = bb9
    | bb3 = bb5
    | bb5 = s0
      [ s0 = {[@expl:type invariant] inv'1 _3} s1
      | s1 = -{resolve'0 _3}- s2
      | s2 = {[@expl:type invariant] inv'2 self} s3
      | s3 = -{resolve'1 self}- s4
      | s4 =  [ &_0 <- Option'0.C_None ] s5
      | s5 = bb9 ]
      
    | bb9 = bb10
    | bb10 = return' {_0} ]
    )
    [ & _0 : Option'0.t_option (usize, item'0) = any_l ()
    | & self : borrowed (Enumerate'0.t_enumerate i) = self
    | & _3 : Option'0.t_option item'0 = any_l ()
    | & _4 : borrowed i = any_l ()
    | & x : item'0 = any_l ()
    | & n : usize = any_l ()
    | & _8 : (usize, item'0) = any_l () ]
    
    [ return' (result:Option'0.t_option (usize, item'0))-> {[@expl:postcondition] [%#s15_enumerate3] inv'3 result}
      {[@expl:postcondition] [%#s15_enumerate2] match result with
        | Option'0.C_None -> completed'0 self
<<<<<<< HEAD
        | Option'0.C_Some v -> produces'0 ( * self) (singleton'0 v) ( ^ self)
=======
        | Option'0.C_Some v -> produces'0 self.current (Seq.singleton v) self.final
>>>>>>> 7087246d
        end}
      (! return' {result}) ]
    
end
module C15Enumerate_Enumerate
  type i
  
  let%span s15_enumerate0 = "../15_enumerate.rs" 82 29 82 30
  
  let%span s15_enumerate1 = "../15_enumerate.rs" 79 0 79 75
  
  let%span s15_enumerate2 = "../15_enumerate.rs" 80 0 80 93
  
  let%span s15_enumerate3 = "../15_enumerate.rs" 81 30 81 34
  
  let%span s15_enumerate4 = "../15_enumerate.rs" 81 42 81 54
  
  let%span span5 = "" 0 0 0 0
  
  let%span span6 = "../../../../../creusot-contracts/src/logic/seq2.rs" 68 14 68 25
  
  let%span span7 = "../15_enumerate.rs" 73 12 74 79
  
  let%span span8 = "../../../../../creusot-contracts/src/logic/seq2.rs" 16 14 16 36
  
<<<<<<< HEAD
  let%span span9 = "../../../../../creusot-contracts/src/logic/seq2.rs" 104 14 104 54
  
  let%span span10 = "../../../../../creusot-contracts/src/logic/seq2.rs" 105 4 106 62
  
  let%span span11 = "../common.rs" 18 15 18 32
  
  let%span span12 = "../common.rs" 19 15 19 32
  
  let%span span13 = "../common.rs" 21 22 21 23
  
  let%span span14 = "../common.rs" 21 52 21 53
  
  let%span span15 = "../common.rs" 21 82 21 83
  
  let%span span16 = "../common.rs" 20 14 20 42
  
  let%span span17 = "../common.rs" 15 21 15 25
  
  let%span span18 = "../common.rs" 14 14 14 45
=======
  let%span span7 = "../../../../../creusot-contracts/src/invariant.rs" 8 8 8 12
  
  let%span span8 = "../common.rs" 18 15 18 32
  
  let%span span9 = "../common.rs" 19 15 19 32
  
  let%span span10 = "../common.rs" 21 22 21 23
  
  let%span span11 = "../common.rs" 21 31 21 33
  
  let%span span12 = "../common.rs" 21 52 21 53
  
  let%span span13 = "../common.rs" 21 61 21 63
  
  let%span span14 = "../common.rs" 21 82 21 83
  
  let%span span15 = "../common.rs" 20 14 20 42
  
  let%span span16 = "../common.rs" 15 21 15 25
  
  let%span span17 = "../common.rs" 14 14 14 45
>>>>>>> 7087246d
  
  predicate inv'1 (_x : i)
  
  use prelude.prelude.UIntSize
  
  type item'0
  
  use CreusotContracts_Logic_Seq2_Seq_Type as Seq'0
  
  constant empty'0 : Seq'0.t_seq item'0
  
  use prelude.prelude.Borrow
  
  predicate completed'0 [#"../common.rs" 11 4 11 36] (self : borrowed i)
  
  predicate inv'0 (_x : borrowed i)
  
  use prelude.prelude.Int
  
  constant max'0 : usize = [%#span5] (18446744073709551615 : usize)
  
  function len'0 (self : Seq'0.t_seq item'0) : int
  
  axiom len'0_spec : forall self : Seq'0.t_seq item'0 . [%#span6] len'0 self >= 0
  
  use prelude.prelude.UIntSize
  
  use C15Enumerate_Enumerate_Type as C15Enumerate_Enumerate_Type
  
  predicate produces'0 [#"../common.rs" 8 4 8 65] (self : i) (visited : Seq'0.t_seq item'0) (o : i)
  
  use C15Enumerate_Enumerate_Type as Enumerate'0
  
  predicate invariant'2 [#"../15_enumerate.rs" 71 4 71 30] (self : Enumerate'0.t_enumerate i) =
    [%#span7] (forall i : i . forall s : Seq'0.t_seq item'0 . inv'1 i
     -> produces'0 (C15Enumerate_Enumerate_Type.enumerate_iter self) s i
<<<<<<< HEAD
     -> UIntSize.to_int (C15Enumerate_Enumerate_Type.enumerate_count self) + len'0 s < UIntSize.to_int max'0)
    /\ (forall i : borrowed i . inv'0 i  -> completed'0 i  -> produces'0 ( * i) (empty'0 : Seq'0.t_seq item'0) ( ^ i))
=======
     -> UIntSize.to_int (C15Enumerate_Enumerate_Type.enumerate_count self) + Seq.length s < UIntSize.to_int max'0)
    /\ (forall i : borrowed i . inv'0 i
     -> completed'0 i  -> produces'0 i.current (Seq.empty  : Seq.seq item'0) i.final)
>>>>>>> 7087246d
  
  predicate inv'2 (_x : Enumerate'0.t_enumerate i)
  
  axiom inv'2 : forall x : Enumerate'0.t_enumerate i . inv'2 x
  = (invariant'2 x
  /\ match x with
    | Enumerate'0.C_Enumerate iter count -> true
    end)
  
<<<<<<< HEAD
=======
  predicate invariant'2 (self : Seq.seq item'0) =
    [%#span7] true
  
  axiom inv'2 : forall x : Seq.seq item'0 . inv'2 x = true
  
>>>>>>> 7087246d
  predicate invariant'1 (self : i)
  
  axiom inv'1 : forall x : i . inv'1 x = true
  
  function empty_len'0 (_1 : ()) : ()
  
  axiom empty_len'0_spec : forall _1 : () . [%#span8] len'0 (empty'0 : Seq'0.t_seq item'0) = 0
  
  function index_logic'0 (self : Seq'0.t_seq item'0) (_2 : int) : item'0
  
  function concat'0 (self : Seq'0.t_seq item'0) (other : Seq'0.t_seq item'0) : Seq'0.t_seq item'0
  
  axiom concat'0_spec : forall self : Seq'0.t_seq item'0, other : Seq'0.t_seq item'0 . ([%#span10] forall i : int . 0
  <= i
  /\ i < len'0 (concat'0 self other)
   -> index_logic'0 (concat'0 self other) i
  = (if i < len'0 self then index_logic'0 self i else index_logic'0 other (i - len'0 self)))
  && ([%#span9] len'0 (concat'0 self other) = len'0 self + len'0 other)
  
  function produces_trans'0 [#"../common.rs" 21 4 21 91] (a : i) (ab : Seq'0.t_seq item'0) (b : i) (bc : Seq'0.t_seq item'0) (c : i) : ()
    
  
<<<<<<< HEAD
  axiom produces_trans'0_spec : forall a : i, ab : Seq'0.t_seq item'0, b : i, bc : Seq'0.t_seq item'0, c : i . ([%#span11] produces'0 a ab b)
   -> ([%#span12] produces'0 b bc c)
   -> ([%#span13] inv'1 a)
   -> ([%#span14] inv'1 b)  -> ([%#span15] inv'1 c)  -> ([%#span16] produces'0 a (concat'0 ab bc) c)
  
  function produces_refl'0 [#"../common.rs" 15 4 15 27] (self : i) : ()
  
  axiom produces_refl'0_spec : forall self : i . ([%#span17] inv'1 self)
   -> ([%#span18] produces'0 self (empty'0 : Seq'0.t_seq item'0) self)
=======
  axiom produces_trans'0_spec : forall a : i, ab : Seq.seq item'0, b : i, bc : Seq.seq item'0, c : i . ([%#span8] produces'0 a ab b)
   -> ([%#span9] produces'0 b bc c)
   -> ([%#span10] inv'1 a)
   -> ([%#span11] inv'2 ab)
   -> ([%#span12] inv'1 b)
   -> ([%#span13] inv'2 bc)  -> ([%#span14] inv'1 c)  -> ([%#span15] produces'0 a (Seq.(++) ab bc) c)
  
  function produces_refl'0 [#"../common.rs" 15 4 15 27] (self : i) : ()
  
  axiom produces_refl'0_spec : forall self : i . ([%#span16] inv'1 self)
   -> ([%#span17] produces'0 self (Seq.empty  : Seq.seq item'0) self)
>>>>>>> 7087246d
  
  predicate invariant'0 (self : borrowed i)
  
  axiom inv'0 : forall x : borrowed i . inv'0 x = true
  
  use prelude.prelude.Intrinsic
  
  let rec enumerate (iter:i) (return'  (ret:Enumerate'0.t_enumerate i))= {[%#s15_enumerate3] inv'1 iter}
    {[%#s15_enumerate2] forall i : i . forall s : Seq'0.t_seq item'0 . inv'1 i
     -> produces'0 iter s i  -> len'0 s < UIntSize.to_int max'0}
    {[%#s15_enumerate1] forall i : borrowed i . inv'0 i
<<<<<<< HEAD
     -> completed'0 i  -> produces'0 ( * i) (empty'0 : Seq'0.t_seq item'0) ( ^ i)}
=======
     -> completed'0 i  -> produces'0 i.current (Seq.empty  : Seq.seq item'0) i.final}
>>>>>>> 7087246d
    (! bb0
    [ bb0 = bb1
    | bb1 = s0
      [ s0 =  [ &_0 <- Enumerate'0.C_Enumerate iter ([%#s15_enumerate0] (0 : usize)) ] 
        (any [ any_ (_any:i)-> (!  [ &iter <- _any ] s1) ] )
      | s1 = bb2 ]
      
    | bb2 = bb3
    | bb3 = return' {_0} ]
    ) [ & _0 : Enumerate'0.t_enumerate i = any_l () | & iter : i = iter ] 
    [ return' (result:Enumerate'0.t_enumerate i)-> {[@expl:postcondition] [%#s15_enumerate4] inv'2 result}
      (! return' {result}) ]
    
end
module C15Enumerate_Impl0
  type i
  
  let%span s15_enumerate0 = "../15_enumerate.rs" 40 4 40 26
  
  let%span s15_enumerate1 = "../15_enumerate.rs" 53 4 53 44
  
  let%span s15_enumerate2 = "../15_enumerate.rs" 47 4 47 90
  
  let%span span3 = "../../../../../creusot-contracts/src/invariant.rs" 8 8 8 12
  
  let%span span4 = "" 0 0 0 0
  
<<<<<<< HEAD
  let%span span4 = "../../../../../creusot-contracts/src/logic/seq2.rs" 68 14 68 25
  
  let%span span5 = "../15_enumerate.rs" 73 12 74 79
  
  let%span span6 = "../../../../../creusot-contracts/src/logic/seq2.rs" 54 21 54 22
=======
  let%span span5 = "../15_enumerate.rs" 73 12 74 79
  
  let%span span6 = "../15_enumerate.rs" 23 8 23 43
  
  let%span span7 = "../15_enumerate.rs" 29 8 34 9
>>>>>>> 7087246d
  
  let%span span7 = "../../../../../creusot-contracts/src/logic/seq2.rs" 52 14 52 31
  
  let%span span8 = "../../../../../creusot-contracts/src/logic/seq2.rs" 53 14 53 28
  
  let%span span9 = "../15_enumerate.rs" 23 8 23 43
  
  let%span span10 = "../../../../../creusot-contracts/src/logic/seq2.rs" 104 14 104 54
  
  let%span span11 = "../../../../../creusot-contracts/src/logic/seq2.rs" 105 4 106 62
  
  let%span span12 = "../15_enumerate.rs" 29 8 34 9
  
  use prelude.prelude.Borrow
  
  predicate invariant'5 (self : borrowed i)
  
  predicate inv'5 (_x : borrowed i)
  
<<<<<<< HEAD
  axiom inv'5 : forall x : borrowed i . inv'5 x = true
=======
  predicate invariant'4 (self : Seq.seq item'0) =
    [%#span3] true
>>>>>>> 7087246d
  
  predicate invariant'4 (self : i)
  
  predicate inv'4 (_x : i)
  
  axiom inv'4 : forall x : i . inv'4 x = true
  
  type item'0
  
  use prelude.prelude.UIntSize
  
<<<<<<< HEAD
  predicate invariant'3 (self : (usize, item'0))
  
  predicate inv'3 (_x : (usize, item'0))
  
  axiom inv'3 : forall x : (usize, item'0) . inv'3 x = true
  
  use Core_Option_Option_Type as Option'0
  
  predicate invariant'2 (self : Option'0.t_option (usize, item'0))
=======
  predicate invariant'3 (self : Seq.seq (usize, item'0)) =
    [%#span3] true
  
  predicate inv'3 (_x : Seq.seq (usize, item'0))
  
  axiom inv'3 : forall x : Seq.seq (usize, item'0) . inv'3 x = true
  
  use Core_Option_Option_Type as Option'0
  
  predicate invariant'2 (self : Option'0.t_option (usize, item'0)) =
    [%#span3] true
>>>>>>> 7087246d
  
  predicate inv'2 (_x : Option'0.t_option (usize, item'0))
  
  axiom inv'2 : forall x : Option'0.t_option (usize, item'0) . inv'2 x = true
  
  use C15Enumerate_Enumerate_Type as Enumerate'0
  
<<<<<<< HEAD
  predicate invariant'1 (self : borrowed (Enumerate'0.t_enumerate i))
=======
  predicate invariant'1 (self : borrowed (Enumerate'0.t_enumerate i)) =
    [%#span3] true
>>>>>>> 7087246d
  
  predicate inv'0 (_x : Enumerate'0.t_enumerate i)
  
  predicate inv'1 (_x : borrowed (Enumerate'0.t_enumerate i))
  
<<<<<<< HEAD
  axiom inv'1 : forall x : borrowed (Enumerate'0.t_enumerate i) . inv'1 x = (inv'0 ( * x) /\ inv'0 ( ^ x))
  
  use CreusotContracts_Logic_Seq2_Seq_Type as Seq'0
=======
  axiom inv'1 : forall x : borrowed (Enumerate'0.t_enumerate i) . inv'1 x = (inv'0 x.current /\ inv'0 x.final)
>>>>>>> 7087246d
  
  constant empty'2 : Seq'0.t_seq item'0
  
  predicate completed'1 [#"../common.rs" 11 4 11 36] (self : borrowed i)
  
  use prelude.prelude.Int
  
  constant max'0 : usize = [%#span4] (18446744073709551615 : usize)
  
  function len'1 (self : Seq'0.t_seq item'0) : int
  
  axiom len'1_spec : forall self : Seq'0.t_seq item'0 . [%#span4] len'1 self >= 0
  
  use prelude.prelude.UIntSize
  
  use C15Enumerate_Enumerate_Type as C15Enumerate_Enumerate_Type
  
  predicate produces'1 [#"../common.rs" 8 4 8 65] (self : i) (visited : Seq'0.t_seq item'0) (o : i)
  
  predicate invariant'0 [#"../15_enumerate.rs" 71 4 71 30] (self : Enumerate'0.t_enumerate i) =
<<<<<<< HEAD
    [%#span5] (forall i : i . forall s : Seq'0.t_seq item'0 . inv'4 i
     -> produces'1 (C15Enumerate_Enumerate_Type.enumerate_iter self) s i
     -> UIntSize.to_int (C15Enumerate_Enumerate_Type.enumerate_count self) + len'1 s < UIntSize.to_int max'0)
    /\ (forall i : borrowed i . inv'5 i  -> completed'1 i  -> produces'1 ( * i) (empty'2 : Seq'0.t_seq item'0) ( ^ i))
=======
    [%#span5] (forall i : i . forall s : Seq.seq item'0 . inv'5 i
     -> inv'4 s
     -> produces'1 (C15Enumerate_Enumerate_Type.enumerate_iter self) s i
     -> UIntSize.to_int (C15Enumerate_Enumerate_Type.enumerate_count self) + Seq.length s < UIntSize.to_int max'0)
    /\ (forall i : borrowed i . inv'6 i
     -> completed'1 i  -> produces'1 i.current (Seq.empty  : Seq.seq item'0) i.final)
>>>>>>> 7087246d
  
  axiom inv'0 : forall x : Enumerate'0.t_enumerate i . inv'0 x
  = (invariant'0 x
  /\ match x with
    | Enumerate'0.C_Enumerate iter count -> true
    end)
  
  function index_logic'0 (self : Seq'0.t_seq (usize, item'0)) (_2 : int) : (usize, item'0)
  
<<<<<<< HEAD
  function len'0 (self : Seq'0.t_seq (usize, item'0)) : int
  
  axiom len'0_spec : forall self : Seq'0.t_seq (usize, item'0) . [%#span4] len'0 self >= 0
  
  function singleton'0 (v : (usize, item'0)) : Seq'0.t_seq (usize, item'0)
  
  axiom singleton'0_spec : forall v : (usize, item'0) . ([%#span6] inv'3 v)
   -> ([%#span8] index_logic'0 (singleton'0 v) 0 = v) && ([%#span7] len'0 (singleton'0 v) = 1)
  
  predicate completed'0 [#"../15_enumerate.rs" 22 4 22 35] (self : borrowed (Enumerate'0.t_enumerate i)) =
    [%#span9] completed'1 (Borrow.borrow_logic (C15Enumerate_Enumerate_Type.enumerate_iter ( * self)) (C15Enumerate_Enumerate_Type.enumerate_iter ( ^ self)) (Borrow.inherit_id (Borrow.get_id self) 1))
  
  function concat'0 (self : Seq'0.t_seq (usize, item'0)) (other : Seq'0.t_seq (usize, item'0)) : Seq'0.t_seq (usize, item'0)
    
=======
  use seq.Seq
  
  predicate completed'0 [#"../15_enumerate.rs" 22 4 22 35] (self : borrowed (Enumerate'0.t_enumerate i)) =
    [%#span6] completed'1 (Borrow.borrow_logic (C15Enumerate_Enumerate_Type.enumerate_iter self.current) (C15Enumerate_Enumerate_Type.enumerate_iter self.final) (Borrow.inherit_id (Borrow.get_id self) 1))
  
  use seq.Seq
>>>>>>> 7087246d
  
  axiom concat'0_spec : forall self : Seq'0.t_seq (usize, item'0), other : Seq'0.t_seq (usize, item'0) . ([%#span11] forall i : int . 0
  <= i
  /\ i < len'0 (concat'0 self other)
   -> index_logic'0 (concat'0 self other) i
  = (if i < len'0 self then index_logic'0 self i else index_logic'0 other (i - len'0 self)))
  && ([%#span10] len'0 (concat'0 self other) = len'0 self + len'0 other)
  
  constant empty'0 : Seq'0.t_seq (usize, item'0)
  
  function index_logic'1 (self : Seq'0.t_seq item'0) (_2 : int) : item'0
  
  predicate produces'0 [#"../15_enumerate.rs" 28 4 28 64] (self : Enumerate'0.t_enumerate i) (visited : Seq'0.t_seq (usize, item'0)) (o : Enumerate'0.t_enumerate i)
    
   =
<<<<<<< HEAD
    [%#span12] len'0 visited
=======
    [%#span7] Seq.length visited
>>>>>>> 7087246d
    = UIntSize.to_int (C15Enumerate_Enumerate_Type.enumerate_count o)
    - UIntSize.to_int (C15Enumerate_Enumerate_Type.enumerate_count self)
    /\ (exists s : Seq'0.t_seq item'0 . produces'1 (C15Enumerate_Enumerate_Type.enumerate_iter self) s (C15Enumerate_Enumerate_Type.enumerate_iter o)
    /\ len'0 visited = len'1 s
    /\ (forall i : int . 0 <= i /\ i < len'1 s
     -> UIntSize.to_int (let (a, _) = index_logic'0 visited i in a)
    = UIntSize.to_int (C15Enumerate_Enumerate_Type.enumerate_count self) + i
    /\ (let (_, a) = index_logic'0 visited i in a) = index_logic'1 s i))
  
  constant empty'0 : Seq'0.t_seq (usize, item'0)
  
  goal produces_refl_refn : [%#s15_enumerate0] forall self : Enumerate'0.t_enumerate i . inv'0 self
   -> inv'0 self
  /\ (forall result : () . produces'0 self (empty'0 : Seq'0.t_seq (usize, item'0)) self
   -> produces'0 self (empty'1 : Seq'0.t_seq (usize, item'0)) self)
  
<<<<<<< HEAD
  goal produces_trans_refn : [%#s15_enumerate1] forall a : Enumerate'0.t_enumerate i . forall ab : Seq'0.t_seq (usize, item'0) . forall b : Enumerate'0.t_enumerate i . forall bc : Seq'0.t_seq (usize, item'0) . forall c : Enumerate'0.t_enumerate i . inv'0 c
  /\ inv'0 b /\ inv'0 a /\ produces'0 b bc c /\ produces'0 a ab b
   -> inv'0 c
  /\ inv'0 b
  /\ inv'0 a
  /\ produces'0 b bc c
  /\ produces'0 a ab b /\ (forall result : () . produces'0 a (concat'0 ab bc) c  -> produces'0 a (concat'0 ab bc) c)
  
  goal next_refn : [%#s15_enumerate2] forall self : borrowed (Enumerate'0.t_enumerate i) . inv'1 self
=======
  goal next_refn : [%#s15_enumerate1] forall self : borrowed (Enumerate'0.t_enumerate i) . inv'1 self
>>>>>>> 7087246d
   -> inv'1 self
  /\ (forall result : Option'0.t_option (usize, item'0) . inv'2 result
  /\ match result with
    | Option'0.C_None -> completed'0 self
<<<<<<< HEAD
    | Option'0.C_Some v -> produces'0 ( * self) (singleton'0 v) ( ^ self)
=======
    | Option'0.C_Some v -> produces'0 self.current (Seq.singleton v) self.final
>>>>>>> 7087246d
    end
   -> inv'2 result
  /\ match result with
    | Option'0.C_None -> completed'0 self
<<<<<<< HEAD
    | Option'0.C_Some v -> produces'0 ( * self) (singleton'0 v) ( ^ self)
=======
    | Option'0.C_Some v -> produces'0 self.current (Seq.singleton v) self.final
>>>>>>> 7087246d
    end)
  
  goal produces_trans_refn : [%#s15_enumerate2] forall a : Enumerate'0.t_enumerate i . forall ab : Seq.seq (usize, item'0) . forall b : Enumerate'0.t_enumerate i . forall bc : Seq.seq (usize, item'0) . forall c : Enumerate'0.t_enumerate i . inv'0 c
  /\ inv'3 bc /\ inv'0 b /\ inv'3 ab /\ inv'0 a /\ produces'0 b bc c /\ produces'0 a ab b
   -> inv'0 c
  /\ inv'3 bc
  /\ inv'0 b
  /\ inv'3 ab
  /\ inv'0 a
  /\ produces'0 b bc c
  /\ produces'0 a ab b /\ (forall result : () . produces'0 a (Seq.(++) ab bc) c  -> produces'0 a (Seq.(++) ab bc) c)
end
module C15Enumerate_Impl1
  type i
end<|MERGE_RESOLUTION|>--- conflicted
+++ resolved
@@ -14,19 +14,16 @@
     | bad (iter:'i) (count:usize)-> {C_Enumerate iter count <> input} {false} any ]
     
   
-  function enumerate_iter [@inline:trivial] (self : t_enumerate 'i) : 'i =
+  function enumerate_iter (self : t_enumerate 'i) : 'i =
     match self with
       | C_Enumerate a _ -> a
       end
   
-  function enumerate_count [@inline:trivial] (self : t_enumerate 'i) : usize =
+  function enumerate_count (self : t_enumerate 'i) : usize =
     match self with
       | C_Enumerate _ a -> a
       end
 end
-module CreusotContracts_Logic_Seq2_Seq_Type
-  type t_seq 't
-end
 module C15Enumerate_Impl0_ProducesRefl_Impl
   type i
   
@@ -34,37 +31,6 @@
   
   let%span s15_enumerate1 = "../15_enumerate.rs" 39 14 39 45
   
-<<<<<<< HEAD
-  let%span span2 = "../../../../../creusot-contracts/src/logic/seq2.rs" 68 14 68 25
-  
-  let%span span3 = "../../../../../creusot-contracts/src/logic/seq2.rs" 16 14 16 36
-  
-  let%span span4 = "../../../../../creusot-contracts/src/logic/seq2.rs" 104 14 104 54
-  
-  let%span span5 = "../../../../../creusot-contracts/src/logic/seq2.rs" 105 4 106 62
-  
-  let%span span6 = "../common.rs" 18 15 18 32
-  
-  let%span span7 = "../common.rs" 19 15 19 32
-  
-  let%span span8 = "../common.rs" 21 22 21 23
-  
-  let%span span9 = "../common.rs" 21 52 21 53
-  
-  let%span span10 = "../common.rs" 21 82 21 83
-  
-  let%span span11 = "../common.rs" 20 14 20 42
-  
-  let%span span12 = "../common.rs" 15 21 15 25
-  
-  let%span span13 = "../common.rs" 14 14 14 45
-  
-  let%span span14 = "" 0 0 0 0
-  
-  let%span span15 = "../15_enumerate.rs" 73 12 74 79
-  
-  let%span span16 = "../15_enumerate.rs" 29 8 34 9
-=======
   let%span span2 = "../../../../../creusot-contracts/src/invariant.rs" 8 8 8 12
   
   let%span span3 = "../common.rs" 18 15 18 32
@@ -92,102 +58,62 @@
   let%span span14 = "../15_enumerate.rs" 73 12 74 79
   
   let%span span15 = "../15_enumerate.rs" 29 8 34 9
->>>>>>> 7087246d
   
   use prelude.prelude.Borrow
   
-  predicate invariant'2 (self : borrowed i)
-  
-  predicate inv'2 (_x : borrowed i)
-  
-  axiom inv'2 : forall x : borrowed i . inv'2 x = true
-  
-  predicate invariant'1 (self : i)
-  
-  predicate inv'1 (_x : i)
-  
-  axiom inv'1 : forall x : i . inv'1 x = true
-  
-  use prelude.prelude.Int
+  predicate invariant'3 (self : borrowed i)
+  
+  predicate inv'3 (_x : borrowed i)
+  
+  axiom inv'3 : forall x : borrowed i . inv'3 x = true
+  
+  predicate invariant'2 (self : i)
+  
+  predicate inv'2 (_x : i)
+  
+  axiom inv'2 : forall x : i . inv'2 x = true
   
   type item'0
   
-  use CreusotContracts_Logic_Seq2_Seq_Type as Seq'0
-  
-<<<<<<< HEAD
-  function len'1 (self : Seq'0.t_seq item'0) : int
-=======
+  use seq.Seq
+  
   predicate invariant'1 (self : Seq.seq item'0) =
     [%#span2] true
->>>>>>> 7087246d
-  
-  axiom len'1_spec : forall self : Seq'0.t_seq item'0 . [%#span2] len'1 self >= 0
-  
-  constant empty'1 : Seq'0.t_seq item'0
-  
-  function empty_len'1 (_1 : ()) : ()
-  
-  axiom empty_len'1_spec : forall _1 : () . [%#span3] len'1 (empty'1 : Seq'0.t_seq item'0) = 0
-  
-  function index_logic'1 (self : Seq'0.t_seq item'0) (_2 : int) : item'0
-  
-<<<<<<< HEAD
-  function concat'0 (self : Seq'0.t_seq item'0) (other : Seq'0.t_seq item'0) : Seq'0.t_seq item'0
-=======
+  
+  predicate inv'1 (_x : Seq.seq item'0)
+  
+  axiom inv'1 : forall x : Seq.seq item'0 . inv'1 x = true
+  
+  use seq.Seq
+  
+  predicate produces'1 [#"../common.rs" 8 4 8 65] (self : i) (visited : Seq.seq item'0) (o : i)
+  
+  function produces_trans'0 [#"../common.rs" 21 4 21 91] (a : i) (ab : Seq.seq item'0) (b : i) (bc : Seq.seq item'0) (c : i) : ()
+    
+  
   axiom produces_trans'0_spec : forall a : i, ab : Seq.seq item'0, b : i, bc : Seq.seq item'0, c : i . ([%#span3] produces'1 a ab b)
    -> ([%#span4] produces'1 b bc c)
    -> ([%#span5] inv'2 a)
    -> ([%#span6] inv'1 ab)
    -> ([%#span7] inv'2 b)
    -> ([%#span8] inv'1 bc)  -> ([%#span9] inv'2 c)  -> ([%#span10] produces'1 a (Seq.(++) ab bc) c)
->>>>>>> 7087246d
-  
-  axiom concat'0_spec : forall self : Seq'0.t_seq item'0, other : Seq'0.t_seq item'0 . ([%#span5] forall i : int . 0
-  <= i
-  /\ i < len'1 (concat'0 self other)
-   -> index_logic'1 (concat'0 self other) i
-  = (if i < len'1 self then index_logic'1 self i else index_logic'1 other (i - len'1 self)))
-  && ([%#span4] len'1 (concat'0 self other) = len'1 self + len'1 other)
-  
-  predicate produces'1 [#"../common.rs" 8 4 8 65] (self : i) (visited : Seq'0.t_seq item'0) (o : i)
-  
-  function produces_trans'0 [#"../common.rs" 21 4 21 91] (a : i) (ab : Seq'0.t_seq item'0) (b : i) (bc : Seq'0.t_seq item'0) (c : i) : ()
-    
-  
-  axiom produces_trans'0_spec : forall a : i, ab : Seq'0.t_seq item'0, b : i, bc : Seq'0.t_seq item'0, c : i . ([%#span6] produces'1 a ab b)
-   -> ([%#span7] produces'1 b bc c)
-   -> ([%#span8] inv'1 a)
-   -> ([%#span9] inv'1 b)  -> ([%#span10] inv'1 c)  -> ([%#span11] produces'1 a (concat'0 ab bc) c)
+  
+  use seq.Seq
   
   function produces_refl'0 [#"../common.rs" 15 4 15 27] (self : i) : ()
   
-<<<<<<< HEAD
-  axiom produces_refl'0_spec : forall self : i . ([%#span12] inv'1 self)
-   -> ([%#span13] produces'1 self (empty'1 : Seq'0.t_seq item'0) self)
-=======
   axiom produces_refl'0_spec : forall self : i . ([%#span11] inv'2 self)
    -> ([%#span12] produces'1 self (Seq.empty  : Seq.seq item'0) self)
->>>>>>> 7087246d
-  
-  use prelude.prelude.UIntSize
-  
-  function len'0 (self : Seq'0.t_seq (usize, item'0)) : int
-  
-  axiom len'0_spec : forall self : Seq'0.t_seq (usize, item'0) . [%#span2] len'0 self >= 0
-  
-  constant empty'0 : Seq'0.t_seq (usize, item'0)
-  
-<<<<<<< HEAD
-  function empty_len'0 (_1 : ()) : ()
-=======
+  
+  use prelude.prelude.UIntSize
+  
+  predicate completed'0 [#"../common.rs" 11 4 11 36] (self : borrowed i)
+  
+  use prelude.prelude.Int
+  
   constant max'0 : usize = [%#span13] (18446744073709551615 : usize)
->>>>>>> 7087246d
-  
-  axiom empty_len'0_spec : forall _1 : () . [%#span3] len'0 (empty'0 : Seq'0.t_seq (usize, item'0)) = 0
-  
-  predicate completed'0 [#"../common.rs" 11 4 11 36] (self : borrowed i)
-  
-  constant max'0 : usize = [%#span14] (18446744073709551615 : usize)
+  
+  use seq.Seq
   
   use prelude.prelude.UIntSize
   
@@ -196,19 +122,12 @@
   use C15Enumerate_Enumerate_Type as Enumerate'0
   
   predicate invariant'0 [#"../15_enumerate.rs" 71 4 71 30] (self : Enumerate'0.t_enumerate i) =
-<<<<<<< HEAD
-    [%#span15] (forall i : i . forall s : Seq'0.t_seq item'0 . inv'1 i
-     -> produces'1 (C15Enumerate_Enumerate_Type.enumerate_iter self) s i
-     -> UIntSize.to_int (C15Enumerate_Enumerate_Type.enumerate_count self) + len'1 s < UIntSize.to_int max'0)
-    /\ (forall i : borrowed i . inv'2 i  -> completed'0 i  -> produces'1 ( * i) (empty'1 : Seq'0.t_seq item'0) ( ^ i))
-=======
     [%#span14] (forall i : i . forall s : Seq.seq item'0 . inv'2 i
      -> inv'1 s
      -> produces'1 (C15Enumerate_Enumerate_Type.enumerate_iter self) s i
      -> UIntSize.to_int (C15Enumerate_Enumerate_Type.enumerate_count self) + Seq.length s < UIntSize.to_int max'0)
     /\ (forall i : borrowed i . inv'3 i
      -> completed'0 i  -> produces'1 i.current (Seq.empty  : Seq.seq item'0) i.final)
->>>>>>> 7087246d
   
   predicate inv'0 (_x : Enumerate'0.t_enumerate i)
   
@@ -218,31 +137,34 @@
     | Enumerate'0.C_Enumerate iter count -> true
     end)
   
-  function index_logic'0 (self : Seq'0.t_seq (usize, item'0)) (_2 : int) : (usize, item'0)
-  
-  predicate produces'0 [#"../15_enumerate.rs" 28 4 28 64] (self : Enumerate'0.t_enumerate i) (visited : Seq'0.t_seq (usize, item'0)) (o : Enumerate'0.t_enumerate i)
+  use seq.Seq
+  
+  use seq.Seq
+  
+  use seq.Seq
+  
+  predicate produces'0 [#"../15_enumerate.rs" 28 4 28 64] (self : Enumerate'0.t_enumerate i) (visited : Seq.seq (usize, item'0)) (o : Enumerate'0.t_enumerate i)
     
    =
-<<<<<<< HEAD
-    [%#span16] len'0 visited
-=======
     [%#span15] Seq.length visited
->>>>>>> 7087246d
     = UIntSize.to_int (C15Enumerate_Enumerate_Type.enumerate_count o)
     - UIntSize.to_int (C15Enumerate_Enumerate_Type.enumerate_count self)
-    /\ (exists s : Seq'0.t_seq item'0 . produces'1 (C15Enumerate_Enumerate_Type.enumerate_iter self) s (C15Enumerate_Enumerate_Type.enumerate_iter o)
-    /\ len'0 visited = len'1 s
-    /\ (forall i : int . 0 <= i /\ i < len'1 s
-     -> UIntSize.to_int (let (a, _) = index_logic'0 visited i in a)
+    /\ (exists s : Seq.seq item'0 . inv'1 s
+    /\ produces'1 (C15Enumerate_Enumerate_Type.enumerate_iter self) s (C15Enumerate_Enumerate_Type.enumerate_iter o)
+    /\ Seq.length visited = Seq.length s
+    /\ (forall i : int . 0 <= i /\ i < Seq.length s
+     -> UIntSize.to_int (let (a, _) = Seq.get visited i in a)
     = UIntSize.to_int (C15Enumerate_Enumerate_Type.enumerate_count self) + i
-    /\ (let (_, a) = index_logic'0 visited i in a) = index_logic'1 s i))
+    /\ (let (_, a) = Seq.get visited i in a) = Seq.get s i))
+  
+  use seq.Seq
   
   constant self  : Enumerate'0.t_enumerate i
   
   function produces_refl [#"../15_enumerate.rs" 40 4 40 26] (self : Enumerate'0.t_enumerate i) : ()
   
   goal vc_produces_refl : ([%#s15_enumerate0] inv'0 self)
-   -> ([%#s15_enumerate1] produces'0 self (empty'0 : Seq'0.t_seq (usize, item'0)) self)
+   -> ([%#s15_enumerate1] produces'0 self (Seq.empty  : Seq.seq (usize, item'0)) self)
 end
 module C15Enumerate_Impl0_ProducesTrans_Impl
   type i
@@ -253,27 +175,16 @@
   
   let%span s15_enumerate2 = "../15_enumerate.rs" 47 22 47 23
   
-  let%span s15_enumerate3 = "../15_enumerate.rs" 47 52 47 53
-  
-  let%span s15_enumerate4 = "../15_enumerate.rs" 47 82 47 83
-  
-  let%span s15_enumerate5 = "../15_enumerate.rs" 46 14 46 42
-  
-  let%span span6 = "../../../../../creusot-contracts/src/logic/seq2.rs" 68 14 68 25
-  
-  let%span span7 = "../../../../../creusot-contracts/src/logic/seq2.rs" 16 14 16 36
-  
-<<<<<<< HEAD
-  let%span span8 = "../../../../../creusot-contracts/src/logic/seq2.rs" 104 14 104 54
-  
-  let%span span9 = "../../../../../creusot-contracts/src/logic/seq2.rs" 105 4 106 62
-  
-  let%span span10 = "../common.rs" 18 15 18 32
-  
-  let%span span11 = "../common.rs" 19 15 19 32
-  
-  let%span span12 = "../common.rs" 21 22 21 23
-=======
+  let%span s15_enumerate3 = "../15_enumerate.rs" 47 31 47 33
+  
+  let%span s15_enumerate4 = "../15_enumerate.rs" 47 52 47 53
+  
+  let%span s15_enumerate5 = "../15_enumerate.rs" 47 61 47 63
+  
+  let%span s15_enumerate6 = "../15_enumerate.rs" 47 82 47 83
+  
+  let%span s15_enumerate7 = "../15_enumerate.rs" 46 14 46 42
+  
   let%span span8 = "../../../../../creusot-contracts/src/invariant.rs" 8 8 8 12
   
   let%span span9 = "../common.rs" 18 15 18 32
@@ -283,7 +194,6 @@
   let%span span11 = "../common.rs" 21 22 21 23
   
   let%span span12 = "../common.rs" 21 31 21 33
->>>>>>> 7087246d
   
   let%span span13 = "../common.rs" 21 52 21 53
   
@@ -305,79 +215,47 @@
   
   use prelude.prelude.Borrow
   
-  predicate invariant'2 (self : borrowed i)
-  
-  predicate inv'2 (_x : borrowed i)
-  
-  axiom inv'2 : forall x : borrowed i . inv'2 x = true
-  
-  predicate invariant'1 (self : i)
-  
-  predicate inv'1 (_x : i)
-  
-  axiom inv'1 : forall x : i . inv'1 x = true
-  
-  use prelude.prelude.Int
+  predicate invariant'4 (self : borrowed i)
+  
+  predicate inv'4 (_x : borrowed i)
+  
+  axiom inv'4 : forall x : borrowed i . inv'4 x = true
+  
+  predicate invariant'3 (self : i)
+  
+  predicate inv'3 (_x : i)
+  
+  axiom inv'3 : forall x : i . inv'3 x = true
   
   type item'0
   
-  use CreusotContracts_Logic_Seq2_Seq_Type as Seq'0
-  
-<<<<<<< HEAD
-  function len'1 (self : Seq'0.t_seq item'0) : int
-=======
+  use seq.Seq
+  
   predicate invariant'2 (self : Seq.seq item'0) =
     [%#span8] true
->>>>>>> 7087246d
-  
-  axiom len'1_spec : forall self : Seq'0.t_seq item'0 . [%#span6] len'1 self >= 0
-  
-  constant empty'1 : Seq'0.t_seq item'0
-  
-  function empty_len'1 (_1 : ()) : ()
-  
-  axiom empty_len'1_spec : forall _1 : () . [%#span7] len'1 (empty'1 : Seq'0.t_seq item'0) = 0
-  
-  function index_logic'1 (self : Seq'0.t_seq item'0) (_2 : int) : item'0
-  
-  function concat'1 (self : Seq'0.t_seq item'0) (other : Seq'0.t_seq item'0) : Seq'0.t_seq item'0
-  
-<<<<<<< HEAD
-  axiom concat'1_spec : forall self : Seq'0.t_seq item'0, other : Seq'0.t_seq item'0 . ([%#span9] forall i : int . 0
-  <= i
-  /\ i < len'1 (concat'1 self other)
-   -> index_logic'1 (concat'1 self other) i
-  = (if i < len'1 self then index_logic'1 self i else index_logic'1 other (i - len'1 self)))
-  && ([%#span8] len'1 (concat'1 self other) = len'1 self + len'1 other)
-  
-  predicate produces'1 [#"../common.rs" 8 4 8 65] (self : i) (visited : Seq'0.t_seq item'0) (o : i)
-  
-  function produces_trans'0 [#"../common.rs" 21 4 21 91] (a : i) (ab : Seq'0.t_seq item'0) (b : i) (bc : Seq'0.t_seq item'0) (c : i) : ()
-    
-=======
+  
+  predicate inv'2 (_x : Seq.seq item'0)
+  
+  axiom inv'2 : forall x : Seq.seq item'0 . inv'2 x = true
+  
+  use seq.Seq
+  
+  predicate produces'1 [#"../common.rs" 8 4 8 65] (self : i) (visited : Seq.seq item'0) (o : i)
+  
+  function produces_trans'0 [#"../common.rs" 21 4 21 91] (a : i) (ab : Seq.seq item'0) (b : i) (bc : Seq.seq item'0) (c : i) : ()
+    
+  
   axiom produces_trans'0_spec : forall a : i, ab : Seq.seq item'0, b : i, bc : Seq.seq item'0, c : i . ([%#span9] produces'1 a ab b)
    -> ([%#span10] produces'1 b bc c)
    -> ([%#span11] inv'3 a)
    -> ([%#span12] inv'2 ab)
    -> ([%#span13] inv'3 b)
    -> ([%#span14] inv'2 bc)  -> ([%#span15] inv'3 c)  -> ([%#span16] produces'1 a (Seq.(++) ab bc) c)
->>>>>>> 7087246d
-  
-  axiom produces_trans'0_spec : forall a : i, ab : Seq'0.t_seq item'0, b : i, bc : Seq'0.t_seq item'0, c : i . ([%#span10] produces'1 a ab b)
-   -> ([%#span11] produces'1 b bc c)
-   -> ([%#span12] inv'1 a)
-   -> ([%#span13] inv'1 b)  -> ([%#span14] inv'1 c)  -> ([%#span15] produces'1 a (concat'1 ab bc) c)
+  
+  use seq.Seq
   
   function produces_refl'0 [#"../common.rs" 15 4 15 27] (self : i) : ()
   
-<<<<<<< HEAD
-  axiom produces_refl'0_spec : forall self : i . ([%#span16] inv'1 self)
-   -> ([%#span17] produces'1 self (empty'1 : Seq'0.t_seq item'0) self)
-  
-  use prelude.prelude.UIntSize
-  
-  function len'0 (self : Seq'0.t_seq (usize, item'0)) : int
-=======
   axiom produces_refl'0_spec : forall self : i . ([%#span17] inv'3 self)
    -> ([%#span18] produces'1 self (Seq.empty  : Seq.seq item'0) self)
   
@@ -385,23 +263,18 @@
   
   predicate invariant'1 (self : Seq.seq (usize, item'0)) =
     [%#span8] true
->>>>>>> 7087246d
-  
-  axiom len'0_spec : forall self : Seq'0.t_seq (usize, item'0) . [%#span6] len'0 self >= 0
-  
-  constant empty'0 : Seq'0.t_seq (usize, item'0)
-  
-  function empty_len'0 (_1 : ()) : ()
-  
-  axiom empty_len'0_spec : forall _1 : () . [%#span7] len'0 (empty'0 : Seq'0.t_seq (usize, item'0)) = 0
-  
-<<<<<<< HEAD
+  
+  predicate inv'1 (_x : Seq.seq (usize, item'0))
+  
+  axiom inv'1 : forall x : Seq.seq (usize, item'0) . inv'1 x = true
+  
   predicate completed'0 [#"../common.rs" 11 4 11 36] (self : borrowed i)
-=======
+  
+  use prelude.prelude.Int
+  
   constant max'0 : usize = [%#span19] (18446744073709551615 : usize)
->>>>>>> 7087246d
-  
-  constant max'0 : usize = [%#span18] (18446744073709551615 : usize)
+  
+  use seq.Seq
   
   use prelude.prelude.UIntSize
   
@@ -410,19 +283,12 @@
   use C15Enumerate_Enumerate_Type as Enumerate'0
   
   predicate invariant'0 [#"../15_enumerate.rs" 71 4 71 30] (self : Enumerate'0.t_enumerate i) =
-<<<<<<< HEAD
-    [%#span19] (forall i : i . forall s : Seq'0.t_seq item'0 . inv'1 i
-     -> produces'1 (C15Enumerate_Enumerate_Type.enumerate_iter self) s i
-     -> UIntSize.to_int (C15Enumerate_Enumerate_Type.enumerate_count self) + len'1 s < UIntSize.to_int max'0)
-    /\ (forall i : borrowed i . inv'2 i  -> completed'0 i  -> produces'1 ( * i) (empty'1 : Seq'0.t_seq item'0) ( ^ i))
-=======
     [%#span20] (forall i : i . forall s : Seq.seq item'0 . inv'3 i
      -> inv'2 s
      -> produces'1 (C15Enumerate_Enumerate_Type.enumerate_iter self) s i
      -> UIntSize.to_int (C15Enumerate_Enumerate_Type.enumerate_count self) + Seq.length s < UIntSize.to_int max'0)
     /\ (forall i : borrowed i . inv'4 i
      -> completed'0 i  -> produces'1 i.current (Seq.empty  : Seq.seq item'0) i.final)
->>>>>>> 7087246d
   
   predicate inv'0 (_x : Enumerate'0.t_enumerate i)
   
@@ -432,53 +298,48 @@
     | Enumerate'0.C_Enumerate iter count -> true
     end)
   
-  function index_logic'0 (self : Seq'0.t_seq (usize, item'0)) (_2 : int) : (usize, item'0)
-  
-  function concat'0 (self : Seq'0.t_seq (usize, item'0)) (other : Seq'0.t_seq (usize, item'0)) : Seq'0.t_seq (usize, item'0)
-    
-  
-  axiom concat'0_spec : forall self : Seq'0.t_seq (usize, item'0), other : Seq'0.t_seq (usize, item'0) . ([%#span9] forall i : int . 0
-  <= i
-  /\ i < len'0 (concat'0 self other)
-   -> index_logic'0 (concat'0 self other) i
-  = (if i < len'0 self then index_logic'0 self i else index_logic'0 other (i - len'0 self)))
-  && ([%#span8] len'0 (concat'0 self other) = len'0 self + len'0 other)
-  
-  predicate produces'0 [#"../15_enumerate.rs" 28 4 28 64] (self : Enumerate'0.t_enumerate i) (visited : Seq'0.t_seq (usize, item'0)) (o : Enumerate'0.t_enumerate i)
+  use seq.Seq
+  
+  use seq.Seq
+  
+  use seq.Seq
+  
+  use seq.Seq
+  
+  predicate produces'0 [#"../15_enumerate.rs" 28 4 28 64] (self : Enumerate'0.t_enumerate i) (visited : Seq.seq (usize, item'0)) (o : Enumerate'0.t_enumerate i)
     
    =
-<<<<<<< HEAD
-    [%#span20] len'0 visited
-=======
     [%#span21] Seq.length visited
->>>>>>> 7087246d
     = UIntSize.to_int (C15Enumerate_Enumerate_Type.enumerate_count o)
     - UIntSize.to_int (C15Enumerate_Enumerate_Type.enumerate_count self)
-    /\ (exists s : Seq'0.t_seq item'0 . produces'1 (C15Enumerate_Enumerate_Type.enumerate_iter self) s (C15Enumerate_Enumerate_Type.enumerate_iter o)
-    /\ len'0 visited = len'1 s
-    /\ (forall i : int . 0 <= i /\ i < len'1 s
-     -> UIntSize.to_int (let (a, _) = index_logic'0 visited i in a)
+    /\ (exists s : Seq.seq item'0 . inv'2 s
+    /\ produces'1 (C15Enumerate_Enumerate_Type.enumerate_iter self) s (C15Enumerate_Enumerate_Type.enumerate_iter o)
+    /\ Seq.length visited = Seq.length s
+    /\ (forall i : int . 0 <= i /\ i < Seq.length s
+     -> UIntSize.to_int (let (a, _) = Seq.get visited i in a)
     = UIntSize.to_int (C15Enumerate_Enumerate_Type.enumerate_count self) + i
-    /\ (let (_, a) = index_logic'0 visited i in a) = index_logic'1 s i))
+    /\ (let (_, a) = Seq.get visited i in a) = Seq.get s i))
   
   constant a  : Enumerate'0.t_enumerate i
   
-  constant ab  : Seq'0.t_seq (usize, item'0)
+  constant ab  : Seq.seq (usize, item'0)
   
   constant b  : Enumerate'0.t_enumerate i
   
-  constant bc  : Seq'0.t_seq (usize, item'0)
+  constant bc  : Seq.seq (usize, item'0)
   
   constant c  : Enumerate'0.t_enumerate i
   
-  function produces_trans [#"../15_enumerate.rs" 47 4 47 90] (a : Enumerate'0.t_enumerate i) (ab : Seq'0.t_seq (usize, item'0)) (b : Enumerate'0.t_enumerate i) (bc : Seq'0.t_seq (usize, item'0)) (c : Enumerate'0.t_enumerate i) : ()
-    
-  
-  goal vc_produces_trans : ([%#s15_enumerate4] inv'0 c)
-   -> ([%#s15_enumerate3] inv'0 b)
+  function produces_trans [#"../15_enumerate.rs" 47 4 47 90] (a : Enumerate'0.t_enumerate i) (ab : Seq.seq (usize, item'0)) (b : Enumerate'0.t_enumerate i) (bc : Seq.seq (usize, item'0)) (c : Enumerate'0.t_enumerate i) : ()
+    
+  
+  goal vc_produces_trans : ([%#s15_enumerate6] inv'0 c)
+   -> ([%#s15_enumerate5] inv'1 bc)
+   -> ([%#s15_enumerate4] inv'0 b)
+   -> ([%#s15_enumerate3] inv'1 ab)
    -> ([%#s15_enumerate2] inv'0 a)
    -> ([%#s15_enumerate1] produces'0 b bc c)
-   -> ([%#s15_enumerate0] produces'0 a ab b)  -> ([%#s15_enumerate5] produces'0 a (concat'0 ab bc) c)
+   -> ([%#s15_enumerate0] produces'0 a ab b)  -> ([%#s15_enumerate7] produces'0 a (Seq.(++) ab bc) c)
 end
 module Core_Option_Option_Type
   type t_option 't =
@@ -511,55 +372,34 @@
   
   let%span span5 = "../15_enumerate.rs" 73 12 74 79
   
-<<<<<<< HEAD
-  let%span span6 = "../../../../../creusot-contracts/src/logic/seq2.rs" 68 14 68 25
-=======
   let%span span6 = "../../../../../creusot-contracts/src/invariant.rs" 8 8 8 12
->>>>>>> 7087246d
-  
-  let%span span7 = "../15_enumerate.rs" 73 12 74 79
-  
-  let%span span8 = "../../../../../creusot-contracts/src/logic/seq2.rs" 16 14 16 36
-  
-  let%span span9 = "../../../../../creusot-contracts/src/logic/seq2.rs" 104 14 104 54
-  
-  let%span span10 = "../../../../../creusot-contracts/src/logic/seq2.rs" 105 4 106 62
-  
-  let%span span11 = "../common.rs" 18 15 18 32
-  
-  let%span span12 = "../common.rs" 19 15 19 32
-  
-  let%span span13 = "../common.rs" 21 22 21 23
-  
-  let%span span14 = "../common.rs" 21 52 21 53
-  
-  let%span span15 = "../common.rs" 21 82 21 83
-  
-  let%span span16 = "../common.rs" 20 14 20 42
-  
-  let%span span17 = "../common.rs" 15 21 15 25
-  
-  let%span span18 = "../common.rs" 14 14 14 45
-  
-  let%span span19 = "../15_enumerate.rs" 29 8 34 9
-  
-<<<<<<< HEAD
-  let%span span20 = "../../../../../creusot-contracts/src/logic/seq2.rs" 54 21 54 22
-  
-  let%span span21 = "../../../../../creusot-contracts/src/logic/seq2.rs" 52 14 52 31
-  
-  let%span span22 = "../../../../../creusot-contracts/src/logic/seq2.rs" 53 14 53 28
-  
-  let%span span23 = "../15_enumerate.rs" 23 8 23 43
-  
-  let%span span24 = "../../../../../creusot-contracts/src/resolve.rs" 26 20 26 34
-  
-  let%span span25 = "../common.rs" 27 17 27 21
-  
-  let%span span26 = "../common.rs" 23 14 26 5
-  
-  let%span span27 = "../common.rs" 27 26 27 44
-=======
+  
+  let%span span7 = "../common.rs" 18 15 18 32
+  
+  let%span span8 = "../common.rs" 19 15 19 32
+  
+  let%span span9 = "../common.rs" 21 22 21 23
+  
+  let%span span10 = "../common.rs" 21 31 21 33
+  
+  let%span span11 = "../common.rs" 21 52 21 53
+  
+  let%span span12 = "../common.rs" 21 61 21 63
+  
+  let%span span13 = "../common.rs" 21 82 21 83
+  
+  let%span span14 = "../common.rs" 20 14 20 42
+  
+  let%span span15 = "../common.rs" 15 21 15 25
+  
+  let%span span16 = "../common.rs" 14 14 14 45
+  
+  let%span span17 = "../15_enumerate.rs" 29 8 34 9
+  
+  let%span span18 = "../15_enumerate.rs" 23 8 23 43
+  
+  let%span span19 = "../../../../../creusot-contracts/src/resolve.rs" 26 20 26 34
+  
   let%span span20 = "../../../../../creusot-contracts/src/resolve.rs" 46 8 46 12
   
   let%span span21 = "../common.rs" 27 17 27 21
@@ -567,47 +407,39 @@
   let%span span22 = "../common.rs" 23 14 26 5
   
   let%span span23 = "../common.rs" 27 26 27 44
->>>>>>> 7087246d
   
   predicate inv'0 (_x : i)
   
   use prelude.prelude.UIntSize
   
+  use seq.Seq
+  
+  use prelude.prelude.Borrow
+  
+  predicate completed'1 [#"../common.rs" 11 4 11 36] (self : borrowed i)
+  
+  predicate inv'4 (_x : borrowed i)
+  
+  use prelude.prelude.Int
+  
+  constant max'0 : usize = [%#span4] (18446744073709551615 : usize)
+  
+  use seq.Seq
+  
+  use prelude.prelude.UIntSize
+  
+  use C15Enumerate_Enumerate_Type as C15Enumerate_Enumerate_Type
+  
   type item'0
   
-  use CreusotContracts_Logic_Seq2_Seq_Type as Seq'0
-  
-  constant empty'0 : Seq'0.t_seq item'0
-  
-  use prelude.prelude.Borrow
-  
-  predicate completed'1 [#"../common.rs" 11 4 11 36] (self : borrowed i)
-  
-  predicate inv'4 (_x : borrowed i)
-  
-  use prelude.prelude.Int
-  
-  constant max'0 : usize = [%#span4] (18446744073709551615 : usize)
-  
-  function len'1 (self : Seq'0.t_seq item'0) : int
-  
-  axiom len'1_spec : forall self : Seq'0.t_seq item'0 . [%#span6] len'1 self >= 0
-  
-  use prelude.prelude.UIntSize
-  
-  use C15Enumerate_Enumerate_Type as C15Enumerate_Enumerate_Type
-  
-  predicate produces'1 [#"../common.rs" 8 4 8 65] (self : i) (visited : Seq'0.t_seq item'0) (o : i)
+  use seq.Seq
+  
+  predicate produces'1 [#"../common.rs" 8 4 8 65] (self : i) (visited : Seq.seq item'0) (o : i)
+  
+  predicate inv'5 (_x : Seq.seq item'0)
   
   use C15Enumerate_Enumerate_Type as Enumerate'0
   
-<<<<<<< HEAD
-  predicate invariant'7 [#"../15_enumerate.rs" 71 4 71 30] (self : Enumerate'0.t_enumerate i) =
-    [%#span7] (forall i : i . forall s : Seq'0.t_seq item'0 . inv'0 i
-     -> produces'1 (C15Enumerate_Enumerate_Type.enumerate_iter self) s i
-     -> UIntSize.to_int (C15Enumerate_Enumerate_Type.enumerate_count self) + len'1 s < UIntSize.to_int max'0)
-    /\ (forall i : borrowed i . inv'4 i  -> completed'1 i  -> produces'1 ( * i) (empty'0 : Seq'0.t_seq item'0) ( ^ i))
-=======
   predicate invariant'6 [#"../15_enumerate.rs" 71 4 71 30] (self : Enumerate'0.t_enumerate i) =
     [%#span5] (forall i : i . forall s : Seq.seq item'0 . inv'0 i
      -> inv'5 s
@@ -615,36 +447,19 @@
      -> UIntSize.to_int (C15Enumerate_Enumerate_Type.enumerate_count self) + Seq.length s < UIntSize.to_int max'0)
     /\ (forall i : borrowed i . inv'4 i
      -> completed'1 i  -> produces'1 i.current (Seq.empty  : Seq.seq item'0) i.final)
->>>>>>> 7087246d
-  
-  predicate inv'7 (_x : Enumerate'0.t_enumerate i)
-  
-  axiom inv'7 : forall x : Enumerate'0.t_enumerate i . inv'7 x
-  = (invariant'7 x
+  
+  predicate inv'6 (_x : Enumerate'0.t_enumerate i)
+  
+  axiom inv'6 : forall x : Enumerate'0.t_enumerate i . inv'6 x
+  = (invariant'6 x
   /\ match x with
     | Enumerate'0.C_Enumerate iter count -> true
     end)
   
-<<<<<<< HEAD
-  predicate invariant'6 (self : item'0)
-  
-  predicate inv'6 (_x : item'0)
-=======
   predicate invariant'5 (self : Seq.seq item'0) =
     [%#span6] true
->>>>>>> 7087246d
-  
-  axiom inv'6 : forall x : item'0 . inv'6 x = true
-  
-  predicate invariant'5 (self : (usize, item'0))
-  
-  predicate inv'5 (_x : (usize, item'0))
-  
-  axiom inv'5 : forall x : (usize, item'0) . inv'5 x = true
-  
-  function empty_len'1 (_1 : ()) : ()
-  
-  axiom empty_len'1_spec : forall _1 : () . [%#span8] len'1 (empty'0 : Seq'0.t_seq item'0) = 0
+  
+  axiom inv'5 : forall x : Seq.seq item'0 . inv'5 x = true
   
   predicate invariant'4 (self : borrowed i)
   
@@ -659,22 +474,8 @@
   
   axiom inv'3 : forall x : Option'0.t_option (usize, item'0) . inv'3 x = true
   
-<<<<<<< HEAD
-  function len'0 (self : Seq'0.t_seq (usize, item'0)) : int
-  
-  axiom len'0_spec : forall self : Seq'0.t_seq (usize, item'0) . [%#span6] len'0 self >= 0
-  
-  constant empty'1 : Seq'0.t_seq (usize, item'0)
-  
-  function empty_len'0 (_1 : ()) : ()
-  
-  axiom empty_len'0_spec : forall _1 : () . [%#span8] len'0 (empty'1 : Seq'0.t_seq (usize, item'0)) = 0
-  
-  predicate invariant'2 (self : Option'0.t_option item'0)
-=======
   predicate invariant'2 (self : borrowed (Enumerate'0.t_enumerate i)) =
     [%#span6] true
->>>>>>> 7087246d
   
   predicate inv'2 (_x : borrowed (Enumerate'0.t_enumerate i))
   
@@ -685,100 +486,70 @@
   
   predicate inv'1 (_x : Option'0.t_option item'0)
   
-<<<<<<< HEAD
-  axiom inv'1 : forall x : borrowed (Enumerate'0.t_enumerate i) . inv'1 x = (inv'7 ( * x) /\ inv'7 ( ^ x))
-  
-  function index_logic'1 (self : Seq'0.t_seq item'0) (_2 : int) : item'0
-=======
   axiom inv'1 : forall x : Option'0.t_option item'0 . inv'1 x = true
->>>>>>> 7087246d
-  
-  function concat'0 (self : Seq'0.t_seq item'0) (other : Seq'0.t_seq item'0) : Seq'0.t_seq item'0
-  
-  axiom concat'0_spec : forall self : Seq'0.t_seq item'0, other : Seq'0.t_seq item'0 . ([%#span10] forall i : int . 0
-  <= i
-  /\ i < len'1 (concat'0 self other)
-   -> index_logic'1 (concat'0 self other) i
-  = (if i < len'1 self then index_logic'1 self i else index_logic'1 other (i - len'1 self)))
-  && ([%#span9] len'1 (concat'0 self other) = len'1 self + len'1 other)
-  
-  function produces_trans'0 [#"../common.rs" 21 4 21 91] (a : i) (ab : Seq'0.t_seq item'0) (b : i) (bc : Seq'0.t_seq item'0) (c : i) : ()
-    
-  
-  axiom produces_trans'0_spec : forall a : i, ab : Seq'0.t_seq item'0, b : i, bc : Seq'0.t_seq item'0, c : i . ([%#span11] produces'1 a ab b)
-   -> ([%#span12] produces'1 b bc c)
-   -> ([%#span13] inv'0 a)
-   -> ([%#span14] inv'0 b)  -> ([%#span15] inv'0 c)  -> ([%#span16] produces'1 a (concat'0 ab bc) c)
+  
+  use seq.Seq
+  
+  function produces_trans'0 [#"../common.rs" 21 4 21 91] (a : i) (ab : Seq.seq item'0) (b : i) (bc : Seq.seq item'0) (c : i) : ()
+    
+  
+  axiom produces_trans'0_spec : forall a : i, ab : Seq.seq item'0, b : i, bc : Seq.seq item'0, c : i . ([%#span7] produces'1 a ab b)
+   -> ([%#span8] produces'1 b bc c)
+   -> ([%#span9] inv'0 a)
+   -> ([%#span10] inv'5 ab)
+   -> ([%#span11] inv'0 b)
+   -> ([%#span12] inv'5 bc)  -> ([%#span13] inv'0 c)  -> ([%#span14] produces'1 a (Seq.(++) ab bc) c)
   
   function produces_refl'0 [#"../common.rs" 15 4 15 27] (self : i) : ()
   
-  axiom produces_refl'0_spec : forall self : i . ([%#span17] inv'0 self)
-   -> ([%#span18] produces'1 self (empty'0 : Seq'0.t_seq item'0) self)
+  axiom produces_refl'0_spec : forall self : i . ([%#span15] inv'0 self)
+   -> ([%#span16] produces'1 self (Seq.empty  : Seq.seq item'0) self)
   
   predicate invariant'0 (self : i)
   
   axiom inv'0 : forall x : i . inv'0 x = true
   
-  function index_logic'0 (self : Seq'0.t_seq (usize, item'0)) (_2 : int) : (usize, item'0)
-  
-  predicate produces'0 [#"../15_enumerate.rs" 28 4 28 64] (self : Enumerate'0.t_enumerate i) (visited : Seq'0.t_seq (usize, item'0)) (o : Enumerate'0.t_enumerate i)
+  use seq.Seq
+  
+  use seq.Seq
+  
+  use seq.Seq
+  
+  predicate produces'0 [#"../15_enumerate.rs" 28 4 28 64] (self : Enumerate'0.t_enumerate i) (visited : Seq.seq (usize, item'0)) (o : Enumerate'0.t_enumerate i)
     
    =
-    [%#span19] len'0 visited
+    [%#span17] Seq.length visited
     = UIntSize.to_int (C15Enumerate_Enumerate_Type.enumerate_count o)
     - UIntSize.to_int (C15Enumerate_Enumerate_Type.enumerate_count self)
-    /\ (exists s : Seq'0.t_seq item'0 . produces'1 (C15Enumerate_Enumerate_Type.enumerate_iter self) s (C15Enumerate_Enumerate_Type.enumerate_iter o)
-    /\ len'0 visited = len'1 s
-    /\ (forall i : int . 0 <= i /\ i < len'1 s
-     -> UIntSize.to_int (let (a, _) = index_logic'0 visited i in a)
+    /\ (exists s : Seq.seq item'0 . inv'5 s
+    /\ produces'1 (C15Enumerate_Enumerate_Type.enumerate_iter self) s (C15Enumerate_Enumerate_Type.enumerate_iter o)
+    /\ Seq.length visited = Seq.length s
+    /\ (forall i : int . 0 <= i /\ i < Seq.length s
+     -> UIntSize.to_int (let (a, _) = Seq.get visited i in a)
     = UIntSize.to_int (C15Enumerate_Enumerate_Type.enumerate_count self) + i
-    /\ (let (_, a) = index_logic'0 visited i in a) = index_logic'1 s i))
-  
-  function singleton'0 (v : (usize, item'0)) : Seq'0.t_seq (usize, item'0)
-  
-  axiom singleton'0_spec : forall v : (usize, item'0) . ([%#span20] inv'5 v)
-   -> ([%#span22] index_logic'0 (singleton'0 v) 0 = v) && ([%#span21] len'0 (singleton'0 v) = 1)
+    /\ (let (_, a) = Seq.get visited i in a) = Seq.get s i))
+  
+  use seq.Seq
   
   predicate completed'0 [#"../15_enumerate.rs" 22 4 22 35] (self : borrowed (Enumerate'0.t_enumerate i)) =
-<<<<<<< HEAD
-    [%#span23] completed'1 (Borrow.borrow_logic (C15Enumerate_Enumerate_Type.enumerate_iter ( * self)) (C15Enumerate_Enumerate_Type.enumerate_iter ( ^ self)) (Borrow.inherit_id (Borrow.get_id self) 1))
-=======
     [%#span18] completed'1 (Borrow.borrow_logic (C15Enumerate_Enumerate_Type.enumerate_iter self.current) (C15Enumerate_Enumerate_Type.enumerate_iter self.final) (Borrow.inherit_id (Borrow.get_id self) 1))
->>>>>>> 7087246d
   
   use prelude.prelude.Intrinsic
   
   predicate resolve'1 (self : borrowed (Enumerate'0.t_enumerate i)) =
     [%#span19] self.final = self.current
   
-<<<<<<< HEAD
-  predicate resolve'0 (self : borrowed (Enumerate'0.t_enumerate i)) =
-    [%#span24]  ^ self =  * self
-  
-  function singleton'1 (v : item'0) : Seq'0.t_seq item'0
-=======
   predicate resolve'0 (self : Option'0.t_option item'0) =
     [%#span20] true
->>>>>>> 7087246d
-  
-  axiom singleton'1_spec : forall v : item'0 . ([%#span20] inv'6 v)
-   -> ([%#span22] index_logic'1 (singleton'1 v) 0 = v) && ([%#span21] len'1 (singleton'1 v) = 1)
-  
-<<<<<<< HEAD
-  let rec next'0 (self:borrowed i) (return'  (ret:Option'0.t_option item'0))= {[@expl:precondition] [%#span25] inv'4 self}
-    any
-    [ return' (result:Option'0.t_option item'0)-> {[%#span27] inv'2 result}
-      {[%#span26] match result with
-        | Option'0.C_None -> completed'1 self
-        | Option'0.C_Some v -> produces'1 ( * self) (singleton'1 v) ( ^ self)
-=======
+  
+  use seq.Seq
+  
   let rec next'0 (self:borrowed i) (return'  (ret:Option'0.t_option item'0))= {[@expl:precondition] [%#span21] inv'4 self}
     any
     [ return' (result:Option'0.t_option item'0)-> {[%#span23] inv'1 result}
       {[%#span22] match result with
         | Option'0.C_None -> completed'1 self
         | Option'0.C_Some v -> produces'1 self.current (Seq.singleton v) self.final
->>>>>>> 7087246d
         end}
       (! return' {result}) ]
     
@@ -853,11 +624,7 @@
     [ return' (result:Option'0.t_option (usize, item'0))-> {[@expl:postcondition] [%#s15_enumerate3] inv'3 result}
       {[@expl:postcondition] [%#s15_enumerate2] match result with
         | Option'0.C_None -> completed'0 self
-<<<<<<< HEAD
-        | Option'0.C_Some v -> produces'0 ( * self) (singleton'0 v) ( ^ self)
-=======
         | Option'0.C_Some v -> produces'0 self.current (Seq.singleton v) self.final
->>>>>>> 7087246d
         end}
       (! return' {result}) ]
     
@@ -877,33 +644,8 @@
   
   let%span span5 = "" 0 0 0 0
   
-  let%span span6 = "../../../../../creusot-contracts/src/logic/seq2.rs" 68 14 68 25
-  
-  let%span span7 = "../15_enumerate.rs" 73 12 74 79
-  
-  let%span span8 = "../../../../../creusot-contracts/src/logic/seq2.rs" 16 14 16 36
-  
-<<<<<<< HEAD
-  let%span span9 = "../../../../../creusot-contracts/src/logic/seq2.rs" 104 14 104 54
-  
-  let%span span10 = "../../../../../creusot-contracts/src/logic/seq2.rs" 105 4 106 62
-  
-  let%span span11 = "../common.rs" 18 15 18 32
-  
-  let%span span12 = "../common.rs" 19 15 19 32
-  
-  let%span span13 = "../common.rs" 21 22 21 23
-  
-  let%span span14 = "../common.rs" 21 52 21 53
-  
-  let%span span15 = "../common.rs" 21 82 21 83
-  
-  let%span span16 = "../common.rs" 20 14 20 42
-  
-  let%span span17 = "../common.rs" 15 21 15 25
-  
-  let%span span18 = "../common.rs" 14 14 14 45
-=======
+  let%span span6 = "../15_enumerate.rs" 73 12 74 79
+  
   let%span span7 = "../../../../../creusot-contracts/src/invariant.rs" 8 8 8 12
   
   let%span span8 = "../common.rs" 18 15 18 32
@@ -925,101 +667,69 @@
   let%span span16 = "../common.rs" 15 21 15 25
   
   let%span span17 = "../common.rs" 14 14 14 45
->>>>>>> 7087246d
   
   predicate inv'1 (_x : i)
   
   use prelude.prelude.UIntSize
   
+  use seq.Seq
+  
+  use prelude.prelude.Borrow
+  
+  predicate completed'0 [#"../common.rs" 11 4 11 36] (self : borrowed i)
+  
+  predicate inv'0 (_x : borrowed i)
+  
+  use prelude.prelude.Int
+  
+  constant max'0 : usize = [%#span5] (18446744073709551615 : usize)
+  
+  use seq.Seq
+  
+  use prelude.prelude.UIntSize
+  
+  use C15Enumerate_Enumerate_Type as C15Enumerate_Enumerate_Type
+  
   type item'0
   
-  use CreusotContracts_Logic_Seq2_Seq_Type as Seq'0
-  
-  constant empty'0 : Seq'0.t_seq item'0
-  
-  use prelude.prelude.Borrow
-  
-  predicate completed'0 [#"../common.rs" 11 4 11 36] (self : borrowed i)
-  
-  predicate inv'0 (_x : borrowed i)
-  
-  use prelude.prelude.Int
-  
-  constant max'0 : usize = [%#span5] (18446744073709551615 : usize)
-  
-  function len'0 (self : Seq'0.t_seq item'0) : int
-  
-  axiom len'0_spec : forall self : Seq'0.t_seq item'0 . [%#span6] len'0 self >= 0
-  
-  use prelude.prelude.UIntSize
-  
-  use C15Enumerate_Enumerate_Type as C15Enumerate_Enumerate_Type
-  
-  predicate produces'0 [#"../common.rs" 8 4 8 65] (self : i) (visited : Seq'0.t_seq item'0) (o : i)
+  use seq.Seq
+  
+  predicate produces'0 [#"../common.rs" 8 4 8 65] (self : i) (visited : Seq.seq item'0) (o : i)
+  
+  predicate inv'2 (_x : Seq.seq item'0)
   
   use C15Enumerate_Enumerate_Type as Enumerate'0
   
-  predicate invariant'2 [#"../15_enumerate.rs" 71 4 71 30] (self : Enumerate'0.t_enumerate i) =
-    [%#span7] (forall i : i . forall s : Seq'0.t_seq item'0 . inv'1 i
+  predicate invariant'3 [#"../15_enumerate.rs" 71 4 71 30] (self : Enumerate'0.t_enumerate i) =
+    [%#span6] (forall i : i . forall s : Seq.seq item'0 . inv'1 i
+     -> inv'2 s
      -> produces'0 (C15Enumerate_Enumerate_Type.enumerate_iter self) s i
-<<<<<<< HEAD
-     -> UIntSize.to_int (C15Enumerate_Enumerate_Type.enumerate_count self) + len'0 s < UIntSize.to_int max'0)
-    /\ (forall i : borrowed i . inv'0 i  -> completed'0 i  -> produces'0 ( * i) (empty'0 : Seq'0.t_seq item'0) ( ^ i))
-=======
      -> UIntSize.to_int (C15Enumerate_Enumerate_Type.enumerate_count self) + Seq.length s < UIntSize.to_int max'0)
     /\ (forall i : borrowed i . inv'0 i
      -> completed'0 i  -> produces'0 i.current (Seq.empty  : Seq.seq item'0) i.final)
->>>>>>> 7087246d
-  
-  predicate inv'2 (_x : Enumerate'0.t_enumerate i)
-  
-  axiom inv'2 : forall x : Enumerate'0.t_enumerate i . inv'2 x
-  = (invariant'2 x
+  
+  predicate inv'3 (_x : Enumerate'0.t_enumerate i)
+  
+  axiom inv'3 : forall x : Enumerate'0.t_enumerate i . inv'3 x
+  = (invariant'3 x
   /\ match x with
     | Enumerate'0.C_Enumerate iter count -> true
     end)
   
-<<<<<<< HEAD
-=======
   predicate invariant'2 (self : Seq.seq item'0) =
     [%#span7] true
   
   axiom inv'2 : forall x : Seq.seq item'0 . inv'2 x = true
   
->>>>>>> 7087246d
   predicate invariant'1 (self : i)
   
   axiom inv'1 : forall x : i . inv'1 x = true
   
-  function empty_len'0 (_1 : ()) : ()
-  
-  axiom empty_len'0_spec : forall _1 : () . [%#span8] len'0 (empty'0 : Seq'0.t_seq item'0) = 0
-  
-  function index_logic'0 (self : Seq'0.t_seq item'0) (_2 : int) : item'0
-  
-  function concat'0 (self : Seq'0.t_seq item'0) (other : Seq'0.t_seq item'0) : Seq'0.t_seq item'0
-  
-  axiom concat'0_spec : forall self : Seq'0.t_seq item'0, other : Seq'0.t_seq item'0 . ([%#span10] forall i : int . 0
-  <= i
-  /\ i < len'0 (concat'0 self other)
-   -> index_logic'0 (concat'0 self other) i
-  = (if i < len'0 self then index_logic'0 self i else index_logic'0 other (i - len'0 self)))
-  && ([%#span9] len'0 (concat'0 self other) = len'0 self + len'0 other)
-  
-  function produces_trans'0 [#"../common.rs" 21 4 21 91] (a : i) (ab : Seq'0.t_seq item'0) (b : i) (bc : Seq'0.t_seq item'0) (c : i) : ()
-    
-  
-<<<<<<< HEAD
-  axiom produces_trans'0_spec : forall a : i, ab : Seq'0.t_seq item'0, b : i, bc : Seq'0.t_seq item'0, c : i . ([%#span11] produces'0 a ab b)
-   -> ([%#span12] produces'0 b bc c)
-   -> ([%#span13] inv'1 a)
-   -> ([%#span14] inv'1 b)  -> ([%#span15] inv'1 c)  -> ([%#span16] produces'0 a (concat'0 ab bc) c)
-  
-  function produces_refl'0 [#"../common.rs" 15 4 15 27] (self : i) : ()
-  
-  axiom produces_refl'0_spec : forall self : i . ([%#span17] inv'1 self)
-   -> ([%#span18] produces'0 self (empty'0 : Seq'0.t_seq item'0) self)
-=======
+  use seq.Seq
+  
+  function produces_trans'0 [#"../common.rs" 21 4 21 91] (a : i) (ab : Seq.seq item'0) (b : i) (bc : Seq.seq item'0) (c : i) : ()
+    
+  
   axiom produces_trans'0_spec : forall a : i, ab : Seq.seq item'0, b : i, bc : Seq.seq item'0, c : i . ([%#span8] produces'0 a ab b)
    -> ([%#span9] produces'0 b bc c)
    -> ([%#span10] inv'1 a)
@@ -1031,7 +741,6 @@
   
   axiom produces_refl'0_spec : forall self : i . ([%#span16] inv'1 self)
    -> ([%#span17] produces'0 self (Seq.empty  : Seq.seq item'0) self)
->>>>>>> 7087246d
   
   predicate invariant'0 (self : borrowed i)
   
@@ -1040,14 +749,10 @@
   use prelude.prelude.Intrinsic
   
   let rec enumerate (iter:i) (return'  (ret:Enumerate'0.t_enumerate i))= {[%#s15_enumerate3] inv'1 iter}
-    {[%#s15_enumerate2] forall i : i . forall s : Seq'0.t_seq item'0 . inv'1 i
-     -> produces'0 iter s i  -> len'0 s < UIntSize.to_int max'0}
+    {[%#s15_enumerate2] forall i : i . forall s : Seq.seq item'0 . inv'1 i
+     -> inv'2 s  -> produces'0 iter s i  -> Seq.length s < UIntSize.to_int max'0}
     {[%#s15_enumerate1] forall i : borrowed i . inv'0 i
-<<<<<<< HEAD
-     -> completed'0 i  -> produces'0 ( * i) (empty'0 : Seq'0.t_seq item'0) ( ^ i)}
-=======
      -> completed'0 i  -> produces'0 i.current (Seq.empty  : Seq.seq item'0) i.final}
->>>>>>> 7087246d
     (! bb0
     [ bb0 = bb1
     | bb1 = s0
@@ -1058,7 +763,7 @@
     | bb2 = bb3
     | bb3 = return' {_0} ]
     ) [ & _0 : Enumerate'0.t_enumerate i = any_l () | & iter : i = iter ] 
-    [ return' (result:Enumerate'0.t_enumerate i)-> {[@expl:postcondition] [%#s15_enumerate4] inv'2 result}
+    [ return' (result:Enumerate'0.t_enumerate i)-> {[@expl:postcondition] [%#s15_enumerate4] inv'3 result}
       (! return' {result}) ]
     
 end
@@ -1075,66 +780,39 @@
   
   let%span span4 = "" 0 0 0 0
   
-<<<<<<< HEAD
-  let%span span4 = "../../../../../creusot-contracts/src/logic/seq2.rs" 68 14 68 25
-  
   let%span span5 = "../15_enumerate.rs" 73 12 74 79
   
-  let%span span6 = "../../../../../creusot-contracts/src/logic/seq2.rs" 54 21 54 22
-=======
-  let%span span5 = "../15_enumerate.rs" 73 12 74 79
-  
   let%span span6 = "../15_enumerate.rs" 23 8 23 43
   
   let%span span7 = "../15_enumerate.rs" 29 8 34 9
->>>>>>> 7087246d
-  
-  let%span span7 = "../../../../../creusot-contracts/src/logic/seq2.rs" 52 14 52 31
-  
-  let%span span8 = "../../../../../creusot-contracts/src/logic/seq2.rs" 53 14 53 28
-  
-  let%span span9 = "../15_enumerate.rs" 23 8 23 43
-  
-  let%span span10 = "../../../../../creusot-contracts/src/logic/seq2.rs" 104 14 104 54
-  
-  let%span span11 = "../../../../../creusot-contracts/src/logic/seq2.rs" 105 4 106 62
-  
-  let%span span12 = "../15_enumerate.rs" 29 8 34 9
   
   use prelude.prelude.Borrow
   
-  predicate invariant'5 (self : borrowed i)
-  
-  predicate inv'5 (_x : borrowed i)
-  
-<<<<<<< HEAD
-  axiom inv'5 : forall x : borrowed i . inv'5 x = true
-=======
+  predicate invariant'6 (self : borrowed i)
+  
+  predicate inv'6 (_x : borrowed i)
+  
+  axiom inv'6 : forall x : borrowed i . inv'6 x = true
+  
+  predicate invariant'5 (self : i)
+  
+  predicate inv'5 (_x : i)
+  
+  axiom inv'5 : forall x : i . inv'5 x = true
+  
+  type item'0
+  
+  use seq.Seq
+  
   predicate invariant'4 (self : Seq.seq item'0) =
     [%#span3] true
->>>>>>> 7087246d
-  
-  predicate invariant'4 (self : i)
-  
-  predicate inv'4 (_x : i)
-  
-  axiom inv'4 : forall x : i . inv'4 x = true
-  
-  type item'0
-  
-  use prelude.prelude.UIntSize
-  
-<<<<<<< HEAD
-  predicate invariant'3 (self : (usize, item'0))
-  
-  predicate inv'3 (_x : (usize, item'0))
-  
-  axiom inv'3 : forall x : (usize, item'0) . inv'3 x = true
-  
-  use Core_Option_Option_Type as Option'0
-  
-  predicate invariant'2 (self : Option'0.t_option (usize, item'0))
-=======
+  
+  predicate inv'4 (_x : Seq.seq item'0)
+  
+  axiom inv'4 : forall x : Seq.seq item'0 . inv'4 x = true
+  
+  use prelude.prelude.UIntSize
+  
   predicate invariant'3 (self : Seq.seq (usize, item'0)) =
     [%#span3] true
   
@@ -1146,7 +824,6 @@
   
   predicate invariant'2 (self : Option'0.t_option (usize, item'0)) =
     [%#span3] true
->>>>>>> 7087246d
   
   predicate inv'2 (_x : Option'0.t_option (usize, item'0))
   
@@ -1154,26 +831,16 @@
   
   use C15Enumerate_Enumerate_Type as Enumerate'0
   
-<<<<<<< HEAD
-  predicate invariant'1 (self : borrowed (Enumerate'0.t_enumerate i))
-=======
   predicate invariant'1 (self : borrowed (Enumerate'0.t_enumerate i)) =
     [%#span3] true
->>>>>>> 7087246d
   
   predicate inv'0 (_x : Enumerate'0.t_enumerate i)
   
   predicate inv'1 (_x : borrowed (Enumerate'0.t_enumerate i))
   
-<<<<<<< HEAD
-  axiom inv'1 : forall x : borrowed (Enumerate'0.t_enumerate i) . inv'1 x = (inv'0 ( * x) /\ inv'0 ( ^ x))
-  
-  use CreusotContracts_Logic_Seq2_Seq_Type as Seq'0
-=======
   axiom inv'1 : forall x : borrowed (Enumerate'0.t_enumerate i) . inv'1 x = (inv'0 x.current /\ inv'0 x.final)
->>>>>>> 7087246d
-  
-  constant empty'2 : Seq'0.t_seq item'0
+  
+  use seq.Seq
   
   predicate completed'1 [#"../common.rs" 11 4 11 36] (self : borrowed i)
   
@@ -1181,30 +848,21 @@
   
   constant max'0 : usize = [%#span4] (18446744073709551615 : usize)
   
-  function len'1 (self : Seq'0.t_seq item'0) : int
-  
-  axiom len'1_spec : forall self : Seq'0.t_seq item'0 . [%#span4] len'1 self >= 0
+  use seq.Seq
   
   use prelude.prelude.UIntSize
   
   use C15Enumerate_Enumerate_Type as C15Enumerate_Enumerate_Type
   
-  predicate produces'1 [#"../common.rs" 8 4 8 65] (self : i) (visited : Seq'0.t_seq item'0) (o : i)
+  predicate produces'1 [#"../common.rs" 8 4 8 65] (self : i) (visited : Seq.seq item'0) (o : i)
   
   predicate invariant'0 [#"../15_enumerate.rs" 71 4 71 30] (self : Enumerate'0.t_enumerate i) =
-<<<<<<< HEAD
-    [%#span5] (forall i : i . forall s : Seq'0.t_seq item'0 . inv'4 i
-     -> produces'1 (C15Enumerate_Enumerate_Type.enumerate_iter self) s i
-     -> UIntSize.to_int (C15Enumerate_Enumerate_Type.enumerate_count self) + len'1 s < UIntSize.to_int max'0)
-    /\ (forall i : borrowed i . inv'5 i  -> completed'1 i  -> produces'1 ( * i) (empty'2 : Seq'0.t_seq item'0) ( ^ i))
-=======
     [%#span5] (forall i : i . forall s : Seq.seq item'0 . inv'5 i
      -> inv'4 s
      -> produces'1 (C15Enumerate_Enumerate_Type.enumerate_iter self) s i
      -> UIntSize.to_int (C15Enumerate_Enumerate_Type.enumerate_count self) + Seq.length s < UIntSize.to_int max'0)
     /\ (forall i : borrowed i . inv'6 i
      -> completed'1 i  -> produces'1 i.current (Seq.empty  : Seq.seq item'0) i.final)
->>>>>>> 7087246d
   
   axiom inv'0 : forall x : Enumerate'0.t_enumerate i . inv'0 x
   = (invariant'0 x
@@ -1212,98 +870,53 @@
     | Enumerate'0.C_Enumerate iter count -> true
     end)
   
-  function index_logic'0 (self : Seq'0.t_seq (usize, item'0)) (_2 : int) : (usize, item'0)
-  
-<<<<<<< HEAD
-  function len'0 (self : Seq'0.t_seq (usize, item'0)) : int
-  
-  axiom len'0_spec : forall self : Seq'0.t_seq (usize, item'0) . [%#span4] len'0 self >= 0
-  
-  function singleton'0 (v : (usize, item'0)) : Seq'0.t_seq (usize, item'0)
-  
-  axiom singleton'0_spec : forall v : (usize, item'0) . ([%#span6] inv'3 v)
-   -> ([%#span8] index_logic'0 (singleton'0 v) 0 = v) && ([%#span7] len'0 (singleton'0 v) = 1)
-  
-  predicate completed'0 [#"../15_enumerate.rs" 22 4 22 35] (self : borrowed (Enumerate'0.t_enumerate i)) =
-    [%#span9] completed'1 (Borrow.borrow_logic (C15Enumerate_Enumerate_Type.enumerate_iter ( * self)) (C15Enumerate_Enumerate_Type.enumerate_iter ( ^ self)) (Borrow.inherit_id (Borrow.get_id self) 1))
-  
-  function concat'0 (self : Seq'0.t_seq (usize, item'0)) (other : Seq'0.t_seq (usize, item'0)) : Seq'0.t_seq (usize, item'0)
-    
-=======
+  use seq.Seq
+  
   use seq.Seq
   
   predicate completed'0 [#"../15_enumerate.rs" 22 4 22 35] (self : borrowed (Enumerate'0.t_enumerate i)) =
     [%#span6] completed'1 (Borrow.borrow_logic (C15Enumerate_Enumerate_Type.enumerate_iter self.current) (C15Enumerate_Enumerate_Type.enumerate_iter self.final) (Borrow.inherit_id (Borrow.get_id self) 1))
   
   use seq.Seq
->>>>>>> 7087246d
-  
-  axiom concat'0_spec : forall self : Seq'0.t_seq (usize, item'0), other : Seq'0.t_seq (usize, item'0) . ([%#span11] forall i : int . 0
-  <= i
-  /\ i < len'0 (concat'0 self other)
-   -> index_logic'0 (concat'0 self other) i
-  = (if i < len'0 self then index_logic'0 self i else index_logic'0 other (i - len'0 self)))
-  && ([%#span10] len'0 (concat'0 self other) = len'0 self + len'0 other)
-  
-  constant empty'0 : Seq'0.t_seq (usize, item'0)
-  
-  function index_logic'1 (self : Seq'0.t_seq item'0) (_2 : int) : item'0
-  
-  predicate produces'0 [#"../15_enumerate.rs" 28 4 28 64] (self : Enumerate'0.t_enumerate i) (visited : Seq'0.t_seq (usize, item'0)) (o : Enumerate'0.t_enumerate i)
+  
+  use seq.Seq
+  
+  use seq.Seq
+  
+  use seq.Seq
+  
+  predicate produces'0 [#"../15_enumerate.rs" 28 4 28 64] (self : Enumerate'0.t_enumerate i) (visited : Seq.seq (usize, item'0)) (o : Enumerate'0.t_enumerate i)
     
    =
-<<<<<<< HEAD
-    [%#span12] len'0 visited
-=======
     [%#span7] Seq.length visited
->>>>>>> 7087246d
     = UIntSize.to_int (C15Enumerate_Enumerate_Type.enumerate_count o)
     - UIntSize.to_int (C15Enumerate_Enumerate_Type.enumerate_count self)
-    /\ (exists s : Seq'0.t_seq item'0 . produces'1 (C15Enumerate_Enumerate_Type.enumerate_iter self) s (C15Enumerate_Enumerate_Type.enumerate_iter o)
-    /\ len'0 visited = len'1 s
-    /\ (forall i : int . 0 <= i /\ i < len'1 s
-     -> UIntSize.to_int (let (a, _) = index_logic'0 visited i in a)
+    /\ (exists s : Seq.seq item'0 . inv'4 s
+    /\ produces'1 (C15Enumerate_Enumerate_Type.enumerate_iter self) s (C15Enumerate_Enumerate_Type.enumerate_iter o)
+    /\ Seq.length visited = Seq.length s
+    /\ (forall i : int . 0 <= i /\ i < Seq.length s
+     -> UIntSize.to_int (let (a, _) = Seq.get visited i in a)
     = UIntSize.to_int (C15Enumerate_Enumerate_Type.enumerate_count self) + i
-    /\ (let (_, a) = index_logic'0 visited i in a) = index_logic'1 s i))
-  
-  constant empty'0 : Seq'0.t_seq (usize, item'0)
+    /\ (let (_, a) = Seq.get visited i in a) = Seq.get s i))
+  
+  use seq.Seq
   
   goal produces_refl_refn : [%#s15_enumerate0] forall self : Enumerate'0.t_enumerate i . inv'0 self
    -> inv'0 self
-  /\ (forall result : () . produces'0 self (empty'0 : Seq'0.t_seq (usize, item'0)) self
-   -> produces'0 self (empty'1 : Seq'0.t_seq (usize, item'0)) self)
-  
-<<<<<<< HEAD
-  goal produces_trans_refn : [%#s15_enumerate1] forall a : Enumerate'0.t_enumerate i . forall ab : Seq'0.t_seq (usize, item'0) . forall b : Enumerate'0.t_enumerate i . forall bc : Seq'0.t_seq (usize, item'0) . forall c : Enumerate'0.t_enumerate i . inv'0 c
-  /\ inv'0 b /\ inv'0 a /\ produces'0 b bc c /\ produces'0 a ab b
-   -> inv'0 c
-  /\ inv'0 b
-  /\ inv'0 a
-  /\ produces'0 b bc c
-  /\ produces'0 a ab b /\ (forall result : () . produces'0 a (concat'0 ab bc) c  -> produces'0 a (concat'0 ab bc) c)
-  
-  goal next_refn : [%#s15_enumerate2] forall self : borrowed (Enumerate'0.t_enumerate i) . inv'1 self
-=======
+  /\ (forall result : () . produces'0 self (Seq.empty  : Seq.seq (usize, item'0)) self
+   -> produces'0 self (Seq.empty  : Seq.seq (usize, item'0)) self)
+  
   goal next_refn : [%#s15_enumerate1] forall self : borrowed (Enumerate'0.t_enumerate i) . inv'1 self
->>>>>>> 7087246d
    -> inv'1 self
   /\ (forall result : Option'0.t_option (usize, item'0) . inv'2 result
   /\ match result with
     | Option'0.C_None -> completed'0 self
-<<<<<<< HEAD
-    | Option'0.C_Some v -> produces'0 ( * self) (singleton'0 v) ( ^ self)
-=======
     | Option'0.C_Some v -> produces'0 self.current (Seq.singleton v) self.final
->>>>>>> 7087246d
     end
    -> inv'2 result
   /\ match result with
     | Option'0.C_None -> completed'0 self
-<<<<<<< HEAD
-    | Option'0.C_Some v -> produces'0 ( * self) (singleton'0 v) ( ^ self)
-=======
     | Option'0.C_Some v -> produces'0 self.current (Seq.singleton v) self.final
->>>>>>> 7087246d
     end)
   
   goal produces_trans_refn : [%#s15_enumerate2] forall a : Enumerate'0.t_enumerate i . forall ab : Seq.seq (usize, item'0) . forall b : Enumerate'0.t_enumerate i . forall bc : Seq.seq (usize, item'0) . forall c : Enumerate'0.t_enumerate i . inv'0 c
