--- conflicted
+++ resolved
@@ -1,7 +1,6 @@
 module M_13_cloned__qyi7043136317404314719__produces_refl [#"13_cloned.rs" 41 4 41 26] (* <Cloned<I> as common::Iterator> *)
   let%span s13_cloned0 = "13_cloned.rs" 39 15 39 24
   let%span s13_cloned1 = "13_cloned.rs" 40 14 40 45
-<<<<<<< HEAD
   let%span s13_cloned2 = "13_cloned.rs" 37 4 37 10
   let%span s13_cloned3 = "13_cloned.rs" 29 8 34 9
   let%span scommon4 = "common.rs" 14 15 14 24
@@ -12,25 +11,9 @@
   let%span scommon9 = "common.rs" 22 15 22 32
   let%span scommon10 = "common.rs" 23 15 23 32
   let%span scommon11 = "common.rs" 24 14 24 42
-  let%span sseq12 = "../../../../creusot-contracts/src/logic/seq.rs" 388 8 388 97
+  let%span sseq12 = "../../../../creusot-contracts/src/logic/seq.rs" 444 8 444 97
   let%span sboxed13 = "../../../../creusot-contracts/src/std/boxed.rs" 28 8 28 18
   let%span sinvariant14 = "../../../../creusot-contracts/src/invariant.rs" 24 8 24 18
-=======
-  let%span s13_cloned2 = "13_cloned.rs" 29 8 34 9
-  let%span scommon3 = "common.rs" 14 15 14 24
-  let%span scommon4 = "common.rs" 15 14 15 45
-  let%span scommon5 = "common.rs" 19 15 19 21
-  let%span scommon6 = "common.rs" 20 15 20 21
-  let%span scommon7 = "common.rs" 21 15 21 21
-  let%span scommon8 = "common.rs" 22 15 22 32
-  let%span scommon9 = "common.rs" 23 15 23 32
-  let%span scommon10 = "common.rs" 24 14 24 42
-  let%span sseq11 = "../../../../creusot-contracts/src/logic/seq.rs" 459 8 459 97
-  let%span sboxed12 = "../../../../creusot-contracts/src/std/boxed.rs" 28 8 28 18
-  let%span sinvariant13 = "../../../../creusot-contracts/src/invariant.rs" 24 8 24 18
-  
-  predicate inv'5 (_1 : t)
->>>>>>> 2c8506fb
   
   type t_I'0
   
@@ -131,7 +114,6 @@
   let%span s13_cloned3 = "13_cloned.rs" 48 15 48 32
   let%span s13_cloned4 = "13_cloned.rs" 49 15 49 32
   let%span s13_cloned5 = "13_cloned.rs" 50 14 50 42
-<<<<<<< HEAD
   let%span s13_cloned6 = "13_cloned.rs" 43 4 43 10
   let%span s13_cloned7 = "13_cloned.rs" 29 8 34 9
   let%span scommon8 = "common.rs" 14 15 14 24
@@ -142,25 +124,9 @@
   let%span scommon13 = "common.rs" 22 15 22 32
   let%span scommon14 = "common.rs" 23 15 23 32
   let%span scommon15 = "common.rs" 24 14 24 42
-  let%span sseq16 = "../../../../creusot-contracts/src/logic/seq.rs" 388 8 388 97
+  let%span sseq16 = "../../../../creusot-contracts/src/logic/seq.rs" 444 8 444 97
   let%span sboxed17 = "../../../../creusot-contracts/src/std/boxed.rs" 28 8 28 18
   let%span sinvariant18 = "../../../../creusot-contracts/src/invariant.rs" 24 8 24 18
-=======
-  let%span s13_cloned6 = "13_cloned.rs" 29 8 34 9
-  let%span scommon7 = "common.rs" 14 15 14 24
-  let%span scommon8 = "common.rs" 15 14 15 45
-  let%span scommon9 = "common.rs" 19 15 19 21
-  let%span scommon10 = "common.rs" 20 15 20 21
-  let%span scommon11 = "common.rs" 21 15 21 21
-  let%span scommon12 = "common.rs" 22 15 22 32
-  let%span scommon13 = "common.rs" 23 15 23 32
-  let%span scommon14 = "common.rs" 24 14 24 42
-  let%span sseq15 = "../../../../creusot-contracts/src/logic/seq.rs" 459 8 459 97
-  let%span sboxed16 = "../../../../creusot-contracts/src/std/boxed.rs" 28 8 28 18
-  let%span sinvariant17 = "../../../../creusot-contracts/src/invariant.rs" 24 8 24 18
-  
-  predicate inv'5 (_1 : t)
->>>>>>> 2c8506fb
   
   type t_I'0
   
@@ -286,11 +252,7 @@
   let%span scommon17 = "common.rs" 24 14 24 42
   let%span sresolve18 = "../../../../creusot-contracts/src/resolve.rs" 41 20 41 34
   let%span sinvariant19 = "../../../../creusot-contracts/src/invariant.rs" 34 20 34 44
-<<<<<<< HEAD
-  let%span sseq20 = "../../../../creusot-contracts/src/logic/seq.rs" 388 8 388 97
-=======
-  let%span sseq20 = "../../../../creusot-contracts/src/logic/seq.rs" 459 8 459 97
->>>>>>> 2c8506fb
+  let%span sseq20 = "../../../../creusot-contracts/src/logic/seq.rs" 444 8 444 97
   let%span sinvariant21 = "../../../../creusot-contracts/src/invariant.rs" 24 8 24 18
   let%span sboxed22 = "../../../../creusot-contracts/src/std/boxed.rs" 28 8 28 18
   
@@ -488,7 +450,6 @@
 end
 module M_13_cloned__qyi7043136317404314719__produces_trans__refines [#"13_cloned.rs" 51 4 51 90] (* <Cloned<I> as common::Iterator> *)
   let%span s13_cloned0 = "13_cloned.rs" 51 4 51 90
-<<<<<<< HEAD
   let%span s13_cloned1 = "13_cloned.rs" 29 8 34 9
   let%span scommon2 = "common.rs" 14 15 14 24
   let%span scommon3 = "common.rs" 15 14 15 45
@@ -498,19 +459,9 @@
   let%span scommon7 = "common.rs" 22 15 22 32
   let%span scommon8 = "common.rs" 23 15 23 32
   let%span scommon9 = "common.rs" 24 14 24 42
-  let%span sseq10 = "../../../../creusot-contracts/src/logic/seq.rs" 388 8 388 97
+  let%span sseq10 = "../../../../creusot-contracts/src/logic/seq.rs" 444 8 444 97
   let%span sboxed11 = "../../../../creusot-contracts/src/std/boxed.rs" 28 8 28 18
   let%span sinvariant12 = "../../../../creusot-contracts/src/invariant.rs" 24 8 24 18
-=======
-  let%span s13_cloned1 = "13_cloned.rs" 41 4 41 26
-  let%span s13_cloned2 = "13_cloned.rs" 57 4 57 35
-  let%span s13_cloned3 = "13_cloned.rs" 29 8 34 9
-  let%span s13_cloned4 = "13_cloned.rs" 23 8 23 43
-  let%span sinvariant5 = "../../../../creusot-contracts/src/invariant.rs" 34 20 34 44
-  let%span sseq6 = "../../../../creusot-contracts/src/logic/seq.rs" 459 8 459 97
-  let%span sboxed7 = "../../../../creusot-contracts/src/std/boxed.rs" 28 8 28 18
-  let%span sinvariant8 = "../../../../creusot-contracts/src/invariant.rs" 24 8 24 18
->>>>>>> 2c8506fb
   
   type t_I'0
   
@@ -615,7 +566,7 @@
   let%span scommon7 = "common.rs" 22 15 22 32
   let%span scommon8 = "common.rs" 23 15 23 32
   let%span scommon9 = "common.rs" 24 14 24 42
-  let%span sseq10 = "../../../../creusot-contracts/src/logic/seq.rs" 388 8 388 97
+  let%span sseq10 = "../../../../creusot-contracts/src/logic/seq.rs" 444 8 444 97
   let%span sboxed11 = "../../../../creusot-contracts/src/std/boxed.rs" 28 8 28 18
   let%span sinvariant12 = "../../../../creusot-contracts/src/invariant.rs" 24 8 24 18
   
@@ -724,7 +675,7 @@
   let%span scommon9 = "common.rs" 22 15 22 32
   let%span scommon10 = "common.rs" 23 15 23 32
   let%span scommon11 = "common.rs" 24 14 24 42
-  let%span sseq12 = "../../../../creusot-contracts/src/logic/seq.rs" 388 8 388 97
+  let%span sseq12 = "../../../../creusot-contracts/src/logic/seq.rs" 444 8 444 97
   let%span sboxed13 = "../../../../creusot-contracts/src/std/boxed.rs" 28 8 28 18
   let%span sinvariant14 = "../../../../creusot-contracts/src/invariant.rs" 24 8 24 18
   
