--- conflicted
+++ resolved
@@ -9,14 +9,11 @@
     [ good (iter:'i)-> {C_Cloned iter = input} (! ret {iter}) | bad (iter:'i)-> {C_Cloned iter <> input} {false} any ]
     
   
-  function cloned_iter [@inline:trivial] (self : t_cloned 'i) : 'i =
+  function cloned_iter (self : t_cloned 'i) : 'i =
     match self with
       | C_Cloned a -> a
       end
 end
-module CreusotContracts_Logic_Seq2_Seq_Type
-  type t_seq 't
-end
 module C13Cloned_Impl0_ProducesRefl_Impl
   type i
   
@@ -26,97 +23,64 @@
   
   let%span s13_cloned1 = "../13_cloned.rs" 38 14 38 45
   
-  let%span span2 = "../../../../../creusot-contracts/src/logic/seq2.rs" 68 14 68 25
-  
-  let%span span3 = "../../../../../creusot-contracts/src/logic/seq2.rs" 16 14 16 36
-  
-  let%span span4 = "../../../../../creusot-contracts/src/logic/seq2.rs" 104 14 104 54
-  
-  let%span span5 = "../../../../../creusot-contracts/src/logic/seq2.rs" 105 4 106 62
-  
-  let%span span6 = "../common.rs" 18 15 18 32
-  
-  let%span span7 = "../common.rs" 19 15 19 32
-  
-  let%span span8 = "../common.rs" 21 22 21 23
-  
-  let%span span9 = "../common.rs" 21 52 21 53
-  
-  let%span span10 = "../common.rs" 21 82 21 83
-  
-  let%span span11 = "../common.rs" 20 14 20 42
-  
-  let%span span12 = "../common.rs" 15 21 15 25
-  
-  let%span span13 = "../common.rs" 14 14 14 45
-  
-<<<<<<< HEAD
-  let%span span14 = "../13_cloned.rs" 29 8 33 9
-=======
+  let%span span2 = "../common.rs" 18 15 18 32
+  
+  let%span span3 = "../common.rs" 19 15 19 32
+  
+  let%span span4 = "../common.rs" 21 22 21 23
+  
+  let%span span5 = "../common.rs" 21 31 21 33
+  
+  let%span span6 = "../common.rs" 21 52 21 53
+  
+  let%span span7 = "../common.rs" 21 61 21 63
+  
+  let%span span8 = "../common.rs" 21 82 21 83
+  
+  let%span span9 = "../common.rs" 20 14 20 42
+  
+  let%span span10 = "../common.rs" 15 21 15 25
+  
+  let%span span11 = "../common.rs" 14 14 14 45
+  
   let%span span12 = "../../../../../creusot-contracts/src/invariant.rs" 8 8 8 12
   
   let%span span13 = "../13_cloned.rs" 29 8 33 9
->>>>>>> 7087246d
-  
-  predicate invariant'1 (self : i)
-  
-  predicate inv'1 (_x : i)
-  
-  axiom inv'1 : forall x : i . inv'1 x = true
-  
-  use prelude.prelude.Int
-  
-  use CreusotContracts_Logic_Seq2_Seq_Type as Seq'0
-  
-  function len'1 (self : Seq'0.t_seq t) : int
-  
-  axiom len'1_spec : forall self : Seq'0.t_seq t . [%#span2] len'1 self >= 0
-  
-  constant empty'1 : Seq'0.t_seq t
-  
-  function empty_len'1 (_1 : ()) : ()
-  
-  axiom empty_len'1_spec : forall _1 : () . [%#span3] len'1 (empty'1 : Seq'0.t_seq t) = 0
-  
-  function index_logic'1 (self : Seq'0.t_seq t) (_2 : int) : t
-  
-  function concat'0 (self : Seq'0.t_seq t) (other : Seq'0.t_seq t) : Seq'0.t_seq t
-  
-  axiom concat'0_spec : forall self : Seq'0.t_seq t, other : Seq'0.t_seq t . ([%#span5] forall i : int . 0 <= i
-  /\ i < len'1 (concat'0 self other)
-   -> index_logic'1 (concat'0 self other) i
-  = (if i < len'1 self then index_logic'1 self i else index_logic'1 other (i - len'1 self)))
-  && ([%#span4] len'1 (concat'0 self other) = len'1 self + len'1 other)
-  
-  predicate produces'1 [#"../common.rs" 8 4 8 65] (self : i) (visited : Seq'0.t_seq t) (o : i)
-  
-  function produces_trans'0 [#"../common.rs" 21 4 21 91] (a : i) (ab : Seq'0.t_seq t) (b : i) (bc : Seq'0.t_seq t) (c : i) : ()
-    
-  
-  axiom produces_trans'0_spec : forall a : i, ab : Seq'0.t_seq t, b : i, bc : Seq'0.t_seq t, c : i . ([%#span6] produces'1 a ab b)
-   -> ([%#span7] produces'1 b bc c)
-   -> ([%#span8] inv'1 a)
-   -> ([%#span9] inv'1 b)  -> ([%#span10] inv'1 c)  -> ([%#span11] produces'1 a (concat'0 ab bc) c)
+  
+  predicate invariant'2 (self : i)
+  
+  predicate inv'2 (_x : i)
+  
+  axiom inv'2 : forall x : i . inv'2 x = true
+  
+  use seq.Seq
+  
+  use seq.Seq
+  
+  predicate inv'1 (_x : Seq.seq t)
+  
+  predicate produces'1 [#"../common.rs" 8 4 8 65] (self : i) (visited : Seq.seq t) (o : i)
+  
+  function produces_trans'0 [#"../common.rs" 21 4 21 91] (a : i) (ab : Seq.seq t) (b : i) (bc : Seq.seq t) (c : i) : ()
+  
+  axiom produces_trans'0_spec : forall a : i, ab : Seq.seq t, b : i, bc : Seq.seq t, c : i . ([%#span2] produces'1 a ab b)
+   -> ([%#span3] produces'1 b bc c)
+   -> ([%#span4] inv'2 a)
+   -> ([%#span5] inv'1 ab)
+   -> ([%#span6] inv'2 b)
+   -> ([%#span7] inv'1 bc)  -> ([%#span8] inv'2 c)  -> ([%#span9] produces'1 a (Seq.(++) ab bc) c)
+  
+  use seq.Seq
   
   function produces_refl'0 [#"../common.rs" 15 4 15 27] (self : i) : ()
   
-  axiom produces_refl'0_spec : forall self : i . ([%#span12] inv'1 self)
-   -> ([%#span13] produces'1 self (empty'1 : Seq'0.t_seq t) self)
-  
-<<<<<<< HEAD
-  function len'0 (self : Seq'0.t_seq t) : int
-=======
+  axiom produces_refl'0_spec : forall self : i . ([%#span10] inv'2 self)
+   -> ([%#span11] produces'1 self (Seq.empty  : Seq.seq t) self)
+  
   predicate invariant'1 (self : Seq.seq t) =
     [%#span12] true
->>>>>>> 7087246d
-  
-  axiom len'0_spec : forall self : Seq'0.t_seq t . [%#span2] len'0 self >= 0
-  
-  constant empty'0 : Seq'0.t_seq t
-  
-  function empty_len'0 (_1 : ()) : ()
-  
-  axiom empty_len'0_spec : forall _1 : () . [%#span3] len'0 (empty'0 : Seq'0.t_seq t) = 0
+  
+  axiom inv'1 : forall x : Seq.seq t . inv'1 x = true
   
   use C13Cloned_Cloned_Type as Cloned'0
   
@@ -127,34 +91,36 @@
   
   axiom inv'0 : forall x : Cloned'0.t_cloned i . inv'0 x = true
   
-  function index_logic'0 (self : Seq'0.t_seq t) (_2 : int) : t
+  use seq.Seq
+  
+  use seq.Seq
+  
+  use prelude.prelude.Int
+  
+  use seq.Seq
+  
+  use seq.Seq
   
   use C13Cloned_Cloned_Type as C13Cloned_Cloned_Type
   
   use prelude.prelude.Borrow
   
-  predicate produces'0 [#"../13_cloned.rs" 28 4 28 64] (self : Cloned'0.t_cloned i) (visited : Seq'0.t_seq t) (o : Cloned'0.t_cloned i)
+  predicate produces'0 [#"../13_cloned.rs" 28 4 28 64] (self : Cloned'0.t_cloned i) (visited : Seq.seq t) (o : Cloned'0.t_cloned i)
     
    =
-<<<<<<< HEAD
-    [%#span14] exists s : Seq'0.t_seq t . produces'1 (C13Cloned_Cloned_Type.cloned_iter self) s (C13Cloned_Cloned_Type.cloned_iter o)
-    /\ len'0 visited = len'1 s
-    /\ (forall i : int . 0 <= i /\ i < len'1 s  -> index_logic'0 visited i = index_logic'1 s i)
-=======
     [%#span13] exists s : Seq.seq t . inv'1 s
     /\ produces'1 (C13Cloned_Cloned_Type.cloned_iter self) s (C13Cloned_Cloned_Type.cloned_iter o)
     /\ Seq.length visited = Seq.length s
     /\ (forall i : int . 0 <= i /\ i < Seq.length s  -> Seq.get visited i = Seq.get s i)
   
   use seq.Seq
->>>>>>> 7087246d
   
   constant self  : Cloned'0.t_cloned i
   
   function produces_refl [#"../13_cloned.rs" 39 4 39 26] (self : Cloned'0.t_cloned i) : ()
   
   goal vc_produces_refl : ([%#s13_cloned0] inv'0 self)
-   -> ([%#s13_cloned1] produces'0 self (empty'0 : Seq'0.t_seq t) self)
+   -> ([%#s13_cloned1] produces'0 self (Seq.empty  : Seq.seq t) self)
 end
 module C13Cloned_Impl0_ProducesTrans_Impl
   type i
@@ -167,27 +133,27 @@
   
   let%span s13_cloned2 = "../13_cloned.rs" 46 22 46 23
   
-  let%span s13_cloned3 = "../13_cloned.rs" 46 52 46 53
-  
-  let%span s13_cloned4 = "../13_cloned.rs" 46 82 46 83
-  
-  let%span s13_cloned5 = "../13_cloned.rs" 45 14 45 42
-  
-  let%span span6 = "../../../../../creusot-contracts/src/logic/seq2.rs" 68 14 68 25
-  
-  let%span span7 = "../../../../../creusot-contracts/src/logic/seq2.rs" 16 14 16 36
-  
-  let%span span8 = "../../../../../creusot-contracts/src/logic/seq2.rs" 104 14 104 54
-  
-  let%span span9 = "../../../../../creusot-contracts/src/logic/seq2.rs" 105 4 106 62
-  
-  let%span span10 = "../common.rs" 18 15 18 32
-  
-  let%span span11 = "../common.rs" 19 15 19 32
-  
-  let%span span12 = "../common.rs" 21 22 21 23
-  
-  let%span span13 = "../common.rs" 21 52 21 53
+  let%span s13_cloned3 = "../13_cloned.rs" 46 31 46 33
+  
+  let%span s13_cloned4 = "../13_cloned.rs" 46 52 46 53
+  
+  let%span s13_cloned5 = "../13_cloned.rs" 46 61 46 63
+  
+  let%span s13_cloned6 = "../13_cloned.rs" 46 82 46 83
+  
+  let%span s13_cloned7 = "../13_cloned.rs" 45 14 45 42
+  
+  let%span span8 = "../common.rs" 18 15 18 32
+  
+  let%span span9 = "../common.rs" 19 15 19 32
+  
+  let%span span10 = "../common.rs" 21 22 21 23
+  
+  let%span span11 = "../common.rs" 21 31 21 33
+  
+  let%span span12 = "../common.rs" 21 52 21 53
+  
+  let%span span13 = "../common.rs" 21 61 21 63
   
   let%span span14 = "../common.rs" 21 82 21 83
   
@@ -201,70 +167,47 @@
   
   let%span span19 = "../13_cloned.rs" 29 8 33 9
   
-  predicate invariant'1 (self : i)
-  
-  predicate inv'1 (_x : i)
-  
-  axiom inv'1 : forall x : i . inv'1 x = true
-  
-  use prelude.prelude.Int
-  
-  use CreusotContracts_Logic_Seq2_Seq_Type as Seq'0
-  
-  function len'1 (self : Seq'0.t_seq t) : int
-  
-  axiom len'1_spec : forall self : Seq'0.t_seq t . [%#span6] len'1 self >= 0
-  
-  constant empty'1 : Seq'0.t_seq t
-  
-  function empty_len'1 (_1 : ()) : ()
-  
-  axiom empty_len'1_spec : forall _1 : () . [%#span7] len'1 (empty'1 : Seq'0.t_seq t) = 0
-  
-  function index_logic'1 (self : Seq'0.t_seq t) (_2 : int) : t
-  
-  function concat'1 (self : Seq'0.t_seq t) (other : Seq'0.t_seq t) : Seq'0.t_seq t
-  
-  axiom concat'1_spec : forall self : Seq'0.t_seq t, other : Seq'0.t_seq t . ([%#span9] forall i : int . 0 <= i
-  /\ i < len'1 (concat'1 self other)
-   -> index_logic'1 (concat'1 self other) i
-  = (if i < len'1 self then index_logic'1 self i else index_logic'1 other (i - len'1 self)))
-  && ([%#span8] len'1 (concat'1 self other) = len'1 self + len'1 other)
-  
-  predicate produces'1 [#"../common.rs" 8 4 8 65] (self : i) (visited : Seq'0.t_seq t) (o : i)
-  
-  function produces_trans'0 [#"../common.rs" 21 4 21 91] (a : i) (ab : Seq'0.t_seq t) (b : i) (bc : Seq'0.t_seq t) (c : i) : ()
-    
-  
-  axiom produces_trans'0_spec : forall a : i, ab : Seq'0.t_seq t, b : i, bc : Seq'0.t_seq t, c : i . ([%#span10] produces'1 a ab b)
-   -> ([%#span11] produces'1 b bc c)
-   -> ([%#span12] inv'1 a)
-   -> ([%#span13] inv'1 b)  -> ([%#span14] inv'1 c)  -> ([%#span15] produces'1 a (concat'1 ab bc) c)
+  predicate invariant'3 (self : i)
+  
+  predicate inv'3 (_x : i)
+  
+  axiom inv'3 : forall x : i . inv'3 x = true
+  
+  use seq.Seq
+  
+  use seq.Seq
+  
+  predicate inv'2 (_x : Seq.seq t)
+  
+  predicate produces'1 [#"../common.rs" 8 4 8 65] (self : i) (visited : Seq.seq t) (o : i)
+  
+  function produces_trans'0 [#"../common.rs" 21 4 21 91] (a : i) (ab : Seq.seq t) (b : i) (bc : Seq.seq t) (c : i) : ()
+  
+  axiom produces_trans'0_spec : forall a : i, ab : Seq.seq t, b : i, bc : Seq.seq t, c : i . ([%#span8] produces'1 a ab b)
+   -> ([%#span9] produces'1 b bc c)
+   -> ([%#span10] inv'3 a)
+   -> ([%#span11] inv'2 ab)
+   -> ([%#span12] inv'3 b)
+   -> ([%#span13] inv'2 bc)  -> ([%#span14] inv'3 c)  -> ([%#span15] produces'1 a (Seq.(++) ab bc) c)
+  
+  use seq.Seq
   
   function produces_refl'0 [#"../common.rs" 15 4 15 27] (self : i) : ()
   
-  axiom produces_refl'0_spec : forall self : i . ([%#span16] inv'1 self)
-   -> ([%#span17] produces'1 self (empty'1 : Seq'0.t_seq t) self)
-  
-<<<<<<< HEAD
-  function len'0 (self : Seq'0.t_seq t) : int
-=======
+  axiom produces_refl'0_spec : forall self : i . ([%#span16] inv'3 self)
+   -> ([%#span17] produces'1 self (Seq.empty  : Seq.seq t) self)
+  
   predicate invariant'2 (self : Seq.seq t) =
     [%#span18] true
->>>>>>> 7087246d
-  
-  axiom len'0_spec : forall self : Seq'0.t_seq t . [%#span6] len'0 self >= 0
-  
-<<<<<<< HEAD
-  constant empty'0 : Seq'0.t_seq t
-=======
+  
+  axiom inv'2 : forall x : Seq.seq t . inv'2 x = true
+  
   predicate invariant'1 (self : Seq.seq t) =
     [%#span18] true
->>>>>>> 7087246d
-  
-  function empty_len'0 (_1 : ()) : ()
-  
-  axiom empty_len'0_spec : forall _1 : () . [%#span7] len'0 (empty'0 : Seq'0.t_seq t) = 0
+  
+  predicate inv'1 (_x : Seq.seq t)
+  
+  axiom inv'1 : forall x : Seq.seq t . inv'1 x = true
   
   use C13Cloned_Cloned_Type as Cloned'0
   
@@ -275,52 +218,50 @@
   
   axiom inv'0 : forall x : Cloned'0.t_cloned i . inv'0 x = true
   
-  function index_logic'0 (self : Seq'0.t_seq t) (_2 : int) : t
-  
-  function concat'0 (self : Seq'0.t_seq t) (other : Seq'0.t_seq t) : Seq'0.t_seq t
-  
-  axiom concat'0_spec : forall self : Seq'0.t_seq t, other : Seq'0.t_seq t . ([%#span9] forall i : int . 0 <= i
-  /\ i < len'0 (concat'0 self other)
-   -> index_logic'0 (concat'0 self other) i
-  = (if i < len'0 self then index_logic'0 self i else index_logic'0 other (i - len'0 self)))
-  && ([%#span8] len'0 (concat'0 self other) = len'0 self + len'0 other)
+  use seq.Seq
+  
+  use seq.Seq
+  
+  use seq.Seq
+  
+  use prelude.prelude.Int
+  
+  use seq.Seq
+  
+  use seq.Seq
   
   use C13Cloned_Cloned_Type as C13Cloned_Cloned_Type
   
   use prelude.prelude.Borrow
   
-  predicate produces'0 [#"../13_cloned.rs" 28 4 28 64] (self : Cloned'0.t_cloned i) (visited : Seq'0.t_seq t) (o : Cloned'0.t_cloned i)
+  predicate produces'0 [#"../13_cloned.rs" 28 4 28 64] (self : Cloned'0.t_cloned i) (visited : Seq.seq t) (o : Cloned'0.t_cloned i)
     
    =
-<<<<<<< HEAD
-    [%#span18] exists s : Seq'0.t_seq t . produces'1 (C13Cloned_Cloned_Type.cloned_iter self) s (C13Cloned_Cloned_Type.cloned_iter o)
-    /\ len'0 visited = len'1 s
-    /\ (forall i : int . 0 <= i /\ i < len'1 s  -> index_logic'0 visited i = index_logic'1 s i)
-=======
     [%#span19] exists s : Seq.seq t . inv'2 s
     /\ produces'1 (C13Cloned_Cloned_Type.cloned_iter self) s (C13Cloned_Cloned_Type.cloned_iter o)
     /\ Seq.length visited = Seq.length s
     /\ (forall i : int . 0 <= i /\ i < Seq.length s  -> Seq.get visited i = Seq.get s i)
->>>>>>> 7087246d
   
   constant a  : Cloned'0.t_cloned i
   
-  constant ab  : Seq'0.t_seq t
+  constant ab  : Seq.seq t
   
   constant b  : Cloned'0.t_cloned i
   
-  constant bc  : Seq'0.t_seq t
+  constant bc  : Seq.seq t
   
   constant c  : Cloned'0.t_cloned i
   
-  function produces_trans [#"../13_cloned.rs" 46 4 46 90] (a : Cloned'0.t_cloned i) (ab : Seq'0.t_seq t) (b : Cloned'0.t_cloned i) (bc : Seq'0.t_seq t) (c : Cloned'0.t_cloned i) : ()
-    
-  
-  goal vc_produces_trans : ([%#s13_cloned4] inv'0 c)
-   -> ([%#s13_cloned3] inv'0 b)
+  function produces_trans [#"../13_cloned.rs" 46 4 46 90] (a : Cloned'0.t_cloned i) (ab : Seq.seq t) (b : Cloned'0.t_cloned i) (bc : Seq.seq t) (c : Cloned'0.t_cloned i) : ()
+    
+  
+  goal vc_produces_trans : ([%#s13_cloned6] inv'0 c)
+   -> ([%#s13_cloned5] inv'1 bc)
+   -> ([%#s13_cloned4] inv'0 b)
+   -> ([%#s13_cloned3] inv'1 ab)
    -> ([%#s13_cloned2] inv'0 a)
    -> ([%#s13_cloned1] produces'0 b bc c)
-   -> ([%#s13_cloned0] produces'0 a ab b)  -> ([%#s13_cloned5] produces'0 a (concat'0 ab bc) c)
+   -> ([%#s13_cloned0] produces'0 a ab b)  -> ([%#s13_cloned7] produces'0 a (Seq.(++) ab bc) c)
 end
 module Core_Option_Option_Type
   type t_option 't =
@@ -349,47 +290,6 @@
   
   let%span s13_cloned2 = "../13_cloned.rs" 52 26 52 35
   
-<<<<<<< HEAD
-  let%span span3 = "../../../../../creusot-contracts/src/logic/seq2.rs" 68 14 68 25
-  
-  let%span span4 = "../../../../../creusot-contracts/src/logic/seq2.rs" 16 14 16 36
-  
-  let%span span5 = "../../../../../creusot-contracts/src/logic/seq2.rs" 104 14 104 54
-  
-  let%span span6 = "../../../../../creusot-contracts/src/logic/seq2.rs" 105 4 106 62
-  
-  let%span span7 = "../common.rs" 18 15 18 32
-  
-  let%span span8 = "../common.rs" 19 15 19 32
-  
-  let%span span9 = "../common.rs" 21 22 21 23
-  
-  let%span span10 = "../common.rs" 21 52 21 53
-  
-  let%span span11 = "../common.rs" 21 82 21 83
-  
-  let%span span12 = "../common.rs" 20 14 20 42
-  
-  let%span span13 = "../common.rs" 15 21 15 25
-  
-  let%span span14 = "../common.rs" 14 14 14 45
-  
-  let%span span15 = "../13_cloned.rs" 29 8 33 9
-  
-  let%span span16 = "../../../../../creusot-contracts/src/logic/seq2.rs" 54 21 54 22
-  
-  let%span span17 = "../../../../../creusot-contracts/src/logic/seq2.rs" 52 14 52 31
-  
-  let%span span18 = "../../../../../creusot-contracts/src/logic/seq2.rs" 53 14 53 28
-  
-  let%span span19 = "../13_cloned.rs" 23 8 23 43
-  
-  let%span span20 = "" 0 0 0 0
-  
-  let%span span21 = "../../../../../creusot-contracts/src/std/option.rs" 104 16 104 59
-  
-  let%span span22 = "../../../../../creusot-contracts/src/std/option.rs" 29 0 140 1
-=======
   let%span span3 = "../../../../../creusot-contracts/src/invariant.rs" 8 8 8 12
   
   let%span span4 = "../common.rs" 18 15 18 32
@@ -431,28 +331,15 @@
   let%span span22 = "../common.rs" 23 14 26 5
   
   let%span span23 = "../common.rs" 27 26 27 44
->>>>>>> 7087246d
-  
-  let%span span23 = "" 0 0 0 0
-  
-<<<<<<< HEAD
-  let%span span24 = "../../../../../creusot-contracts/src/resolve.rs" 26 20 26 34
-=======
+  
+  use seq.Seq
+  
   predicate invariant'6 (self : Seq.seq t) =
     [%#span3] true
->>>>>>> 7087246d
-  
-  let%span span25 = "../common.rs" 27 17 27 21
-  
-  let%span span26 = "../common.rs" 23 14 26 5
-  
-  let%span span27 = "../common.rs" 27 26 27 44
-  
-  predicate invariant'6 (self : t)
-  
-  predicate inv'6 (_x : t)
-  
-  axiom inv'6 : forall x : t . inv'6 x = true
+  
+  predicate inv'6 (_x : Seq.seq t)
+  
+  axiom inv'6 : forall x : Seq.seq t . inv'6 x = true
   
   predicate invariant'5 (self : t)
   
@@ -469,20 +356,6 @@
   
   axiom inv'4 : forall x : Option'0.t_option t . inv'4 x = true
   
-  use prelude.prelude.Int
-  
-  use CreusotContracts_Logic_Seq2_Seq_Type as Seq'0
-  
-  function len'1 (self : Seq'0.t_seq t) : int
-  
-  axiom len'1_spec : forall self : Seq'0.t_seq t . [%#span3] len'1 self >= 0
-  
-  constant empty'0 : Seq'0.t_seq t
-  
-  function empty_len'1 (_1 : ()) : ()
-  
-  axiom empty_len'1_spec : forall _1 : () . [%#span4] len'1 (empty'0 : Seq'0.t_seq t) = 0
-  
   use prelude.prelude.Borrow
   
   predicate invariant'3 (self : borrowed i)
@@ -498,16 +371,6 @@
   
   axiom inv'2 : forall x : Option'0.t_option t . inv'2 x = true
   
-  function len'0 (self : Seq'0.t_seq t) : int
-  
-  axiom len'0_spec : forall self : Seq'0.t_seq t . [%#span3] len'0 self >= 0
-  
-  constant empty'1 : Seq'0.t_seq t
-  
-  function empty_len'0 (_1 : ()) : ()
-  
-  axiom empty_len'0_spec : forall _1 : () . [%#span4] len'0 (empty'1 : Seq'0.t_seq t) = 0
-  
   use C13Cloned_Cloned_Type as Cloned'0
   
   predicate invariant'1 (self : borrowed (Cloned'0.t_cloned i)) =
@@ -517,89 +380,57 @@
   
   axiom inv'1 : forall x : borrowed (Cloned'0.t_cloned i) . inv'1 x = true
   
-  function index_logic'1 (self : Seq'0.t_seq t) (_2 : int) : t
-  
-  function concat'0 (self : Seq'0.t_seq t) (other : Seq'0.t_seq t) : Seq'0.t_seq t
-  
-  axiom concat'0_spec : forall self : Seq'0.t_seq t, other : Seq'0.t_seq t . ([%#span6] forall i : int . 0 <= i
-  /\ i < len'1 (concat'0 self other)
-   -> index_logic'1 (concat'0 self other) i
-  = (if i < len'1 self then index_logic'1 self i else index_logic'1 other (i - len'1 self)))
-  && ([%#span5] len'1 (concat'0 self other) = len'1 self + len'1 other)
+  use seq.Seq
   
   predicate inv'0 (_x : i)
   
-<<<<<<< HEAD
-  predicate produces'1 [#"../common.rs" 8 4 8 65] (self : i) (visited : Seq'0.t_seq t) (o : i)
-  
-  function produces_trans'0 [#"../common.rs" 21 4 21 91] (a : i) (ab : Seq'0.t_seq t) (b : i) (bc : Seq'0.t_seq t) (c : i) : ()
-    
-=======
+  predicate produces'1 [#"../common.rs" 8 4 8 65] (self : i) (visited : Seq.seq t) (o : i)
+  
+  function produces_trans'0 [#"../common.rs" 21 4 21 91] (a : i) (ab : Seq.seq t) (b : i) (bc : Seq.seq t) (c : i) : ()
+  
   axiom produces_trans'0_spec : forall a : i, ab : Seq.seq t, b : i, bc : Seq.seq t, c : i . ([%#span4] produces'1 a ab b)
    -> ([%#span5] produces'1 b bc c)
    -> ([%#span6] inv'0 a)
    -> ([%#span7] inv'6 ab)
    -> ([%#span8] inv'0 b)
    -> ([%#span9] inv'6 bc)  -> ([%#span10] inv'0 c)  -> ([%#span11] produces'1 a (Seq.(++) ab bc) c)
->>>>>>> 7087246d
-  
-  axiom produces_trans'0_spec : forall a : i, ab : Seq'0.t_seq t, b : i, bc : Seq'0.t_seq t, c : i . ([%#span7] produces'1 a ab b)
-   -> ([%#span8] produces'1 b bc c)
-   -> ([%#span9] inv'0 a)
-   -> ([%#span10] inv'0 b)  -> ([%#span11] inv'0 c)  -> ([%#span12] produces'1 a (concat'0 ab bc) c)
+  
+  use seq.Seq
   
   function produces_refl'0 [#"../common.rs" 15 4 15 27] (self : i) : ()
   
-<<<<<<< HEAD
-  axiom produces_refl'0_spec : forall self : i . ([%#span13] inv'0 self)
-   -> ([%#span14] produces'1 self (empty'0 : Seq'0.t_seq t) self)
-=======
   axiom produces_refl'0_spec : forall self : i . ([%#span12] inv'0 self)
    -> ([%#span13] produces'1 self (Seq.empty  : Seq.seq t) self)
->>>>>>> 7087246d
   
   predicate invariant'0 (self : i)
   
   axiom inv'0 : forall x : i . inv'0 x = true
   
-  function index_logic'0 (self : Seq'0.t_seq t) (_2 : int) : t
+  use seq.Seq
+  
+  use seq.Seq
+  
+  use prelude.prelude.Int
+  
+  use seq.Seq
+  
+  use seq.Seq
   
   use C13Cloned_Cloned_Type as C13Cloned_Cloned_Type
   
-  predicate produces'0 [#"../13_cloned.rs" 28 4 28 64] (self : Cloned'0.t_cloned i) (visited : Seq'0.t_seq t) (o : Cloned'0.t_cloned i)
+  predicate produces'0 [#"../13_cloned.rs" 28 4 28 64] (self : Cloned'0.t_cloned i) (visited : Seq.seq t) (o : Cloned'0.t_cloned i)
     
    =
-<<<<<<< HEAD
-    [%#span15] exists s : Seq'0.t_seq t . produces'1 (C13Cloned_Cloned_Type.cloned_iter self) s (C13Cloned_Cloned_Type.cloned_iter o)
-    /\ len'0 visited = len'1 s
-    /\ (forall i : int . 0 <= i /\ i < len'1 s  -> index_logic'0 visited i = index_logic'1 s i)
-=======
     [%#span14] exists s : Seq.seq t . inv'6 s
     /\ produces'1 (C13Cloned_Cloned_Type.cloned_iter self) s (C13Cloned_Cloned_Type.cloned_iter o)
     /\ Seq.length visited = Seq.length s
     /\ (forall i : int . 0 <= i /\ i < Seq.length s  -> Seq.get visited i = Seq.get s i)
->>>>>>> 7087246d
-  
-  function singleton'0 (v : t) : Seq'0.t_seq t
-  
-  axiom singleton'0_spec : forall v : t . ([%#span16] inv'6 v)
-   -> ([%#span18] index_logic'0 (singleton'0 v) 0 = v) && ([%#span17] len'0 (singleton'0 v) = 1)
+  
+  use seq.Seq
   
   predicate completed'1 [#"../common.rs" 11 4 11 36] (self : borrowed i)
   
   predicate completed'0 [#"../13_cloned.rs" 22 4 22 35] (self : borrowed (Cloned'0.t_cloned i)) =
-<<<<<<< HEAD
-    [%#span19] completed'1 (Borrow.borrow_logic (C13Cloned_Cloned_Type.cloned_iter ( * self)) (C13Cloned_Cloned_Type.cloned_iter ( ^ self)) (Borrow.inherit_id (Borrow.get_id self) 1))
-  
-  use prelude.prelude.Intrinsic
-  
-  let rec cloned'0 (self:Option'0.t_option t) (return'  (ret:Option'0.t_option t))= {[@expl:precondition] [%#span20] inv'4 self}
-    any
-    [ return' (result:Option'0.t_option t)-> {[%#span23] inv'2 result}
-      {[%#span22] self = Option'0.C_None
-      \/ (exists t : t . inv'5 t /\ self = Option'0.C_Some t /\ result = Option'0.C_Some t)}
-      {[%#span21] self = Option'0.C_None  -> result = Option'0.C_None}
-=======
     [%#span15] completed'1 (Borrow.borrow_logic (C13Cloned_Cloned_Type.cloned_iter self.current) (C13Cloned_Cloned_Type.cloned_iter self.final) (Borrow.inherit_id (Borrow.get_id self) 1))
   
   use prelude.prelude.Intrinsic
@@ -610,37 +441,20 @@
       {[%#span18] self = Option'0.C_None
       \/ (exists t : t . inv'5 t /\ self = Option'0.C_Some t /\ result = Option'0.C_Some t)}
       {[%#span17] self = Option'0.C_None  -> result = Option'0.C_None}
->>>>>>> 7087246d
       (! return' {result}) ]
     
   
   predicate resolve'0 (self : borrowed (Cloned'0.t_cloned i)) =
-<<<<<<< HEAD
-    [%#span24]  ^ self =  * self
-  
-  function singleton'1 (v : t) : Seq'0.t_seq t
-=======
     [%#span20] self.final = self.current
->>>>>>> 7087246d
-  
-  axiom singleton'1_spec : forall v : t . ([%#span16] inv'5 v)
-   -> ([%#span18] index_logic'1 (singleton'1 v) 0 = v) && ([%#span17] len'1 (singleton'1 v) = 1)
-  
-<<<<<<< HEAD
-  let rec next'0 (self:borrowed i) (return'  (ret:Option'0.t_option t))= {[@expl:precondition] [%#span25] inv'3 self}
-    any
-    [ return' (result:Option'0.t_option t)-> {[%#span27] inv'4 result}
-      {[%#span26] match result with
-        | Option'0.C_None -> completed'1 self
-        | Option'0.C_Some v -> produces'1 ( * self) (singleton'1 v) ( ^ self)
-=======
+  
+  use seq.Seq
+  
   let rec next'0 (self:borrowed i) (return'  (ret:Option'0.t_option t))= {[@expl:precondition] [%#span21] inv'3 self}
     any
     [ return' (result:Option'0.t_option t)-> {[%#span23] inv'4 result}
       {[%#span22] match result with
         | Option'0.C_None -> completed'1 self
         | Option'0.C_Some v -> produces'1 self.current (Seq.singleton v) self.final
->>>>>>> 7087246d
         end}
       (! return' {result}) ]
     
@@ -675,11 +489,7 @@
     [ return' (result:Option'0.t_option t)-> {[@expl:postcondition] [%#s13_cloned2] inv'2 result}
       {[@expl:postcondition] [%#s13_cloned1] match result with
         | Option'0.C_None -> completed'0 self
-<<<<<<< HEAD
-        | Option'0.C_Some v -> produces'0 ( * self) (singleton'0 v) ( ^ self)
-=======
         | Option'0.C_Some v -> produces'0 self.current (Seq.singleton v) self.final
->>>>>>> 7087246d
         end}
       (! return' {result}) ]
     
@@ -695,60 +505,33 @@
   
   let%span s13_cloned2 = "../13_cloned.rs" 46 4 46 90
   
-<<<<<<< HEAD
-  let%span span3 = "../../../../../creusot-contracts/src/logic/seq2.rs" 68 14 68 25
-  
-  let%span span4 = "../../../../../creusot-contracts/src/logic/seq2.rs" 54 21 54 22
-=======
   let%span span3 = "../../../../../creusot-contracts/src/invariant.rs" 8 8 8 12
   
   let%span span4 = "../13_cloned.rs" 23 8 23 43
   
   let%span span5 = "../13_cloned.rs" 29 8 33 9
->>>>>>> 7087246d
-  
-  let%span span5 = "../../../../../creusot-contracts/src/logic/seq2.rs" 52 14 52 31
-  
-<<<<<<< HEAD
-  let%span span6 = "../../../../../creusot-contracts/src/logic/seq2.rs" 53 14 53 28
-=======
+  
+  use seq.Seq
+  
   predicate invariant'4 (self : Seq.seq t) =
     [%#span3] true
->>>>>>> 7087246d
-  
-  let%span span7 = "../13_cloned.rs" 23 8 23 43
-  
-  let%span span8 = "../../../../../creusot-contracts/src/logic/seq2.rs" 104 14 104 54
-  
-<<<<<<< HEAD
-  let%span span9 = "../../../../../creusot-contracts/src/logic/seq2.rs" 105 4 106 62
-  
-  let%span span10 = "../13_cloned.rs" 29 8 33 9
-  
-  predicate invariant'3 (self : t)
-  
-  predicate inv'3 (_x : t)
-  
-  axiom inv'3 : forall x : t . inv'3 x = true
+  
+  predicate inv'4 (_x : Seq.seq t)
+  
+  axiom inv'4 : forall x : Seq.seq t . inv'4 x = true
+  
+  predicate invariant'3 (self : Seq.seq t) =
+    [%#span3] true
+  
+  predicate inv'3 (_x : Seq.seq t)
+  
+  axiom inv'3 : forall x : Seq.seq t . inv'3 x = true
   
   use Core_Option_Option_Type as Option'0
   
-  predicate invariant'2 (self : Option'0.t_option t)
-  
-=======
-  predicate invariant'3 (self : Seq.seq t) =
-    [%#span3] true
-  
-  predicate inv'3 (_x : Seq.seq t)
-  
-  axiom inv'3 : forall x : Seq.seq t . inv'3 x = true
-  
-  use Core_Option_Option_Type as Option'0
-  
   predicate invariant'2 (self : Option'0.t_option t) =
     [%#span3] true
   
->>>>>>> 7087246d
   predicate inv'2 (_x : Option'0.t_option t)
   
   axiom inv'2 : forall x : Option'0.t_option t . inv'2 x = true
@@ -757,12 +540,8 @@
   
   use prelude.prelude.Borrow
   
-<<<<<<< HEAD
-  predicate invariant'1 (self : borrowed (Cloned'0.t_cloned i))
-=======
   predicate invariant'1 (self : borrowed (Cloned'0.t_cloned i)) =
     [%#span3] true
->>>>>>> 7087246d
   
   predicate inv'1 (_x : borrowed (Cloned'0.t_cloned i))
   
@@ -775,106 +554,57 @@
   
   axiom inv'0 : forall x : Cloned'0.t_cloned i . inv'0 x = true
   
+  use seq.Seq
+  
+  use seq.Seq
+  
+  predicate completed'1 [#"../common.rs" 11 4 11 36] (self : borrowed i)
+  
+  use C13Cloned_Cloned_Type as C13Cloned_Cloned_Type
+  
+  predicate completed'0 [#"../13_cloned.rs" 22 4 22 35] (self : borrowed (Cloned'0.t_cloned i)) =
+    [%#span4] completed'1 (Borrow.borrow_logic (C13Cloned_Cloned_Type.cloned_iter self.current) (C13Cloned_Cloned_Type.cloned_iter self.final) (Borrow.inherit_id (Borrow.get_id self) 1))
+  
+  use seq.Seq
+  
+  use seq.Seq
+  
+  use seq.Seq
+  
   use prelude.prelude.Int
   
-  use CreusotContracts_Logic_Seq2_Seq_Type as Seq'0
-  
-  function index_logic'0 (self : Seq'0.t_seq t) (_2 : int) : t
-  
-  function len'0 (self : Seq'0.t_seq t) : int
-  
-  axiom len'0_spec : forall self : Seq'0.t_seq t . [%#span3] len'0 self >= 0
-  
-  function singleton'0 (v : t) : Seq'0.t_seq t
-  
-  axiom singleton'0_spec : forall v : t . ([%#span4] inv'3 v)
-   -> ([%#span6] index_logic'0 (singleton'0 v) 0 = v) && ([%#span5] len'0 (singleton'0 v) = 1)
-  
-  use seq.Seq
-  
-  predicate completed'1 [#"../common.rs" 11 4 11 36] (self : borrowed i)
-  
-  use C13Cloned_Cloned_Type as C13Cloned_Cloned_Type
-  
-  predicate completed'0 [#"../13_cloned.rs" 22 4 22 35] (self : borrowed (Cloned'0.t_cloned i)) =
-<<<<<<< HEAD
-    [%#span7] completed'1 (Borrow.borrow_logic (C13Cloned_Cloned_Type.cloned_iter ( * self)) (C13Cloned_Cloned_Type.cloned_iter ( ^ self)) (Borrow.inherit_id (Borrow.get_id self) 1))
-  
-  constant empty'0 : Seq'0.t_seq t
-  
-  constant empty'0 : Seq'0.t_seq t
-=======
-    [%#span4] completed'1 (Borrow.borrow_logic (C13Cloned_Cloned_Type.cloned_iter self.current) (C13Cloned_Cloned_Type.cloned_iter self.final) (Borrow.inherit_id (Borrow.get_id self) 1))
->>>>>>> 7087246d
-  
-  function concat'0 (self : Seq'0.t_seq t) (other : Seq'0.t_seq t) : Seq'0.t_seq t
-  
-  axiom concat'0_spec : forall self : Seq'0.t_seq t, other : Seq'0.t_seq t . ([%#span9] forall i : int . 0 <= i
-  /\ i < len'0 (concat'0 self other)
-   -> index_logic'0 (concat'0 self other) i
-  = (if i < len'0 self then index_logic'0 self i else index_logic'0 other (i - len'0 self)))
-  && ([%#span8] len'0 (concat'0 self other) = len'0 self + len'0 other)
-  
-  function index_logic'1 (self : Seq'0.t_seq t) (_2 : int) : t
-  
-  function len'1 (self : Seq'0.t_seq t) : int
-  
-  axiom len'1_spec : forall self : Seq'0.t_seq t . [%#span3] len'1 self >= 0
-  
-  predicate produces'1 [#"../common.rs" 8 4 8 65] (self : i) (visited : Seq'0.t_seq t) (o : i)
-  
-  predicate produces'0 [#"../13_cloned.rs" 28 4 28 64] (self : Cloned'0.t_cloned i) (visited : Seq'0.t_seq t) (o : Cloned'0.t_cloned i)
+  use seq.Seq
+  
+  use seq.Seq
+  
+  predicate produces'1 [#"../common.rs" 8 4 8 65] (self : i) (visited : Seq.seq t) (o : i)
+  
+  predicate produces'0 [#"../13_cloned.rs" 28 4 28 64] (self : Cloned'0.t_cloned i) (visited : Seq.seq t) (o : Cloned'0.t_cloned i)
     
    =
-<<<<<<< HEAD
-    [%#span10] exists s : Seq'0.t_seq t . produces'1 (C13Cloned_Cloned_Type.cloned_iter self) s (C13Cloned_Cloned_Type.cloned_iter o)
-    /\ len'0 visited = len'1 s
-    /\ (forall i : int . 0 <= i /\ i < len'1 s  -> index_logic'0 visited i = index_logic'1 s i)
-  
-  goal produces_trans_refn : [%#s13_cloned0] forall a : Cloned'0.t_cloned i . forall ab : Seq'0.t_seq t . forall b : Cloned'0.t_cloned i . forall bc : Seq'0.t_seq t . forall c : Cloned'0.t_cloned i . inv'0 c
-  /\ inv'0 b /\ inv'0 a /\ produces'0 b bc c /\ produces'0 a ab b
-   -> inv'0 c
-  /\ inv'0 b
-  /\ inv'0 a
-  /\ produces'0 b bc c
-  /\ produces'0 a ab b /\ (forall result : () . produces'0 a (concat'0 ab bc) c  -> produces'0 a (concat'0 ab bc) c)
-=======
     [%#span5] exists s : Seq.seq t . inv'4 s
     /\ produces'1 (C13Cloned_Cloned_Type.cloned_iter self) s (C13Cloned_Cloned_Type.cloned_iter o)
     /\ Seq.length visited = Seq.length s
     /\ (forall i : int . 0 <= i /\ i < Seq.length s  -> Seq.get visited i = Seq.get s i)
   
   use seq.Seq
->>>>>>> 7087246d
   
   goal produces_refl_refn : [%#s13_cloned0] forall self : Cloned'0.t_cloned i . inv'0 self
    -> inv'0 self
-  /\ (forall result : () . produces'0 self (empty'0 : Seq'0.t_seq t) self
-   -> produces'0 self (empty'1 : Seq'0.t_seq t) self)
-  
-<<<<<<< HEAD
-  goal next_refn : [%#s13_cloned2] forall self : borrowed (Cloned'0.t_cloned i) . inv'1 self
-=======
+  /\ (forall result : () . produces'0 self (Seq.empty  : Seq.seq t) self
+   -> produces'0 self (Seq.empty  : Seq.seq t) self)
+  
   goal next_refn : [%#s13_cloned1] forall self : borrowed (Cloned'0.t_cloned i) . inv'1 self
->>>>>>> 7087246d
    -> inv'1 self
   /\ (forall result : Option'0.t_option t . inv'2 result
   /\ match result with
     | Option'0.C_None -> completed'0 self
-<<<<<<< HEAD
-    | Option'0.C_Some v -> produces'0 ( * self) (singleton'0 v) ( ^ self)
-=======
     | Option'0.C_Some v -> produces'0 self.current (Seq.singleton v) self.final
->>>>>>> 7087246d
     end
    -> inv'2 result
   /\ match result with
     | Option'0.C_None -> completed'0 self
-<<<<<<< HEAD
-    | Option'0.C_Some v -> produces'0 ( * self) (singleton'0 v) ( ^ self)
-=======
     | Option'0.C_Some v -> produces'0 self.current (Seq.singleton v) self.final
->>>>>>> 7087246d
     end)
   
   goal produces_trans_refn : [%#s13_cloned2] forall a : Cloned'0.t_cloned i . forall ab : Seq.seq t . forall b : Cloned'0.t_cloned i . forall bc : Seq.seq t . forall c : Cloned'0.t_cloned i . inv'0 c
