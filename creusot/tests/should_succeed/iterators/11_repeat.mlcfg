--- conflicted
+++ resolved
@@ -154,11 +154,7 @@
     ensures { result = completed0 self }
     
   predicate resolve0 (self : borrowed (C11Repeat_Repeat_Type.t_repeat a)) =
-<<<<<<< HEAD
-    [#"../../../../../creusot-contracts/src/resolve.rs" 27 20 27 34]  ^ self =  * self
-=======
     [#"../../../../../creusot-contracts/src/resolve.rs" 26 20 26 34]  ^ self =  * self
->>>>>>> c22743fa
   val resolve0 (self : borrowed (C11Repeat_Repeat_Type.t_repeat a)) : bool
     ensures { result = resolve0 self }
     
