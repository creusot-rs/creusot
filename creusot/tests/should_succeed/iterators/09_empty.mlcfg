
module Core_Marker_PhantomData_Type
  type t_phantomdata 't =
    | C_PhantomData
    
end
module C09Empty_Empty_Type
  use Core_Marker_PhantomData_Type as Core_Marker_PhantomData_Type
  type t_empty 't =
    | C_Empty (Core_Marker_PhantomData_Type.t_phantomdata 't)
    
end
module C09Empty_Impl0_ProducesRefl_Impl
  type t
  use C09Empty_Empty_Type as C09Empty_Empty_Type
  use seq.Seq
  use seq.Seq
  predicate produces0 [#"../09_empty.rs" 21 4 21 64] (self : C09Empty_Empty_Type.t_empty t) (visited : Seq.seq t) (o : C09Empty_Empty_Type.t_empty t)
    
   =
    [#"../09_empty.rs" 22 20 22 54] visited = Seq.empty  /\ self = o
  val produces0 [#"../09_empty.rs" 21 4 21 64] (self : C09Empty_Empty_Type.t_empty t) (visited : Seq.seq t) (o : C09Empty_Empty_Type.t_empty t) : bool
    ensures { result = produces0 self visited o }
    
  constant self  : C09Empty_Empty_Type.t_empty t
  function produces_refl [#"../09_empty.rs" 28 4 28 26] (self : C09Empty_Empty_Type.t_empty t) : ()
  goal vc_produces_refl : [#"../09_empty.rs" 27 14 27 45] produces0 self (Seq.empty ) self
end
module C09Empty_Impl0_ProducesTrans_Impl
  type t
  use seq.Seq
  predicate invariant0 (self : Seq.seq t)
  val invariant0 (self : Seq.seq t) : bool
    ensures { result = invariant0 self }
    
  predicate inv0 (_x : Seq.seq t)
  val inv0 (_x : Seq.seq t) : bool
    ensures { result = inv0 _x }
    
  axiom inv0 : forall x : Seq.seq t . inv0 x = true
  use C09Empty_Empty_Type as C09Empty_Empty_Type
  use seq.Seq
  use seq.Seq
  predicate produces0 [#"../09_empty.rs" 21 4 21 64] (self : C09Empty_Empty_Type.t_empty t) (visited : Seq.seq t) (o : C09Empty_Empty_Type.t_empty t)
    
   =
    [#"../09_empty.rs" 22 20 22 54] visited = Seq.empty  /\ self = o
  val produces0 [#"../09_empty.rs" 21 4 21 64] (self : C09Empty_Empty_Type.t_empty t) (visited : Seq.seq t) (o : C09Empty_Empty_Type.t_empty t) : bool
    ensures { result = produces0 self visited o }
    
  constant a  : C09Empty_Empty_Type.t_empty t
  constant ab  : Seq.seq t
  constant b  : C09Empty_Empty_Type.t_empty t
  constant bc  : Seq.seq t
  constant c  : C09Empty_Empty_Type.t_empty t
  function produces_trans [#"../09_empty.rs" 35 4 35 90] (a : C09Empty_Empty_Type.t_empty t) (ab : Seq.seq t) (b : C09Empty_Empty_Type.t_empty t) (bc : Seq.seq t) (c : C09Empty_Empty_Type.t_empty t) : ()
    
  goal vc_produces_trans : ([#"../09_empty.rs" 35 61 35 63] inv0 bc)
   -> ([#"../09_empty.rs" 35 31 35 33] inv0 ab)
   -> ([#"../09_empty.rs" 33 15 33 32] produces0 b bc c)
   -> ([#"../09_empty.rs" 32 15 32 32] produces0 a ab b)
   -> ([#"../09_empty.rs" 34 14 34 42] produces0 a (Seq.(++) ab bc) c)
end
module Core_Option_Option_Type
  type t_option 't =
    | C_None
    | C_Some 't
    
end
module C09Empty_Impl0_Next
  type t
  use Core_Option_Option_Type as Core_Option_Option_Type
  predicate invariant0 (self : Core_Option_Option_Type.t_option t)
  val invariant0 (self : Core_Option_Option_Type.t_option t) : bool
    ensures { result = invariant0 self }
    
  predicate inv0 (_x : Core_Option_Option_Type.t_option t)
  val inv0 (_x : Core_Option_Option_Type.t_option t) : bool
    ensures { result = inv0 _x }
    
  axiom inv0 : forall x : Core_Option_Option_Type.t_option t . inv0 x = true
  use seq.Seq
  use seq.Seq
  use C09Empty_Empty_Type as C09Empty_Empty_Type
  predicate produces0 [#"../09_empty.rs" 21 4 21 64] (self : C09Empty_Empty_Type.t_empty t) (visited : Seq.seq t) (o : C09Empty_Empty_Type.t_empty t)
    
   =
    [#"../09_empty.rs" 22 20 22 54] visited = Seq.empty  /\ self = o
  val produces0 [#"../09_empty.rs" 21 4 21 64] (self : C09Empty_Empty_Type.t_empty t) (visited : Seq.seq t) (o : C09Empty_Empty_Type.t_empty t) : bool
    ensures { result = produces0 self visited o }
    
  use seq.Seq
  use prelude.Borrow
  predicate resolve0 (self : borrowed (C09Empty_Empty_Type.t_empty t)) =
    [#"../../../../../creusot-contracts/src/resolve.rs" 27 20 27 34]  ^ self =  * self
  val resolve0 (self : borrowed (C09Empty_Empty_Type.t_empty t)) : bool
    ensures { result = resolve0 self }
    
  predicate completed0 [#"../09_empty.rs" 15 4 15 35] (self : borrowed (C09Empty_Empty_Type.t_empty t)) =
    [#"../09_empty.rs" 16 20 16 34] resolve0 self
  val completed0 [#"../09_empty.rs" 15 4 15 35] (self : borrowed (C09Empty_Empty_Type.t_empty t)) : bool
    ensures { result = completed0 self }
    
  let rec cfg next [#"../09_empty.rs" 41 4 41 35] [@cfg:stackify] [@cfg:subregion_analysis] (self : borrowed (C09Empty_Empty_Type.t_empty t)) : Core_Option_Option_Type.t_option t
    ensures { [#"../09_empty.rs" 37 14 40 5] match result with
      | Core_Option_Option_Type.C_None -> completed0 self
      | Core_Option_Option_Type.C_Some v -> produces0 ( * self) (Seq.singleton v) ( ^ self)
      end }
    ensures { [#"../09_empty.rs" 41 26 41 35] inv0 result }
    
   = [@vc:do_not_keep_trace] [@vc:sp]
  var _0 : Core_Option_Option_Type.t_option t;
  var self : borrowed (C09Empty_Empty_Type.t_empty t) = self;
  {
    goto BB0
  }
  BB0 {
    assume { resolve0 self };
    [#"../09_empty.rs" 42 8 42 12] _0 <- Core_Option_Option_Type.C_None;
    return _0
  }
  
end
module C09Empty_Impl0
  type t
  use seq.Seq
  predicate invariant3 (self : Seq.seq t)
  val invariant3 (self : Seq.seq t) : bool
    ensures { result = invariant3 self }
    
  predicate inv3 (_x : Seq.seq t)
  val inv3 (_x : Seq.seq t) : bool
    ensures { result = inv3 _x }
    
  axiom inv3 : forall x : Seq.seq t . inv3 x = true
  use Core_Option_Option_Type as Core_Option_Option_Type
  predicate invariant2 (self : Core_Option_Option_Type.t_option t)
  val invariant2 (self : Core_Option_Option_Type.t_option t) : bool
    ensures { result = invariant2 self }
    
  predicate inv2 (_x : Core_Option_Option_Type.t_option t)
  val inv2 (_x : Core_Option_Option_Type.t_option t) : bool
    ensures { result = inv2 _x }
    
  axiom inv2 : forall x : Core_Option_Option_Type.t_option t . inv2 x = true
  use C09Empty_Empty_Type as C09Empty_Empty_Type
  use prelude.Borrow
  predicate invariant1 (self : borrowed (C09Empty_Empty_Type.t_empty t))
  val invariant1 (self : borrowed (C09Empty_Empty_Type.t_empty t)) : bool
    ensures { result = invariant1 self }
    
  predicate inv1 (_x : borrowed (C09Empty_Empty_Type.t_empty t))
  val inv1 (_x : borrowed (C09Empty_Empty_Type.t_empty t)) : bool
    ensures { result = inv1 _x }
    
  axiom inv1 : forall x : borrowed (C09Empty_Empty_Type.t_empty t) . inv1 x = true
  predicate invariant0 (self : C09Empty_Empty_Type.t_empty t)
  val invariant0 (self : C09Empty_Empty_Type.t_empty t) : bool
    ensures { result = invariant0 self }
    
  predicate inv0 (_x : C09Empty_Empty_Type.t_empty t)
  val inv0 (_x : C09Empty_Empty_Type.t_empty t) : bool
    ensures { result = inv0 _x }
    
  axiom inv0 : forall x : C09Empty_Empty_Type.t_empty t . inv0 x = true
  use seq.Seq
  use seq.Seq
  predicate resolve0 (self : borrowed (C09Empty_Empty_Type.t_empty t)) =
    [#"../../../../../creusot-contracts/src/resolve.rs" 27 20 27 34]  ^ self =  * self
  val resolve0 (self : borrowed (C09Empty_Empty_Type.t_empty t)) : bool
    ensures { result = resolve0 self }
    
  predicate completed0 [#"../09_empty.rs" 15 4 15 35] (self : borrowed (C09Empty_Empty_Type.t_empty t)) =
    [#"../09_empty.rs" 16 20 16 34] resolve0 self
  val completed0 [#"../09_empty.rs" 15 4 15 35] (self : borrowed (C09Empty_Empty_Type.t_empty t)) : bool
    ensures { result = completed0 self }
    
  use seq.Seq
  use seq.Seq
  predicate produces0 [#"../09_empty.rs" 21 4 21 64] (self : C09Empty_Empty_Type.t_empty t) (visited : Seq.seq t) (o : C09Empty_Empty_Type.t_empty t)
    
   =
    [#"../09_empty.rs" 22 20 22 54] visited = Seq.empty  /\ self = o
  val produces0 [#"../09_empty.rs" 21 4 21 64] (self : C09Empty_Empty_Type.t_empty t) (visited : Seq.seq t) (o : C09Empty_Empty_Type.t_empty t) : bool
    ensures { result = produces0 self visited o }
    
<<<<<<< HEAD
  goal produces_refl_refn : [#"../09_empty.rs" 28 4 28 26] forall self : C09Empty_Empty_Type.t_empty t . inv0 self -> (forall result : () . produces0 self (Seq.empty ) self -> produces0 self (Seq.empty ) self)
  goal produces_trans_refn : [#"../09_empty.rs" 35 4 35 90] forall a : C09Empty_Empty_Type.t_empty t . forall ab : Seq.seq t . forall b : C09Empty_Empty_Type.t_empty t . forall bc : Seq.seq t . forall c : C09Empty_Empty_Type.t_empty t . inv0 c /\ inv1 bc /\ inv0 b /\ inv1 ab /\ inv0 a /\ produces0 b bc c /\ produces0 a ab b -> inv1 bc /\ inv1 ab /\ produces0 b bc c /\ produces0 a ab b /\ (forall result : () . produces0 a (Seq.(++) ab bc) c -> produces0 a (Seq.(++) ab bc) c)
  goal next_refn : [#"../09_empty.rs" 41 4 41 35] forall self : borrowed (C09Empty_Empty_Type.t_empty t) . inv2 self -> (forall result : Core_Option_Option_Type.t_option t . inv3 result /\ match result with
=======
  goal produces_refl_refn : [#"../09_empty.rs" 28 4 28 26] forall self : C09Empty_Empty_Type.t_empty t . inv0 self
   -> (forall result : () . produces0 self (Seq.empty ) self  -> produces0 self (Seq.empty ) self)
  goal next_refn : [#"../09_empty.rs" 41 4 41 35] forall self : borrowed (C09Empty_Empty_Type.t_empty t) . inv1 self
   -> (forall result : Core_Option_Option_Type.t_option t . inv2 result /\ match result with
>>>>>>> f5731f73
    | Core_Option_Option_Type.C_None -> completed0 self
    | Core_Option_Option_Type.C_Some v -> produces0 ( * self) (Seq.singleton v) ( ^ self)
    end
   -> inv2 result /\ match result with
    | Core_Option_Option_Type.C_None -> completed0 self
    | Core_Option_Option_Type.C_Some v -> produces0 ( * self) (Seq.singleton v) ( ^ self)
    end)
  goal produces_trans_refn : [#"../09_empty.rs" 35 4 35 90] forall a : C09Empty_Empty_Type.t_empty t . forall ab : Seq.seq t . forall b : C09Empty_Empty_Type.t_empty t . forall bc : Seq.seq t . forall c : C09Empty_Empty_Type.t_empty t . inv0 c /\ inv3 bc /\ inv0 b /\ inv3 ab /\ inv0 a /\ produces0 b bc c /\ produces0 a ab b
   -> inv3 bc /\ inv3 ab /\ produces0 b bc c /\ produces0 a ab b /\ (forall result : () . produces0 a (Seq.(++) ab bc) c
   -> produces0 a (Seq.(++) ab bc) c)
end<|MERGE_RESOLUTION|>--- conflicted
+++ resolved
@@ -92,7 +92,7 @@
   use seq.Seq
   use prelude.Borrow
   predicate resolve0 (self : borrowed (C09Empty_Empty_Type.t_empty t)) =
-    [#"../../../../../creusot-contracts/src/resolve.rs" 27 20 27 34]  ^ self =  * self
+    [#"../../../../../creusot-contracts/src/resolve.rs" 25 20 25 34]  ^ self =  * self
   val resolve0 (self : borrowed (C09Empty_Empty_Type.t_empty t)) : bool
     ensures { result = resolve0 self }
     
@@ -166,7 +166,7 @@
   use seq.Seq
   use seq.Seq
   predicate resolve0 (self : borrowed (C09Empty_Empty_Type.t_empty t)) =
-    [#"../../../../../creusot-contracts/src/resolve.rs" 27 20 27 34]  ^ self =  * self
+    [#"../../../../../creusot-contracts/src/resolve.rs" 25 20 25 34]  ^ self =  * self
   val resolve0 (self : borrowed (C09Empty_Empty_Type.t_empty t)) : bool
     ensures { result = resolve0 self }
     
@@ -184,16 +184,10 @@
   val produces0 [#"../09_empty.rs" 21 4 21 64] (self : C09Empty_Empty_Type.t_empty t) (visited : Seq.seq t) (o : C09Empty_Empty_Type.t_empty t) : bool
     ensures { result = produces0 self visited o }
     
-<<<<<<< HEAD
-  goal produces_refl_refn : [#"../09_empty.rs" 28 4 28 26] forall self : C09Empty_Empty_Type.t_empty t . inv0 self -> (forall result : () . produces0 self (Seq.empty ) self -> produces0 self (Seq.empty ) self)
-  goal produces_trans_refn : [#"../09_empty.rs" 35 4 35 90] forall a : C09Empty_Empty_Type.t_empty t . forall ab : Seq.seq t . forall b : C09Empty_Empty_Type.t_empty t . forall bc : Seq.seq t . forall c : C09Empty_Empty_Type.t_empty t . inv0 c /\ inv1 bc /\ inv0 b /\ inv1 ab /\ inv0 a /\ produces0 b bc c /\ produces0 a ab b -> inv1 bc /\ inv1 ab /\ produces0 b bc c /\ produces0 a ab b /\ (forall result : () . produces0 a (Seq.(++) ab bc) c -> produces0 a (Seq.(++) ab bc) c)
-  goal next_refn : [#"../09_empty.rs" 41 4 41 35] forall self : borrowed (C09Empty_Empty_Type.t_empty t) . inv2 self -> (forall result : Core_Option_Option_Type.t_option t . inv3 result /\ match result with
-=======
   goal produces_refl_refn : [#"../09_empty.rs" 28 4 28 26] forall self : C09Empty_Empty_Type.t_empty t . inv0 self
    -> (forall result : () . produces0 self (Seq.empty ) self  -> produces0 self (Seq.empty ) self)
   goal next_refn : [#"../09_empty.rs" 41 4 41 35] forall self : borrowed (C09Empty_Empty_Type.t_empty t) . inv1 self
    -> (forall result : Core_Option_Option_Type.t_option t . inv2 result /\ match result with
->>>>>>> f5731f73
     | Core_Option_Option_Type.C_None -> completed0 self
     | Core_Option_Option_Type.C_Some v -> produces0 ( * self) (Seq.singleton v) ( ^ self)
     end
