
module Core_Marker_PhantomData_Type
  type t_phantomdata 't =
    | C_PhantomData
    
end
module C09Empty_Empty_Type
  use Core_Marker_PhantomData_Type as Core_Marker_PhantomData_Type
  type t_empty 't =
    | C_Empty (Core_Marker_PhantomData_Type.t_phantomdata 't)
    
end
module C09Empty_Impl0_ProducesRefl_Impl
  type t
  use C09Empty_Empty_Type as C09Empty_Empty_Type
  use seq.Seq
  use seq.Seq
  predicate produces0 [#"../09_empty.rs" 21 4 21 64] (self : C09Empty_Empty_Type.t_empty t) (visited : Seq.seq t) (o : C09Empty_Empty_Type.t_empty t)
    
   =
    [#"../09_empty.rs" 22 20 22 54] visited = Seq.empty  /\ self = o
  val produces0 [#"../09_empty.rs" 21 4 21 64] (self : C09Empty_Empty_Type.t_empty t) (visited : Seq.seq t) (o : C09Empty_Empty_Type.t_empty t) : bool
    ensures { result = produces0 self visited o }
    
  let rec ghost function produces_refl [#"../09_empty.rs" 28 4 28 29] (a : C09Empty_Empty_Type.t_empty t) : ()
    ensures { [#"../09_empty.rs" 27 14 27 39] produces0 a (Seq.empty ) a }
    
   = [@vc:do_not_keep_trace] [@vc:sp]
    [#"../09_empty.rs" 25 4 25 10] ()
end
module C09Empty_Impl0_ProducesTrans_Impl
  type t
  use seq.Seq
  predicate invariant0 (self : Seq.seq t)
  val invariant0 (self : Seq.seq t) : bool
    ensures { result = invariant0 self }
    
  predicate inv0 (_x : Seq.seq t)
  val inv0 (_x : Seq.seq t) : bool
    ensures { result = inv0 _x }
    
  axiom inv0 : [#"../09_empty.rs" 1 0 1 0] forall x : Seq.seq t . inv0 x = true
  use C09Empty_Empty_Type as C09Empty_Empty_Type
  use seq.Seq
  use seq.Seq
  predicate produces0 [#"../09_empty.rs" 21 4 21 64] (self : C09Empty_Empty_Type.t_empty t) (visited : Seq.seq t) (o : C09Empty_Empty_Type.t_empty t)
    
   =
    [#"../09_empty.rs" 22 20 22 54] visited = Seq.empty  /\ self = o
  val produces0 [#"../09_empty.rs" 21 4 21 64] (self : C09Empty_Empty_Type.t_empty t) (visited : Seq.seq t) (o : C09Empty_Empty_Type.t_empty t) : bool
    ensures { result = produces0 self visited o }
    
  let rec ghost function produces_trans [#"../09_empty.rs" 35 4 35 90] (a : C09Empty_Empty_Type.t_empty t) (ab : Seq.seq t) (b : C09Empty_Empty_Type.t_empty t) (bc : Seq.seq t) (c : C09Empty_Empty_Type.t_empty t) : ()
    requires {[#"../09_empty.rs" 32 15 32 32] produces0 a ab b}
    requires {[#"../09_empty.rs" 33 15 33 32] produces0 b bc c}
    requires {[#"../09_empty.rs" 35 31 35 33] inv0 ab}
    requires {[#"../09_empty.rs" 35 61 35 63] inv0 bc}
    ensures { [#"../09_empty.rs" 34 14 34 42] produces0 a (Seq.(++) ab bc) c }
    
   = [@vc:do_not_keep_trace] [@vc:sp]
    [#"../09_empty.rs" 30 4 30 10] ()
end
module Core_Option_Option_Type
  type t_option 't =
    | C_None
    | C_Some 't
    
end
module C09Empty_Impl0_Next
  type t
  use Core_Option_Option_Type as Core_Option_Option_Type
  predicate invariant0 (self : Core_Option_Option_Type.t_option t)
  val invariant0 (self : Core_Option_Option_Type.t_option t) : bool
    ensures { result = invariant0 self }
    
  predicate inv0 (_x : Core_Option_Option_Type.t_option t)
  val inv0 (_x : Core_Option_Option_Type.t_option t) : bool
    ensures { result = inv0 _x }
    
  axiom inv0 : [#"../09_empty.rs" 1 0 1 0] forall x : Core_Option_Option_Type.t_option t . inv0 x = true
  use seq.Seq
  use seq.Seq
  use C09Empty_Empty_Type as C09Empty_Empty_Type
  predicate produces0 [#"../09_empty.rs" 21 4 21 64] (self : C09Empty_Empty_Type.t_empty t) (visited : Seq.seq t) (o : C09Empty_Empty_Type.t_empty t)
    
   =
    [#"../09_empty.rs" 22 20 22 54] visited = Seq.empty  /\ self = o
  val produces0 [#"../09_empty.rs" 21 4 21 64] (self : C09Empty_Empty_Type.t_empty t) (visited : Seq.seq t) (o : C09Empty_Empty_Type.t_empty t) : bool
    ensures { result = produces0 self visited o }
    
  use seq.Seq
  use prelude.Borrow
  predicate resolve0 (self : borrowed (C09Empty_Empty_Type.t_empty t)) =
    [#"../../../../../creusot-contracts/src/resolve.rs" 25 20 25 34]  ^ self =  * self
  val resolve0 (self : borrowed (C09Empty_Empty_Type.t_empty t)) : bool
    ensures { result = resolve0 self }
    
  predicate completed0 [#"../09_empty.rs" 15 4 15 35] (self : borrowed (C09Empty_Empty_Type.t_empty t)) =
    [#"../09_empty.rs" 16 20 16 34] resolve0 self
  val completed0 [#"../09_empty.rs" 15 4 15 35] (self : borrowed (C09Empty_Empty_Type.t_empty t)) : bool
    ensures { result = completed0 self }
    
  let rec cfg next [#"../09_empty.rs" 41 4 41 35] [@cfg:stackify] [@cfg:subregion_analysis] (self : borrowed (C09Empty_Empty_Type.t_empty t)) : Core_Option_Option_Type.t_option t
    ensures { [#"../09_empty.rs" 37 14 40 5] match (result) with
      | Core_Option_Option_Type.C_None -> completed0 self
      | Core_Option_Option_Type.C_Some v -> produces0 ( * self) (Seq.singleton v) ( ^ self)
      end }
    ensures { [#"../09_empty.rs" 41 26 41 35] inv0 result }
    
   = [@vc:do_not_keep_trace] [@vc:sp]
  var _0 : Core_Option_Option_Type.t_option t;
  var self : borrowed (C09Empty_Empty_Type.t_empty t) = self;
  {
    goto BB0
  }
  BB0 {
<<<<<<< HEAD
    assume { Resolve0.resolve self };
    [#"../09_empty.rs" 42 8 42 12] _0 <- ([#"../09_empty.rs" 42 8 42 12] Core_Option_Option_Type.C_None);
=======
    assume { resolve0 self };
    _0 <- ([#"../09_empty.rs" 42 8 42 12] Core_Option_Option_Type.C_None);
>>>>>>> 62b454c8
    return _0
  }
  
end
module C09Empty_Impl0
  type t
  use Core_Option_Option_Type as Core_Option_Option_Type
  predicate invariant3 (self : Core_Option_Option_Type.t_option t)
  val invariant3 (self : Core_Option_Option_Type.t_option t) : bool
    ensures { result = invariant3 self }
    
  predicate inv3 (_x : Core_Option_Option_Type.t_option t)
  val inv3 (_x : Core_Option_Option_Type.t_option t) : bool
    ensures { result = inv3 _x }
    
  axiom inv3 : [#"../09_empty.rs" 1 0 1 0] forall x : Core_Option_Option_Type.t_option t . inv3 x = true
  use C09Empty_Empty_Type as C09Empty_Empty_Type
  use prelude.Borrow
  predicate invariant2 (self : borrowed (C09Empty_Empty_Type.t_empty t))
  val invariant2 (self : borrowed (C09Empty_Empty_Type.t_empty t)) : bool
    ensures { result = invariant2 self }
    
  predicate inv2 (_x : borrowed (C09Empty_Empty_Type.t_empty t))
  val inv2 (_x : borrowed (C09Empty_Empty_Type.t_empty t)) : bool
    ensures { result = inv2 _x }
    
  axiom inv2 : [#"../09_empty.rs" 1 0 1 0] forall x : borrowed (C09Empty_Empty_Type.t_empty t) . inv2 x = true
  use seq.Seq
  predicate invariant1 (self : Seq.seq t)
  val invariant1 (self : Seq.seq t) : bool
    ensures { result = invariant1 self }
    
  predicate inv1 (_x : Seq.seq t)
  val inv1 (_x : Seq.seq t) : bool
    ensures { result = inv1 _x }
    
  axiom inv1 : [#"../09_empty.rs" 1 0 1 0] forall x : Seq.seq t . inv1 x = true
  predicate invariant0 (self : C09Empty_Empty_Type.t_empty t)
  val invariant0 (self : C09Empty_Empty_Type.t_empty t) : bool
    ensures { result = invariant0 self }
    
  predicate inv0 (_x : C09Empty_Empty_Type.t_empty t)
  val inv0 (_x : C09Empty_Empty_Type.t_empty t) : bool
    ensures { result = inv0 _x }
    
  axiom inv0 : [#"../09_empty.rs" 1 0 1 0] forall x : C09Empty_Empty_Type.t_empty t . inv0 x = true
  use seq.Seq
  predicate resolve0 (self : borrowed (C09Empty_Empty_Type.t_empty t)) =
    [#"../../../../../creusot-contracts/src/resolve.rs" 25 20 25 34]  ^ self =  * self
  val resolve0 (self : borrowed (C09Empty_Empty_Type.t_empty t)) : bool
    ensures { result = resolve0 self }
    
  predicate completed0 [#"../09_empty.rs" 15 4 15 35] (self : borrowed (C09Empty_Empty_Type.t_empty t)) =
    [#"../09_empty.rs" 16 20 16 34] resolve0 self
  val completed0 [#"../09_empty.rs" 15 4 15 35] (self : borrowed (C09Empty_Empty_Type.t_empty t)) : bool
    ensures { result = completed0 self }
    
  use seq.Seq
  use seq.Seq
  use seq.Seq
  predicate produces0 [#"../09_empty.rs" 21 4 21 64] (self : C09Empty_Empty_Type.t_empty t) (visited : Seq.seq t) (o : C09Empty_Empty_Type.t_empty t)
    
   =
    [#"../09_empty.rs" 22 20 22 54] visited = Seq.empty  /\ self = o
  val produces0 [#"../09_empty.rs" 21 4 21 64] (self : C09Empty_Empty_Type.t_empty t) (visited : Seq.seq t) (o : C09Empty_Empty_Type.t_empty t) : bool
    ensures { result = produces0 self visited o }
    
  goal produces_trans_refn : [#"../09_empty.rs" 35 4 35 90] forall a : C09Empty_Empty_Type.t_empty t . forall ab : Seq.seq t . forall b : C09Empty_Empty_Type.t_empty t . forall bc : Seq.seq t . forall c : C09Empty_Empty_Type.t_empty t . inv0 c /\ inv1 bc /\ inv0 b /\ inv1 ab /\ inv0 a /\ produces0 b bc c /\ produces0 a ab b -> inv1 bc /\ inv1 ab /\ produces0 b bc c /\ produces0 a ab b /\ (forall result : () . produces0 a (Seq.(++) ab bc) c -> produces0 a (Seq.(++) ab bc) c)
  goal produces_refl_refn : [#"../09_empty.rs" 28 4 28 29] forall a : C09Empty_Empty_Type.t_empty t . inv0 a -> (forall result : () . produces0 a (Seq.empty ) a -> produces0 a (Seq.empty ) a)
  goal next_refn : [#"../09_empty.rs" 41 4 41 35] forall self : borrowed (C09Empty_Empty_Type.t_empty t) . inv2 self -> (forall result : Core_Option_Option_Type.t_option t . inv3 result /\ match (result) with
    | Core_Option_Option_Type.C_None -> completed0 self
    | Core_Option_Option_Type.C_Some v -> produces0 ( * self) (Seq.singleton v) ( ^ self)
    end -> inv3 result /\ match (result) with
    | Core_Option_Option_Type.C_None -> completed0 self
    | Core_Option_Option_Type.C_Some v -> produces0 ( * self) (Seq.singleton v) ( ^ self)
    end)
end<|MERGE_RESOLUTION|>--- conflicted
+++ resolved
@@ -114,13 +114,8 @@
     goto BB0
   }
   BB0 {
-<<<<<<< HEAD
-    assume { Resolve0.resolve self };
-    [#"../09_empty.rs" 42 8 42 12] _0 <- ([#"../09_empty.rs" 42 8 42 12] Core_Option_Option_Type.C_None);
-=======
     assume { resolve0 self };
     _0 <- ([#"../09_empty.rs" 42 8 42 12] Core_Option_Option_Type.C_None);
->>>>>>> 62b454c8
     return _0
   }
   
