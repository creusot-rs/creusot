--- conflicted
+++ resolved
@@ -28,14 +28,11 @@
     | bad (iter:Option'0.t_option 'i)-> {C_Fuse iter <> input} {false} any ]
     
   
-  function fuse_iter [@inline:trivial] (self : t_fuse 'i) : Option'0.t_option 'i =
+  function fuse_iter (self : t_fuse 'i) : Option'0.t_option 'i =
     match self with
       | C_Fuse a -> a
       end
 end
-module CreusotContracts_Logic_Seq2_Seq_Type
-  type t_seq 't
-end
 module C07Fuse_Impl0_Next
   type i
   
@@ -47,49 +44,30 @@
   
   let%span span3 = "../../../../../creusot-contracts/src/invariant.rs" 8 8 8 12
   
-  let%span span4 = "../../../../../creusot-contracts/src/logic/seq2.rs" 68 14 68 25
-  
-  let%span span5 = "../../../../../creusot-contracts/src/logic/seq2.rs" 16 14 16 36
-  
-  let%span span6 = "../../../../../creusot-contracts/src/logic/seq2.rs" 104 14 104 54
-  
-  let%span span7 = "../../../../../creusot-contracts/src/logic/seq2.rs" 105 4 106 62
-  
-  let%span span8 = "../common.rs" 18 15 18 32
-  
-  let%span span9 = "../common.rs" 19 15 19 32
-  
-  let%span span10 = "../common.rs" 21 22 21 23
-  
-  let%span span11 = "../common.rs" 21 52 21 53
-  
-  let%span span12 = "../common.rs" 21 82 21 83
-  
-  let%span span13 = "../common.rs" 20 14 20 42
-  
-  let%span span14 = "../common.rs" 15 21 15 25
-  
-  let%span span15 = "../common.rs" 14 14 14 45
-  
-  let%span span16 = "../07_fuse.rs" 26 8 32 9
-  
-  let%span span17 = "../../../../../creusot-contracts/src/logic/seq2.rs" 54 21 54 22
-  
-  let%span span18 = "../../../../../creusot-contracts/src/logic/seq2.rs" 52 14 52 31
-  
-  let%span span19 = "../../../../../creusot-contracts/src/logic/seq2.rs" 53 14 53 28
-  
-  let%span span20 = "../07_fuse.rs" 18 12 19 32
-  
-<<<<<<< HEAD
-  let%span span21 = "../../../../../creusot-contracts/src/resolve.rs" 26 20 26 34
-  
-  let%span span22 = "../common.rs" 27 17 27 21
-  
-  let%span span23 = "../common.rs" 23 14 26 5
-  
-  let%span span24 = "../common.rs" 27 26 27 44
-=======
+  let%span span4 = "../common.rs" 18 15 18 32
+  
+  let%span span5 = "../common.rs" 19 15 19 32
+  
+  let%span span6 = "../common.rs" 21 22 21 23
+  
+  let%span span7 = "../common.rs" 21 31 21 33
+  
+  let%span span8 = "../common.rs" 21 52 21 53
+  
+  let%span span9 = "../common.rs" 21 61 21 63
+  
+  let%span span10 = "../common.rs" 21 82 21 83
+  
+  let%span span11 = "../common.rs" 20 14 20 42
+  
+  let%span span12 = "../common.rs" 15 21 15 25
+  
+  let%span span13 = "../common.rs" 14 14 14 45
+  
+  let%span span14 = "../07_fuse.rs" 26 8 32 9
+  
+  let%span span15 = "../07_fuse.rs" 18 12 19 32
+  
   let%span span16 = "../../../../../creusot-contracts/src/resolve.rs" 46 8 46 12
   
   let%span span17 = "../../../../../creusot-contracts/src/resolve.rs" 26 20 26 34
@@ -99,34 +77,17 @@
   let%span span19 = "../common.rs" 23 14 26 5
   
   let%span span20 = "../common.rs" 27 26 27 44
->>>>>>> 7087246d
   
   type item'0
   
-  predicate invariant'6 (self : item'0)
-  
-<<<<<<< HEAD
-  predicate inv'6 (_x : item'0)
-=======
+  use seq.Seq
+  
   predicate invariant'6 (self : Seq.seq item'0) =
     [%#span3] true
->>>>>>> 7087246d
-  
-  axiom inv'6 : forall x : item'0 . inv'6 x = true
-  
-  use prelude.prelude.Int
-  
-  use CreusotContracts_Logic_Seq2_Seq_Type as Seq'0
-  
-  function len'0 (self : Seq'0.t_seq item'0) : int
-  
-  axiom len'0_spec : forall self : Seq'0.t_seq item'0 . [%#span4] len'0 self >= 0
-  
-  constant empty'0 : Seq'0.t_seq item'0
-  
-  function empty_len'0 (_1 : ()) : ()
-  
-  axiom empty_len'0_spec : forall _1 : () . [%#span5] len'0 (empty'0 : Seq'0.t_seq item'0) = 0
+  
+  predicate inv'6 (_x : Seq.seq item'0)
+  
+  axiom inv'6 : forall x : Seq.seq item'0 . inv'6 x = true
   
   use Core_Option_Option_Type as Option'0
   
@@ -161,35 +122,15 @@
   
   axiom inv'2 : forall x : borrowed i . inv'2 x = true
   
-  function index_logic'0 (self : Seq'0.t_seq item'0) (_2 : int) : item'0
-  
-  function concat'0 (self : Seq'0.t_seq item'0) (other : Seq'0.t_seq item'0) : Seq'0.t_seq item'0
-  
-  axiom concat'0_spec : forall self : Seq'0.t_seq item'0, other : Seq'0.t_seq item'0 . ([%#span7] forall i : int . 0
-  <= i
-  /\ i < len'0 (concat'0 self other)
-   -> index_logic'0 (concat'0 self other) i
-  = (if i < len'0 self then index_logic'0 self i else index_logic'0 other (i - len'0 self)))
-  && ([%#span6] len'0 (concat'0 self other) = len'0 self + len'0 other)
+  use seq.Seq
   
   predicate inv'1 (_x : i)
   
-  predicate produces'1 [#"../common.rs" 8 4 8 65] (self : i) (visited : Seq'0.t_seq item'0) (o : i)
-  
-  function produces_trans'0 [#"../common.rs" 21 4 21 91] (a : i) (ab : Seq'0.t_seq item'0) (b : i) (bc : Seq'0.t_seq item'0) (c : i) : ()
-    
-  
-<<<<<<< HEAD
-  axiom produces_trans'0_spec : forall a : i, ab : Seq'0.t_seq item'0, b : i, bc : Seq'0.t_seq item'0, c : i . ([%#span8] produces'1 a ab b)
-   -> ([%#span9] produces'1 b bc c)
-   -> ([%#span10] inv'3 a)
-   -> ([%#span11] inv'3 b)  -> ([%#span12] inv'3 c)  -> ([%#span13] produces'1 a (concat'0 ab bc) c)
-  
-  function produces_refl'0 [#"../common.rs" 15 4 15 27] (self : i) : ()
-  
-  axiom produces_refl'0_spec : forall self : i . ([%#span14] inv'3 self)
-   -> ([%#span15] produces'1 self (empty'0 : Seq'0.t_seq item'0) self)
-=======
+  predicate produces'1 [#"../common.rs" 8 4 8 65] (self : i) (visited : Seq.seq item'0) (o : i)
+  
+  function produces_trans'0 [#"../common.rs" 21 4 21 91] (a : i) (ab : Seq.seq item'0) (b : i) (bc : Seq.seq item'0) (c : i) : ()
+    
+  
   axiom produces_trans'0_spec : forall a : i, ab : Seq.seq item'0, b : i, bc : Seq.seq item'0, c : i . ([%#span4] produces'1 a ab b)
    -> ([%#span5] produces'1 b bc c)
    -> ([%#span6] inv'1 a)
@@ -203,7 +144,6 @@
   
   axiom produces_refl'0_spec : forall self : i . ([%#span12] inv'1 self)
    -> ([%#span13] produces'1 self (Seq.empty  : Seq.seq item'0) self)
->>>>>>> 7087246d
   
   predicate invariant'1 (self : i)
   
@@ -218,11 +158,11 @@
   
   use C07Fuse_Fuse_Type as C07Fuse_Fuse_Type
   
-  predicate produces'0 [#"../07_fuse.rs" 25 4 25 65] (self : Fuse'0.t_fuse i) (prod : Seq'0.t_seq item'0) (other : Fuse'0.t_fuse i)
+  predicate produces'0 [#"../07_fuse.rs" 25 4 25 65] (self : Fuse'0.t_fuse i) (prod : Seq.seq item'0) (other : Fuse'0.t_fuse i)
     
    =
-    [%#span16] match C07Fuse_Fuse_Type.fuse_iter self with
-      | Option'0.C_None -> prod = (empty'0 : Seq'0.t_seq item'0)
+    [%#span14] match C07Fuse_Fuse_Type.fuse_iter self with
+      | Option'0.C_None -> prod = (Seq.empty  : Seq.seq item'0)
       /\ C07Fuse_Fuse_Type.fuse_iter other = C07Fuse_Fuse_Type.fuse_iter self
       | Option'0.C_Some i -> match C07Fuse_Fuse_Type.fuse_iter other with
         | Option'0.C_Some i2 -> produces'1 i prod i2
@@ -230,25 +170,15 @@
         end
       end
   
-  function singleton'0 (v : item'0) : Seq'0.t_seq item'0
-  
-  axiom singleton'0_spec : forall v : item'0 . ([%#span17] inv'6 v)
-   -> ([%#span19] index_logic'0 (singleton'0 v) 0 = v) && ([%#span18] len'0 (singleton'0 v) = 1)
+  use seq.Seq
   
   predicate completed'1 [#"../common.rs" 11 4 11 36] (self : borrowed i)
   
   predicate completed'0 [#"../07_fuse.rs" 16 4 16 35] (self : borrowed (Fuse'0.t_fuse i)) =
-<<<<<<< HEAD
-    [%#span20] (C07Fuse_Fuse_Type.fuse_iter ( * self) = Option'0.C_None
-    \/ (exists it : borrowed i . inv'4 it
-    /\ completed'1 it /\ C07Fuse_Fuse_Type.fuse_iter ( * self) = Option'0.C_Some ( * it)))
-    /\ C07Fuse_Fuse_Type.fuse_iter ( ^ self) = Option'0.C_None
-=======
     [%#span15] (C07Fuse_Fuse_Type.fuse_iter self.current = Option'0.C_None
     \/ (exists it : borrowed i . inv'2 it
     /\ completed'1 it /\ C07Fuse_Fuse_Type.fuse_iter self.current = Option'0.C_Some (it.current)))
     /\ C07Fuse_Fuse_Type.fuse_iter self.final = Option'0.C_None
->>>>>>> 7087246d
   
   use prelude.prelude.Intrinsic
   
@@ -258,17 +188,6 @@
   predicate resolve'3 (self : Option'0.t_option item'0) =
     [%#span16] true
   
-<<<<<<< HEAD
-  predicate resolve'2 (self : borrowed i) =
-    [%#span21]  ^ self =  * self
-  
-  let rec next'0 (self:borrowed i) (return'  (ret:Option'0.t_option item'0))= {[@expl:precondition] [%#span22] inv'4 self}
-    any
-    [ return' (result:Option'0.t_option item'0)-> {[%#span24] inv'5 result}
-      {[%#span23] match result with
-        | Option'0.C_None -> completed'1 self
-        | Option'0.C_Some v -> produces'1 ( * self) (singleton'0 v) ( ^ self)
-=======
   predicate resolve'2 (self : borrowed (Fuse'0.t_fuse i)) =
     [%#span17] self.final = self.current
   
@@ -284,22 +203,11 @@
       {[%#span19] match result with
         | Option'0.C_None -> completed'1 self
         | Option'0.C_Some v -> produces'1 self.current (Seq.singleton v) self.final
->>>>>>> 7087246d
         end}
       (! return' {result}) ]
     
   
-<<<<<<< HEAD
-  predicate resolve'1 (self : borrowed (Fuse'0.t_fuse i)) =
-    [%#span21]  ^ self =  * self
-  
-  predicate resolve'0 (self : borrowed (Option'0.t_option i)) =
-    [%#span21]  ^ self =  * self
-  
-  let rec next (self:borrowed (Fuse'0.t_fuse i)) (return'  (ret:Option'0.t_option item'0))= {[%#s07_fuse1] inv'2 self}
-=======
   let rec next (self:borrowed (Fuse'0.t_fuse i)) (return'  (ret:Option'0.t_option item'0))= {[%#s07_fuse0] inv'4 self}
->>>>>>> 7087246d
     (! bb0
     [ bb0 = s0
       [ s0 = Fuse'0.t_fuse <i> {self.current}
@@ -391,11 +299,7 @@
     [ return' (result:Option'0.t_option item'0)-> {[@expl:postcondition] [%#s07_fuse2] inv'5 result}
       {[@expl:postcondition] [%#s07_fuse1] match result with
         | Option'0.C_None -> completed'0 self
-<<<<<<< HEAD
-        | Option'0.C_Some v -> produces'0 ( * self) (singleton'0 v) ( ^ self)
-=======
         | Option'0.C_Some v -> produces'0 self.current (Seq.singleton v) self.final
->>>>>>> 7087246d
         end}
       (! return' {result}) ]
     
@@ -407,38 +311,21 @@
   
   let%span s07_fuse1 = "../07_fuse.rs" 54 14 54 45
   
-<<<<<<< HEAD
-  let%span span2 = "../../../../../creusot-contracts/src/logic/seq2.rs" 68 14 68 25
-  
-  let%span span3 = "../../../../../creusot-contracts/src/logic/seq2.rs" 104 14 104 54
-  
-  let%span span4 = "../../../../../creusot-contracts/src/logic/seq2.rs" 105 4 106 62
-  
-  let%span span5 = "../common.rs" 18 15 18 32
-  
-  let%span span6 = "../common.rs" 19 15 19 32
-  
-  let%span span7 = "../common.rs" 21 22 21 23
-  
-  let%span span8 = "../common.rs" 21 52 21 53
+  let%span span2 = "../../../../../creusot-contracts/src/invariant.rs" 8 8 8 12
+  
+  let%span span3 = "../common.rs" 18 15 18 32
+  
+  let%span span4 = "../common.rs" 19 15 19 32
+  
+  let%span span5 = "../common.rs" 21 22 21 23
+  
+  let%span span6 = "../common.rs" 21 31 21 33
+  
+  let%span span7 = "../common.rs" 21 52 21 53
+  
+  let%span span8 = "../common.rs" 21 61 21 63
   
   let%span span9 = "../common.rs" 21 82 21 83
-=======
-  let%span span2 = "../../../../../creusot-contracts/src/invariant.rs" 8 8 8 12
-  
-  let%span span3 = "../common.rs" 18 15 18 32
-  
-  let%span span4 = "../common.rs" 19 15 19 32
-  
-  let%span span5 = "../common.rs" 21 22 21 23
-  
-  let%span span6 = "../common.rs" 21 31 21 33
-  
-  let%span span7 = "../common.rs" 21 52 21 53
-  
-  let%span span8 = "../common.rs" 21 61 21 63
-  
-  let%span span9 = "../common.rs" 21 82 21 83
   
   let%span span10 = "../common.rs" 20 14 20 42
   
@@ -447,22 +334,17 @@
   let%span span12 = "../common.rs" 14 14 14 45
   
   let%span span13 = "../07_fuse.rs" 26 8 32 9
->>>>>>> 7087246d
-  
-  let%span span10 = "../common.rs" 20 14 20 42
-  
-  let%span span11 = "../common.rs" 15 21 15 25
-  
-<<<<<<< HEAD
-  let%span span12 = "../common.rs" 14 14 14 45
-=======
+  
+  type item'0
+  
+  use seq.Seq
+  
   predicate invariant'2 (self : Seq.seq item'0) =
     [%#span2] true
->>>>>>> 7087246d
-  
-  let%span span13 = "../../../../../creusot-contracts/src/logic/seq2.rs" 16 14 16 36
-  
-  let%span span14 = "../07_fuse.rs" 26 8 32 9
+  
+  predicate inv'2 (_x : Seq.seq item'0)
+  
+  axiom inv'2 : forall x : Seq.seq item'0 . inv'2 x = true
   
   predicate invariant'1 (self : i)
   
@@ -470,60 +352,26 @@
   
   axiom inv'1 : forall x : i . inv'1 x = true
   
-  type item'0
-  
-  use CreusotContracts_Logic_Seq2_Seq_Type as Seq'0
-  
-  use prelude.prelude.Int
-  
-  function index_logic'0 (self : Seq'0.t_seq item'0) (_2 : int) : item'0
-  
-  function len'0 (self : Seq'0.t_seq item'0) : int
-  
-  axiom len'0_spec : forall self : Seq'0.t_seq item'0 . [%#span2] len'0 self >= 0
-  
-  function concat'0 (self : Seq'0.t_seq item'0) (other : Seq'0.t_seq item'0) : Seq'0.t_seq item'0
-  
-  axiom concat'0_spec : forall self : Seq'0.t_seq item'0, other : Seq'0.t_seq item'0 . ([%#span4] forall i : int . 0
-  <= i
-  /\ i < len'0 (concat'0 self other)
-   -> index_logic'0 (concat'0 self other) i
-  = (if i < len'0 self then index_logic'0 self i else index_logic'0 other (i - len'0 self)))
-  && ([%#span3] len'0 (concat'0 self other) = len'0 self + len'0 other)
-  
-  predicate produces'1 [#"../common.rs" 8 4 8 65] (self : i) (visited : Seq'0.t_seq item'0) (o : i)
-  
-  function produces_trans'0 [#"../common.rs" 21 4 21 91] (a : i) (ab : Seq'0.t_seq item'0) (b : i) (bc : Seq'0.t_seq item'0) (c : i) : ()
-    
-  
-<<<<<<< HEAD
-  axiom produces_trans'0_spec : forall a : i, ab : Seq'0.t_seq item'0, b : i, bc : Seq'0.t_seq item'0, c : i . ([%#span5] produces'1 a ab b)
-   -> ([%#span6] produces'1 b bc c)
-   -> ([%#span7] inv'1 a)
-   -> ([%#span8] inv'1 b)  -> ([%#span9] inv'1 c)  -> ([%#span10] produces'1 a (concat'0 ab bc) c)
-=======
+  use seq.Seq
+  
+  predicate produces'1 [#"../common.rs" 8 4 8 65] (self : i) (visited : Seq.seq item'0) (o : i)
+  
+  function produces_trans'0 [#"../common.rs" 21 4 21 91] (a : i) (ab : Seq.seq item'0) (b : i) (bc : Seq.seq item'0) (c : i) : ()
+    
+  
   axiom produces_trans'0_spec : forall a : i, ab : Seq.seq item'0, b : i, bc : Seq.seq item'0, c : i . ([%#span3] produces'1 a ab b)
    -> ([%#span4] produces'1 b bc c)
    -> ([%#span5] inv'1 a)
    -> ([%#span6] inv'2 ab)
    -> ([%#span7] inv'1 b)
    -> ([%#span8] inv'2 bc)  -> ([%#span9] inv'1 c)  -> ([%#span10] produces'1 a (Seq.(++) ab bc) c)
->>>>>>> 7087246d
-  
-  constant empty'0 : Seq'0.t_seq item'0
+  
+  use seq.Seq
   
   function produces_refl'0 [#"../common.rs" 15 4 15 27] (self : i) : ()
   
   axiom produces_refl'0_spec : forall self : i . ([%#span11] inv'1 self)
-<<<<<<< HEAD
-   -> ([%#span12] produces'1 self (empty'0 : Seq'0.t_seq item'0) self)
-  
-  function empty_len'0 (_1 : ()) : ()
-  
-  axiom empty_len'0_spec : forall _1 : () . [%#span13] len'0 (empty'0 : Seq'0.t_seq item'0) = 0
-=======
    -> ([%#span12] produces'1 self (Seq.empty  : Seq.seq item'0) self)
->>>>>>> 7087246d
   
   use C07Fuse_Fuse_Type as Fuse'0
   
@@ -538,16 +386,11 @@
   
   use Core_Option_Option_Type as Option'0
   
-  predicate produces'0 [#"../07_fuse.rs" 25 4 25 65] (self : Fuse'0.t_fuse i) (prod : Seq'0.t_seq item'0) (other : Fuse'0.t_fuse i)
+  predicate produces'0 [#"../07_fuse.rs" 25 4 25 65] (self : Fuse'0.t_fuse i) (prod : Seq.seq item'0) (other : Fuse'0.t_fuse i)
     
    =
-<<<<<<< HEAD
-    [%#span14] match C07Fuse_Fuse_Type.fuse_iter self with
-      | Option'0.C_None -> prod = (empty'0 : Seq'0.t_seq item'0)
-=======
     [%#span13] match C07Fuse_Fuse_Type.fuse_iter self with
       | Option'0.C_None -> prod = (Seq.empty  : Seq.seq item'0)
->>>>>>> 7087246d
       /\ C07Fuse_Fuse_Type.fuse_iter other = C07Fuse_Fuse_Type.fuse_iter self
       | Option'0.C_Some i -> match C07Fuse_Fuse_Type.fuse_iter other with
         | Option'0.C_Some i2 -> produces'1 i prod i2
@@ -560,7 +403,7 @@
   function produces_refl [#"../07_fuse.rs" 55 4 55 26] (self : Fuse'0.t_fuse i) : ()
   
   goal vc_produces_refl : ([%#s07_fuse0] inv'0 self)
-   -> ([%#s07_fuse1] produces'0 self (empty'0 : Seq'0.t_seq item'0) self)
+   -> ([%#s07_fuse1] produces'0 self (Seq.empty  : Seq.seq item'0) self)
 end
 module C07Fuse_Impl0_ProducesTrans_Impl
   type i
@@ -571,92 +414,77 @@
   
   let%span s07_fuse2 = "../07_fuse.rs" 62 22 62 23
   
-  let%span s07_fuse3 = "../07_fuse.rs" 62 52 62 53
-  
-  let%span s07_fuse4 = "../07_fuse.rs" 62 82 62 83
-  
-  let%span s07_fuse5 = "../07_fuse.rs" 61 14 61 42
-  
-  let%span span6 = "../../../../../creusot-contracts/src/logic/seq2.rs" 68 14 68 25
-  
-  let%span span7 = "../../../../../creusot-contracts/src/logic/seq2.rs" 104 14 104 54
-  
-  let%span span8 = "../../../../../creusot-contracts/src/logic/seq2.rs" 105 4 106 62
-  
-  let%span span9 = "../common.rs" 18 15 18 32
-  
-  let%span span10 = "../common.rs" 19 15 19 32
-  
-  let%span span11 = "../common.rs" 21 22 21 23
+  let%span s07_fuse3 = "../07_fuse.rs" 62 31 62 33
+  
+  let%span s07_fuse4 = "../07_fuse.rs" 62 52 62 53
+  
+  let%span s07_fuse5 = "../07_fuse.rs" 62 61 62 63
+  
+  let%span s07_fuse6 = "../07_fuse.rs" 62 82 62 83
+  
+  let%span s07_fuse7 = "../07_fuse.rs" 61 14 61 42
+  
+  let%span span8 = "../common.rs" 18 15 18 32
+  
+  let%span span9 = "../common.rs" 19 15 19 32
+  
+  let%span span10 = "../common.rs" 21 22 21 23
+  
+  let%span span11 = "../common.rs" 21 31 21 33
   
   let%span span12 = "../common.rs" 21 52 21 53
   
-  let%span span13 = "../common.rs" 21 82 21 83
-  
-  let%span span14 = "../common.rs" 20 14 20 42
-  
-  let%span span15 = "../common.rs" 15 21 15 25
-  
-  let%span span16 = "../common.rs" 14 14 14 45
-  
-  let%span span17 = "../../../../../creusot-contracts/src/logic/seq2.rs" 16 14 16 36
+  let%span span13 = "../common.rs" 21 61 21 63
+  
+  let%span span14 = "../common.rs" 21 82 21 83
+  
+  let%span span15 = "../common.rs" 20 14 20 42
+  
+  let%span span16 = "../common.rs" 15 21 15 25
+  
+  let%span span17 = "../common.rs" 14 14 14 45
   
   let%span span18 = "../../../../../creusot-contracts/src/invariant.rs" 8 8 8 12
   
   let%span span19 = "../07_fuse.rs" 26 8 32 9
   
-  predicate invariant'1 (self : i)
-  
-  predicate inv'1 (_x : i)
-  
-  axiom inv'1 : forall x : i . inv'1 x = true
+  predicate invariant'2 (self : i)
+  
+  predicate inv'2 (_x : i)
+  
+  axiom inv'2 : forall x : i . inv'2 x = true
   
   type item'0
   
-  use CreusotContracts_Logic_Seq2_Seq_Type as Seq'0
-  
-  use prelude.prelude.Int
-  
-  function index_logic'0 (self : Seq'0.t_seq item'0) (_2 : int) : item'0
-  
-  function len'0 (self : Seq'0.t_seq item'0) : int
-  
-  axiom len'0_spec : forall self : Seq'0.t_seq item'0 . [%#span6] len'0 self >= 0
-  
-  function concat'0 (self : Seq'0.t_seq item'0) (other : Seq'0.t_seq item'0) : Seq'0.t_seq item'0
-  
-  axiom concat'0_spec : forall self : Seq'0.t_seq item'0, other : Seq'0.t_seq item'0 . ([%#span8] forall i : int . 0
-  <= i
-  /\ i < len'0 (concat'0 self other)
-   -> index_logic'0 (concat'0 self other) i
-  = (if i < len'0 self then index_logic'0 self i else index_logic'0 other (i - len'0 self)))
-  && ([%#span7] len'0 (concat'0 self other) = len'0 self + len'0 other)
-  
-  predicate produces'1 [#"../common.rs" 8 4 8 65] (self : i) (visited : Seq'0.t_seq item'0) (o : i)
-  
-  function produces_trans'0 [#"../common.rs" 21 4 21 91] (a : i) (ab : Seq'0.t_seq item'0) (b : i) (bc : Seq'0.t_seq item'0) (c : i) : ()
-    
-  
-  axiom produces_trans'0_spec : forall a : i, ab : Seq'0.t_seq item'0, b : i, bc : Seq'0.t_seq item'0, c : i . ([%#span9] produces'1 a ab b)
-   -> ([%#span10] produces'1 b bc c)
-   -> ([%#span11] inv'1 a)
-   -> ([%#span12] inv'1 b)  -> ([%#span13] inv'1 c)  -> ([%#span14] produces'1 a (concat'0 ab bc) c)
-  
-  constant empty'0 : Seq'0.t_seq item'0
+  use seq.Seq
+  
+  use seq.Seq
+  
+  predicate inv'1 (_x : Seq.seq item'0)
+  
+  predicate produces'1 [#"../common.rs" 8 4 8 65] (self : i) (visited : Seq.seq item'0) (o : i)
+  
+  function produces_trans'0 [#"../common.rs" 21 4 21 91] (a : i) (ab : Seq.seq item'0) (b : i) (bc : Seq.seq item'0) (c : i) : ()
+    
+  
+  axiom produces_trans'0_spec : forall a : i, ab : Seq.seq item'0, b : i, bc : Seq.seq item'0, c : i . ([%#span8] produces'1 a ab b)
+   -> ([%#span9] produces'1 b bc c)
+   -> ([%#span10] inv'2 a)
+   -> ([%#span11] inv'1 ab)
+   -> ([%#span12] inv'2 b)
+   -> ([%#span13] inv'1 bc)  -> ([%#span14] inv'2 c)  -> ([%#span15] produces'1 a (Seq.(++) ab bc) c)
+  
+  use seq.Seq
   
   function produces_refl'0 [#"../common.rs" 15 4 15 27] (self : i) : ()
   
-  axiom produces_refl'0_spec : forall self : i . ([%#span15] inv'1 self)
-   -> ([%#span16] produces'1 self (empty'0 : Seq'0.t_seq item'0) self)
-  
-<<<<<<< HEAD
-  function empty_len'0 (_1 : ()) : ()
-=======
+  axiom produces_refl'0_spec : forall self : i . ([%#span16] inv'2 self)
+   -> ([%#span17] produces'1 self (Seq.empty  : Seq.seq item'0) self)
+  
   predicate invariant'1 (self : Seq.seq item'0) =
     [%#span18] true
->>>>>>> 7087246d
-  
-  axiom empty_len'0_spec : forall _1 : () . [%#span17] len'0 (empty'0 : Seq'0.t_seq item'0) = 0
+  
+  axiom inv'1 : forall x : Seq.seq item'0 . inv'1 x = true
   
   use C07Fuse_Fuse_Type as Fuse'0
   
@@ -671,16 +499,11 @@
   
   use Core_Option_Option_Type as Option'0
   
-  predicate produces'0 [#"../07_fuse.rs" 25 4 25 65] (self : Fuse'0.t_fuse i) (prod : Seq'0.t_seq item'0) (other : Fuse'0.t_fuse i)
+  predicate produces'0 [#"../07_fuse.rs" 25 4 25 65] (self : Fuse'0.t_fuse i) (prod : Seq.seq item'0) (other : Fuse'0.t_fuse i)
     
    =
-<<<<<<< HEAD
-    [%#span18] match C07Fuse_Fuse_Type.fuse_iter self with
-      | Option'0.C_None -> prod = (empty'0 : Seq'0.t_seq item'0)
-=======
     [%#span19] match C07Fuse_Fuse_Type.fuse_iter self with
       | Option'0.C_None -> prod = (Seq.empty  : Seq.seq item'0)
->>>>>>> 7087246d
       /\ C07Fuse_Fuse_Type.fuse_iter other = C07Fuse_Fuse_Type.fuse_iter self
       | Option'0.C_Some i -> match C07Fuse_Fuse_Type.fuse_iter other with
         | Option'0.C_Some i2 -> produces'1 i prod i2
@@ -690,22 +513,24 @@
   
   constant a  : Fuse'0.t_fuse i
   
-  constant ab  : Seq'0.t_seq item'0
+  constant ab  : Seq.seq item'0
   
   constant b  : Fuse'0.t_fuse i
   
-  constant bc  : Seq'0.t_seq item'0
+  constant bc  : Seq.seq item'0
   
   constant c  : Fuse'0.t_fuse i
   
-  function produces_trans [#"../07_fuse.rs" 62 4 62 90] (a : Fuse'0.t_fuse i) (ab : Seq'0.t_seq item'0) (b : Fuse'0.t_fuse i) (bc : Seq'0.t_seq item'0) (c : Fuse'0.t_fuse i) : ()
-    
-  
-  goal vc_produces_trans : ([%#s07_fuse4] inv'0 c)
-   -> ([%#s07_fuse3] inv'0 b)
+  function produces_trans [#"../07_fuse.rs" 62 4 62 90] (a : Fuse'0.t_fuse i) (ab : Seq.seq item'0) (b : Fuse'0.t_fuse i) (bc : Seq.seq item'0) (c : Fuse'0.t_fuse i) : ()
+    
+  
+  goal vc_produces_trans : ([%#s07_fuse6] inv'0 c)
+   -> ([%#s07_fuse5] inv'1 bc)
+   -> ([%#s07_fuse4] inv'0 b)
+   -> ([%#s07_fuse3] inv'1 ab)
    -> ([%#s07_fuse2] inv'0 a)
    -> ([%#s07_fuse1] produces'0 b bc c)
-   -> ([%#s07_fuse0] produces'0 a ab b)  -> ([%#s07_fuse5] produces'0 a (concat'0 ab bc) c)
+   -> ([%#s07_fuse0] produces'0 a ab b)  -> ([%#s07_fuse7] produces'0 a (Seq.(++) ab bc) c)
 end
 module C07Fuse_Impl1_IsFused_Impl
   type i
@@ -716,23 +541,23 @@
   
   let%span s07_fuse2 = "../07_fuse.rs" 81 21 81 25
   
-  let%span s07_fuse3 = "../07_fuse.rs" 81 51 81 55
-  
-  let%span s07_fuse4 = "../07_fuse.rs" 80 14 80 50
-  
-  let%span span5 = "../../../../../creusot-contracts/src/logic/seq2.rs" 68 14 68 25
-  
-  let%span span6 = "../../../../../creusot-contracts/src/logic/seq2.rs" 104 14 104 54
-  
-  let%span span7 = "../../../../../creusot-contracts/src/logic/seq2.rs" 105 4 106 62
-  
-  let%span span8 = "../common.rs" 18 15 18 32
-  
-  let%span span9 = "../common.rs" 19 15 19 32
-  
-  let%span span10 = "../common.rs" 21 22 21 23
-  
-  let%span span11 = "../common.rs" 21 52 21 53
+  let%span s07_fuse3 = "../07_fuse.rs" 81 27 81 32
+  
+  let%span s07_fuse4 = "../07_fuse.rs" 81 51 81 55
+  
+  let%span s07_fuse5 = "../07_fuse.rs" 80 14 80 50
+  
+  let%span span6 = "../common.rs" 18 15 18 32
+  
+  let%span span7 = "../common.rs" 19 15 19 32
+  
+  let%span span8 = "../common.rs" 21 22 21 23
+  
+  let%span span9 = "../common.rs" 21 31 21 33
+  
+  let%span span10 = "../common.rs" 21 52 21 53
+  
+  let%span span11 = "../common.rs" 21 61 21 63
   
   let%span span12 = "../common.rs" 21 82 21 83
   
@@ -742,11 +567,7 @@
   
   let%span span15 = "../common.rs" 14 14 14 45
   
-<<<<<<< HEAD
-  let%span span16 = "../../../../../creusot-contracts/src/logic/seq2.rs" 16 14 16 36
-=======
   let%span span16 = "../../../../../creusot-contracts/src/invariant.rs" 8 8 8 12
->>>>>>> 7087246d
   
   let%span span17 = "../07_fuse.rs" 26 8 32 9
   
@@ -758,23 +579,6 @@
   
   let%span span21 = "../07_fuse.rs" 62 31 62 33
   
-<<<<<<< HEAD
-  let%span span22 = "../07_fuse.rs" 62 82 62 83
-  
-  let%span span23 = "../07_fuse.rs" 61 14 61 42
-  
-  let%span span24 = "../07_fuse.rs" 57 4 57 10
-  
-  let%span span25 = "../07_fuse.rs" 55 21 55 25
-  
-  let%span span26 = "../07_fuse.rs" 54 14 54 45
-  
-  let%span span27 = "../07_fuse.rs" 52 4 52 10
-  
-  let%span span28 = "../07_fuse.rs" 18 12 19 32
-  
-  predicate invariant'3 (self : i)
-=======
   let%span span22 = "../07_fuse.rs" 62 52 62 53
   
   let%span span23 = "../07_fuse.rs" 62 61 62 63
@@ -794,79 +598,59 @@
   let%span span30 = "../07_fuse.rs" 18 12 19 32
   
   predicate invariant'4 (self : i)
->>>>>>> 7087246d
-  
-  predicate inv'3 (_x : i)
-  
-  axiom inv'3 : forall x : i . inv'3 x = true
+  
+  predicate inv'4 (_x : i)
+  
+  axiom inv'4 : forall x : i . inv'4 x = true
   
   use prelude.prelude.Borrow
   
-  predicate invariant'2 (self : borrowed i)
-  
-  predicate inv'2 (_x : borrowed i)
-  
-  axiom inv'2 : forall x : borrowed i . inv'2 x = true
+  predicate invariant'3 (self : borrowed i)
+  
+  predicate inv'3 (_x : borrowed i)
+  
+  axiom inv'3 : forall x : borrowed i . inv'3 x = true
   
   type item'0
   
-  use CreusotContracts_Logic_Seq2_Seq_Type as Seq'0
-  
-  use prelude.prelude.Int
-  
-  function index_logic'0 (self : Seq'0.t_seq item'0) (_2 : int) : item'0
-  
-  function len'0 (self : Seq'0.t_seq item'0) : int
-  
-  axiom len'0_spec : forall self : Seq'0.t_seq item'0 . [%#span5] len'0 self >= 0
-  
-  function concat'0 (self : Seq'0.t_seq item'0) (other : Seq'0.t_seq item'0) : Seq'0.t_seq item'0
-  
-  axiom concat'0_spec : forall self : Seq'0.t_seq item'0, other : Seq'0.t_seq item'0 . ([%#span7] forall i : int . 0
-  <= i
-  /\ i < len'0 (concat'0 self other)
-   -> index_logic'0 (concat'0 self other) i
-  = (if i < len'0 self then index_logic'0 self i else index_logic'0 other (i - len'0 self)))
-  && ([%#span6] len'0 (concat'0 self other) = len'0 self + len'0 other)
-  
-  predicate produces'1 [#"../common.rs" 8 4 8 65] (self : i) (visited : Seq'0.t_seq item'0) (o : i)
-  
-  function produces_trans'1 [#"../common.rs" 21 4 21 91] (a : i) (ab : Seq'0.t_seq item'0) (b : i) (bc : Seq'0.t_seq item'0) (c : i) : ()
-    
-  
-  axiom produces_trans'1_spec : forall a : i, ab : Seq'0.t_seq item'0, b : i, bc : Seq'0.t_seq item'0, c : i . ([%#span8] produces'1 a ab b)
-   -> ([%#span9] produces'1 b bc c)
-   -> ([%#span10] inv'3 a)
-   -> ([%#span11] inv'3 b)  -> ([%#span12] inv'3 c)  -> ([%#span13] produces'1 a (concat'0 ab bc) c)
-  
-  constant empty'0 : Seq'0.t_seq item'0
+  use seq.Seq
+  
+  use seq.Seq
+  
+  predicate inv'1 (_x : Seq.seq item'0)
+  
+  predicate produces'1 [#"../common.rs" 8 4 8 65] (self : i) (visited : Seq.seq item'0) (o : i)
+  
+  function produces_trans'1 [#"../common.rs" 21 4 21 91] (a : i) (ab : Seq.seq item'0) (b : i) (bc : Seq.seq item'0) (c : i) : ()
+    
+  
+  axiom produces_trans'1_spec : forall a : i, ab : Seq.seq item'0, b : i, bc : Seq.seq item'0, c : i . ([%#span6] produces'1 a ab b)
+   -> ([%#span7] produces'1 b bc c)
+   -> ([%#span8] inv'4 a)
+   -> ([%#span9] inv'1 ab)
+   -> ([%#span10] inv'4 b)
+   -> ([%#span11] inv'1 bc)  -> ([%#span12] inv'4 c)  -> ([%#span13] produces'1 a (Seq.(++) ab bc) c)
+  
+  use seq.Seq
   
   function produces_refl'1 [#"../common.rs" 15 4 15 27] (self : i) : ()
   
-  axiom produces_refl'1_spec : forall self : i . ([%#span14] inv'3 self)
-   -> ([%#span15] produces'1 self (empty'0 : Seq'0.t_seq item'0) self)
-  
-  function empty_len'0 (_1 : ()) : ()
-  
-<<<<<<< HEAD
-  axiom empty_len'0_spec : forall _1 : () . [%#span16] len'0 (empty'0 : Seq'0.t_seq item'0) = 0
-=======
+  axiom produces_refl'1_spec : forall self : i . ([%#span14] inv'4 self)
+   -> ([%#span15] produces'1 self (Seq.empty  : Seq.seq item'0) self)
+  
+  use C07Fuse_Fuse_Type as Fuse'0
+  
   predicate invariant'2 (self : Fuse'0.t_fuse i) =
     [%#span16] true
->>>>>>> 7087246d
-  
-  use C07Fuse_Fuse_Type as Fuse'0
-  
-  predicate invariant'1 (self : Fuse'0.t_fuse i)
-  
-<<<<<<< HEAD
-  predicate inv'1 (_x : Fuse'0.t_fuse i)
-=======
+  
+  predicate inv'2 (_x : Fuse'0.t_fuse i)
+  
+  axiom inv'2 : forall x : Fuse'0.t_fuse i . inv'2 x = true
+  
   predicate invariant'1 (self : Seq.seq item'0) =
     [%#span16] true
->>>>>>> 7087246d
-  
-  axiom inv'1 : forall x : Fuse'0.t_fuse i . inv'1 x = true
+  
+  axiom inv'1 : forall x : Seq.seq item'0 . inv'1 x = true
   
   predicate invariant'0 (self : borrowed (Fuse'0.t_fuse i)) =
     [%#span16] true
@@ -879,15 +663,11 @@
   
   use Core_Option_Option_Type as Option'0
   
-  predicate produces'0 [#"../07_fuse.rs" 25 4 25 65] (self : Fuse'0.t_fuse i) (prod : Seq'0.t_seq item'0) (other : Fuse'0.t_fuse i)
+  predicate produces'0 [#"../07_fuse.rs" 25 4 25 65] (self : Fuse'0.t_fuse i) (prod : Seq.seq item'0) (other : Fuse'0.t_fuse i)
     
    =
     [%#span17] match C07Fuse_Fuse_Type.fuse_iter self with
-<<<<<<< HEAD
-      | Option'0.C_None -> prod = (empty'0 : Seq'0.t_seq item'0)
-=======
       | Option'0.C_None -> prod = (Seq.empty  : Seq.seq item'0)
->>>>>>> 7087246d
       /\ C07Fuse_Fuse_Type.fuse_iter other = C07Fuse_Fuse_Type.fuse_iter self
       | Option'0.C_Some i -> match C07Fuse_Fuse_Type.fuse_iter other with
         | Option'0.C_Some i2 -> produces'1 i prod i2
@@ -895,23 +675,9 @@
         end
       end
   
-  function produces_trans'0 [#"../07_fuse.rs" 62 4 62 90] (a : Fuse'0.t_fuse i) (ab : Seq'0.t_seq item'0) (b : Fuse'0.t_fuse i) (bc : Seq'0.t_seq item'0) (c : Fuse'0.t_fuse i) : ()
+  function produces_trans'0 [#"../07_fuse.rs" 62 4 62 90] (a : Fuse'0.t_fuse i) (ab : Seq.seq item'0) (b : Fuse'0.t_fuse i) (bc : Seq.seq item'0) (c : Fuse'0.t_fuse i) : ()
     
    =
-<<<<<<< HEAD
-    [%#span24] ()
-  
-  axiom produces_trans'0_spec : forall a : Fuse'0.t_fuse i, ab : Seq'0.t_seq item'0, b : Fuse'0.t_fuse i, bc : Seq'0.t_seq item'0, c : Fuse'0.t_fuse i . ([%#span18] produces'0 a ab b)
-   -> ([%#span19] produces'0 b bc c)
-   -> ([%#span20] inv'1 a)
-   -> ([%#span21] inv'1 b)  -> ([%#span22] inv'1 c)  -> ([%#span23] produces'0 a (concat'0 ab bc) c)
-  
-  function produces_refl'0 [#"../07_fuse.rs" 55 4 55 26] (self : Fuse'0.t_fuse i) : () =
-    [%#span27] ()
-  
-  axiom produces_refl'0_spec : forall self : Fuse'0.t_fuse i . ([%#span25] inv'1 self)
-   -> ([%#span26] produces'0 self (empty'0 : Seq'0.t_seq item'0) self)
-=======
     [%#span26] ()
   
   axiom produces_trans'0_spec : forall a : Fuse'0.t_fuse i, ab : Seq.seq item'0, b : Fuse'0.t_fuse i, bc : Seq.seq item'0, c : Fuse'0.t_fuse i . ([%#span18] produces'0 a ab b)
@@ -926,41 +692,29 @@
   
   axiom produces_refl'0_spec : forall self : Fuse'0.t_fuse i . ([%#span27] inv'2 self)
    -> ([%#span28] produces'0 self (Seq.empty  : Seq.seq item'0) self)
->>>>>>> 7087246d
   
   predicate completed'1 [#"../common.rs" 11 4 11 36] (self : borrowed i)
   
   predicate completed'0 [#"../07_fuse.rs" 16 4 16 35] (self : borrowed (Fuse'0.t_fuse i)) =
-<<<<<<< HEAD
-    [%#span28] (C07Fuse_Fuse_Type.fuse_iter ( * self) = Option'0.C_None
-    \/ (exists it : borrowed i . inv'2 it
-    /\ completed'1 it /\ C07Fuse_Fuse_Type.fuse_iter ( * self) = Option'0.C_Some ( * it)))
-    /\ C07Fuse_Fuse_Type.fuse_iter ( ^ self) = Option'0.C_None
-=======
     [%#span30] (C07Fuse_Fuse_Type.fuse_iter self.current = Option'0.C_None
     \/ (exists it : borrowed i . inv'3 it
     /\ completed'1 it /\ C07Fuse_Fuse_Type.fuse_iter self.current = Option'0.C_Some (it.current)))
     /\ C07Fuse_Fuse_Type.fuse_iter self.final = Option'0.C_None
->>>>>>> 7087246d
   
   constant self  : borrowed (Fuse'0.t_fuse i)
   
-  constant steps  : Seq'0.t_seq item'0
+  constant steps  : Seq.seq item'0
   
   constant next  : Fuse'0.t_fuse i
   
-  function is_fused [#"../07_fuse.rs" 81 4 81 62] (self : borrowed (Fuse'0.t_fuse i)) (steps : Seq'0.t_seq item'0) (next : Fuse'0.t_fuse i) : ()
-    
-  
-  goal vc_is_fused : ([%#s07_fuse3] inv'1 next)
+  function is_fused [#"../07_fuse.rs" 81 4 81 62] (self : borrowed (Fuse'0.t_fuse i)) (steps : Seq.seq item'0) (next : Fuse'0.t_fuse i) : ()
+    
+  
+  goal vc_is_fused : ([%#s07_fuse4] inv'2 next)
+   -> ([%#s07_fuse3] inv'1 steps)
    -> ([%#s07_fuse2] inv'0 self)
-<<<<<<< HEAD
-   -> ([%#s07_fuse1] produces'0 ( ^ self) steps next)
-   -> ([%#s07_fuse0] completed'0 self)  -> ([%#s07_fuse4] steps = (empty'0 : Seq'0.t_seq item'0) /\  ^ self = next)
-=======
    -> ([%#s07_fuse1] produces'0 self.final steps next)
    -> ([%#s07_fuse0] completed'0 self)  -> ([%#s07_fuse5] steps = (Seq.empty  : Seq.seq item'0) /\ self.final = next)
->>>>>>> 7087246d
 end
 module C07Fuse_Impl0
   type i
@@ -973,74 +727,46 @@
   
   let%span span3 = "../../../../../creusot-contracts/src/invariant.rs" 8 8 8 12
   
-<<<<<<< HEAD
-  let%span span3 = "../../../../../creusot-contracts/src/logic/seq2.rs" 68 14 68 25
-  
-  let%span span4 = "../../../../../creusot-contracts/src/logic/seq2.rs" 54 21 54 22
-=======
   let%span span4 = "../07_fuse.rs" 18 12 19 32
   
   let%span span5 = "../07_fuse.rs" 26 8 32 9
->>>>>>> 7087246d
-  
-  let%span span5 = "../../../../../creusot-contracts/src/logic/seq2.rs" 52 14 52 31
-  
-  let%span span6 = "../../../../../creusot-contracts/src/logic/seq2.rs" 53 14 53 28
-  
-  let%span span7 = "../07_fuse.rs" 18 12 19 32
-  
-  let%span span8 = "../../../../../creusot-contracts/src/logic/seq2.rs" 104 14 104 54
-  
-  let%span span9 = "../../../../../creusot-contracts/src/logic/seq2.rs" 105 4 106 62
-  
-  let%span span10 = "../07_fuse.rs" 26 8 32 9
+  
+  use prelude.prelude.Borrow
+  
+  predicate invariant'4 (self : borrowed i)
+  
+  predicate inv'4 (_x : borrowed i)
+  
+  axiom inv'4 : forall x : borrowed i . inv'4 x = true
   
   type item'0
   
-  predicate invariant'4 (self : item'0)
-  
-<<<<<<< HEAD
-  predicate inv'4 (_x : item'0)
-=======
+  use Core_Option_Option_Type as Option'0
+  
   predicate invariant'3 (self : Option'0.t_option item'0) =
     [%#span3] true
->>>>>>> 7087246d
-  
-  axiom inv'4 : forall x : item'0 . inv'4 x = true
-  
-  use prelude.prelude.Borrow
-  
-  predicate invariant'3 (self : borrowed i)
-  
-<<<<<<< HEAD
-  predicate inv'3 (_x : borrowed i)
-=======
+  
+  predicate inv'3 (_x : Option'0.t_option item'0)
+  
+  axiom inv'3 : forall x : Option'0.t_option item'0 . inv'3 x = true
+  
+  use C07Fuse_Fuse_Type as Fuse'0
+  
   predicate invariant'2 (self : borrowed (Fuse'0.t_fuse i)) =
     [%#span3] true
->>>>>>> 7087246d
-  
-  axiom inv'3 : forall x : borrowed i . inv'3 x = true
-  
-  use Core_Option_Option_Type as Option'0
-  
-  predicate invariant'2 (self : Option'0.t_option item'0)
-  
-  predicate inv'2 (_x : Option'0.t_option item'0)
-  
-  axiom inv'2 : forall x : Option'0.t_option item'0 . inv'2 x = true
-  
-  use C07Fuse_Fuse_Type as Fuse'0
-  
-<<<<<<< HEAD
-  predicate invariant'1 (self : borrowed (Fuse'0.t_fuse i))
-=======
+  
+  predicate inv'2 (_x : borrowed (Fuse'0.t_fuse i))
+  
+  axiom inv'2 : forall x : borrowed (Fuse'0.t_fuse i) . inv'2 x = true
+  
+  use seq.Seq
+  
   predicate invariant'1 (self : Seq.seq item'0) =
     [%#span3] true
->>>>>>> 7087246d
-  
-  predicate inv'1 (_x : borrowed (Fuse'0.t_fuse i))
-  
-  axiom inv'1 : forall x : borrowed (Fuse'0.t_fuse i) . inv'1 x = true
+  
+  predicate inv'1 (_x : Seq.seq item'0)
+  
+  axiom inv'1 : forall x : Seq.seq item'0 . inv'1 x = true
   
   predicate invariant'0 (self : Fuse'0.t_fuse i) =
     [%#span3] true
@@ -1049,65 +775,24 @@
   
   axiom inv'0 : forall x : Fuse'0.t_fuse i . inv'0 x = true
   
-  use CreusotContracts_Logic_Seq2_Seq_Type as Seq'0
-  
-  constant empty'0 : Seq'0.t_seq item'0
-  
-  constant empty'0 : Seq'0.t_seq item'0
-  
-  use prelude.prelude.Int
-  
-<<<<<<< HEAD
-  function index_logic'0 (self : Seq'0.t_seq item'0) (_2 : int) : item'0
-  
-  function len'0 (self : Seq'0.t_seq item'0) : int
-  
-  axiom len'0_spec : forall self : Seq'0.t_seq item'0 . [%#span3] len'0 self >= 0
-  
-  function singleton'0 (v : item'0) : Seq'0.t_seq item'0
-  
-  axiom singleton'0_spec : forall v : item'0 . ([%#span4] inv'4 v)
-   -> ([%#span6] index_logic'0 (singleton'0 v) 0 = v) && ([%#span5] len'0 (singleton'0 v) = 1)
-  
-=======
->>>>>>> 7087246d
+  use seq.Seq
+  
   predicate completed'1 [#"../common.rs" 11 4 11 36] (self : borrowed i)
   
   use C07Fuse_Fuse_Type as C07Fuse_Fuse_Type
   
   predicate completed'0 [#"../07_fuse.rs" 16 4 16 35] (self : borrowed (Fuse'0.t_fuse i)) =
-<<<<<<< HEAD
-    [%#span7] (C07Fuse_Fuse_Type.fuse_iter ( * self) = Option'0.C_None
-    \/ (exists it : borrowed i . inv'3 it
-    /\ completed'1 it /\ C07Fuse_Fuse_Type.fuse_iter ( * self) = Option'0.C_Some ( * it)))
-    /\ C07Fuse_Fuse_Type.fuse_iter ( ^ self) = Option'0.C_None
-=======
     [%#span4] (C07Fuse_Fuse_Type.fuse_iter self.current = Option'0.C_None
     \/ (exists it : borrowed i . inv'4 it
     /\ completed'1 it /\ C07Fuse_Fuse_Type.fuse_iter self.current = Option'0.C_Some (it.current)))
     /\ C07Fuse_Fuse_Type.fuse_iter self.final = Option'0.C_None
   
   use seq.Seq
->>>>>>> 7087246d
-  
-  function concat'0 (self : Seq'0.t_seq item'0) (other : Seq'0.t_seq item'0) : Seq'0.t_seq item'0
-  
-  axiom concat'0_spec : forall self : Seq'0.t_seq item'0, other : Seq'0.t_seq item'0 . ([%#span9] forall i : int . 0
-  <= i
-  /\ i < len'0 (concat'0 self other)
-   -> index_logic'0 (concat'0 self other) i
-  = (if i < len'0 self then index_logic'0 self i else index_logic'0 other (i - len'0 self)))
-  && ([%#span8] len'0 (concat'0 self other) = len'0 self + len'0 other)
-  
-  predicate produces'1 [#"../common.rs" 8 4 8 65] (self : i) (visited : Seq'0.t_seq item'0) (o : i)
-  
-<<<<<<< HEAD
-  predicate produces'0 [#"../07_fuse.rs" 25 4 25 65] (self : Fuse'0.t_fuse i) (prod : Seq'0.t_seq item'0) (other : Fuse'0.t_fuse i)
-    
-   =
-    [%#span10] match C07Fuse_Fuse_Type.fuse_iter self with
-      | Option'0.C_None -> prod = (empty'0 : Seq'0.t_seq item'0)
-=======
+  
+  use seq.Seq
+  
+  predicate produces'1 [#"../common.rs" 8 4 8 65] (self : i) (visited : Seq.seq item'0) (o : i)
+  
   use seq.Seq
   
   predicate produces'0 [#"../07_fuse.rs" 25 4 25 65] (self : Fuse'0.t_fuse i) (prod : Seq.seq item'0) (other : Fuse'0.t_fuse i)
@@ -1115,7 +800,6 @@
    =
     [%#span5] match C07Fuse_Fuse_Type.fuse_iter self with
       | Option'0.C_None -> prod = (Seq.empty  : Seq.seq item'0)
->>>>>>> 7087246d
       /\ C07Fuse_Fuse_Type.fuse_iter other = C07Fuse_Fuse_Type.fuse_iter self
       | Option'0.C_Some i -> match C07Fuse_Fuse_Type.fuse_iter other with
         | Option'0.C_Some i2 -> produces'1 i prod i2
@@ -1123,10 +807,6 @@
         end
       end
   
-<<<<<<< HEAD
-  goal produces_trans_refn : [%#s07_fuse0] forall a : Fuse'0.t_fuse i . forall ab : Seq'0.t_seq item'0 . forall b : Fuse'0.t_fuse i . forall bc : Seq'0.t_seq item'0 . forall c : Fuse'0.t_fuse i . inv'0 c
-  /\ inv'0 b /\ inv'0 a /\ produces'0 b bc c /\ produces'0 a ab b
-=======
   goal produces_refl_refn : [%#s07_fuse0] forall self : Fuse'0.t_fuse i . inv'0 self
    -> inv'0 self
   /\ (forall result : () . produces'0 self (Seq.empty  : Seq.seq item'0) self
@@ -1134,44 +814,26 @@
   
   goal produces_trans_refn : [%#s07_fuse1] forall a : Fuse'0.t_fuse i . forall ab : Seq.seq item'0 . forall b : Fuse'0.t_fuse i . forall bc : Seq.seq item'0 . forall c : Fuse'0.t_fuse i . inv'0 c
   /\ inv'1 bc /\ inv'0 b /\ inv'1 ab /\ inv'0 a /\ produces'0 b bc c /\ produces'0 a ab b
->>>>>>> 7087246d
    -> inv'0 c
+  /\ inv'1 bc
   /\ inv'0 b
+  /\ inv'1 ab
   /\ inv'0 a
   /\ produces'0 b bc c
-  /\ produces'0 a ab b /\ (forall result : () . produces'0 a (concat'0 ab bc) c  -> produces'0 a (concat'0 ab bc) c)
-  
-<<<<<<< HEAD
-  goal next_refn : [%#s07_fuse1] forall self : borrowed (Fuse'0.t_fuse i) . inv'1 self
-   -> inv'1 self
-  /\ (forall result : Option'0.t_option item'0 . inv'2 result
-  /\ match result with
-    | Option'0.C_None -> completed'0 self
-    | Option'0.C_Some v -> produces'0 ( * self) (singleton'0 v) ( ^ self)
-=======
+  /\ produces'0 a ab b /\ (forall result : () . produces'0 a (Seq.(++) ab bc) c  -> produces'0 a (Seq.(++) ab bc) c)
+  
   goal next_refn : [%#s07_fuse2] forall self : borrowed (Fuse'0.t_fuse i) . inv'2 self
    -> inv'2 self
   /\ (forall result : Option'0.t_option item'0 . inv'3 result
   /\ match result with
     | Option'0.C_None -> completed'0 self
     | Option'0.C_Some v -> produces'0 self.current (Seq.singleton v) self.final
->>>>>>> 7087246d
     end
-   -> inv'2 result
+   -> inv'3 result
   /\ match result with
     | Option'0.C_None -> completed'0 self
-<<<<<<< HEAD
-    | Option'0.C_Some v -> produces'0 ( * self) (singleton'0 v) ( ^ self)
-    end)
-  
-  goal produces_refl_refn : [%#s07_fuse2] forall self : Fuse'0.t_fuse i . inv'0 self
-   -> inv'0 self
-  /\ (forall result : () . produces'0 self (empty'0 : Seq'0.t_seq item'0) self
-   -> produces'0 self (empty'1 : Seq'0.t_seq item'0) self)
-=======
     | Option'0.C_Some v -> produces'0 self.current (Seq.singleton v) self.final
     end)
->>>>>>> 7087246d
 end
 module C07Fuse_Impl1
   type i
@@ -1186,30 +848,23 @@
   
   use prelude.prelude.Borrow
   
-  predicate invariant'2 (self : borrowed i)
-  
-  predicate inv'2 (_x : borrowed i)
-  
-  axiom inv'2 : forall x : borrowed i . inv'2 x = true
+  predicate invariant'3 (self : borrowed i)
+  
+  predicate inv'3 (_x : borrowed i)
+  
+  axiom inv'3 : forall x : borrowed i . inv'3 x = true
   
   use C07Fuse_Fuse_Type as Fuse'0
   
-<<<<<<< HEAD
-  predicate invariant'1 (self : borrowed (Fuse'0.t_fuse i))
-=======
   predicate invariant'2 (self : borrowed (Fuse'0.t_fuse i)) =
     [%#span1] true
   
   predicate inv'2 (_x : borrowed (Fuse'0.t_fuse i))
   
   axiom inv'2 : forall x : borrowed (Fuse'0.t_fuse i) . inv'2 x = true
->>>>>>> 7087246d
-  
-  predicate inv'1 (_x : borrowed (Fuse'0.t_fuse i))
-  
-<<<<<<< HEAD
-  axiom inv'1 : forall x : borrowed (Fuse'0.t_fuse i) . inv'1 x = true
-=======
+  
+  type item'0
+  
   use seq.Seq
   
   predicate invariant'1 (self : Seq.seq item'0) =
@@ -1218,7 +873,6 @@
   predicate inv'1 (_x : Seq.seq item'0)
   
   axiom inv'1 : forall x : Seq.seq item'0 . inv'1 x = true
->>>>>>> 7087246d
   
   predicate invariant'0 (self : Fuse'0.t_fuse i) =
     [%#span1] true
@@ -1227,13 +881,9 @@
   
   axiom inv'0 : forall x : Fuse'0.t_fuse i . inv'0 x = true
   
-  type item'0
-  
-  use CreusotContracts_Logic_Seq2_Seq_Type as Seq'0
-  
-  constant empty'0 : Seq'0.t_seq item'0
-  
-  constant empty'0 : Seq'0.t_seq item'0
+  use seq.Seq
+  
+  use seq.Seq
   
   predicate completed'1 [#"../common.rs" 11 4 11 36] (self : borrowed i)
   
@@ -1242,30 +892,18 @@
   use C07Fuse_Fuse_Type as C07Fuse_Fuse_Type
   
   predicate completed'0 [#"../07_fuse.rs" 16 4 16 35] (self : borrowed (Fuse'0.t_fuse i)) =
-<<<<<<< HEAD
-    [%#span1] (C07Fuse_Fuse_Type.fuse_iter ( * self) = Option'0.C_None
-    \/ (exists it : borrowed i . inv'2 it
-    /\ completed'1 it /\ C07Fuse_Fuse_Type.fuse_iter ( * self) = Option'0.C_Some ( * it)))
-    /\ C07Fuse_Fuse_Type.fuse_iter ( ^ self) = Option'0.C_None
-=======
     [%#span2] (C07Fuse_Fuse_Type.fuse_iter self.current = Option'0.C_None
     \/ (exists it : borrowed i . inv'3 it
     /\ completed'1 it /\ C07Fuse_Fuse_Type.fuse_iter self.current = Option'0.C_Some (it.current)))
     /\ C07Fuse_Fuse_Type.fuse_iter self.final = Option'0.C_None
->>>>>>> 7087246d
-  
-  predicate produces'1 [#"../common.rs" 8 4 8 65] (self : i) (visited : Seq'0.t_seq item'0) (o : i)
-  
-  predicate produces'0 [#"../07_fuse.rs" 25 4 25 65] (self : Fuse'0.t_fuse i) (prod : Seq'0.t_seq item'0) (other : Fuse'0.t_fuse i)
+  
+  predicate produces'1 [#"../common.rs" 8 4 8 65] (self : i) (visited : Seq.seq item'0) (o : i)
+  
+  predicate produces'0 [#"../07_fuse.rs" 25 4 25 65] (self : Fuse'0.t_fuse i) (prod : Seq.seq item'0) (other : Fuse'0.t_fuse i)
     
    =
-<<<<<<< HEAD
-    [%#span2] match C07Fuse_Fuse_Type.fuse_iter self with
-      | Option'0.C_None -> prod = (empty'0 : Seq'0.t_seq item'0)
-=======
     [%#span3] match C07Fuse_Fuse_Type.fuse_iter self with
       | Option'0.C_None -> prod = (Seq.empty  : Seq.seq item'0)
->>>>>>> 7087246d
       /\ C07Fuse_Fuse_Type.fuse_iter other = C07Fuse_Fuse_Type.fuse_iter self
       | Option'0.C_Some i -> match C07Fuse_Fuse_Type.fuse_iter other with
         | Option'0.C_Some i2 -> produces'1 i prod i2
@@ -1273,16 +911,6 @@
         end
       end
   
-<<<<<<< HEAD
-  goal is_fused_refn : [%#s07_fuse0] forall self : borrowed (Fuse'0.t_fuse i) . forall steps : Seq'0.t_seq item'0 . forall next : Fuse'0.t_fuse i . inv'0 next
-  /\ inv'1 self /\ produces'0 ( ^ self) steps next /\ completed'0 self
-   -> inv'0 next
-  /\ inv'1 self
-  /\ produces'0 ( ^ self) steps next
-  /\ completed'0 self
-  /\ (forall result : () . steps = (empty'0 : Seq'0.t_seq item'0) /\  ^ self = next
-   -> steps = (empty'1 : Seq'0.t_seq item'0) /\  ^ self = next)
-=======
   goal is_fused_refn : [%#s07_fuse0] forall self : borrowed (Fuse'0.t_fuse i) . forall steps : Seq.seq item'0 . forall next : Fuse'0.t_fuse i . inv'0 next
   /\ inv'1 steps /\ inv'2 self /\ produces'0 self.final steps next /\ completed'0 self
    -> inv'0 next
@@ -1292,5 +920,4 @@
   /\ completed'0 self
   /\ (forall result : () . steps = (Seq.empty  : Seq.seq item'0) /\ self.final = next
    -> steps = (Seq.empty  : Seq.seq item'0) /\ self.final = next)
->>>>>>> 7087246d
 end