--- conflicted
+++ resolved
@@ -372,11 +372,7 @@
   use seq.Seq
   use seq.Seq
   predicate resolve1 (self : borrowed (slice t)) =
-<<<<<<< HEAD
-    [#"../../../../../creusot-contracts/src/resolve.rs" 27 20 27 34]  ^ self =  * self
-=======
     [#"../../../../../creusot-contracts/src/resolve.rs" 26 20 26 34]  ^ self =  * self
->>>>>>> c22743fa
   val resolve1 (self : borrowed (slice t)) : bool
     ensures { result = resolve1 self }
     
@@ -386,11 +382,7 @@
     ensures { result = completed0 self }
     
   predicate resolve0 (self : borrowed (C02IterMut_IterMut_Type.t_itermut t)) =
-<<<<<<< HEAD
-    [#"../../../../../creusot-contracts/src/resolve.rs" 27 20 27 34]  ^ self =  * self
-=======
     [#"../../../../../creusot-contracts/src/resolve.rs" 26 20 26 34]  ^ self =  * self
->>>>>>> c22743fa
   val resolve0 (self : borrowed (C02IterMut_IterMut_Type.t_itermut t)) : bool
     ensures { result = resolve0 self }
     
@@ -675,20 +667,12 @@
     ensures { result = shallow_model0 self }
     
   predicate resolve1 (self : borrowed (Alloc_Vec_Vec_Type.t_vec t (Alloc_Alloc_Global_Type.t_global))) =
-<<<<<<< HEAD
-    [#"../../../../../creusot-contracts/src/resolve.rs" 27 20 27 34]  ^ self =  * self
-=======
     [#"../../../../../creusot-contracts/src/resolve.rs" 26 20 26 34]  ^ self =  * self
->>>>>>> c22743fa
   val resolve1 (self : borrowed (Alloc_Vec_Vec_Type.t_vec t (Alloc_Alloc_Global_Type.t_global))) : bool
     ensures { result = resolve1 self }
     
   predicate resolve0 (self : borrowed (slice t)) =
-<<<<<<< HEAD
-    [#"../../../../../creusot-contracts/src/resolve.rs" 27 20 27 34]  ^ self =  * self
-=======
     [#"../../../../../creusot-contracts/src/resolve.rs" 26 20 26 34]  ^ self =  * self
->>>>>>> c22743fa
   val resolve0 (self : borrowed (slice t)) : bool
     ensures { result = resolve0 self }
     
@@ -963,20 +947,12 @@
     
   use prelude.Snapshot
   predicate resolve1 (self : borrowed (Alloc_Vec_Vec_Type.t_vec usize (Alloc_Alloc_Global_Type.t_global))) =
-<<<<<<< HEAD
-    [#"../../../../../creusot-contracts/src/resolve.rs" 27 20 27 34]  ^ self =  * self
-=======
     [#"../../../../../creusot-contracts/src/resolve.rs" 26 20 26 34]  ^ self =  * self
->>>>>>> c22743fa
   val resolve1 (self : borrowed (Alloc_Vec_Vec_Type.t_vec usize (Alloc_Alloc_Global_Type.t_global))) : bool
     ensures { result = resolve1 self }
     
   predicate resolve0 (self : borrowed usize) =
-<<<<<<< HEAD
-    [#"../../../../../creusot-contracts/src/resolve.rs" 27 20 27 34]  ^ self =  * self
-=======
     [#"../../../../../creusot-contracts/src/resolve.rs" 26 20 26 34]  ^ self =  * self
->>>>>>> c22743fa
   val resolve0 (self : borrowed usize) : bool
     ensures { result = resolve0 self }
     
@@ -984,11 +960,7 @@
   use seq.Seq
   use seq.Seq
   predicate resolve2 (self : borrowed (slice usize)) =
-<<<<<<< HEAD
-    [#"../../../../../creusot-contracts/src/resolve.rs" 27 20 27 34]  ^ self =  * self
-=======
     [#"../../../../../creusot-contracts/src/resolve.rs" 26 20 26 34]  ^ self =  * self
->>>>>>> c22743fa
   val resolve2 (self : borrowed (slice usize)) : bool
     ensures { result = resolve2 self }
     
@@ -1248,11 +1220,7 @@
   use seq.Seq
   use seq.Seq
   predicate resolve0 (self : borrowed (slice t)) =
-<<<<<<< HEAD
-    [#"../../../../../creusot-contracts/src/resolve.rs" 27 20 27 34]  ^ self =  * self
-=======
     [#"../../../../../creusot-contracts/src/resolve.rs" 26 20 26 34]  ^ self =  * self
->>>>>>> c22743fa
   val resolve0 (self : borrowed (slice t)) : bool
     ensures { result = resolve0 self }
     
