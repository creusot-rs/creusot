<<<<<<< HEAD
module M_02_iter_mut__qyi4305820612590367313__produces_refl [#"02_iter_mut.rs" 51 4 51 26] (* <IterMut<'a, T> as common::Iterator> *)
  let%span s02_iter_mut0 = "02_iter_mut.rs" 49 15 49 24
  let%span s02_iter_mut1 = "02_iter_mut.rs" 50 14 50 45
  let%span s02_iter_mut2 = "02_iter_mut.rs" 47 4 47 10
  let%span s02_iter_mut3 = "02_iter_mut.rs" 39 12 43 13
  let%span smodel4 = "../../../../creusot-contracts/src/model.rs" 106 8 106 22
  let%span sslice5 = "../../../../creusot-contracts/src/std/slice.rs" 105 14 105 41
  let%span sslice6 = "../../../../creusot-contracts/src/std/slice.rs" 106 14 106 84
  let%span s02_iter_mut7 = "02_iter_mut.rs" 22 20 22 64
  let%span sslice8 = "../../../../creusot-contracts/src/std/slice.rs" 28 14 28 41
  let%span sslice9 = "../../../../creusot-contracts/src/std/slice.rs" 29 14 29 42
  let%span sops10 = "../../../../creusot-contracts/src/logic/ops.rs" 42 8 42 31
  let%span sinvariant11 = "../../../../creusot-contracts/src/invariant.rs" 34 20 34 44
  let%span sslice12 = "../../../../creusot-contracts/src/std/slice.rs" 18 20 18 30
  let%span sseq13 = "../../../../creusot-contracts/src/logic/seq.rs" 451 20 451 95
  let%span sboxed14 = "../../../../creusot-contracts/src/std/boxed.rs" 28 8 28 18
=======
module M_02_iter_mut__qyi9908912287408438076__resolve_coherence [#"02_iter_mut.rs" 13 9 13 16] (* <IterMut<'a, T> as creusot_contracts::Resolve> *)
  let%span s02_iter_mut0 = "02_iter_mut.rs" 13 9 13 16
  let%span s02_iter_mut1 = "02_iter_mut.rs" 13 9 13 16
  let%span s02_iter_mut2 = "02_iter_mut.rs" 15 4 15 22
  let%span sresolve3 = "../../../../creusot-contracts/src/resolve.rs" 54 20 54 34
>>>>>>> 4c2c8706
  
  use prelude.prelude.Borrow
  
  use prelude.prelude.Slice64
  
  type t_T'0
  
  type t_IterMut'0  =
    { t_IterMut__inner'0: borrowed (slice t_T'0) }
  
<<<<<<< HEAD
  use seq.Seq
  
  use prelude.prelude.Int
  
  use prelude.prelude.UInt64
  
  constant v_MAX'0 : UInt64.t = (18446744073709551615 : UInt64.t)
  
  use prelude.prelude.UInt64
  
  use prelude.prelude.Slice64
=======
  predicate resolve'2 (self : borrowed (slice t_T'0)) =
    [%#sresolve3] self.final = self.current
  
  predicate resolve'1 (_1 : borrowed (slice t_T'0)) =
    resolve'2 _1
  
  predicate structural_resolve'0 (_1 : t_IterMut'0) =
    match _1 with
      | {t_IterMut__inner'0 = x0} -> resolve'1 x0
      end
  
  predicate resolve'0 [#"02_iter_mut.rs" 13 9 13 16] (self : t_IterMut'0) =
    [%#s02_iter_mut2] resolve'1 self.t_IterMut__inner'0
>>>>>>> 4c2c8706
  
  constant self  : t_IterMut'0
  
<<<<<<< HEAD
  axiom view'1_spec : forall self : slice t_T'0 . ([%#sslice8] Seq.length (view'1 self)
  <= UInt64.t'int (v_MAX'0 : UInt64.t))
  && ([%#sslice9] view'1 self = Slice64.id self)
=======
  function resolve_coherence'0 [#"02_iter_mut.rs" 13 9 13 16] (self : t_IterMut'0) : ()
>>>>>>> 4c2c8706
  
  goal vc_resolve_coherence'0 : ([%#s02_iter_mut0] structural_resolve'0 self)  -> ([%#s02_iter_mut0] resolve'0 self)
end
module M_02_iter_mut__qyi4305820612590367313__produces_refl [#"02_iter_mut.rs" 51 4 51 26] (* <IterMut<'a, T> as common::Iterator> *)
  let%span s02_iter_mut0 = "02_iter_mut.rs" 50 14 50 45
  let%span s02_iter_mut1 = "02_iter_mut.rs" 48 4 48 10
  let%span s02_iter_mut2 = "02_iter_mut.rs" 40 12 44 13
  let%span smodel3 = "../../../../creusot-contracts/src/model.rs" 110 8 110 22
  let%span sslice4 = "../../../../creusot-contracts/src/std/slice.rs" 87 14 87 41
  let%span sslice5 = "../../../../creusot-contracts/src/std/slice.rs" 88 14 88 84
  let%span sslice6 = "../../../../creusot-contracts/src/std/slice.rs" 28 14 28 41
  let%span sslice7 = "../../../../creusot-contracts/src/std/slice.rs" 29 14 29 42
  let%span sindex8 = "../../../../creusot-contracts/src/logic/ops/index.rs" 49 8 49 31
  
  use seq.Seq
  
  use prelude.prelude.Borrow
  
  type t_T'0
  
  use seq.Seq
  
  use prelude.prelude.Slice
  
  type t_IterMut'0  =
    { t_IterMut__inner'0: borrowed (slice t_T'0) }
  
  use seq.Seq
  
  use seq.Seq
  
  use prelude.prelude.UIntSize
  
  constant v_MAX'0 : usize = (18446744073709551615 : usize)
  
  use prelude.prelude.UIntSize
  
  use prelude.prelude.Int
  
  use prelude.prelude.Slice
  
  function view'1 (self : slice t_T'0) : Seq.seq t_T'0
  
  axiom view'1_spec : forall self : slice t_T'0 . ([%#sslice6] Seq.length (view'1 self)
  <= UIntSize.to_int (v_MAX'0 : usize))
  && ([%#sslice7] view'1 self = Slice.id self)
  
  function view'0 (self : borrowed (slice t_T'0)) : Seq.seq t_T'0 =
    [%#smodel3] view'1 self.current
  
  use seq.Seq
  
  use seq.Seq
  
  use seq.Seq
  
  function index_logic'0 [@inline:trivial] (self : slice t_T'0) (ix : int) : t_T'0 =
    [%#sindex8] Seq.get (view'1 self) ix
  
  function to_mut_seq'0 (self : borrowed (slice t_T'0)) : Seq.seq (borrowed t_T'0)
  
  axiom to_mut_seq'0_spec : forall self : borrowed (slice t_T'0) . ([%#sslice4] Seq.length (to_mut_seq'0 self)
  = Seq.length (view'0 self))
  && ([%#sslice5] forall i : int . 0 <= i /\ i < Seq.length (to_mut_seq'0 self)
   -> Seq.get (to_mut_seq'0 self) i
  = Borrow.borrow_logic (index_logic'0 self.current i) (index_logic'0 self.final i) (Borrow.inherit_id (Borrow.get_id self) i))
  
  use seq.Seq
  
  predicate produces'0 [#"02_iter_mut.rs" 38 4 38 65] (self : t_IterMut'0) (visited : Seq.seq (borrowed t_T'0)) (tl : t_IterMut'0)
    
   =
    [%#s02_iter_mut2] Seq.length (view'0 self.t_IterMut__inner'0)
    = Seq.length visited + Seq.length (view'0 tl.t_IterMut__inner'0)
    /\ (forall i : int . 0 <= i /\ i < Seq.length (view'0 self.t_IterMut__inner'0)
     -> (Seq.get (to_mut_seq'0 self.t_IterMut__inner'0) i).current
    = (Seq.get (Seq.(++) visited (to_mut_seq'0 tl.t_IterMut__inner'0)) i).current
    /\ (Seq.get (to_mut_seq'0 self.t_IterMut__inner'0) i).final
    = (Seq.get (Seq.(++) visited (to_mut_seq'0 tl.t_IterMut__inner'0)) i).final)
  
  constant self  : t_IterMut'0
  
  function produces_refl'0 [#"02_iter_mut.rs" 51 4 51 26] (self : t_IterMut'0) : ()
  
  goal vc_produces_refl'0 : [%#s02_iter_mut0] produces'0 self (Seq.empty  : Seq.seq (borrowed t_T'0)) self
end
<<<<<<< HEAD
module M_02_iter_mut__qyi4305820612590367313__produces_trans [#"02_iter_mut.rs" 61 4 61 90] (* <IterMut<'a, T> as common::Iterator> *)
  let%span s02_iter_mut0 = "02_iter_mut.rs" 55 15 55 21
  let%span s02_iter_mut1 = "02_iter_mut.rs" 56 15 56 21
  let%span s02_iter_mut2 = "02_iter_mut.rs" 57 15 57 21
  let%span s02_iter_mut3 = "02_iter_mut.rs" 58 15 58 32
  let%span s02_iter_mut4 = "02_iter_mut.rs" 59 15 59 32
  let%span s02_iter_mut5 = "02_iter_mut.rs" 60 14 60 42
  let%span s02_iter_mut6 = "02_iter_mut.rs" 53 4 53 10
  let%span s02_iter_mut7 = "02_iter_mut.rs" 39 12 43 13
  let%span smodel8 = "../../../../creusot-contracts/src/model.rs" 106 8 106 22
  let%span sslice9 = "../../../../creusot-contracts/src/std/slice.rs" 105 14 105 41
  let%span sslice10 = "../../../../creusot-contracts/src/std/slice.rs" 106 14 106 84
  let%span s02_iter_mut11 = "02_iter_mut.rs" 22 20 22 64
  let%span sslice12 = "../../../../creusot-contracts/src/std/slice.rs" 28 14 28 41
  let%span sslice13 = "../../../../creusot-contracts/src/std/slice.rs" 29 14 29 42
  let%span sops14 = "../../../../creusot-contracts/src/logic/ops.rs" 42 8 42 31
  let%span sinvariant15 = "../../../../creusot-contracts/src/invariant.rs" 34 20 34 44
  let%span sslice16 = "../../../../creusot-contracts/src/std/slice.rs" 18 20 18 30
  let%span sseq17 = "../../../../creusot-contracts/src/logic/seq.rs" 451 20 451 95
  let%span sboxed18 = "../../../../creusot-contracts/src/std/boxed.rs" 28 8 28 18
=======
module M_02_iter_mut__qyi4305820612590367313__produces_trans [#"02_iter_mut.rs" 58 4 58 90] (* <IterMut<'a, T> as common::Iterator> *)
  let%span s02_iter_mut0 = "02_iter_mut.rs" 55 15 55 32
  let%span s02_iter_mut1 = "02_iter_mut.rs" 56 15 56 32
  let%span s02_iter_mut2 = "02_iter_mut.rs" 57 14 57 42
  let%span s02_iter_mut3 = "02_iter_mut.rs" 53 4 53 10
  let%span s02_iter_mut4 = "02_iter_mut.rs" 40 12 44 13
  let%span smodel5 = "../../../../creusot-contracts/src/model.rs" 110 8 110 22
  let%span sslice6 = "../../../../creusot-contracts/src/std/slice.rs" 87 14 87 41
  let%span sslice7 = "../../../../creusot-contracts/src/std/slice.rs" 88 14 88 84
  let%span sslice8 = "../../../../creusot-contracts/src/std/slice.rs" 28 14 28 41
  let%span sslice9 = "../../../../creusot-contracts/src/std/slice.rs" 29 14 29 42
  let%span sindex10 = "../../../../creusot-contracts/src/logic/ops/index.rs" 49 8 49 31
>>>>>>> 4c2c8706
  
  use prelude.prelude.Borrow
  
  use prelude.prelude.Slice64
  
  type t_T'0
  
  type t_IterMut'0  =
    { t_IterMut__inner'0: borrowed (slice t_T'0) }
  
  use seq.Seq
  
<<<<<<< HEAD
  use prelude.prelude.Int
=======
  use seq.Seq
  
  use seq.Seq
  
  use prelude.prelude.UIntSize
>>>>>>> 4c2c8706
  
  use prelude.prelude.UInt64
  
  constant v_MAX'0 : UInt64.t = (18446744073709551615 : UInt64.t)
  
  use prelude.prelude.UInt64
  
  use prelude.prelude.Slice64
  
  function view'1 (self : slice t_T'0) : Seq.seq t_T'0
  
<<<<<<< HEAD
  axiom view'1_spec : forall self : slice t_T'0 . ([%#sslice12] Seq.length (view'1 self)
  <= UInt64.t'int (v_MAX'0 : UInt64.t))
  && ([%#sslice13] view'1 self = Slice64.id self)
  
  predicate invariant'0 [#"02_iter_mut.rs" 20 4 20 30] (self : t_IterMut'0) =
    [%#s02_iter_mut11] Seq.length (view'1 (self.t_IterMut__inner'0).final)
    = Seq.length (view'1 (self.t_IterMut__inner'0).current)
  
  use seq.Seq
  
  predicate inv'5 (_1 : t_T'0)
  
  predicate invariant'4 (self : t_T'0) =
    [%#sboxed18] inv'5 self
  
  predicate inv'4 (_1 : t_T'0)
  
  axiom inv_axiom'4 [@rewrite] : forall x : t_T'0 [inv'4 x] . inv'4 x = invariant'4 x
  
  predicate invariant'3 (self : Seq.seq t_T'0) =
    [%#sseq17] forall i : int . 0 <= i /\ i < Seq.length self  -> inv'4 (Seq.get self i)
  
  predicate inv'3 (_1 : Seq.seq t_T'0)
  
  axiom inv_axiom'3 [@rewrite] : forall x : Seq.seq t_T'0 [inv'3 x] . inv'3 x = invariant'3 x
  
  predicate invariant'2 (self : slice t_T'0) =
    [%#sslice16] inv'3 (view'1 self)
  
  predicate inv'2 (_1 : slice t_T'0)
  
  axiom inv_axiom'2 [@rewrite] : forall x : slice t_T'0 [inv'2 x] . inv'2 x = invariant'2 x
  
  predicate invariant'1 (self : borrowed (slice t_T'0)) =
    [%#sinvariant15] inv'2 self.current /\ inv'2 self.final
  
  predicate inv'1 (_1 : borrowed (slice t_T'0))
  
  axiom inv_axiom'1 [@rewrite] : forall x : borrowed (slice t_T'0) [inv'1 x] . inv'1 x = invariant'1 x
  
  predicate inv'0 (_1 : t_IterMut'0)
  
  axiom inv_axiom'0 [@rewrite] : forall x : t_IterMut'0 [inv'0 x] . inv'0 x
  = (invariant'0 x
  /\ match x with
    | {t_IterMut__inner'0 = inner} -> inv'1 inner
    end)
  
  use seq.Seq
=======
  axiom view'1_spec : forall self : slice t_T'0 . ([%#sslice8] Seq.length (view'1 self)
  <= UIntSize.to_int (v_MAX'0 : usize))
  && ([%#sslice9] view'1 self = Slice.id self)
>>>>>>> 4c2c8706
  
  function view'0 (self : borrowed (slice t_T'0)) : Seq.seq t_T'0 =
    [%#smodel5] view'1 self.current
  
  use seq.Seq
  
  use seq.Seq
  
  use seq.Seq
  
  function index_logic'0 [@inline:trivial] (self : slice t_T'0) (ix : int) : t_T'0 =
    [%#sindex10] Seq.get (view'1 self) ix
  
  function to_mut_seq'0 (self : borrowed (slice t_T'0)) : Seq.seq (borrowed t_T'0)
  
  axiom to_mut_seq'0_spec : forall self : borrowed (slice t_T'0) . ([%#sslice6] Seq.length (to_mut_seq'0 self)
  = Seq.length (view'0 self))
  && ([%#sslice7] forall i : int . 0 <= i /\ i < Seq.length (to_mut_seq'0 self)
   -> Seq.get (to_mut_seq'0 self) i
  = Borrow.borrow_logic (index_logic'0 self.current i) (index_logic'0 self.final i) (Borrow.inherit_id (Borrow.get_id self) i))
  
  use seq.Seq
  
  predicate produces'0 [#"02_iter_mut.rs" 38 4 38 65] (self : t_IterMut'0) (visited : Seq.seq (borrowed t_T'0)) (tl : t_IterMut'0)
    
   =
    [%#s02_iter_mut4] Seq.length (view'0 self.t_IterMut__inner'0)
    = Seq.length visited + Seq.length (view'0 tl.t_IterMut__inner'0)
    /\ (forall i : int . 0 <= i /\ i < Seq.length (view'0 self.t_IterMut__inner'0)
     -> (Seq.get (to_mut_seq'0 self.t_IterMut__inner'0) i).current
    = (Seq.get (Seq.(++) visited (to_mut_seq'0 tl.t_IterMut__inner'0)) i).current
    /\ (Seq.get (to_mut_seq'0 self.t_IterMut__inner'0) i).final
    = (Seq.get (Seq.(++) visited (to_mut_seq'0 tl.t_IterMut__inner'0)) i).final)
  
  constant a  : t_IterMut'0
  
  constant ab  : Seq.seq (borrowed t_T'0)
  
  constant b  : t_IterMut'0
  
  constant bc  : Seq.seq (borrowed t_T'0)
  
  constant c  : t_IterMut'0
  
  function produces_trans'0 [#"02_iter_mut.rs" 58 4 58 90] (a : t_IterMut'0) (ab : Seq.seq (borrowed t_T'0)) (b : t_IterMut'0) (bc : Seq.seq (borrowed t_T'0)) (c : t_IterMut'0) : ()
    
  
  goal vc_produces_trans'0 : ([%#s02_iter_mut1] produces'0 b bc c)
   -> ([%#s02_iter_mut0] produces'0 a ab b)  -> ([%#s02_iter_mut2] produces'0 a (Seq.(++) ab bc) c)
end
<<<<<<< HEAD
module M_02_iter_mut__qyi4305820612590367313__next [#"02_iter_mut.rs" 67 4 67 44] (* <IterMut<'a, T> as common::Iterator> *)
  let%span s02_iter_mut0 = "02_iter_mut.rs" 67 17 67 21
  let%span s02_iter_mut1 = "02_iter_mut.rs" 67 26 67 44
  let%span s02_iter_mut2 = "02_iter_mut.rs" 63 14 66 5
  let%span sslice3 = "../../../../creusot-contracts/src/std/slice.rs" 309 18 316 9
  let%span s02_iter_mut4 = "02_iter_mut.rs" 32 8 32 76
  let%span s02_iter_mut5 = "02_iter_mut.rs" 39 12 43 13
  let%span sops6 = "../../../../creusot-contracts/src/logic/ops.rs" 42 8 42 31
=======
module M_02_iter_mut__qyi4305820612590367313__next [#"02_iter_mut.rs" 64 4 64 44] (* <IterMut<'a, T> as common::Iterator> *)
  let%span s02_iter_mut0 = "02_iter_mut.rs" 64 17 64 21
  let%span s02_iter_mut1 = "02_iter_mut.rs" 64 26 64 44
  let%span s02_iter_mut2 = "02_iter_mut.rs" 60 14 63 5
  let%span sslice3 = "../../../../creusot-contracts/src/std/slice.rs" 291 18 298 9
  let%span s02_iter_mut4 = "02_iter_mut.rs" 33 8 33 76
  let%span s02_iter_mut5 = "02_iter_mut.rs" 40 12 44 13
  let%span sindex6 = "../../../../creusot-contracts/src/logic/ops/index.rs" 49 8 49 31
>>>>>>> 4c2c8706
  let%span sslice7 = "../../../../creusot-contracts/src/std/slice.rs" 28 14 28 41
  let%span sslice8 = "../../../../creusot-contracts/src/std/slice.rs" 29 14 29 42
  let%span sseq9 = "../../../../creusot-contracts/src/logic/seq.rs" 173 8 173 39
  let%span sresolve10 = "../../../../creusot-contracts/src/resolve.rs" 54 20 54 34
<<<<<<< HEAD
  let%span smodel11 = "../../../../creusot-contracts/src/model.rs" 106 8 106 22
  let%span sslice12 = "../../../../creusot-contracts/src/std/slice.rs" 105 14 105 41
  let%span sslice13 = "../../../../creusot-contracts/src/std/slice.rs" 106 14 106 84
=======
  let%span smodel11 = "../../../../creusot-contracts/src/model.rs" 110 8 110 22
  let%span sslice12 = "../../../../creusot-contracts/src/std/slice.rs" 87 14 87 41
  let%span sslice13 = "../../../../creusot-contracts/src/std/slice.rs" 88 14 88 84
>>>>>>> 4c2c8706
  let%span sinvariant14 = "../../../../creusot-contracts/src/invariant.rs" 34 20 34 44
  let%span sslice15 = "../../../../creusot-contracts/src/std/slice.rs" 18 20 18 30
  let%span s02_iter_mut16 = "02_iter_mut.rs" 23 20 23 64
  let%span sseq17 = "../../../../creusot-contracts/src/logic/seq.rs" 633 20 633 95
  let%span sboxed18 = "../../../../creusot-contracts/src/std/boxed.rs" 28 8 28 18
  
  use prelude.prelude.Borrow
  
  use prelude.prelude.Slice64
  
  type t_T'0
  
  use seq.Seq
  
  use prelude.prelude.Int
  
  use prelude.prelude.UInt64
  
  constant v_MAX'0 : UInt64.t = (18446744073709551615 : UInt64.t)
  
  use prelude.prelude.UInt64
  
  use prelude.prelude.Slice64
  
  use seq.Seq
  
  function view'0 (self : slice t_T'0) : Seq.seq t_T'0
  
  axiom view'0_spec : forall self : slice t_T'0 . ([%#sslice7] Seq.length (view'0 self)
  <= UInt64.t'int (v_MAX'0 : UInt64.t))
  && ([%#sslice8] view'0 self = Slice64.id self)
  
  use seq.Seq
  
  predicate inv'7 (_1 : t_T'0)
  
  predicate invariant'7 (self : t_T'0) =
    [%#sboxed18] inv'7 self
  
  predicate inv'9 (_1 : t_T'0)
  
  axiom inv_axiom'8 [@rewrite] : forall x : t_T'0 [inv'9 x] . inv'9 x = invariant'7 x
  
  predicate invariant'6 (self : Seq.seq t_T'0) =
    [%#sseq17] forall i : int . 0 <= i /\ i < Seq.length self  -> inv'9 (Seq.get self i)
  
  predicate inv'8 (_1 : Seq.seq t_T'0)
  
  axiom inv_axiom'7 [@rewrite] : forall x : Seq.seq t_T'0 [inv'8 x] . inv'8 x = invariant'6 x
  
  predicate invariant'4 (self : slice t_T'0) =
    [%#sslice15] inv'8 (view'0 self)
  
  predicate inv'5 (_1 : slice t_T'0)
  
  axiom inv_axiom'5 [@rewrite] : forall x : slice t_T'0 [inv'5 x] . inv'5 x = invariant'4 x
  
  predicate invariant'0 (self : borrowed (slice t_T'0)) =
    [%#sinvariant14] inv'5 self.current /\ inv'5 self.final
  
  predicate inv'0 (_1 : borrowed (slice t_T'0))
  
  axiom inv_axiom'0 [@rewrite] : forall x : borrowed (slice t_T'0) [inv'0 x] . inv'0 x = invariant'0 x
  
  type t_IterMut'0  =
    { t_IterMut__inner'0: borrowed (slice t_T'0) }
  
  predicate invariant'2 (self : borrowed (borrowed (slice t_T'0))) =
    [%#sinvariant14] inv'0 self.current /\ inv'0 self.final
  
  predicate inv'3 (_1 : borrowed (borrowed (slice t_T'0)))
  
  axiom inv_axiom'3 [@rewrite] : forall x : borrowed (borrowed (slice t_T'0)) [inv'3 x] . inv'3 x = invariant'2 x
  
  type t_Option'0  =
    | C_None'0
    | C_Some'0 (borrowed t_T'0)
  
  predicate invariant'3 (self : borrowed t_T'0) =
    [%#sinvariant14] inv'7 self.current /\ inv'7 self.final
  
  predicate inv'4 (_1 : borrowed t_T'0)
  
  axiom inv_axiom'4 [@rewrite] : forall x : borrowed t_T'0 [inv'4 x] . inv'4 x = invariant'3 x
  
  predicate inv'2 (_1 : t_Option'0)
  
  axiom inv_axiom'2 [@rewrite] : forall x : t_Option'0 [inv'2 x] . inv'2 x
  = match x with
    | C_None'0 -> true
    | C_Some'0 a_0 -> inv'4 a_0
    end
  
  use seq.Seq
  
  function index_logic'0 [@inline:trivial] (self : slice t_T'0) (ix : int) : t_T'0 =
    [%#sindex6] Seq.get (view'0 self) ix
  
  use seq.Seq
  
  function tail'0 (self : Seq.seq t_T'0) : Seq.seq t_T'0 =
    [%#sseq9] Seq.([..]) self 1 (Seq.length self)
  
  use seq.Seq
  
  let rec take_first_mut'0 (self:borrowed (borrowed (slice t_T'0))) (return'  (ret:t_Option'0))= {[@expl:take_first_mut 'self' type invariant] inv'3 self}
    any
    [ return' (result:t_Option'0)-> {inv'2 result}
      {[%#sslice3] match result with
        | C_Some'0 r -> r.current = index_logic'0 (self.current).current 0
        /\ r.final = index_logic'0 (self.current).final 0
        /\ Seq.length (view'0 (self.current).current) > 0
        /\ Seq.length (view'0 (self.current).final) > 0
        /\ view'0 (self.final).current = tail'0 (view'0 (self.current).current)
        /\ view'0 (self.final).final = tail'0 (view'0 (self.current).final)
        | C_None'0 -> view'0 (self.final).current = (Seq.empty  : Seq.seq t_T'0)
        /\ view'0 (self.current).final = (Seq.empty  : Seq.seq t_T'0)
        /\ view'0 (self.current).current = (Seq.empty  : Seq.seq t_T'0)
        /\ view'0 (self.final).final = (Seq.empty  : Seq.seq t_T'0)
        end}
      (! return' {result}) ]
    
  
  predicate invariant'5 [#"02_iter_mut.rs" 21 4 21 30] (self : t_IterMut'0) =
    [%#s02_iter_mut16] Seq.length (view'0 (self.t_IterMut__inner'0).final)
    = Seq.length (view'0 (self.t_IterMut__inner'0).current)
  
  predicate inv'6 (_1 : t_IterMut'0)
  
  axiom inv_axiom'6 [@rewrite] : forall x : t_IterMut'0 [inv'6 x] . inv'6 x
  = (invariant'5 x
  /\ match x with
    | {t_IterMut__inner'0 = inner} -> inv'0 inner
    end)
  
  predicate invariant'1 (self : borrowed (t_IterMut'0)) =
    [%#sinvariant14] inv'6 self.current /\ inv'6 self.final
  
  predicate inv'1 (_1 : borrowed (t_IterMut'0))
  
  axiom inv_axiom'1 [@rewrite] : forall x : borrowed (t_IterMut'0) [inv'1 x] . inv'1 x = invariant'1 x
  
  predicate resolve'1 (self : borrowed (t_IterMut'0)) =
    [%#sresolve10] self.final = self.current
  
  predicate resolve'0 (_1 : borrowed (t_IterMut'0)) =
    resolve'1 _1
  
  use prelude.prelude.Intrinsic
  
  predicate resolve'2 (self : borrowed (slice t_T'0)) =
    [%#sresolve10] self.final = self.current
  
  function view'1 (self : borrowed (slice t_T'0)) : Seq.seq t_T'0 =
    [%#smodel11] view'0 self.current
  
  use seq.Seq
  
  predicate completed'0 [#"02_iter_mut.rs" 32 4 32 35] (self : borrowed (t_IterMut'0)) =
    [%#s02_iter_mut4] resolve'2 (self.current).t_IterMut__inner'0
    /\ Seq.(==) (view'1 (self.current).t_IterMut__inner'0) (Seq.empty  : Seq.seq t_T'0)
  
  use seq.Seq
  
  use seq.Seq
  
  use seq.Seq
  
  use seq.Seq
  
  function to_mut_seq'0 (self : borrowed (slice t_T'0)) : Seq.seq (borrowed t_T'0)
  
  axiom to_mut_seq'0_spec : forall self : borrowed (slice t_T'0) . ([%#sslice12] Seq.length (to_mut_seq'0 self)
  = Seq.length (view'1 self))
  && ([%#sslice13] forall i : int . 0 <= i /\ i < Seq.length (to_mut_seq'0 self)
   -> Seq.get (to_mut_seq'0 self) i
  = Borrow.borrow_logic (index_logic'0 self.current i) (index_logic'0 self.final i) (Borrow.inherit_id (Borrow.get_id self) i))
  
  use seq.Seq
  
  predicate produces'0 [#"02_iter_mut.rs" 38 4 38 65] (self : t_IterMut'0) (visited : Seq.seq (borrowed t_T'0)) (tl : t_IterMut'0)
    
   =
    [%#s02_iter_mut5] Seq.length (view'1 self.t_IterMut__inner'0)
    = Seq.length visited + Seq.length (view'1 tl.t_IterMut__inner'0)
    /\ (forall i : int . 0 <= i /\ i < Seq.length (view'1 self.t_IterMut__inner'0)
     -> (Seq.get (to_mut_seq'0 self.t_IterMut__inner'0) i).current
    = (Seq.get (Seq.(++) visited (to_mut_seq'0 tl.t_IterMut__inner'0)) i).current
    /\ (Seq.get (to_mut_seq'0 self.t_IterMut__inner'0) i).final
    = (Seq.get (Seq.(++) visited (to_mut_seq'0 tl.t_IterMut__inner'0)) i).final)
  
  meta "compute_max_steps" 1000000
  
  let rec next'0 (self:borrowed (t_IterMut'0)) (return'  (ret:t_Option'0))= {[@expl:next 'self' type invariant] [%#s02_iter_mut0] inv'1 self}
    (! bb0
    [ bb0 = s0
      [ s0 = {inv'0 (self.current).t_IterMut__inner'0}
        Borrow.borrow_final
          <borrowed (slice t_T'0)>
          {(self.current).t_IterMut__inner'0}
          {Borrow.inherit_id (Borrow.get_id self) 1}
          (fun (_ret':borrowed (borrowed (slice t_T'0))) ->
             [ &_3 <- _ret' ] 
            -{inv'0 _ret'.final}-
             [ &self <- { self with current = { t_IterMut__inner'0 = _ret'.final } } ] 
            s1)
      | s1 = take_first_mut'0 {_3} (fun (_ret':t_Option'0) ->  [ &_0 <- _ret' ] s2)
      | s2 = bb1 ]
      
    | bb1 = s0 [ s0 = {[@expl:type invariant] inv'1 self} s1 | s1 = -{resolve'0 self}- s2 | s2 = return' {_0} ]  ]
    )
    [ & _0 : t_Option'0 = any_l ()
    | & self : borrowed (t_IterMut'0) = self
    | & _3 : borrowed (borrowed (slice t_T'0)) = any_l () ]
    
    [ return' (result:t_Option'0)-> {[@expl:next result type invariant] [%#s02_iter_mut1] inv'2 result}
      {[@expl:next ensures] [%#s02_iter_mut2] match result with
        | C_None'0 -> completed'0 self
        | C_Some'0 v -> produces'0 self.current (Seq.singleton v) self.final
        end}
      (! return' {result}) ]
    
end
module M_02_iter_mut__qyi7060081090368749043__into_iter [#"02_iter_mut.rs" 71 4 71 30] (* IterMut<'a, T> *)
  let%span s02_iter_mut0 = "02_iter_mut.rs" 71 17 71 21
  let%span s02_iter_mut1 = "02_iter_mut.rs" 71 26 71 30
  let%span s02_iter_mut2 = "02_iter_mut.rs" 70 14 70 28
  let%span s02_iter_mut3 = "02_iter_mut.rs" 23 20 23 64
  let%span sslice4 = "../../../../creusot-contracts/src/std/slice.rs" 28 14 28 41
  let%span sslice5 = "../../../../creusot-contracts/src/std/slice.rs" 29 14 29 42
  let%span sinvariant6 = "../../../../creusot-contracts/src/invariant.rs" 34 20 34 44
  let%span sslice7 = "../../../../creusot-contracts/src/std/slice.rs" 18 20 18 30
  let%span sseq8 = "../../../../creusot-contracts/src/logic/seq.rs" 633 20 633 95
  let%span sboxed9 = "../../../../creusot-contracts/src/std/boxed.rs" 28 8 28 18
  
  use prelude.prelude.Borrow
  
  use prelude.prelude.Slice64
  
  type t_T'0
  
  type t_IterMut'0  =
    { t_IterMut__inner'0: borrowed (slice t_T'0) }
  
  use prelude.prelude.Intrinsic
  
  use seq.Seq
  
  use prelude.prelude.Int
  
  use prelude.prelude.UInt64
  
  constant v_MAX'0 : UInt64.t = (18446744073709551615 : UInt64.t)
  
  use prelude.prelude.UInt64
  
  use prelude.prelude.Slice64
  
  use seq.Seq
  
  function view'0 (self : slice t_T'0) : Seq.seq t_T'0
  
  axiom view'0_spec : forall self : slice t_T'0 . ([%#sslice4] Seq.length (view'0 self)
  <= UInt64.t'int (v_MAX'0 : UInt64.t))
  && ([%#sslice5] view'0 self = Slice64.id self)
  
  predicate invariant'0 [#"02_iter_mut.rs" 21 4 21 30] (self : t_IterMut'0) =
    [%#s02_iter_mut3] Seq.length (view'0 (self.t_IterMut__inner'0).final)
    = Seq.length (view'0 (self.t_IterMut__inner'0).current)
  
  use seq.Seq
  
  predicate inv'5 (_1 : t_T'0)
  
  predicate invariant'4 (self : t_T'0) =
    [%#sboxed9] inv'5 self
  
  predicate inv'4 (_1 : t_T'0)
  
  axiom inv_axiom'4 [@rewrite] : forall x : t_T'0 [inv'4 x] . inv'4 x = invariant'4 x
  
  predicate invariant'3 (self : Seq.seq t_T'0) =
    [%#sseq8] forall i : int . 0 <= i /\ i < Seq.length self  -> inv'4 (Seq.get self i)
  
  predicate inv'3 (_1 : Seq.seq t_T'0)
  
  axiom inv_axiom'3 [@rewrite] : forall x : Seq.seq t_T'0 [inv'3 x] . inv'3 x = invariant'3 x
  
  predicate invariant'2 (self : slice t_T'0) =
    [%#sslice7] inv'3 (view'0 self)
  
  predicate inv'2 (_1 : slice t_T'0)
  
  axiom inv_axiom'2 [@rewrite] : forall x : slice t_T'0 [inv'2 x] . inv'2 x = invariant'2 x
  
  predicate invariant'1 (self : borrowed (slice t_T'0)) =
    [%#sinvariant6] inv'2 self.current /\ inv'2 self.final
  
  predicate inv'1 (_1 : borrowed (slice t_T'0))
  
  axiom inv_axiom'1 [@rewrite] : forall x : borrowed (slice t_T'0) [inv'1 x] . inv'1 x = invariant'1 x
  
  predicate inv'0 (_1 : t_IterMut'0)
  
  axiom inv_axiom'0 [@rewrite] : forall x : t_IterMut'0 [inv'0 x] . inv'0 x
  = (invariant'0 x
  /\ match x with
    | {t_IterMut__inner'0 = inner} -> inv'1 inner
    end)
  
  meta "compute_max_steps" 1000000
  
  let rec into_iter'0 (self:t_IterMut'0) (return'  (ret:t_IterMut'0))= {[@expl:into_iter 'self' type invariant] [%#s02_iter_mut0] inv'0 self}
    (! bb0 [ bb0 = s0 [ s0 =  [ &_0 <- self ] s1 | s1 = return' {_0} ]  ] )
    [ & _0 : t_IterMut'0 = any_l () | & self : t_IterMut'0 = self ]
    
    [ return' (result:t_IterMut'0)-> {[@expl:into_iter result type invariant] [%#s02_iter_mut1] inv'0 result}
      {[@expl:into_iter ensures] [%#s02_iter_mut2] result = self}
      (! return' {result}) ]
    
end
module M_02_iter_mut__iter_mut [#"02_iter_mut.rs" 79 0 79 55]
  let%span s02_iter_mut0 = "02_iter_mut.rs" 79 19 79 20
  let%span s02_iter_mut1 = "02_iter_mut.rs" 79 41 79 55
  let%span s02_iter_mut2 = "02_iter_mut.rs" 76 10 76 29
  let%span s02_iter_mut3 = "02_iter_mut.rs" 77 10 77 35
  let%span s02_iter_mut4 = "02_iter_mut.rs" 78 10 78 33
  let%span svec5 = "../../../../creusot-contracts/src/std/vec.rs" 152 27 152 46
  let%span svec6 = "../../../../creusot-contracts/src/std/vec.rs" 153 26 153 54
  let%span svec7 = "../../../../creusot-contracts/src/std/vec.rs" 154 26 154 57
  let%span svec8 = "../../../../creusot-contracts/src/std/vec.rs" 155 26 155 62
  let%span svec9 = "../../../../creusot-contracts/src/std/vec.rs" 156 26 156 55
  let%span smodel10 = "../../../../creusot-contracts/src/model.rs" 110 8 110 22
  let%span sslice11 = "../../../../creusot-contracts/src/std/slice.rs" 28 14 28 41
  let%span sslice12 = "../../../../creusot-contracts/src/std/slice.rs" 29 14 29 42
  let%span svec13 = "../../../../creusot-contracts/src/std/vec.rs" 18 14 18 41
  let%span sslice14 = "../../../../creusot-contracts/src/std/slice.rs" 227 20 227 24
  let%span sslice15 = "../../../../creusot-contracts/src/std/slice.rs" 233 20 233 31
  let%span sslice16 = "../../../../creusot-contracts/src/std/slice.rs" 239 20 239 24
  let%span sresolve17 = "../../../../creusot-contracts/src/resolve.rs" 54 20 54 34
  let%span svec18 = "../../../../creusot-contracts/src/std/vec.rs" 65 20 65 41
  let%span sslice19 = "../../../../creusot-contracts/src/std/slice.rs" 18 20 18 30
  let%span sinvariant20 = "../../../../creusot-contracts/src/invariant.rs" 34 20 34 44
  let%span s02_iter_mut21 = "02_iter_mut.rs" 23 20 23 64
  let%span sseq22 = "../../../../creusot-contracts/src/logic/seq.rs" 633 20 633 95
  let%span sboxed23 = "../../../../creusot-contracts/src/std/boxed.rs" 28 8 28 18
  
  use prelude.prelude.Borrow
  
  use prelude.prelude.Opaque
  
  type t_NonNull'0  =
    { t_NonNull__pointer'0: opaque_ptr }
  
  type t_Unique'0  =
    { t_Unique__pointer'0: t_NonNull'0; t_Unique__qy95zmarker'0: () }
  
  use prelude.prelude.Int
  
  use prelude.prelude.UInt64
  
  type t_Cap'0  =
    { t_Cap__0'0: UInt64.t }
  
  type t_RawVec'0  =
    { t_RawVec__ptr'0: t_Unique'0; t_RawVec__cap'0: t_Cap'0; t_RawVec__alloc'0: () }
  
  type t_Vec'0  =
    { t_Vec__buf'0: t_RawVec'0; t_Vec__len'0: UInt64.t }
  
  use seq.Seq
  
  constant v_MAX'0 : UInt64.t = (18446744073709551615 : UInt64.t)
  
  use prelude.prelude.UInt64
  
  type t_T'0
  
  use seq.Seq
  
  function view'3 (self : t_Vec'0) : Seq.seq t_T'0
  
  axiom view'3_spec : forall self : t_Vec'0 . [%#svec13] Seq.length (view'3 self) <= UInt64.t'int (v_MAX'0 : UInt64.t)
  
  use seq.Seq
  
  predicate inv'8 (_1 : t_T'0)
  
  predicate invariant'6 (self : t_T'0) =
    [%#sboxed23] inv'8 self
  
  predicate inv'7 (_1 : t_T'0)
  
  axiom inv_axiom'7 [@rewrite] : forall x : t_T'0 [inv'7 x] . inv'7 x = invariant'6 x
  
  predicate invariant'5 (self : Seq.seq t_T'0) =
    [%#sseq22] forall i : int . 0 <= i /\ i < Seq.length self  -> inv'7 (Seq.get self i)
  
  predicate inv'6 (_1 : Seq.seq t_T'0)
  
  axiom inv_axiom'6 [@rewrite] : forall x : Seq.seq t_T'0 [inv'6 x] . inv'6 x = invariant'5 x
  
  predicate invariant'0 (self : t_Vec'0) =
    [%#svec18] inv'6 (view'3 self)
  
  predicate inv'0 (_1 : t_Vec'0)
  
  axiom inv_axiom'0 [@rewrite] : forall x : t_Vec'0 [inv'0 x] . inv'0 x = invariant'0 x
  
  predicate invariant'3 (self : borrowed (t_Vec'0)) =
    [%#sinvariant20] inv'0 self.current /\ inv'0 self.final
  
  predicate inv'3 (_1 : borrowed (t_Vec'0))
  
  axiom inv_axiom'3 [@rewrite] : forall x : borrowed (t_Vec'0) [inv'3 x] . inv'3 x = invariant'3 x
  
  predicate inv'5 (_1 : ())
  
  axiom inv_axiom'5 [@rewrite] : forall x : () [inv'5 x] . inv'5 x = true
  
  function view'1 (self : borrowed (t_Vec'0)) : Seq.seq t_T'0 =
    [%#smodel10] view'3 self.current
  
  predicate in_bounds'0 (self : ()) (_seq : Seq.seq t_T'0) =
    [%#sslice14] true
  
  use prelude.prelude.Slice64
  
  use prelude.prelude.Slice64
  
  function view'2 (self : slice t_T'0) : Seq.seq t_T'0
  
  axiom view'2_spec : forall self : slice t_T'0 . ([%#sslice11] Seq.length (view'2 self)
  <= UInt64.t'int (v_MAX'0 : UInt64.t))
  && ([%#sslice12] view'2 self = Slice64.id self)
  
  predicate invariant'1 (self : slice t_T'0) =
    [%#sslice19] inv'6 (view'2 self)
  
  predicate inv'1 (_1 : slice t_T'0)
  
  axiom inv_axiom'1 [@rewrite] : forall x : slice t_T'0 [inv'1 x] . inv'1 x = invariant'1 x
  
  predicate invariant'2 (self : borrowed (slice t_T'0)) =
    [%#sinvariant20] inv'1 self.current /\ inv'1 self.final
  
  predicate inv'2 (_1 : borrowed (slice t_T'0))
  
  axiom inv_axiom'2 [@rewrite] : forall x : borrowed (slice t_T'0) [inv'2 x] . inv'2 x = invariant'2 x
  
  predicate has_value'0 (self : ()) (seq : Seq.seq t_T'0) (out : slice t_T'0) =
    [%#sslice15] seq = view'2 out
  
  predicate resolve_elswhere'0 (self : ()) (_old : Seq.seq t_T'0) (_fin : Seq.seq t_T'0) =
    [%#sslice16] true
  
  let rec index_mut'0 (self:borrowed (t_Vec'0)) (index:()) (return'  (ret:borrowed (slice t_T'0)))= {[@expl:index_mut 'self' type invariant] inv'3 self}
    {[@expl:index_mut 'index' type invariant] inv'5 index}
    {[@expl:index_mut requires] [%#svec5] in_bounds'0 index (view'1 self)}
    any
    [ return' (result:borrowed (slice t_T'0))-> {inv'2 result}
      {[%#svec6] has_value'0 index (view'1 self) result.current}
      {[%#svec7] has_value'0 index (view'3 self.final) result.final}
      {[%#svec8] resolve_elswhere'0 index (view'1 self) (view'3 self.final)}
      {[%#svec9] Seq.length (view'3 self.final) = Seq.length (view'1 self)}
      (! return' {result}) ]
    
  
  type t_IterMut'0  =
    { t_IterMut__inner'0: borrowed (slice t_T'0) }
  
  predicate resolve'2 (self : borrowed (slice t_T'0)) =
    [%#sresolve17] self.final = self.current
  
  predicate resolve'0 (_1 : borrowed (slice t_T'0)) =
    resolve'2 _1
  
  predicate resolve'3 (self : borrowed (t_Vec'0)) =
    [%#sresolve17] self.final = self.current
  
  predicate resolve'1 (_1 : borrowed (t_Vec'0)) =
    resolve'3 _1
  
  use prelude.prelude.Intrinsic
  
  predicate invariant'4 [#"02_iter_mut.rs" 21 4 21 30] (self : t_IterMut'0) =
    [%#s02_iter_mut21] Seq.length (view'2 (self.t_IterMut__inner'0).final)
    = Seq.length (view'2 (self.t_IterMut__inner'0).current)
  
  predicate inv'4 (_1 : t_IterMut'0)
  
  axiom inv_axiom'4 [@rewrite] : forall x : t_IterMut'0 [inv'4 x] . inv'4 x
  = (invariant'4 x
  /\ match x with
    | {t_IterMut__inner'0 = inner} -> inv'2 inner
    end)
  
  function view'0 (self : borrowed (slice t_T'0)) : Seq.seq t_T'0 =
    [%#smodel10] view'2 self.current
  
  meta "compute_max_steps" 1000000
  
  let rec iter_mut'0 (v:borrowed (t_Vec'0)) (return'  (ret:t_IterMut'0))= {[@expl:iter_mut 'v' type invariant] [%#s02_iter_mut0] inv'3 v}
    (! bb0
    [ bb0 = s0
      [ s0 = {inv'0 v.current}
        Borrow.borrow_final <t_Vec'0> {v.current} {Borrow.get_id v}
          (fun (_ret':borrowed (t_Vec'0)) ->
             [ &_8 <- _ret' ] 
            -{inv'0 _ret'.final}-
             [ &v <- { v with current = _ret'.final } ] 
            s1)
      | s1 =  [ &_9 <- () ] s2
      | s2 = index_mut'0 {_8} {_9} (fun (_ret':borrowed (slice t_T'0)) ->  [ &_7 <- _ret' ] s3)
      | s3 = bb1 ]
      
    | bb1 = s0
      [ s0 = {inv'1 _7.current}
        Borrow.borrow_final <slice t_T'0> {_7.current} {Borrow.get_id _7}
          (fun (_ret':borrowed (slice t_T'0)) ->
             [ &_6 <- _ret' ] 
            -{inv'1 _ret'.final}-
             [ &_7 <- { _7 with current = _ret'.final } ] 
            s1)
      | s1 = {inv'1 _6.current}
        Borrow.borrow_final <slice t_T'0> {_6.current} {Borrow.get_id _6}
          (fun (_ret':borrowed (slice t_T'0)) ->
             [ &_5 <- _ret' ] 
            -{inv'1 _ret'.final}-
             [ &_6 <- { _6 with current = _ret'.final } ] 
            s2)
      | s2 =  [ &_0 <- { t_IterMut__inner'0 = _5 } ] s3
      | s3 = {[@expl:type invariant] inv'2 _7} s4
      | s4 = -{resolve'0 _7}- s5
      | s5 = {[@expl:type invariant] inv'2 _6} s6
      | s6 = -{resolve'0 _6}- s7
      | s7 = {[@expl:type invariant] inv'3 v} s8
      | s8 = -{resolve'1 v}- s9
      | s9 = return' {_0} ]
       ]
    )
    [ & _0 : t_IterMut'0 = any_l ()
    | & v : borrowed (t_Vec'0) = v
    | & _5 : borrowed (slice t_T'0) = any_l ()
    | & _6 : borrowed (slice t_T'0) = any_l ()
    | & _7 : borrowed (slice t_T'0) = any_l ()
    | & _8 : borrowed (t_Vec'0) = any_l ()
    | & _9 : () = any_l () ]
    
    [ return' (result:t_IterMut'0)-> {[@expl:iter_mut result type invariant] [%#s02_iter_mut1] inv'4 result}
      {[@expl:iter_mut ensures #0] [%#s02_iter_mut2] view'0 result.t_IterMut__inner'0 = view'1 v}
      {[@expl:iter_mut ensures #1] [%#s02_iter_mut3] view'2 (result.t_IterMut__inner'0).final = view'3 v.final}
      {[@expl:iter_mut ensures #2] [%#s02_iter_mut4] Seq.length (view'3 v.final) = Seq.length (view'1 v)}
      (! return' {result}) ]
    
end
module M_02_iter_mut__all_zero [#"02_iter_mut.rs" 85 0 85 35]
  let%span s02_iter_mut0 = "02_iter_mut.rs" 87 19 87 35
  let%span s02_iter_mut1 = "02_iter_mut.rs" 88 23 88 47
  let%span s02_iter_mut2 = "02_iter_mut.rs" 91 16 91 85
  let%span s02_iter_mut3 = "02_iter_mut.rs" 90 16 90 55
  let%span s02_iter_mut4 = "02_iter_mut.rs" 89 16 89 23
  let%span s02_iter_mut5 = "02_iter_mut.rs" 95 27 95 75
  let%span s02_iter_mut6 = "02_iter_mut.rs" 96 21 96 22
  let%span s02_iter_mut7 = "02_iter_mut.rs" 83 10 83 33
  let%span s02_iter_mut8 = "02_iter_mut.rs" 84 10 84 64
  let%span s02_iter_mut9 = "02_iter_mut.rs" 79 19 79 20
  let%span s02_iter_mut10 = "02_iter_mut.rs" 79 41 79 55
  let%span s02_iter_mut11 = "02_iter_mut.rs" 76 10 76 29
  let%span s02_iter_mut12 = "02_iter_mut.rs" 77 10 77 35
  let%span s02_iter_mut13 = "02_iter_mut.rs" 78 10 78 33
  let%span s02_iter_mut14 = "02_iter_mut.rs" 71 17 71 21
  let%span s02_iter_mut15 = "02_iter_mut.rs" 71 26 71 30
  let%span s02_iter_mut16 = "02_iter_mut.rs" 70 14 70 28
  let%span sindex17 = "../../../../creusot-contracts/src/logic/ops/index.rs" 93 8 93 33
  let%span s02_iter_mut18 = "02_iter_mut.rs" 40 12 44 13
  let%span s02_iter_mut19 = "02_iter_mut.rs" 64 17 64 21
  let%span s02_iter_mut20 = "02_iter_mut.rs" 64 26 64 44
  let%span s02_iter_mut21 = "02_iter_mut.rs" 60 14 63 5
  let%span svec22 = "../../../../creusot-contracts/src/std/vec.rs" 18 14 18 41
  let%span smodel23 = "../../../../creusot-contracts/src/model.rs" 110 8 110 22
  let%span sindex24 = "../../../../creusot-contracts/src/logic/ops/index.rs" 27 8 27 31
  let%span sslice25 = "../../../../creusot-contracts/src/std/slice.rs" 28 14 28 41
  let%span sslice26 = "../../../../creusot-contracts/src/std/slice.rs" 29 14 29 42
<<<<<<< HEAD
  let%span s02_iter_mut27 = "02_iter_mut.rs" 49 15 49 24
  let%span s02_iter_mut28 = "02_iter_mut.rs" 50 14 50 45
  let%span s02_iter_mut29 = "02_iter_mut.rs" 47 4 47 10
  let%span s02_iter_mut30 = "02_iter_mut.rs" 55 15 55 21
  let%span s02_iter_mut31 = "02_iter_mut.rs" 56 15 56 21
  let%span s02_iter_mut32 = "02_iter_mut.rs" 57 15 57 21
  let%span s02_iter_mut33 = "02_iter_mut.rs" 58 15 58 32
  let%span s02_iter_mut34 = "02_iter_mut.rs" 59 15 59 32
  let%span s02_iter_mut35 = "02_iter_mut.rs" 60 14 60 42
  let%span s02_iter_mut36 = "02_iter_mut.rs" 53 4 53 10
  let%span sslice37 = "../../../../creusot-contracts/src/std/slice.rs" 105 14 105 41
  let%span sslice38 = "../../../../creusot-contracts/src/std/slice.rs" 106 14 106 84
  let%span s02_iter_mut39 = "02_iter_mut.rs" 32 8 32 76
  let%span sresolve40 = "../../../../creusot-contracts/src/resolve.rs" 54 20 54 34
  let%span sops41 = "../../../../creusot-contracts/src/logic/ops.rs" 42 8 42 31
  let%span s02_iter_mut42 = "02_iter_mut.rs" 22 20 22 64
  let%span sinvariant43 = "../../../../creusot-contracts/src/invariant.rs" 34 20 34 44
=======
  let%span s02_iter_mut27 = "02_iter_mut.rs" 50 14 50 45
  let%span s02_iter_mut28 = "02_iter_mut.rs" 48 4 48 10
  let%span s02_iter_mut29 = "02_iter_mut.rs" 55 15 55 32
  let%span s02_iter_mut30 = "02_iter_mut.rs" 56 15 56 32
  let%span s02_iter_mut31 = "02_iter_mut.rs" 57 14 57 42
  let%span s02_iter_mut32 = "02_iter_mut.rs" 53 4 53 10
  let%span sslice33 = "../../../../creusot-contracts/src/std/slice.rs" 87 14 87 41
  let%span sslice34 = "../../../../creusot-contracts/src/std/slice.rs" 88 14 88 84
  let%span s02_iter_mut35 = "02_iter_mut.rs" 33 8 33 76
  let%span sresolve36 = "../../../../creusot-contracts/src/resolve.rs" 54 20 54 34
  let%span s02_iter_mut37 = "02_iter_mut.rs" 15 4 15 22
  let%span sindex38 = "../../../../creusot-contracts/src/logic/ops/index.rs" 49 8 49 31
  let%span s02_iter_mut39 = "02_iter_mut.rs" 23 20 23 64
  let%span sinvariant40 = "../../../../creusot-contracts/src/invariant.rs" 34 20 34 44
>>>>>>> 4c2c8706
  
  use prelude.prelude.Borrow
  
  use prelude.prelude.Opaque
  
  type t_NonNull'0  =
    { t_NonNull__pointer'0: opaque_ptr }
  
  type t_Unique'0  =
    { t_Unique__pointer'0: t_NonNull'0; t_Unique__qy95zmarker'0: () }
  
  use prelude.prelude.Int
  
  use prelude.prelude.UInt64
  
  type t_Cap'0  =
    { t_Cap__0'0: UInt64.t }
  
  type t_RawVec'0  =
    { t_RawVec__ptr'0: t_Unique'0; t_RawVec__cap'0: t_Cap'0; t_RawVec__alloc'0: () }
  
  type t_Vec'0  =
    { t_Vec__buf'0: t_RawVec'0; t_Vec__len'0: UInt64.t }
  
  predicate inv'1 (_1 : borrowed (t_Vec'0))
  
  axiom inv_axiom'1 [@rewrite] : forall x : borrowed (t_Vec'0) [inv'1 x] . inv'1 x = true
  
  use prelude.prelude.Slice64
  
  type t_IterMut'0  =
    { t_IterMut__inner'0: borrowed (slice UInt64.t) }
  
  use seq.Seq
  
  constant v_MAX'0 : UInt64.t = (18446744073709551615 : UInt64.t)
  
  use prelude.prelude.UInt64
  
  use prelude.prelude.Slice64
  
  use seq.Seq
  
  function view'3 (self : slice UInt64.t) : Seq.seq UInt64.t
  
  axiom view'3_spec : forall self : slice UInt64.t . ([%#sslice25] Seq.length (view'3 self)
  <= UInt64.t'int (v_MAX'0 : UInt64.t))
  && ([%#sslice26] view'3 self = Slice64.id self)
  
  predicate invariant'0 [#"02_iter_mut.rs" 21 4 21 30] (self : t_IterMut'0) =
    [%#s02_iter_mut39] Seq.length (view'3 (self.t_IterMut__inner'0).final)
    = Seq.length (view'3 (self.t_IterMut__inner'0).current)
  
  predicate inv'0 (_1 : t_IterMut'0)
  
  axiom inv_axiom'0 [@rewrite] : forall x : t_IterMut'0 [inv'0 x] . inv'0 x
  = (invariant'0 x
  /\ match x with
    | {t_IterMut__inner'0 = inner} -> true
    end)
  
  function view'2 (self : borrowed (slice UInt64.t)) : Seq.seq UInt64.t =
    [%#smodel23] view'3 self.current
  
  function view'0 (self : t_Vec'0) : Seq.seq UInt64.t
  
  axiom view'0_spec : forall self : t_Vec'0 . [%#svec22] Seq.length (view'0 self) <= UInt64.t'int (v_MAX'0 : UInt64.t)
  
  function view'1 (self : borrowed (t_Vec'0)) : Seq.seq UInt64.t =
    [%#smodel23] view'0 self.current
  
  let rec iter_mut'0 (v:borrowed (t_Vec'0)) (return'  (ret:t_IterMut'0))= {[@expl:iter_mut 'v' type invariant] [%#s02_iter_mut9] inv'1 v}
    any
    [ return' (result:t_IterMut'0)-> {[%#s02_iter_mut10] inv'0 result}
      {[%#s02_iter_mut11] view'2 result.t_IterMut__inner'0 = view'1 v}
      {[%#s02_iter_mut12] view'3 (result.t_IterMut__inner'0).final = view'0 v.final}
      {[%#s02_iter_mut13] Seq.length (view'0 v.final) = Seq.length (view'1 v)}
      (! return' {result}) ]
    
  
  let rec into_iter'0 (self:t_IterMut'0) (return'  (ret:t_IterMut'0))= {[@expl:into_iter 'self' type invariant] [%#s02_iter_mut14] inv'0 self}
    any
    [ return' (result:t_IterMut'0)-> {[%#s02_iter_mut15] inv'0 result}
      {[%#s02_iter_mut16] result = self}
      (! return' {result}) ]
    
  
  use prelude.prelude.Snapshot
  
  use seq.Seq
  
  use seq.Seq
  
  use prelude.prelude.Snapshot
  
  use prelude.prelude.Snapshot
  
  use seq.Seq
  
  use prelude.prelude.Snapshot
  
  use seq.Seq
  
  function index_logic'0 [@inline:trivial] (self : Snapshot.snap_ty (Seq.seq (borrowed UInt64.t))) (ix : int) : borrowed UInt64.t
    
   =
    [%#sindex17] Seq.get (Snapshot.inner self) ix
  
  use prelude.prelude.Snapshot
  
  use prelude.prelude.Snapshot
  
  use seq.Seq
  
  use seq.Seq
  
<<<<<<< HEAD
  function index_logic'2 [@inline:trivial] (self : slice UInt64.t) (ix : int) : UInt64.t =
    [%#sops41] Seq.get (view'3 self) ix
=======
  function index_logic'2 [@inline:trivial] (self : slice usize) (ix : int) : usize =
    [%#sindex38] Seq.get (view'3 self) ix
>>>>>>> 4c2c8706
  
  function to_mut_seq'0 (self : borrowed (slice UInt64.t)) : Seq.seq (borrowed UInt64.t)
  
<<<<<<< HEAD
  axiom to_mut_seq'0_spec : forall self : borrowed (slice UInt64.t) . ([%#sslice37] Seq.length (to_mut_seq'0 self)
=======
  axiom to_mut_seq'0_spec : forall self : borrowed (slice usize) . ([%#sslice33] Seq.length (to_mut_seq'0 self)
>>>>>>> 4c2c8706
  = Seq.length (view'2 self))
  && ([%#sslice34] forall i : int . 0 <= i /\ i < Seq.length (to_mut_seq'0 self)
   -> Seq.get (to_mut_seq'0 self) i
  = Borrow.borrow_logic (index_logic'2 self.current i) (index_logic'2 self.final i) (Borrow.inherit_id (Borrow.get_id self) i))
  
<<<<<<< HEAD
  predicate produces'0 [#"02_iter_mut.rs" 37 4 37 65] (self : t_IterMut'0) (visited : Seq.seq (borrowed UInt64.t)) (tl : t_IterMut'0)
=======
  predicate produces'0 [#"02_iter_mut.rs" 38 4 38 65] (self : t_IterMut'0) (visited : Seq.seq (borrowed usize)) (tl : t_IterMut'0)
>>>>>>> 4c2c8706
    
   =
    [%#s02_iter_mut18] Seq.length (view'2 self.t_IterMut__inner'0)
    = Seq.length visited + Seq.length (view'2 tl.t_IterMut__inner'0)
    /\ (forall i : int . 0 <= i /\ i < Seq.length (view'2 self.t_IterMut__inner'0)
     -> (Seq.get (to_mut_seq'0 self.t_IterMut__inner'0) i).current
    = (Seq.get (Seq.(++) visited (to_mut_seq'0 tl.t_IterMut__inner'0)) i).current
    /\ (Seq.get (to_mut_seq'0 self.t_IterMut__inner'0) i).final
    = (Seq.get (Seq.(++) visited (to_mut_seq'0 tl.t_IterMut__inner'0)) i).final)
  
<<<<<<< HEAD
  function produces_trans'0 [#"02_iter_mut.rs" 61 4 61 90] (a : t_IterMut'0) (ab : Seq.seq (borrowed UInt64.t)) (b : t_IterMut'0) (bc : Seq.seq (borrowed UInt64.t)) (c : t_IterMut'0) : ()
=======
  function produces_trans'0 [#"02_iter_mut.rs" 58 4 58 90] (a : t_IterMut'0) (ab : Seq.seq (borrowed usize)) (b : t_IterMut'0) (bc : Seq.seq (borrowed usize)) (c : t_IterMut'0) : ()
>>>>>>> 4c2c8706
    
   =
    [%#s02_iter_mut32] ()
  
<<<<<<< HEAD
  axiom produces_trans'0_spec : forall a : t_IterMut'0, ab : Seq.seq (borrowed UInt64.t), b : t_IterMut'0, bc : Seq.seq (borrowed UInt64.t), c : t_IterMut'0 . ([%#s02_iter_mut30] inv'0 a)
   -> ([%#s02_iter_mut31] inv'0 b)
   -> ([%#s02_iter_mut32] inv'0 c)
   -> ([%#s02_iter_mut33] produces'0 a ab b)
   -> ([%#s02_iter_mut34] produces'0 b bc c)  -> ([%#s02_iter_mut35] produces'0 a (Seq.(++) ab bc) c)
=======
  axiom produces_trans'0_spec : forall a : t_IterMut'0, ab : Seq.seq (borrowed usize), b : t_IterMut'0, bc : Seq.seq (borrowed usize), c : t_IterMut'0 . ([%#s02_iter_mut29] produces'0 a ab b)
   -> ([%#s02_iter_mut30] produces'0 b bc c)  -> ([%#s02_iter_mut31] produces'0 a (Seq.(++) ab bc) c)
>>>>>>> 4c2c8706
  
  function produces_refl'0 [#"02_iter_mut.rs" 51 4 51 26] (self : t_IterMut'0) : () =
    [%#s02_iter_mut28] ()
  
<<<<<<< HEAD
  axiom produces_refl'0_spec : forall self : t_IterMut'0 . ([%#s02_iter_mut27] inv'0 self)
   -> ([%#s02_iter_mut28] produces'0 self (Seq.empty  : Seq.seq (borrowed UInt64.t)) self)
=======
  axiom produces_refl'0_spec : forall self : t_IterMut'0 . [%#s02_iter_mut27] produces'0 self (Seq.empty  : Seq.seq (borrowed usize)) self
>>>>>>> 4c2c8706
  
  predicate invariant'1 (self : borrowed (t_IterMut'0)) =
    [%#sinvariant40] inv'0 self.current /\ inv'0 self.final
  
  predicate inv'2 (_1 : borrowed (t_IterMut'0))
  
  axiom inv_axiom'2 [@rewrite] : forall x : borrowed (t_IterMut'0) [inv'2 x] . inv'2 x = invariant'1 x
  
  type t_Option'0  =
    | C_None'0
    | C_Some'0 (borrowed UInt64.t)
  
  predicate inv'3 (_1 : t_Option'0)
  
  axiom inv_axiom'3 [@rewrite] : forall x : t_Option'0 [inv'3 x] . inv'3 x = true
  
<<<<<<< HEAD
  predicate resolve'4 (self : borrowed (slice UInt64.t)) =
    [%#sresolve40] self.final = self.current
=======
  predicate resolve'6 (self : borrowed (slice usize)) =
    [%#sresolve36] self.final = self.current
>>>>>>> 4c2c8706
  
  use seq.Seq
  
  use seq.Seq
  
<<<<<<< HEAD
  predicate completed'0 [#"02_iter_mut.rs" 31 4 31 35] (self : borrowed (t_IterMut'0)) =
    [%#s02_iter_mut39] resolve'4 (self.current).t_IterMut__inner'0
    /\ Seq.(==) (view'2 (self.current).t_IterMut__inner'0) (Seq.empty  : Seq.seq UInt64.t)
=======
  predicate completed'0 [#"02_iter_mut.rs" 32 4 32 35] (self : borrowed (t_IterMut'0)) =
    [%#s02_iter_mut35] resolve'6 (self.current).t_IterMut__inner'0
    /\ Seq.(==) (view'2 (self.current).t_IterMut__inner'0) (Seq.empty  : Seq.seq usize)
>>>>>>> 4c2c8706
  
  use seq.Seq
  
  let rec next'0 (self:borrowed (t_IterMut'0)) (return'  (ret:t_Option'0))= {[@expl:next 'self' type invariant] [%#s02_iter_mut19] inv'2 self}
    any
    [ return' (result:t_Option'0)-> {[%#s02_iter_mut20] inv'3 result}
      {[%#s02_iter_mut21] match result with
        | C_None'0 -> completed'0 self
        | C_Some'0 v -> produces'0 self.current (Seq.singleton v) self.final
        end}
      (! return' {result}) ]
    
  
  let rec v_Some'0 (input:t_Option'0) (ret  (field_0:borrowed UInt64.t))= any
    [ good (field_0:borrowed UInt64.t)-> {C_Some'0 field_0 = input} (! ret {field_0})
    | bad -> {forall field_0 : borrowed UInt64.t [C_Some'0 field_0 : t_Option'0] . C_Some'0 field_0 <> input}
      (! {false}
      any) ]
    
  
<<<<<<< HEAD
  predicate resolve'2 (self : borrowed UInt64.t) =
    [%#sresolve40] self.final = self.current
  
  predicate resolve'0 (_1 : borrowed UInt64.t) =
    resolve'2 _1
=======
  predicate resolve'3 (self : borrowed usize) =
    [%#sresolve36] self.final = self.current
  
  predicate resolve'0 (_1 : borrowed usize) =
    resolve'3 _1
>>>>>>> 4c2c8706
  
  predicate resolve'7 (_1 : borrowed (slice usize)) =
    resolve'6 _1
  
  predicate resolve'4 [#"02_iter_mut.rs" 13 9 13 16] (self : t_IterMut'0) =
    [%#s02_iter_mut37] resolve'7 self.t_IterMut__inner'0
  
  predicate resolve'1 (_1 : t_IterMut'0) =
    resolve'4 _1
  
  predicate resolve'5 (self : borrowed (t_Vec'0)) =
    [%#sresolve36] self.final = self.current
  
  predicate resolve'2 (_1 : borrowed (t_Vec'0)) =
    resolve'5 _1
  
  use prelude.prelude.Intrinsic
  
  use prelude.prelude.Snapshot
  
<<<<<<< HEAD
  function index_logic'1 [@inline:trivial] (self : t_Vec'0) (ix : int) : UInt64.t =
    [%#sops24] Seq.get (view'0 self) ix
=======
  function index_logic'1 [@inline:trivial] (self : t_Vec'0) (ix : int) : usize =
    [%#sindex24] Seq.get (view'0 self) ix
>>>>>>> 4c2c8706
  
  meta "compute_max_steps" 1000000
  
  let rec all_zero'0 (v:borrowed (t_Vec'0)) (return'  (ret:()))= (! bb0
    [ bb0 = s0
      [ s0 = Borrow.borrow_final <t_Vec'0> {v.current} {Borrow.get_id v}
          (fun (_ret':borrowed (t_Vec'0)) ->  [ &_6 <- _ret' ]  [ &v <- { v with current = _ret'.final } ] s1)
      | s1 = iter_mut'0 {_6} (fun (_ret':t_IterMut'0) ->  [ &_5 <- _ret' ] s2)
      | s2 = bb1 ]
      
    | bb1 = s0 [ s0 = into_iter'0 {_5} (fun (_ret':t_IterMut'0) ->  [ &it <- _ret' ] s1) | s1 = bb2 ] 
    | bb2 = s0 [ s0 =  [ &iter_old <- [%#s02_iter_mut0] Snapshot.new it ] s1 | s1 = bb3 ] 
    | bb3 = s0
      [ s0 =  [ &produced <- [%#s02_iter_mut1] Snapshot.new (Seq.empty  : Seq.seq (borrowed UInt64.t)) ] s1 | s1 = bb4 ]
      
    | bb4 = bb5
    | bb5 = bb5
      [ bb5 = {[@expl:loop invariant #0] [%#s02_iter_mut4] inv'0 it}
        {[@expl:loop invariant #1] [%#s02_iter_mut3] produces'0 (Snapshot.inner iter_old) (Snapshot.inner produced) it}
        {[@expl:loop invariant #2] [%#s02_iter_mut2] forall i : int . 0 <= i /\ i < Seq.length (Snapshot.inner produced)
         -> UInt64.t'int (index_logic'0 produced i).final = 0}
        (! s0) [ s0 = bb6 ] 
        [ bb6 = s0
          [ s0 = {inv'0 it}
            Borrow.borrow_mut <t_IterMut'0> {it}
              (fun (_ret':borrowed (t_IterMut'0)) ->
                 [ &_17 <- _ret' ] 
                -{inv'0 _ret'.final}-
                 [ &it <- _ret'.final ] 
                s1)
          | s1 = next'0 {_17} (fun (_ret':t_Option'0) ->  [ &_16 <- _ret' ] s2)
          | s2 = bb7 ]
          
<<<<<<< HEAD
        | bb7 = any [ br0 -> {_15 = C_None'0 } (! bb10) | br1 (x0:borrowed UInt64.t)-> {_15 = C_Some'0 x0} (! bb9) ] 
        | bb9 = bb11
        | bb11 = s0
          [ s0 = v_Some'0 {_15} (fun (r0'0:borrowed UInt64.t) ->  [ &x <- r0'0 ] s1)
          | s1 =  [ &_19 <- [%#s02_iter_mut5] Snapshot.new (Seq.(++) (Snapshot.inner produced) (Seq.singleton x)) ] s2
          | s2 = bb12 ]
          
        | bb12 = s0
          [ s0 =  [ &produced <- _19 ] s1
          | s1 =  [ &x <- { x with current = ([%#s02_iter_mut6] (0 : UInt64.t)) } ] s2
=======
        | bb7 = any [ br0 -> {_16 = C_None'0 } (! bb10) | br1 (x0:borrowed usize)-> {_16 = C_Some'0 x0} (! bb9) ] 
        | bb9 = bb11
        | bb11 = s0
          [ s0 = v_Some'0 {_16} (fun (r0'0:borrowed usize) ->  [ &x <- r0'0 ] s1)
          | s1 =  [ &_20 <- [%#s02_iter_mut5] Snapshot.new (Seq.(++) (Snapshot.inner produced) (Seq.singleton x)) ] s2
          | s2 = bb12 ]
          
        | bb12 = s0
          [ s0 =  [ &produced <- _20 ] s1
          | s1 =  [ &x <- { x with current = ([%#s02_iter_mut6] (0 : usize)) } ] s2
>>>>>>> 4c2c8706
          | s2 = -{resolve'0 x}- s3
          | s3 = bb5 ]
           ]
         ]
      
    | bb10 = s0
      [ s0 = {[@expl:type invariant] inv'0 it} s1
      | s1 = -{resolve'1 it}- s2
      | s2 = -{resolve'2 v}- s3
      | s3 = return' {_0} ]
       ]
    )
    [ & _0 : () = any_l ()
    | & v : borrowed (t_Vec'0) = v
    | & it : t_IterMut'0 = any_l ()
    | & _5 : t_IterMut'0 = any_l ()
    | & _6 : borrowed (t_Vec'0) = any_l ()
    | & iter_old : Snapshot.snap_ty (t_IterMut'0) = any_l ()
<<<<<<< HEAD
    | & produced : Snapshot.snap_ty (Seq.seq (borrowed UInt64.t)) = any_l ()
    | & _15 : t_Option'0 = any_l ()
    | & _16 : borrowed (t_IterMut'0) = any_l ()
    | & x : borrowed UInt64.t = any_l ()
    | & _19 : Snapshot.snap_ty (Seq.seq (borrowed UInt64.t)) = any_l () ]
=======
    | & produced : Snapshot.snap_ty (Seq.seq (borrowed usize)) = any_l ()
    | & _16 : t_Option'0 = any_l ()
    | & _17 : borrowed (t_IterMut'0) = any_l ()
    | & x : borrowed usize = any_l ()
    | & _20 : Snapshot.snap_ty (Seq.seq (borrowed usize)) = any_l () ]
>>>>>>> 4c2c8706
    
    [ return' (result:())-> {[@expl:all_zero ensures #0] [%#s02_iter_mut7] Seq.length (view'0 v.final)
      = Seq.length (view'1 v)}
      {[@expl:all_zero ensures #1] [%#s02_iter_mut8] forall i : int . 0 <= i /\ i < Seq.length (view'1 v)
       -> UInt64.t'int (index_logic'1 v.final i) = 0}
      (! return' {result}) ]
    
end
<<<<<<< HEAD
module M_02_iter_mut__qyi4305820612590367313__produces_trans__refines [#"02_iter_mut.rs" 61 4 61 90] (* <IterMut<'a, T> as common::Iterator> *)
  let%span s02_iter_mut0 = "02_iter_mut.rs" 61 4 61 90
  let%span s02_iter_mut1 = "02_iter_mut.rs" 39 12 43 13
  let%span smodel2 = "../../../../creusot-contracts/src/model.rs" 106 8 106 22
  let%span sslice3 = "../../../../creusot-contracts/src/std/slice.rs" 105 14 105 41
  let%span sslice4 = "../../../../creusot-contracts/src/std/slice.rs" 106 14 106 84
=======
module M_02_iter_mut__qyi9908912287408438076__resolve_coherence__refines [#"02_iter_mut.rs" 13 9 13 16] (* <IterMut<'a, T> as creusot_contracts::Resolve> *)
  let%span s02_iter_mut0 = "02_iter_mut.rs" 13 9 13 16
  let%span s02_iter_mut1 = "02_iter_mut.rs" 15 4 15 22
  let%span sresolve2 = "../../../../creusot-contracts/src/resolve.rs" 54 20 54 34
  let%span sinvariant3 = "../../../../creusot-contracts/src/invariant.rs" 24 8 24 18
  let%span s02_iter_mut4 = "02_iter_mut.rs" 23 20 23 64
  let%span sslice5 = "../../../../creusot-contracts/src/std/slice.rs" 28 14 28 41
  let%span sslice6 = "../../../../creusot-contracts/src/std/slice.rs" 29 14 29 42
  let%span sinvariant7 = "../../../../creusot-contracts/src/invariant.rs" 34 20 34 44
  let%span sslice8 = "../../../../creusot-contracts/src/std/slice.rs" 18 20 18 30
  let%span sseq9 = "../../../../creusot-contracts/src/logic/seq.rs" 633 20 633 95
  let%span sboxed10 = "../../../../creusot-contracts/src/std/boxed.rs" 28 8 28 18
  
  use prelude.prelude.Borrow
  
  use prelude.prelude.Slice
  
  type t_T'0
  
  type t_IterMut'0  =
    { t_IterMut__inner'0: borrowed (slice t_T'0) }
  
  predicate resolve'2 (self : borrowed (slice t_T'0)) =
    [%#sresolve2] self.final = self.current
  
  predicate resolve'1 (_1 : borrowed (slice t_T'0)) =
    resolve'2 _1
  
  predicate structural_resolve'0 (_1 : t_IterMut'0) =
    match _1 with
      | {t_IterMut__inner'0 = x0} -> resolve'1 x0
      end
  
  use seq.Seq
  
  use prelude.prelude.UIntSize
  
  constant v_MAX'0 : usize = (18446744073709551615 : usize)
  
  use prelude.prelude.UIntSize
  
  use prelude.prelude.Int
  
  use prelude.prelude.Slice
  
  use seq.Seq
  
  function view'0 (self : slice t_T'0) : Seq.seq t_T'0
  
  axiom view'0_spec : forall self : slice t_T'0 . ([%#sslice5] Seq.length (view'0 self)
  <= UIntSize.to_int (v_MAX'0 : usize))
  && ([%#sslice6] view'0 self = Slice.id self)
  
  predicate invariant'1 [#"02_iter_mut.rs" 21 4 21 30] (self : t_IterMut'0) =
    [%#s02_iter_mut4] Seq.length (view'0 (self.t_IterMut__inner'0).final)
    = Seq.length (view'0 (self.t_IterMut__inner'0).current)
  
  use seq.Seq
  
  predicate inv'6 (_1 : t_T'0)
  
  predicate invariant'5 (self : t_T'0) =
    [%#sboxed10] inv'6 self
  
  predicate inv'5 (_1 : t_T'0)
  
  axiom inv_axiom'5 [@rewrite] : forall x : t_T'0 [inv'5 x] . inv'5 x = invariant'5 x
  
  predicate invariant'4 (self : Seq.seq t_T'0) =
    [%#sseq9] forall i : int . 0 <= i /\ i < Seq.length self  -> inv'5 (Seq.get self i)
  
  predicate inv'4 (_1 : Seq.seq t_T'0)
  
  axiom inv_axiom'4 [@rewrite] : forall x : Seq.seq t_T'0 [inv'4 x] . inv'4 x = invariant'4 x
  
  predicate invariant'3 (self : slice t_T'0) =
    [%#sslice8] inv'4 (view'0 self)
  
  predicate inv'3 (_1 : slice t_T'0)
  
  axiom inv_axiom'3 [@rewrite] : forall x : slice t_T'0 [inv'3 x] . inv'3 x = invariant'3 x
  
  predicate invariant'2 (self : borrowed (slice t_T'0)) =
    [%#sinvariant7] inv'3 self.current /\ inv'3 self.final
  
  predicate inv'2 (_1 : borrowed (slice t_T'0))
  
  axiom inv_axiom'2 [@rewrite] : forall x : borrowed (slice t_T'0) [inv'2 x] . inv'2 x = invariant'2 x
  
  predicate inv'1 (_1 : t_IterMut'0)
  
  axiom inv_axiom'1 [@rewrite] : forall x : t_IterMut'0 [inv'1 x] . inv'1 x
  = (invariant'1 x
  /\ match x with
    | {t_IterMut__inner'0 = inner} -> inv'2 inner
    end)
  
  predicate invariant'0 (self : t_IterMut'0) =
    [%#sinvariant3] inv'1 self
  
  predicate inv'0 (_1 : t_IterMut'0)
  
  axiom inv_axiom'0 [@rewrite] : forall x : t_IterMut'0 [inv'0 x] . inv'0 x = invariant'0 x
  
  predicate resolve'0 [#"02_iter_mut.rs" 13 9 13 16] (self : t_IterMut'0) =
    [%#s02_iter_mut1] resolve'1 self.t_IterMut__inner'0
  
  goal refines : [%#s02_iter_mut0] forall self : t_IterMut'0 . structural_resolve'0 self /\ inv'0 self
   -> structural_resolve'0 self /\ (forall result : () . resolve'0 self  -> resolve'0 self)
end
module M_02_iter_mut__qyi4305820612590367313__produces_trans__refines [#"02_iter_mut.rs" 58 4 58 90] (* <IterMut<'a, T> as common::Iterator> *)
  let%span s02_iter_mut0 = "02_iter_mut.rs" 58 4 58 90
  let%span s02_iter_mut1 = "02_iter_mut.rs" 40 12 44 13
  let%span smodel2 = "../../../../creusot-contracts/src/model.rs" 110 8 110 22
  let%span sslice3 = "../../../../creusot-contracts/src/std/slice.rs" 87 14 87 41
  let%span sslice4 = "../../../../creusot-contracts/src/std/slice.rs" 88 14 88 84
>>>>>>> 4c2c8706
  let%span sslice5 = "../../../../creusot-contracts/src/std/slice.rs" 28 14 28 41
  let%span sslice6 = "../../../../creusot-contracts/src/std/slice.rs" 29 14 29 42
  let%span sindex7 = "../../../../creusot-contracts/src/logic/ops/index.rs" 49 8 49 31
  
  use prelude.prelude.Borrow
  
  use prelude.prelude.Slice64
  
  type t_T'0
  
  type t_IterMut'0  =
    { t_IterMut__inner'0: borrowed (slice t_T'0) }
  
  use seq.Seq
  
  use seq.Seq
  
  use seq.Seq
  
  use prelude.prelude.Int
  
  use prelude.prelude.UInt64
  
  constant v_MAX'0 : UInt64.t = (18446744073709551615 : UInt64.t)
  
  use prelude.prelude.UInt64
  
  use prelude.prelude.Slice64
  
  function view'1 (self : slice t_T'0) : Seq.seq t_T'0
  
  axiom view'1_spec : forall self : slice t_T'0 . ([%#sslice5] Seq.length (view'1 self)
  <= UInt64.t'int (v_MAX'0 : UInt64.t))
  && ([%#sslice6] view'1 self = Slice64.id self)
  
  function view'0 (self : borrowed (slice t_T'0)) : Seq.seq t_T'0 =
    [%#smodel2] view'1 self.current
  
  use seq.Seq
  
  use seq.Seq
  
  use seq.Seq
  
  function index_logic'0 [@inline:trivial] (self : slice t_T'0) (ix : int) : t_T'0 =
    [%#sindex7] Seq.get (view'1 self) ix
  
  function to_mut_seq'0 (self : borrowed (slice t_T'0)) : Seq.seq (borrowed t_T'0)
  
  axiom to_mut_seq'0_spec : forall self : borrowed (slice t_T'0) . ([%#sslice3] Seq.length (to_mut_seq'0 self)
  = Seq.length (view'0 self))
  && ([%#sslice4] forall i : int . 0 <= i /\ i < Seq.length (to_mut_seq'0 self)
   -> Seq.get (to_mut_seq'0 self) i
  = Borrow.borrow_logic (index_logic'0 self.current i) (index_logic'0 self.final i) (Borrow.inherit_id (Borrow.get_id self) i))
  
  use seq.Seq
  
  predicate produces'0 [#"02_iter_mut.rs" 38 4 38 65] (self : t_IterMut'0) (visited : Seq.seq (borrowed t_T'0)) (tl : t_IterMut'0)
    
   =
    [%#s02_iter_mut1] Seq.length (view'0 self.t_IterMut__inner'0)
    = Seq.length visited + Seq.length (view'0 tl.t_IterMut__inner'0)
    /\ (forall i : int . 0 <= i /\ i < Seq.length (view'0 self.t_IterMut__inner'0)
     -> (Seq.get (to_mut_seq'0 self.t_IterMut__inner'0) i).current
    = (Seq.get (Seq.(++) visited (to_mut_seq'0 tl.t_IterMut__inner'0)) i).current
    /\ (Seq.get (to_mut_seq'0 self.t_IterMut__inner'0) i).final
    = (Seq.get (Seq.(++) visited (to_mut_seq'0 tl.t_IterMut__inner'0)) i).final)
  
  goal refines : [%#s02_iter_mut0] forall a : t_IterMut'0 . forall ab : Seq.seq (borrowed t_T'0) . forall b : t_IterMut'0 . forall bc : Seq.seq (borrowed t_T'0) . forall c : t_IterMut'0 . produces'0 b bc c
  /\ produces'0 a ab b
   -> produces'0 b bc c
  /\ produces'0 a ab b /\ (forall result : () . produces'0 a (Seq.(++) ab bc) c  -> produces'0 a (Seq.(++) ab bc) c)
end
module M_02_iter_mut__qyi4305820612590367313__next__refines [#"02_iter_mut.rs" 64 4 64 44] (* <IterMut<'a, T> as common::Iterator> *)
  let%span s02_iter_mut0 = "02_iter_mut.rs" 64 4 64 44
  let%span s02_iter_mut1 = "02_iter_mut.rs" 33 8 33 76
  let%span s02_iter_mut2 = "02_iter_mut.rs" 40 12 44 13
  let%span sresolve3 = "../../../../creusot-contracts/src/resolve.rs" 54 20 54 34
<<<<<<< HEAD
  let%span smodel4 = "../../../../creusot-contracts/src/model.rs" 106 8 106 22
  let%span sslice5 = "../../../../creusot-contracts/src/std/slice.rs" 105 14 105 41
  let%span sslice6 = "../../../../creusot-contracts/src/std/slice.rs" 106 14 106 84
=======
  let%span smodel4 = "../../../../creusot-contracts/src/model.rs" 110 8 110 22
  let%span sslice5 = "../../../../creusot-contracts/src/std/slice.rs" 87 14 87 41
  let%span sslice6 = "../../../../creusot-contracts/src/std/slice.rs" 88 14 88 84
>>>>>>> 4c2c8706
  let%span sinvariant7 = "../../../../creusot-contracts/src/invariant.rs" 34 20 34 44
  let%span sslice8 = "../../../../creusot-contracts/src/std/slice.rs" 28 14 28 41
  let%span sslice9 = "../../../../creusot-contracts/src/std/slice.rs" 29 14 29 42
  let%span sindex10 = "../../../../creusot-contracts/src/logic/ops/index.rs" 49 8 49 31
  let%span s02_iter_mut11 = "02_iter_mut.rs" 23 20 23 64
  let%span sslice12 = "../../../../creusot-contracts/src/std/slice.rs" 18 20 18 30
  let%span sseq13 = "../../../../creusot-contracts/src/logic/seq.rs" 633 20 633 95
  let%span sboxed14 = "../../../../creusot-contracts/src/std/boxed.rs" 28 8 28 18
  
  use prelude.prelude.Borrow
  
  use prelude.prelude.Slice64
  
  type t_T'0
  
  type t_IterMut'0  =
    { t_IterMut__inner'0: borrowed (slice t_T'0) }
  
  use seq.Seq
  
  use prelude.prelude.Int
  
  use prelude.prelude.UInt64
  
  constant v_MAX'0 : UInt64.t = (18446744073709551615 : UInt64.t)
  
  use prelude.prelude.UInt64
  
  use prelude.prelude.Slice64
  
  use seq.Seq
  
  function view'1 (self : slice t_T'0) : Seq.seq t_T'0
  
  axiom view'1_spec : forall self : slice t_T'0 . ([%#sslice8] Seq.length (view'1 self)
  <= UInt64.t'int (v_MAX'0 : UInt64.t))
  && ([%#sslice9] view'1 self = Slice64.id self)
  
  predicate invariant'2 [#"02_iter_mut.rs" 21 4 21 30] (self : t_IterMut'0) =
    [%#s02_iter_mut11] Seq.length (view'1 (self.t_IterMut__inner'0).final)
    = Seq.length (view'1 (self.t_IterMut__inner'0).current)
  
  use seq.Seq
  
  predicate inv'5 (_1 : t_T'0)
  
  predicate invariant'6 (self : t_T'0) =
    [%#sboxed14] inv'5 self
  
  predicate inv'8 (_1 : t_T'0)
  
  axiom inv_axiom'7 [@rewrite] : forall x : t_T'0 [inv'8 x] . inv'8 x = invariant'6 x
  
  predicate invariant'5 (self : Seq.seq t_T'0) =
    [%#sseq13] forall i : int . 0 <= i /\ i < Seq.length self  -> inv'8 (Seq.get self i)
  
  predicate inv'7 (_1 : Seq.seq t_T'0)
  
  axiom inv_axiom'6 [@rewrite] : forall x : Seq.seq t_T'0 [inv'7 x] . inv'7 x = invariant'5 x
  
  predicate invariant'4 (self : slice t_T'0) =
    [%#sslice12] inv'7 (view'1 self)
  
  predicate inv'6 (_1 : slice t_T'0)
  
  axiom inv_axiom'5 [@rewrite] : forall x : slice t_T'0 [inv'6 x] . inv'6 x = invariant'4 x
  
  predicate invariant'3 (self : borrowed (slice t_T'0)) =
    [%#sinvariant7] inv'6 self.current /\ inv'6 self.final
  
  predicate inv'4 (_1 : borrowed (slice t_T'0))
  
  axiom inv_axiom'4 [@rewrite] : forall x : borrowed (slice t_T'0) [inv'4 x] . inv'4 x = invariant'3 x
  
  predicate inv'3 (_1 : t_IterMut'0)
  
  axiom inv_axiom'3 [@rewrite] : forall x : t_IterMut'0 [inv'3 x] . inv'3 x
  = (invariant'2 x
  /\ match x with
    | {t_IterMut__inner'0 = inner} -> inv'4 inner
    end)
  
  predicate invariant'0 (self : borrowed (t_IterMut'0)) =
    [%#sinvariant7] inv'3 self.current /\ inv'3 self.final
  
  predicate inv'0 (_1 : borrowed (t_IterMut'0))
  
  axiom inv_axiom'0 [@rewrite] : forall x : borrowed (t_IterMut'0) [inv'0 x] . inv'0 x = invariant'0 x
  
  type t_Option'0  =
    | C_None'0
    | C_Some'0 (borrowed t_T'0)
  
  predicate resolve'0 (self : borrowed (slice t_T'0)) =
    [%#sresolve3] self.final = self.current
  
  function view'0 (self : borrowed (slice t_T'0)) : Seq.seq t_T'0 =
    [%#smodel4] view'1 self.current
  
  use seq.Seq
  
  use seq.Seq
  
  predicate completed'0 [#"02_iter_mut.rs" 32 4 32 35] (self : borrowed (t_IterMut'0)) =
    [%#s02_iter_mut1] resolve'0 (self.current).t_IterMut__inner'0
    /\ Seq.(==) (view'0 (self.current).t_IterMut__inner'0) (Seq.empty  : Seq.seq t_T'0)
  
  use seq.Seq
  
  use seq.Seq
  
  use seq.Seq
  
  use seq.Seq
  
  use seq.Seq
  
  function index_logic'0 [@inline:trivial] (self : slice t_T'0) (ix : int) : t_T'0 =
    [%#sindex10] Seq.get (view'1 self) ix
  
  function to_mut_seq'0 (self : borrowed (slice t_T'0)) : Seq.seq (borrowed t_T'0)
  
  axiom to_mut_seq'0_spec : forall self : borrowed (slice t_T'0) . ([%#sslice5] Seq.length (to_mut_seq'0 self)
  = Seq.length (view'0 self))
  && ([%#sslice6] forall i : int . 0 <= i /\ i < Seq.length (to_mut_seq'0 self)
   -> Seq.get (to_mut_seq'0 self) i
  = Borrow.borrow_logic (index_logic'0 self.current i) (index_logic'0 self.final i) (Borrow.inherit_id (Borrow.get_id self) i))
  
  use seq.Seq
  
  predicate produces'0 [#"02_iter_mut.rs" 38 4 38 65] (self : t_IterMut'0) (visited : Seq.seq (borrowed t_T'0)) (tl : t_IterMut'0)
    
   =
    [%#s02_iter_mut2] Seq.length (view'0 self.t_IterMut__inner'0)
    = Seq.length visited + Seq.length (view'0 tl.t_IterMut__inner'0)
    /\ (forall i : int . 0 <= i /\ i < Seq.length (view'0 self.t_IterMut__inner'0)
     -> (Seq.get (to_mut_seq'0 self.t_IterMut__inner'0) i).current
    = (Seq.get (Seq.(++) visited (to_mut_seq'0 tl.t_IterMut__inner'0)) i).current
    /\ (Seq.get (to_mut_seq'0 self.t_IterMut__inner'0) i).final
    = (Seq.get (Seq.(++) visited (to_mut_seq'0 tl.t_IterMut__inner'0)) i).final)
  
  predicate invariant'1 (self : borrowed t_T'0) =
    [%#sinvariant7] inv'5 self.current /\ inv'5 self.final
  
  predicate inv'2 (_1 : borrowed t_T'0)
  
  axiom inv_axiom'2 [@rewrite] : forall x : borrowed t_T'0 [inv'2 x] . inv'2 x = invariant'1 x
  
  predicate inv'1 (_1 : t_Option'0)
  
  axiom inv_axiom'1 [@rewrite] : forall x : t_Option'0 [inv'1 x] . inv'1 x
  = match x with
    | C_None'0 -> true
    | C_Some'0 a_0 -> inv'2 a_0
    end
  
  goal refines : [%#s02_iter_mut0] forall self : borrowed (t_IterMut'0) . inv'0 self
   -> inv'0 self
  /\ (forall result : t_Option'0 . match result with
    | C_None'0 -> completed'0 self
    | C_Some'0 v -> produces'0 self.current (Seq.singleton v) self.final
    end
  /\ inv'1 result
   -> match result with
    | C_None'0 -> completed'0 self
    | C_Some'0 v -> produces'0 self.current (Seq.singleton v) self.final
    end
  /\ inv'1 result)
end
module M_02_iter_mut__qyi4305820612590367313__produces_refl__refines [#"02_iter_mut.rs" 51 4 51 26] (* <IterMut<'a, T> as common::Iterator> *)
  let%span s02_iter_mut0 = "02_iter_mut.rs" 51 4 51 26
<<<<<<< HEAD
  let%span s02_iter_mut1 = "02_iter_mut.rs" 39 12 43 13
  let%span smodel2 = "../../../../creusot-contracts/src/model.rs" 106 8 106 22
  let%span sslice3 = "../../../../creusot-contracts/src/std/slice.rs" 105 14 105 41
  let%span sslice4 = "../../../../creusot-contracts/src/std/slice.rs" 106 14 106 84
  let%span s02_iter_mut5 = "02_iter_mut.rs" 22 20 22 64
  let%span sslice6 = "../../../../creusot-contracts/src/std/slice.rs" 28 14 28 41
  let%span sslice7 = "../../../../creusot-contracts/src/std/slice.rs" 29 14 29 42
  let%span sops8 = "../../../../creusot-contracts/src/logic/ops.rs" 42 8 42 31
  let%span sinvariant9 = "../../../../creusot-contracts/src/invariant.rs" 34 20 34 44
  let%span sslice10 = "../../../../creusot-contracts/src/std/slice.rs" 18 20 18 30
  let%span sseq11 = "../../../../creusot-contracts/src/logic/seq.rs" 451 20 451 95
  let%span sboxed12 = "../../../../creusot-contracts/src/std/boxed.rs" 28 8 28 18
=======
  let%span s02_iter_mut1 = "02_iter_mut.rs" 40 12 44 13
  let%span smodel2 = "../../../../creusot-contracts/src/model.rs" 110 8 110 22
  let%span sslice3 = "../../../../creusot-contracts/src/std/slice.rs" 87 14 87 41
  let%span sslice4 = "../../../../creusot-contracts/src/std/slice.rs" 88 14 88 84
  let%span sslice5 = "../../../../creusot-contracts/src/std/slice.rs" 28 14 28 41
  let%span sslice6 = "../../../../creusot-contracts/src/std/slice.rs" 29 14 29 42
  let%span sindex7 = "../../../../creusot-contracts/src/logic/ops/index.rs" 49 8 49 31
>>>>>>> 4c2c8706
  
  use prelude.prelude.Borrow
  
  use prelude.prelude.Slice64
  
  type t_T'0
  
  type t_IterMut'0  =
    { t_IterMut__inner'0: borrowed (slice t_T'0) }
  
  use seq.Seq
  
<<<<<<< HEAD
  use prelude.prelude.Int
=======
  use seq.Seq
  
  use seq.Seq
  
  use seq.Seq
  
  use prelude.prelude.UIntSize
>>>>>>> 4c2c8706
  
  use prelude.prelude.UInt64
  
  constant v_MAX'0 : UInt64.t = (18446744073709551615 : UInt64.t)
  
  use prelude.prelude.UInt64
  
  use prelude.prelude.Slice64
  
  function view'1 (self : slice t_T'0) : Seq.seq t_T'0
  
<<<<<<< HEAD
  axiom view'1_spec : forall self : slice t_T'0 . ([%#sslice6] Seq.length (view'1 self)
  <= UInt64.t'int (v_MAX'0 : UInt64.t))
  && ([%#sslice7] view'1 self = Slice64.id self)
  
  predicate invariant'0 [#"02_iter_mut.rs" 20 4 20 30] (self : t_IterMut'0) =
    [%#s02_iter_mut5] Seq.length (view'1 (self.t_IterMut__inner'0).final)
    = Seq.length (view'1 (self.t_IterMut__inner'0).current)
  
  use seq.Seq
  
  predicate inv'5 (_1 : t_T'0)
  
  predicate invariant'4 (self : t_T'0) =
    [%#sboxed12] inv'5 self
  
  predicate inv'4 (_1 : t_T'0)
  
  axiom inv_axiom'4 [@rewrite] : forall x : t_T'0 [inv'4 x] . inv'4 x = invariant'4 x
  
  predicate invariant'3 (self : Seq.seq t_T'0) =
    [%#sseq11] forall i : int . 0 <= i /\ i < Seq.length self  -> inv'4 (Seq.get self i)
  
  predicate inv'3 (_1 : Seq.seq t_T'0)
  
  axiom inv_axiom'3 [@rewrite] : forall x : Seq.seq t_T'0 [inv'3 x] . inv'3 x = invariant'3 x
  
  predicate invariant'2 (self : slice t_T'0) =
    [%#sslice10] inv'3 (view'1 self)
  
  predicate inv'2 (_1 : slice t_T'0)
  
  axiom inv_axiom'2 [@rewrite] : forall x : slice t_T'0 [inv'2 x] . inv'2 x = invariant'2 x
  
  predicate invariant'1 (self : borrowed (slice t_T'0)) =
    [%#sinvariant9] inv'2 self.current /\ inv'2 self.final
  
  predicate inv'1 (_1 : borrowed (slice t_T'0))
  
  axiom inv_axiom'1 [@rewrite] : forall x : borrowed (slice t_T'0) [inv'1 x] . inv'1 x = invariant'1 x
  
  predicate inv'0 (_1 : t_IterMut'0)
  
  axiom inv_axiom'0 [@rewrite] : forall x : t_IterMut'0 [inv'0 x] . inv'0 x
  = (invariant'0 x
  /\ match x with
    | {t_IterMut__inner'0 = inner} -> inv'1 inner
    end)
  
  use seq.Seq
  
  use seq.Seq
=======
  axiom view'1_spec : forall self : slice t_T'0 . ([%#sslice5] Seq.length (view'1 self)
  <= UIntSize.to_int (v_MAX'0 : usize))
  && ([%#sslice6] view'1 self = Slice.id self)
>>>>>>> 4c2c8706
  
  function view'0 (self : borrowed (slice t_T'0)) : Seq.seq t_T'0 =
    [%#smodel2] view'1 self.current
  
  use seq.Seq
  
  use seq.Seq
  
  use seq.Seq
  
  function index_logic'0 [@inline:trivial] (self : slice t_T'0) (ix : int) : t_T'0 =
    [%#sindex7] Seq.get (view'1 self) ix
  
  function to_mut_seq'0 (self : borrowed (slice t_T'0)) : Seq.seq (borrowed t_T'0)
  
  axiom to_mut_seq'0_spec : forall self : borrowed (slice t_T'0) . ([%#sslice3] Seq.length (to_mut_seq'0 self)
  = Seq.length (view'0 self))
  && ([%#sslice4] forall i : int . 0 <= i /\ i < Seq.length (to_mut_seq'0 self)
   -> Seq.get (to_mut_seq'0 self) i
  = Borrow.borrow_logic (index_logic'0 self.current i) (index_logic'0 self.final i) (Borrow.inherit_id (Borrow.get_id self) i))
  
  use seq.Seq
  
  predicate produces'0 [#"02_iter_mut.rs" 38 4 38 65] (self : t_IterMut'0) (visited : Seq.seq (borrowed t_T'0)) (tl : t_IterMut'0)
    
   =
    [%#s02_iter_mut1] Seq.length (view'0 self.t_IterMut__inner'0)
    = Seq.length visited + Seq.length (view'0 tl.t_IterMut__inner'0)
    /\ (forall i : int . 0 <= i /\ i < Seq.length (view'0 self.t_IterMut__inner'0)
     -> (Seq.get (to_mut_seq'0 self.t_IterMut__inner'0) i).current
    = (Seq.get (Seq.(++) visited (to_mut_seq'0 tl.t_IterMut__inner'0)) i).current
    /\ (Seq.get (to_mut_seq'0 self.t_IterMut__inner'0) i).final
    = (Seq.get (Seq.(++) visited (to_mut_seq'0 tl.t_IterMut__inner'0)) i).final)
  
  goal refines : [%#s02_iter_mut0] forall self : t_IterMut'0 . forall result : () . produces'0 self (Seq.empty  : Seq.seq (borrowed t_T'0)) self
   -> produces'0 self (Seq.empty  : Seq.seq (borrowed t_T'0)) self
end<|MERGE_RESOLUTION|>--- conflicted
+++ resolved
@@ -1,50 +1,18 @@
-<<<<<<< HEAD
-module M_02_iter_mut__qyi4305820612590367313__produces_refl [#"02_iter_mut.rs" 51 4 51 26] (* <IterMut<'a, T> as common::Iterator> *)
-  let%span s02_iter_mut0 = "02_iter_mut.rs" 49 15 49 24
-  let%span s02_iter_mut1 = "02_iter_mut.rs" 50 14 50 45
-  let%span s02_iter_mut2 = "02_iter_mut.rs" 47 4 47 10
-  let%span s02_iter_mut3 = "02_iter_mut.rs" 39 12 43 13
-  let%span smodel4 = "../../../../creusot-contracts/src/model.rs" 106 8 106 22
-  let%span sslice5 = "../../../../creusot-contracts/src/std/slice.rs" 105 14 105 41
-  let%span sslice6 = "../../../../creusot-contracts/src/std/slice.rs" 106 14 106 84
-  let%span s02_iter_mut7 = "02_iter_mut.rs" 22 20 22 64
-  let%span sslice8 = "../../../../creusot-contracts/src/std/slice.rs" 28 14 28 41
-  let%span sslice9 = "../../../../creusot-contracts/src/std/slice.rs" 29 14 29 42
-  let%span sops10 = "../../../../creusot-contracts/src/logic/ops.rs" 42 8 42 31
-  let%span sinvariant11 = "../../../../creusot-contracts/src/invariant.rs" 34 20 34 44
-  let%span sslice12 = "../../../../creusot-contracts/src/std/slice.rs" 18 20 18 30
-  let%span sseq13 = "../../../../creusot-contracts/src/logic/seq.rs" 451 20 451 95
-  let%span sboxed14 = "../../../../creusot-contracts/src/std/boxed.rs" 28 8 28 18
-=======
 module M_02_iter_mut__qyi9908912287408438076__resolve_coherence [#"02_iter_mut.rs" 13 9 13 16] (* <IterMut<'a, T> as creusot_contracts::Resolve> *)
   let%span s02_iter_mut0 = "02_iter_mut.rs" 13 9 13 16
   let%span s02_iter_mut1 = "02_iter_mut.rs" 13 9 13 16
   let%span s02_iter_mut2 = "02_iter_mut.rs" 15 4 15 22
   let%span sresolve3 = "../../../../creusot-contracts/src/resolve.rs" 54 20 54 34
->>>>>>> 4c2c8706
   
   use prelude.prelude.Borrow
   
-  use prelude.prelude.Slice64
+  use prelude.prelude.Slice
   
   type t_T'0
   
   type t_IterMut'0  =
     { t_IterMut__inner'0: borrowed (slice t_T'0) }
   
-<<<<<<< HEAD
-  use seq.Seq
-  
-  use prelude.prelude.Int
-  
-  use prelude.prelude.UInt64
-  
-  constant v_MAX'0 : UInt64.t = (18446744073709551615 : UInt64.t)
-  
-  use prelude.prelude.UInt64
-  
-  use prelude.prelude.Slice64
-=======
   predicate resolve'2 (self : borrowed (slice t_T'0)) =
     [%#sresolve3] self.final = self.current
   
@@ -58,17 +26,10 @@
   
   predicate resolve'0 [#"02_iter_mut.rs" 13 9 13 16] (self : t_IterMut'0) =
     [%#s02_iter_mut2] resolve'1 self.t_IterMut__inner'0
->>>>>>> 4c2c8706
   
   constant self  : t_IterMut'0
   
-<<<<<<< HEAD
-  axiom view'1_spec : forall self : slice t_T'0 . ([%#sslice8] Seq.length (view'1 self)
-  <= UInt64.t'int (v_MAX'0 : UInt64.t))
-  && ([%#sslice9] view'1 self = Slice64.id self)
-=======
   function resolve_coherence'0 [#"02_iter_mut.rs" 13 9 13 16] (self : t_IterMut'0) : ()
->>>>>>> 4c2c8706
   
   goal vc_resolve_coherence'0 : ([%#s02_iter_mut0] structural_resolve'0 self)  -> ([%#s02_iter_mut0] resolve'0 self)
 end
@@ -155,28 +116,6 @@
   
   goal vc_produces_refl'0 : [%#s02_iter_mut0] produces'0 self (Seq.empty  : Seq.seq (borrowed t_T'0)) self
 end
-<<<<<<< HEAD
-module M_02_iter_mut__qyi4305820612590367313__produces_trans [#"02_iter_mut.rs" 61 4 61 90] (* <IterMut<'a, T> as common::Iterator> *)
-  let%span s02_iter_mut0 = "02_iter_mut.rs" 55 15 55 21
-  let%span s02_iter_mut1 = "02_iter_mut.rs" 56 15 56 21
-  let%span s02_iter_mut2 = "02_iter_mut.rs" 57 15 57 21
-  let%span s02_iter_mut3 = "02_iter_mut.rs" 58 15 58 32
-  let%span s02_iter_mut4 = "02_iter_mut.rs" 59 15 59 32
-  let%span s02_iter_mut5 = "02_iter_mut.rs" 60 14 60 42
-  let%span s02_iter_mut6 = "02_iter_mut.rs" 53 4 53 10
-  let%span s02_iter_mut7 = "02_iter_mut.rs" 39 12 43 13
-  let%span smodel8 = "../../../../creusot-contracts/src/model.rs" 106 8 106 22
-  let%span sslice9 = "../../../../creusot-contracts/src/std/slice.rs" 105 14 105 41
-  let%span sslice10 = "../../../../creusot-contracts/src/std/slice.rs" 106 14 106 84
-  let%span s02_iter_mut11 = "02_iter_mut.rs" 22 20 22 64
-  let%span sslice12 = "../../../../creusot-contracts/src/std/slice.rs" 28 14 28 41
-  let%span sslice13 = "../../../../creusot-contracts/src/std/slice.rs" 29 14 29 42
-  let%span sops14 = "../../../../creusot-contracts/src/logic/ops.rs" 42 8 42 31
-  let%span sinvariant15 = "../../../../creusot-contracts/src/invariant.rs" 34 20 34 44
-  let%span sslice16 = "../../../../creusot-contracts/src/std/slice.rs" 18 20 18 30
-  let%span sseq17 = "../../../../creusot-contracts/src/logic/seq.rs" 451 20 451 95
-  let%span sboxed18 = "../../../../creusot-contracts/src/std/boxed.rs" 28 8 28 18
-=======
 module M_02_iter_mut__qyi4305820612590367313__produces_trans [#"02_iter_mut.rs" 58 4 58 90] (* <IterMut<'a, T> as common::Iterator> *)
   let%span s02_iter_mut0 = "02_iter_mut.rs" 55 15 55 32
   let%span s02_iter_mut1 = "02_iter_mut.rs" 56 15 56 32
@@ -189,11 +128,10 @@
   let%span sslice8 = "../../../../creusot-contracts/src/std/slice.rs" 28 14 28 41
   let%span sslice9 = "../../../../creusot-contracts/src/std/slice.rs" 29 14 29 42
   let%span sindex10 = "../../../../creusot-contracts/src/logic/ops/index.rs" 49 8 49 31
->>>>>>> 4c2c8706
   
   use prelude.prelude.Borrow
   
-  use prelude.prelude.Slice64
+  use prelude.prelude.Slice
   
   type t_T'0
   
@@ -202,81 +140,25 @@
   
   use seq.Seq
   
-<<<<<<< HEAD
+  use seq.Seq
+  
+  use seq.Seq
+  
+  use prelude.prelude.UIntSize
+  
+  constant v_MAX'0 : usize = (18446744073709551615 : usize)
+  
+  use prelude.prelude.UIntSize
+  
   use prelude.prelude.Int
-=======
-  use seq.Seq
-  
-  use seq.Seq
-  
-  use prelude.prelude.UIntSize
->>>>>>> 4c2c8706
-  
-  use prelude.prelude.UInt64
-  
-  constant v_MAX'0 : UInt64.t = (18446744073709551615 : UInt64.t)
-  
-  use prelude.prelude.UInt64
-  
-  use prelude.prelude.Slice64
+  
+  use prelude.prelude.Slice
   
   function view'1 (self : slice t_T'0) : Seq.seq t_T'0
   
-<<<<<<< HEAD
-  axiom view'1_spec : forall self : slice t_T'0 . ([%#sslice12] Seq.length (view'1 self)
-  <= UInt64.t'int (v_MAX'0 : UInt64.t))
-  && ([%#sslice13] view'1 self = Slice64.id self)
-  
-  predicate invariant'0 [#"02_iter_mut.rs" 20 4 20 30] (self : t_IterMut'0) =
-    [%#s02_iter_mut11] Seq.length (view'1 (self.t_IterMut__inner'0).final)
-    = Seq.length (view'1 (self.t_IterMut__inner'0).current)
-  
-  use seq.Seq
-  
-  predicate inv'5 (_1 : t_T'0)
-  
-  predicate invariant'4 (self : t_T'0) =
-    [%#sboxed18] inv'5 self
-  
-  predicate inv'4 (_1 : t_T'0)
-  
-  axiom inv_axiom'4 [@rewrite] : forall x : t_T'0 [inv'4 x] . inv'4 x = invariant'4 x
-  
-  predicate invariant'3 (self : Seq.seq t_T'0) =
-    [%#sseq17] forall i : int . 0 <= i /\ i < Seq.length self  -> inv'4 (Seq.get self i)
-  
-  predicate inv'3 (_1 : Seq.seq t_T'0)
-  
-  axiom inv_axiom'3 [@rewrite] : forall x : Seq.seq t_T'0 [inv'3 x] . inv'3 x = invariant'3 x
-  
-  predicate invariant'2 (self : slice t_T'0) =
-    [%#sslice16] inv'3 (view'1 self)
-  
-  predicate inv'2 (_1 : slice t_T'0)
-  
-  axiom inv_axiom'2 [@rewrite] : forall x : slice t_T'0 [inv'2 x] . inv'2 x = invariant'2 x
-  
-  predicate invariant'1 (self : borrowed (slice t_T'0)) =
-    [%#sinvariant15] inv'2 self.current /\ inv'2 self.final
-  
-  predicate inv'1 (_1 : borrowed (slice t_T'0))
-  
-  axiom inv_axiom'1 [@rewrite] : forall x : borrowed (slice t_T'0) [inv'1 x] . inv'1 x = invariant'1 x
-  
-  predicate inv'0 (_1 : t_IterMut'0)
-  
-  axiom inv_axiom'0 [@rewrite] : forall x : t_IterMut'0 [inv'0 x] . inv'0 x
-  = (invariant'0 x
-  /\ match x with
-    | {t_IterMut__inner'0 = inner} -> inv'1 inner
-    end)
-  
-  use seq.Seq
-=======
   axiom view'1_spec : forall self : slice t_T'0 . ([%#sslice8] Seq.length (view'1 self)
   <= UIntSize.to_int (v_MAX'0 : usize))
   && ([%#sslice9] view'1 self = Slice.id self)
->>>>>>> 4c2c8706
   
   function view'0 (self : borrowed (slice t_T'0)) : Seq.seq t_T'0 =
     [%#smodel5] view'1 self.current
@@ -327,16 +209,6 @@
   goal vc_produces_trans'0 : ([%#s02_iter_mut1] produces'0 b bc c)
    -> ([%#s02_iter_mut0] produces'0 a ab b)  -> ([%#s02_iter_mut2] produces'0 a (Seq.(++) ab bc) c)
 end
-<<<<<<< HEAD
-module M_02_iter_mut__qyi4305820612590367313__next [#"02_iter_mut.rs" 67 4 67 44] (* <IterMut<'a, T> as common::Iterator> *)
-  let%span s02_iter_mut0 = "02_iter_mut.rs" 67 17 67 21
-  let%span s02_iter_mut1 = "02_iter_mut.rs" 67 26 67 44
-  let%span s02_iter_mut2 = "02_iter_mut.rs" 63 14 66 5
-  let%span sslice3 = "../../../../creusot-contracts/src/std/slice.rs" 309 18 316 9
-  let%span s02_iter_mut4 = "02_iter_mut.rs" 32 8 32 76
-  let%span s02_iter_mut5 = "02_iter_mut.rs" 39 12 43 13
-  let%span sops6 = "../../../../creusot-contracts/src/logic/ops.rs" 42 8 42 31
-=======
 module M_02_iter_mut__qyi4305820612590367313__next [#"02_iter_mut.rs" 64 4 64 44] (* <IterMut<'a, T> as common::Iterator> *)
   let%span s02_iter_mut0 = "02_iter_mut.rs" 64 17 64 21
   let%span s02_iter_mut1 = "02_iter_mut.rs" 64 26 64 44
@@ -345,20 +217,13 @@
   let%span s02_iter_mut4 = "02_iter_mut.rs" 33 8 33 76
   let%span s02_iter_mut5 = "02_iter_mut.rs" 40 12 44 13
   let%span sindex6 = "../../../../creusot-contracts/src/logic/ops/index.rs" 49 8 49 31
->>>>>>> 4c2c8706
   let%span sslice7 = "../../../../creusot-contracts/src/std/slice.rs" 28 14 28 41
   let%span sslice8 = "../../../../creusot-contracts/src/std/slice.rs" 29 14 29 42
   let%span sseq9 = "../../../../creusot-contracts/src/logic/seq.rs" 173 8 173 39
   let%span sresolve10 = "../../../../creusot-contracts/src/resolve.rs" 54 20 54 34
-<<<<<<< HEAD
-  let%span smodel11 = "../../../../creusot-contracts/src/model.rs" 106 8 106 22
-  let%span sslice12 = "../../../../creusot-contracts/src/std/slice.rs" 105 14 105 41
-  let%span sslice13 = "../../../../creusot-contracts/src/std/slice.rs" 106 14 106 84
-=======
   let%span smodel11 = "../../../../creusot-contracts/src/model.rs" 110 8 110 22
   let%span sslice12 = "../../../../creusot-contracts/src/std/slice.rs" 87 14 87 41
   let%span sslice13 = "../../../../creusot-contracts/src/std/slice.rs" 88 14 88 84
->>>>>>> 4c2c8706
   let%span sinvariant14 = "../../../../creusot-contracts/src/invariant.rs" 34 20 34 44
   let%span sslice15 = "../../../../creusot-contracts/src/std/slice.rs" 18 20 18 30
   let%span s02_iter_mut16 = "02_iter_mut.rs" 23 20 23 64
@@ -367,29 +232,29 @@
   
   use prelude.prelude.Borrow
   
-  use prelude.prelude.Slice64
+  use prelude.prelude.Slice
   
   type t_T'0
   
   use seq.Seq
   
+  use prelude.prelude.UIntSize
+  
+  constant v_MAX'0 : usize = (18446744073709551615 : usize)
+  
+  use prelude.prelude.UIntSize
+  
   use prelude.prelude.Int
   
-  use prelude.prelude.UInt64
-  
-  constant v_MAX'0 : UInt64.t = (18446744073709551615 : UInt64.t)
-  
-  use prelude.prelude.UInt64
-  
-  use prelude.prelude.Slice64
+  use prelude.prelude.Slice
   
   use seq.Seq
   
   function view'0 (self : slice t_T'0) : Seq.seq t_T'0
   
   axiom view'0_spec : forall self : slice t_T'0 . ([%#sslice7] Seq.length (view'0 self)
-  <= UInt64.t'int (v_MAX'0 : UInt64.t))
-  && ([%#sslice8] view'0 self = Slice64.id self)
+  <= UIntSize.to_int (v_MAX'0 : usize))
+  && ([%#sslice8] view'0 self = Slice.id self)
   
   use seq.Seq
   
@@ -596,7 +461,7 @@
   
   use prelude.prelude.Borrow
   
-  use prelude.prelude.Slice64
+  use prelude.prelude.Slice
   
   type t_T'0
   
@@ -607,23 +472,23 @@
   
   use seq.Seq
   
+  use prelude.prelude.UIntSize
+  
+  constant v_MAX'0 : usize = (18446744073709551615 : usize)
+  
+  use prelude.prelude.UIntSize
+  
   use prelude.prelude.Int
   
-  use prelude.prelude.UInt64
-  
-  constant v_MAX'0 : UInt64.t = (18446744073709551615 : UInt64.t)
-  
-  use prelude.prelude.UInt64
-  
-  use prelude.prelude.Slice64
+  use prelude.prelude.Slice
   
   use seq.Seq
   
   function view'0 (self : slice t_T'0) : Seq.seq t_T'0
   
   axiom view'0_spec : forall self : slice t_T'0 . ([%#sslice4] Seq.length (view'0 self)
-  <= UInt64.t'int (v_MAX'0 : UInt64.t))
-  && ([%#sslice5] view'0 self = Slice64.id self)
+  <= UIntSize.to_int (v_MAX'0 : usize))
+  && ([%#sslice5] view'0 self = Slice.id self)
   
   predicate invariant'0 [#"02_iter_mut.rs" 21 4 21 30] (self : t_IterMut'0) =
     [%#s02_iter_mut3] Seq.length (view'0 (self.t_IterMut__inner'0).final)
@@ -695,9 +560,9 @@
   let%span sslice11 = "../../../../creusot-contracts/src/std/slice.rs" 28 14 28 41
   let%span sslice12 = "../../../../creusot-contracts/src/std/slice.rs" 29 14 29 42
   let%span svec13 = "../../../../creusot-contracts/src/std/vec.rs" 18 14 18 41
-  let%span sslice14 = "../../../../creusot-contracts/src/std/slice.rs" 227 20 227 24
-  let%span sslice15 = "../../../../creusot-contracts/src/std/slice.rs" 233 20 233 31
-  let%span sslice16 = "../../../../creusot-contracts/src/std/slice.rs" 239 20 239 24
+  let%span sslice14 = "../../../../creusot-contracts/src/std/slice.rs" 209 20 209 24
+  let%span sslice15 = "../../../../creusot-contracts/src/std/slice.rs" 215 20 215 31
+  let%span sslice16 = "../../../../creusot-contracts/src/std/slice.rs" 221 20 221 24
   let%span sresolve17 = "../../../../creusot-contracts/src/resolve.rs" 54 20 54 34
   let%span svec18 = "../../../../creusot-contracts/src/std/vec.rs" 65 20 65 41
   let%span sslice19 = "../../../../creusot-contracts/src/std/slice.rs" 18 20 18 30
@@ -716,24 +581,24 @@
   type t_Unique'0  =
     { t_Unique__pointer'0: t_NonNull'0; t_Unique__qy95zmarker'0: () }
   
-  use prelude.prelude.Int
-  
-  use prelude.prelude.UInt64
+  use prelude.prelude.UIntSize
   
   type t_Cap'0  =
-    { t_Cap__0'0: UInt64.t }
+    { t_Cap__0'0: usize }
   
   type t_RawVec'0  =
     { t_RawVec__ptr'0: t_Unique'0; t_RawVec__cap'0: t_Cap'0; t_RawVec__alloc'0: () }
   
   type t_Vec'0  =
-    { t_Vec__buf'0: t_RawVec'0; t_Vec__len'0: UInt64.t }
-  
-  use seq.Seq
-  
-  constant v_MAX'0 : UInt64.t = (18446744073709551615 : UInt64.t)
-  
-  use prelude.prelude.UInt64
+    { t_Vec__buf'0: t_RawVec'0; t_Vec__len'0: usize }
+  
+  use seq.Seq
+  
+  constant v_MAX'0 : usize = (18446744073709551615 : usize)
+  
+  use prelude.prelude.UIntSize
+  
+  use prelude.prelude.Int
   
   type t_T'0
   
@@ -741,7 +606,7 @@
   
   function view'3 (self : t_Vec'0) : Seq.seq t_T'0
   
-  axiom view'3_spec : forall self : t_Vec'0 . [%#svec13] Seq.length (view'3 self) <= UInt64.t'int (v_MAX'0 : UInt64.t)
+  axiom view'3_spec : forall self : t_Vec'0 . [%#svec13] Seq.length (view'3 self) <= UIntSize.to_int (v_MAX'0 : usize)
   
   use seq.Seq
   
@@ -785,15 +650,15 @@
   predicate in_bounds'0 (self : ()) (_seq : Seq.seq t_T'0) =
     [%#sslice14] true
   
-  use prelude.prelude.Slice64
-  
-  use prelude.prelude.Slice64
+  use prelude.prelude.Slice
+  
+  use prelude.prelude.Slice
   
   function view'2 (self : slice t_T'0) : Seq.seq t_T'0
   
   axiom view'2_spec : forall self : slice t_T'0 . ([%#sslice11] Seq.length (view'2 self)
-  <= UInt64.t'int (v_MAX'0 : UInt64.t))
-  && ([%#sslice12] view'2 self = Slice64.id self)
+  <= UIntSize.to_int (v_MAX'0 : usize))
+  && ([%#sslice12] view'2 self = Slice.id self)
   
   predicate invariant'1 (self : slice t_T'0) =
     [%#sslice19] inv'6 (view'2 self)
@@ -943,25 +808,6 @@
   let%span sindex24 = "../../../../creusot-contracts/src/logic/ops/index.rs" 27 8 27 31
   let%span sslice25 = "../../../../creusot-contracts/src/std/slice.rs" 28 14 28 41
   let%span sslice26 = "../../../../creusot-contracts/src/std/slice.rs" 29 14 29 42
-<<<<<<< HEAD
-  let%span s02_iter_mut27 = "02_iter_mut.rs" 49 15 49 24
-  let%span s02_iter_mut28 = "02_iter_mut.rs" 50 14 50 45
-  let%span s02_iter_mut29 = "02_iter_mut.rs" 47 4 47 10
-  let%span s02_iter_mut30 = "02_iter_mut.rs" 55 15 55 21
-  let%span s02_iter_mut31 = "02_iter_mut.rs" 56 15 56 21
-  let%span s02_iter_mut32 = "02_iter_mut.rs" 57 15 57 21
-  let%span s02_iter_mut33 = "02_iter_mut.rs" 58 15 58 32
-  let%span s02_iter_mut34 = "02_iter_mut.rs" 59 15 59 32
-  let%span s02_iter_mut35 = "02_iter_mut.rs" 60 14 60 42
-  let%span s02_iter_mut36 = "02_iter_mut.rs" 53 4 53 10
-  let%span sslice37 = "../../../../creusot-contracts/src/std/slice.rs" 105 14 105 41
-  let%span sslice38 = "../../../../creusot-contracts/src/std/slice.rs" 106 14 106 84
-  let%span s02_iter_mut39 = "02_iter_mut.rs" 32 8 32 76
-  let%span sresolve40 = "../../../../creusot-contracts/src/resolve.rs" 54 20 54 34
-  let%span sops41 = "../../../../creusot-contracts/src/logic/ops.rs" 42 8 42 31
-  let%span s02_iter_mut42 = "02_iter_mut.rs" 22 20 22 64
-  let%span sinvariant43 = "../../../../creusot-contracts/src/invariant.rs" 34 20 34 44
-=======
   let%span s02_iter_mut27 = "02_iter_mut.rs" 50 14 50 45
   let%span s02_iter_mut28 = "02_iter_mut.rs" 48 4 48 10
   let%span s02_iter_mut29 = "02_iter_mut.rs" 55 15 55 32
@@ -976,7 +822,6 @@
   let%span sindex38 = "../../../../creusot-contracts/src/logic/ops/index.rs" 49 8 49 31
   let%span s02_iter_mut39 = "02_iter_mut.rs" 23 20 23 64
   let%span sinvariant40 = "../../../../creusot-contracts/src/invariant.rs" 34 20 34 44
->>>>>>> 4c2c8706
   
   use prelude.prelude.Borrow
   
@@ -988,43 +833,43 @@
   type t_Unique'0  =
     { t_Unique__pointer'0: t_NonNull'0; t_Unique__qy95zmarker'0: () }
   
-  use prelude.prelude.Int
-  
-  use prelude.prelude.UInt64
+  use prelude.prelude.UIntSize
   
   type t_Cap'0  =
-    { t_Cap__0'0: UInt64.t }
+    { t_Cap__0'0: usize }
   
   type t_RawVec'0  =
     { t_RawVec__ptr'0: t_Unique'0; t_RawVec__cap'0: t_Cap'0; t_RawVec__alloc'0: () }
   
   type t_Vec'0  =
-    { t_Vec__buf'0: t_RawVec'0; t_Vec__len'0: UInt64.t }
+    { t_Vec__buf'0: t_RawVec'0; t_Vec__len'0: usize }
   
   predicate inv'1 (_1 : borrowed (t_Vec'0))
   
   axiom inv_axiom'1 [@rewrite] : forall x : borrowed (t_Vec'0) [inv'1 x] . inv'1 x = true
   
-  use prelude.prelude.Slice64
+  use prelude.prelude.Slice
   
   type t_IterMut'0  =
-    { t_IterMut__inner'0: borrowed (slice UInt64.t) }
-  
-  use seq.Seq
-  
-  constant v_MAX'0 : UInt64.t = (18446744073709551615 : UInt64.t)
-  
-  use prelude.prelude.UInt64
-  
-  use prelude.prelude.Slice64
-  
-  use seq.Seq
-  
-  function view'3 (self : slice UInt64.t) : Seq.seq UInt64.t
-  
-  axiom view'3_spec : forall self : slice UInt64.t . ([%#sslice25] Seq.length (view'3 self)
-  <= UInt64.t'int (v_MAX'0 : UInt64.t))
-  && ([%#sslice26] view'3 self = Slice64.id self)
+    { t_IterMut__inner'0: borrowed (slice usize) }
+  
+  use seq.Seq
+  
+  constant v_MAX'0 : usize = (18446744073709551615 : usize)
+  
+  use prelude.prelude.UIntSize
+  
+  use prelude.prelude.Int
+  
+  use prelude.prelude.Slice
+  
+  use seq.Seq
+  
+  function view'3 (self : slice usize) : Seq.seq usize
+  
+  axiom view'3_spec : forall self : slice usize . ([%#sslice25] Seq.length (view'3 self)
+  <= UIntSize.to_int (v_MAX'0 : usize))
+  && ([%#sslice26] view'3 self = Slice.id self)
   
   predicate invariant'0 [#"02_iter_mut.rs" 21 4 21 30] (self : t_IterMut'0) =
     [%#s02_iter_mut39] Seq.length (view'3 (self.t_IterMut__inner'0).final)
@@ -1038,14 +883,14 @@
     | {t_IterMut__inner'0 = inner} -> true
     end)
   
-  function view'2 (self : borrowed (slice UInt64.t)) : Seq.seq UInt64.t =
+  function view'2 (self : borrowed (slice usize)) : Seq.seq usize =
     [%#smodel23] view'3 self.current
   
-  function view'0 (self : t_Vec'0) : Seq.seq UInt64.t
-  
-  axiom view'0_spec : forall self : t_Vec'0 . [%#svec22] Seq.length (view'0 self) <= UInt64.t'int (v_MAX'0 : UInt64.t)
-  
-  function view'1 (self : borrowed (t_Vec'0)) : Seq.seq UInt64.t =
+  function view'0 (self : t_Vec'0) : Seq.seq usize
+  
+  axiom view'0_spec : forall self : t_Vec'0 . [%#svec22] Seq.length (view'0 self) <= UIntSize.to_int (v_MAX'0 : usize)
+  
+  function view'1 (self : borrowed (t_Vec'0)) : Seq.seq usize =
     [%#smodel23] view'0 self.current
   
   let rec iter_mut'0 (v:borrowed (t_Vec'0)) (return'  (ret:t_IterMut'0))= {[@expl:iter_mut 'v' type invariant] [%#s02_iter_mut9] inv'1 v}
@@ -1080,7 +925,7 @@
   
   use seq.Seq
   
-  function index_logic'0 [@inline:trivial] (self : Snapshot.snap_ty (Seq.seq (borrowed UInt64.t))) (ix : int) : borrowed UInt64.t
+  function index_logic'0 [@inline:trivial] (self : Snapshot.snap_ty (Seq.seq (borrowed usize))) (ix : int) : borrowed usize
     
    =
     [%#sindex17] Seq.get (Snapshot.inner self) ix
@@ -1093,31 +938,18 @@
   
   use seq.Seq
   
-<<<<<<< HEAD
-  function index_logic'2 [@inline:trivial] (self : slice UInt64.t) (ix : int) : UInt64.t =
-    [%#sops41] Seq.get (view'3 self) ix
-=======
   function index_logic'2 [@inline:trivial] (self : slice usize) (ix : int) : usize =
     [%#sindex38] Seq.get (view'3 self) ix
->>>>>>> 4c2c8706
-  
-  function to_mut_seq'0 (self : borrowed (slice UInt64.t)) : Seq.seq (borrowed UInt64.t)
-  
-<<<<<<< HEAD
-  axiom to_mut_seq'0_spec : forall self : borrowed (slice UInt64.t) . ([%#sslice37] Seq.length (to_mut_seq'0 self)
-=======
+  
+  function to_mut_seq'0 (self : borrowed (slice usize)) : Seq.seq (borrowed usize)
+  
   axiom to_mut_seq'0_spec : forall self : borrowed (slice usize) . ([%#sslice33] Seq.length (to_mut_seq'0 self)
->>>>>>> 4c2c8706
   = Seq.length (view'2 self))
   && ([%#sslice34] forall i : int . 0 <= i /\ i < Seq.length (to_mut_seq'0 self)
    -> Seq.get (to_mut_seq'0 self) i
   = Borrow.borrow_logic (index_logic'2 self.current i) (index_logic'2 self.final i) (Borrow.inherit_id (Borrow.get_id self) i))
   
-<<<<<<< HEAD
-  predicate produces'0 [#"02_iter_mut.rs" 37 4 37 65] (self : t_IterMut'0) (visited : Seq.seq (borrowed UInt64.t)) (tl : t_IterMut'0)
-=======
   predicate produces'0 [#"02_iter_mut.rs" 38 4 38 65] (self : t_IterMut'0) (visited : Seq.seq (borrowed usize)) (tl : t_IterMut'0)
->>>>>>> 4c2c8706
     
    =
     [%#s02_iter_mut18] Seq.length (view'2 self.t_IterMut__inner'0)
@@ -1128,35 +960,18 @@
     /\ (Seq.get (to_mut_seq'0 self.t_IterMut__inner'0) i).final
     = (Seq.get (Seq.(++) visited (to_mut_seq'0 tl.t_IterMut__inner'0)) i).final)
   
-<<<<<<< HEAD
-  function produces_trans'0 [#"02_iter_mut.rs" 61 4 61 90] (a : t_IterMut'0) (ab : Seq.seq (borrowed UInt64.t)) (b : t_IterMut'0) (bc : Seq.seq (borrowed UInt64.t)) (c : t_IterMut'0) : ()
-=======
   function produces_trans'0 [#"02_iter_mut.rs" 58 4 58 90] (a : t_IterMut'0) (ab : Seq.seq (borrowed usize)) (b : t_IterMut'0) (bc : Seq.seq (borrowed usize)) (c : t_IterMut'0) : ()
->>>>>>> 4c2c8706
     
    =
     [%#s02_iter_mut32] ()
   
-<<<<<<< HEAD
-  axiom produces_trans'0_spec : forall a : t_IterMut'0, ab : Seq.seq (borrowed UInt64.t), b : t_IterMut'0, bc : Seq.seq (borrowed UInt64.t), c : t_IterMut'0 . ([%#s02_iter_mut30] inv'0 a)
-   -> ([%#s02_iter_mut31] inv'0 b)
-   -> ([%#s02_iter_mut32] inv'0 c)
-   -> ([%#s02_iter_mut33] produces'0 a ab b)
-   -> ([%#s02_iter_mut34] produces'0 b bc c)  -> ([%#s02_iter_mut35] produces'0 a (Seq.(++) ab bc) c)
-=======
   axiom produces_trans'0_spec : forall a : t_IterMut'0, ab : Seq.seq (borrowed usize), b : t_IterMut'0, bc : Seq.seq (borrowed usize), c : t_IterMut'0 . ([%#s02_iter_mut29] produces'0 a ab b)
    -> ([%#s02_iter_mut30] produces'0 b bc c)  -> ([%#s02_iter_mut31] produces'0 a (Seq.(++) ab bc) c)
->>>>>>> 4c2c8706
   
   function produces_refl'0 [#"02_iter_mut.rs" 51 4 51 26] (self : t_IterMut'0) : () =
     [%#s02_iter_mut28] ()
   
-<<<<<<< HEAD
-  axiom produces_refl'0_spec : forall self : t_IterMut'0 . ([%#s02_iter_mut27] inv'0 self)
-   -> ([%#s02_iter_mut28] produces'0 self (Seq.empty  : Seq.seq (borrowed UInt64.t)) self)
-=======
   axiom produces_refl'0_spec : forall self : t_IterMut'0 . [%#s02_iter_mut27] produces'0 self (Seq.empty  : Seq.seq (borrowed usize)) self
->>>>>>> 4c2c8706
   
   predicate invariant'1 (self : borrowed (t_IterMut'0)) =
     [%#sinvariant40] inv'0 self.current /\ inv'0 self.final
@@ -1167,33 +982,22 @@
   
   type t_Option'0  =
     | C_None'0
-    | C_Some'0 (borrowed UInt64.t)
+    | C_Some'0 (borrowed usize)
   
   predicate inv'3 (_1 : t_Option'0)
   
   axiom inv_axiom'3 [@rewrite] : forall x : t_Option'0 [inv'3 x] . inv'3 x = true
   
-<<<<<<< HEAD
-  predicate resolve'4 (self : borrowed (slice UInt64.t)) =
-    [%#sresolve40] self.final = self.current
-=======
   predicate resolve'6 (self : borrowed (slice usize)) =
     [%#sresolve36] self.final = self.current
->>>>>>> 4c2c8706
-  
-  use seq.Seq
-  
-  use seq.Seq
-  
-<<<<<<< HEAD
-  predicate completed'0 [#"02_iter_mut.rs" 31 4 31 35] (self : borrowed (t_IterMut'0)) =
-    [%#s02_iter_mut39] resolve'4 (self.current).t_IterMut__inner'0
-    /\ Seq.(==) (view'2 (self.current).t_IterMut__inner'0) (Seq.empty  : Seq.seq UInt64.t)
-=======
+  
+  use seq.Seq
+  
+  use seq.Seq
+  
   predicate completed'0 [#"02_iter_mut.rs" 32 4 32 35] (self : borrowed (t_IterMut'0)) =
     [%#s02_iter_mut35] resolve'6 (self.current).t_IterMut__inner'0
     /\ Seq.(==) (view'2 (self.current).t_IterMut__inner'0) (Seq.empty  : Seq.seq usize)
->>>>>>> 4c2c8706
   
   use seq.Seq
   
@@ -1207,26 +1011,18 @@
       (! return' {result}) ]
     
   
-  let rec v_Some'0 (input:t_Option'0) (ret  (field_0:borrowed UInt64.t))= any
-    [ good (field_0:borrowed UInt64.t)-> {C_Some'0 field_0 = input} (! ret {field_0})
-    | bad -> {forall field_0 : borrowed UInt64.t [C_Some'0 field_0 : t_Option'0] . C_Some'0 field_0 <> input}
+  let rec v_Some'0 (input:t_Option'0) (ret  (field_0:borrowed usize))= any
+    [ good (field_0:borrowed usize)-> {C_Some'0 field_0 = input} (! ret {field_0})
+    | bad -> {forall field_0 : borrowed usize [C_Some'0 field_0 : t_Option'0] . C_Some'0 field_0 <> input}
       (! {false}
       any) ]
     
   
-<<<<<<< HEAD
-  predicate resolve'2 (self : borrowed UInt64.t) =
-    [%#sresolve40] self.final = self.current
-  
-  predicate resolve'0 (_1 : borrowed UInt64.t) =
-    resolve'2 _1
-=======
   predicate resolve'3 (self : borrowed usize) =
     [%#sresolve36] self.final = self.current
   
   predicate resolve'0 (_1 : borrowed usize) =
     resolve'3 _1
->>>>>>> 4c2c8706
   
   predicate resolve'7 (_1 : borrowed (slice usize)) =
     resolve'6 _1
@@ -1247,13 +1043,8 @@
   
   use prelude.prelude.Snapshot
   
-<<<<<<< HEAD
-  function index_logic'1 [@inline:trivial] (self : t_Vec'0) (ix : int) : UInt64.t =
-    [%#sops24] Seq.get (view'0 self) ix
-=======
   function index_logic'1 [@inline:trivial] (self : t_Vec'0) (ix : int) : usize =
     [%#sindex24] Seq.get (view'0 self) ix
->>>>>>> 4c2c8706
   
   meta "compute_max_steps" 1000000
   
@@ -1267,14 +1058,14 @@
     | bb1 = s0 [ s0 = into_iter'0 {_5} (fun (_ret':t_IterMut'0) ->  [ &it <- _ret' ] s1) | s1 = bb2 ] 
     | bb2 = s0 [ s0 =  [ &iter_old <- [%#s02_iter_mut0] Snapshot.new it ] s1 | s1 = bb3 ] 
     | bb3 = s0
-      [ s0 =  [ &produced <- [%#s02_iter_mut1] Snapshot.new (Seq.empty  : Seq.seq (borrowed UInt64.t)) ] s1 | s1 = bb4 ]
+      [ s0 =  [ &produced <- [%#s02_iter_mut1] Snapshot.new (Seq.empty  : Seq.seq (borrowed usize)) ] s1 | s1 = bb4 ]
       
     | bb4 = bb5
     | bb5 = bb5
       [ bb5 = {[@expl:loop invariant #0] [%#s02_iter_mut4] inv'0 it}
         {[@expl:loop invariant #1] [%#s02_iter_mut3] produces'0 (Snapshot.inner iter_old) (Snapshot.inner produced) it}
         {[@expl:loop invariant #2] [%#s02_iter_mut2] forall i : int . 0 <= i /\ i < Seq.length (Snapshot.inner produced)
-         -> UInt64.t'int (index_logic'0 produced i).final = 0}
+         -> UIntSize.to_int (index_logic'0 produced i).final = 0}
         (! s0) [ s0 = bb6 ] 
         [ bb6 = s0
           [ s0 = {inv'0 it}
@@ -1287,18 +1078,6 @@
           | s1 = next'0 {_17} (fun (_ret':t_Option'0) ->  [ &_16 <- _ret' ] s2)
           | s2 = bb7 ]
           
-<<<<<<< HEAD
-        | bb7 = any [ br0 -> {_15 = C_None'0 } (! bb10) | br1 (x0:borrowed UInt64.t)-> {_15 = C_Some'0 x0} (! bb9) ] 
-        | bb9 = bb11
-        | bb11 = s0
-          [ s0 = v_Some'0 {_15} (fun (r0'0:borrowed UInt64.t) ->  [ &x <- r0'0 ] s1)
-          | s1 =  [ &_19 <- [%#s02_iter_mut5] Snapshot.new (Seq.(++) (Snapshot.inner produced) (Seq.singleton x)) ] s2
-          | s2 = bb12 ]
-          
-        | bb12 = s0
-          [ s0 =  [ &produced <- _19 ] s1
-          | s1 =  [ &x <- { x with current = ([%#s02_iter_mut6] (0 : UInt64.t)) } ] s2
-=======
         | bb7 = any [ br0 -> {_16 = C_None'0 } (! bb10) | br1 (x0:borrowed usize)-> {_16 = C_Some'0 x0} (! bb9) ] 
         | bb9 = bb11
         | bb11 = s0
@@ -1309,7 +1088,6 @@
         | bb12 = s0
           [ s0 =  [ &produced <- _20 ] s1
           | s1 =  [ &x <- { x with current = ([%#s02_iter_mut6] (0 : usize)) } ] s2
->>>>>>> 4c2c8706
           | s2 = -{resolve'0 x}- s3
           | s3 = bb5 ]
            ]
@@ -1328,35 +1106,19 @@
     | & _5 : t_IterMut'0 = any_l ()
     | & _6 : borrowed (t_Vec'0) = any_l ()
     | & iter_old : Snapshot.snap_ty (t_IterMut'0) = any_l ()
-<<<<<<< HEAD
-    | & produced : Snapshot.snap_ty (Seq.seq (borrowed UInt64.t)) = any_l ()
-    | & _15 : t_Option'0 = any_l ()
-    | & _16 : borrowed (t_IterMut'0) = any_l ()
-    | & x : borrowed UInt64.t = any_l ()
-    | & _19 : Snapshot.snap_ty (Seq.seq (borrowed UInt64.t)) = any_l () ]
-=======
     | & produced : Snapshot.snap_ty (Seq.seq (borrowed usize)) = any_l ()
     | & _16 : t_Option'0 = any_l ()
     | & _17 : borrowed (t_IterMut'0) = any_l ()
     | & x : borrowed usize = any_l ()
     | & _20 : Snapshot.snap_ty (Seq.seq (borrowed usize)) = any_l () ]
->>>>>>> 4c2c8706
     
     [ return' (result:())-> {[@expl:all_zero ensures #0] [%#s02_iter_mut7] Seq.length (view'0 v.final)
       = Seq.length (view'1 v)}
       {[@expl:all_zero ensures #1] [%#s02_iter_mut8] forall i : int . 0 <= i /\ i < Seq.length (view'1 v)
-       -> UInt64.t'int (index_logic'1 v.final i) = 0}
+       -> UIntSize.to_int (index_logic'1 v.final i) = 0}
       (! return' {result}) ]
     
 end
-<<<<<<< HEAD
-module M_02_iter_mut__qyi4305820612590367313__produces_trans__refines [#"02_iter_mut.rs" 61 4 61 90] (* <IterMut<'a, T> as common::Iterator> *)
-  let%span s02_iter_mut0 = "02_iter_mut.rs" 61 4 61 90
-  let%span s02_iter_mut1 = "02_iter_mut.rs" 39 12 43 13
-  let%span smodel2 = "../../../../creusot-contracts/src/model.rs" 106 8 106 22
-  let%span sslice3 = "../../../../creusot-contracts/src/std/slice.rs" 105 14 105 41
-  let%span sslice4 = "../../../../creusot-contracts/src/std/slice.rs" 106 14 106 84
-=======
 module M_02_iter_mut__qyi9908912287408438076__resolve_coherence__refines [#"02_iter_mut.rs" 13 9 13 16] (* <IterMut<'a, T> as creusot_contracts::Resolve> *)
   let%span s02_iter_mut0 = "02_iter_mut.rs" 13 9 13 16
   let%span s02_iter_mut1 = "02_iter_mut.rs" 15 4 15 22
@@ -1473,14 +1235,13 @@
   let%span smodel2 = "../../../../creusot-contracts/src/model.rs" 110 8 110 22
   let%span sslice3 = "../../../../creusot-contracts/src/std/slice.rs" 87 14 87 41
   let%span sslice4 = "../../../../creusot-contracts/src/std/slice.rs" 88 14 88 84
->>>>>>> 4c2c8706
   let%span sslice5 = "../../../../creusot-contracts/src/std/slice.rs" 28 14 28 41
   let%span sslice6 = "../../../../creusot-contracts/src/std/slice.rs" 29 14 29 42
   let%span sindex7 = "../../../../creusot-contracts/src/logic/ops/index.rs" 49 8 49 31
   
   use prelude.prelude.Borrow
   
-  use prelude.prelude.Slice64
+  use prelude.prelude.Slice
   
   type t_T'0
   
@@ -1493,21 +1254,21 @@
   
   use seq.Seq
   
+  use prelude.prelude.UIntSize
+  
+  constant v_MAX'0 : usize = (18446744073709551615 : usize)
+  
+  use prelude.prelude.UIntSize
+  
   use prelude.prelude.Int
   
-  use prelude.prelude.UInt64
-  
-  constant v_MAX'0 : UInt64.t = (18446744073709551615 : UInt64.t)
-  
-  use prelude.prelude.UInt64
-  
-  use prelude.prelude.Slice64
+  use prelude.prelude.Slice
   
   function view'1 (self : slice t_T'0) : Seq.seq t_T'0
   
   axiom view'1_spec : forall self : slice t_T'0 . ([%#sslice5] Seq.length (view'1 self)
-  <= UInt64.t'int (v_MAX'0 : UInt64.t))
-  && ([%#sslice6] view'1 self = Slice64.id self)
+  <= UIntSize.to_int (v_MAX'0 : usize))
+  && ([%#sslice6] view'1 self = Slice.id self)
   
   function view'0 (self : borrowed (slice t_T'0)) : Seq.seq t_T'0 =
     [%#smodel2] view'1 self.current
@@ -1552,15 +1313,9 @@
   let%span s02_iter_mut1 = "02_iter_mut.rs" 33 8 33 76
   let%span s02_iter_mut2 = "02_iter_mut.rs" 40 12 44 13
   let%span sresolve3 = "../../../../creusot-contracts/src/resolve.rs" 54 20 54 34
-<<<<<<< HEAD
-  let%span smodel4 = "../../../../creusot-contracts/src/model.rs" 106 8 106 22
-  let%span sslice5 = "../../../../creusot-contracts/src/std/slice.rs" 105 14 105 41
-  let%span sslice6 = "../../../../creusot-contracts/src/std/slice.rs" 106 14 106 84
-=======
   let%span smodel4 = "../../../../creusot-contracts/src/model.rs" 110 8 110 22
   let%span sslice5 = "../../../../creusot-contracts/src/std/slice.rs" 87 14 87 41
   let%span sslice6 = "../../../../creusot-contracts/src/std/slice.rs" 88 14 88 84
->>>>>>> 4c2c8706
   let%span sinvariant7 = "../../../../creusot-contracts/src/invariant.rs" 34 20 34 44
   let%span sslice8 = "../../../../creusot-contracts/src/std/slice.rs" 28 14 28 41
   let%span sslice9 = "../../../../creusot-contracts/src/std/slice.rs" 29 14 29 42
@@ -1572,7 +1327,7 @@
   
   use prelude.prelude.Borrow
   
-  use prelude.prelude.Slice64
+  use prelude.prelude.Slice
   
   type t_T'0
   
@@ -1581,23 +1336,23 @@
   
   use seq.Seq
   
+  use prelude.prelude.UIntSize
+  
+  constant v_MAX'0 : usize = (18446744073709551615 : usize)
+  
+  use prelude.prelude.UIntSize
+  
   use prelude.prelude.Int
   
-  use prelude.prelude.UInt64
-  
-  constant v_MAX'0 : UInt64.t = (18446744073709551615 : UInt64.t)
-  
-  use prelude.prelude.UInt64
-  
-  use prelude.prelude.Slice64
+  use prelude.prelude.Slice
   
   use seq.Seq
   
   function view'1 (self : slice t_T'0) : Seq.seq t_T'0
   
   axiom view'1_spec : forall self : slice t_T'0 . ([%#sslice8] Seq.length (view'1 self)
-  <= UInt64.t'int (v_MAX'0 : UInt64.t))
-  && ([%#sslice9] view'1 self = Slice64.id self)
+  <= UIntSize.to_int (v_MAX'0 : usize))
+  && ([%#sslice9] view'1 self = Slice.id self)
   
   predicate invariant'2 [#"02_iter_mut.rs" 21 4 21 30] (self : t_IterMut'0) =
     [%#s02_iter_mut11] Seq.length (view'1 (self.t_IterMut__inner'0).final)
@@ -1732,20 +1487,6 @@
 end
 module M_02_iter_mut__qyi4305820612590367313__produces_refl__refines [#"02_iter_mut.rs" 51 4 51 26] (* <IterMut<'a, T> as common::Iterator> *)
   let%span s02_iter_mut0 = "02_iter_mut.rs" 51 4 51 26
-<<<<<<< HEAD
-  let%span s02_iter_mut1 = "02_iter_mut.rs" 39 12 43 13
-  let%span smodel2 = "../../../../creusot-contracts/src/model.rs" 106 8 106 22
-  let%span sslice3 = "../../../../creusot-contracts/src/std/slice.rs" 105 14 105 41
-  let%span sslice4 = "../../../../creusot-contracts/src/std/slice.rs" 106 14 106 84
-  let%span s02_iter_mut5 = "02_iter_mut.rs" 22 20 22 64
-  let%span sslice6 = "../../../../creusot-contracts/src/std/slice.rs" 28 14 28 41
-  let%span sslice7 = "../../../../creusot-contracts/src/std/slice.rs" 29 14 29 42
-  let%span sops8 = "../../../../creusot-contracts/src/logic/ops.rs" 42 8 42 31
-  let%span sinvariant9 = "../../../../creusot-contracts/src/invariant.rs" 34 20 34 44
-  let%span sslice10 = "../../../../creusot-contracts/src/std/slice.rs" 18 20 18 30
-  let%span sseq11 = "../../../../creusot-contracts/src/logic/seq.rs" 451 20 451 95
-  let%span sboxed12 = "../../../../creusot-contracts/src/std/boxed.rs" 28 8 28 18
-=======
   let%span s02_iter_mut1 = "02_iter_mut.rs" 40 12 44 13
   let%span smodel2 = "../../../../creusot-contracts/src/model.rs" 110 8 110 22
   let%span sslice3 = "../../../../creusot-contracts/src/std/slice.rs" 87 14 87 41
@@ -1753,11 +1494,10 @@
   let%span sslice5 = "../../../../creusot-contracts/src/std/slice.rs" 28 14 28 41
   let%span sslice6 = "../../../../creusot-contracts/src/std/slice.rs" 29 14 29 42
   let%span sindex7 = "../../../../creusot-contracts/src/logic/ops/index.rs" 49 8 49 31
->>>>>>> 4c2c8706
   
   use prelude.prelude.Borrow
   
-  use prelude.prelude.Slice64
+  use prelude.prelude.Slice
   
   type t_T'0
   
@@ -1766,85 +1506,27 @@
   
   use seq.Seq
   
-<<<<<<< HEAD
+  use seq.Seq
+  
+  use seq.Seq
+  
+  use seq.Seq
+  
+  use prelude.prelude.UIntSize
+  
+  constant v_MAX'0 : usize = (18446744073709551615 : usize)
+  
+  use prelude.prelude.UIntSize
+  
   use prelude.prelude.Int
-=======
-  use seq.Seq
-  
-  use seq.Seq
-  
-  use seq.Seq
-  
-  use prelude.prelude.UIntSize
->>>>>>> 4c2c8706
-  
-  use prelude.prelude.UInt64
-  
-  constant v_MAX'0 : UInt64.t = (18446744073709551615 : UInt64.t)
-  
-  use prelude.prelude.UInt64
-  
-  use prelude.prelude.Slice64
+  
+  use prelude.prelude.Slice
   
   function view'1 (self : slice t_T'0) : Seq.seq t_T'0
   
-<<<<<<< HEAD
-  axiom view'1_spec : forall self : slice t_T'0 . ([%#sslice6] Seq.length (view'1 self)
-  <= UInt64.t'int (v_MAX'0 : UInt64.t))
-  && ([%#sslice7] view'1 self = Slice64.id self)
-  
-  predicate invariant'0 [#"02_iter_mut.rs" 20 4 20 30] (self : t_IterMut'0) =
-    [%#s02_iter_mut5] Seq.length (view'1 (self.t_IterMut__inner'0).final)
-    = Seq.length (view'1 (self.t_IterMut__inner'0).current)
-  
-  use seq.Seq
-  
-  predicate inv'5 (_1 : t_T'0)
-  
-  predicate invariant'4 (self : t_T'0) =
-    [%#sboxed12] inv'5 self
-  
-  predicate inv'4 (_1 : t_T'0)
-  
-  axiom inv_axiom'4 [@rewrite] : forall x : t_T'0 [inv'4 x] . inv'4 x = invariant'4 x
-  
-  predicate invariant'3 (self : Seq.seq t_T'0) =
-    [%#sseq11] forall i : int . 0 <= i /\ i < Seq.length self  -> inv'4 (Seq.get self i)
-  
-  predicate inv'3 (_1 : Seq.seq t_T'0)
-  
-  axiom inv_axiom'3 [@rewrite] : forall x : Seq.seq t_T'0 [inv'3 x] . inv'3 x = invariant'3 x
-  
-  predicate invariant'2 (self : slice t_T'0) =
-    [%#sslice10] inv'3 (view'1 self)
-  
-  predicate inv'2 (_1 : slice t_T'0)
-  
-  axiom inv_axiom'2 [@rewrite] : forall x : slice t_T'0 [inv'2 x] . inv'2 x = invariant'2 x
-  
-  predicate invariant'1 (self : borrowed (slice t_T'0)) =
-    [%#sinvariant9] inv'2 self.current /\ inv'2 self.final
-  
-  predicate inv'1 (_1 : borrowed (slice t_T'0))
-  
-  axiom inv_axiom'1 [@rewrite] : forall x : borrowed (slice t_T'0) [inv'1 x] . inv'1 x = invariant'1 x
-  
-  predicate inv'0 (_1 : t_IterMut'0)
-  
-  axiom inv_axiom'0 [@rewrite] : forall x : t_IterMut'0 [inv'0 x] . inv'0 x
-  = (invariant'0 x
-  /\ match x with
-    | {t_IterMut__inner'0 = inner} -> inv'1 inner
-    end)
-  
-  use seq.Seq
-  
-  use seq.Seq
-=======
   axiom view'1_spec : forall self : slice t_T'0 . ([%#sslice5] Seq.length (view'1 self)
   <= UIntSize.to_int (v_MAX'0 : usize))
   && ([%#sslice6] view'1 self = Slice.id self)
->>>>>>> 4c2c8706
   
   function view'0 (self : borrowed (slice t_T'0)) : Seq.seq t_T'0 =
     [%#smodel2] view'1 self.current
