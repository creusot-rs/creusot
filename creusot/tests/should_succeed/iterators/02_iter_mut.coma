
module T_02_iter_mut__IterMut
  use prelude.prelude.Slice
  
  use prelude.prelude.Borrow
  
  type t_IterMut 't =
    | C_IterMut (borrowed (slice 't))
  
  function any_l (_ : 'b) : 'a
  
  let rec t_IterMut < 't > (input:t_IterMut 't) (ret  (inner:borrowed (slice 't)))= any
    [ good (inner:borrowed (slice 't))-> {C_IterMut inner = input} (! ret {inner})
    | bad (inner:borrowed (slice 't))-> {C_IterMut inner <> input} {false} any ]
    
  
  function t_IterMut__inner (self : t_IterMut 't) : borrowed (slice 't) =
    match self with
      | C_IterMut a -> a
      end
end
<<<<<<< HEAD
module Alloc_Alloc_Global_Type
  type t_global  =
=======
module T_core__ptr__non_null__NonNull
  use prelude.prelude.Opaque
  
  type t_NonNull 't =
    | C_NonNull opaque_ptr
  
  function any_l (_ : 'b) : 'a
  
  let rec t_NonNull < 't > (input:t_NonNull 't) (ret  (pointer:opaque_ptr))= any
    [ good (pointer:opaque_ptr)-> {C_NonNull pointer = input} (! ret {pointer})
    | bad (pointer:opaque_ptr)-> {C_NonNull pointer <> input} {false} any ]
    
end
module T_core__marker__PhantomData
  type t_PhantomData 't =
    | C_PhantomData
  
  function any_l (_ : 'b) : 'a
  
  let rec t_PhantomData < 't > (input:t_PhantomData 't) (ret  )= any
    [ good -> {C_PhantomData  = input} (! ret) | bad -> {C_PhantomData  <> input} {false} any ]
    
end
module T_core__ptr__unique__Unique
  use T_core__marker__PhantomData as PhantomData'0
  
  use T_core__ptr__non_null__NonNull as NonNull'0
  
  type t_Unique 't =
    | C_Unique (NonNull'0.t_NonNull 't) (PhantomData'0.t_PhantomData 't)
  
  function any_l (_ : 'b) : 'a
  
  let rec t_Unique < 't > (input:t_Unique 't) (ret  (pointer:NonNull'0.t_NonNull 't) (_marker:PhantomData'0.t_PhantomData 't))= any
    [ good (pointer:NonNull'0.t_NonNull 't) (_marker:PhantomData'0.t_PhantomData 't)-> {C_Unique pointer _marker
      = input}
      (! ret {pointer} {_marker})
    | bad (pointer:NonNull'0.t_NonNull 't) (_marker:PhantomData'0.t_PhantomData 't)-> {C_Unique pointer _marker
      <> input}
      {false}
      any ]
    
end
module T_alloc__boxed__Box
  use T_core__ptr__unique__Unique as Unique'0
  
  type t_Box 't 'a =
    | C_Box (Unique'0.t_Unique 't) 'a
  
  function any_l (_ : 'b) : 'a
end
module T_alloc__alloc__Global
  type t_Global  =
>>>>>>> c3369865
    | C_Global
  
  function any_l (_ : 'b) : 'a
  
  let rec t_Global (input:t_Global) (ret  )= any
    [ good -> {C_Global  = input} (! ret) | bad -> {C_Global  <> input} {false} any ]
    
end
module M_02_iter_mut__qy123zimplqy35z1qy125z__produces_refl__Impl
  type t
  
  let%span s02_iter_mut0 = "../02_iter_mut.rs" 49 15 49 24
  
  let%span s02_iter_mut1 = "../02_iter_mut.rs" 50 14 50 45
  
  let%span span2 = "../../../../../creusot-contracts/src/std/boxed.rs" 28 8 28 18
  
  let%span span3 = "../../../../../creusot-contracts/src/logic/seq.rs" 198 8 198 97
  
  let%span span4 = "" 0 0 0 0
  
  let%span span5 = "../../../../../creusot-contracts/src/std/slice.rs" 28 14 28 41
  
  let%span span6 = "../../../../../creusot-contracts/src/std/slice.rs" 29 14 29 42
  
  let%span span7 = "../../../../../creusot-contracts/src/std/slice.rs" 17 20 17 30
  
  let%span span8 = "../../../../../creusot-contracts/src/invariant.rs" 37 20 37 44
  
  let%span span9 = "../02_iter_mut.rs" 22 20 22 64
  
  let%span span10 = "../../../../../creusot-contracts/src/logic/ops.rs" 42 8 42 31
  
  let%span span11 = "../../../../../creusot-contracts/src/model.rs" 108 8 108 31
  
  let%span span12 = "../../../../../creusot-contracts/src/std/slice.rs" 89 14 89 41
  
  let%span span13 = "../../../../../creusot-contracts/src/std/slice.rs" 90 4 90 86
  
  let%span span14 = "../02_iter_mut.rs" 39 12 43 13
  
  predicate invariant'5 (self : t)
  
  predicate inv'5 (_1 : t)
  
  axiom inv'5 [@rewrite] : forall x : t . inv'5 x = true
  
  use T_alloc__alloc__Global as Global'0
  
  predicate invariant'4 (self : t) =
    [%#span2] inv'5 self
  
  predicate inv'4 (_1 : t)
  
  axiom inv'4 [@rewrite] : forall x : t . inv'4 x = true
  
  use seq.Seq
  
  use seq.Seq
  
  use prelude.prelude.Int
  
  use seq.Seq
  
  predicate invariant'3 (self : Seq.seq t) =
    [%#span3] forall i : int . 0 <= i /\ i < Seq.length self  -> inv'4 (Seq.get self i)
  
  predicate inv'3 (_1 : Seq.seq t)
  
  axiom inv'3 [@rewrite] : forall x : Seq.seq t . inv'3 x = true
  
  use prelude.prelude.Slice
  
  use prelude.prelude.Slice
  
  use prelude.prelude.UIntSize
  
  use prelude.prelude.UIntSize
  
  constant v_MAX'0 : usize = [%#span4] (18446744073709551615 : usize)
  
  function shallow_model'1 (self : slice t) : Seq.seq t
  
  axiom shallow_model'1_spec : forall self : slice t . ([%#span6] shallow_model'1 self = Slice.id self)
  && ([%#span5] Seq.length (shallow_model'1 self) <= UIntSize.to_int (v_MAX'0 : usize))
  
  predicate invariant'2 (self : slice t) =
    [%#span7] inv'3 (shallow_model'1 self)
  
  predicate inv'2 (_1 : slice t)
  
  axiom inv'2 [@rewrite] : forall x : slice t . inv'2 x = true
  
  use prelude.prelude.Borrow
  
  predicate invariant'1 (self : borrowed (slice t)) =
    [%#span8] inv'2 self.current /\ inv'2 self.final
  
  predicate inv'1 (_1 : borrowed (slice t))
  
  axiom inv'1 [@rewrite] : forall x : borrowed (slice t) . inv'1 x = true
  
  use T_02_iter_mut__IterMut as T_02_iter_mut__IterMut
  
  use T_02_iter_mut__IterMut as IterMut'0
  
  predicate invariant'0 [#"../02_iter_mut.rs" 20 4 20 30] (self : IterMut'0.t_IterMut t) =
    [%#span9] Seq.length (shallow_model'1 (T_02_iter_mut__IterMut.t_IterMut__inner self).final)
    = Seq.length (shallow_model'1 (T_02_iter_mut__IterMut.t_IterMut__inner self).current)
  
  predicate inv'0 (_1 : IterMut'0.t_IterMut t)
  
<<<<<<< HEAD
  axiom inv'0 [@rewrite] : forall x : IterMut'0.t_itermut t . inv'0 x
=======
  axiom inv'0 : forall x : IterMut'0.t_IterMut t . inv'0 x
>>>>>>> c3369865
  = (invariant'0 x
  /\ match x with
    | IterMut'0.C_IterMut inner -> true
    end)
  
  use seq.Seq
  
  use seq.Seq
  
  use seq.Seq
  
  function index_logic'0 [@inline:trivial] (self : slice t) (ix : int) : t =
    [%#span10] Seq.get (shallow_model'1 self) ix
  
  function shallow_model'0 (self : borrowed (slice t)) : Seq.seq t =
    [%#span11] shallow_model'1 self.current
  
  use seq.Seq
  
  function to_mut_seq'0 (self : borrowed (slice t)) : Seq.seq (borrowed t)
  
  axiom to_mut_seq'0_spec : forall self : borrowed (slice t) . ([%#span13] forall i : int . 0 <= i
  /\ i < Seq.length (to_mut_seq'0 self)
   -> Seq.get (to_mut_seq'0 self) i
  = Borrow.borrow_logic (index_logic'0 self.current i) (index_logic'0 self.final i) (Borrow.inherit_id (Borrow.get_id self) i))
  && ([%#span12] Seq.length (to_mut_seq'0 self) = Seq.length (shallow_model'0 self))
  
  predicate produces'0 [#"../02_iter_mut.rs" 37 4 37 65] (self : IterMut'0.t_IterMut t) (visited : Seq.seq (borrowed t)) (tl : IterMut'0.t_IterMut t)
    
   =
    [%#span14] Seq.length (shallow_model'0 (T_02_iter_mut__IterMut.t_IterMut__inner self))
    = Seq.length visited + Seq.length (shallow_model'0 (T_02_iter_mut__IterMut.t_IterMut__inner tl))
    /\ (forall i : int . 0 <= i /\ i < Seq.length (shallow_model'0 (T_02_iter_mut__IterMut.t_IterMut__inner self))
     -> (Seq.get (to_mut_seq'0 (T_02_iter_mut__IterMut.t_IterMut__inner self)) i).current
    = (Seq.get (Seq.(++) visited (to_mut_seq'0 (T_02_iter_mut__IterMut.t_IterMut__inner tl))) i).current
    /\ (Seq.get (to_mut_seq'0 (T_02_iter_mut__IterMut.t_IterMut__inner self)) i).final
    = (Seq.get (Seq.(++) visited (to_mut_seq'0 (T_02_iter_mut__IterMut.t_IterMut__inner tl))) i).final)
  
  use seq.Seq
  
  constant self  : IterMut'0.t_IterMut t
  
  function produces_refl [#"../02_iter_mut.rs" 51 4 51 26] (self : IterMut'0.t_IterMut t) : ()
  
  goal vc_produces_refl : ([%#s02_iter_mut0] inv'0 self)
   -> ([%#s02_iter_mut1] produces'0 self (Seq.empty  : Seq.seq (borrowed t)) self)
end
module M_02_iter_mut__qy123zimplqy35z1qy125z__produces_trans__Impl
  type t
  
  let%span s02_iter_mut0 = "../02_iter_mut.rs" 55 15 55 21
  
  let%span s02_iter_mut1 = "../02_iter_mut.rs" 56 15 56 21
  
  let%span s02_iter_mut2 = "../02_iter_mut.rs" 57 15 57 21
  
  let%span s02_iter_mut3 = "../02_iter_mut.rs" 58 15 58 32
  
  let%span s02_iter_mut4 = "../02_iter_mut.rs" 59 15 59 32
  
  let%span s02_iter_mut5 = "../02_iter_mut.rs" 60 14 60 42
  
  let%span span6 = "../../../../../creusot-contracts/src/std/boxed.rs" 28 8 28 18
  
  let%span span7 = "../../../../../creusot-contracts/src/logic/seq.rs" 198 8 198 97
  
  let%span span8 = "" 0 0 0 0
  
  let%span span9 = "../../../../../creusot-contracts/src/std/slice.rs" 28 14 28 41
  
  let%span span10 = "../../../../../creusot-contracts/src/std/slice.rs" 29 14 29 42
  
  let%span span11 = "../../../../../creusot-contracts/src/std/slice.rs" 17 20 17 30
  
  let%span span12 = "../../../../../creusot-contracts/src/invariant.rs" 37 20 37 44
  
  let%span span13 = "../02_iter_mut.rs" 22 20 22 64
  
  let%span span14 = "../../../../../creusot-contracts/src/logic/ops.rs" 42 8 42 31
  
  let%span span15 = "../../../../../creusot-contracts/src/model.rs" 108 8 108 31
  
  let%span span16 = "../../../../../creusot-contracts/src/std/slice.rs" 89 14 89 41
  
  let%span span17 = "../../../../../creusot-contracts/src/std/slice.rs" 90 4 90 86
  
  let%span span18 = "../02_iter_mut.rs" 39 12 43 13
  
  predicate invariant'5 (self : t)
  
  predicate inv'5 (_1 : t)
  
  axiom inv'5 [@rewrite] : forall x : t . inv'5 x = true
  
  use T_alloc__alloc__Global as Global'0
  
  predicate invariant'4 (self : t) =
    [%#span6] inv'5 self
  
  predicate inv'4 (_1 : t)
  
  axiom inv'4 [@rewrite] : forall x : t . inv'4 x = true
  
  use seq.Seq
  
  use seq.Seq
  
  use prelude.prelude.Int
  
  use seq.Seq
  
  predicate invariant'3 (self : Seq.seq t) =
    [%#span7] forall i : int . 0 <= i /\ i < Seq.length self  -> inv'4 (Seq.get self i)
  
  predicate inv'3 (_1 : Seq.seq t)
  
  axiom inv'3 [@rewrite] : forall x : Seq.seq t . inv'3 x = true
  
  use prelude.prelude.Slice
  
  use prelude.prelude.Slice
  
  use prelude.prelude.UIntSize
  
  use prelude.prelude.UIntSize
  
  constant v_MAX'0 : usize = [%#span8] (18446744073709551615 : usize)
  
  function shallow_model'1 (self : slice t) : Seq.seq t
  
  axiom shallow_model'1_spec : forall self : slice t . ([%#span10] shallow_model'1 self = Slice.id self)
  && ([%#span9] Seq.length (shallow_model'1 self) <= UIntSize.to_int (v_MAX'0 : usize))
  
  predicate invariant'2 (self : slice t) =
    [%#span11] inv'3 (shallow_model'1 self)
  
  predicate inv'2 (_1 : slice t)
  
  axiom inv'2 [@rewrite] : forall x : slice t . inv'2 x = true
  
  use prelude.prelude.Borrow
  
  predicate invariant'1 (self : borrowed (slice t)) =
    [%#span12] inv'2 self.current /\ inv'2 self.final
  
  predicate inv'1 (_1 : borrowed (slice t))
  
  axiom inv'1 [@rewrite] : forall x : borrowed (slice t) . inv'1 x = true
  
  use T_02_iter_mut__IterMut as T_02_iter_mut__IterMut
  
  use T_02_iter_mut__IterMut as IterMut'0
  
  predicate invariant'0 [#"../02_iter_mut.rs" 20 4 20 30] (self : IterMut'0.t_IterMut t) =
    [%#span13] Seq.length (shallow_model'1 (T_02_iter_mut__IterMut.t_IterMut__inner self).final)
    = Seq.length (shallow_model'1 (T_02_iter_mut__IterMut.t_IterMut__inner self).current)
  
  predicate inv'0 (_1 : IterMut'0.t_IterMut t)
  
<<<<<<< HEAD
  axiom inv'0 [@rewrite] : forall x : IterMut'0.t_itermut t . inv'0 x
=======
  axiom inv'0 : forall x : IterMut'0.t_IterMut t . inv'0 x
>>>>>>> c3369865
  = (invariant'0 x
  /\ match x with
    | IterMut'0.C_IterMut inner -> true
    end)
  
  use seq.Seq
  
  use seq.Seq
  
  use seq.Seq
  
  function index_logic'0 [@inline:trivial] (self : slice t) (ix : int) : t =
    [%#span14] Seq.get (shallow_model'1 self) ix
  
  function shallow_model'0 (self : borrowed (slice t)) : Seq.seq t =
    [%#span15] shallow_model'1 self.current
  
  use seq.Seq
  
  function to_mut_seq'0 (self : borrowed (slice t)) : Seq.seq (borrowed t)
  
  axiom to_mut_seq'0_spec : forall self : borrowed (slice t) . ([%#span17] forall i : int . 0 <= i
  /\ i < Seq.length (to_mut_seq'0 self)
   -> Seq.get (to_mut_seq'0 self) i
  = Borrow.borrow_logic (index_logic'0 self.current i) (index_logic'0 self.final i) (Borrow.inherit_id (Borrow.get_id self) i))
  && ([%#span16] Seq.length (to_mut_seq'0 self) = Seq.length (shallow_model'0 self))
  
  predicate produces'0 [#"../02_iter_mut.rs" 37 4 37 65] (self : IterMut'0.t_IterMut t) (visited : Seq.seq (borrowed t)) (tl : IterMut'0.t_IterMut t)
    
   =
    [%#span18] Seq.length (shallow_model'0 (T_02_iter_mut__IterMut.t_IterMut__inner self))
    = Seq.length visited + Seq.length (shallow_model'0 (T_02_iter_mut__IterMut.t_IterMut__inner tl))
    /\ (forall i : int . 0 <= i /\ i < Seq.length (shallow_model'0 (T_02_iter_mut__IterMut.t_IterMut__inner self))
     -> (Seq.get (to_mut_seq'0 (T_02_iter_mut__IterMut.t_IterMut__inner self)) i).current
    = (Seq.get (Seq.(++) visited (to_mut_seq'0 (T_02_iter_mut__IterMut.t_IterMut__inner tl))) i).current
    /\ (Seq.get (to_mut_seq'0 (T_02_iter_mut__IterMut.t_IterMut__inner self)) i).final
    = (Seq.get (Seq.(++) visited (to_mut_seq'0 (T_02_iter_mut__IterMut.t_IterMut__inner tl))) i).final)
  
  constant a  : IterMut'0.t_IterMut t
  
  constant ab  : Seq.seq (borrowed t)
  
  constant b  : IterMut'0.t_IterMut t
  
  constant bc  : Seq.seq (borrowed t)
  
  constant c  : IterMut'0.t_IterMut t
  
  function produces_trans [#"../02_iter_mut.rs" 61 4 61 90] (a : IterMut'0.t_IterMut t) (ab : Seq.seq (borrowed t)) (b : IterMut'0.t_IterMut t) (bc : Seq.seq (borrowed t)) (c : IterMut'0.t_IterMut t) : ()
    
  
  goal vc_produces_trans : ([%#s02_iter_mut4] produces'0 b bc c)
   -> ([%#s02_iter_mut3] produces'0 a ab b)
   -> ([%#s02_iter_mut2] inv'0 c)
   -> ([%#s02_iter_mut1] inv'0 b)
   -> ([%#s02_iter_mut0] inv'0 a)  -> ([%#s02_iter_mut5] produces'0 a (Seq.(++) ab bc) c)
end
module T_core__option__Option
  type t_Option 't =
    | C_None
    | C_Some 't
  
  function any_l (_ : 'b) : 'a
  
  let rec v_None < 't > (input:t_Option 't) (ret  )= any
    [ good -> {C_None  = input} (! ret) | bad -> {C_None  <> input} {false} any ]
    
  
  let rec v_Some < 't > (input:t_Option 't) (ret  (field_0:'t))= any
    [ good (field_0:'t)-> {C_Some field_0 = input} (! ret {field_0})
    | bad (field_0:'t)-> {C_Some field_0 <> input} {false} any ]
    
end
module M_02_iter_mut__qy123zimplqy35z1qy125z__next
  type t
  
  let%span s02_iter_mut0 = "../02_iter_mut.rs" 67 17 67 21
  
  let%span s02_iter_mut1 = "../02_iter_mut.rs" 63 14 66 5
  
  let%span s02_iter_mut2 = "../02_iter_mut.rs" 67 26 67 44
  
  let%span span3 = "../../../../../creusot-contracts/src/std/boxed.rs" 28 8 28 18
  
  let%span span4 = "../../../../../creusot-contracts/src/logic/seq.rs" 198 8 198 97
  
  let%span span5 = "" 0 0 0 0
  
  let%span span6 = "../../../../../creusot-contracts/src/std/slice.rs" 28 14 28 41
  
  let%span span7 = "../../../../../creusot-contracts/src/std/slice.rs" 29 14 29 42
  
  let%span span8 = "../02_iter_mut.rs" 22 20 22 64
  
  let%span span9 = "../../../../../creusot-contracts/src/std/slice.rs" 17 20 17 30
  
  let%span span10 = "../../../../../creusot-contracts/src/invariant.rs" 37 20 37 44
  
  let%span span11 = "../../../../../creusot-contracts/src/invariant.rs" 8 8 8 12
  
  let%span span12 = "../../../../../creusot-contracts/src/logic/ops.rs" 42 8 42 31
  
  let%span span13 = "../../../../../creusot-contracts/src/model.rs" 108 8 108 31
  
  let%span span14 = "../../../../../creusot-contracts/src/std/slice.rs" 89 14 89 41
  
  let%span span15 = "../../../../../creusot-contracts/src/std/slice.rs" 90 4 90 86
  
  let%span span16 = "../02_iter_mut.rs" 39 12 43 13
  
  let%span span17 = "../../../../../creusot-contracts/src/resolve.rs" 26 20 26 34
  
  let%span span18 = "../02_iter_mut.rs" 32 8 32 76
  
  let%span span19 = "../../../../../creusot-contracts/src/logic/seq.rs" 65 8 65 39
  
  let%span span20 = "" 0 0 0 0
  
  let%span span21 = "../../../../../creusot-contracts/src/std/slice.rs" 294 18 301 9
  
  let%span span22 = "" 0 0 0 0
  
  predicate invariant'8 (self : t)
  
  predicate inv'8 (_1 : t)
  
  axiom inv'8 [@rewrite] : forall x : t . inv'8 x = true
  
  use T_alloc__alloc__Global as Global'0
  
  predicate invariant'7 (self : t) =
    [%#span3] inv'8 self
  
  predicate inv'7 (_1 : t)
  
  axiom inv'7 [@rewrite] : forall x : t . inv'7 x = true
  
  use seq.Seq
  
  use seq.Seq
  
  use prelude.prelude.Int
  
  use seq.Seq
  
  predicate invariant'6 (self : Seq.seq t) =
    [%#span4] forall i : int . 0 <= i /\ i < Seq.length self  -> inv'7 (Seq.get self i)
  
  predicate inv'6 (_1 : Seq.seq t)
  
  axiom inv'6 [@rewrite] : forall x : Seq.seq t . inv'6 x = true
  
  use prelude.prelude.Slice
  
  use prelude.prelude.Borrow
  
  predicate inv'0 (_1 : borrowed (slice t))
  
  use prelude.prelude.Slice
  
  use prelude.prelude.UIntSize
  
  use prelude.prelude.UIntSize
  
  constant v_MAX'0 : usize = [%#span5] (18446744073709551615 : usize)
  
  function shallow_model'0 (self : slice t) : Seq.seq t
  
  axiom shallow_model'0_spec : forall self : slice t . ([%#span7] shallow_model'0 self = Slice.id self)
  && ([%#span6] Seq.length (shallow_model'0 self) <= UIntSize.to_int (v_MAX'0 : usize))
  
  use T_02_iter_mut__IterMut as T_02_iter_mut__IterMut
  
  use T_02_iter_mut__IterMut as IterMut'0
  
  predicate invariant'5 [#"../02_iter_mut.rs" 20 4 20 30] (self : IterMut'0.t_IterMut t) =
    [%#span8] Seq.length (shallow_model'0 (T_02_iter_mut__IterMut.t_IterMut__inner self).final)
    = Seq.length (shallow_model'0 (T_02_iter_mut__IterMut.t_IterMut__inner self).current)
  
  predicate inv'5 (_1 : IterMut'0.t_IterMut t)
  
<<<<<<< HEAD
  axiom inv'5 [@rewrite] : forall x : IterMut'0.t_itermut t . inv'5 x
=======
  axiom inv'5 : forall x : IterMut'0.t_IterMut t . inv'5 x
>>>>>>> c3369865
  = (invariant'5 x
  /\ match x with
    | IterMut'0.C_IterMut inner -> true
    end)
  
  predicate invariant'4 (self : slice t) =
    [%#span9] inv'6 (shallow_model'0 self)
  
  predicate inv'4 (_1 : slice t)
  
  axiom inv'4 [@rewrite] : forall x : slice t . inv'4 x = true
  
  predicate invariant'3 (self : borrowed (borrowed (slice t))) =
    [%#span10] inv'0 self.current /\ inv'0 self.final
  
  predicate inv'3 (_1 : borrowed (borrowed (slice t)))
  
  axiom inv'3 [@rewrite] : forall x : borrowed (borrowed (slice t)) . inv'3 x = true
  
  use T_core__option__Option as Option'0
  
  predicate invariant'2 (self : Option'0.t_Option (borrowed t)) =
    [%#span11] true
  
  predicate inv'2 (_1 : Option'0.t_Option (borrowed t))
  
<<<<<<< HEAD
  axiom inv'2 [@rewrite] : forall x : Option'0.t_option (borrowed t) . inv'2 x = true
=======
  axiom inv'2 : forall x : Option'0.t_Option (borrowed t) . inv'2 x = true
>>>>>>> c3369865
  
  predicate invariant'1 (self : borrowed (IterMut'0.t_IterMut t)) =
    [%#span10] inv'5 self.current /\ inv'5 self.final
  
  predicate inv'1 (_1 : borrowed (IterMut'0.t_IterMut t))
  
<<<<<<< HEAD
  axiom inv'1 [@rewrite] : forall x : borrowed (IterMut'0.t_itermut t) . inv'1 x = invariant'1 x
=======
  axiom inv'1 : forall x : borrowed (IterMut'0.t_IterMut t) . inv'1 x = invariant'1 x
>>>>>>> c3369865
  
  predicate invariant'0 (self : borrowed (slice t)) =
    [%#span10] inv'4 self.current /\ inv'4 self.final
  
  axiom inv'0 [@rewrite] : forall x : borrowed (slice t) . inv'0 x = true
  
  use seq.Seq
  
  use seq.Seq
  
  use seq.Seq
  
  function index_logic'0 [@inline:trivial] (self : slice t) (ix : int) : t =
    [%#span12] Seq.get (shallow_model'0 self) ix
  
  function shallow_model'1 (self : borrowed (slice t)) : Seq.seq t =
    [%#span13] shallow_model'0 self.current
  
  use seq.Seq
  
  function to_mut_seq'0 (self : borrowed (slice t)) : Seq.seq (borrowed t)
  
  axiom to_mut_seq'0_spec : forall self : borrowed (slice t) . ([%#span15] forall i : int . 0 <= i
  /\ i < Seq.length (to_mut_seq'0 self)
   -> Seq.get (to_mut_seq'0 self) i
  = Borrow.borrow_logic (index_logic'0 self.current i) (index_logic'0 self.final i) (Borrow.inherit_id (Borrow.get_id self) i))
  && ([%#span14] Seq.length (to_mut_seq'0 self) = Seq.length (shallow_model'1 self))
  
  predicate produces'0 [#"../02_iter_mut.rs" 37 4 37 65] (self : IterMut'0.t_IterMut t) (visited : Seq.seq (borrowed t)) (tl : IterMut'0.t_IterMut t)
    
   =
    [%#span16] Seq.length (shallow_model'1 (T_02_iter_mut__IterMut.t_IterMut__inner self))
    = Seq.length visited + Seq.length (shallow_model'1 (T_02_iter_mut__IterMut.t_IterMut__inner tl))
    /\ (forall i : int . 0 <= i /\ i < Seq.length (shallow_model'1 (T_02_iter_mut__IterMut.t_IterMut__inner self))
     -> (Seq.get (to_mut_seq'0 (T_02_iter_mut__IterMut.t_IterMut__inner self)) i).current
    = (Seq.get (Seq.(++) visited (to_mut_seq'0 (T_02_iter_mut__IterMut.t_IterMut__inner tl))) i).current
    /\ (Seq.get (to_mut_seq'0 (T_02_iter_mut__IterMut.t_IterMut__inner self)) i).final
    = (Seq.get (Seq.(++) visited (to_mut_seq'0 (T_02_iter_mut__IterMut.t_IterMut__inner tl))) i).final)
  
  use seq.Seq
  
  use seq.Seq
  
  use seq.Seq
  
  predicate resolve'1 (self : borrowed (slice t)) =
    [%#span17] self.final = self.current
  
  predicate completed'0 [#"../02_iter_mut.rs" 31 4 31 35] (self : borrowed (IterMut'0.t_IterMut t)) =
    [%#span18] resolve'1 (T_02_iter_mut__IterMut.t_IterMut__inner self.current)
    /\ Seq.(==) (shallow_model'1 (T_02_iter_mut__IterMut.t_IterMut__inner self.current)) (Seq.empty  : Seq.seq t)
  
  use prelude.prelude.Intrinsic
  
  predicate resolve'0 (self : borrowed (IterMut'0.t_IterMut t)) =
    [%#span17] self.final = self.current
  
  use prelude.seq_ext.SeqExt
  
  function tail'0 (self : Seq.seq t) : Seq.seq t =
    [%#span19] SeqExt.subsequence self 1 (Seq.length self)
  
  let rec take_first_mut'0 (self:borrowed (borrowed (slice t))) (return'  (ret:Option'0.t_Option (borrowed t)))= {[@expl:precondition] [%#span20] inv'3 self}
    any
    [ return' (result:Option'0.t_Option (borrowed t))-> {[%#span22] inv'2 result}
      {[%#span21] match result with
        | Option'0.C_Some r -> r.current = index_logic'0 (self.current).current 0
        /\ r.final = index_logic'0 (self.current).final 0
        /\ Seq.length (shallow_model'0 (self.current).current) > 0
        /\ Seq.length (shallow_model'0 (self.current).final) > 0
        /\ shallow_model'0 (self.final).current = tail'0 (shallow_model'0 (self.current).current)
        /\ shallow_model'0 (self.final).final = tail'0 (shallow_model'0 (self.current).final)
        | Option'0.C_None -> shallow_model'0 (self.final).current = (Seq.empty  : Seq.seq t)
        /\ shallow_model'0 (self.current).final = (Seq.empty  : Seq.seq t)
        /\ shallow_model'0 (self.current).current = (Seq.empty  : Seq.seq t)
        /\ shallow_model'0 (self.final).final = (Seq.empty  : Seq.seq t)
        end}
      (! return' {result}) ]
    
  
  let rec next (self:borrowed (IterMut'0.t_IterMut t)) (return'  (ret:Option'0.t_Option (borrowed t)))= {[%#s02_iter_mut0] inv'1 self}
    (! bb0
    [ bb0 = s0
      [ s0 = IterMut'0.t_IterMut <t> {self.current}
          (fun (rinner'0:borrowed (slice t)) ->
            Borrow.borrow_final <borrowed (slice t)> {rinner'0} {Borrow.inherit_id (Borrow.get_id self) 1}
              (fun (_ret':borrowed (borrowed (slice t))) ->
                 [ &_3 <- _ret' ] 
                IterMut'0.t_IterMut <t> {self.current}
                  (fun (l_inner'0:borrowed (slice t)) ->
                     [ &self <- { self with current = IterMut'0.C_IterMut _3.final ; } ] 
                    s1)))
      | s1 = -{inv'0 _3.final}- s2
      | s2 = take_first_mut'0 {_3} (fun (_ret':Option'0.t_Option (borrowed t)) ->  [ &_0 <- _ret' ] s3)
      | s3 = bb1 ]
      
    | bb1 = s0 [ s0 = {[@expl:type invariant] inv'1 self} s1 | s1 = -{resolve'0 self}- s2 | s2 = return' {_0} ]  ]
    )
    [ & _0 : Option'0.t_Option (borrowed t) = any_l ()
    | & self : borrowed (IterMut'0.t_IterMut t) = self
    | & _3 : borrowed (borrowed (slice t)) = any_l () ]
    
    [ return' (result:Option'0.t_Option (borrowed t))-> {[@expl:postcondition] [%#s02_iter_mut2] inv'2 result}
      {[@expl:postcondition] [%#s02_iter_mut1] match result with
        | Option'0.C_None -> completed'0 self
        | Option'0.C_Some v -> produces'0 self.current (Seq.singleton v) self.final
        end}
      (! return' {result}) ]
    
end
module M_02_iter_mut__qy123zimplqy35z2qy125z__into_iter
  type t
  
  let%span s02_iter_mut0 = "../02_iter_mut.rs" 74 17 74 21
  
  let%span s02_iter_mut1 = "../02_iter_mut.rs" 73 14 73 28
  
  let%span s02_iter_mut2 = "../02_iter_mut.rs" 74 26 74 30
  
  let%span span3 = "../../../../../creusot-contracts/src/std/boxed.rs" 28 8 28 18
  
  let%span span4 = "../../../../../creusot-contracts/src/logic/seq.rs" 198 8 198 97
  
  let%span span5 = "" 0 0 0 0
  
  let%span span6 = "../../../../../creusot-contracts/src/std/slice.rs" 28 14 28 41
  
  let%span span7 = "../../../../../creusot-contracts/src/std/slice.rs" 29 14 29 42
  
  let%span span8 = "../../../../../creusot-contracts/src/std/slice.rs" 17 20 17 30
  
  let%span span9 = "../../../../../creusot-contracts/src/invariant.rs" 37 20 37 44
  
  let%span span10 = "../02_iter_mut.rs" 22 20 22 64
  
  predicate invariant'5 (self : t)
  
  predicate inv'5 (_1 : t)
  
  axiom inv'5 [@rewrite] : forall x : t . inv'5 x = true
  
  use T_alloc__alloc__Global as Global'0
  
  predicate invariant'4 (self : t) =
    [%#span3] inv'5 self
  
  predicate inv'4 (_1 : t)
  
  axiom inv'4 [@rewrite] : forall x : t . inv'4 x = true
  
  use seq.Seq
  
  use seq.Seq
  
  use prelude.prelude.Int
  
  use seq.Seq
  
  predicate invariant'3 (self : Seq.seq t) =
    [%#span4] forall i : int . 0 <= i /\ i < Seq.length self  -> inv'4 (Seq.get self i)
  
  predicate inv'3 (_1 : Seq.seq t)
  
  axiom inv'3 [@rewrite] : forall x : Seq.seq t . inv'3 x = true
  
  use prelude.prelude.Slice
  
  use prelude.prelude.Slice
  
  use prelude.prelude.UIntSize
  
  use prelude.prelude.UIntSize
  
  constant v_MAX'0 : usize = [%#span5] (18446744073709551615 : usize)
  
  function shallow_model'0 (self : slice t) : Seq.seq t
  
  axiom shallow_model'0_spec : forall self : slice t . ([%#span7] shallow_model'0 self = Slice.id self)
  && ([%#span6] Seq.length (shallow_model'0 self) <= UIntSize.to_int (v_MAX'0 : usize))
  
  predicate invariant'2 (self : slice t) =
    [%#span8] inv'3 (shallow_model'0 self)
  
  predicate inv'2 (_1 : slice t)
  
  axiom inv'2 [@rewrite] : forall x : slice t . inv'2 x = true
  
  use prelude.prelude.Borrow
  
  predicate invariant'1 (self : borrowed (slice t)) =
    [%#span9] inv'2 self.current /\ inv'2 self.final
  
  predicate inv'1 (_1 : borrowed (slice t))
  
  axiom inv'1 [@rewrite] : forall x : borrowed (slice t) . inv'1 x = true
  
  use T_02_iter_mut__IterMut as T_02_iter_mut__IterMut
  
  use T_02_iter_mut__IterMut as IterMut'0
  
  predicate invariant'0 [#"../02_iter_mut.rs" 20 4 20 30] (self : IterMut'0.t_IterMut t) =
    [%#span10] Seq.length (shallow_model'0 (T_02_iter_mut__IterMut.t_IterMut__inner self).final)
    = Seq.length (shallow_model'0 (T_02_iter_mut__IterMut.t_IterMut__inner self).current)
  
  predicate inv'0 (_1 : IterMut'0.t_IterMut t)
  
<<<<<<< HEAD
  axiom inv'0 [@rewrite] : forall x : IterMut'0.t_itermut t . inv'0 x
=======
  axiom inv'0 : forall x : IterMut'0.t_IterMut t . inv'0 x
>>>>>>> c3369865
  = (invariant'0 x
  /\ match x with
    | IterMut'0.C_IterMut inner -> true
    end)
  
  use prelude.prelude.Intrinsic
  
  let rec into_iter (self:IterMut'0.t_IterMut t) (return'  (ret:IterMut'0.t_IterMut t))= {[%#s02_iter_mut0] inv'0 self}
    (! bb0 [ bb0 = s0 [ s0 =  [ &_0 <- self ] s1 | s1 = return' {_0} ]  ] )
    [ & _0 : IterMut'0.t_IterMut t = any_l () | & self : IterMut'0.t_IterMut t = self ]
    
    [ return' (result:IterMut'0.t_IterMut t)-> {[@expl:postcondition] [%#s02_iter_mut2] inv'0 result}
      {[@expl:postcondition] [%#s02_iter_mut1] result = self}
      (! return' {result}) ]
    
end
<<<<<<< HEAD
module Core_Ptr_NonNull_NonNull_Type
  use prelude.prelude.Opaque
  
  type t_nonnull 't =
    | C_NonNull opaque_ptr
  
  function any_l (_ : 'b) : 'a
  
  let rec t_nonnull < 't > (input:t_nonnull 't) (ret  (pointer:opaque_ptr))= any
    [ good (pointer:opaque_ptr)-> {C_NonNull pointer = input} (! ret {pointer})
    | bad (pointer:opaque_ptr)-> {C_NonNull pointer <> input} {false} any ]
    
end
module Core_Marker_PhantomData_Type
  type t_phantomdata 't =
    | C_PhantomData
  
  function any_l (_ : 'b) : 'a
  
  let rec t_phantomdata < 't > (input:t_phantomdata 't) (ret  )= any
    [ good -> {C_PhantomData  = input} (! ret) | bad -> {C_PhantomData  <> input} {false} any ]
    
end
module Core_Ptr_Unique_Unique_Type
  use Core_Marker_PhantomData_Type as PhantomData'0
  
  use Core_Ptr_NonNull_NonNull_Type as NonNull'0
  
  type t_unique 't =
    | C_Unique (NonNull'0.t_nonnull 't) (PhantomData'0.t_phantomdata 't)
  
  function any_l (_ : 'b) : 'a
  
  let rec t_unique < 't > (input:t_unique 't) (ret  (pointer:NonNull'0.t_nonnull 't) (_marker:PhantomData'0.t_phantomdata 't))= any
    [ good (pointer:NonNull'0.t_nonnull 't) (_marker:PhantomData'0.t_phantomdata 't)-> {C_Unique pointer _marker
      = input}
      (! ret {pointer} {_marker})
    | bad (pointer:NonNull'0.t_nonnull 't) (_marker:PhantomData'0.t_phantomdata 't)-> {C_Unique pointer _marker
      <> input}
      {false}
      any ]
    
end
module Alloc_RawVec_Cap_Type
=======
module T_alloc__raw_vec__Cap
>>>>>>> c3369865
  use prelude.prelude.UIntSize
  
  use prelude.prelude.Int
  
  type t_Cap  =
    | C_Cap usize
  
  function any_l (_ : 'b) : 'a
  
  let rec t_Cap (input:t_Cap) (ret  (field_0:usize))= any
    [ good (field_0:usize)-> {C_Cap field_0 = input} (! ret {field_0})
    | bad (field_0:usize)-> {C_Cap field_0 <> input} {false} any ]
    
end
module T_alloc__raw_vec__RawVec
  use T_alloc__raw_vec__Cap as Cap'0
  
  use T_core__ptr__unique__Unique as Unique'0
  
  type t_RawVec 't 'a =
    | C_RawVec (Unique'0.t_Unique 't) (Cap'0.t_Cap) 'a
  
  function any_l (_ : 'b) : 'a
  
  let rec t_RawVec < 't > < 'a > (input:t_RawVec 't 'a) (ret  (ptr:Unique'0.t_Unique 't) (cap:Cap'0.t_Cap) (alloc:'a))= any
    [ good (ptr:Unique'0.t_Unique 't) (cap:Cap'0.t_Cap) (alloc:'a)-> {C_RawVec ptr cap alloc = input}
      (! ret {ptr} {cap} {alloc})
    | bad (ptr:Unique'0.t_Unique 't) (cap:Cap'0.t_Cap) (alloc:'a)-> {C_RawVec ptr cap alloc <> input} {false} any ]
    
end
module T_alloc__vec__Vec
  use prelude.prelude.UIntSize
  
  use prelude.prelude.Int
  
  use T_alloc__raw_vec__RawVec as RawVec'0
  
  type t_Vec 't 'a =
    | C_Vec (RawVec'0.t_RawVec 't 'a) usize
  
  function any_l (_ : 'b) : 'a
  
  let rec t_Vec < 't > < 'a > (input:t_Vec 't 'a) (ret  (buf:RawVec'0.t_RawVec 't 'a) (len:usize))= any
    [ good (buf:RawVec'0.t_RawVec 't 'a) (len:usize)-> {C_Vec buf len = input} (! ret {buf} {len})
    | bad (buf:RawVec'0.t_RawVec 't 'a) (len:usize)-> {C_Vec buf len <> input} {false} any ]
    
end
module T_core__ops__range__RangeFull
  type t_RangeFull  =
    | C_RangeFull
  
  function any_l (_ : 'b) : 'a
  
  let rec t_RangeFull (input:t_RangeFull) (ret  )= any
    [ good -> {C_RangeFull  = input} (! ret) | bad -> {C_RangeFull  <> input} {false} any ]
    
end
module M_02_iter_mut__iter_mut
  type t
  
  let%span s02_iter_mut0 = "../02_iter_mut.rs" 82 19 82 20
  
  let%span s02_iter_mut1 = "../02_iter_mut.rs" 79 10 79 29
  
  let%span s02_iter_mut2 = "../02_iter_mut.rs" 80 10 80 35
  
  let%span s02_iter_mut3 = "../02_iter_mut.rs" 81 10 81 33
  
  let%span s02_iter_mut4 = "../02_iter_mut.rs" 82 41 82 55
  
  let%span span5 = "../../../../../creusot-contracts/src/std/boxed.rs" 28 8 28 18
  
  let%span span6 = "../../../../../creusot-contracts/src/logic/seq.rs" 198 8 198 97
  
  let%span span7 = "../../../../../creusot-contracts/src/invariant.rs" 8 8 8 12
  
  let%span span8 = "" 0 0 0 0
  
  let%span span9 = "../../../../../creusot-contracts/src/std/slice.rs" 28 14 28 41
  
  let%span span10 = "../../../../../creusot-contracts/src/std/slice.rs" 29 14 29 42
  
  let%span span11 = "../02_iter_mut.rs" 22 20 22 64
  
  let%span span12 = "../../../../../creusot-contracts/src/invariant.rs" 37 20 37 44
  
  let%span span13 = "../../../../../creusot-contracts/src/std/slice.rs" 17 20 17 30
  
  let%span span14 = "../../../../../creusot-contracts/src/std/vec.rs" 18 14 18 41
  
  let%span span15 = "../../../../../creusot-contracts/src/std/vec.rs" 61 20 61 41
  
  let%span span16 = "../../../../../creusot-contracts/src/model.rs" 108 8 108 31
  
  let%span span17 = "../../../../../creusot-contracts/src/resolve.rs" 26 20 26 34
  
  let%span span18 = "../../../../../creusot-contracts/src/std/slice.rs" 224 20 224 24
  
  let%span span19 = "../../../../../creusot-contracts/src/std/slice.rs" 218 20 218 31
  
  let%span span20 = "../../../../../creusot-contracts/src/std/slice.rs" 212 20 212 24
  
  let%span span21 = "../../../../../creusot-contracts/src/std/vec.rs" 147 27 147 46
  
  let%span span22 = "" 0 0 0 0
  
  let%span span23 = "" 0 0 0 0
  
  let%span span24 = "../../../../../creusot-contracts/src/std/vec.rs" 148 26 148 54
  
  let%span span25 = "../../../../../creusot-contracts/src/std/vec.rs" 149 26 149 57
  
  let%span span26 = "../../../../../creusot-contracts/src/std/vec.rs" 150 26 150 62
  
  let%span span27 = "../../../../../creusot-contracts/src/std/vec.rs" 151 26 151 55
  
  let%span span28 = "" 0 0 0 0
  
  predicate invariant'8 (self : t)
  
  predicate inv'8 (_1 : t)
  
  axiom inv'8 [@rewrite] : forall x : t . inv'8 x = true
  
  use T_alloc__alloc__Global as Global'0
  
  predicate invariant'7 (self : t) =
    [%#span5] inv'8 self
  
  predicate inv'7 (_1 : t)
  
  axiom inv'7 [@rewrite] : forall x : t . inv'7 x = true
  
  use seq.Seq
  
  use seq.Seq
  
  use prelude.prelude.Int
  
  use seq.Seq
  
  predicate invariant'6 (self : Seq.seq t) =
    [%#span6] forall i : int . 0 <= i /\ i < Seq.length self  -> inv'7 (Seq.get self i)
  
  predicate inv'6 (_1 : Seq.seq t)
  
  axiom inv'6 [@rewrite] : forall x : Seq.seq t . inv'6 x = true
  
  use T_core__ops__range__RangeFull as RangeFull'0
  
  predicate invariant'5 (self : RangeFull'0.t_RangeFull) =
    [%#span7] true
  
  predicate inv'5 (_1 : RangeFull'0.t_RangeFull)
  
<<<<<<< HEAD
  axiom inv'5 [@rewrite] : forall x : RangeFull'0.t_rangefull . inv'5 x = true
=======
  axiom inv'5 : forall x : RangeFull'0.t_RangeFull . inv'5 x = true
>>>>>>> c3369865
  
  use prelude.prelude.Slice
  
  use prelude.prelude.Borrow
  
  predicate inv'2 (_1 : borrowed (slice t))
  
  use prelude.prelude.Slice
  
  use prelude.prelude.UIntSize
  
  use prelude.prelude.UIntSize
  
  constant v_MAX'0 : usize = [%#span8] (18446744073709551615 : usize)
  
  function shallow_model'2 (self : slice t) : Seq.seq t
  
  axiom shallow_model'2_spec : forall self : slice t . ([%#span10] shallow_model'2 self = Slice.id self)
  && ([%#span9] Seq.length (shallow_model'2 self) <= UIntSize.to_int (v_MAX'0 : usize))
  
  use T_02_iter_mut__IterMut as T_02_iter_mut__IterMut
  
  use T_02_iter_mut__IterMut as IterMut'0
  
  predicate invariant'4 [#"../02_iter_mut.rs" 20 4 20 30] (self : IterMut'0.t_IterMut t) =
    [%#span11] Seq.length (shallow_model'2 (T_02_iter_mut__IterMut.t_IterMut__inner self).final)
    = Seq.length (shallow_model'2 (T_02_iter_mut__IterMut.t_IterMut__inner self).current)
  
  predicate inv'4 (_1 : IterMut'0.t_IterMut t)
  
<<<<<<< HEAD
  axiom inv'4 [@rewrite] : forall x : IterMut'0.t_itermut t . inv'4 x
=======
  axiom inv'4 : forall x : IterMut'0.t_IterMut t . inv'4 x
>>>>>>> c3369865
  = (invariant'4 x
  /\ match x with
    | IterMut'0.C_IterMut inner -> true
    end)
  
  use T_alloc__vec__Vec as Vec'0
  
  predicate inv'0 (_1 : Vec'0.t_Vec t (Global'0.t_Global))
  
  predicate invariant'3 (self : borrowed (Vec'0.t_Vec t (Global'0.t_Global))) =
    [%#span12] inv'0 self.current /\ inv'0 self.final
  
  predicate inv'3 (_1 : borrowed (Vec'0.t_Vec t (Global'0.t_Global)))
  
<<<<<<< HEAD
  axiom inv'3 [@rewrite] : forall x : borrowed (Vec'0.t_vec t (Global'0.t_global)) . inv'3 x = true
=======
  axiom inv'3 : forall x : borrowed (Vec'0.t_Vec t (Global'0.t_Global)) . inv'3 x = true
>>>>>>> c3369865
  
  predicate inv'1 (_1 : slice t)
  
  predicate invariant'2 (self : borrowed (slice t)) =
    [%#span12] inv'1 self.current /\ inv'1 self.final
  
  axiom inv'2 [@rewrite] : forall x : borrowed (slice t) . inv'2 x = true
  
  predicate invariant'1 (self : slice t) =
    [%#span13] inv'6 (shallow_model'2 self)
  
  axiom inv'1 [@rewrite] : forall x : slice t . inv'1 x = true
  
  function shallow_model'3 (self : Vec'0.t_Vec t (Global'0.t_Global)) : Seq.seq t
  
  axiom shallow_model'3_spec : forall self : Vec'0.t_Vec t (Global'0.t_Global) . [%#span14] Seq.length (shallow_model'3 self)
  <= UIntSize.to_int (v_MAX'0 : usize)
  
  predicate invariant'0 (self : Vec'0.t_Vec t (Global'0.t_Global)) =
    [%#span15] inv'6 (shallow_model'3 self)
  
<<<<<<< HEAD
  axiom inv'0 [@rewrite] : forall x : Vec'0.t_vec t (Global'0.t_global) . inv'0 x = true
=======
  axiom inv'0 : forall x : Vec'0.t_Vec t (Global'0.t_Global) . inv'0 x = true
>>>>>>> c3369865
  
  function shallow_model'1 (self : borrowed (Vec'0.t_Vec t (Global'0.t_Global))) : Seq.seq t =
    [%#span16] shallow_model'3 self.current
  
  function shallow_model'0 (self : borrowed (slice t)) : Seq.seq t =
    [%#span16] shallow_model'2 self.current
  
  use prelude.prelude.Intrinsic
  
  predicate resolve'1 (self : borrowed (Vec'0.t_Vec t (Global'0.t_Global))) =
    [%#span17] self.final = self.current
  
  predicate resolve'0 (self : borrowed (slice t)) =
    [%#span17] self.final = self.current
  
  predicate resolve_elswhere'0 (self : RangeFull'0.t_RangeFull) (_old : Seq.seq t) (_fin : Seq.seq t) =
    [%#span18] true
  
  predicate has_value'0 (self : RangeFull'0.t_RangeFull) (seq : Seq.seq t) (out : slice t) =
    [%#span19] seq = shallow_model'2 out
  
  predicate in_bounds'0 (self : RangeFull'0.t_RangeFull) (_seq : Seq.seq t) =
    [%#span20] true
  
  let rec index_mut'0 (self:borrowed (Vec'0.t_Vec t (Global'0.t_Global))) (index:RangeFull'0.t_RangeFull) (return'  (ret:borrowed (slice t)))= {[@expl:precondition] [%#span23] inv'5 index}
    {[@expl:precondition] [%#span22] inv'3 self}
    {[@expl:precondition] [%#span21] in_bounds'0 index (shallow_model'1 self)}
    any
    [ return' (result:borrowed (slice t))-> {[%#span28] inv'2 result}
      {[%#span27] Seq.length (shallow_model'3 self.final) = Seq.length (shallow_model'1 self)}
      {[%#span26] resolve_elswhere'0 index (shallow_model'1 self) (shallow_model'3 self.final)}
      {[%#span25] has_value'0 index (shallow_model'3 self.final) result.final}
      {[%#span24] has_value'0 index (shallow_model'1 self) result.current}
      (! return' {result}) ]
    
  
  let rec iter_mut (v:borrowed (Vec'0.t_Vec t (Global'0.t_Global))) (return'  (ret:IterMut'0.t_IterMut t))= {[%#s02_iter_mut0] inv'3 v}
    (! bb0
    [ bb0 = s0
      [ s0 = Borrow.borrow_final <Vec'0.t_Vec t (Global'0.t_Global)> {v.current} {Borrow.get_id v}
          (fun (_ret':borrowed (Vec'0.t_Vec t (Global'0.t_Global))) ->
             [ &_8 <- _ret' ] 
             [ &v <- { v with current = _8.final ; } ] 
            s1)
      | s1 = -{inv'0 _8.final}- s2
      | s2 =  [ &_9 <- RangeFull'0.C_RangeFull ] s3
      | s3 = index_mut'0 {_8} {_9} (fun (_ret':borrowed (slice t)) ->  [ &_7 <- _ret' ] s4)
      | s4 = bb1 ]
      
    | bb1 = s0
      [ s0 = Borrow.borrow_final <slice t> {_7.current} {Borrow.get_id _7}
          (fun (_ret':borrowed (slice t)) ->  [ &_6 <- _ret' ]  [ &_7 <- { _7 with current = _6.final ; } ] s1)
      | s1 = -{inv'1 _6.final}- s2
      | s2 = Borrow.borrow_final <slice t> {_6.current} {Borrow.get_id _6}
          (fun (_ret':borrowed (slice t)) ->  [ &_5 <- _ret' ]  [ &_6 <- { _6 with current = _5.final ; } ] s3)
      | s3 = -{inv'1 _5.final}- s4
      | s4 =  [ &_0 <- IterMut'0.C_IterMut _5 ] s5
      | s5 = {[@expl:type invariant] inv'2 _7} s6
      | s6 = -{resolve'0 _7}- s7
      | s7 = {[@expl:type invariant] inv'2 _6} s8
      | s8 = -{resolve'0 _6}- s9
      | s9 = {[@expl:type invariant] inv'3 v} s10
      | s10 = -{resolve'1 v}- s11
      | s11 = return' {_0} ]
       ]
    )
    [ & _0 : IterMut'0.t_IterMut t = any_l ()
    | & v : borrowed (Vec'0.t_Vec t (Global'0.t_Global)) = v
    | & _5 : borrowed (slice t) = any_l ()
    | & _6 : borrowed (slice t) = any_l ()
    | & _7 : borrowed (slice t) = any_l ()
    | & _8 : borrowed (Vec'0.t_Vec t (Global'0.t_Global)) = any_l ()
    | & _9 : RangeFull'0.t_RangeFull = any_l () ]
    
    [ return' (result:IterMut'0.t_IterMut t)-> {[@expl:postcondition] [%#s02_iter_mut4] inv'4 result}
      {[@expl:postcondition] [%#s02_iter_mut3] Seq.length (shallow_model'3 v.final) = Seq.length (shallow_model'1 v)}
      {[@expl:postcondition] [%#s02_iter_mut2] shallow_model'2 (T_02_iter_mut__IterMut.t_IterMut__inner result).final
      = shallow_model'3 v.final}
      {[@expl:postcondition] [%#s02_iter_mut1] shallow_model'0 (T_02_iter_mut__IterMut.t_IterMut__inner result)
      = shallow_model'1 v}
      (! return' {result}) ]
    
end
module M_02_iter_mut__all_zero
  let%span s02_iter_mut0 = "../02_iter_mut.rs" 90 19 90 35
  
  let%span s02_iter_mut1 = "../02_iter_mut.rs" 91 23 91 47
  
  let%span s02_iter_mut2 = "../02_iter_mut.rs" 92 16 92 23
  
  let%span s02_iter_mut3 = "../02_iter_mut.rs" 93 16 93 55
  
  let%span s02_iter_mut4 = "../02_iter_mut.rs" 92 4 92 25
  
  let%span s02_iter_mut5 = "../02_iter_mut.rs" 98 27 98 75
  
  let%span s02_iter_mut6 = "../02_iter_mut.rs" 99 21 99 22
  
  let%span s02_iter_mut7 = "../02_iter_mut.rs" 86 10 86 33
  
  let%span s02_iter_mut8 = "../02_iter_mut.rs" 87 0 87 66
  
  let%span span9 = "../../../../../creusot-contracts/src/invariant.rs" 8 8 8 12
  
  let%span span10 = "../../../../../creusot-contracts/src/std/boxed.rs" 28 8 28 18
  
  let%span span11 = "../../../../../creusot-contracts/src/logic/seq.rs" 198 8 198 97
  
  let%span span12 = "" 0 0 0 0
  
  let%span span13 = "../../../../../creusot-contracts/src/std/slice.rs" 28 14 28 41
  
  let%span span14 = "../../../../../creusot-contracts/src/std/slice.rs" 29 14 29 42
  
  let%span span15 = "../../../../../creusot-contracts/src/std/slice.rs" 17 20 17 30
  
  let%span span16 = "../../../../../creusot-contracts/src/std/vec.rs" 18 14 18 41
  
  let%span span17 = "../../../../../creusot-contracts/src/std/vec.rs" 61 20 61 41
  
  let%span span18 = "../../../../../creusot-contracts/src/invariant.rs" 37 20 37 44
  
  let%span span19 = "../../../../../creusot-contracts/src/logic/ops.rs" 42 8 42 31
  
  let%span span20 = "../../../../../creusot-contracts/src/model.rs" 108 8 108 31
  
  let%span span21 = "../../../../../creusot-contracts/src/std/slice.rs" 89 14 89 41
  
  let%span span22 = "../../../../../creusot-contracts/src/std/slice.rs" 90 4 90 86
  
  let%span span23 = "../02_iter_mut.rs" 39 12 43 13
  
  let%span span24 = "../02_iter_mut.rs" 55 15 55 21
  
  let%span span25 = "../02_iter_mut.rs" 56 15 56 21
  
  let%span span26 = "../02_iter_mut.rs" 57 15 57 21
  
  let%span span27 = "../02_iter_mut.rs" 58 15 58 32
  
  let%span span28 = "../02_iter_mut.rs" 59 15 59 32
  
  let%span span29 = "../02_iter_mut.rs" 60 14 60 42
  
  let%span span30 = "../02_iter_mut.rs" 53 4 53 10
  
  let%span span31 = "../02_iter_mut.rs" 49 15 49 24
  
  let%span span32 = "../02_iter_mut.rs" 50 14 50 45
  
  let%span span33 = "../02_iter_mut.rs" 47 4 47 10
  
  let%span span34 = "../02_iter_mut.rs" 22 20 22 64
  
  let%span span35 = "../../../../../creusot-contracts/src/logic/ops.rs" 20 8 20 31
  
  let%span span36 = "../../../../../creusot-contracts/src/resolve.rs" 26 20 26 34
  
  let%span span37 = "../02_iter_mut.rs" 32 8 32 76
  
  let%span span38 = "../02_iter_mut.rs" 67 17 67 21
  
  let%span span39 = "../02_iter_mut.rs" 63 14 66 5
  
  let%span span40 = "../02_iter_mut.rs" 67 26 67 44
  
  let%span span41 = "../../../../../creusot-contracts/src/logic/ops.rs" 86 8 86 33
  
  let%span span42 = "../02_iter_mut.rs" 74 17 74 21
  
  let%span span43 = "../02_iter_mut.rs" 73 14 73 28
  
  let%span span44 = "../02_iter_mut.rs" 74 26 74 30
  
  let%span span45 = "../02_iter_mut.rs" 82 19 82 20
  
  let%span span46 = "../02_iter_mut.rs" 79 10 79 29
  
  let%span span47 = "../02_iter_mut.rs" 80 10 80 35
  
  let%span span48 = "../02_iter_mut.rs" 81 10 81 33
  
  let%span span49 = "../02_iter_mut.rs" 82 41 82 55
  
  use prelude.prelude.UIntSize
  
  predicate invariant'9 (self : usize) =
    [%#span9] true
  
  predicate inv'9 (_1 : usize)
  
  axiom inv'9 [@rewrite] : forall x : usize . inv'9 x = true
  
  use T_alloc__alloc__Global as Global'0
  
  predicate invariant'8 (self : usize) =
    [%#span10] inv'9 self
  
  predicate inv'8 (_1 : usize)
  
  axiom inv'8 [@rewrite] : forall x : usize . inv'8 x = true
  
  use seq.Seq
  
  use seq.Seq
  
  use prelude.prelude.Int
  
  use seq.Seq
  
  predicate invariant'7 (self : Seq.seq usize) =
    [%#span11] forall i : int . 0 <= i /\ i < Seq.length self  -> inv'8 (Seq.get self i)
  
  predicate inv'7 (_1 : Seq.seq usize)
  
  axiom inv'7 [@rewrite] : forall x : Seq.seq usize . inv'7 x = true
  
  use prelude.prelude.Slice
  
  use prelude.prelude.Slice
  
  use prelude.prelude.UIntSize
  
  constant v_MAX'0 : usize = [%#span12] (18446744073709551615 : usize)
  
  function shallow_model'3 (self : slice usize) : Seq.seq usize
  
  axiom shallow_model'3_spec : forall self : slice usize . ([%#span14] shallow_model'3 self = Slice.id self)
  && ([%#span13] Seq.length (shallow_model'3 self) <= UIntSize.to_int (v_MAX'0 : usize))
  
  predicate invariant'6 (self : slice usize) =
    [%#span15] inv'7 (shallow_model'3 self)
  
  predicate inv'6 (_1 : slice usize)
  
  axiom inv'6 [@rewrite] : forall x : slice usize . inv'6 x = true
  
  use T_alloc__vec__Vec as Vec'0
  
  function shallow_model'0 (self : Vec'0.t_Vec usize (Global'0.t_Global)) : Seq.seq usize
  
  axiom shallow_model'0_spec : forall self : Vec'0.t_Vec usize (Global'0.t_Global) . [%#span16] Seq.length (shallow_model'0 self)
  <= UIntSize.to_int (v_MAX'0 : usize)
  
  predicate invariant'5 (self : Vec'0.t_Vec usize (Global'0.t_Global)) =
    [%#span17] inv'7 (shallow_model'0 self)
  
  predicate inv'5 (_1 : Vec'0.t_Vec usize (Global'0.t_Global))
  
<<<<<<< HEAD
  axiom inv'5 [@rewrite] : forall x : Vec'0.t_vec usize (Global'0.t_global) . inv'5 x = true
=======
  axiom inv'5 : forall x : Vec'0.t_Vec usize (Global'0.t_Global) . inv'5 x = true
>>>>>>> c3369865
  
  use prelude.prelude.Borrow
  
  predicate invariant'4 (self : borrowed (slice usize)) =
    [%#span18] inv'6 self.current /\ inv'6 self.final
  
  predicate inv'4 (_1 : borrowed (slice usize))
  
  axiom inv'4 [@rewrite] : forall x : borrowed (slice usize) . inv'4 x = true
  
  use T_core__option__Option as Option'0
  
  predicate invariant'3 (self : Option'0.t_Option (borrowed usize)) =
    [%#span9] true
  
  predicate inv'3 (_1 : Option'0.t_Option (borrowed usize))
  
<<<<<<< HEAD
  axiom inv'3 [@rewrite] : forall x : Option'0.t_option (borrowed usize) . inv'3 x = true
=======
  axiom inv'3 : forall x : Option'0.t_Option (borrowed usize) . inv'3 x = true
>>>>>>> c3369865
  
  use T_02_iter_mut__IterMut as IterMut'0
  
  predicate inv'0 (_1 : IterMut'0.t_IterMut usize)
  
  predicate invariant'2 (self : borrowed (IterMut'0.t_IterMut usize)) =
    [%#span18] inv'0 self.current /\ inv'0 self.final
  
  predicate inv'2 (_1 : borrowed (IterMut'0.t_IterMut usize))
  
<<<<<<< HEAD
  axiom inv'2 [@rewrite] : forall x : borrowed (IterMut'0.t_itermut usize) . inv'2 x = invariant'2 x
=======
  axiom inv'2 : forall x : borrowed (IterMut'0.t_IterMut usize) . inv'2 x = invariant'2 x
>>>>>>> c3369865
  
  predicate invariant'1 (self : borrowed (Vec'0.t_Vec usize (Global'0.t_Global))) =
    [%#span18] inv'5 self.current /\ inv'5 self.final
  
  predicate inv'1 (_1 : borrowed (Vec'0.t_Vec usize (Global'0.t_Global)))
  
<<<<<<< HEAD
  axiom inv'1 [@rewrite] : forall x : borrowed (Vec'0.t_vec usize (Global'0.t_global)) . inv'1 x = true
=======
  axiom inv'1 : forall x : borrowed (Vec'0.t_Vec usize (Global'0.t_Global)) . inv'1 x = true
>>>>>>> c3369865
  
  use seq.Seq
  
  use seq.Seq
  
  use seq.Seq
  
  function index_logic'2 [@inline:trivial] (self : slice usize) (ix : int) : usize =
    [%#span19] Seq.get (shallow_model'3 self) ix
  
  function shallow_model'2 (self : borrowed (slice usize)) : Seq.seq usize =
    [%#span20] shallow_model'3 self.current
  
  use seq.Seq
  
  function to_mut_seq'0 (self : borrowed (slice usize)) : Seq.seq (borrowed usize)
  
  axiom to_mut_seq'0_spec : forall self : borrowed (slice usize) . ([%#span22] forall i : int . 0 <= i
  /\ i < Seq.length (to_mut_seq'0 self)
   -> Seq.get (to_mut_seq'0 self) i
  = Borrow.borrow_logic (index_logic'2 self.current i) (index_logic'2 self.final i) (Borrow.inherit_id (Borrow.get_id self) i))
  && ([%#span21] Seq.length (to_mut_seq'0 self) = Seq.length (shallow_model'2 self))
  
  use T_02_iter_mut__IterMut as T_02_iter_mut__IterMut
  
  predicate produces'0 [#"../02_iter_mut.rs" 37 4 37 65] (self : IterMut'0.t_IterMut usize) (visited : Seq.seq (borrowed usize)) (tl : IterMut'0.t_IterMut usize)
    
   =
    [%#span23] Seq.length (shallow_model'2 (T_02_iter_mut__IterMut.t_IterMut__inner self))
    = Seq.length visited + Seq.length (shallow_model'2 (T_02_iter_mut__IterMut.t_IterMut__inner tl))
    /\ (forall i : int . 0 <= i /\ i < Seq.length (shallow_model'2 (T_02_iter_mut__IterMut.t_IterMut__inner self))
     -> (Seq.get (to_mut_seq'0 (T_02_iter_mut__IterMut.t_IterMut__inner self)) i).current
    = (Seq.get (Seq.(++) visited (to_mut_seq'0 (T_02_iter_mut__IterMut.t_IterMut__inner tl))) i).current
    /\ (Seq.get (to_mut_seq'0 (T_02_iter_mut__IterMut.t_IterMut__inner self)) i).final
    = (Seq.get (Seq.(++) visited (to_mut_seq'0 (T_02_iter_mut__IterMut.t_IterMut__inner tl))) i).final)
  
  function produces_trans'0 [#"../02_iter_mut.rs" 61 4 61 90] (a : IterMut'0.t_IterMut usize) (ab : Seq.seq (borrowed usize)) (b : IterMut'0.t_IterMut usize) (bc : Seq.seq (borrowed usize)) (c : IterMut'0.t_IterMut usize) : ()
    
   =
    [%#span30] ()
  
  axiom produces_trans'0_spec : forall a : IterMut'0.t_IterMut usize, ab : Seq.seq (borrowed usize), b : IterMut'0.t_IterMut usize, bc : Seq.seq (borrowed usize), c : IterMut'0.t_IterMut usize . ([%#span24] inv'0 a)
   -> ([%#span25] inv'0 b)
   -> ([%#span26] inv'0 c)
   -> ([%#span27] produces'0 a ab b)  -> ([%#span28] produces'0 b bc c)  -> ([%#span29] produces'0 a (Seq.(++) ab bc) c)
  
  use seq.Seq
  
  function produces_refl'0 [#"../02_iter_mut.rs" 51 4 51 26] (self : IterMut'0.t_IterMut usize) : () =
    [%#span33] ()
  
  axiom produces_refl'0_spec : forall self : IterMut'0.t_IterMut usize . ([%#span31] inv'0 self)
   -> ([%#span32] produces'0 self (Seq.empty  : Seq.seq (borrowed usize)) self)
  
  predicate invariant'0 [#"../02_iter_mut.rs" 20 4 20 30] (self : IterMut'0.t_IterMut usize) =
    [%#span34] Seq.length (shallow_model'3 (T_02_iter_mut__IterMut.t_IterMut__inner self).final)
    = Seq.length (shallow_model'3 (T_02_iter_mut__IterMut.t_IterMut__inner self).current)
  
<<<<<<< HEAD
  axiom inv'0 [@rewrite] : forall x : IterMut'0.t_itermut usize . inv'0 x
=======
  axiom inv'0 : forall x : IterMut'0.t_IterMut usize . inv'0 x
>>>>>>> c3369865
  = (invariant'0 x
  /\ match x with
    | IterMut'0.C_IterMut inner -> true
    end)
  
  function index_logic'1 [@inline:trivial] (self : Vec'0.t_Vec usize (Global'0.t_Global)) (ix : int) : usize =
    [%#span35] Seq.get (shallow_model'0 self) ix
  
  function shallow_model'1 (self : borrowed (Vec'0.t_Vec usize (Global'0.t_Global))) : Seq.seq usize =
    [%#span20] shallow_model'0 self.current
  
  use prelude.prelude.Snapshot
  
  use prelude.prelude.Intrinsic
  
  predicate resolve'1 (self : borrowed (Vec'0.t_Vec usize (Global'0.t_Global))) =
    [%#span36] self.final = self.current
  
  predicate resolve'0 (self : borrowed usize) =
    [%#span36] self.final = self.current
  
  use seq.Seq
  
  use seq.Seq
  
  use seq.Seq
  
  predicate resolve'2 (self : borrowed (slice usize)) =
    [%#span36] self.final = self.current
  
  predicate completed'0 [#"../02_iter_mut.rs" 31 4 31 35] (self : borrowed (IterMut'0.t_IterMut usize)) =
    [%#span37] resolve'2 (T_02_iter_mut__IterMut.t_IterMut__inner self.current)
    /\ Seq.(==) (shallow_model'2 (T_02_iter_mut__IterMut.t_IterMut__inner self.current)) (Seq.empty  : Seq.seq usize)
  
  let rec next'0 (self:borrowed (IterMut'0.t_IterMut usize)) (return'  (ret:Option'0.t_Option (borrowed usize)))= {[@expl:precondition] [%#span38] inv'2 self}
    any
    [ return' (result:Option'0.t_Option (borrowed usize))-> {[%#span40] inv'3 result}
      {[%#span39] match result with
        | Option'0.C_None -> completed'0 self
        | Option'0.C_Some v -> produces'0 self.current (Seq.singleton v) self.final
        end}
      (! return' {result}) ]
    
  
  use prelude.prelude.Snapshot
  
  function index_logic'0 [@inline:trivial] (self : Snapshot.snap_ty (Seq.seq (borrowed usize))) (ix : int) : borrowed usize
    
   =
    [%#span41] Seq.get (Snapshot.inner self) ix
  
  use prelude.prelude.Snapshot
  
  use prelude.prelude.Snapshot
  
  use prelude.prelude.Snapshot
  
  use prelude.prelude.Snapshot
  
  let rec into_iter'0 (self:IterMut'0.t_IterMut usize) (return'  (ret:IterMut'0.t_IterMut usize))= {[@expl:precondition] [%#span42] inv'0 self}
    any
    [ return' (result:IterMut'0.t_IterMut usize)-> {[%#span44] inv'0 result}
      {[%#span43] result = self}
      (! return' {result}) ]
    
  
  let rec iter_mut'0 (v:borrowed (Vec'0.t_Vec usize (Global'0.t_Global))) (return'  (ret:IterMut'0.t_IterMut usize))= {[@expl:precondition] [%#span45] inv'1 v}
    any
    [ return' (result:IterMut'0.t_IterMut usize)-> {[%#span49] inv'0 result}
      {[%#span48] Seq.length (shallow_model'0 v.final) = Seq.length (shallow_model'1 v)}
      {[%#span47] shallow_model'3 (T_02_iter_mut__IterMut.t_IterMut__inner result).final = shallow_model'0 v.final}
      {[%#span46] shallow_model'2 (T_02_iter_mut__IterMut.t_IterMut__inner result) = shallow_model'1 v}
      (! return' {result}) ]
    
  
  let rec all_zero (v:borrowed (Vec'0.t_Vec usize (Global'0.t_Global))) (return'  (ret:()))= (! bb0
    [ bb0 = s0
      [ s0 = Borrow.borrow_final <Vec'0.t_Vec usize (Global'0.t_Global)> {v.current} {Borrow.get_id v}
          (fun (_ret':borrowed (Vec'0.t_Vec usize (Global'0.t_Global))) ->
             [ &_6 <- _ret' ] 
             [ &v <- { v with current = _6.final ; } ] 
            s1)
      | s1 = iter_mut'0 {_6} (fun (_ret':IterMut'0.t_IterMut usize) ->  [ &_5 <- _ret' ] s2)
      | s2 = bb1 ]
      
    | bb1 = s0 [ s0 = into_iter'0 {_5} (fun (_ret':IterMut'0.t_IterMut usize) ->  [ &it <- _ret' ] s1) | s1 = bb2 ] 
    | bb2 = s0 [ s0 =  [ &iter_old <- [%#s02_iter_mut0] Snapshot.new it ] s1 | s1 = bb3 ] 
    | bb3 = s0
      [ s0 =  [ &produced <- [%#s02_iter_mut1] Snapshot.new (Seq.empty  : Seq.seq (borrowed usize)) ] s1 | s1 = bb4 ]
      
    | bb4 = bb5
    | bb5 = bb5
      [ bb5 = {[@expl:loop invariant] [%#s02_iter_mut4] forall i : int . 0 <= i
        /\ i < Seq.length (Snapshot.inner produced)  -> UIntSize.to_int (index_logic'0 produced i).final = 0}
        {[@expl:loop invariant] [%#s02_iter_mut3] produces'0 (Snapshot.inner iter_old) (Snapshot.inner produced) it}
        {[@expl:loop invariant] [%#s02_iter_mut2] inv'0 it}
        (! s0) [ s0 = bb6 ] 
        [ bb6 = s0
          [ s0 = Borrow.borrow_mut <IterMut'0.t_IterMut usize> {it}
              (fun (_ret':borrowed (IterMut'0.t_IterMut usize)) ->  [ &_16 <- _ret' ]  [ &it <- _16.final ] s1)
          | s1 = -{inv'0 _16.final}- s2
          | s2 = next'0 {_16} (fun (_ret':Option'0.t_Option (borrowed usize)) ->  [ &_15 <- _ret' ] s3)
          | s3 = bb7 ]
          
        | bb7 = any
          [ br0 -> {_15 = Option'0.C_None } (! bb10) | br1 (a:borrowed usize)-> {_15 = Option'0.C_Some a} (! bb9) ]
          
        | bb9 = bb11
        | bb11 = s0
          [ s0 = Option'0.v_Some <borrowed usize> {_15} (fun (r0'0:borrowed usize) ->  [ &x <- r0'0 ] s1)
          | s1 =  [ &_19 <- [%#s02_iter_mut5] Snapshot.new (Seq.(++) (Snapshot.inner produced) (Seq.singleton x)) ] s2
          | s2 = bb12 ]
          
        | bb12 = s0
          [ s0 =  [ &produced <- _19 ] s1
          | s1 =  [ &x <- { x with current = ([%#s02_iter_mut6] (0 : usize)) ; } ] s2
          | s2 = -{resolve'0 x}- s3
          | s3 = bb5 ]
           ]
         ]
      
    | bb10 = s0 [ s0 = {[@expl:type invariant] inv'0 it} s1 | s1 = -{resolve'1 v}- s2 | s2 = return' {_0} ]  ]
    )
    [ & _0 : () = any_l ()
    | & v : borrowed (Vec'0.t_Vec usize (Global'0.t_Global)) = v
    | & it : IterMut'0.t_IterMut usize = any_l ()
    | & _5 : IterMut'0.t_IterMut usize = any_l ()
    | & _6 : borrowed (Vec'0.t_Vec usize (Global'0.t_Global)) = any_l ()
    | & iter_old : Snapshot.snap_ty (IterMut'0.t_IterMut usize) = any_l ()
    | & produced : Snapshot.snap_ty (Seq.seq (borrowed usize)) = any_l ()
    | & _15 : Option'0.t_Option (borrowed usize) = any_l ()
    | & _16 : borrowed (IterMut'0.t_IterMut usize) = any_l ()
    | & x : borrowed usize = any_l ()
    | & _19 : Snapshot.snap_ty (Seq.seq (borrowed usize)) = any_l () ]
    
    [ return' (result:())-> {[@expl:postcondition] [%#s02_iter_mut8] forall i : int . 0 <= i
      /\ i < Seq.length (shallow_model'1 v)  -> UIntSize.to_int (index_logic'1 v.final i) = 0}
      {[@expl:postcondition] [%#s02_iter_mut7] Seq.length (shallow_model'0 v.final) = Seq.length (shallow_model'1 v)}
      (! return' {result}) ]
    
end
module M_02_iter_mut__qy123zimplqy35z0qy125z
  type t
end
module M_02_iter_mut__qy123zimplqy35z1qy125z
  type t
  
  let%span s02_iter_mut0 = "../02_iter_mut.rs" 61 4 61 90
  
  let%span s02_iter_mut1 = "../02_iter_mut.rs" 51 4 51 26
  
  let%span s02_iter_mut2 = "../02_iter_mut.rs" 67 4 67 44
  
  let%span span3 = "../../../../../creusot-contracts/src/std/boxed.rs" 28 8 28 18
  
  let%span span4 = "../../../../../creusot-contracts/src/logic/seq.rs" 198 8 198 97
  
  let%span span5 = "" 0 0 0 0
  
  let%span span6 = "../../../../../creusot-contracts/src/std/slice.rs" 28 14 28 41
  
  let%span span7 = "../../../../../creusot-contracts/src/std/slice.rs" 29 14 29 42
  
  let%span span8 = "../../../../../creusot-contracts/src/std/slice.rs" 17 20 17 30
  
  let%span span9 = "../../../../../creusot-contracts/src/invariant.rs" 37 20 37 44
  
  let%span span10 = "../../../../../creusot-contracts/src/invariant.rs" 8 8 8 12
  
  let%span span11 = "../02_iter_mut.rs" 22 20 22 64
  
  let%span span12 = "../../../../../creusot-contracts/src/model.rs" 108 8 108 31
  
  let%span span13 = "../../../../../creusot-contracts/src/resolve.rs" 26 20 26 34
  
  let%span span14 = "../02_iter_mut.rs" 32 8 32 76
  
  let%span span15 = "../../../../../creusot-contracts/src/logic/ops.rs" 42 8 42 31
  
  let%span span16 = "../../../../../creusot-contracts/src/std/slice.rs" 89 14 89 41
  
  let%span span17 = "../../../../../creusot-contracts/src/std/slice.rs" 90 4 90 86
  
  let%span span18 = "../02_iter_mut.rs" 39 12 43 13
  
  predicate invariant'7 (self : t)
  
  predicate inv'7 (_1 : t)
  
  axiom inv'7 [@rewrite] : forall x : t . inv'7 x = true
  
  use T_alloc__alloc__Global as Global'0
  
  predicate invariant'6 (self : t) =
    [%#span3] inv'7 self
  
  predicate inv'6 (_1 : t)
  
  axiom inv'6 [@rewrite] : forall x : t . inv'6 x = true
  
  use seq.Seq
  
  use seq.Seq
  
  use prelude.prelude.Int
  
  use seq.Seq
  
  predicate invariant'5 (self : Seq.seq t) =
    [%#span4] forall i : int . 0 <= i /\ i < Seq.length self  -> inv'6 (Seq.get self i)
  
  predicate inv'5 (_1 : Seq.seq t)
  
  axiom inv'5 [@rewrite] : forall x : Seq.seq t . inv'5 x = true
  
  use prelude.prelude.Slice
  
  use prelude.prelude.Slice
  
  use prelude.prelude.UIntSize
  
  use prelude.prelude.UIntSize
  
  constant v_MAX'0 : usize = [%#span5] (18446744073709551615 : usize)
  
  function shallow_model'1 (self : slice t) : Seq.seq t
  
  axiom shallow_model'1_spec : forall self : slice t . ([%#span7] shallow_model'1 self = Slice.id self)
  && ([%#span6] Seq.length (shallow_model'1 self) <= UIntSize.to_int (v_MAX'0 : usize))
  
  predicate invariant'4 (self : slice t) =
    [%#span8] inv'5 (shallow_model'1 self)
  
  predicate inv'4 (_1 : slice t)
  
  axiom inv'4 [@rewrite] : forall x : slice t . inv'4 x = true
  
  use prelude.prelude.Borrow
  
  predicate invariant'3 (self : borrowed (slice t)) =
    [%#span9] inv'4 self.current /\ inv'4 self.final
  
  predicate inv'3 (_1 : borrowed (slice t))
  
  axiom inv'3 [@rewrite] : forall x : borrowed (slice t) . inv'3 x = true
  
  use T_core__option__Option as Option'0
  
  predicate invariant'2 (self : Option'0.t_Option (borrowed t)) =
    [%#span10] true
  
  predicate inv'2 (_1 : Option'0.t_Option (borrowed t))
  
<<<<<<< HEAD
  axiom inv'2 [@rewrite] : forall x : Option'0.t_option (borrowed t) . inv'2 x = true
=======
  axiom inv'2 : forall x : Option'0.t_Option (borrowed t) . inv'2 x = true
>>>>>>> c3369865
  
  use T_02_iter_mut__IterMut as IterMut'0
  
  predicate inv'0 (_1 : IterMut'0.t_IterMut t)
  
  predicate invariant'1 (self : borrowed (IterMut'0.t_IterMut t)) =
    [%#span9] inv'0 self.current /\ inv'0 self.final
  
  predicate inv'1 (_1 : borrowed (IterMut'0.t_IterMut t))
  
<<<<<<< HEAD
  axiom inv'1 [@rewrite] : forall x : borrowed (IterMut'0.t_itermut t) . inv'1 x = invariant'1 x
=======
  axiom inv'1 : forall x : borrowed (IterMut'0.t_IterMut t) . inv'1 x = invariant'1 x
>>>>>>> c3369865
  
  use T_02_iter_mut__IterMut as T_02_iter_mut__IterMut
  
  predicate invariant'0 [#"../02_iter_mut.rs" 20 4 20 30] (self : IterMut'0.t_IterMut t) =
    [%#span11] Seq.length (shallow_model'1 (T_02_iter_mut__IterMut.t_IterMut__inner self).final)
    = Seq.length (shallow_model'1 (T_02_iter_mut__IterMut.t_IterMut__inner self).current)
  
<<<<<<< HEAD
  axiom inv'0 [@rewrite] : forall x : IterMut'0.t_itermut t . inv'0 x
=======
  axiom inv'0 : forall x : IterMut'0.t_IterMut t . inv'0 x
>>>>>>> c3369865
  = (invariant'0 x
  /\ match x with
    | IterMut'0.C_IterMut inner -> true
    end)
  
  use seq.Seq
  
  use seq.Seq
  
  use seq.Seq
  
  function shallow_model'0 (self : borrowed (slice t)) : Seq.seq t =
    [%#span12] shallow_model'1 self.current
  
  predicate resolve'0 (self : borrowed (slice t)) =
    [%#span13] self.final = self.current
  
  predicate completed'0 [#"../02_iter_mut.rs" 31 4 31 35] (self : borrowed (IterMut'0.t_IterMut t)) =
    [%#span14] resolve'0 (T_02_iter_mut__IterMut.t_IterMut__inner self.current)
    /\ Seq.(==) (shallow_model'0 (T_02_iter_mut__IterMut.t_IterMut__inner self.current)) (Seq.empty  : Seq.seq t)
  
  use seq.Seq
  
  use seq.Seq
  
  use seq.Seq
  
  use seq.Seq
  
  use seq.Seq
  
  function index_logic'0 [@inline:trivial] (self : slice t) (ix : int) : t =
    [%#span15] Seq.get (shallow_model'1 self) ix
  
  use seq.Seq
  
  function to_mut_seq'0 (self : borrowed (slice t)) : Seq.seq (borrowed t)
  
  axiom to_mut_seq'0_spec : forall self : borrowed (slice t) . ([%#span17] forall i : int . 0 <= i
  /\ i < Seq.length (to_mut_seq'0 self)
   -> Seq.get (to_mut_seq'0 self) i
  = Borrow.borrow_logic (index_logic'0 self.current i) (index_logic'0 self.final i) (Borrow.inherit_id (Borrow.get_id self) i))
  && ([%#span16] Seq.length (to_mut_seq'0 self) = Seq.length (shallow_model'0 self))
  
  predicate produces'0 [#"../02_iter_mut.rs" 37 4 37 65] (self : IterMut'0.t_IterMut t) (visited : Seq.seq (borrowed t)) (tl : IterMut'0.t_IterMut t)
    
   =
    [%#span18] Seq.length (shallow_model'0 (T_02_iter_mut__IterMut.t_IterMut__inner self))
    = Seq.length visited + Seq.length (shallow_model'0 (T_02_iter_mut__IterMut.t_IterMut__inner tl))
    /\ (forall i : int . 0 <= i /\ i < Seq.length (shallow_model'0 (T_02_iter_mut__IterMut.t_IterMut__inner self))
     -> (Seq.get (to_mut_seq'0 (T_02_iter_mut__IterMut.t_IterMut__inner self)) i).current
    = (Seq.get (Seq.(++) visited (to_mut_seq'0 (T_02_iter_mut__IterMut.t_IterMut__inner tl))) i).current
    /\ (Seq.get (to_mut_seq'0 (T_02_iter_mut__IterMut.t_IterMut__inner self)) i).final
    = (Seq.get (Seq.(++) visited (to_mut_seq'0 (T_02_iter_mut__IterMut.t_IterMut__inner tl))) i).final)
  
  goal produces_trans_refn : [%#s02_iter_mut0] forall a : IterMut'0.t_IterMut t . forall ab : Seq.seq (borrowed t) . forall b : IterMut'0.t_IterMut t . forall bc : Seq.seq (borrowed t) . forall c : IterMut'0.t_IterMut t . produces'0 b bc c
  /\ produces'0 a ab b /\ inv'0 c /\ inv'0 b /\ inv'0 a
   -> produces'0 b bc c
  /\ produces'0 a ab b
  /\ inv'0 c
  /\ inv'0 b /\ inv'0 a /\ (forall result : () . produces'0 a (Seq.(++) ab bc) c  -> produces'0 a (Seq.(++) ab bc) c)
  
  goal produces_refl_refn : [%#s02_iter_mut1] forall self : IterMut'0.t_IterMut t . inv'0 self
   -> inv'0 self
  /\ (forall result : () . produces'0 self (Seq.empty  : Seq.seq (borrowed t)) self
   -> produces'0 self (Seq.empty  : Seq.seq (borrowed t)) self)
  
  goal next_refn : [%#s02_iter_mut2] forall self : borrowed (IterMut'0.t_IterMut t) . inv'1 self
   -> inv'1 self
  /\ (forall result : Option'0.t_Option (borrowed t) . inv'2 result
  /\ match result with
    | Option'0.C_None -> completed'0 self
    | Option'0.C_Some v -> produces'0 self.current (Seq.singleton v) self.final
    end
   -> inv'2 result
  /\ match result with
    | Option'0.C_None -> completed'0 self
    | Option'0.C_Some v -> produces'0 self.current (Seq.singleton v) self.final
    end)
end<|MERGE_RESOLUTION|>--- conflicted
+++ resolved
@@ -19,64 +19,8 @@
       | C_IterMut a -> a
       end
 end
-<<<<<<< HEAD
-module Alloc_Alloc_Global_Type
-  type t_global  =
-=======
-module T_core__ptr__non_null__NonNull
-  use prelude.prelude.Opaque
-  
-  type t_NonNull 't =
-    | C_NonNull opaque_ptr
-  
-  function any_l (_ : 'b) : 'a
-  
-  let rec t_NonNull < 't > (input:t_NonNull 't) (ret  (pointer:opaque_ptr))= any
-    [ good (pointer:opaque_ptr)-> {C_NonNull pointer = input} (! ret {pointer})
-    | bad (pointer:opaque_ptr)-> {C_NonNull pointer <> input} {false} any ]
-    
-end
-module T_core__marker__PhantomData
-  type t_PhantomData 't =
-    | C_PhantomData
-  
-  function any_l (_ : 'b) : 'a
-  
-  let rec t_PhantomData < 't > (input:t_PhantomData 't) (ret  )= any
-    [ good -> {C_PhantomData  = input} (! ret) | bad -> {C_PhantomData  <> input} {false} any ]
-    
-end
-module T_core__ptr__unique__Unique
-  use T_core__marker__PhantomData as PhantomData'0
-  
-  use T_core__ptr__non_null__NonNull as NonNull'0
-  
-  type t_Unique 't =
-    | C_Unique (NonNull'0.t_NonNull 't) (PhantomData'0.t_PhantomData 't)
-  
-  function any_l (_ : 'b) : 'a
-  
-  let rec t_Unique < 't > (input:t_Unique 't) (ret  (pointer:NonNull'0.t_NonNull 't) (_marker:PhantomData'0.t_PhantomData 't))= any
-    [ good (pointer:NonNull'0.t_NonNull 't) (_marker:PhantomData'0.t_PhantomData 't)-> {C_Unique pointer _marker
-      = input}
-      (! ret {pointer} {_marker})
-    | bad (pointer:NonNull'0.t_NonNull 't) (_marker:PhantomData'0.t_PhantomData 't)-> {C_Unique pointer _marker
-      <> input}
-      {false}
-      any ]
-    
-end
-module T_alloc__boxed__Box
-  use T_core__ptr__unique__Unique as Unique'0
-  
-  type t_Box 't 'a =
-    | C_Box (Unique'0.t_Unique 't) 'a
-  
-  function any_l (_ : 'b) : 'a
-end
 module T_alloc__alloc__Global
   type t_Global  =
->>>>>>> c3369865
     | C_Global
   
   function any_l (_ : 'b) : 'a
@@ -189,11 +133,7 @@
   
   predicate inv'0 (_1 : IterMut'0.t_IterMut t)
   
-<<<<<<< HEAD
-  axiom inv'0 [@rewrite] : forall x : IterMut'0.t_itermut t . inv'0 x
-=======
-  axiom inv'0 : forall x : IterMut'0.t_IterMut t . inv'0 x
->>>>>>> c3369865
+  axiom inv'0 [@rewrite] : forall x : IterMut'0.t_IterMut t . inv'0 x
   = (invariant'0 x
   /\ match x with
     | IterMut'0.C_IterMut inner -> true
@@ -353,11 +293,7 @@
   
   predicate inv'0 (_1 : IterMut'0.t_IterMut t)
   
-<<<<<<< HEAD
-  axiom inv'0 [@rewrite] : forall x : IterMut'0.t_itermut t . inv'0 x
-=======
-  axiom inv'0 : forall x : IterMut'0.t_IterMut t . inv'0 x
->>>>>>> c3369865
+  axiom inv'0 [@rewrite] : forall x : IterMut'0.t_IterMut t . inv'0 x
   = (invariant'0 x
   /\ match x with
     | IterMut'0.C_IterMut inner -> true
@@ -539,11 +475,7 @@
   
   predicate inv'5 (_1 : IterMut'0.t_IterMut t)
   
-<<<<<<< HEAD
-  axiom inv'5 [@rewrite] : forall x : IterMut'0.t_itermut t . inv'5 x
-=======
-  axiom inv'5 : forall x : IterMut'0.t_IterMut t . inv'5 x
->>>>>>> c3369865
+  axiom inv'5 [@rewrite] : forall x : IterMut'0.t_IterMut t . inv'5 x
   = (invariant'5 x
   /\ match x with
     | IterMut'0.C_IterMut inner -> true
@@ -570,22 +502,14 @@
   
   predicate inv'2 (_1 : Option'0.t_Option (borrowed t))
   
-<<<<<<< HEAD
-  axiom inv'2 [@rewrite] : forall x : Option'0.t_option (borrowed t) . inv'2 x = true
-=======
-  axiom inv'2 : forall x : Option'0.t_Option (borrowed t) . inv'2 x = true
->>>>>>> c3369865
+  axiom inv'2 [@rewrite] : forall x : Option'0.t_Option (borrowed t) . inv'2 x = true
   
   predicate invariant'1 (self : borrowed (IterMut'0.t_IterMut t)) =
     [%#span10] inv'5 self.current /\ inv'5 self.final
   
   predicate inv'1 (_1 : borrowed (IterMut'0.t_IterMut t))
   
-<<<<<<< HEAD
-  axiom inv'1 [@rewrite] : forall x : borrowed (IterMut'0.t_itermut t) . inv'1 x = invariant'1 x
-=======
-  axiom inv'1 : forall x : borrowed (IterMut'0.t_IterMut t) . inv'1 x = invariant'1 x
->>>>>>> c3369865
+  axiom inv'1 [@rewrite] : forall x : borrowed (IterMut'0.t_IterMut t) . inv'1 x = invariant'1 x
   
   predicate invariant'0 (self : borrowed (slice t)) =
     [%#span10] inv'4 self.current /\ inv'4 self.final
@@ -792,11 +716,7 @@
   
   predicate inv'0 (_1 : IterMut'0.t_IterMut t)
   
-<<<<<<< HEAD
-  axiom inv'0 [@rewrite] : forall x : IterMut'0.t_itermut t . inv'0 x
-=======
-  axiom inv'0 : forall x : IterMut'0.t_IterMut t . inv'0 x
->>>>>>> c3369865
+  axiom inv'0 [@rewrite] : forall x : IterMut'0.t_IterMut t . inv'0 x
   = (invariant'0 x
   /\ match x with
     | IterMut'0.C_IterMut inner -> true
@@ -813,54 +733,50 @@
       (! return' {result}) ]
     
 end
-<<<<<<< HEAD
-module Core_Ptr_NonNull_NonNull_Type
+module T_core__ptr__non_null__NonNull
   use prelude.prelude.Opaque
   
-  type t_nonnull 't =
+  type t_NonNull 't =
     | C_NonNull opaque_ptr
   
   function any_l (_ : 'b) : 'a
   
-  let rec t_nonnull < 't > (input:t_nonnull 't) (ret  (pointer:opaque_ptr))= any
+  let rec t_NonNull < 't > (input:t_NonNull 't) (ret  (pointer:opaque_ptr))= any
     [ good (pointer:opaque_ptr)-> {C_NonNull pointer = input} (! ret {pointer})
     | bad (pointer:opaque_ptr)-> {C_NonNull pointer <> input} {false} any ]
     
 end
-module Core_Marker_PhantomData_Type
-  type t_phantomdata 't =
+module T_core__marker__PhantomData
+  type t_PhantomData 't =
     | C_PhantomData
   
   function any_l (_ : 'b) : 'a
   
-  let rec t_phantomdata < 't > (input:t_phantomdata 't) (ret  )= any
+  let rec t_PhantomData < 't > (input:t_PhantomData 't) (ret  )= any
     [ good -> {C_PhantomData  = input} (! ret) | bad -> {C_PhantomData  <> input} {false} any ]
     
 end
-module Core_Ptr_Unique_Unique_Type
-  use Core_Marker_PhantomData_Type as PhantomData'0
-  
-  use Core_Ptr_NonNull_NonNull_Type as NonNull'0
-  
-  type t_unique 't =
-    | C_Unique (NonNull'0.t_nonnull 't) (PhantomData'0.t_phantomdata 't)
+module T_core__ptr__unique__Unique
+  use T_core__marker__PhantomData as PhantomData'0
+  
+  use T_core__ptr__non_null__NonNull as NonNull'0
+  
+  type t_Unique 't =
+    | C_Unique (NonNull'0.t_NonNull 't) (PhantomData'0.t_PhantomData 't)
   
   function any_l (_ : 'b) : 'a
   
-  let rec t_unique < 't > (input:t_unique 't) (ret  (pointer:NonNull'0.t_nonnull 't) (_marker:PhantomData'0.t_phantomdata 't))= any
-    [ good (pointer:NonNull'0.t_nonnull 't) (_marker:PhantomData'0.t_phantomdata 't)-> {C_Unique pointer _marker
+  let rec t_Unique < 't > (input:t_Unique 't) (ret  (pointer:NonNull'0.t_NonNull 't) (_marker:PhantomData'0.t_PhantomData 't))= any
+    [ good (pointer:NonNull'0.t_NonNull 't) (_marker:PhantomData'0.t_PhantomData 't)-> {C_Unique pointer _marker
       = input}
       (! ret {pointer} {_marker})
-    | bad (pointer:NonNull'0.t_nonnull 't) (_marker:PhantomData'0.t_phantomdata 't)-> {C_Unique pointer _marker
+    | bad (pointer:NonNull'0.t_NonNull 't) (_marker:PhantomData'0.t_PhantomData 't)-> {C_Unique pointer _marker
       <> input}
       {false}
       any ]
     
 end
-module Alloc_RawVec_Cap_Type
-=======
 module T_alloc__raw_vec__Cap
->>>>>>> c3369865
   use prelude.prelude.UIntSize
   
   use prelude.prelude.Int
@@ -1016,11 +932,7 @@
   
   predicate inv'5 (_1 : RangeFull'0.t_RangeFull)
   
-<<<<<<< HEAD
-  axiom inv'5 [@rewrite] : forall x : RangeFull'0.t_rangefull . inv'5 x = true
-=======
-  axiom inv'5 : forall x : RangeFull'0.t_RangeFull . inv'5 x = true
->>>>>>> c3369865
+  axiom inv'5 [@rewrite] : forall x : RangeFull'0.t_RangeFull . inv'5 x = true
   
   use prelude.prelude.Slice
   
@@ -1051,11 +963,7 @@
   
   predicate inv'4 (_1 : IterMut'0.t_IterMut t)
   
-<<<<<<< HEAD
-  axiom inv'4 [@rewrite] : forall x : IterMut'0.t_itermut t . inv'4 x
-=======
-  axiom inv'4 : forall x : IterMut'0.t_IterMut t . inv'4 x
->>>>>>> c3369865
+  axiom inv'4 [@rewrite] : forall x : IterMut'0.t_IterMut t . inv'4 x
   = (invariant'4 x
   /\ match x with
     | IterMut'0.C_IterMut inner -> true
@@ -1070,11 +978,7 @@
   
   predicate inv'3 (_1 : borrowed (Vec'0.t_Vec t (Global'0.t_Global)))
   
-<<<<<<< HEAD
-  axiom inv'3 [@rewrite] : forall x : borrowed (Vec'0.t_vec t (Global'0.t_global)) . inv'3 x = true
-=======
-  axiom inv'3 : forall x : borrowed (Vec'0.t_Vec t (Global'0.t_Global)) . inv'3 x = true
->>>>>>> c3369865
+  axiom inv'3 [@rewrite] : forall x : borrowed (Vec'0.t_Vec t (Global'0.t_Global)) . inv'3 x = true
   
   predicate inv'1 (_1 : slice t)
   
@@ -1096,11 +1000,7 @@
   predicate invariant'0 (self : Vec'0.t_Vec t (Global'0.t_Global)) =
     [%#span15] inv'6 (shallow_model'3 self)
   
-<<<<<<< HEAD
-  axiom inv'0 [@rewrite] : forall x : Vec'0.t_vec t (Global'0.t_global) . inv'0 x = true
-=======
-  axiom inv'0 : forall x : Vec'0.t_Vec t (Global'0.t_Global) . inv'0 x = true
->>>>>>> c3369865
+  axiom inv'0 [@rewrite] : forall x : Vec'0.t_Vec t (Global'0.t_Global) . inv'0 x = true
   
   function shallow_model'1 (self : borrowed (Vec'0.t_Vec t (Global'0.t_Global))) : Seq.seq t =
     [%#span16] shallow_model'3 self.current
@@ -1350,11 +1250,7 @@
   
   predicate inv'5 (_1 : Vec'0.t_Vec usize (Global'0.t_Global))
   
-<<<<<<< HEAD
-  axiom inv'5 [@rewrite] : forall x : Vec'0.t_vec usize (Global'0.t_global) . inv'5 x = true
-=======
-  axiom inv'5 : forall x : Vec'0.t_Vec usize (Global'0.t_Global) . inv'5 x = true
->>>>>>> c3369865
+  axiom inv'5 [@rewrite] : forall x : Vec'0.t_Vec usize (Global'0.t_Global) . inv'5 x = true
   
   use prelude.prelude.Borrow
   
@@ -1372,11 +1268,7 @@
   
   predicate inv'3 (_1 : Option'0.t_Option (borrowed usize))
   
-<<<<<<< HEAD
-  axiom inv'3 [@rewrite] : forall x : Option'0.t_option (borrowed usize) . inv'3 x = true
-=======
-  axiom inv'3 : forall x : Option'0.t_Option (borrowed usize) . inv'3 x = true
->>>>>>> c3369865
+  axiom inv'3 [@rewrite] : forall x : Option'0.t_Option (borrowed usize) . inv'3 x = true
   
   use T_02_iter_mut__IterMut as IterMut'0
   
@@ -1387,22 +1279,14 @@
   
   predicate inv'2 (_1 : borrowed (IterMut'0.t_IterMut usize))
   
-<<<<<<< HEAD
-  axiom inv'2 [@rewrite] : forall x : borrowed (IterMut'0.t_itermut usize) . inv'2 x = invariant'2 x
-=======
-  axiom inv'2 : forall x : borrowed (IterMut'0.t_IterMut usize) . inv'2 x = invariant'2 x
->>>>>>> c3369865
+  axiom inv'2 [@rewrite] : forall x : borrowed (IterMut'0.t_IterMut usize) . inv'2 x = invariant'2 x
   
   predicate invariant'1 (self : borrowed (Vec'0.t_Vec usize (Global'0.t_Global))) =
     [%#span18] inv'5 self.current /\ inv'5 self.final
   
   predicate inv'1 (_1 : borrowed (Vec'0.t_Vec usize (Global'0.t_Global)))
   
-<<<<<<< HEAD
-  axiom inv'1 [@rewrite] : forall x : borrowed (Vec'0.t_vec usize (Global'0.t_global)) . inv'1 x = true
-=======
-  axiom inv'1 : forall x : borrowed (Vec'0.t_Vec usize (Global'0.t_Global)) . inv'1 x = true
->>>>>>> c3369865
+  axiom inv'1 [@rewrite] : forall x : borrowed (Vec'0.t_Vec usize (Global'0.t_Global)) . inv'1 x = true
   
   use seq.Seq
   
@@ -1461,11 +1345,7 @@
     [%#span34] Seq.length (shallow_model'3 (T_02_iter_mut__IterMut.t_IterMut__inner self).final)
     = Seq.length (shallow_model'3 (T_02_iter_mut__IterMut.t_IterMut__inner self).current)
   
-<<<<<<< HEAD
-  axiom inv'0 [@rewrite] : forall x : IterMut'0.t_itermut usize . inv'0 x
-=======
-  axiom inv'0 : forall x : IterMut'0.t_IterMut usize . inv'0 x
->>>>>>> c3369865
+  axiom inv'0 [@rewrite] : forall x : IterMut'0.t_IterMut usize . inv'0 x
   = (invariant'0 x
   /\ match x with
     | IterMut'0.C_IterMut inner -> true
@@ -1719,11 +1599,7 @@
   
   predicate inv'2 (_1 : Option'0.t_Option (borrowed t))
   
-<<<<<<< HEAD
-  axiom inv'2 [@rewrite] : forall x : Option'0.t_option (borrowed t) . inv'2 x = true
-=======
-  axiom inv'2 : forall x : Option'0.t_Option (borrowed t) . inv'2 x = true
->>>>>>> c3369865
+  axiom inv'2 [@rewrite] : forall x : Option'0.t_Option (borrowed t) . inv'2 x = true
   
   use T_02_iter_mut__IterMut as IterMut'0
   
@@ -1734,11 +1610,7 @@
   
   predicate inv'1 (_1 : borrowed (IterMut'0.t_IterMut t))
   
-<<<<<<< HEAD
-  axiom inv'1 [@rewrite] : forall x : borrowed (IterMut'0.t_itermut t) . inv'1 x = invariant'1 x
-=======
-  axiom inv'1 : forall x : borrowed (IterMut'0.t_IterMut t) . inv'1 x = invariant'1 x
->>>>>>> c3369865
+  axiom inv'1 [@rewrite] : forall x : borrowed (IterMut'0.t_IterMut t) . inv'1 x = invariant'1 x
   
   use T_02_iter_mut__IterMut as T_02_iter_mut__IterMut
   
@@ -1746,11 +1618,7 @@
     [%#span11] Seq.length (shallow_model'1 (T_02_iter_mut__IterMut.t_IterMut__inner self).final)
     = Seq.length (shallow_model'1 (T_02_iter_mut__IterMut.t_IterMut__inner self).current)
   
-<<<<<<< HEAD
-  axiom inv'0 [@rewrite] : forall x : IterMut'0.t_itermut t . inv'0 x
-=======
-  axiom inv'0 : forall x : IterMut'0.t_IterMut t . inv'0 x
->>>>>>> c3369865
+  axiom inv'0 [@rewrite] : forall x : IterMut'0.t_IterMut t . inv'0 x
   = (invariant'0 x
   /\ match x with
     | IterMut'0.C_IterMut inner -> true
