
module Core_Option_Option_Type
  type t_option 't =
    | C_None
    | C_Some 't
    
end
module C10Once_Once_Type
  use Core_Option_Option_Type as Core_Option_Option_Type
  type t_once 't =
    | C_Once (Core_Option_Option_Type.t_option 't)
    
  let function once_0 (self : t_once 't) : Core_Option_Option_Type.t_option 't = [@vc:do_not_keep_trace] [@vc:sp]
    match self with
      | C_Once a -> a
      end
end
module C10Once_Impl0_ProducesRefl_Impl
  type t
  predicate invariant1 (self : t)
  val invariant1 (self : t) : bool
    ensures { result = invariant1 self }
    
  predicate inv1 (_x : t)
  val inv1 (_x : t) : bool
    ensures { result = inv1 _x }
    
  axiom inv1 : forall x : t . inv1 x = true
  use C10Once_Once_Type as C10Once_Once_Type
  predicate invariant0 (self : C10Once_Once_Type.t_once t)
  val invariant0 (self : C10Once_Once_Type.t_once t) : bool
    ensures { result = invariant0 self }
    
  predicate inv0 (_x : C10Once_Once_Type.t_once t)
  val inv0 (_x : C10Once_Once_Type.t_once t) : bool
    ensures { result = inv0 _x }
    
  axiom inv0 : forall x : C10Once_Once_Type.t_once t . inv0 x = true
  use seq.Seq
  use Core_Option_Option_Type as Core_Option_Option_Type
  use seq.Seq
  use seq.Seq
  predicate produces0 [#"../10_once.rs" 21 4 21 64] (self : C10Once_Once_Type.t_once t) (visited : Seq.seq t) (o : C10Once_Once_Type.t_once t)
    
   =
    [#"../10_once.rs" 22 8 25 9] visited = Seq.empty  /\ self = o \/ (exists e : t . inv1 e /\ self = C10Once_Once_Type.C_Once (Core_Option_Option_Type.C_Some e) /\ visited = Seq.singleton e /\ o = C10Once_Once_Type.C_Once (Core_Option_Option_Type.C_None))
  val produces0 [#"../10_once.rs" 21 4 21 64] (self : C10Once_Once_Type.t_once t) (visited : Seq.seq t) (o : C10Once_Once_Type.t_once t) : bool
    ensures { result = produces0 self visited o }
    
  constant self  : C10Once_Once_Type.t_once t
  function produces_refl [#"../10_once.rs" 31 4 31 26] (self : C10Once_Once_Type.t_once t) : ()
  goal vc_produces_refl : ([#"../10_once.rs" 31 21 31 25] inv0 self)
   -> ([#"../10_once.rs" 30 14 30 45] produces0 self (Seq.empty ) self)
end
module C10Once_Impl0_ProducesTrans_Impl
  type t
  predicate invariant2 (self : t)
  val invariant2 (self : t) : bool
    ensures { result = invariant2 self }
    
  predicate inv2 (_x : t)
  val inv2 (_x : t) : bool
    ensures { result = inv2 _x }
    
  axiom inv2 : forall x : t . inv2 x = true
  use seq.Seq
  predicate invariant1 (self : Seq.seq t)
  val invariant1 (self : Seq.seq t) : bool
    ensures { result = invariant1 self }
    
  predicate inv1 (_x : Seq.seq t)
  val inv1 (_x : Seq.seq t) : bool
    ensures { result = inv1 _x }
    
  axiom inv1 : forall x : Seq.seq t . inv1 x = true
  use C10Once_Once_Type as C10Once_Once_Type
  predicate invariant0 (self : C10Once_Once_Type.t_once t)
  val invariant0 (self : C10Once_Once_Type.t_once t) : bool
    ensures { result = invariant0 self }
    
  predicate inv0 (_x : C10Once_Once_Type.t_once t)
  val inv0 (_x : C10Once_Once_Type.t_once t) : bool
    ensures { result = inv0 _x }
    
  axiom inv0 : forall x : C10Once_Once_Type.t_once t . inv0 x = true
  use seq.Seq
  use seq.Seq
  use Core_Option_Option_Type as Core_Option_Option_Type
  use seq.Seq
  predicate produces0 [#"../10_once.rs" 21 4 21 64] (self : C10Once_Once_Type.t_once t) (visited : Seq.seq t) (o : C10Once_Once_Type.t_once t)
    
   =
    [#"../10_once.rs" 22 8 25 9] visited = Seq.empty  /\ self = o \/ (exists e : t . inv2 e /\ self = C10Once_Once_Type.C_Once (Core_Option_Option_Type.C_Some e) /\ visited = Seq.singleton e /\ o = C10Once_Once_Type.C_Once (Core_Option_Option_Type.C_None))
  val produces0 [#"../10_once.rs" 21 4 21 64] (self : C10Once_Once_Type.t_once t) (visited : Seq.seq t) (o : C10Once_Once_Type.t_once t) : bool
    ensures { result = produces0 self visited o }
    
  constant a  : C10Once_Once_Type.t_once t
  constant ab  : Seq.seq t
  constant b  : C10Once_Once_Type.t_once t
  constant bc  : Seq.seq t
  constant c  : C10Once_Once_Type.t_once t
  function produces_trans [#"../10_once.rs" 38 4 38 90] (a : C10Once_Once_Type.t_once t) (ab : Seq.seq t) (b : C10Once_Once_Type.t_once t) (bc : Seq.seq t) (c : C10Once_Once_Type.t_once t) : ()
    
  goal vc_produces_trans : ([#"../10_once.rs" 38 82 38 83] inv0 c)
   -> ([#"../10_once.rs" 38 61 38 63] inv1 bc)
   -> ([#"../10_once.rs" 38 52 38 53] inv0 b)
   -> ([#"../10_once.rs" 38 31 38 33] inv1 ab)
   -> ([#"../10_once.rs" 38 22 38 23] inv0 a)
   -> ([#"../10_once.rs" 36 15 36 32] produces0 b bc c)
   -> ([#"../10_once.rs" 35 15 35 32] produces0 a ab b)
   -> ([#"../10_once.rs" 37 14 37 42] produces0 a (Seq.(++) ab bc) c)
end
module C10Once_Impl0_Next
  type t
  predicate invariant3 (self : t)
  val invariant3 (self : t) : bool
    ensures { result = invariant3 self }
    
  predicate inv3 (_x : t)
  val inv3 (_x : t) : bool
    ensures { result = inv3 _x }
    
  axiom inv3 : forall x : t . inv3 x = true
  use Core_Option_Option_Type as Core_Option_Option_Type
  use prelude.Borrow
  predicate invariant2 (self : borrowed (Core_Option_Option_Type.t_option t))
  val invariant2 (self : borrowed (Core_Option_Option_Type.t_option t)) : bool
    ensures { result = invariant2 self }
    
  predicate inv2 (_x : borrowed (Core_Option_Option_Type.t_option t))
  val inv2 (_x : borrowed (Core_Option_Option_Type.t_option t)) : bool
    ensures { result = inv2 _x }
    
  axiom inv2 : forall x : borrowed (Core_Option_Option_Type.t_option t) . inv2 x = true
  use C10Once_Once_Type as C10Once_Once_Type
  predicate invariant1 (self : borrowed (C10Once_Once_Type.t_once t))
  val invariant1 (self : borrowed (C10Once_Once_Type.t_once t)) : bool
    ensures { result = invariant1 self }
    
  predicate inv1 (_x : borrowed (C10Once_Once_Type.t_once t))
  val inv1 (_x : borrowed (C10Once_Once_Type.t_once t)) : bool
    ensures { result = inv1 _x }
    
  axiom inv1 : forall x : borrowed (C10Once_Once_Type.t_once t) . inv1 x = true
  predicate invariant0 (self : Core_Option_Option_Type.t_option t)
  val invariant0 (self : Core_Option_Option_Type.t_option t) : bool
    ensures { result = invariant0 self }
    
  predicate inv0 (_x : Core_Option_Option_Type.t_option t)
  val inv0 (_x : Core_Option_Option_Type.t_option t) : bool
    ensures { result = inv0 _x }
    
  axiom inv0 : forall x : Core_Option_Option_Type.t_option t . inv0 x = true
  use seq.Seq
  use seq.Seq
  use seq.Seq
  predicate produces0 [#"../10_once.rs" 21 4 21 64] (self : C10Once_Once_Type.t_once t) (visited : Seq.seq t) (o : C10Once_Once_Type.t_once t)
    
   =
    [#"../10_once.rs" 22 8 25 9] visited = Seq.empty  /\ self = o \/ (exists e : t . inv3 e /\ self = C10Once_Once_Type.C_Once (Core_Option_Option_Type.C_Some e) /\ visited = Seq.singleton e /\ o = C10Once_Once_Type.C_Once (Core_Option_Option_Type.C_None))
  val produces0 [#"../10_once.rs" 21 4 21 64] (self : C10Once_Once_Type.t_once t) (visited : Seq.seq t) (o : C10Once_Once_Type.t_once t) : bool
    ensures { result = produces0 self visited o }
    
  predicate resolve0 (self : borrowed (C10Once_Once_Type.t_once t)) =
<<<<<<< HEAD
    [#"../../../../../creusot-contracts/src/resolve.rs" 27 20 27 34]  ^ self =  * self
=======
    [#"../../../../../creusot-contracts/src/resolve.rs" 26 20 26 34]  ^ self =  * self
>>>>>>> c22743fa
  val resolve0 (self : borrowed (C10Once_Once_Type.t_once t)) : bool
    ensures { result = resolve0 self }
    
  predicate completed0 [#"../10_once.rs" 15 4 15 35] (self : borrowed (C10Once_Once_Type.t_once t)) =
    [#"../10_once.rs" 16 20 16 57]  * self = C10Once_Once_Type.C_Once (Core_Option_Option_Type.C_None) /\ resolve0 self
  val completed0 [#"../10_once.rs" 15 4 15 35] (self : borrowed (C10Once_Once_Type.t_once t)) : bool
    ensures { result = completed0 self }
    
  val take0 (self : borrowed (Core_Option_Option_Type.t_option t)) : Core_Option_Option_Type.t_option t
    requires {inv2 self}
    ensures { [#"../../../../../creusot-contracts/src/std/option.rs" 29 0 126 1] result =  * self /\  ^ self = Core_Option_Option_Type.C_None }
    ensures { inv0 result }
    
  let rec cfg next [#"../10_once.rs" 44 4 44 35] [@cfg:stackify] [@cfg:subregion_analysis] (self : borrowed (C10Once_Once_Type.t_once t)) : Core_Option_Option_Type.t_option t
    requires {[#"../10_once.rs" 44 17 44 21] inv1 self}
    ensures { [#"../10_once.rs" 40 14 43 5] match result with
      | Core_Option_Option_Type.C_None -> completed0 self
      | Core_Option_Option_Type.C_Some v -> produces0 ( * self) (Seq.singleton v) ( ^ self)
      end }
    ensures { [#"../10_once.rs" 44 26 44 35] inv0 result }
    
   = [@vc:do_not_keep_trace] [@vc:sp]
  var _0 : Core_Option_Option_Type.t_option t;
  var self : borrowed (C10Once_Once_Type.t_once t) = self;
  var _3 : borrowed (Core_Option_Option_Type.t_option t);
  {
    goto BB0
  }
  BB0 {
    [#"../10_once.rs" 45 8 45 14] _3 <- Borrow.borrow_final (C10Once_Once_Type.once_0 ( * self)) (Borrow.inherit_id (Borrow.get_id self) 1);
    [#"../10_once.rs" 45 8 45 14] self <- { self with current = (let C10Once_Once_Type.C_Once x0 =  * self in C10Once_Once_Type.C_Once ( ^ _3)) ; };
    assume { inv0 ( ^ _3) };
    [#"../10_once.rs" 45 8 45 21] _0 <- ([#"../10_once.rs" 45 8 45 21] take0 _3);
    _3 <- any borrowed (Core_Option_Option_Type.t_option t);
    goto BB1
  }
  BB1 {
    assert { [@expl:type invariant] inv1 self };
    assume { resolve0 self };
    return _0
  }
  
end
module C10Once_Impl0
  type t
  predicate invariant4 (self : t)
  val invariant4 (self : t) : bool
    ensures { result = invariant4 self }
    
  predicate inv4 (_x : t)
  val inv4 (_x : t) : bool
    ensures { result = inv4 _x }
    
  axiom inv4 : forall x : t . inv4 x = true
  use Core_Option_Option_Type as Core_Option_Option_Type
  predicate invariant3 (self : Core_Option_Option_Type.t_option t)
  val invariant3 (self : Core_Option_Option_Type.t_option t) : bool
    ensures { result = invariant3 self }
    
  predicate inv3 (_x : Core_Option_Option_Type.t_option t)
  val inv3 (_x : Core_Option_Option_Type.t_option t) : bool
    ensures { result = inv3 _x }
    
  axiom inv3 : forall x : Core_Option_Option_Type.t_option t . inv3 x = true
  use C10Once_Once_Type as C10Once_Once_Type
  use prelude.Borrow
  predicate invariant2 (self : borrowed (C10Once_Once_Type.t_once t))
  val invariant2 (self : borrowed (C10Once_Once_Type.t_once t)) : bool
    ensures { result = invariant2 self }
    
  predicate inv2 (_x : borrowed (C10Once_Once_Type.t_once t))
  val inv2 (_x : borrowed (C10Once_Once_Type.t_once t)) : bool
    ensures { result = inv2 _x }
    
  axiom inv2 : forall x : borrowed (C10Once_Once_Type.t_once t) . inv2 x = true
  use seq.Seq
  predicate invariant1 (self : Seq.seq t)
  val invariant1 (self : Seq.seq t) : bool
    ensures { result = invariant1 self }
    
  predicate inv1 (_x : Seq.seq t)
  val inv1 (_x : Seq.seq t) : bool
    ensures { result = inv1 _x }
    
  axiom inv1 : forall x : Seq.seq t . inv1 x = true
  predicate invariant0 (self : C10Once_Once_Type.t_once t)
  val invariant0 (self : C10Once_Once_Type.t_once t) : bool
    ensures { result = invariant0 self }
    
  predicate inv0 (_x : C10Once_Once_Type.t_once t)
  val inv0 (_x : C10Once_Once_Type.t_once t) : bool
    ensures { result = inv0 _x }
    
  axiom inv0 : forall x : C10Once_Once_Type.t_once t . inv0 x = true
  use seq.Seq
  use seq.Seq
  use seq.Seq
  predicate resolve0 (self : borrowed (C10Once_Once_Type.t_once t)) =
<<<<<<< HEAD
    [#"../../../../../creusot-contracts/src/resolve.rs" 27 20 27 34]  ^ self =  * self
=======
    [#"../../../../../creusot-contracts/src/resolve.rs" 26 20 26 34]  ^ self =  * self
>>>>>>> c22743fa
  val resolve0 (self : borrowed (C10Once_Once_Type.t_once t)) : bool
    ensures { result = resolve0 self }
    
  predicate completed0 [#"../10_once.rs" 15 4 15 35] (self : borrowed (C10Once_Once_Type.t_once t)) =
    [#"../10_once.rs" 16 20 16 57]  * self = C10Once_Once_Type.C_Once (Core_Option_Option_Type.C_None) /\ resolve0 self
  val completed0 [#"../10_once.rs" 15 4 15 35] (self : borrowed (C10Once_Once_Type.t_once t)) : bool
    ensures { result = completed0 self }
    
  use seq.Seq
  predicate produces0 [#"../10_once.rs" 21 4 21 64] (self : C10Once_Once_Type.t_once t) (visited : Seq.seq t) (o : C10Once_Once_Type.t_once t)
    
   =
    [#"../10_once.rs" 22 8 25 9] visited = Seq.empty  /\ self = o \/ (exists e : t . inv4 e /\ self = C10Once_Once_Type.C_Once (Core_Option_Option_Type.C_Some e) /\ visited = Seq.singleton e /\ o = C10Once_Once_Type.C_Once (Core_Option_Option_Type.C_None))
  val produces0 [#"../10_once.rs" 21 4 21 64] (self : C10Once_Once_Type.t_once t) (visited : Seq.seq t) (o : C10Once_Once_Type.t_once t) : bool
    ensures { result = produces0 self visited o }
    
  goal produces_trans_refn : [#"../10_once.rs" 38 4 38 90] forall a : C10Once_Once_Type.t_once t . forall ab : Seq.seq t . forall b : C10Once_Once_Type.t_once t . forall bc : Seq.seq t . forall c : C10Once_Once_Type.t_once t . inv0 c /\ inv1 bc /\ inv0 b /\ inv1 ab /\ inv0 a /\ produces0 b bc c /\ produces0 a ab b
   -> inv0 c /\ inv1 bc /\ inv0 b /\ inv1 ab /\ inv0 a /\ produces0 b bc c /\ produces0 a ab b /\ (forall result : () . produces0 a (Seq.(++) ab bc) c
   -> produces0 a (Seq.(++) ab bc) c)
  goal next_refn : [#"../10_once.rs" 44 4 44 35] forall self : borrowed (C10Once_Once_Type.t_once t) . inv2 self
   -> inv2 self /\ (forall result : Core_Option_Option_Type.t_option t . inv3 result /\ match result with
    | Core_Option_Option_Type.C_None -> completed0 self
    | Core_Option_Option_Type.C_Some v -> produces0 ( * self) (Seq.singleton v) ( ^ self)
    end
   -> inv3 result /\ match result with
    | Core_Option_Option_Type.C_None -> completed0 self
    | Core_Option_Option_Type.C_Some v -> produces0 ( * self) (Seq.singleton v) ( ^ self)
    end)
  goal produces_refl_refn : [#"../10_once.rs" 31 4 31 26] forall self : C10Once_Once_Type.t_once t . inv0 self
   -> inv0 self /\ (forall result : () . produces0 self (Seq.empty ) self  -> produces0 self (Seq.empty ) self)
end<|MERGE_RESOLUTION|>--- conflicted
+++ resolved
@@ -162,11 +162,7 @@
     ensures { result = produces0 self visited o }
     
   predicate resolve0 (self : borrowed (C10Once_Once_Type.t_once t)) =
-<<<<<<< HEAD
-    [#"../../../../../creusot-contracts/src/resolve.rs" 27 20 27 34]  ^ self =  * self
-=======
     [#"../../../../../creusot-contracts/src/resolve.rs" 26 20 26 34]  ^ self =  * self
->>>>>>> c22743fa
   val resolve0 (self : borrowed (C10Once_Once_Type.t_once t)) : bool
     ensures { result = resolve0 self }
     
@@ -265,11 +261,7 @@
   use seq.Seq
   use seq.Seq
   predicate resolve0 (self : borrowed (C10Once_Once_Type.t_once t)) =
-<<<<<<< HEAD
-    [#"../../../../../creusot-contracts/src/resolve.rs" 27 20 27 34]  ^ self =  * self
-=======
     [#"../../../../../creusot-contracts/src/resolve.rs" 26 20 26 34]  ^ self =  * self
->>>>>>> c22743fa
   val resolve0 (self : borrowed (C10Once_Once_Type.t_once t)) : bool
     ensures { result = resolve0 self }
     
