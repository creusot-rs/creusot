--- conflicted
+++ resolved
@@ -162,7 +162,7 @@
     ensures { result = produces0 self visited o }
     
   predicate resolve0 (self : borrowed (C10Once_Once_Type.t_once t)) =
-    [#"../../../../../creusot-contracts/src/resolve.rs" 27 20 27 34]  ^ self =  * self
+    [#"../../../../../creusot-contracts/src/resolve.rs" 25 20 25 34]  ^ self =  * self
   val resolve0 (self : borrowed (C10Once_Once_Type.t_once t)) : bool
     ensures { result = resolve0 self }
     
@@ -258,13 +258,10 @@
     
   axiom inv0 : forall x : C10Once_Once_Type.t_once t . inv0 x = true
   use seq.Seq
-<<<<<<< HEAD
-=======
-  use seq.Seq
-  use seq.Seq
->>>>>>> f5731f73
+  use seq.Seq
+  use seq.Seq
   predicate resolve0 (self : borrowed (C10Once_Once_Type.t_once t)) =
-    [#"../../../../../creusot-contracts/src/resolve.rs" 27 20 27 34]  ^ self =  * self
+    [#"../../../../../creusot-contracts/src/resolve.rs" 25 20 25 34]  ^ self =  * self
   val resolve0 (self : borrowed (C10Once_Once_Type.t_once t)) : bool
     ensures { result = resolve0 self }
     
@@ -274,11 +271,6 @@
     ensures { result = completed0 self }
     
   use seq.Seq
-<<<<<<< HEAD
-  use seq.Seq
-  use seq.Seq
-=======
->>>>>>> f5731f73
   predicate produces0 [#"../10_once.rs" 21 4 21 64] (self : C10Once_Once_Type.t_once t) (visited : Seq.seq t) (o : C10Once_Once_Type.t_once t)
     
    =
@@ -286,17 +278,6 @@
   val produces0 [#"../10_once.rs" 21 4 21 64] (self : C10Once_Once_Type.t_once t) (visited : Seq.seq t) (o : C10Once_Once_Type.t_once t) : bool
     ensures { result = produces0 self visited o }
     
-<<<<<<< HEAD
-  goal produces_trans_refn : [#"../10_once.rs" 38 4 38 90] forall a : C10Once_Once_Type.t_once t . forall ab : Seq.seq t . forall b : C10Once_Once_Type.t_once t . forall bc : Seq.seq t . forall c : C10Once_Once_Type.t_once t . inv0 c /\ inv1 bc /\ inv0 b /\ inv1 ab /\ inv0 a /\ produces0 b bc c /\ produces0 a ab b -> inv0 c /\ inv1 bc /\ inv0 b /\ inv1 ab /\ inv0 a /\ produces0 b bc c /\ produces0 a ab b /\ (forall result : () . produces0 a (Seq.(++) ab bc) c -> produces0 a (Seq.(++) ab bc) c)
-  goal produces_refl_refn : [#"../10_once.rs" 31 4 31 26] forall self : C10Once_Once_Type.t_once t . inv0 self -> inv0 self /\ (forall result : () . produces0 self (Seq.empty ) self -> produces0 self (Seq.empty ) self)
-  goal next_refn : [#"../10_once.rs" 44 4 44 35] forall self : borrowed (C10Once_Once_Type.t_once t) . inv2 self -> inv2 self /\ (forall result : Core_Option_Option_Type.t_option t . inv3 result /\ match result with
-    | Core_Option_Option_Type.C_None -> completed0 self
-    | Core_Option_Option_Type.C_Some v -> produces0 ( * self) (Seq.singleton v) ( ^ self)
-    end -> inv3 result /\ match result with
-    | Core_Option_Option_Type.C_None -> completed0 self
-    | Core_Option_Option_Type.C_Some v -> produces0 ( * self) (Seq.singleton v) ( ^ self)
-    end)
-=======
   goal produces_trans_refn : [#"../10_once.rs" 38 4 38 90] forall a : C10Once_Once_Type.t_once t . forall ab : Seq.seq t . forall b : C10Once_Once_Type.t_once t . forall bc : Seq.seq t . forall c : C10Once_Once_Type.t_once t . inv0 c /\ inv1 bc /\ inv0 b /\ inv1 ab /\ inv0 a /\ produces0 b bc c /\ produces0 a ab b
    -> inv0 c /\ inv1 bc /\ inv0 b /\ inv1 ab /\ inv0 a /\ produces0 b bc c /\ produces0 a ab b /\ (forall result : () . produces0 a (Seq.(++) ab bc) c
    -> produces0 a (Seq.(++) ab bc) c)
@@ -311,5 +292,4 @@
     end)
   goal produces_refl_refn : [#"../10_once.rs" 31 4 31 26] forall self : C10Once_Once_Type.t_once t . inv0 self
    -> inv0 self /\ (forall result : () . produces0 self (Seq.empty ) self  -> produces0 self (Seq.empty ) self)
->>>>>>> f5731f73
 end