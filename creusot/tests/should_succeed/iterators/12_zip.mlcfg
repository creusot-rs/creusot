
module C12Zip_Zip_Type
  type t_zip 'a 'b =
    | C_Zip 'a 'b
    
  let function zip_a (self : t_zip 'a 'b) : 'a = [@vc:do_not_keep_trace] [@vc:sp]
    match self with
      | C_Zip a _ -> a
      end
  let function zip_b (self : t_zip 'a 'b) : 'b = [@vc:do_not_keep_trace] [@vc:sp]
    match self with
      | C_Zip _ a -> a
      end
end
module C12Zip_Impl0_ProducesRefl_Impl
  type a
  type b
  predicate invariant4 (self : b)
  val invariant4 (self : b) : bool
    ensures { result = invariant4 self }
    
  predicate inv4 (_x : b)
  val inv4 (_x : b) : bool
    ensures { result = inv4 _x }
    
  axiom inv4 : forall x : b . inv4 x = true
  predicate invariant3 (self : a)
  val invariant3 (self : a) : bool
    ensures { result = invariant3 self }
    
  predicate inv3 (_x : a)
  val inv3 (_x : a) : bool
    ensures { result = inv3 _x }
    
  axiom inv3 : forall x : a . inv3 x = true
  type item0
  use seq.Seq
  predicate invariant2 (self : Seq.seq item0)
  val invariant2 (self : Seq.seq item0) : bool
    ensures { result = invariant2 self }
    
  predicate inv2 (_x : Seq.seq item0)
  val inv2 (_x : Seq.seq item0) : bool
    ensures { result = inv2 _x }
    
  axiom inv2 : forall x : Seq.seq item0 . inv2 x = true
  type item1
  predicate invariant1 (self : Seq.seq item1)
  val invariant1 (self : Seq.seq item1) : bool
    ensures { result = invariant1 self }
    
  predicate inv1 (_x : Seq.seq item1)
  val inv1 (_x : Seq.seq item1) : bool
    ensures { result = inv1 _x }
    
  axiom inv1 : forall x : Seq.seq item1 . inv1 x = true
  use seq.Seq
  predicate produces2 [#"../common.rs" 8 4 8 65] (self : b) (visited : Seq.seq item1) (o : b)
  val produces2 [#"../common.rs" 8 4 8 65] (self : b) (visited : Seq.seq item1) (o : b) : bool
    ensures { result = produces2 self visited o }
    
  function produces_trans1 [#"../common.rs" 21 4 21 91] (a : b) (ab : Seq.seq item1) (b : b) (bc : Seq.seq item1) (c : b) : ()
    
  val produces_trans1 [#"../common.rs" 21 4 21 91] (a : b) (ab : Seq.seq item1) (b : b) (bc : Seq.seq item1) (c : b) : ()
    requires {[#"../common.rs" 18 15 18 32] produces2 a ab b}
    requires {[#"../common.rs" 19 15 19 32] produces2 b bc c}
    requires {[#"../common.rs" 21 22 21 23] inv4 a}
    requires {[#"../common.rs" 21 31 21 33] inv1 ab}
    requires {[#"../common.rs" 21 52 21 53] inv4 b}
    requires {[#"../common.rs" 21 61 21 63] inv1 bc}
    requires {[#"../common.rs" 21 82 21 83] inv4 c}
    ensures { result = produces_trans1 a ab b bc c }
    
  axiom produces_trans1_spec : forall a : b, ab : Seq.seq item1, b : b, bc : Seq.seq item1, c : b . ([#"../common.rs" 18 15 18 32] produces2 a ab b)
   -> ([#"../common.rs" 19 15 19 32] produces2 b bc c)
   -> ([#"../common.rs" 21 22 21 23] inv4 a)
   -> ([#"../common.rs" 21 31 21 33] inv1 ab)
   -> ([#"../common.rs" 21 52 21 53] inv4 b)
   -> ([#"../common.rs" 21 61 21 63] inv1 bc)
   -> ([#"../common.rs" 21 82 21 83] inv4 c)  -> ([#"../common.rs" 20 14 20 42] produces2 a (Seq.(++) ab bc) c)
  use seq.Seq
  function produces_refl1 [#"../common.rs" 15 4 15 27] (self : b) : ()
  val produces_refl1 [#"../common.rs" 15 4 15 27] (self : b) : ()
    requires {[#"../common.rs" 15 21 15 25] inv4 self}
    ensures { result = produces_refl1 self }
    
  axiom produces_refl1_spec : forall self : b . ([#"../common.rs" 15 21 15 25] inv4 self)
   -> ([#"../common.rs" 14 14 14 45] produces2 self (Seq.empty ) self)
  use seq.Seq
  predicate produces1 [#"../common.rs" 8 4 8 65] (self : a) (visited : Seq.seq item0) (o : a)
  val produces1 [#"../common.rs" 8 4 8 65] (self : a) (visited : Seq.seq item0) (o : a) : bool
    ensures { result = produces1 self visited o }
    
  function produces_trans0 [#"../common.rs" 21 4 21 91] (a : a) (ab : Seq.seq item0) (b : a) (bc : Seq.seq item0) (c : a) : ()
    
  val produces_trans0 [#"../common.rs" 21 4 21 91] (a : a) (ab : Seq.seq item0) (b : a) (bc : Seq.seq item0) (c : a) : ()
    requires {[#"../common.rs" 18 15 18 32] produces1 a ab b}
    requires {[#"../common.rs" 19 15 19 32] produces1 b bc c}
    requires {[#"../common.rs" 21 22 21 23] inv3 a}
    requires {[#"../common.rs" 21 31 21 33] inv2 ab}
    requires {[#"../common.rs" 21 52 21 53] inv3 b}
    requires {[#"../common.rs" 21 61 21 63] inv2 bc}
    requires {[#"../common.rs" 21 82 21 83] inv3 c}
    ensures { result = produces_trans0 a ab b bc c }
    
  axiom produces_trans0_spec : forall a : a, ab : Seq.seq item0, b : a, bc : Seq.seq item0, c : a . ([#"../common.rs" 18 15 18 32] produces1 a ab b)
   -> ([#"../common.rs" 19 15 19 32] produces1 b bc c)
   -> ([#"../common.rs" 21 22 21 23] inv3 a)
   -> ([#"../common.rs" 21 31 21 33] inv2 ab)
   -> ([#"../common.rs" 21 52 21 53] inv3 b)
   -> ([#"../common.rs" 21 61 21 63] inv2 bc)
   -> ([#"../common.rs" 21 82 21 83] inv3 c)  -> ([#"../common.rs" 20 14 20 42] produces1 a (Seq.(++) ab bc) c)
  use seq.Seq
  function produces_refl0 [#"../common.rs" 15 4 15 27] (self : a) : ()
  val produces_refl0 [#"../common.rs" 15 4 15 27] (self : a) : ()
    requires {[#"../common.rs" 15 21 15 25] inv3 self}
    ensures { result = produces_refl0 self }
    
  axiom produces_refl0_spec : forall self : a . ([#"../common.rs" 15 21 15 25] inv3 self)
   -> ([#"../common.rs" 14 14 14 45] produces1 self (Seq.empty ) self)
  use C12Zip_Zip_Type as C12Zip_Zip_Type
  predicate invariant0 (self : C12Zip_Zip_Type.t_zip a b)
  val invariant0 (self : C12Zip_Zip_Type.t_zip a b) : bool
    ensures { result = invariant0 self }
    
  predicate inv0 (_x : C12Zip_Zip_Type.t_zip a b)
  val inv0 (_x : C12Zip_Zip_Type.t_zip a b) : bool
    ensures { result = inv0 _x }
    
  axiom inv0 : forall x : C12Zip_Zip_Type.t_zip a b . inv0 x = true
  use seq.Seq
  use seq.Seq
  use seq.Seq
  use prelude.Int
  use seq.Seq
  use seq.Seq
  use seq.Seq
  predicate produces0 [#"../12_zip.rs" 28 4 28 65] (self : C12Zip_Zip_Type.t_zip a b) (visited : Seq.seq (item0, item1)) (tl : C12Zip_Zip_Type.t_zip a b)
    
   =
    [#"../12_zip.rs" 29 8 35 9] exists p2 : Seq.seq item1 . exists p1 : Seq.seq item0 . inv1 p2 /\ inv2 p1 /\ Seq.length p1 = Seq.length p2 /\ Seq.length p2 = Seq.length visited /\ (forall i : int . 0 <= i /\ i < Seq.length visited
     -> Seq.get visited i = (Seq.get p1 i, Seq.get p2 i)) /\ produces1 (C12Zip_Zip_Type.zip_a self) p1 (C12Zip_Zip_Type.zip_a tl) /\ produces2 (C12Zip_Zip_Type.zip_b self) p2 (C12Zip_Zip_Type.zip_b tl)
  val produces0 [#"../12_zip.rs" 28 4 28 65] (self : C12Zip_Zip_Type.t_zip a b) (visited : Seq.seq (item0, item1)) (tl : C12Zip_Zip_Type.t_zip a b) : bool
    ensures { result = produces0 self visited tl }
    
  use seq.Seq
  constant self  : C12Zip_Zip_Type.t_zip a b
  function produces_refl [#"../12_zip.rs" 41 4 41 26] (self : C12Zip_Zip_Type.t_zip a b) : ()
  goal vc_produces_refl : ([#"../12_zip.rs" 41 21 41 25] inv0 self)
   -> ([#"../12_zip.rs" 40 14 40 45] produces0 self (Seq.empty ) self)
end
module C12Zip_Impl0_ProducesTrans_Impl
  type a
  type b
  predicate invariant5 (self : b)
  val invariant5 (self : b) : bool
    ensures { result = invariant5 self }
    
  predicate inv5 (_x : b)
  val inv5 (_x : b) : bool
    ensures { result = inv5 _x }
    
  axiom inv5 : forall x : b . inv5 x = true
  predicate invariant4 (self : a)
  val invariant4 (self : a) : bool
    ensures { result = invariant4 self }
    
  predicate inv4 (_x : a)
  val inv4 (_x : a) : bool
    ensures { result = inv4 _x }
    
  axiom inv4 : forall x : a . inv4 x = true
  type item0
  use seq.Seq
  predicate invariant3 (self : Seq.seq item0)
  val invariant3 (self : Seq.seq item0) : bool
    ensures { result = invariant3 self }
    
  predicate inv3 (_x : Seq.seq item0)
  val inv3 (_x : Seq.seq item0) : bool
    ensures { result = inv3 _x }
    
  axiom inv3 : forall x : Seq.seq item0 . inv3 x = true
  type item1
  predicate invariant2 (self : Seq.seq item1)
  val invariant2 (self : Seq.seq item1) : bool
    ensures { result = invariant2 self }
    
  predicate inv2 (_x : Seq.seq item1)
  val inv2 (_x : Seq.seq item1) : bool
    ensures { result = inv2 _x }
    
  axiom inv2 : forall x : Seq.seq item1 . inv2 x = true
  use seq.Seq
  predicate produces2 [#"../common.rs" 8 4 8 65] (self : b) (visited : Seq.seq item1) (o : b)
  val produces2 [#"../common.rs" 8 4 8 65] (self : b) (visited : Seq.seq item1) (o : b) : bool
    ensures { result = produces2 self visited o }
    
  function produces_trans1 [#"../common.rs" 21 4 21 91] (a : b) (ab : Seq.seq item1) (b : b) (bc : Seq.seq item1) (c : b) : ()
    
  val produces_trans1 [#"../common.rs" 21 4 21 91] (a : b) (ab : Seq.seq item1) (b : b) (bc : Seq.seq item1) (c : b) : ()
    requires {[#"../common.rs" 18 15 18 32] produces2 a ab b}
    requires {[#"../common.rs" 19 15 19 32] produces2 b bc c}
    requires {[#"../common.rs" 21 22 21 23] inv5 a}
    requires {[#"../common.rs" 21 31 21 33] inv2 ab}
    requires {[#"../common.rs" 21 52 21 53] inv5 b}
    requires {[#"../common.rs" 21 61 21 63] inv2 bc}
    requires {[#"../common.rs" 21 82 21 83] inv5 c}
    ensures { result = produces_trans1 a ab b bc c }
    
  axiom produces_trans1_spec : forall a : b, ab : Seq.seq item1, b : b, bc : Seq.seq item1, c : b . ([#"../common.rs" 18 15 18 32] produces2 a ab b)
   -> ([#"../common.rs" 19 15 19 32] produces2 b bc c)
   -> ([#"../common.rs" 21 22 21 23] inv5 a)
   -> ([#"../common.rs" 21 31 21 33] inv2 ab)
   -> ([#"../common.rs" 21 52 21 53] inv5 b)
   -> ([#"../common.rs" 21 61 21 63] inv2 bc)
   -> ([#"../common.rs" 21 82 21 83] inv5 c)  -> ([#"../common.rs" 20 14 20 42] produces2 a (Seq.(++) ab bc) c)
  use seq.Seq
  function produces_refl1 [#"../common.rs" 15 4 15 27] (self : b) : ()
  val produces_refl1 [#"../common.rs" 15 4 15 27] (self : b) : ()
    requires {[#"../common.rs" 15 21 15 25] inv5 self}
    ensures { result = produces_refl1 self }
    
  axiom produces_refl1_spec : forall self : b . ([#"../common.rs" 15 21 15 25] inv5 self)
   -> ([#"../common.rs" 14 14 14 45] produces2 self (Seq.empty ) self)
  use seq.Seq
  predicate produces1 [#"../common.rs" 8 4 8 65] (self : a) (visited : Seq.seq item0) (o : a)
  val produces1 [#"../common.rs" 8 4 8 65] (self : a) (visited : Seq.seq item0) (o : a) : bool
    ensures { result = produces1 self visited o }
    
  function produces_trans0 [#"../common.rs" 21 4 21 91] (a : a) (ab : Seq.seq item0) (b : a) (bc : Seq.seq item0) (c : a) : ()
    
  val produces_trans0 [#"../common.rs" 21 4 21 91] (a : a) (ab : Seq.seq item0) (b : a) (bc : Seq.seq item0) (c : a) : ()
    requires {[#"../common.rs" 18 15 18 32] produces1 a ab b}
    requires {[#"../common.rs" 19 15 19 32] produces1 b bc c}
    requires {[#"../common.rs" 21 22 21 23] inv4 a}
    requires {[#"../common.rs" 21 31 21 33] inv3 ab}
    requires {[#"../common.rs" 21 52 21 53] inv4 b}
    requires {[#"../common.rs" 21 61 21 63] inv3 bc}
    requires {[#"../common.rs" 21 82 21 83] inv4 c}
    ensures { result = produces_trans0 a ab b bc c }
    
  axiom produces_trans0_spec : forall a : a, ab : Seq.seq item0, b : a, bc : Seq.seq item0, c : a . ([#"../common.rs" 18 15 18 32] produces1 a ab b)
   -> ([#"../common.rs" 19 15 19 32] produces1 b bc c)
   -> ([#"../common.rs" 21 22 21 23] inv4 a)
   -> ([#"../common.rs" 21 31 21 33] inv3 ab)
   -> ([#"../common.rs" 21 52 21 53] inv4 b)
   -> ([#"../common.rs" 21 61 21 63] inv3 bc)
   -> ([#"../common.rs" 21 82 21 83] inv4 c)  -> ([#"../common.rs" 20 14 20 42] produces1 a (Seq.(++) ab bc) c)
  use seq.Seq
  function produces_refl0 [#"../common.rs" 15 4 15 27] (self : a) : ()
  val produces_refl0 [#"../common.rs" 15 4 15 27] (self : a) : ()
    requires {[#"../common.rs" 15 21 15 25] inv4 self}
    ensures { result = produces_refl0 self }
    
  axiom produces_refl0_spec : forall self : a . ([#"../common.rs" 15 21 15 25] inv4 self)
   -> ([#"../common.rs" 14 14 14 45] produces1 self (Seq.empty ) self)
  predicate invariant1 (self : Seq.seq (item0, item1))
  val invariant1 (self : Seq.seq (item0, item1)) : bool
    ensures { result = invariant1 self }
    
  predicate inv1 (_x : Seq.seq (item0, item1))
  val inv1 (_x : Seq.seq (item0, item1)) : bool
    ensures { result = inv1 _x }
    
  axiom inv1 : forall x : Seq.seq (item0, item1) . inv1 x = true
  use C12Zip_Zip_Type as C12Zip_Zip_Type
  predicate invariant0 (self : C12Zip_Zip_Type.t_zip a b)
  val invariant0 (self : C12Zip_Zip_Type.t_zip a b) : bool
    ensures { result = invariant0 self }
    
  predicate inv0 (_x : C12Zip_Zip_Type.t_zip a b)
  val inv0 (_x : C12Zip_Zip_Type.t_zip a b) : bool
    ensures { result = inv0 _x }
    
  axiom inv0 : forall x : C12Zip_Zip_Type.t_zip a b . inv0 x = true
  use seq.Seq
  use seq.Seq
  use seq.Seq
  use seq.Seq
  use prelude.Int
  use seq.Seq
  use seq.Seq
  use seq.Seq
  predicate produces0 [#"../12_zip.rs" 28 4 28 65] (self : C12Zip_Zip_Type.t_zip a b) (visited : Seq.seq (item0, item1)) (tl : C12Zip_Zip_Type.t_zip a b)
    
   =
    [#"../12_zip.rs" 29 8 35 9] exists p2 : Seq.seq item1 . exists p1 : Seq.seq item0 . inv2 p2 /\ inv3 p1 /\ Seq.length p1 = Seq.length p2 /\ Seq.length p2 = Seq.length visited /\ (forall i : int . 0 <= i /\ i < Seq.length visited
     -> Seq.get visited i = (Seq.get p1 i, Seq.get p2 i)) /\ produces1 (C12Zip_Zip_Type.zip_a self) p1 (C12Zip_Zip_Type.zip_a tl) /\ produces2 (C12Zip_Zip_Type.zip_b self) p2 (C12Zip_Zip_Type.zip_b tl)
  val produces0 [#"../12_zip.rs" 28 4 28 65] (self : C12Zip_Zip_Type.t_zip a b) (visited : Seq.seq (item0, item1)) (tl : C12Zip_Zip_Type.t_zip a b) : bool
    ensures { result = produces0 self visited tl }
    
  constant a  : C12Zip_Zip_Type.t_zip a b
  constant ab  : Seq.seq (item0, item1)
  constant b  : C12Zip_Zip_Type.t_zip a b
  constant bc  : Seq.seq (item0, item1)
  constant c  : C12Zip_Zip_Type.t_zip a b
  function produces_trans [#"../12_zip.rs" 48 4 48 90] (a : C12Zip_Zip_Type.t_zip a b) (ab : Seq.seq (item0, item1)) (b : C12Zip_Zip_Type.t_zip a b) (bc : Seq.seq (item0, item1)) (c : C12Zip_Zip_Type.t_zip a b) : ()
    
  goal vc_produces_trans : ([#"../12_zip.rs" 48 82 48 83] inv0 c)
   -> ([#"../12_zip.rs" 48 61 48 63] inv1 bc)
   -> ([#"../12_zip.rs" 48 52 48 53] inv0 b)
   -> ([#"../12_zip.rs" 48 31 48 33] inv1 ab)
   -> ([#"../12_zip.rs" 48 22 48 23] inv0 a)
   -> ([#"../12_zip.rs" 46 15 46 32] produces0 b bc c)
   -> ([#"../12_zip.rs" 45 15 45 32] produces0 a ab b)
   -> ([#"../12_zip.rs" 47 14 47 42] produces0 a (Seq.(++) ab bc) c)
end
module Core_Option_Option_Type
  type t_option 't =
    | C_None
    | C_Some 't
    
  let function some_0 (self : t_option 't) : 't = [@vc:do_not_keep_trace] [@vc:sp]
    match self with
      | C_None -> any 't
      | C_Some a -> a
      end
end
module C12Zip_Impl0_Next
  type a
  type b
  type item0
  use seq.Seq
  predicate invariant10 (self : Seq.seq item0)
  val invariant10 (self : Seq.seq item0) : bool
    ensures { result = invariant10 self }
    
  predicate inv10 (_x : Seq.seq item0)
  val inv10 (_x : Seq.seq item0) : bool
    ensures { result = inv10 _x }
    
  axiom inv10 : forall x : Seq.seq item0 . inv10 x = true
  type item1
  predicate invariant9 (self : Seq.seq item1)
  val invariant9 (self : Seq.seq item1) : bool
    ensures { result = invariant9 self }
    
  predicate inv9 (_x : Seq.seq item1)
  val inv9 (_x : Seq.seq item1) : bool
    ensures { result = inv9 _x }
    
  axiom inv9 : forall x : Seq.seq item1 . inv9 x = true
  use prelude.Borrow
  predicate invariant8 (self : borrowed b)
  val invariant8 (self : borrowed b) : bool
    ensures { result = invariant8 self }
    
  predicate inv8 (_x : borrowed b)
  val inv8 (_x : borrowed b) : bool
    ensures { result = inv8 _x }
    
  axiom inv8 : forall x : borrowed b . inv8 x = true
  predicate invariant7 (self : borrowed a)
  val invariant7 (self : borrowed a) : bool
    ensures { result = invariant7 self }
    
  predicate inv7 (_x : borrowed a)
  val inv7 (_x : borrowed a) : bool
    ensures { result = inv7 _x }
    
  axiom inv7 : forall x : borrowed a . inv7 x = true
  use Core_Option_Option_Type as Core_Option_Option_Type
  predicate invariant6 (self : Core_Option_Option_Type.t_option (item0, item1))
  val invariant6 (self : Core_Option_Option_Type.t_option (item0, item1)) : bool
    ensures { result = invariant6 self }
    
  predicate inv6 (_x : Core_Option_Option_Type.t_option (item0, item1))
  val inv6 (_x : Core_Option_Option_Type.t_option (item0, item1)) : bool
    ensures { result = inv6 _x }
    
  axiom inv6 : forall x : Core_Option_Option_Type.t_option (item0, item1) . inv6 x = true
  predicate invariant5 (self : item0)
  val invariant5 (self : item0) : bool
    ensures { result = invariant5 self }
    
  predicate inv5 (_x : item0)
  val inv5 (_x : item0) : bool
    ensures { result = inv5 _x }
    
  axiom inv5 : forall x : item0 . inv5 x = true
  predicate invariant4 (self : Core_Option_Option_Type.t_option item1)
  val invariant4 (self : Core_Option_Option_Type.t_option item1) : bool
    ensures { result = invariant4 self }
    
  predicate inv4 (_x : Core_Option_Option_Type.t_option item1)
  val inv4 (_x : Core_Option_Option_Type.t_option item1) : bool
    ensures { result = inv4 _x }
    
  axiom inv4 : forall x : Core_Option_Option_Type.t_option item1 . inv4 x = true
  use seq.Seq
  predicate inv3 (_x : b)
  val inv3 (_x : b) : bool
    ensures { result = inv3 _x }
    
  predicate produces2 [#"../common.rs" 8 4 8 65] (self : b) (visited : Seq.seq item1) (o : b)
  val produces2 [#"../common.rs" 8 4 8 65] (self : b) (visited : Seq.seq item1) (o : b) : bool
    ensures { result = produces2 self visited o }
    
  function produces_trans1 [#"../common.rs" 21 4 21 91] (a : b) (ab : Seq.seq item1) (b : b) (bc : Seq.seq item1) (c : b) : ()
    
  val produces_trans1 [#"../common.rs" 21 4 21 91] (a : b) (ab : Seq.seq item1) (b : b) (bc : Seq.seq item1) (c : b) : ()
    requires {[#"../common.rs" 18 15 18 32] produces2 a ab b}
    requires {[#"../common.rs" 19 15 19 32] produces2 b bc c}
    requires {[#"../common.rs" 21 22 21 23] inv3 a}
    requires {[#"../common.rs" 21 31 21 33] inv9 ab}
    requires {[#"../common.rs" 21 52 21 53] inv3 b}
    requires {[#"../common.rs" 21 61 21 63] inv9 bc}
    requires {[#"../common.rs" 21 82 21 83] inv3 c}
    ensures { result = produces_trans1 a ab b bc c }
    
  axiom produces_trans1_spec : forall a : b, ab : Seq.seq item1, b : b, bc : Seq.seq item1, c : b . ([#"../common.rs" 18 15 18 32] produces2 a ab b)
   -> ([#"../common.rs" 19 15 19 32] produces2 b bc c)
   -> ([#"../common.rs" 21 22 21 23] inv3 a)
   -> ([#"../common.rs" 21 31 21 33] inv9 ab)
   -> ([#"../common.rs" 21 52 21 53] inv3 b)
   -> ([#"../common.rs" 21 61 21 63] inv9 bc)
   -> ([#"../common.rs" 21 82 21 83] inv3 c)  -> ([#"../common.rs" 20 14 20 42] produces2 a (Seq.(++) ab bc) c)
  use seq.Seq
  function produces_refl1 [#"../common.rs" 15 4 15 27] (self : b) : ()
  val produces_refl1 [#"../common.rs" 15 4 15 27] (self : b) : ()
    requires {[#"../common.rs" 15 21 15 25] inv3 self}
    ensures { result = produces_refl1 self }
    
  axiom produces_refl1_spec : forall self : b . ([#"../common.rs" 15 21 15 25] inv3 self)
   -> ([#"../common.rs" 14 14 14 45] produces2 self (Seq.empty ) self)
  predicate invariant3 (self : b)
  val invariant3 (self : b) : bool
    ensures { result = invariant3 self }
    
  axiom inv3 : forall x : b . inv3 x = true
  use C12Zip_Zip_Type as C12Zip_Zip_Type
  predicate invariant2 (self : borrowed (C12Zip_Zip_Type.t_zip a b))
  val invariant2 (self : borrowed (C12Zip_Zip_Type.t_zip a b)) : bool
    ensures { result = invariant2 self }
    
  predicate inv2 (_x : borrowed (C12Zip_Zip_Type.t_zip a b))
  val inv2 (_x : borrowed (C12Zip_Zip_Type.t_zip a b)) : bool
    ensures { result = inv2 _x }
    
  axiom inv2 : forall x : borrowed (C12Zip_Zip_Type.t_zip a b) . inv2 x = true
  predicate invariant1 (self : Core_Option_Option_Type.t_option item0)
  val invariant1 (self : Core_Option_Option_Type.t_option item0) : bool
    ensures { result = invariant1 self }
    
  predicate inv1 (_x : Core_Option_Option_Type.t_option item0)
  val inv1 (_x : Core_Option_Option_Type.t_option item0) : bool
    ensures { result = inv1 _x }
    
  axiom inv1 : forall x : Core_Option_Option_Type.t_option item0 . inv1 x = true
  use seq.Seq
  predicate inv0 (_x : a)
  val inv0 (_x : a) : bool
    ensures { result = inv0 _x }
    
  predicate produces1 [#"../common.rs" 8 4 8 65] (self : a) (visited : Seq.seq item0) (o : a)
  val produces1 [#"../common.rs" 8 4 8 65] (self : a) (visited : Seq.seq item0) (o : a) : bool
    ensures { result = produces1 self visited o }
    
  function produces_trans0 [#"../common.rs" 21 4 21 91] (a : a) (ab : Seq.seq item0) (b : a) (bc : Seq.seq item0) (c : a) : ()
    
  val produces_trans0 [#"../common.rs" 21 4 21 91] (a : a) (ab : Seq.seq item0) (b : a) (bc : Seq.seq item0) (c : a) : ()
    requires {[#"../common.rs" 18 15 18 32] produces1 a ab b}
    requires {[#"../common.rs" 19 15 19 32] produces1 b bc c}
    requires {[#"../common.rs" 21 22 21 23] inv0 a}
    requires {[#"../common.rs" 21 31 21 33] inv10 ab}
    requires {[#"../common.rs" 21 52 21 53] inv0 b}
    requires {[#"../common.rs" 21 61 21 63] inv10 bc}
    requires {[#"../common.rs" 21 82 21 83] inv0 c}
    ensures { result = produces_trans0 a ab b bc c }
    
  axiom produces_trans0_spec : forall a : a, ab : Seq.seq item0, b : a, bc : Seq.seq item0, c : a . ([#"../common.rs" 18 15 18 32] produces1 a ab b)
   -> ([#"../common.rs" 19 15 19 32] produces1 b bc c)
   -> ([#"../common.rs" 21 22 21 23] inv0 a)
   -> ([#"../common.rs" 21 31 21 33] inv10 ab)
   -> ([#"../common.rs" 21 52 21 53] inv0 b)
   -> ([#"../common.rs" 21 61 21 63] inv10 bc)
   -> ([#"../common.rs" 21 82 21 83] inv0 c)  -> ([#"../common.rs" 20 14 20 42] produces1 a (Seq.(++) ab bc) c)
  use seq.Seq
  function produces_refl0 [#"../common.rs" 15 4 15 27] (self : a) : ()
  val produces_refl0 [#"../common.rs" 15 4 15 27] (self : a) : ()
    requires {[#"../common.rs" 15 21 15 25] inv0 self}
    ensures { result = produces_refl0 self }
    
  axiom produces_refl0_spec : forall self : a . ([#"../common.rs" 15 21 15 25] inv0 self)
   -> ([#"../common.rs" 14 14 14 45] produces1 self (Seq.empty ) self)
  predicate invariant0 (self : a)
  val invariant0 (self : a) : bool
    ensures { result = invariant0 self }
    
  axiom inv0 : forall x : a . inv0 x = true
  use seq.Seq
  use seq.Seq
  use seq.Seq
  use prelude.Int
  use seq.Seq
  use seq.Seq
  use seq.Seq
  predicate produces0 [#"../12_zip.rs" 28 4 28 65] (self : C12Zip_Zip_Type.t_zip a b) (visited : Seq.seq (item0, item1)) (tl : C12Zip_Zip_Type.t_zip a b)
    
   =
    [#"../12_zip.rs" 29 8 35 9] exists p2 : Seq.seq item1 . exists p1 : Seq.seq item0 . inv9 p2 /\ inv10 p1 /\ Seq.length p1 = Seq.length p2 /\ Seq.length p2 = Seq.length visited /\ (forall i : int . 0 <= i /\ i < Seq.length visited
     -> Seq.get visited i = (Seq.get p1 i, Seq.get p2 i)) /\ produces1 (C12Zip_Zip_Type.zip_a self) p1 (C12Zip_Zip_Type.zip_a tl) /\ produces2 (C12Zip_Zip_Type.zip_b self) p2 (C12Zip_Zip_Type.zip_b tl)
  val produces0 [#"../12_zip.rs" 28 4 28 65] (self : C12Zip_Zip_Type.t_zip a b) (visited : Seq.seq (item0, item1)) (tl : C12Zip_Zip_Type.t_zip a b) : bool
    ensures { result = produces0 self visited tl }
    
  use seq.Seq
  predicate completed2 [#"../common.rs" 11 4 11 36] (self : borrowed b)
  val completed2 [#"../common.rs" 11 4 11 36] (self : borrowed b) : bool
    ensures { result = completed2 self }
    
  predicate resolve3 (self : item0)
  val resolve3 (self : item0) : bool
    ensures { result = resolve3 self }
    
  use seq.Seq
  predicate completed1 [#"../common.rs" 11 4 11 36] (self : borrowed a)
  val completed1 [#"../common.rs" 11 4 11 36] (self : borrowed a) : bool
    ensures { result = completed1 self }
    
  predicate completed0 [#"../12_zip.rs" 18 4 18 35] (self : borrowed (C12Zip_Zip_Type.t_zip a b)) =
    [#"../12_zip.rs" 20 13 22 67] completed1 (Borrow.borrow_logic (C12Zip_Zip_Type.zip_a ( * self)) (C12Zip_Zip_Type.zip_a ( ^ self)) (Borrow.inherit_id (Borrow.get_id self) 1)) /\ C12Zip_Zip_Type.zip_b ( * self) = C12Zip_Zip_Type.zip_b ( ^ self) \/ (exists x : item0 . inv5 x /\ produces1 (C12Zip_Zip_Type.zip_a ( * self)) (Seq.singleton x) (C12Zip_Zip_Type.zip_a ( ^ self)) /\ resolve3 x /\ completed2 (Borrow.borrow_logic (C12Zip_Zip_Type.zip_b ( * self)) (C12Zip_Zip_Type.zip_b ( ^ self)) (Borrow.inherit_id (Borrow.get_id self) 2)))
  val completed0 [#"../12_zip.rs" 18 4 18 35] (self : borrowed (C12Zip_Zip_Type.t_zip a b)) : bool
    ensures { result = completed0 self }
    
  predicate resolve2 (self : Core_Option_Option_Type.t_option item1)
  val resolve2 (self : Core_Option_Option_Type.t_option item1) : bool
    ensures { result = resolve2 self }
    
  use seq.Seq
  val next1 [#"../common.rs" 27 4 27 45] (self : borrowed b) : Core_Option_Option_Type.t_option item1
    requires {[#"../common.rs" 27 17 27 21] inv8 self}
    ensures { [#"../common.rs" 23 14 26 5] match result with
      | Core_Option_Option_Type.C_None -> completed2 self
      | Core_Option_Option_Type.C_Some v -> produces2 ( * self) (Seq.singleton v) ( ^ self)
      end }
    ensures { [#"../common.rs" 27 26 27 44] inv4 result }
    
  predicate resolve1 (self : borrowed (C12Zip_Zip_Type.t_zip a b)) =
<<<<<<< HEAD
    [#"../../../../../creusot-contracts/src/resolve.rs" 27 20 27 34]  ^ self =  * self
=======
    [#"../../../../../creusot-contracts/src/resolve.rs" 26 20 26 34]  ^ self =  * self
>>>>>>> c22743fa
  val resolve1 (self : borrowed (C12Zip_Zip_Type.t_zip a b)) : bool
    ensures { result = resolve1 self }
    
  predicate resolve0 (self : Core_Option_Option_Type.t_option item0)
  val resolve0 (self : Core_Option_Option_Type.t_option item0) : bool
    ensures { result = resolve0 self }
    
  val next0 [#"../common.rs" 27 4 27 45] (self : borrowed a) : Core_Option_Option_Type.t_option item0
    requires {[#"../common.rs" 27 17 27 21] inv7 self}
    ensures { [#"../common.rs" 23 14 26 5] match result with
      | Core_Option_Option_Type.C_None -> completed1 self
      | Core_Option_Option_Type.C_Some v -> produces1 ( * self) (Seq.singleton v) ( ^ self)
      end }
    ensures { [#"../common.rs" 27 26 27 44] inv1 result }
    
  let rec cfg next [#"../12_zip.rs" 54 4 54 44] [@cfg:stackify] [@cfg:subregion_analysis] (self : borrowed (C12Zip_Zip_Type.t_zip a b)) : Core_Option_Option_Type.t_option (item0, item1)
    requires {[#"../12_zip.rs" 54 17 54 21] inv2 self}
    ensures { [#"../12_zip.rs" 50 14 53 5] match result with
      | Core_Option_Option_Type.C_None -> completed0 self
      | Core_Option_Option_Type.C_Some v -> produces0 ( * self) (Seq.singleton v) ( ^ self)
      end }
    ensures { [#"../12_zip.rs" 54 26 54 44] inv6 result }
    
   = [@vc:do_not_keep_trace] [@vc:sp]
  var _0 : Core_Option_Option_Type.t_option (item0, item1);
  var self : borrowed (C12Zip_Zip_Type.t_zip a b) = self;
  var x : item0;
  var _4 : Core_Option_Option_Type.t_option item0;
  var _5 : borrowed a;
  var x1 : item0;
  var y : item1;
  var _10 : Core_Option_Option_Type.t_option item1;
  var _11 : borrowed b;
  var y1 : item1;
  var _15 : (item0, item1);
  {
    goto BB0
  }
  BB0 {
    [#"../12_zip.rs" 55 22 55 28] _5 <- Borrow.borrow_final (C12Zip_Zip_Type.zip_a ( * self)) (Borrow.inherit_id (Borrow.get_id self) 1);
    [#"../12_zip.rs" 55 22 55 28] self <- { self with current = (let C12Zip_Zip_Type.C_Zip x0 x1 =  * self in C12Zip_Zip_Type.C_Zip ( ^ _5) x1) ; };
    assume { inv0 ( ^ _5) };
    [#"../12_zip.rs" 55 22 55 35] _4 <- ([#"../12_zip.rs" 55 22 55 35] next0 _5);
    _5 <- any borrowed a;
    goto BB1
  }
  BB1 {
    switch (_4)
      | Core_Option_Option_Type.C_None -> goto BB2
      | Core_Option_Option_Type.C_Some _ -> goto BB3
      end
  }
  BB2 {
    goto BB5
  }
  BB3 {
    [#"../12_zip.rs" 57 17 57 18] x1 <- Core_Option_Option_Type.some_0 _4;
    _4 <- (let Core_Option_Option_Type.C_Some x0 = _4 in Core_Option_Option_Type.C_Some (any item0));
    assert { [@expl:type invariant] inv1 _4 };
    assume { resolve0 _4 };
    [#"../12_zip.rs" 57 23 57 24] x <- x1;
    x1 <- any item0;
    goto BB6
  }
  BB4 {
    assert { [@expl:type invariant] inv2 self };
    assume { resolve1 self };
    assert { [@expl:type invariant] inv1 _4 };
    assume { resolve0 _4 };
    assert { [#"../12_zip.rs" 55 22 55 35] false };
    absurd
  }
  BB5 {
    assert { [@expl:type invariant] inv1 _4 };
    assume { resolve0 _4 };
    assert { [@expl:type invariant] inv2 self };
    assume { resolve1 self };
    [#"../12_zip.rs" 56 27 56 31] _0 <- Core_Option_Option_Type.C_None;
    goto BB21
  }
  BB6 {
    goto BB7
  }
  BB7 {
    [#"../12_zip.rs" 59 22 59 28] _11 <- Borrow.borrow_final (C12Zip_Zip_Type.zip_b ( * self)) (Borrow.inherit_id (Borrow.get_id self) 2);
    [#"../12_zip.rs" 59 22 59 28] self <- { self with current = (let C12Zip_Zip_Type.C_Zip x0 x1 =  * self in C12Zip_Zip_Type.C_Zip x0 ( ^ _11)) ; };
    assume { inv3 ( ^ _11) };
    [#"../12_zip.rs" 59 22 59 35] _10 <- ([#"../12_zip.rs" 59 22 59 35] next1 _11);
    _11 <- any borrowed b;
    goto BB8
  }
  BB8 {
    assert { [@expl:type invariant] inv2 self };
    assume { resolve1 self };
    switch (_10)
      | Core_Option_Option_Type.C_None -> goto BB9
      | Core_Option_Option_Type.C_Some _ -> goto BB10
      end
  }
  BB9 {
    goto BB12
  }
  BB10 {
    [#"../12_zip.rs" 61 17 61 18] y1 <- Core_Option_Option_Type.some_0 _10;
    _10 <- (let Core_Option_Option_Type.C_Some x0 = _10 in Core_Option_Option_Type.C_Some (any item1));
    assert { [@expl:type invariant] inv4 _10 };
    assume { resolve2 _10 };
    [#"../12_zip.rs" 61 23 61 24] y <- y1;
    y1 <- any item1;
    goto BB13
  }
  BB11 {
    assert { [@expl:type invariant] inv5 x };
    assume { resolve3 x };
    assert { [@expl:type invariant] inv4 _10 };
    assume { resolve2 _10 };
    assert { [#"../12_zip.rs" 59 22 59 35] false };
    absurd
  }
  BB12 {
    assert { [@expl:type invariant] inv4 _10 };
    assume { resolve2 _10 };
    assert { [@expl:type invariant] inv5 x };
    assume { resolve3 x };
    [#"../12_zip.rs" 60 27 60 31] _0 <- Core_Option_Option_Type.C_None;
    goto BB20
  }
  BB13 {
    goto BB14
  }
  BB14 {
    [#"../12_zip.rs" 63 13 63 19] _15 <- (x, y);
    x <- any item0;
    y <- any item1;
    goto BB15
  }
  BB15 {
    goto BB16
  }
  BB16 {
    [#"../12_zip.rs" 63 8 63 20] _0 <- Core_Option_Option_Type.C_Some _15;
    _15 <- any (item0, item1);
    goto BB17
  }
  BB17 {
    goto BB18
  }
  BB18 {
    goto BB19
  }
  BB19 {
    goto BB23
  }
  BB20 {
    goto BB22
  }
  BB21 {
    goto BB22
  }
  BB22 {
    goto BB23
  }
  BB23 {
    return _0
  }
  
end
module C12Zip_Impl0
  type a
  type b
  type item0
  predicate invariant6 (self : item0)
  val invariant6 (self : item0) : bool
    ensures { result = invariant6 self }
    
  predicate inv6 (_x : item0)
  val inv6 (_x : item0) : bool
    ensures { result = inv6 _x }
    
  axiom inv6 : forall x : item0 . inv6 x = true
  use seq.Seq
  predicate invariant5 (self : Seq.seq item0)
  val invariant5 (self : Seq.seq item0) : bool
    ensures { result = invariant5 self }
    
  predicate inv5 (_x : Seq.seq item0)
  val inv5 (_x : Seq.seq item0) : bool
    ensures { result = inv5 _x }
    
  axiom inv5 : forall x : Seq.seq item0 . inv5 x = true
  type item1
  predicate invariant4 (self : Seq.seq item1)
  val invariant4 (self : Seq.seq item1) : bool
    ensures { result = invariant4 self }
    
  predicate inv4 (_x : Seq.seq item1)
  val inv4 (_x : Seq.seq item1) : bool
    ensures { result = inv4 _x }
    
  axiom inv4 : forall x : Seq.seq item1 . inv4 x = true
  use Core_Option_Option_Type as Core_Option_Option_Type
  predicate invariant3 (self : Core_Option_Option_Type.t_option (item0, item1))
  val invariant3 (self : Core_Option_Option_Type.t_option (item0, item1)) : bool
    ensures { result = invariant3 self }
    
  predicate inv3 (_x : Core_Option_Option_Type.t_option (item0, item1))
  val inv3 (_x : Core_Option_Option_Type.t_option (item0, item1)) : bool
    ensures { result = inv3 _x }
    
  axiom inv3 : forall x : Core_Option_Option_Type.t_option (item0, item1) . inv3 x = true
  use C12Zip_Zip_Type as C12Zip_Zip_Type
  use prelude.Borrow
  predicate invariant2 (self : borrowed (C12Zip_Zip_Type.t_zip a b))
  val invariant2 (self : borrowed (C12Zip_Zip_Type.t_zip a b)) : bool
    ensures { result = invariant2 self }
    
  predicate inv2 (_x : borrowed (C12Zip_Zip_Type.t_zip a b))
  val inv2 (_x : borrowed (C12Zip_Zip_Type.t_zip a b)) : bool
    ensures { result = inv2 _x }
    
  axiom inv2 : forall x : borrowed (C12Zip_Zip_Type.t_zip a b) . inv2 x = true
  predicate invariant1 (self : Seq.seq (item0, item1))
  val invariant1 (self : Seq.seq (item0, item1)) : bool
    ensures { result = invariant1 self }
    
  predicate inv1 (_x : Seq.seq (item0, item1))
  val inv1 (_x : Seq.seq (item0, item1)) : bool
    ensures { result = inv1 _x }
    
  axiom inv1 : forall x : Seq.seq (item0, item1) . inv1 x = true
  predicate invariant0 (self : C12Zip_Zip_Type.t_zip a b)
  val invariant0 (self : C12Zip_Zip_Type.t_zip a b) : bool
    ensures { result = invariant0 self }
    
  predicate inv0 (_x : C12Zip_Zip_Type.t_zip a b)
  val inv0 (_x : C12Zip_Zip_Type.t_zip a b) : bool
    ensures { result = inv0 _x }
    
  axiom inv0 : forall x : C12Zip_Zip_Type.t_zip a b . inv0 x = true
  use seq.Seq
  predicate completed2 [#"../common.rs" 11 4 11 36] (self : borrowed b)
  val completed2 [#"../common.rs" 11 4 11 36] (self : borrowed b) : bool
    ensures { result = completed2 self }
    
  predicate resolve0 (self : item0)
  val resolve0 (self : item0) : bool
    ensures { result = resolve0 self }
    
  predicate produces1 [#"../common.rs" 8 4 8 65] (self : a) (visited : Seq.seq item0) (o : a)
  val produces1 [#"../common.rs" 8 4 8 65] (self : a) (visited : Seq.seq item0) (o : a) : bool
    ensures { result = produces1 self visited o }
    
  use seq.Seq
  predicate completed1 [#"../common.rs" 11 4 11 36] (self : borrowed a)
  val completed1 [#"../common.rs" 11 4 11 36] (self : borrowed a) : bool
    ensures { result = completed1 self }
    
  predicate completed0 [#"../12_zip.rs" 18 4 18 35] (self : borrowed (C12Zip_Zip_Type.t_zip a b)) =
    [#"../12_zip.rs" 20 13 22 67] completed1 (Borrow.borrow_logic (C12Zip_Zip_Type.zip_a ( * self)) (C12Zip_Zip_Type.zip_a ( ^ self)) (Borrow.inherit_id (Borrow.get_id self) 1)) /\ C12Zip_Zip_Type.zip_b ( * self) = C12Zip_Zip_Type.zip_b ( ^ self) \/ (exists x : item0 . inv6 x /\ produces1 (C12Zip_Zip_Type.zip_a ( * self)) (Seq.singleton x) (C12Zip_Zip_Type.zip_a ( ^ self)) /\ resolve0 x /\ completed2 (Borrow.borrow_logic (C12Zip_Zip_Type.zip_b ( * self)) (C12Zip_Zip_Type.zip_b ( ^ self)) (Borrow.inherit_id (Borrow.get_id self) 2)))
  val completed0 [#"../12_zip.rs" 18 4 18 35] (self : borrowed (C12Zip_Zip_Type.t_zip a b)) : bool
    ensures { result = completed0 self }
    
  use seq.Seq
  use seq.Seq
  predicate produces2 [#"../common.rs" 8 4 8 65] (self : b) (visited : Seq.seq item1) (o : b)
  val produces2 [#"../common.rs" 8 4 8 65] (self : b) (visited : Seq.seq item1) (o : b) : bool
    ensures { result = produces2 self visited o }
    
  use seq.Seq
  use seq.Seq
  use seq.Seq
  use prelude.Int
  use seq.Seq
  use seq.Seq
  use seq.Seq
  predicate produces0 [#"../12_zip.rs" 28 4 28 65] (self : C12Zip_Zip_Type.t_zip a b) (visited : Seq.seq (item0, item1)) (tl : C12Zip_Zip_Type.t_zip a b)
    
   =
    [#"../12_zip.rs" 29 8 35 9] exists p2 : Seq.seq item1 . exists p1 : Seq.seq item0 . inv4 p2 /\ inv5 p1 /\ Seq.length p1 = Seq.length p2 /\ Seq.length p2 = Seq.length visited /\ (forall i : int . 0 <= i /\ i < Seq.length visited
     -> Seq.get visited i = (Seq.get p1 i, Seq.get p2 i)) /\ produces1 (C12Zip_Zip_Type.zip_a self) p1 (C12Zip_Zip_Type.zip_a tl) /\ produces2 (C12Zip_Zip_Type.zip_b self) p2 (C12Zip_Zip_Type.zip_b tl)
  val produces0 [#"../12_zip.rs" 28 4 28 65] (self : C12Zip_Zip_Type.t_zip a b) (visited : Seq.seq (item0, item1)) (tl : C12Zip_Zip_Type.t_zip a b) : bool
    ensures { result = produces0 self visited tl }
    
  use seq.Seq
  goal produces_refl_refn : [#"../12_zip.rs" 41 4 41 26] forall self : C12Zip_Zip_Type.t_zip a b . inv0 self
   -> inv0 self /\ (forall result : () . produces0 self (Seq.empty ) self  -> produces0 self (Seq.empty ) self)
  goal produces_trans_refn : [#"../12_zip.rs" 48 4 48 90] forall a : C12Zip_Zip_Type.t_zip a b . forall ab : Seq.seq (item0, item1) . forall b : C12Zip_Zip_Type.t_zip a b . forall bc : Seq.seq (item0, item1) . forall c : C12Zip_Zip_Type.t_zip a b . inv0 c /\ inv1 bc /\ inv0 b /\ inv1 ab /\ inv0 a /\ produces0 b bc c /\ produces0 a ab b
   -> inv0 c /\ inv1 bc /\ inv0 b /\ inv1 ab /\ inv0 a /\ produces0 b bc c /\ produces0 a ab b /\ (forall result : () . produces0 a (Seq.(++) ab bc) c
   -> produces0 a (Seq.(++) ab bc) c)
  goal next_refn : [#"../12_zip.rs" 54 4 54 44] forall self : borrowed (C12Zip_Zip_Type.t_zip a b) . inv2 self
   -> inv2 self /\ (forall result : Core_Option_Option_Type.t_option (item0, item1) . inv3 result /\ match result with
    | Core_Option_Option_Type.C_None -> completed0 self
    | Core_Option_Option_Type.C_Some v -> produces0 ( * self) (Seq.singleton v) ( ^ self)
    end
   -> inv3 result /\ match result with
    | Core_Option_Option_Type.C_None -> completed0 self
    | Core_Option_Option_Type.C_Some v -> produces0 ( * self) (Seq.singleton v) ( ^ self)
    end)
end<|MERGE_RESOLUTION|>--- conflicted
+++ resolved
@@ -537,11 +537,7 @@
     ensures { [#"../common.rs" 27 26 27 44] inv4 result }
     
   predicate resolve1 (self : borrowed (C12Zip_Zip_Type.t_zip a b)) =
-<<<<<<< HEAD
-    [#"../../../../../creusot-contracts/src/resolve.rs" 27 20 27 34]  ^ self =  * self
-=======
     [#"../../../../../creusot-contracts/src/resolve.rs" 26 20 26 34]  ^ self =  * self
->>>>>>> c22743fa
   val resolve1 (self : borrowed (C12Zip_Zip_Type.t_zip a b)) : bool
     ensures { result = resolve1 self }
     
