--- conflicted
+++ resolved
@@ -19,7 +19,7 @@
   val inv2 (_x : i) : bool
     ensures { result = inv2 _x }
     
-  axiom inv2 : forall x : i . inv2 x = true
+  axiom inv2 : [#"../14_copied.rs" 1 0 1 0] forall x : i . inv2 x = true
   use seq.Seq
   use seq.Seq
   predicate inv1 (_x : Seq.seq t)
@@ -53,7 +53,7 @@
   val invariant1 (self : Seq.seq t) : bool
     ensures { result = invariant1 self }
     
-  axiom inv1 : forall x : Seq.seq t . inv1 x = true
+  axiom inv1 : [#"../14_copied.rs" 1 0 1 0] forall x : Seq.seq t . inv1 x = true
   use C14Copied_Copied_Type as C14Copied_Copied_Type
   predicate invariant0 (self : C14Copied_Copied_Type.t_copied i)
   val invariant0 (self : C14Copied_Copied_Type.t_copied i) : bool
@@ -63,7 +63,7 @@
   val inv0 (_x : C14Copied_Copied_Type.t_copied i) : bool
     ensures { result = inv0 _x }
     
-  axiom inv0 : forall x : C14Copied_Copied_Type.t_copied i . inv0 x = true
+  axiom inv0 : [#"../14_copied.rs" 1 0 1 0] forall x : C14Copied_Copied_Type.t_copied i . inv0 x = true
   use seq.Seq
   use seq.Seq
   use prelude.Int
@@ -96,7 +96,7 @@
   val inv3 (_x : i) : bool
     ensures { result = inv3 _x }
     
-  axiom inv3 : forall x : i . inv3 x = true
+  axiom inv3 : [#"../14_copied.rs" 1 0 1 0] forall x : i . inv3 x = true
   use seq.Seq
   use seq.Seq
   predicate inv2 (_x : Seq.seq t)
@@ -130,7 +130,7 @@
   val invariant2 (self : Seq.seq t) : bool
     ensures { result = invariant2 self }
     
-  axiom inv2 : forall x : Seq.seq t . inv2 x = true
+  axiom inv2 : [#"../14_copied.rs" 1 0 1 0] forall x : Seq.seq t . inv2 x = true
   predicate invariant1 (self : Seq.seq t)
   val invariant1 (self : Seq.seq t) : bool
     ensures { result = invariant1 self }
@@ -139,7 +139,7 @@
   val inv1 (_x : Seq.seq t) : bool
     ensures { result = inv1 _x }
     
-  axiom inv1 : forall x : Seq.seq t . inv1 x = true
+  axiom inv1 : [#"../14_copied.rs" 1 0 1 0] forall x : Seq.seq t . inv1 x = true
   use C14Copied_Copied_Type as C14Copied_Copied_Type
   predicate invariant0 (self : C14Copied_Copied_Type.t_copied i)
   val invariant0 (self : C14Copied_Copied_Type.t_copied i) : bool
@@ -149,7 +149,7 @@
   val inv0 (_x : C14Copied_Copied_Type.t_copied i) : bool
     ensures { result = inv0 _x }
     
-  axiom inv0 : forall x : C14Copied_Copied_Type.t_copied i . inv0 x = true
+  axiom inv0 : [#"../14_copied.rs" 1 0 1 0] forall x : C14Copied_Copied_Type.t_copied i . inv0 x = true
   use seq.Seq
   use seq.Seq
   use seq.Seq
@@ -195,7 +195,7 @@
   val inv6 (_x : Seq.seq t) : bool
     ensures { result = inv6 _x }
     
-  axiom inv6 : forall x : Seq.seq t . inv6 x = true
+  axiom inv6 : [#"../14_copied.rs" 1 0 1 0] forall x : Seq.seq t . inv6 x = true
   predicate invariant5 (self : t)
   val invariant5 (self : t) : bool
     ensures { result = invariant5 self }
@@ -204,7 +204,7 @@
   val inv5 (_x : t) : bool
     ensures { result = inv5 _x }
     
-  axiom inv5 : forall x : t . inv5 x = true
+  axiom inv5 : [#"../14_copied.rs" 1 0 1 0] forall x : t . inv5 x = true
   use Core_Option_Option_Type as Core_Option_Option_Type
   predicate invariant4 (self : Core_Option_Option_Type.t_option t)
   val invariant4 (self : Core_Option_Option_Type.t_option t) : bool
@@ -214,7 +214,7 @@
   val inv4 (_x : Core_Option_Option_Type.t_option t) : bool
     ensures { result = inv4 _x }
     
-  axiom inv4 : forall x : Core_Option_Option_Type.t_option t . inv4 x = true
+  axiom inv4 : [#"../14_copied.rs" 1 0 1 0] forall x : Core_Option_Option_Type.t_option t . inv4 x = true
   use prelude.Borrow
   predicate invariant3 (self : borrowed i)
   val invariant3 (self : borrowed i) : bool
@@ -224,7 +224,7 @@
   val inv3 (_x : borrowed i) : bool
     ensures { result = inv3 _x }
     
-  axiom inv3 : forall x : borrowed i . inv3 x = true
+  axiom inv3 : [#"../14_copied.rs" 1 0 1 0] forall x : borrowed i . inv3 x = true
   predicate invariant2 (self : Core_Option_Option_Type.t_option t)
   val invariant2 (self : Core_Option_Option_Type.t_option t) : bool
     ensures { result = invariant2 self }
@@ -233,7 +233,7 @@
   val inv2 (_x : Core_Option_Option_Type.t_option t) : bool
     ensures { result = inv2 _x }
     
-  axiom inv2 : forall x : Core_Option_Option_Type.t_option t . inv2 x = true
+  axiom inv2 : [#"../14_copied.rs" 1 0 1 0] forall x : Core_Option_Option_Type.t_option t . inv2 x = true
   use C14Copied_Copied_Type as C14Copied_Copied_Type
   predicate invariant1 (self : borrowed (C14Copied_Copied_Type.t_copied i))
   val invariant1 (self : borrowed (C14Copied_Copied_Type.t_copied i)) : bool
@@ -243,7 +243,7 @@
   val inv1 (_x : borrowed (C14Copied_Copied_Type.t_copied i)) : bool
     ensures { result = inv1 _x }
     
-  axiom inv1 : forall x : borrowed (C14Copied_Copied_Type.t_copied i) . inv1 x = true
+  axiom inv1 : [#"../14_copied.rs" 1 0 1 0] forall x : borrowed (C14Copied_Copied_Type.t_copied i) . inv1 x = true
   use seq.Seq
   predicate inv0 (_x : i)
   val inv0 (_x : i) : bool
@@ -276,7 +276,7 @@
   val invariant0 (self : i) : bool
     ensures { result = invariant0 self }
     
-  axiom inv0 : forall x : i . inv0 x = true
+  axiom inv0 : [#"../14_copied.rs" 1 0 1 0] forall x : i . inv0 x = true
   use seq.Seq
   use seq.Seq
   use prelude.Int
@@ -336,22 +336,17 @@
     goto BB0
   }
   BB0 {
-<<<<<<< HEAD
-    [#"../14_copied.rs" 53 8 53 24] _4 <- Borrow.borrow_mut (C14Copied_Copied_Type.copied_iter ( * self));
-    [#"../14_copied.rs" 53 8 53 24] self <- { self with current = (let C14Copied_Copied_Type.C_Copied a =  * self in C14Copied_Copied_Type.C_Copied ( ^ _4)) };
-=======
     _4 <- Borrow.borrow_mut (C14Copied_Copied_Type.copied_iter ( * self));
     self <- { self with current = (let C14Copied_Copied_Type.C_Copied x0 =  * self in C14Copied_Copied_Type.C_Copied ( ^ _4)) };
->>>>>>> aa6c5257
     assume { inv0 ( ^ _4) };
-    [#"../14_copied.rs" 53 8 53 24] _3 <- ([#"../14_copied.rs" 53 8 53 24] next0 _4);
+    _3 <- ([#"../14_copied.rs" 53 8 53 24] next0 _4);
     _4 <- any borrowed i;
     goto BB1
   }
   BB1 {
     assert { [@expl:type invariant] inv1 self };
     assume { resolve0 self };
-    [#"../14_copied.rs" 53 8 53 33] _0 <- ([#"../14_copied.rs" 53 8 53 33] copied0 _3);
+    _0 <- ([#"../14_copied.rs" 53 8 53 33] copied0 _3);
     _3 <- any Core_Option_Option_Type.t_option t;
     goto BB2
   }
@@ -372,7 +367,7 @@
   val inv4 (_x : Seq.seq t) : bool
     ensures { result = inv4 _x }
     
-  axiom inv4 : forall x : Seq.seq t . inv4 x = true
+  axiom inv4 : [#"../14_copied.rs" 1 0 1 0] forall x : Seq.seq t . inv4 x = true
   predicate invariant3 (self : Seq.seq t)
   val invariant3 (self : Seq.seq t) : bool
     ensures { result = invariant3 self }
@@ -381,7 +376,7 @@
   val inv3 (_x : Seq.seq t) : bool
     ensures { result = inv3 _x }
     
-  axiom inv3 : forall x : Seq.seq t . inv3 x = true
+  axiom inv3 : [#"../14_copied.rs" 1 0 1 0] forall x : Seq.seq t . inv3 x = true
   use C14Copied_Copied_Type as C14Copied_Copied_Type
   predicate invariant2 (self : C14Copied_Copied_Type.t_copied i)
   val invariant2 (self : C14Copied_Copied_Type.t_copied i) : bool
@@ -391,7 +386,7 @@
   val inv2 (_x : C14Copied_Copied_Type.t_copied i) : bool
     ensures { result = inv2 _x }
     
-  axiom inv2 : forall x : C14Copied_Copied_Type.t_copied i . inv2 x = true
+  axiom inv2 : [#"../14_copied.rs" 1 0 1 0] forall x : C14Copied_Copied_Type.t_copied i . inv2 x = true
   use Core_Option_Option_Type as Core_Option_Option_Type
   predicate invariant1 (self : Core_Option_Option_Type.t_option t)
   val invariant1 (self : Core_Option_Option_Type.t_option t) : bool
@@ -401,7 +396,7 @@
   val inv1 (_x : Core_Option_Option_Type.t_option t) : bool
     ensures { result = inv1 _x }
     
-  axiom inv1 : forall x : Core_Option_Option_Type.t_option t . inv1 x = true
+  axiom inv1 : [#"../14_copied.rs" 1 0 1 0] forall x : Core_Option_Option_Type.t_option t . inv1 x = true
   use prelude.Borrow
   predicate invariant0 (self : borrowed (C14Copied_Copied_Type.t_copied i))
   val invariant0 (self : borrowed (C14Copied_Copied_Type.t_copied i)) : bool
@@ -411,7 +406,7 @@
   val inv0 (_x : borrowed (C14Copied_Copied_Type.t_copied i)) : bool
     ensures { result = inv0 _x }
     
-  axiom inv0 : forall x : borrowed (C14Copied_Copied_Type.t_copied i) . inv0 x = true
+  axiom inv0 : [#"../14_copied.rs" 1 0 1 0] forall x : borrowed (C14Copied_Copied_Type.t_copied i) . inv0 x = true
   use seq.Seq
   use seq.Seq
   use seq.Seq
