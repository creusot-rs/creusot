--- conflicted
+++ resolved
@@ -332,7 +332,7 @@
     ensures { inv2 result }
     
   predicate resolve0 (self : borrowed (C14Copied_Copied_Type.t_copied i)) =
-    [#"../../../../../creusot-contracts/src/resolve.rs" 27 20 27 34]  ^ self =  * self
+    [#"../../../../../creusot-contracts/src/resolve.rs" 25 20 25 34]  ^ self =  * self
   val resolve0 (self : borrowed (C14Copied_Copied_Type.t_copied i)) : bool
     ensures { result = resolve0 self }
     
@@ -394,47 +394,44 @@
     ensures { result = inv4 _x }
     
   axiom inv4 : forall x : Seq.seq t . inv4 x = true
-  predicate invariant3 (self : Seq.seq t)
-  val invariant3 (self : Seq.seq t) : bool
+  use Core_Option_Option_Type as Core_Option_Option_Type
+  predicate invariant3 (self : Core_Option_Option_Type.t_option t)
+  val invariant3 (self : Core_Option_Option_Type.t_option t) : bool
     ensures { result = invariant3 self }
     
-  predicate inv3 (_x : Seq.seq t)
-  val inv3 (_x : Seq.seq t) : bool
+  predicate inv3 (_x : Core_Option_Option_Type.t_option t)
+  val inv3 (_x : Core_Option_Option_Type.t_option t) : bool
     ensures { result = inv3 _x }
     
-  axiom inv3 : forall x : Seq.seq t . inv3 x = true
+  axiom inv3 : forall x : Core_Option_Option_Type.t_option t . inv3 x = true
   use C14Copied_Copied_Type as C14Copied_Copied_Type
-  predicate invariant2 (self : C14Copied_Copied_Type.t_copied i)
-  val invariant2 (self : C14Copied_Copied_Type.t_copied i) : bool
+  use prelude.Borrow
+  predicate invariant2 (self : borrowed (C14Copied_Copied_Type.t_copied i))
+  val invariant2 (self : borrowed (C14Copied_Copied_Type.t_copied i)) : bool
     ensures { result = invariant2 self }
     
-  predicate inv2 (_x : C14Copied_Copied_Type.t_copied i)
-  val inv2 (_x : C14Copied_Copied_Type.t_copied i) : bool
+  predicate inv2 (_x : borrowed (C14Copied_Copied_Type.t_copied i))
+  val inv2 (_x : borrowed (C14Copied_Copied_Type.t_copied i)) : bool
     ensures { result = inv2 _x }
     
-  axiom inv2 : forall x : C14Copied_Copied_Type.t_copied i . inv2 x = true
-  use Core_Option_Option_Type as Core_Option_Option_Type
-  predicate invariant1 (self : Core_Option_Option_Type.t_option t)
-  val invariant1 (self : Core_Option_Option_Type.t_option t) : bool
+  axiom inv2 : forall x : borrowed (C14Copied_Copied_Type.t_copied i) . inv2 x = true
+  predicate invariant1 (self : Seq.seq t)
+  val invariant1 (self : Seq.seq t) : bool
     ensures { result = invariant1 self }
     
-  predicate inv1 (_x : Core_Option_Option_Type.t_option t)
-  val inv1 (_x : Core_Option_Option_Type.t_option t) : bool
+  predicate inv1 (_x : Seq.seq t)
+  val inv1 (_x : Seq.seq t) : bool
     ensures { result = inv1 _x }
     
-  axiom inv1 : forall x : Core_Option_Option_Type.t_option t . inv1 x = true
-  use prelude.Borrow
-  predicate invariant0 (self : borrowed (C14Copied_Copied_Type.t_copied i))
-  val invariant0 (self : borrowed (C14Copied_Copied_Type.t_copied i)) : bool
+  axiom inv1 : forall x : Seq.seq t . inv1 x = true
+  predicate invariant0 (self : C14Copied_Copied_Type.t_copied i)
+  val invariant0 (self : C14Copied_Copied_Type.t_copied i) : bool
     ensures { result = invariant0 self }
     
-  predicate inv0 (_x : borrowed (C14Copied_Copied_Type.t_copied i))
-  val inv0 (_x : borrowed (C14Copied_Copied_Type.t_copied i)) : bool
+  predicate inv0 (_x : C14Copied_Copied_Type.t_copied i)
+  val inv0 (_x : C14Copied_Copied_Type.t_copied i) : bool
     ensures { result = inv0 _x }
     
-<<<<<<< HEAD
-  axiom inv0 : forall x : borrowed (C14Copied_Copied_Type.t_copied i) . inv0 x = true
-=======
   axiom inv0 : forall x : C14Copied_Copied_Type.t_copied i . inv0 x = true
   use seq.Seq
   use seq.Seq
@@ -448,7 +445,6 @@
   val completed0 [#"../14_copied.rs" 22 4 22 35] (self : borrowed (C14Copied_Copied_Type.t_copied i)) : bool
     ensures { result = completed0 self }
     
->>>>>>> f5731f73
   use seq.Seq
   use seq.Seq
   use seq.Seq
@@ -467,27 +463,6 @@
   val produces0 [#"../14_copied.rs" 28 4 28 64] (self : C14Copied_Copied_Type.t_copied i) (visited : Seq.seq t) (o : C14Copied_Copied_Type.t_copied i) : bool
     ensures { result = produces0 self visited o }
     
-<<<<<<< HEAD
-  use seq.Seq
-  predicate completed1 [#"../common.rs" 11 4 11 36] (self : borrowed i)
-  val completed1 [#"../common.rs" 11 4 11 36] (self : borrowed i) : bool
-    ensures { result = completed1 self }
-    
-  predicate completed0 [#"../14_copied.rs" 22 4 22 35] (self : borrowed (C14Copied_Copied_Type.t_copied i)) =
-    [#"../14_copied.rs" 23 8 23 43] completed1 (Borrow.borrow_logic (C14Copied_Copied_Type.copied_iter ( * self)) (C14Copied_Copied_Type.copied_iter ( ^ self)) (Borrow.inherit_id (Borrow.get_id self) 1))
-  val completed0 [#"../14_copied.rs" 22 4 22 35] (self : borrowed (C14Copied_Copied_Type.t_copied i)) : bool
-    ensures { result = completed0 self }
-    
-  goal next_refn : [#"../14_copied.rs" 52 4 52 35] forall self : borrowed (C14Copied_Copied_Type.t_copied i) . inv0 self -> inv0 self /\ (forall result : Core_Option_Option_Type.t_option t . inv1 result /\ match result with
-    | Core_Option_Option_Type.C_None -> completed0 self
-    | Core_Option_Option_Type.C_Some v -> produces0 ( * self) (Seq.singleton v) ( ^ self)
-    end -> inv1 result /\ match result with
-    | Core_Option_Option_Type.C_None -> completed0 self
-    | Core_Option_Option_Type.C_Some v -> produces0 ( * self) (Seq.singleton v) ( ^ self)
-    end)
-  goal produces_trans_refn : [#"../14_copied.rs" 46 4 46 90] forall a : C14Copied_Copied_Type.t_copied i . forall ab : Seq.seq t . forall b : C14Copied_Copied_Type.t_copied i . forall bc : Seq.seq t . forall c : C14Copied_Copied_Type.t_copied i . inv2 c /\ inv3 bc /\ inv2 b /\ inv3 ab /\ inv2 a /\ produces0 b bc c /\ produces0 a ab b -> inv2 c /\ inv3 bc /\ inv2 b /\ inv3 ab /\ inv2 a /\ produces0 b bc c /\ produces0 a ab b /\ (forall result : () . produces0 a (Seq.(++) ab bc) c -> produces0 a (Seq.(++) ab bc) c)
-  goal produces_refl_refn : [#"../14_copied.rs" 39 4 39 26] forall self : C14Copied_Copied_Type.t_copied i . inv2 self -> inv2 self /\ (forall result : () . produces0 self (Seq.empty ) self -> produces0 self (Seq.empty ) self)
-=======
   goal produces_trans_refn : [#"../14_copied.rs" 46 4 46 90] forall a : C14Copied_Copied_Type.t_copied i . forall ab : Seq.seq t . forall b : C14Copied_Copied_Type.t_copied i . forall bc : Seq.seq t . forall c : C14Copied_Copied_Type.t_copied i . inv0 c /\ inv1 bc /\ inv0 b /\ inv1 ab /\ inv0 a /\ produces0 b bc c /\ produces0 a ab b
    -> inv0 c /\ inv1 bc /\ inv0 b /\ inv1 ab /\ inv0 a /\ produces0 b bc c /\ produces0 a ab b /\ (forall result : () . produces0 a (Seq.(++) ab bc) c
    -> produces0 a (Seq.(++) ab bc) c)
@@ -502,5 +477,4 @@
     end)
   goal produces_refl_refn : [#"../14_copied.rs" 39 4 39 26] forall self : C14Copied_Copied_Type.t_copied i . inv0 self
    -> inv0 self /\ (forall result : () . produces0 self (Seq.empty ) self  -> produces0 self (Seq.empty ) self)
->>>>>>> f5731f73
 end