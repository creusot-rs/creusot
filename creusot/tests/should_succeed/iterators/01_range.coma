--- conflicted
+++ resolved
@@ -14,144 +14,109 @@
     | bad (start:isize) (end':isize)-> {C_Range start end' <> input} {false} any ]
     
   
-  function range_start [@inline:trivial] (self : t_range) : isize =
+  function range_start (self : t_range) : isize =
     match self with
       | C_Range a _ -> a
       end
   
-  function range_end [@inline:trivial] (self : t_range) : isize =
+  function range_end (self : t_range) : isize =
     match self with
       | C_Range _ a -> a
       end
 end
-module CreusotContracts_Logic_Seq2_Seq_Type
-  type t_seq 't
-end
 module C01Range_Impl0_ProducesRefl_Impl
   let%span s01_range0 = "../01_range.rs" 43 14 43 45
   
-  let%span span1 = "../../../../../creusot-contracts/src/logic/seq2.rs" 68 14 68 25
-  
-  let%span span2 = "../../../../../creusot-contracts/src/logic/seq2.rs" 16 14 16 36
+  let%span span1 = "../01_range.rs" 32 8 38 9
+  
+  use C01Range_Range_Type as Range'0
+  
+  use seq.Seq
+  
+  use prelude.prelude.IntSize
+  
+  use seq.Seq
+  
+  use C01Range_Range_Type as C01Range_Range_Type
+  
+  use prelude.prelude.IntSize
+  
+  use prelude.prelude.Int
+  
+  use seq.Seq
+  
+  predicate produces'0 [#"../01_range.rs" 31 4 31 64] (self : Range'0.t_range) (visited : Seq.seq isize) (o : Range'0.t_range)
+    
+   =
+    [%#span1] C01Range_Range_Type.range_end self = C01Range_Range_Type.range_end o
+    /\ C01Range_Range_Type.range_start self <= C01Range_Range_Type.range_start o
+    /\ (Seq.length visited > 0  -> C01Range_Range_Type.range_start o <= C01Range_Range_Type.range_end o)
+    /\ Seq.length visited
+    = IntSize.to_int (C01Range_Range_Type.range_start o) - IntSize.to_int (C01Range_Range_Type.range_start self)
+    /\ (forall i : int . 0 <= i /\ i < Seq.length visited
+     -> IntSize.to_int (Seq.get visited i) = IntSize.to_int (C01Range_Range_Type.range_start self) + i)
+  
+  use seq.Seq
+  
+  constant self  : Range'0.t_range
+  
+  function produces_refl [#"../01_range.rs" 44 4 44 26] (self : Range'0.t_range) : ()
+  
+  goal vc_produces_refl : [%#s01_range0] produces'0 self (Seq.empty  : Seq.seq isize) self
+end
+module C01Range_Impl0_ProducesTrans_Impl
+  let%span s01_range0 = "../01_range.rs" 48 15 48 32
+  
+  let%span s01_range1 = "../01_range.rs" 49 15 49 32
+  
+  let%span s01_range2 = "../01_range.rs" 50 14 50 42
   
   let%span span3 = "../01_range.rs" 32 8 38 9
   
+  use prelude.prelude.IntSize
+  
   use prelude.prelude.Int
   
-  use prelude.prelude.IntSize
-  
-  use CreusotContracts_Logic_Seq2_Seq_Type as Seq'0
-  
-  function len'0 (self : Seq'0.t_seq isize) : int
-  
-  axiom len'0_spec : forall self : Seq'0.t_seq isize . [%#span1] len'0 self >= 0
-  
-  constant empty'0 : Seq'0.t_seq isize
-  
-  function empty_len'0 (_1 : ()) : ()
-  
-  axiom empty_len'0_spec : forall _1 : () . [%#span2] len'0 (empty'0 : Seq'0.t_seq isize) = 0
+  use seq.Seq
   
   use C01Range_Range_Type as Range'0
   
-  function index_logic'0 (self : Seq'0.t_seq isize) (_2 : int) : isize
-  
-  use prelude.prelude.IntSize
+  use seq.Seq
+  
+  use seq.Seq
+  
+  use prelude.prelude.IntSize
+  
+  use seq.Seq
   
   use C01Range_Range_Type as C01Range_Range_Type
   
-  predicate produces'0 [#"../01_range.rs" 31 4 31 64] (self : Range'0.t_range) (visited : Seq'0.t_seq isize) (o : Range'0.t_range)
+  predicate produces'0 [#"../01_range.rs" 31 4 31 64] (self : Range'0.t_range) (visited : Seq.seq isize) (o : Range'0.t_range)
     
    =
     [%#span3] C01Range_Range_Type.range_end self = C01Range_Range_Type.range_end o
     /\ C01Range_Range_Type.range_start self <= C01Range_Range_Type.range_start o
-    /\ (len'0 visited > 0  -> C01Range_Range_Type.range_start o <= C01Range_Range_Type.range_end o)
-    /\ len'0 visited
+    /\ (Seq.length visited > 0  -> C01Range_Range_Type.range_start o <= C01Range_Range_Type.range_end o)
+    /\ Seq.length visited
     = IntSize.to_int (C01Range_Range_Type.range_start o) - IntSize.to_int (C01Range_Range_Type.range_start self)
-    /\ (forall i : int . 0 <= i /\ i < len'0 visited
-     -> IntSize.to_int (index_logic'0 visited i) = IntSize.to_int (C01Range_Range_Type.range_start self) + i)
-  
-  constant self  : Range'0.t_range
-  
-  function produces_refl [#"../01_range.rs" 44 4 44 26] (self : Range'0.t_range) : ()
-  
-  goal vc_produces_refl : [%#s01_range0] produces'0 self (empty'0 : Seq'0.t_seq isize) self
-end
-module C01Range_Impl0_ProducesTrans_Impl
-  let%span s01_range0 = "../01_range.rs" 48 15 48 32
-  
-  let%span s01_range1 = "../01_range.rs" 49 15 49 32
-  
-  let%span s01_range2 = "../01_range.rs" 50 14 50 42
-  
-  let%span span3 = "../../../../../creusot-contracts/src/logic/seq2.rs" 68 14 68 25
-  
-  let%span span4 = "../../../../../creusot-contracts/src/logic/seq2.rs" 16 14 16 36
-  
-  let%span span5 = "../../../../../creusot-contracts/src/logic/seq2.rs" 104 14 104 54
-  
-  let%span span6 = "../../../../../creusot-contracts/src/logic/seq2.rs" 105 4 106 62
-  
-  let%span span7 = "../01_range.rs" 32 8 38 9
-  
-  use prelude.prelude.Int
-  
-  use prelude.prelude.IntSize
-  
-  use CreusotContracts_Logic_Seq2_Seq_Type as Seq'0
-  
-  function len'0 (self : Seq'0.t_seq isize) : int
-  
-  axiom len'0_spec : forall self : Seq'0.t_seq isize . [%#span3] len'0 self >= 0
-  
-  constant empty'0 : Seq'0.t_seq isize
-  
-  function empty_len'0 (_1 : ()) : ()
-  
-  axiom empty_len'0_spec : forall _1 : () . [%#span4] len'0 (empty'0 : Seq'0.t_seq isize) = 0
-  
-  use C01Range_Range_Type as Range'0
-  
-  function index_logic'0 (self : Seq'0.t_seq isize) (_2 : int) : isize
-  
-  function concat'0 (self : Seq'0.t_seq isize) (other : Seq'0.t_seq isize) : Seq'0.t_seq isize
-  
-  axiom concat'0_spec : forall self : Seq'0.t_seq isize, other : Seq'0.t_seq isize . ([%#span6] forall i : int . 0 <= i
-  /\ i < len'0 (concat'0 self other)
-   -> index_logic'0 (concat'0 self other) i
-  = (if i < len'0 self then index_logic'0 self i else index_logic'0 other (i - len'0 self)))
-  && ([%#span5] len'0 (concat'0 self other) = len'0 self + len'0 other)
-  
-  use prelude.prelude.IntSize
-  
-  use C01Range_Range_Type as C01Range_Range_Type
-  
-  predicate produces'0 [#"../01_range.rs" 31 4 31 64] (self : Range'0.t_range) (visited : Seq'0.t_seq isize) (o : Range'0.t_range)
-    
-   =
-    [%#span7] C01Range_Range_Type.range_end self = C01Range_Range_Type.range_end o
-    /\ C01Range_Range_Type.range_start self <= C01Range_Range_Type.range_start o
-    /\ (len'0 visited > 0  -> C01Range_Range_Type.range_start o <= C01Range_Range_Type.range_end o)
-    /\ len'0 visited
-    = IntSize.to_int (C01Range_Range_Type.range_start o) - IntSize.to_int (C01Range_Range_Type.range_start self)
-    /\ (forall i : int . 0 <= i /\ i < len'0 visited
-     -> IntSize.to_int (index_logic'0 visited i) = IntSize.to_int (C01Range_Range_Type.range_start self) + i)
+    /\ (forall i : int . 0 <= i /\ i < Seq.length visited
+     -> IntSize.to_int (Seq.get visited i) = IntSize.to_int (C01Range_Range_Type.range_start self) + i)
   
   constant a  : Range'0.t_range
   
-  constant ab  : Seq'0.t_seq isize
+  constant ab  : Seq.seq isize
   
   constant b  : Range'0.t_range
   
-  constant bc  : Seq'0.t_seq isize
+  constant bc  : Seq.seq isize
   
   constant c  : Range'0.t_range
   
-  function produces_trans [#"../01_range.rs" 51 4 51 90] (a : Range'0.t_range) (ab : Seq'0.t_seq isize) (b : Range'0.t_range) (bc : Seq'0.t_seq isize) (c : Range'0.t_range) : ()
+  function produces_trans [#"../01_range.rs" 51 4 51 90] (a : Range'0.t_range) (ab : Seq.seq isize) (b : Range'0.t_range) (bc : Seq.seq isize) (c : Range'0.t_range) : ()
     
   
   goal vc_produces_trans : ([%#s01_range1] produces'0 b bc c)
-   -> ([%#s01_range0] produces'0 a ab b)  -> ([%#s01_range2] produces'0 a (concat'0 ab bc) c)
+   -> ([%#s01_range0] produces'0 a ab b)  -> ([%#s01_range2] produces'0 a (Seq.(++) ab bc) c)
 end
 module Core_Option_Option_Type
   type t_option 't =
@@ -174,86 +139,49 @@
   
   let%span s01_range1 = "../01_range.rs" 53 14 56 5
   
-  let%span span2 = "../../../../../creusot-contracts/src/invariant.rs" 8 8 8 12
-  
-  let%span span3 = "../../../../../creusot-contracts/src/logic/seq2.rs" 68 14 68 25
-  
-  let%span span4 = "../../../../../creusot-contracts/src/logic/seq2.rs" 16 14 16 36
-  
-  let%span span5 = "../01_range.rs" 32 8 38 9
-  
-  let%span span6 = "../../../../../creusot-contracts/src/logic/seq2.rs" 54 21 54 22
-  
-  let%span span7 = "../../../../../creusot-contracts/src/logic/seq2.rs" 52 14 52 31
-  
-  let%span span8 = "../../../../../creusot-contracts/src/logic/seq2.rs" 53 14 53 28
-  
-  let%span span9 = "../../../../../creusot-contracts/src/resolve.rs" 26 20 26 34
-  
-  let%span span10 = "../01_range.rs" 25 12 25 52
-  
-  use prelude.prelude.IntSize
-  
-  predicate invariant'0 (self : isize) =
-    [%#span2] true
-  
-  predicate inv'0 (_x : isize)
-  
-  axiom inv'0 : forall x : isize . inv'0 x = true
+  let%span span2 = "../01_range.rs" 32 8 38 9
+  
+  let%span span3 = "../../../../../creusot-contracts/src/resolve.rs" 26 20 26 34
+  
+  let%span span4 = "../01_range.rs" 25 12 25 52
+  
+  use seq.Seq
+  
+  use prelude.prelude.IntSize
+  
+  use seq.Seq
+  
+  use C01Range_Range_Type as C01Range_Range_Type
+  
+  use prelude.prelude.IntSize
   
   use prelude.prelude.Int
   
-  use CreusotContracts_Logic_Seq2_Seq_Type as Seq'0
-  
-  function len'0 (self : Seq'0.t_seq isize) : int
-  
-  axiom len'0_spec : forall self : Seq'0.t_seq isize . [%#span3] len'0 self >= 0
-  
-  constant empty'0 : Seq'0.t_seq isize
-  
-  function empty_len'0 (_1 : ()) : ()
-  
-  axiom empty_len'0_spec : forall _1 : () . [%#span4] len'0 (empty'0 : Seq'0.t_seq isize) = 0
-  
-  function index_logic'0 (self : Seq'0.t_seq isize) (_2 : int) : isize
-  
-  use prelude.prelude.IntSize
-  
-  use C01Range_Range_Type as C01Range_Range_Type
+  use seq.Seq
   
   use C01Range_Range_Type as Range'0
   
-  predicate produces'0 [#"../01_range.rs" 31 4 31 64] (self : Range'0.t_range) (visited : Seq'0.t_seq isize) (o : Range'0.t_range)
+  predicate produces'0 [#"../01_range.rs" 31 4 31 64] (self : Range'0.t_range) (visited : Seq.seq isize) (o : Range'0.t_range)
     
    =
-    [%#span5] C01Range_Range_Type.range_end self = C01Range_Range_Type.range_end o
+    [%#span2] C01Range_Range_Type.range_end self = C01Range_Range_Type.range_end o
     /\ C01Range_Range_Type.range_start self <= C01Range_Range_Type.range_start o
-    /\ (len'0 visited > 0  -> C01Range_Range_Type.range_start o <= C01Range_Range_Type.range_end o)
-    /\ len'0 visited
+    /\ (Seq.length visited > 0  -> C01Range_Range_Type.range_start o <= C01Range_Range_Type.range_end o)
+    /\ Seq.length visited
     = IntSize.to_int (C01Range_Range_Type.range_start o) - IntSize.to_int (C01Range_Range_Type.range_start self)
-    /\ (forall i : int . 0 <= i /\ i < len'0 visited
-     -> IntSize.to_int (index_logic'0 visited i) = IntSize.to_int (C01Range_Range_Type.range_start self) + i)
-  
-  function singleton'0 (v : isize) : Seq'0.t_seq isize
-  
-  axiom singleton'0_spec : forall v : isize . ([%#span6] inv'0 v)
-   -> ([%#span8] index_logic'0 (singleton'0 v) 0 = v) && ([%#span7] len'0 (singleton'0 v) = 1)
+    /\ (forall i : int . 0 <= i /\ i < Seq.length visited
+     -> IntSize.to_int (Seq.get visited i) = IntSize.to_int (C01Range_Range_Type.range_start self) + i)
+  
+  use seq.Seq
   
   use prelude.prelude.Borrow
   
   predicate resolve'0 (self : borrowed (Range'0.t_range)) =
-<<<<<<< HEAD
-    [%#span9]  ^ self =  * self
-  
-  predicate completed'0 [#"../01_range.rs" 23 4 23 35] (self : borrowed (Range'0.t_range)) =
-    [%#span10] resolve'0 self /\ C01Range_Range_Type.range_start ( * self) >= C01Range_Range_Type.range_end ( * self)
-=======
     [%#span3] self.final = self.current
   
   predicate completed'0 [#"../01_range.rs" 23 4 23 35] (self : borrowed (Range'0.t_range)) =
     [%#span4] resolve'0 self
     /\ C01Range_Range_Type.range_start self.current >= C01Range_Range_Type.range_end self.current
->>>>>>> 7087246d
   
   use prelude.prelude.Intrinsic
   
@@ -292,11 +220,7 @@
     
     [ return' (result:Option'0.t_option isize)-> {[@expl:postcondition] [%#s01_range1] match result with
         | Option'0.C_None -> completed'0 self
-<<<<<<< HEAD
-        | Option'0.C_Some v -> produces'0 ( * self) (singleton'0 v) ( ^ self)
-=======
         | Option'0.C_Some v -> produces'0 self.current (Seq.singleton v) self.final
->>>>>>> 7087246d
         end}
       (! return' {result}) ]
     
@@ -316,9 +240,6 @@
     [ return' (result:Range'0.t_range)-> {[@expl:postcondition] [%#s01_range0] result = self} (! return' {result}) ]
     
 end
-module CreusotContracts_Snapshot_Snapshot_Type
-  type t_snapshot 't
-end
 module C01Range_SumRange
   let%span s01_range0 = "../01_range.rs" 78 16 78 17
   
@@ -344,49 +265,6 @@
   
   let%span span11 = "../01_range.rs" 32 8 38 9
   
-<<<<<<< HEAD
-  let%span span12 = "../../../../../creusot-contracts/src/invariant.rs" 8 8 8 12
-  
-  let%span span13 = "../../../../../creusot-contracts/src/logic/seq2.rs" 68 14 68 25
-  
-  let%span span14 = "../../../../../creusot-contracts/src/logic/seq2.rs" 104 14 104 54
-  
-  let%span span15 = "../../../../../creusot-contracts/src/logic/seq2.rs" 105 4 106 62
-  
-  let%span span16 = "../01_range.rs" 32 8 38 9
-  
-  let%span span17 = "../01_range.rs" 48 15 48 32
-  
-  let%span span18 = "../01_range.rs" 49 15 49 32
-  
-  let%span span19 = "../01_range.rs" 50 14 50 42
-  
-  let%span span20 = "../01_range.rs" 46 4 46 10
-  
-  let%span span21 = "../01_range.rs" 43 14 43 45
-  
-  let%span span22 = "../01_range.rs" 41 4 41 10
-  
-  let%span span23 = "../../../../../creusot-contracts/src/logic/seq2.rs" 16 14 16 36
-  
-  let%span span24 = "../../../../../creusot-contracts/src/logic/seq2.rs" 54 21 54 22
-  
-  let%span span25 = "../../../../../creusot-contracts/src/logic/seq2.rs" 52 14 52 31
-  
-  let%span span26 = "../../../../../creusot-contracts/src/logic/seq2.rs" 53 14 53 28
-  
-  let%span span27 = "../../../../../creusot-contracts/src/resolve.rs" 26 20 26 34
-  
-  let%span span28 = "../01_range.rs" 25 12 25 52
-  
-  let%span span29 = "../01_range.rs" 53 14 56 5
-  
-  let%span span30 = "../../../../../creusot-contracts/src/snapshot.rs" 45 15 45 16
-  
-  let%span span31 = "../../../../../creusot-contracts/src/snapshot.rs" 43 14 43 28
-  
-  let%span span32 = "../01_range.rs" 69 14 69 28
-=======
   let%span span12 = "../01_range.rs" 48 15 48 32
   
   let%span span13 = "../01_range.rs" 49 15 49 32
@@ -408,130 +286,69 @@
   let%span span21 = "../01_range.rs" 53 14 56 5
   
   let%span span22 = "../01_range.rs" 69 14 69 28
->>>>>>> 7087246d
-  
-  use prelude.prelude.IntSize
-  
-  predicate invariant'2 (self : isize) =
-    [%#span12] true
-  
-  predicate inv'2 (_x : isize)
-  
-  axiom inv'2 : forall x : isize . inv'2 x = true
-  
-  use CreusotContracts_Logic_Seq2_Seq_Type as Seq'0
-  
-  predicate invariant'1 (self : Seq'0.t_seq isize) =
-    [%#span12] true
-  
-  predicate inv'1 (_x : Seq'0.t_seq isize)
-  
-  axiom inv'1 : forall x : Seq'0.t_seq isize . inv'1 x = true
+  
+  use prelude.prelude.IntSize
   
   use prelude.prelude.Int
   
+  use seq.Seq
+  
   use C01Range_Range_Type as Range'0
   
-  function index_logic'0 (self : Seq'0.t_seq isize) (_2 : int) : isize
-  
-  function len'0 (self : Seq'0.t_seq isize) : int
-  
-  axiom len'0_spec : forall self : Seq'0.t_seq isize . [%#span13] len'0 self >= 0
-  
-  function concat'0 (self : Seq'0.t_seq isize) (other : Seq'0.t_seq isize) : Seq'0.t_seq isize
-  
-  axiom concat'0_spec : forall self : Seq'0.t_seq isize, other : Seq'0.t_seq isize . ([%#span15] forall i : int . 0 <= i
-  /\ i < len'0 (concat'0 self other)
-   -> index_logic'0 (concat'0 self other) i
-  = (if i < len'0 self then index_logic'0 self i else index_logic'0 other (i - len'0 self)))
-  && ([%#span14] len'0 (concat'0 self other) = len'0 self + len'0 other)
-  
-  use prelude.prelude.IntSize
+  use seq.Seq
+  
+  use seq.Seq
+  
+  use prelude.prelude.IntSize
+  
+  use seq.Seq
   
   use C01Range_Range_Type as C01Range_Range_Type
   
-  predicate produces'0 [#"../01_range.rs" 31 4 31 64] (self : Range'0.t_range) (visited : Seq'0.t_seq isize) (o : Range'0.t_range)
+  predicate produces'0 [#"../01_range.rs" 31 4 31 64] (self : Range'0.t_range) (visited : Seq.seq isize) (o : Range'0.t_range)
     
    =
-<<<<<<< HEAD
-    [%#span16] C01Range_Range_Type.range_end self = C01Range_Range_Type.range_end o
-=======
     [%#span11] C01Range_Range_Type.range_end self = C01Range_Range_Type.range_end o
->>>>>>> 7087246d
     /\ C01Range_Range_Type.range_start self <= C01Range_Range_Type.range_start o
-    /\ (len'0 visited > 0  -> C01Range_Range_Type.range_start o <= C01Range_Range_Type.range_end o)
-    /\ len'0 visited
+    /\ (Seq.length visited > 0  -> C01Range_Range_Type.range_start o <= C01Range_Range_Type.range_end o)
+    /\ Seq.length visited
     = IntSize.to_int (C01Range_Range_Type.range_start o) - IntSize.to_int (C01Range_Range_Type.range_start self)
-    /\ (forall i : int . 0 <= i /\ i < len'0 visited
-     -> IntSize.to_int (index_logic'0 visited i) = IntSize.to_int (C01Range_Range_Type.range_start self) + i)
-  
-  function produces_trans'0 [#"../01_range.rs" 51 4 51 90] (a : Range'0.t_range) (ab : Seq'0.t_seq isize) (b : Range'0.t_range) (bc : Seq'0.t_seq isize) (c : Range'0.t_range) : ()
+    /\ (forall i : int . 0 <= i /\ i < Seq.length visited
+     -> IntSize.to_int (Seq.get visited i) = IntSize.to_int (C01Range_Range_Type.range_start self) + i)
+  
+  function produces_trans'0 [#"../01_range.rs" 51 4 51 90] (a : Range'0.t_range) (ab : Seq.seq isize) (b : Range'0.t_range) (bc : Seq.seq isize) (c : Range'0.t_range) : ()
     
    =
-<<<<<<< HEAD
-    [%#span20] ()
-  
-  axiom produces_trans'0_spec : forall a : Range'0.t_range, ab : Seq'0.t_seq isize, b : Range'0.t_range, bc : Seq'0.t_seq isize, c : Range'0.t_range . ([%#span17] produces'0 a ab b)
-   -> ([%#span18] produces'0 b bc c)  -> ([%#span19] produces'0 a (concat'0 ab bc) c)
-=======
     [%#span15] ()
   
   axiom produces_trans'0_spec : forall a : Range'0.t_range, ab : Seq.seq isize, b : Range'0.t_range, bc : Seq.seq isize, c : Range'0.t_range . ([%#span12] produces'0 a ab b)
    -> ([%#span13] produces'0 b bc c)  -> ([%#span14] produces'0 a (Seq.(++) ab bc) c)
->>>>>>> 7087246d
-  
-  constant empty'0 : Seq'0.t_seq isize
+  
+  use seq.Seq
   
   function produces_refl'0 [#"../01_range.rs" 44 4 44 26] (self : Range'0.t_range) : () =
-<<<<<<< HEAD
-    [%#span22] ()
-  
-  axiom produces_refl'0_spec : forall self : Range'0.t_range . [%#span21] produces'0 self (empty'0 : Seq'0.t_seq isize) self
-  
-  predicate invariant'0 (self : Range'0.t_range) =
-    [%#span12] true
-=======
     [%#span17] ()
   
   axiom produces_refl'0_spec : forall self : Range'0.t_range . [%#span16] produces'0 self (Seq.empty  : Seq.seq isize) self
   
   predicate invariant'0 (self : Range'0.t_range) =
     [%#span18] true
->>>>>>> 7087246d
   
   predicate inv'0 (_x : Range'0.t_range)
   
   axiom inv'0 : forall x : Range'0.t_range . inv'0 x = true
   
-  function empty_len'0 (_1 : ()) : ()
-  
-  axiom empty_len'0_spec : forall _1 : () . [%#span23] len'0 (empty'0 : Seq'0.t_seq isize) = 0
-  
-  use CreusotContracts_Snapshot_Snapshot_Type as Snapshot'0
+  use prelude.prelude.Snapshot
   
   use prelude.prelude.Intrinsic
   
-  function singleton'0 (v : isize) : Seq'0.t_seq isize
-  
-  axiom singleton'0_spec : forall v : isize . ([%#span24] inv'2 v)
-   -> ([%#span26] index_logic'0 (singleton'0 v) 0 = v) && ([%#span25] len'0 (singleton'0 v) = 1)
+  use seq.Seq
   
   use Core_Option_Option_Type as Option'0
   
   use prelude.prelude.Borrow
   
   predicate resolve'0 (self : borrowed (Range'0.t_range)) =
-<<<<<<< HEAD
-    [%#span27]  ^ self =  * self
-  
-  predicate completed'0 [#"../01_range.rs" 23 4 23 35] (self : borrowed (Range'0.t_range)) =
-    [%#span28] resolve'0 self /\ C01Range_Range_Type.range_start ( * self) >= C01Range_Range_Type.range_end ( * self)
-  
-  let rec next'0 (self:borrowed (Range'0.t_range)) (return'  (ret:Option'0.t_option isize))= any
-    [ return' (result:Option'0.t_option isize)-> {[%#span29] match result with
-        | Option'0.C_None -> completed'0 self
-        | Option'0.C_Some v -> produces'0 ( * self) (singleton'0 v) ( ^ self)
-=======
     [%#span19] self.final = self.current
   
   predicate completed'0 [#"../01_range.rs" 23 4 23 35] (self : borrowed (Range'0.t_range)) =
@@ -542,31 +359,22 @@
     [ return' (result:Option'0.t_option isize)-> {[%#span21] match result with
         | Option'0.C_None -> completed'0 self
         | Option'0.C_Some v -> produces'0 self.current (Seq.singleton v) self.final
->>>>>>> 7087246d
         end}
       (! return' {result}) ]
     
   
-  function deref'1 (self : Snapshot'0.t_snapshot (Seq'0.t_seq isize)) : Seq'0.t_seq isize
-  
-  function inner'0 (self : Snapshot'0.t_snapshot (Seq'0.t_seq isize)) : Seq'0.t_seq isize
-  
-  function deref'0 (self : Snapshot'0.t_snapshot (Range'0.t_range)) : Range'0.t_range
-  
-  function new'1 (x : Seq'0.t_seq isize) : Snapshot'0.t_snapshot (Seq'0.t_seq isize)
-  
-  axiom new'1_spec : forall x : Seq'0.t_seq isize . ([%#span30] inv'1 x)  -> ([%#span31] deref'1 (new'1 x) = x)
-  
-  function new'0 (x : Range'0.t_range) : Snapshot'0.t_snapshot (Range'0.t_range)
-  
-  axiom new'0_spec : forall x : Range'0.t_range . ([%#span30] inv'0 x)  -> ([%#span31] deref'0 (new'0 x) = x)
+  use prelude.prelude.Snapshot
+  
+  use prelude.prelude.Snapshot
+  
+  use prelude.prelude.Snapshot
+  
+  use prelude.prelude.Snapshot
+  
+  use prelude.prelude.Snapshot
   
   let rec into_iter'0 (self:Range'0.t_range) (return'  (ret:Range'0.t_range))= any
-<<<<<<< HEAD
-    [ return' (result:Range'0.t_range)-> {[%#span32] result = self} (! return' {result}) ]
-=======
     [ return' (result:Range'0.t_range)-> {[%#span22] result = self} (! return' {result}) ]
->>>>>>> 7087246d
     
   
   let rec sum_range (n:isize) (return'  (ret:isize))= {[%#s01_range9] IntSize.to_int n >= 0}
@@ -577,12 +385,12 @@
       | s2 = into_iter'0 {_6} (fun (_ret':Range'0.t_range) ->  [ &it <- _ret' ] s3)
       | s3 = bb1 ]
       
-    | bb1 = s0 [ s0 =  [ &iter_old <- [%#s01_range2] new'0 it ] s1 | s1 = bb2 ] 
-    | bb2 = s0 [ s0 =  [ &produced <- [%#s01_range3] new'1 (empty'0 : Seq'0.t_seq isize) ] s1 | s1 = bb3 ] 
+    | bb1 = s0 [ s0 =  [ &iter_old <- [%#s01_range2] Snapshot.new it ] s1 | s1 = bb2 ] 
+    | bb2 = s0 [ s0 =  [ &produced <- [%#s01_range3] Snapshot.new (Seq.empty  : Seq.seq isize) ] s1 | s1 = bb3 ] 
     | bb3 = bb4
     | bb4 = bb4
-      [ bb4 = {[@expl:loop invariant] [%#s01_range6] IntSize.to_int i = len'0 (deref'1 produced) /\ i <= n}
-        {[@expl:loop invariant] [%#s01_range5] produces'0 (deref'0 iter_old) (inner'0 produced) it}
+      [ bb4 = {[@expl:loop invariant] [%#s01_range6] IntSize.to_int i = Seq.length (Snapshot.inner produced) /\ i <= n}
+        {[@expl:loop invariant] [%#s01_range5] produces'0 (Snapshot.inner iter_old) (Snapshot.inner produced) it}
         {[@expl:loop invariant] [%#s01_range4] inv'0 it}
         (! s0) [ s0 = bb5 ] 
         [ bb5 = s0
@@ -595,12 +403,12 @@
         | bb8 = bb10
         | bb10 = s0
           [ s0 = Option'0.some <isize> {_17} (fun (r0'0:isize) ->  [ &x <- r0'0 ] s1)
-          | s1 =  [ &_21 <- [%#s01_range7] new'1 (concat'0 (deref'1 produced) (singleton'0 x)) ] s2
+          | s1 =  [ &_21 <- [%#s01_range7] Snapshot.new (Seq.(++) (Snapshot.inner produced) (Seq.singleton x)) ] s2
           | s2 = bb11 ]
           
         | bb11 = s0
           [ s0 =  [ &produced <- _21 ] 
-            (any [ any_ (_any:Snapshot'0.t_snapshot (Seq'0.t_seq isize))-> (!  [ &_21 <- _any ] s1) ] )
+            (any [ any_ (_any:Snapshot.snap_ty (Seq.seq isize))-> (!  [ &_21 <- _any ] s1) ] )
           | s1 = IntSize.add {i} {[%#s01_range8] (1 : isize)} (fun (_ret':isize) ->  [ &i <- _ret' ] s2)
           | s2 = bb4 ]
            ]
@@ -613,18 +421,13 @@
     | & i : isize = any_l ()
     | & it : Range'0.t_range = any_l ()
     | & _6 : Range'0.t_range = any_l ()
-    | & iter_old : Snapshot'0.t_snapshot (Range'0.t_range) = any_l ()
-    | & produced : Snapshot'0.t_snapshot (Seq'0.t_seq isize) = any_l ()
+    | & iter_old : Snapshot.snap_ty (Range'0.t_range) = any_l ()
+    | & produced : Snapshot.snap_ty (Seq.seq isize) = any_l ()
     | & _17 : Option'0.t_option isize = any_l ()
     | & _18 : borrowed (Range'0.t_range) = any_l ()
     | & x : isize = any_l ()
-<<<<<<< HEAD
-    | & _21 : Snapshot'0.t_snapshot (Seq'0.t_seq isize) = any_l () ]
-     [ return' (result:isize)-> {[@expl:postcondition] [%#s01_range11] result = n} (! return' {result}) ] 
-=======
     | & _21 : Snapshot.snap_ty (Seq.seq isize) = any_l () ]
      [ return' (result:isize)-> {[@expl:postcondition] [%#s01_range10] result = n} (! return' {result}) ] 
->>>>>>> 7087246d
 end
 module C01Range_Impl0
   let%span s01_range0 = "../01_range.rs" 44 4 44 26
@@ -635,52 +438,42 @@
   
   let%span span3 = "../../../../../creusot-contracts/src/invariant.rs" 8 8 8 12
   
-  let%span span4 = "../../../../../creusot-contracts/src/logic/seq2.rs" 68 14 68 25
-  
-  let%span span5 = "../../../../../creusot-contracts/src/logic/seq2.rs" 54 21 54 22
-  
-  let%span span6 = "../../../../../creusot-contracts/src/logic/seq2.rs" 52 14 52 31
-  
-  let%span span7 = "../../../../../creusot-contracts/src/logic/seq2.rs" 53 14 53 28
-  
-  let%span span8 = "../../../../../creusot-contracts/src/resolve.rs" 26 20 26 34
-  
-  let%span span9 = "../01_range.rs" 25 12 25 52
-  
-  let%span span10 = "../../../../../creusot-contracts/src/logic/seq2.rs" 104 14 104 54
-  
-  let%span span11 = "../../../../../creusot-contracts/src/logic/seq2.rs" 105 4 106 62
-  
-  let%span span12 = "../01_range.rs" 32 8 38 9
-  
-  use prelude.prelude.IntSize
-  
-  predicate invariant'3 (self : isize) =
+  let%span span4 = "../../../../../creusot-contracts/src/resolve.rs" 26 20 26 34
+  
+  let%span span5 = "../01_range.rs" 25 12 25 52
+  
+  let%span span6 = "../01_range.rs" 32 8 38 9
+  
+  use prelude.prelude.IntSize
+  
+  use Core_Option_Option_Type as Option'0
+  
+  predicate invariant'3 (self : Option'0.t_option isize) =
     [%#span3] true
   
-  predicate inv'3 (_x : isize)
-  
-  axiom inv'3 : forall x : isize . inv'3 x = true
-  
-  use Core_Option_Option_Type as Option'0
-  
-  predicate invariant'2 (self : Option'0.t_option isize) =
+  predicate inv'3 (_x : Option'0.t_option isize)
+  
+  axiom inv'3 : forall x : Option'0.t_option isize . inv'3 x = true
+  
+  use C01Range_Range_Type as Range'0
+  
+  use prelude.prelude.Borrow
+  
+  predicate invariant'2 (self : borrowed (Range'0.t_range)) =
     [%#span3] true
   
-  predicate inv'2 (_x : Option'0.t_option isize)
-  
-  axiom inv'2 : forall x : Option'0.t_option isize . inv'2 x = true
-  
-  use C01Range_Range_Type as Range'0
-  
-  use prelude.prelude.Borrow
-  
-  predicate invariant'1 (self : borrowed (Range'0.t_range)) =
+  predicate inv'2 (_x : borrowed (Range'0.t_range))
+  
+  axiom inv'2 : forall x : borrowed (Range'0.t_range) . inv'2 x = true
+  
+  use seq.Seq
+  
+  predicate invariant'1 (self : Seq.seq isize) =
     [%#span3] true
   
-  predicate inv'1 (_x : borrowed (Range'0.t_range))
-  
-  axiom inv'1 : forall x : borrowed (Range'0.t_range) . inv'1 x = true
+  predicate inv'1 (_x : Seq.seq isize)
+  
+  axiom inv'1 : forall x : Seq.seq isize . inv'1 x = true
   
   predicate invariant'0 (self : Range'0.t_range) =
     [%#span3] true
@@ -689,87 +482,59 @@
   
   axiom inv'0 : forall x : Range'0.t_range . inv'0 x = true
   
+  use seq.Seq
+  
   use prelude.prelude.Int
   
-  use CreusotContracts_Logic_Seq2_Seq_Type as Seq'0
-  
-  function index_logic'0 (self : Seq'0.t_seq isize) (_2 : int) : isize
-  
-  function len'0 (self : Seq'0.t_seq isize) : int
-  
-  axiom len'0_spec : forall self : Seq'0.t_seq isize . [%#span4] len'0 self >= 0
-  
-  function singleton'0 (v : isize) : Seq'0.t_seq isize
-  
-  axiom singleton'0_spec : forall v : isize . ([%#span5] inv'3 v)
-   -> ([%#span7] index_logic'0 (singleton'0 v) 0 = v) && ([%#span6] len'0 (singleton'0 v) = 1)
-  
   use C01Range_Range_Type as C01Range_Range_Type
   
   predicate resolve'0 (self : borrowed (Range'0.t_range)) =
-<<<<<<< HEAD
-    [%#span8]  ^ self =  * self
-  
-  predicate completed'0 [#"../01_range.rs" 23 4 23 35] (self : borrowed (Range'0.t_range)) =
-    [%#span9] resolve'0 self /\ C01Range_Range_Type.range_start ( * self) >= C01Range_Range_Type.range_end ( * self)
-=======
     [%#span4] self.final = self.current
   
   predicate completed'0 [#"../01_range.rs" 23 4 23 35] (self : borrowed (Range'0.t_range)) =
     [%#span5] resolve'0 self
     /\ C01Range_Range_Type.range_start self.current >= C01Range_Range_Type.range_end self.current
->>>>>>> 7087246d
-  
-  function concat'0 (self : Seq'0.t_seq isize) (other : Seq'0.t_seq isize) : Seq'0.t_seq isize
-  
-  axiom concat'0_spec : forall self : Seq'0.t_seq isize, other : Seq'0.t_seq isize . ([%#span11] forall i : int . 0 <= i
-  /\ i < len'0 (concat'0 self other)
-   -> index_logic'0 (concat'0 self other) i
-  = (if i < len'0 self then index_logic'0 self i else index_logic'0 other (i - len'0 self)))
-  && ([%#span10] len'0 (concat'0 self other) = len'0 self + len'0 other)
-  
-  constant empty'0 : Seq'0.t_seq isize
-  
-  use prelude.prelude.IntSize
-  
-  predicate produces'0 [#"../01_range.rs" 31 4 31 64] (self : Range'0.t_range) (visited : Seq'0.t_seq isize) (o : Range'0.t_range)
+  
+  use seq.Seq
+  
+  use seq.Seq
+  
+  use seq.Seq
+  
+  use prelude.prelude.IntSize
+  
+  use seq.Seq
+  
+  predicate produces'0 [#"../01_range.rs" 31 4 31 64] (self : Range'0.t_range) (visited : Seq.seq isize) (o : Range'0.t_range)
     
    =
-    [%#span12] C01Range_Range_Type.range_end self = C01Range_Range_Type.range_end o
+    [%#span6] C01Range_Range_Type.range_end self = C01Range_Range_Type.range_end o
     /\ C01Range_Range_Type.range_start self <= C01Range_Range_Type.range_start o
-    /\ (len'0 visited > 0  -> C01Range_Range_Type.range_start o <= C01Range_Range_Type.range_end o)
-    /\ len'0 visited
+    /\ (Seq.length visited > 0  -> C01Range_Range_Type.range_start o <= C01Range_Range_Type.range_end o)
+    /\ Seq.length visited
     = IntSize.to_int (C01Range_Range_Type.range_start o) - IntSize.to_int (C01Range_Range_Type.range_start self)
-    /\ (forall i : int . 0 <= i /\ i < len'0 visited
-     -> IntSize.to_int (index_logic'0 visited i) = IntSize.to_int (C01Range_Range_Type.range_start self) + i)
-  
-  constant empty'0 : Seq'0.t_seq isize
+    /\ (forall i : int . 0 <= i /\ i < Seq.length visited
+     -> IntSize.to_int (Seq.get visited i) = IntSize.to_int (C01Range_Range_Type.range_start self) + i)
+  
+  use seq.Seq
   
   goal produces_refl_refn : [%#s01_range0] forall self : Range'0.t_range . inv'0 self
-   -> (forall result : () . produces'0 self (empty'0 : Seq'0.t_seq isize) self
-   -> produces'0 self (empty'1 : Seq'0.t_seq isize) self)
-  
-  goal produces_trans_refn : [%#s01_range1] forall a : Range'0.t_range . forall ab : Seq'0.t_seq isize . forall b : Range'0.t_range . forall bc : Seq'0.t_seq isize . forall c : Range'0.t_range . inv'0 c
-  /\ inv'0 b /\ inv'0 a /\ produces'0 b bc c /\ produces'0 a ab b
+   -> (forall result : () . produces'0 self (Seq.empty  : Seq.seq isize) self
+   -> produces'0 self (Seq.empty  : Seq.seq isize) self)
+  
+  goal produces_trans_refn : [%#s01_range1] forall a : Range'0.t_range . forall ab : Seq.seq isize . forall b : Range'0.t_range . forall bc : Seq.seq isize . forall c : Range'0.t_range . inv'0 c
+  /\ inv'1 bc /\ inv'0 b /\ inv'1 ab /\ inv'0 a /\ produces'0 b bc c /\ produces'0 a ab b
    -> produces'0 b bc c
-  /\ produces'0 a ab b /\ (forall result : () . produces'0 a (concat'0 ab bc) c  -> produces'0 a (concat'0 ab bc) c)
-  
-  goal next_refn : [%#s01_range2] forall self : borrowed (Range'0.t_range) . inv'1 self
+  /\ produces'0 a ab b /\ (forall result : () . produces'0 a (Seq.(++) ab bc) c  -> produces'0 a (Seq.(++) ab bc) c)
+  
+  goal next_refn : [%#s01_range2] forall self : borrowed (Range'0.t_range) . inv'2 self
    -> (forall result : Option'0.t_option isize . match result with
     | Option'0.C_None -> completed'0 self
-<<<<<<< HEAD
-    | Option'0.C_Some v -> produces'0 ( * self) (singleton'0 v) ( ^ self)
-=======
     | Option'0.C_Some v -> produces'0 self.current (Seq.singleton v) self.final
->>>>>>> 7087246d
     end
-   -> inv'2 result
+   -> inv'3 result
   /\ match result with
     | Option'0.C_None -> completed'0 self
-<<<<<<< HEAD
-    | Option'0.C_Some v -> produces'0 ( * self) (singleton'0 v) ( ^ self)
-=======
     | Option'0.C_Some v -> produces'0 self.current (Seq.singleton v) self.final
->>>>>>> 7087246d
     end)
 end