module M_01_range__qyi16572111325853806140__produces_refl [#"01_range.rs" 44 4 44 26] (* <Range as common::Iterator> *)
  let%span s01_range0 = "01_range.rs" 43 14 43 45
  let%span s01_range1 = "01_range.rs" 41 4 41 10
  let%span s01_range2 = "01_range.rs" 33 12 37 46
  let%span sord3 = "../../../../creusot-contracts/src/logic/ord.rs" 78 39 78 89
  let%span sord4 = "../../../../creusot-contracts/src/logic/ord.rs" 83 39 83 86
  let%span sord5 = "../../../../creusot-contracts/src/logic/ord.rs" 88 39 88 86
  let%span sord6 = "../../../../creusot-contracts/src/logic/ord.rs" 93 39 93 89
  let%span sord7 = "../../../../creusot-contracts/src/logic/ord.rs" 98 39 98 70
  let%span sord8 = "../../../../creusot-contracts/src/logic/ord.rs" 103 40 103 57
  let%span sord9 = "../../../../creusot-contracts/src/logic/ord.rs" 104 40 104 57
  let%span sord10 = "../../../../creusot-contracts/src/logic/ord.rs" 105 39 105 56
  let%span sord11 = "../../../../creusot-contracts/src/logic/ord.rs" 110 40 110 70
  let%span sord12 = "../../../../creusot-contracts/src/logic/ord.rs" 111 39 111 72
  let%span sord13 = "../../../../creusot-contracts/src/logic/ord.rs" 116 40 116 73
  let%span sord14 = "../../../../creusot-contracts/src/logic/ord.rs" 117 39 117 69
  let%span sord15 = "../../../../creusot-contracts/src/logic/ord.rs" 122 39 122 84
  let%span sord16 = "../../../../creusot-contracts/src/logic/ord.rs" 185 16 191 17
  
  use seq.Seq
  
  use prelude.prelude.Int
  
  use prelude.prelude.Int64
  
  use seq.Seq
  
  type t_Range'0  =
    { t_Range__start'0: Int64.t; t_Range__end'0: Int64.t }
  
  type t_Ordering'0  =
    | C_Less'0
    | C_Equal'0
    | C_Greater'0
  
  use prelude.prelude.Int64
  
  function cmp_log'0 (self : Int64.t) (o : Int64.t) : t_Ordering'0 =
    [%#sord16] if Int64.slt self o then C_Less'0 else if self = o then C_Equal'0 else C_Greater'0
  
  function eq_cmp'0 (x : Int64.t) (y : Int64.t) : ()
  
  axiom eq_cmp'0_spec : forall x : Int64.t, y : Int64.t . [%#sord15] (x = y) = (cmp_log'0 x y = C_Equal'0)
  
  function antisym2'0 (x : Int64.t) (y : Int64.t) : ()
  
  axiom antisym2'0_spec : forall x : Int64.t, y : Int64.t . ([%#sord13] cmp_log'0 x y = C_Greater'0)
   -> ([%#sord14] cmp_log'0 y x = C_Less'0)
  
  function antisym1'0 (x : Int64.t) (y : Int64.t) : ()
  
  axiom antisym1'0_spec : forall x : Int64.t, y : Int64.t . ([%#sord11] cmp_log'0 x y = C_Less'0)
   -> ([%#sord12] cmp_log'0 y x = C_Greater'0)
  
  function trans'0 (x : Int64.t) (y : Int64.t) (z : Int64.t) (o : t_Ordering'0) : ()
  
  axiom trans'0_spec : forall x : Int64.t, y : Int64.t, z : Int64.t, o : t_Ordering'0 . ([%#sord8] cmp_log'0 x y = o)
   -> ([%#sord9] cmp_log'0 y z = o)  -> ([%#sord10] cmp_log'0 x z = o)
  
  function refl'0 (x : Int64.t) : ()
  
  axiom refl'0_spec : forall x : Int64.t . [%#sord7] cmp_log'0 x x = C_Equal'0
  
  use prelude.prelude.Int64
  
  function cmp_gt_log'0 (x : Int64.t) (y : Int64.t) : ()
  
  axiom cmp_gt_log'0_spec : forall x : Int64.t, y : Int64.t . [%#sord6] Int64.sgt x y = (cmp_log'0 x y = C_Greater'0)
  
  use prelude.prelude.Int64
  
  function cmp_ge_log'0 (x : Int64.t) (y : Int64.t) : ()
  
  axiom cmp_ge_log'0_spec : forall x : Int64.t, y : Int64.t . [%#sord5] Int64.sge x y = (cmp_log'0 x y <> C_Less'0)
  
  function cmp_lt_log'0 (x : Int64.t) (y : Int64.t) : ()
  
  axiom cmp_lt_log'0_spec : forall x : Int64.t, y : Int64.t . [%#sord4] Int64.slt x y = (cmp_log'0 x y = C_Less'0)
  
  use prelude.prelude.Int64
  
  function cmp_le_log'0 (x : Int64.t) (y : Int64.t) : ()
  
  axiom cmp_le_log'0_spec : forall x : Int64.t, y : Int64.t . [%#sord3] Int64.sle x y = (cmp_log'0 x y <> C_Greater'0)
  
  use seq.Seq
  
  use prelude.prelude.Int64
  
  use seq.Seq
  
  predicate produces'0 [#"01_range.rs" 31 4 31 64] (self : t_Range'0) (visited : Seq.seq Int64.t) (o : t_Range'0) =
    [%#s01_range2] self.t_Range__end'0 = o.t_Range__end'0
    /\ Int64.sle self.t_Range__start'0 o.t_Range__start'0
    /\ (Seq.length visited > 0  -> Int64.sle o.t_Range__start'0 o.t_Range__end'0)
    /\ Seq.length visited = Int64.to_int o.t_Range__start'0 - Int64.to_int self.t_Range__start'0
    /\ (forall i : int . 0 <= i /\ i < Seq.length visited
     -> Int64.to_int (Seq.get visited i) = Int64.to_int self.t_Range__start'0 + i)
  
  constant self  : t_Range'0
  
  function produces_refl'0 [#"01_range.rs" 44 4 44 26] (self : t_Range'0) : ()
  
  goal vc_produces_refl'0 : [%#s01_range0] produces'0 self (Seq.empty  : Seq.seq Int64.t) self
end
module M_01_range__qyi16572111325853806140__produces_trans [#"01_range.rs" 51 4 51 90] (* <Range as common::Iterator> *)
  let%span s01_range0 = "01_range.rs" 48 15 48 32
  let%span s01_range1 = "01_range.rs" 49 15 49 32
  let%span s01_range2 = "01_range.rs" 50 14 50 42
  let%span s01_range3 = "01_range.rs" 46 4 46 10
  let%span s01_range4 = "01_range.rs" 33 12 37 46
  let%span sord5 = "../../../../creusot-contracts/src/logic/ord.rs" 78 39 78 89
  let%span sord6 = "../../../../creusot-contracts/src/logic/ord.rs" 83 39 83 86
  let%span sord7 = "../../../../creusot-contracts/src/logic/ord.rs" 88 39 88 86
  let%span sord8 = "../../../../creusot-contracts/src/logic/ord.rs" 93 39 93 89
  let%span sord9 = "../../../../creusot-contracts/src/logic/ord.rs" 98 39 98 70
  let%span sord10 = "../../../../creusot-contracts/src/logic/ord.rs" 103 40 103 57
  let%span sord11 = "../../../../creusot-contracts/src/logic/ord.rs" 104 40 104 57
  let%span sord12 = "../../../../creusot-contracts/src/logic/ord.rs" 105 39 105 56
  let%span sord13 = "../../../../creusot-contracts/src/logic/ord.rs" 110 40 110 70
  let%span sord14 = "../../../../creusot-contracts/src/logic/ord.rs" 111 39 111 72
  let%span sord15 = "../../../../creusot-contracts/src/logic/ord.rs" 116 40 116 73
  let%span sord16 = "../../../../creusot-contracts/src/logic/ord.rs" 117 39 117 69
  let%span sord17 = "../../../../creusot-contracts/src/logic/ord.rs" 122 39 122 84
  let%span sord18 = "../../../../creusot-contracts/src/logic/ord.rs" 185 16 191 17
  
  use prelude.prelude.Int
  
  use prelude.prelude.Int64
  
  type t_Range'0  =
    { t_Range__start'0: Int64.t; t_Range__end'0: Int64.t }
  
  use seq.Seq
  
  type t_Ordering'0  =
    | C_Less'0
    | C_Equal'0
    | C_Greater'0
  
  use prelude.prelude.Int64
  
  function cmp_log'0 (self : Int64.t) (o : Int64.t) : t_Ordering'0 =
    [%#sord18] if Int64.slt self o then C_Less'0 else if self = o then C_Equal'0 else C_Greater'0
  
  function eq_cmp'0 (x : Int64.t) (y : Int64.t) : ()
  
  axiom eq_cmp'0_spec : forall x : Int64.t, y : Int64.t . [%#sord17] (x = y) = (cmp_log'0 x y = C_Equal'0)
  
  function antisym2'0 (x : Int64.t) (y : Int64.t) : ()
  
  axiom antisym2'0_spec : forall x : Int64.t, y : Int64.t . ([%#sord15] cmp_log'0 x y = C_Greater'0)
   -> ([%#sord16] cmp_log'0 y x = C_Less'0)
  
  function antisym1'0 (x : Int64.t) (y : Int64.t) : ()
  
  axiom antisym1'0_spec : forall x : Int64.t, y : Int64.t . ([%#sord13] cmp_log'0 x y = C_Less'0)
   -> ([%#sord14] cmp_log'0 y x = C_Greater'0)
  
  function trans'0 (x : Int64.t) (y : Int64.t) (z : Int64.t) (o : t_Ordering'0) : ()
  
  axiom trans'0_spec : forall x : Int64.t, y : Int64.t, z : Int64.t, o : t_Ordering'0 . ([%#sord10] cmp_log'0 x y = o)
   -> ([%#sord11] cmp_log'0 y z = o)  -> ([%#sord12] cmp_log'0 x z = o)
  
  function refl'0 (x : Int64.t) : ()
  
  axiom refl'0_spec : forall x : Int64.t . [%#sord9] cmp_log'0 x x = C_Equal'0
  
  use prelude.prelude.Int64
  
  function cmp_gt_log'0 (x : Int64.t) (y : Int64.t) : ()
  
  axiom cmp_gt_log'0_spec : forall x : Int64.t, y : Int64.t . [%#sord8] Int64.sgt x y = (cmp_log'0 x y = C_Greater'0)
  
  use prelude.prelude.Int64
  
  function cmp_ge_log'0 (x : Int64.t) (y : Int64.t) : ()
  
  axiom cmp_ge_log'0_spec : forall x : Int64.t, y : Int64.t . [%#sord7] Int64.sge x y = (cmp_log'0 x y <> C_Less'0)
  
  function cmp_lt_log'0 (x : Int64.t) (y : Int64.t) : ()
  
  axiom cmp_lt_log'0_spec : forall x : Int64.t, y : Int64.t . [%#sord6] Int64.slt x y = (cmp_log'0 x y = C_Less'0)
  
  use prelude.prelude.Int64
  
  function cmp_le_log'0 (x : Int64.t) (y : Int64.t) : ()
  
  axiom cmp_le_log'0_spec : forall x : Int64.t, y : Int64.t . [%#sord5] Int64.sle x y = (cmp_log'0 x y <> C_Greater'0)
  
  use seq.Seq
  
  use prelude.prelude.Int64
  
  use seq.Seq
  
  predicate produces'0 [#"01_range.rs" 31 4 31 64] (self : t_Range'0) (visited : Seq.seq Int64.t) (o : t_Range'0) =
    [%#s01_range4] self.t_Range__end'0 = o.t_Range__end'0
    /\ Int64.sle self.t_Range__start'0 o.t_Range__start'0
    /\ (Seq.length visited > 0  -> Int64.sle o.t_Range__start'0 o.t_Range__end'0)
    /\ Seq.length visited = Int64.to_int o.t_Range__start'0 - Int64.to_int self.t_Range__start'0
    /\ (forall i : int . 0 <= i /\ i < Seq.length visited
     -> Int64.to_int (Seq.get visited i) = Int64.to_int self.t_Range__start'0 + i)
  
  use seq.Seq
  
  constant a  : t_Range'0
  
  constant ab  : Seq.seq Int64.t
  
  constant b  : t_Range'0
  
  constant bc  : Seq.seq Int64.t
  
  constant c  : t_Range'0
  
  function produces_trans'0 [#"01_range.rs" 51 4 51 90] (a : t_Range'0) (ab : Seq.seq Int64.t) (b : t_Range'0) (bc : Seq.seq Int64.t) (c : t_Range'0) : ()
    
  
  goal vc_produces_trans'0 : ([%#s01_range1] produces'0 b bc c)
   -> ([%#s01_range0] produces'0 a ab b)  -> ([%#s01_range2] produces'0 a (Seq.(++) ab bc) c)
end
module M_01_range__qyi16572111325853806140__next [#"01_range.rs" 57 4 57 39] (* <Range as common::Iterator> *)
  let%span s01_range0 = "01_range.rs" 62 26 62 27
  let%span s01_range1 = "01_range.rs" 53 14 56 5
  let%span s01_range2 = "01_range.rs" 25 12 25 52
  let%span s01_range3 = "01_range.rs" 33 12 37 46
  let%span sresolve4 = "../../../../creusot-contracts/src/resolve.rs" 54 20 54 34
  let%span sord5 = "../../../../creusot-contracts/src/logic/ord.rs" 78 39 78 89
  let%span sord6 = "../../../../creusot-contracts/src/logic/ord.rs" 83 39 83 86
  let%span sord7 = "../../../../creusot-contracts/src/logic/ord.rs" 88 39 88 86
  let%span sord8 = "../../../../creusot-contracts/src/logic/ord.rs" 93 39 93 89
  let%span sord9 = "../../../../creusot-contracts/src/logic/ord.rs" 98 39 98 70
  let%span sord10 = "../../../../creusot-contracts/src/logic/ord.rs" 103 40 103 57
  let%span sord11 = "../../../../creusot-contracts/src/logic/ord.rs" 104 40 104 57
  let%span sord12 = "../../../../creusot-contracts/src/logic/ord.rs" 105 39 105 56
  let%span sord13 = "../../../../creusot-contracts/src/logic/ord.rs" 110 40 110 70
  let%span sord14 = "../../../../creusot-contracts/src/logic/ord.rs" 111 39 111 72
  let%span sord15 = "../../../../creusot-contracts/src/logic/ord.rs" 116 40 116 73
  let%span sord16 = "../../../../creusot-contracts/src/logic/ord.rs" 117 39 117 69
  let%span sord17 = "../../../../creusot-contracts/src/logic/ord.rs" 122 39 122 84
  let%span sord18 = "../../../../creusot-contracts/src/logic/ord.rs" 185 16 191 17
  
  use prelude.prelude.Int64
  
  use prelude.prelude.Int
  
  type t_Range'0  =
    { t_Range__start'0: Int64.t; t_Range__end'0: Int64.t }
  
  use prelude.prelude.Borrow
  
  predicate resolve'1 (self : borrowed (t_Range'0)) =
    [%#sresolve4] self.final = self.current
  
  predicate resolve'0 (_1 : borrowed (t_Range'0)) =
    resolve'1 _1
  
  type t_Option'0  =
    | C_None'0
    | C_Some'0 Int64.t
  
  use prelude.prelude.Intrinsic
  
  type t_Ordering'0  =
    | C_Less'0
    | C_Equal'0
    | C_Greater'0
  
  use prelude.prelude.Int64
  
  function cmp_log'0 (self : Int64.t) (o : Int64.t) : t_Ordering'0 =
    [%#sord18] if Int64.slt self o then C_Less'0 else if self = o then C_Equal'0 else C_Greater'0
  
  function eq_cmp'0 (x : Int64.t) (y : Int64.t) : ()
  
  axiom eq_cmp'0_spec : forall x : Int64.t, y : Int64.t . [%#sord17] (x = y) = (cmp_log'0 x y = C_Equal'0)
  
  function antisym2'0 (x : Int64.t) (y : Int64.t) : ()
  
  axiom antisym2'0_spec : forall x : Int64.t, y : Int64.t . ([%#sord15] cmp_log'0 x y = C_Greater'0)
   -> ([%#sord16] cmp_log'0 y x = C_Less'0)
  
  function antisym1'0 (x : Int64.t) (y : Int64.t) : ()
  
  axiom antisym1'0_spec : forall x : Int64.t, y : Int64.t . ([%#sord13] cmp_log'0 x y = C_Less'0)
   -> ([%#sord14] cmp_log'0 y x = C_Greater'0)
  
  function trans'0 (x : Int64.t) (y : Int64.t) (z : Int64.t) (o : t_Ordering'0) : ()
  
  axiom trans'0_spec : forall x : Int64.t, y : Int64.t, z : Int64.t, o : t_Ordering'0 . ([%#sord10] cmp_log'0 x y = o)
   -> ([%#sord11] cmp_log'0 y z = o)  -> ([%#sord12] cmp_log'0 x z = o)
  
  function refl'0 (x : Int64.t) : ()
  
  axiom refl'0_spec : forall x : Int64.t . [%#sord9] cmp_log'0 x x = C_Equal'0
  
  use prelude.prelude.Int64
  
  function cmp_gt_log'0 (x : Int64.t) (y : Int64.t) : ()
  
  axiom cmp_gt_log'0_spec : forall x : Int64.t, y : Int64.t . [%#sord8] Int64.sgt x y = (cmp_log'0 x y = C_Greater'0)
  
  use prelude.prelude.Int64
  
  function cmp_ge_log'0 (x : Int64.t) (y : Int64.t) : ()
  
  axiom cmp_ge_log'0_spec : forall x : Int64.t, y : Int64.t . [%#sord7] Int64.sge x y = (cmp_log'0 x y <> C_Less'0)
  
  function cmp_lt_log'0 (x : Int64.t) (y : Int64.t) : ()
  
  axiom cmp_lt_log'0_spec : forall x : Int64.t, y : Int64.t . [%#sord6] Int64.slt x y = (cmp_log'0 x y = C_Less'0)
  
  use prelude.prelude.Int64
  
  function cmp_le_log'0 (x : Int64.t) (y : Int64.t) : ()
  
  axiom cmp_le_log'0_spec : forall x : Int64.t, y : Int64.t . [%#sord5] Int64.sle x y = (cmp_log'0 x y <> C_Greater'0)
  
  predicate completed'0 [#"01_range.rs" 23 4 23 35] (self : borrowed (t_Range'0)) =
    [%#s01_range2] resolve'1 self /\ Int64.sge (self.current).t_Range__start'0 (self.current).t_Range__end'0
  
  use seq.Seq
  
  use seq.Seq
  
  use seq.Seq
  
  use prelude.prelude.Int64
  
  use seq.Seq
  
  predicate produces'0 [#"01_range.rs" 31 4 31 64] (self : t_Range'0) (visited : Seq.seq Int64.t) (o : t_Range'0) =
    [%#s01_range3] self.t_Range__end'0 = o.t_Range__end'0
    /\ Int64.sle self.t_Range__start'0 o.t_Range__start'0
    /\ (Seq.length visited > 0  -> Int64.sle o.t_Range__start'0 o.t_Range__end'0)
    /\ Seq.length visited = Int64.to_int o.t_Range__start'0 - Int64.to_int self.t_Range__start'0
    /\ (forall i : int . 0 <= i /\ i < Seq.length visited
     -> Int64.to_int (Seq.get visited i) = Int64.to_int self.t_Range__start'0 + i)
  
  meta "compute_max_steps" 1000000
  
  let rec next'0 (self:borrowed (t_Range'0)) (return'  (ret:t_Option'0))= (! bb0
    [ bb0 = s0
      [ s0 = Int64.ge {(self.current).t_Range__start'0} {(self.current).t_Range__end'0}
          (fun (_ret':bool) ->  [ &_3 <- _ret' ] s1)
      | s1 = any [ br0 -> {_3 = false} (! bb2) | br1 -> {_3} (! bb1) ]  ]
      
    | bb1 = s0 [ s0 = -{resolve'0 self}- s1 | s1 =  [ &_0 <- C_None'0 ] s2 | s2 = bb3 ] 
    | bb2 = s0
      [ s0 =  [ &r <- (self.current).t_Range__start'0 ] s1
      | s1 = Int64.add {(self.current).t_Range__start'0} {[%#s01_range0] (1 : Int64.t)}
          (fun (_ret':Int64.t) ->
             [ &self <- { self with current = { self.current with t_Range__start'0 = _ret' } } ] 
            s2)
      | s2 = -{resolve'0 self}- s3
      | s3 =  [ &_0 <- C_Some'0 r ] s4
      | s4 = bb3 ]
      
    | bb3 = return' {_0} ]
    )
    [ & _0 : t_Option'0 = any_l ()
    | & self : borrowed (t_Range'0) = self
    | & _3 : bool = any_l ()
    | & r : Int64.t = any_l () ]
    
    [ return' (result:t_Option'0)-> {[@expl:next ensures] [%#s01_range1] match result with
        | C_None'0 -> completed'0 self
        | C_Some'0 v -> produces'0 self.current (Seq.singleton v) self.final
        end}
      (! return' {result}) ]
    
end
module M_01_range__qyi2180657552132013455__into_iter [#"01_range.rs" 70 4 70 34] (* Range *)
  let%span s01_range0 = "01_range.rs" 69 14 69 28
  
  use prelude.prelude.Int
  
  use prelude.prelude.Int64
  
  type t_Range'0  =
    { t_Range__start'0: Int64.t; t_Range__end'0: Int64.t }
  
  use prelude.prelude.Intrinsic
  
  meta "compute_max_steps" 1000000
  
  let rec into_iter'0 (self:t_Range'0) (return'  (ret:t_Range'0))= (! bb0
    [ bb0 = s0 [ s0 =  [ &_0 <- self ] s1 | s1 = return' {_0} ]  ]
    ) [ & _0 : t_Range'0 = any_l () | & self : t_Range'0 = self ] 
    [ return' (result:t_Range'0)-> {[@expl:into_iter ensures] [%#s01_range0] result = self} (! return' {result}) ]
    
end
module M_01_range__sum_range [#"01_range.rs" 77 0 77 35]
  let%span s01_range0 = "01_range.rs" 78 16 78 17
  let%span s01_range1 = "01_range.rs" 79 32 79 33
  let%span s01_range2 = "01_range.rs" 80 19 80 35
  let%span s01_range3 = "01_range.rs" 81 23 81 47
  let%span s01_range4 = "01_range.rs" 84 16 84 46
  let%span s01_range5 = "01_range.rs" 83 16 83 55
  let%span s01_range6 = "01_range.rs" 82 16 82 23
  let%span s01_range7 = "01_range.rs" 88 27 88 75
  let%span s01_range8 = "01_range.rs" 89 21 89 22
  let%span s01_range9 = "01_range.rs" 75 11 75 18
  let%span s01_range10 = "01_range.rs" 76 10 76 21
  let%span s01_range11 = "01_range.rs" 69 14 69 28
  let%span s01_range12 = "01_range.rs" 33 12 37 46
  let%span s01_range13 = "01_range.rs" 53 14 56 5
  let%span sord14 = "../../../../creusot-contracts/src/logic/ord.rs" 78 39 78 89
  let%span sord15 = "../../../../creusot-contracts/src/logic/ord.rs" 83 39 83 86
  let%span sord16 = "../../../../creusot-contracts/src/logic/ord.rs" 88 39 88 86
  let%span sord17 = "../../../../creusot-contracts/src/logic/ord.rs" 93 39 93 89
  let%span sord18 = "../../../../creusot-contracts/src/logic/ord.rs" 98 39 98 70
  let%span sord19 = "../../../../creusot-contracts/src/logic/ord.rs" 103 40 103 57
  let%span sord20 = "../../../../creusot-contracts/src/logic/ord.rs" 104 40 104 57
  let%span sord21 = "../../../../creusot-contracts/src/logic/ord.rs" 105 39 105 56
  let%span sord22 = "../../../../creusot-contracts/src/logic/ord.rs" 110 40 110 70
  let%span sord23 = "../../../../creusot-contracts/src/logic/ord.rs" 111 39 111 72
  let%span sord24 = "../../../../creusot-contracts/src/logic/ord.rs" 116 40 116 73
  let%span sord25 = "../../../../creusot-contracts/src/logic/ord.rs" 117 39 117 69
  let%span sord26 = "../../../../creusot-contracts/src/logic/ord.rs" 122 39 122 84
  let%span s01_range27 = "01_range.rs" 43 14 43 45
  let%span s01_range28 = "01_range.rs" 41 4 41 10
  let%span s01_range29 = "01_range.rs" 48 15 48 32
  let%span s01_range30 = "01_range.rs" 49 15 49 32
  let%span s01_range31 = "01_range.rs" 50 14 50 42
  let%span s01_range32 = "01_range.rs" 46 4 46 10
  let%span s01_range33 = "01_range.rs" 25 12 25 52
  let%span sord34 = "../../../../creusot-contracts/src/logic/ord.rs" 185 16 191 17
  let%span sresolve35 = "../../../../creusot-contracts/src/resolve.rs" 54 20 54 34
  
  use prelude.prelude.Int
  
  use prelude.prelude.Int64
  
  type t_Range'0  =
    { t_Range__start'0: Int64.t; t_Range__end'0: Int64.t }
  
  let rec into_iter'0 (self:t_Range'0) (return'  (ret:t_Range'0))= any
    [ return' (result:t_Range'0)-> {[%#s01_range11] result = self} (! return' {result}) ]
    
  
  use prelude.prelude.Snapshot
  
  use seq.Seq
  
  use seq.Seq
  
  use prelude.prelude.Snapshot
  
  use prelude.prelude.Int64
  
  use prelude.prelude.Snapshot
  
  use seq.Seq
  
  type t_Ordering'0  =
    | C_Less'0
    | C_Equal'0
    | C_Greater'0
  
  use prelude.prelude.Int64
  
  function cmp_log'0 (self : Int64.t) (o : Int64.t) : t_Ordering'0 =
    [%#sord34] if Int64.slt self o then C_Less'0 else if self = o then C_Equal'0 else C_Greater'0
  
  function eq_cmp'0 (x : Int64.t) (y : Int64.t) : ()
  
  axiom eq_cmp'0_spec : forall x : Int64.t, y : Int64.t . [%#sord26] (x = y) = (cmp_log'0 x y = C_Equal'0)
  
  function antisym2'0 (x : Int64.t) (y : Int64.t) : ()
  
  axiom antisym2'0_spec : forall x : Int64.t, y : Int64.t . ([%#sord24] cmp_log'0 x y = C_Greater'0)
   -> ([%#sord25] cmp_log'0 y x = C_Less'0)
  
  function antisym1'0 (x : Int64.t) (y : Int64.t) : ()
  
  axiom antisym1'0_spec : forall x : Int64.t, y : Int64.t . ([%#sord22] cmp_log'0 x y = C_Less'0)
   -> ([%#sord23] cmp_log'0 y x = C_Greater'0)
  
  function trans'0 (x : Int64.t) (y : Int64.t) (z : Int64.t) (o : t_Ordering'0) : ()
  
  axiom trans'0_spec : forall x : Int64.t, y : Int64.t, z : Int64.t, o : t_Ordering'0 . ([%#sord19] cmp_log'0 x y = o)
   -> ([%#sord20] cmp_log'0 y z = o)  -> ([%#sord21] cmp_log'0 x z = o)
  
  function refl'0 (x : Int64.t) : ()
  
  axiom refl'0_spec : forall x : Int64.t . [%#sord18] cmp_log'0 x x = C_Equal'0
  
  use prelude.prelude.Int64
  
  function cmp_gt_log'0 (x : Int64.t) (y : Int64.t) : ()
  
  axiom cmp_gt_log'0_spec : forall x : Int64.t, y : Int64.t . [%#sord17] Int64.sgt x y = (cmp_log'0 x y = C_Greater'0)
  
  use prelude.prelude.Int64
  
  function cmp_ge_log'0 (x : Int64.t) (y : Int64.t) : ()
  
  axiom cmp_ge_log'0_spec : forall x : Int64.t, y : Int64.t . [%#sord16] Int64.sge x y = (cmp_log'0 x y <> C_Less'0)
  
  function cmp_lt_log'0 (x : Int64.t) (y : Int64.t) : ()
  
  axiom cmp_lt_log'0_spec : forall x : Int64.t, y : Int64.t . [%#sord15] Int64.slt x y = (cmp_log'0 x y = C_Less'0)
  
  use prelude.prelude.Int64
  
  function cmp_le_log'0 (x : Int64.t) (y : Int64.t) : ()
  
  axiom cmp_le_log'0_spec : forall x : Int64.t, y : Int64.t . [%#sord14] Int64.sle x y = (cmp_log'0 x y <> C_Greater'0)
  
  use prelude.prelude.Snapshot
  
  use prelude.prelude.Snapshot
  
  use seq.Seq
  
  use seq.Seq
  
  predicate produces'0 [#"01_range.rs" 31 4 31 64] (self : t_Range'0) (visited : Seq.seq Int64.t) (o : t_Range'0) =
    [%#s01_range12] self.t_Range__end'0 = o.t_Range__end'0
    /\ Int64.sle self.t_Range__start'0 o.t_Range__start'0
    /\ (Seq.length visited > 0  -> Int64.sle o.t_Range__start'0 o.t_Range__end'0)
    /\ Seq.length visited = Int64.to_int o.t_Range__start'0 - Int64.to_int self.t_Range__start'0
    /\ (forall i : int . 0 <= i /\ i < Seq.length visited
     -> Int64.to_int (Seq.get visited i) = Int64.to_int self.t_Range__start'0 + i)
  
  function produces_trans'0 [#"01_range.rs" 51 4 51 90] (a : t_Range'0) (ab : Seq.seq Int64.t) (b : t_Range'0) (bc : Seq.seq Int64.t) (c : t_Range'0) : ()
    
   =
    [%#s01_range32] ()
  
  axiom produces_trans'0_spec : forall a : t_Range'0, ab : Seq.seq Int64.t, b : t_Range'0, bc : Seq.seq Int64.t, c : t_Range'0 . ([%#s01_range29] produces'0 a ab b)
   -> ([%#s01_range30] produces'0 b bc c)  -> ([%#s01_range31] produces'0 a (Seq.(++) ab bc) c)
  
  function produces_refl'0 [#"01_range.rs" 44 4 44 26] (self : t_Range'0) : () =
    [%#s01_range28] ()
  
  axiom produces_refl'0_spec : forall self : t_Range'0 . [%#s01_range27] produces'0 self (Seq.empty  : Seq.seq Int64.t) self
  
  predicate inv'0 (_1 : t_Range'0)
  
  axiom inv_axiom'0 [@rewrite] : forall x : t_Range'0 [inv'0 x] . inv'0 x = true
  
  use prelude.prelude.Borrow
  
  type t_Option'0  =
    | C_None'0
    | C_Some'0 Int64.t
  
  predicate resolve'0 (self : borrowed (t_Range'0)) =
    [%#sresolve35] self.final = self.current
  
  predicate completed'0 [#"01_range.rs" 23 4 23 35] (self : borrowed (t_Range'0)) =
    [%#s01_range33] resolve'0 self /\ Int64.sge (self.current).t_Range__start'0 (self.current).t_Range__end'0
  
  use seq.Seq
  
  let rec next'0 (self:borrowed (t_Range'0)) (return'  (ret:t_Option'0))= any
    [ return' (result:t_Option'0)-> {[%#s01_range13] match result with
        | C_None'0 -> completed'0 self
        | C_Some'0 v -> produces'0 self.current (Seq.singleton v) self.final
        end}
      (! return' {result}) ]
    
  
  let rec v_Some'0 (input:t_Option'0) (ret  (field_0:Int64.t))= any
    [ good (field_0:Int64.t)-> {C_Some'0 field_0 = input} (! ret {field_0})
    | bad -> {forall field_0 : Int64.t [C_Some'0 field_0 : t_Option'0] . C_Some'0 field_0 <> input} (! {false} any) ]
    
  
  use prelude.prelude.Intrinsic
  
  use prelude.prelude.Snapshot
  
  use prelude.prelude.Snapshot
  
  meta "compute_max_steps" 1000000
  
  let rec sum_range'0 (n:Int64.t) (return'  (ret:Int64.t))= {[@expl:sum_range requires] [%#s01_range9] Int64.to_int n
    >= 0}
    (! bb0
    [ bb0 = s0
      [ s0 =  [ &i <- [%#s01_range0] (0 : Int64.t) ] s1
      | s1 =  [ &_6 <- { t_Range__start'0 = ([%#s01_range1] (0 : Int64.t)); t_Range__end'0 = n } ] s2
      | s2 = into_iter'0 {_6} (fun (_ret':t_Range'0) ->  [ &it <- _ret' ] s3)
      | s3 = bb1 ]
      
    | bb1 = s0 [ s0 =  [ &iter_old <- [%#s01_range2] Snapshot.new it ] s1 | s1 = bb2 ] 
    | bb2 = s0 [ s0 =  [ &produced <- [%#s01_range3] Snapshot.new (Seq.empty  : Seq.seq Int64.t) ] s1 | s1 = bb3 ] 
    | bb3 = bb4
    | bb4 = bb4
      [ bb4 = {[@expl:loop invariant #0] [%#s01_range6] inv'0 it}
        {[@expl:loop invariant #1] [%#s01_range5] produces'0 (Snapshot.inner iter_old) (Snapshot.inner produced) it}
        {[@expl:loop invariant #2] [%#s01_range4] Int64.to_int i = Seq.length (Snapshot.inner produced)
        /\ Int64.sle i n}
        (! s0) [ s0 = bb5 ] 
        [ bb5 = s0
          [ s0 = Borrow.borrow_mut <t_Range'0> {it}
              (fun (_ret':borrowed (t_Range'0)) ->  [ &_19 <- _ret' ]  [ &it <- _ret'.final ] s1)
          | s1 = next'0 {_19} (fun (_ret':t_Option'0) ->  [ &_18 <- _ret' ] s2)
          | s2 = bb6 ]
          
<<<<<<< HEAD
        | bb6 = any [ br0 -> {_17 = C_None'0 } (! bb9) | br1 (x0:Int64.t)-> {_17 = C_Some'0 x0} (! bb8) ] 
        | bb8 = bb10
        | bb10 = s0
          [ s0 = v_Some'0 {_17} (fun (r0'0:Int64.t) ->  [ &x <- r0'0 ] s1)
          | s1 =  [ &_21 <- [%#s01_range7] Snapshot.new (Seq.(++) (Snapshot.inner produced) (Seq.singleton x)) ] s2
          | s2 = bb11 ]
          
        | bb11 = s0
          [ s0 =  [ &produced <- _21 ] s1
          | s1 = Int64.add {i} {[%#s01_range8] (1 : Int64.t)} (fun (_ret':Int64.t) ->  [ &i <- _ret' ] s2)
=======
        | bb6 = any [ br0 -> {_18 = C_None'0 } (! bb9) | br1 (x0:isize)-> {_18 = C_Some'0 x0} (! bb8) ] 
        | bb8 = bb10
        | bb10 = s0
          [ s0 = v_Some'0 {_18} (fun (r0'0:isize) ->  [ &x <- r0'0 ] s1)
          | s1 =  [ &_22 <- [%#s01_range7] Snapshot.new (Seq.(++) (Snapshot.inner produced) (Seq.singleton x)) ] s2
          | s2 = bb11 ]
          
        | bb11 = s0
          [ s0 =  [ &produced <- _22 ] s1
          | s1 = IntSize.add {i} {[%#s01_range8] (1 : isize)} (fun (_ret':isize) ->  [ &i <- _ret' ] s2)
>>>>>>> 4c2c8706
          | s2 = bb4 ]
           ]
         ]
      
    | bb9 = s0 [ s0 =  [ &_0 <- i ] s1 | s1 = return' {_0} ]  ]
    )
    [ & _0 : Int64.t = any_l ()
    | & n : Int64.t = n
    | & i : Int64.t = any_l ()
    | & it : t_Range'0 = any_l ()
    | & _6 : t_Range'0 = any_l ()
    | & iter_old : Snapshot.snap_ty (t_Range'0) = any_l ()
<<<<<<< HEAD
    | & produced : Snapshot.snap_ty (Seq.seq Int64.t) = any_l ()
    | & _17 : t_Option'0 = any_l ()
    | & _18 : borrowed (t_Range'0) = any_l ()
    | & x : Int64.t = any_l ()
    | & _21 : Snapshot.snap_ty (Seq.seq Int64.t) = any_l () ]
     [ return' (result:Int64.t)-> {[@expl:sum_range ensures] [%#s01_range10] result = n} (! return' {result}) ] 
=======
    | & produced : Snapshot.snap_ty (Seq.seq isize) = any_l ()
    | & _18 : t_Option'0 = any_l ()
    | & _19 : borrowed (t_Range'0) = any_l ()
    | & x : isize = any_l ()
    | & _22 : Snapshot.snap_ty (Seq.seq isize) = any_l () ]
     [ return' (result:isize)-> {[@expl:sum_range ensures] [%#s01_range10] result = n} (! return' {result}) ] 
>>>>>>> 4c2c8706
end
module M_01_range__qyi16572111325853806140__produces_trans__refines [#"01_range.rs" 51 4 51 90] (* <Range as common::Iterator> *)
  let%span s01_range0 = "01_range.rs" 51 4 51 90
  let%span s01_range1 = "01_range.rs" 33 12 37 46
  let%span sord2 = "../../../../creusot-contracts/src/logic/ord.rs" 78 39 78 89
  let%span sord3 = "../../../../creusot-contracts/src/logic/ord.rs" 83 39 83 86
  let%span sord4 = "../../../../creusot-contracts/src/logic/ord.rs" 88 39 88 86
  let%span sord5 = "../../../../creusot-contracts/src/logic/ord.rs" 93 39 93 89
  let%span sord6 = "../../../../creusot-contracts/src/logic/ord.rs" 98 39 98 70
  let%span sord7 = "../../../../creusot-contracts/src/logic/ord.rs" 103 40 103 57
  let%span sord8 = "../../../../creusot-contracts/src/logic/ord.rs" 104 40 104 57
  let%span sord9 = "../../../../creusot-contracts/src/logic/ord.rs" 105 39 105 56
  let%span sord10 = "../../../../creusot-contracts/src/logic/ord.rs" 110 40 110 70
  let%span sord11 = "../../../../creusot-contracts/src/logic/ord.rs" 111 39 111 72
  let%span sord12 = "../../../../creusot-contracts/src/logic/ord.rs" 116 40 116 73
  let%span sord13 = "../../../../creusot-contracts/src/logic/ord.rs" 117 39 117 69
  let%span sord14 = "../../../../creusot-contracts/src/logic/ord.rs" 122 39 122 84
  let%span sord15 = "../../../../creusot-contracts/src/logic/ord.rs" 185 16 191 17
  
  use prelude.prelude.Int
  
  use prelude.prelude.Int64
  
  type t_Range'0  =
    { t_Range__start'0: Int64.t; t_Range__end'0: Int64.t }
  
  use seq.Seq
  
  type t_Ordering'0  =
    | C_Less'0
    | C_Equal'0
    | C_Greater'0
  
  use prelude.prelude.Int64
  
  function cmp_log'0 (self : Int64.t) (o : Int64.t) : t_Ordering'0 =
    [%#sord15] if Int64.slt self o then C_Less'0 else if self = o then C_Equal'0 else C_Greater'0
  
  function eq_cmp'0 (x : Int64.t) (y : Int64.t) : ()
  
  axiom eq_cmp'0_spec : forall x : Int64.t, y : Int64.t . [%#sord14] (x = y) = (cmp_log'0 x y = C_Equal'0)
  
  function antisym2'0 (x : Int64.t) (y : Int64.t) : ()
  
  axiom antisym2'0_spec : forall x : Int64.t, y : Int64.t . ([%#sord12] cmp_log'0 x y = C_Greater'0)
   -> ([%#sord13] cmp_log'0 y x = C_Less'0)
  
  function antisym1'0 (x : Int64.t) (y : Int64.t) : ()
  
  axiom antisym1'0_spec : forall x : Int64.t, y : Int64.t . ([%#sord10] cmp_log'0 x y = C_Less'0)
   -> ([%#sord11] cmp_log'0 y x = C_Greater'0)
  
  function trans'0 (x : Int64.t) (y : Int64.t) (z : Int64.t) (o : t_Ordering'0) : ()
  
  axiom trans'0_spec : forall x : Int64.t, y : Int64.t, z : Int64.t, o : t_Ordering'0 . ([%#sord7] cmp_log'0 x y = o)
   -> ([%#sord8] cmp_log'0 y z = o)  -> ([%#sord9] cmp_log'0 x z = o)
  
  function refl'0 (x : Int64.t) : ()
  
  axiom refl'0_spec : forall x : Int64.t . [%#sord6] cmp_log'0 x x = C_Equal'0
  
  use prelude.prelude.Int64
  
  function cmp_gt_log'0 (x : Int64.t) (y : Int64.t) : ()
  
  axiom cmp_gt_log'0_spec : forall x : Int64.t, y : Int64.t . [%#sord5] Int64.sgt x y = (cmp_log'0 x y = C_Greater'0)
  
  use prelude.prelude.Int64
  
  function cmp_ge_log'0 (x : Int64.t) (y : Int64.t) : ()
  
  axiom cmp_ge_log'0_spec : forall x : Int64.t, y : Int64.t . [%#sord4] Int64.sge x y = (cmp_log'0 x y <> C_Less'0)
  
  function cmp_lt_log'0 (x : Int64.t) (y : Int64.t) : ()
  
  axiom cmp_lt_log'0_spec : forall x : Int64.t, y : Int64.t . [%#sord3] Int64.slt x y = (cmp_log'0 x y = C_Less'0)
  
  use prelude.prelude.Int64
  
  function cmp_le_log'0 (x : Int64.t) (y : Int64.t) : ()
  
  axiom cmp_le_log'0_spec : forall x : Int64.t, y : Int64.t . [%#sord2] Int64.sle x y = (cmp_log'0 x y <> C_Greater'0)
  
  use seq.Seq
  
  use prelude.prelude.Int64
  
  use seq.Seq
  
  predicate produces'0 [#"01_range.rs" 31 4 31 64] (self : t_Range'0) (visited : Seq.seq Int64.t) (o : t_Range'0) =
    [%#s01_range1] self.t_Range__end'0 = o.t_Range__end'0
    /\ Int64.sle self.t_Range__start'0 o.t_Range__start'0
    /\ (Seq.length visited > 0  -> Int64.sle o.t_Range__start'0 o.t_Range__end'0)
    /\ Seq.length visited = Int64.to_int o.t_Range__start'0 - Int64.to_int self.t_Range__start'0
    /\ (forall i : int . 0 <= i /\ i < Seq.length visited
     -> Int64.to_int (Seq.get visited i) = Int64.to_int self.t_Range__start'0 + i)
  
  use seq.Seq
  
<<<<<<< HEAD
  goal refines : [%#s01_range0] forall a : t_Range'0 . forall ab : Seq.seq Int64.t . forall b : t_Range'0 . forall bc : Seq.seq Int64.t . forall c : t_Range'0 . produces'0 b bc c
  /\ produces'0 a ab b /\ inv'0 c /\ inv'0 b /\ inv'0 a
=======
  goal refines : [%#s01_range0] forall a : t_Range'0 . forall ab : Seq.seq isize . forall b : t_Range'0 . forall bc : Seq.seq isize . forall c : t_Range'0 . produces'0 b bc c
  /\ produces'0 a ab b
>>>>>>> 4c2c8706
   -> produces'0 b bc c
  /\ produces'0 a ab b /\ (forall result : () . produces'0 a (Seq.(++) ab bc) c  -> produces'0 a (Seq.(++) ab bc) c)
end
module M_01_range__qyi16572111325853806140__next__refines [#"01_range.rs" 57 4 57 39] (* <Range as common::Iterator> *)
  let%span s01_range0 = "01_range.rs" 57 4 57 39
  let%span s01_range1 = "01_range.rs" 25 12 25 52
  let%span s01_range2 = "01_range.rs" 33 12 37 46
  let%span sresolve3 = "../../../../creusot-contracts/src/resolve.rs" 54 20 54 34
  let%span sord4 = "../../../../creusot-contracts/src/logic/ord.rs" 78 39 78 89
  let%span sord5 = "../../../../creusot-contracts/src/logic/ord.rs" 83 39 83 86
  let%span sord6 = "../../../../creusot-contracts/src/logic/ord.rs" 88 39 88 86
  let%span sord7 = "../../../../creusot-contracts/src/logic/ord.rs" 93 39 93 89
  let%span sord8 = "../../../../creusot-contracts/src/logic/ord.rs" 98 39 98 70
  let%span sord9 = "../../../../creusot-contracts/src/logic/ord.rs" 103 40 103 57
  let%span sord10 = "../../../../creusot-contracts/src/logic/ord.rs" 104 40 104 57
  let%span sord11 = "../../../../creusot-contracts/src/logic/ord.rs" 105 39 105 56
  let%span sord12 = "../../../../creusot-contracts/src/logic/ord.rs" 110 40 110 70
  let%span sord13 = "../../../../creusot-contracts/src/logic/ord.rs" 111 39 111 72
  let%span sord14 = "../../../../creusot-contracts/src/logic/ord.rs" 116 40 116 73
  let%span sord15 = "../../../../creusot-contracts/src/logic/ord.rs" 117 39 117 69
  let%span sord16 = "../../../../creusot-contracts/src/logic/ord.rs" 122 39 122 84
  let%span sord17 = "../../../../creusot-contracts/src/logic/ord.rs" 185 16 191 17
  
  use prelude.prelude.Borrow
  
  use prelude.prelude.Int
  
  use prelude.prelude.Int64
  
  type t_Range'0  =
    { t_Range__start'0: Int64.t; t_Range__end'0: Int64.t }
  
  predicate inv'0 (_1 : borrowed (t_Range'0))
  
  axiom inv_axiom'0 [@rewrite] : forall x : borrowed (t_Range'0) [inv'0 x] . inv'0 x = true
  
  type t_Option'0  =
    | C_None'0
    | C_Some'0 Int64.t
  
  predicate resolve'0 (self : borrowed (t_Range'0)) =
    [%#sresolve3] self.final = self.current
  
  type t_Ordering'0  =
    | C_Less'0
    | C_Equal'0
    | C_Greater'0
  
  use prelude.prelude.Int64
  
  function cmp_log'0 (self : Int64.t) (o : Int64.t) : t_Ordering'0 =
    [%#sord17] if Int64.slt self o then C_Less'0 else if self = o then C_Equal'0 else C_Greater'0
  
  function eq_cmp'0 (x : Int64.t) (y : Int64.t) : ()
  
  axiom eq_cmp'0_spec : forall x : Int64.t, y : Int64.t . [%#sord16] (x = y) = (cmp_log'0 x y = C_Equal'0)
  
  function antisym2'0 (x : Int64.t) (y : Int64.t) : ()
  
  axiom antisym2'0_spec : forall x : Int64.t, y : Int64.t . ([%#sord14] cmp_log'0 x y = C_Greater'0)
   -> ([%#sord15] cmp_log'0 y x = C_Less'0)
  
  function antisym1'0 (x : Int64.t) (y : Int64.t) : ()
  
  axiom antisym1'0_spec : forall x : Int64.t, y : Int64.t . ([%#sord12] cmp_log'0 x y = C_Less'0)
   -> ([%#sord13] cmp_log'0 y x = C_Greater'0)
  
  function trans'0 (x : Int64.t) (y : Int64.t) (z : Int64.t) (o : t_Ordering'0) : ()
  
  axiom trans'0_spec : forall x : Int64.t, y : Int64.t, z : Int64.t, o : t_Ordering'0 . ([%#sord9] cmp_log'0 x y = o)
   -> ([%#sord10] cmp_log'0 y z = o)  -> ([%#sord11] cmp_log'0 x z = o)
  
  function refl'0 (x : Int64.t) : ()
  
  axiom refl'0_spec : forall x : Int64.t . [%#sord8] cmp_log'0 x x = C_Equal'0
  
  use prelude.prelude.Int64
  
  function cmp_gt_log'0 (x : Int64.t) (y : Int64.t) : ()
  
  axiom cmp_gt_log'0_spec : forall x : Int64.t, y : Int64.t . [%#sord7] Int64.sgt x y = (cmp_log'0 x y = C_Greater'0)
  
  use prelude.prelude.Int64
  
  function cmp_ge_log'0 (x : Int64.t) (y : Int64.t) : ()
  
  axiom cmp_ge_log'0_spec : forall x : Int64.t, y : Int64.t . [%#sord6] Int64.sge x y = (cmp_log'0 x y <> C_Less'0)
  
  function cmp_lt_log'0 (x : Int64.t) (y : Int64.t) : ()
  
  axiom cmp_lt_log'0_spec : forall x : Int64.t, y : Int64.t . [%#sord5] Int64.slt x y = (cmp_log'0 x y = C_Less'0)
  
  use prelude.prelude.Int64
  
  function cmp_le_log'0 (x : Int64.t) (y : Int64.t) : ()
  
  axiom cmp_le_log'0_spec : forall x : Int64.t, y : Int64.t . [%#sord4] Int64.sle x y = (cmp_log'0 x y <> C_Greater'0)
  
  predicate completed'0 [#"01_range.rs" 23 4 23 35] (self : borrowed (t_Range'0)) =
    [%#s01_range1] resolve'0 self /\ Int64.sge (self.current).t_Range__start'0 (self.current).t_Range__end'0
  
  use seq.Seq
  
  use seq.Seq
  
  use seq.Seq
  
  use prelude.prelude.Int64
  
  use seq.Seq
  
  predicate produces'0 [#"01_range.rs" 31 4 31 64] (self : t_Range'0) (visited : Seq.seq Int64.t) (o : t_Range'0) =
    [%#s01_range2] self.t_Range__end'0 = o.t_Range__end'0
    /\ Int64.sle self.t_Range__start'0 o.t_Range__start'0
    /\ (Seq.length visited > 0  -> Int64.sle o.t_Range__start'0 o.t_Range__end'0)
    /\ Seq.length visited = Int64.to_int o.t_Range__start'0 - Int64.to_int self.t_Range__start'0
    /\ (forall i : int . 0 <= i /\ i < Seq.length visited
     -> Int64.to_int (Seq.get visited i) = Int64.to_int self.t_Range__start'0 + i)
  
  predicate inv'1 (_1 : t_Option'0)
  
  axiom inv_axiom'1 [@rewrite] : forall x : t_Option'0 [inv'1 x] . inv'1 x = true
  
  goal refines : [%#s01_range0] forall self : borrowed (t_Range'0) . inv'0 self
   -> (forall result : t_Option'0 . match result with
    | C_None'0 -> completed'0 self
    | C_Some'0 v -> produces'0 self.current (Seq.singleton v) self.final
    end
   -> match result with
    | C_None'0 -> completed'0 self
    | C_Some'0 v -> produces'0 self.current (Seq.singleton v) self.final
    end
  /\ inv'1 result)
end
module M_01_range__qyi16572111325853806140__produces_refl__refines [#"01_range.rs" 44 4 44 26] (* <Range as common::Iterator> *)
  let%span s01_range0 = "01_range.rs" 44 4 44 26
  let%span s01_range1 = "01_range.rs" 33 12 37 46
  let%span sord2 = "../../../../creusot-contracts/src/logic/ord.rs" 78 39 78 89
  let%span sord3 = "../../../../creusot-contracts/src/logic/ord.rs" 83 39 83 86
  let%span sord4 = "../../../../creusot-contracts/src/logic/ord.rs" 88 39 88 86
  let%span sord5 = "../../../../creusot-contracts/src/logic/ord.rs" 93 39 93 89
  let%span sord6 = "../../../../creusot-contracts/src/logic/ord.rs" 98 39 98 70
  let%span sord7 = "../../../../creusot-contracts/src/logic/ord.rs" 103 40 103 57
  let%span sord8 = "../../../../creusot-contracts/src/logic/ord.rs" 104 40 104 57
  let%span sord9 = "../../../../creusot-contracts/src/logic/ord.rs" 105 39 105 56
  let%span sord10 = "../../../../creusot-contracts/src/logic/ord.rs" 110 40 110 70
  let%span sord11 = "../../../../creusot-contracts/src/logic/ord.rs" 111 39 111 72
  let%span sord12 = "../../../../creusot-contracts/src/logic/ord.rs" 116 40 116 73
  let%span sord13 = "../../../../creusot-contracts/src/logic/ord.rs" 117 39 117 69
  let%span sord14 = "../../../../creusot-contracts/src/logic/ord.rs" 122 39 122 84
  let%span sord15 = "../../../../creusot-contracts/src/logic/ord.rs" 185 16 191 17
  
  use prelude.prelude.Int
  
  use prelude.prelude.Int64
  
  type t_Range'0  =
    { t_Range__start'0: Int64.t; t_Range__end'0: Int64.t }
  
  use seq.Seq
  
  use seq.Seq
  
  type t_Ordering'0  =
    | C_Less'0
    | C_Equal'0
    | C_Greater'0
  
  use prelude.prelude.Int64
  
  function cmp_log'0 (self : Int64.t) (o : Int64.t) : t_Ordering'0 =
    [%#sord15] if Int64.slt self o then C_Less'0 else if self = o then C_Equal'0 else C_Greater'0
  
  function eq_cmp'0 (x : Int64.t) (y : Int64.t) : ()
  
  axiom eq_cmp'0_spec : forall x : Int64.t, y : Int64.t . [%#sord14] (x = y) = (cmp_log'0 x y = C_Equal'0)
  
  function antisym2'0 (x : Int64.t) (y : Int64.t) : ()
  
  axiom antisym2'0_spec : forall x : Int64.t, y : Int64.t . ([%#sord12] cmp_log'0 x y = C_Greater'0)
   -> ([%#sord13] cmp_log'0 y x = C_Less'0)
  
  function antisym1'0 (x : Int64.t) (y : Int64.t) : ()
  
  axiom antisym1'0_spec : forall x : Int64.t, y : Int64.t . ([%#sord10] cmp_log'0 x y = C_Less'0)
   -> ([%#sord11] cmp_log'0 y x = C_Greater'0)
  
  function trans'0 (x : Int64.t) (y : Int64.t) (z : Int64.t) (o : t_Ordering'0) : ()
  
  axiom trans'0_spec : forall x : Int64.t, y : Int64.t, z : Int64.t, o : t_Ordering'0 . ([%#sord7] cmp_log'0 x y = o)
   -> ([%#sord8] cmp_log'0 y z = o)  -> ([%#sord9] cmp_log'0 x z = o)
  
  function refl'0 (x : Int64.t) : ()
  
  axiom refl'0_spec : forall x : Int64.t . [%#sord6] cmp_log'0 x x = C_Equal'0
  
  use prelude.prelude.Int64
  
  function cmp_gt_log'0 (x : Int64.t) (y : Int64.t) : ()
  
  axiom cmp_gt_log'0_spec : forall x : Int64.t, y : Int64.t . [%#sord5] Int64.sgt x y = (cmp_log'0 x y = C_Greater'0)
  
  use prelude.prelude.Int64
  
  function cmp_ge_log'0 (x : Int64.t) (y : Int64.t) : ()
  
  axiom cmp_ge_log'0_spec : forall x : Int64.t, y : Int64.t . [%#sord4] Int64.sge x y = (cmp_log'0 x y <> C_Less'0)
  
  function cmp_lt_log'0 (x : Int64.t) (y : Int64.t) : ()
  
  axiom cmp_lt_log'0_spec : forall x : Int64.t, y : Int64.t . [%#sord3] Int64.slt x y = (cmp_log'0 x y = C_Less'0)
  
  use prelude.prelude.Int64
  
  function cmp_le_log'0 (x : Int64.t) (y : Int64.t) : ()
  
  axiom cmp_le_log'0_spec : forall x : Int64.t, y : Int64.t . [%#sord2] Int64.sle x y = (cmp_log'0 x y <> C_Greater'0)
  
  use seq.Seq
  
  use prelude.prelude.Int64
  
  use seq.Seq
  
  predicate produces'0 [#"01_range.rs" 31 4 31 64] (self : t_Range'0) (visited : Seq.seq Int64.t) (o : t_Range'0) =
    [%#s01_range1] self.t_Range__end'0 = o.t_Range__end'0
    /\ Int64.sle self.t_Range__start'0 o.t_Range__start'0
    /\ (Seq.length visited > 0  -> Int64.sle o.t_Range__start'0 o.t_Range__end'0)
    /\ Seq.length visited = Int64.to_int o.t_Range__start'0 - Int64.to_int self.t_Range__start'0
    /\ (forall i : int . 0 <= i /\ i < Seq.length visited
     -> Int64.to_int (Seq.get visited i) = Int64.to_int self.t_Range__start'0 + i)
  
<<<<<<< HEAD
  goal refines : [%#s01_range0] forall self : t_Range'0 . inv'0 self
   -> (forall result : () . produces'0 self (Seq.empty  : Seq.seq Int64.t) self
   -> produces'0 self (Seq.empty  : Seq.seq Int64.t) self)
=======
  goal refines : [%#s01_range0] forall self : t_Range'0 . forall result : () . produces'0 self (Seq.empty  : Seq.seq isize) self
   -> produces'0 self (Seq.empty  : Seq.seq isize) self
>>>>>>> 4c2c8706
end<|MERGE_RESOLUTION|>--- conflicted
+++ resolved
@@ -2,106 +2,37 @@
   let%span s01_range0 = "01_range.rs" 43 14 43 45
   let%span s01_range1 = "01_range.rs" 41 4 41 10
   let%span s01_range2 = "01_range.rs" 33 12 37 46
-  let%span sord3 = "../../../../creusot-contracts/src/logic/ord.rs" 78 39 78 89
-  let%span sord4 = "../../../../creusot-contracts/src/logic/ord.rs" 83 39 83 86
-  let%span sord5 = "../../../../creusot-contracts/src/logic/ord.rs" 88 39 88 86
-  let%span sord6 = "../../../../creusot-contracts/src/logic/ord.rs" 93 39 93 89
-  let%span sord7 = "../../../../creusot-contracts/src/logic/ord.rs" 98 39 98 70
-  let%span sord8 = "../../../../creusot-contracts/src/logic/ord.rs" 103 40 103 57
-  let%span sord9 = "../../../../creusot-contracts/src/logic/ord.rs" 104 40 104 57
-  let%span sord10 = "../../../../creusot-contracts/src/logic/ord.rs" 105 39 105 56
-  let%span sord11 = "../../../../creusot-contracts/src/logic/ord.rs" 110 40 110 70
-  let%span sord12 = "../../../../creusot-contracts/src/logic/ord.rs" 111 39 111 72
-  let%span sord13 = "../../../../creusot-contracts/src/logic/ord.rs" 116 40 116 73
-  let%span sord14 = "../../../../creusot-contracts/src/logic/ord.rs" 117 39 117 69
-  let%span sord15 = "../../../../creusot-contracts/src/logic/ord.rs" 122 39 122 84
-  let%span sord16 = "../../../../creusot-contracts/src/logic/ord.rs" 185 16 191 17
-  
-  use seq.Seq
-  
-  use prelude.prelude.Int
-  
-  use prelude.prelude.Int64
-  
-  use seq.Seq
-  
-  type t_Range'0  =
-    { t_Range__start'0: Int64.t; t_Range__end'0: Int64.t }
-  
-  type t_Ordering'0  =
-    | C_Less'0
-    | C_Equal'0
-    | C_Greater'0
-  
-  use prelude.prelude.Int64
-  
-  function cmp_log'0 (self : Int64.t) (o : Int64.t) : t_Ordering'0 =
-    [%#sord16] if Int64.slt self o then C_Less'0 else if self = o then C_Equal'0 else C_Greater'0
-  
-  function eq_cmp'0 (x : Int64.t) (y : Int64.t) : ()
-  
-  axiom eq_cmp'0_spec : forall x : Int64.t, y : Int64.t . [%#sord15] (x = y) = (cmp_log'0 x y = C_Equal'0)
-  
-  function antisym2'0 (x : Int64.t) (y : Int64.t) : ()
-  
-  axiom antisym2'0_spec : forall x : Int64.t, y : Int64.t . ([%#sord13] cmp_log'0 x y = C_Greater'0)
-   -> ([%#sord14] cmp_log'0 y x = C_Less'0)
-  
-  function antisym1'0 (x : Int64.t) (y : Int64.t) : ()
-  
-  axiom antisym1'0_spec : forall x : Int64.t, y : Int64.t . ([%#sord11] cmp_log'0 x y = C_Less'0)
-   -> ([%#sord12] cmp_log'0 y x = C_Greater'0)
-  
-  function trans'0 (x : Int64.t) (y : Int64.t) (z : Int64.t) (o : t_Ordering'0) : ()
-  
-  axiom trans'0_spec : forall x : Int64.t, y : Int64.t, z : Int64.t, o : t_Ordering'0 . ([%#sord8] cmp_log'0 x y = o)
-   -> ([%#sord9] cmp_log'0 y z = o)  -> ([%#sord10] cmp_log'0 x z = o)
-  
-  function refl'0 (x : Int64.t) : ()
-  
-  axiom refl'0_spec : forall x : Int64.t . [%#sord7] cmp_log'0 x x = C_Equal'0
-  
-  use prelude.prelude.Int64
-  
-  function cmp_gt_log'0 (x : Int64.t) (y : Int64.t) : ()
-  
-  axiom cmp_gt_log'0_spec : forall x : Int64.t, y : Int64.t . [%#sord6] Int64.sgt x y = (cmp_log'0 x y = C_Greater'0)
-  
-  use prelude.prelude.Int64
-  
-  function cmp_ge_log'0 (x : Int64.t) (y : Int64.t) : ()
-  
-  axiom cmp_ge_log'0_spec : forall x : Int64.t, y : Int64.t . [%#sord5] Int64.sge x y = (cmp_log'0 x y <> C_Less'0)
-  
-  function cmp_lt_log'0 (x : Int64.t) (y : Int64.t) : ()
-  
-  axiom cmp_lt_log'0_spec : forall x : Int64.t, y : Int64.t . [%#sord4] Int64.slt x y = (cmp_log'0 x y = C_Less'0)
-  
-  use prelude.prelude.Int64
-  
-  function cmp_le_log'0 (x : Int64.t) (y : Int64.t) : ()
-  
-  axiom cmp_le_log'0_spec : forall x : Int64.t, y : Int64.t . [%#sord3] Int64.sle x y = (cmp_log'0 x y <> C_Greater'0)
-  
-  use seq.Seq
-  
-  use prelude.prelude.Int64
-  
-  use seq.Seq
-  
-  predicate produces'0 [#"01_range.rs" 31 4 31 64] (self : t_Range'0) (visited : Seq.seq Int64.t) (o : t_Range'0) =
+  
+  use seq.Seq
+  
+  use prelude.prelude.IntSize
+  
+  use seq.Seq
+  
+  type t_Range'0  =
+    { t_Range__start'0: isize; t_Range__end'0: isize }
+  
+  use prelude.prelude.Int
+  
+  use seq.Seq
+  
+  use prelude.prelude.IntSize
+  
+  use seq.Seq
+  
+  predicate produces'0 [#"01_range.rs" 31 4 31 64] (self : t_Range'0) (visited : Seq.seq isize) (o : t_Range'0) =
     [%#s01_range2] self.t_Range__end'0 = o.t_Range__end'0
-    /\ Int64.sle self.t_Range__start'0 o.t_Range__start'0
-    /\ (Seq.length visited > 0  -> Int64.sle o.t_Range__start'0 o.t_Range__end'0)
-    /\ Seq.length visited = Int64.to_int o.t_Range__start'0 - Int64.to_int self.t_Range__start'0
-    /\ (forall i : int . 0 <= i /\ i < Seq.length visited
-     -> Int64.to_int (Seq.get visited i) = Int64.to_int self.t_Range__start'0 + i)
+    /\ self.t_Range__start'0 <= o.t_Range__start'0
+    /\ (Seq.length visited > 0  -> o.t_Range__start'0 <= o.t_Range__end'0)
+    /\ Seq.length visited = IntSize.to_int o.t_Range__start'0 - IntSize.to_int self.t_Range__start'0
+    /\ (forall i : int . 0 <= i /\ i < Seq.length visited
+     -> IntSize.to_int (Seq.get visited i) = IntSize.to_int self.t_Range__start'0 + i)
   
   constant self  : t_Range'0
   
   function produces_refl'0 [#"01_range.rs" 44 4 44 26] (self : t_Range'0) : ()
   
-  goal vc_produces_refl'0 : [%#s01_range0] produces'0 self (Seq.empty  : Seq.seq Int64.t) self
+  goal vc_produces_refl'0 : [%#s01_range0] produces'0 self (Seq.empty  : Seq.seq isize) self
 end
 module M_01_range__qyi16572111325853806140__produces_trans [#"01_range.rs" 51 4 51 90] (* <Range as common::Iterator> *)
   let%span s01_range0 = "01_range.rs" 48 15 48 32
@@ -109,112 +40,43 @@
   let%span s01_range2 = "01_range.rs" 50 14 50 42
   let%span s01_range3 = "01_range.rs" 46 4 46 10
   let%span s01_range4 = "01_range.rs" 33 12 37 46
-  let%span sord5 = "../../../../creusot-contracts/src/logic/ord.rs" 78 39 78 89
-  let%span sord6 = "../../../../creusot-contracts/src/logic/ord.rs" 83 39 83 86
-  let%span sord7 = "../../../../creusot-contracts/src/logic/ord.rs" 88 39 88 86
-  let%span sord8 = "../../../../creusot-contracts/src/logic/ord.rs" 93 39 93 89
-  let%span sord9 = "../../../../creusot-contracts/src/logic/ord.rs" 98 39 98 70
-  let%span sord10 = "../../../../creusot-contracts/src/logic/ord.rs" 103 40 103 57
-  let%span sord11 = "../../../../creusot-contracts/src/logic/ord.rs" 104 40 104 57
-  let%span sord12 = "../../../../creusot-contracts/src/logic/ord.rs" 105 39 105 56
-  let%span sord13 = "../../../../creusot-contracts/src/logic/ord.rs" 110 40 110 70
-  let%span sord14 = "../../../../creusot-contracts/src/logic/ord.rs" 111 39 111 72
-  let%span sord15 = "../../../../creusot-contracts/src/logic/ord.rs" 116 40 116 73
-  let%span sord16 = "../../../../creusot-contracts/src/logic/ord.rs" 117 39 117 69
-  let%span sord17 = "../../../../creusot-contracts/src/logic/ord.rs" 122 39 122 84
-  let%span sord18 = "../../../../creusot-contracts/src/logic/ord.rs" 185 16 191 17
-  
-  use prelude.prelude.Int
-  
-  use prelude.prelude.Int64
-  
-  type t_Range'0  =
-    { t_Range__start'0: Int64.t; t_Range__end'0: Int64.t }
-  
-  use seq.Seq
-  
-  type t_Ordering'0  =
-    | C_Less'0
-    | C_Equal'0
-    | C_Greater'0
-  
-  use prelude.prelude.Int64
-  
-  function cmp_log'0 (self : Int64.t) (o : Int64.t) : t_Ordering'0 =
-    [%#sord18] if Int64.slt self o then C_Less'0 else if self = o then C_Equal'0 else C_Greater'0
-  
-  function eq_cmp'0 (x : Int64.t) (y : Int64.t) : ()
-  
-  axiom eq_cmp'0_spec : forall x : Int64.t, y : Int64.t . [%#sord17] (x = y) = (cmp_log'0 x y = C_Equal'0)
-  
-  function antisym2'0 (x : Int64.t) (y : Int64.t) : ()
-  
-  axiom antisym2'0_spec : forall x : Int64.t, y : Int64.t . ([%#sord15] cmp_log'0 x y = C_Greater'0)
-   -> ([%#sord16] cmp_log'0 y x = C_Less'0)
-  
-  function antisym1'0 (x : Int64.t) (y : Int64.t) : ()
-  
-  axiom antisym1'0_spec : forall x : Int64.t, y : Int64.t . ([%#sord13] cmp_log'0 x y = C_Less'0)
-   -> ([%#sord14] cmp_log'0 y x = C_Greater'0)
-  
-  function trans'0 (x : Int64.t) (y : Int64.t) (z : Int64.t) (o : t_Ordering'0) : ()
-  
-  axiom trans'0_spec : forall x : Int64.t, y : Int64.t, z : Int64.t, o : t_Ordering'0 . ([%#sord10] cmp_log'0 x y = o)
-   -> ([%#sord11] cmp_log'0 y z = o)  -> ([%#sord12] cmp_log'0 x z = o)
-  
-  function refl'0 (x : Int64.t) : ()
-  
-  axiom refl'0_spec : forall x : Int64.t . [%#sord9] cmp_log'0 x x = C_Equal'0
-  
-  use prelude.prelude.Int64
-  
-  function cmp_gt_log'0 (x : Int64.t) (y : Int64.t) : ()
-  
-  axiom cmp_gt_log'0_spec : forall x : Int64.t, y : Int64.t . [%#sord8] Int64.sgt x y = (cmp_log'0 x y = C_Greater'0)
-  
-  use prelude.prelude.Int64
-  
-  function cmp_ge_log'0 (x : Int64.t) (y : Int64.t) : ()
-  
-  axiom cmp_ge_log'0_spec : forall x : Int64.t, y : Int64.t . [%#sord7] Int64.sge x y = (cmp_log'0 x y <> C_Less'0)
-  
-  function cmp_lt_log'0 (x : Int64.t) (y : Int64.t) : ()
-  
-  axiom cmp_lt_log'0_spec : forall x : Int64.t, y : Int64.t . [%#sord6] Int64.slt x y = (cmp_log'0 x y = C_Less'0)
-  
-  use prelude.prelude.Int64
-  
-  function cmp_le_log'0 (x : Int64.t) (y : Int64.t) : ()
-  
-  axiom cmp_le_log'0_spec : forall x : Int64.t, y : Int64.t . [%#sord5] Int64.sle x y = (cmp_log'0 x y <> C_Greater'0)
-  
-  use seq.Seq
-  
-  use prelude.prelude.Int64
-  
-  use seq.Seq
-  
-  predicate produces'0 [#"01_range.rs" 31 4 31 64] (self : t_Range'0) (visited : Seq.seq Int64.t) (o : t_Range'0) =
+  
+  use prelude.prelude.IntSize
+  
+  type t_Range'0  =
+    { t_Range__start'0: isize; t_Range__end'0: isize }
+  
+  use seq.Seq
+  
+  use prelude.prelude.Int
+  
+  use seq.Seq
+  
+  use prelude.prelude.IntSize
+  
+  use seq.Seq
+  
+  predicate produces'0 [#"01_range.rs" 31 4 31 64] (self : t_Range'0) (visited : Seq.seq isize) (o : t_Range'0) =
     [%#s01_range4] self.t_Range__end'0 = o.t_Range__end'0
-    /\ Int64.sle self.t_Range__start'0 o.t_Range__start'0
-    /\ (Seq.length visited > 0  -> Int64.sle o.t_Range__start'0 o.t_Range__end'0)
-    /\ Seq.length visited = Int64.to_int o.t_Range__start'0 - Int64.to_int self.t_Range__start'0
-    /\ (forall i : int . 0 <= i /\ i < Seq.length visited
-     -> Int64.to_int (Seq.get visited i) = Int64.to_int self.t_Range__start'0 + i)
+    /\ self.t_Range__start'0 <= o.t_Range__start'0
+    /\ (Seq.length visited > 0  -> o.t_Range__start'0 <= o.t_Range__end'0)
+    /\ Seq.length visited = IntSize.to_int o.t_Range__start'0 - IntSize.to_int self.t_Range__start'0
+    /\ (forall i : int . 0 <= i /\ i < Seq.length visited
+     -> IntSize.to_int (Seq.get visited i) = IntSize.to_int self.t_Range__start'0 + i)
   
   use seq.Seq
   
   constant a  : t_Range'0
   
-  constant ab  : Seq.seq Int64.t
+  constant ab  : Seq.seq isize
   
   constant b  : t_Range'0
   
-  constant bc  : Seq.seq Int64.t
+  constant bc  : Seq.seq isize
   
   constant c  : t_Range'0
   
-  function produces_trans'0 [#"01_range.rs" 51 4 51 90] (a : t_Range'0) (ab : Seq.seq Int64.t) (b : t_Range'0) (bc : Seq.seq Int64.t) (c : t_Range'0) : ()
+  function produces_trans'0 [#"01_range.rs" 51 4 51 90] (a : t_Range'0) (ab : Seq.seq isize) (b : t_Range'0) (bc : Seq.seq isize) (c : t_Range'0) : ()
     
   
   goal vc_produces_trans'0 : ([%#s01_range1] produces'0 b bc c)
@@ -226,27 +88,11 @@
   let%span s01_range2 = "01_range.rs" 25 12 25 52
   let%span s01_range3 = "01_range.rs" 33 12 37 46
   let%span sresolve4 = "../../../../creusot-contracts/src/resolve.rs" 54 20 54 34
-  let%span sord5 = "../../../../creusot-contracts/src/logic/ord.rs" 78 39 78 89
-  let%span sord6 = "../../../../creusot-contracts/src/logic/ord.rs" 83 39 83 86
-  let%span sord7 = "../../../../creusot-contracts/src/logic/ord.rs" 88 39 88 86
-  let%span sord8 = "../../../../creusot-contracts/src/logic/ord.rs" 93 39 93 89
-  let%span sord9 = "../../../../creusot-contracts/src/logic/ord.rs" 98 39 98 70
-  let%span sord10 = "../../../../creusot-contracts/src/logic/ord.rs" 103 40 103 57
-  let%span sord11 = "../../../../creusot-contracts/src/logic/ord.rs" 104 40 104 57
-  let%span sord12 = "../../../../creusot-contracts/src/logic/ord.rs" 105 39 105 56
-  let%span sord13 = "../../../../creusot-contracts/src/logic/ord.rs" 110 40 110 70
-  let%span sord14 = "../../../../creusot-contracts/src/logic/ord.rs" 111 39 111 72
-  let%span sord15 = "../../../../creusot-contracts/src/logic/ord.rs" 116 40 116 73
-  let%span sord16 = "../../../../creusot-contracts/src/logic/ord.rs" 117 39 117 69
-  let%span sord17 = "../../../../creusot-contracts/src/logic/ord.rs" 122 39 122 84
-  let%span sord18 = "../../../../creusot-contracts/src/logic/ord.rs" 185 16 191 17
-  
-  use prelude.prelude.Int64
-  
-  use prelude.prelude.Int
-  
-  type t_Range'0  =
-    { t_Range__start'0: Int64.t; t_Range__end'0: Int64.t }
+  
+  use prelude.prelude.IntSize
+  
+  type t_Range'0  =
+    { t_Range__start'0: isize; t_Range__end'0: isize }
   
   use prelude.prelude.Borrow
   
@@ -258,101 +104,46 @@
   
   type t_Option'0  =
     | C_None'0
-    | C_Some'0 Int64.t
+    | C_Some'0 isize
   
   use prelude.prelude.Intrinsic
   
-  type t_Ordering'0  =
-    | C_Less'0
-    | C_Equal'0
-    | C_Greater'0
-  
-  use prelude.prelude.Int64
-  
-  function cmp_log'0 (self : Int64.t) (o : Int64.t) : t_Ordering'0 =
-    [%#sord18] if Int64.slt self o then C_Less'0 else if self = o then C_Equal'0 else C_Greater'0
-  
-  function eq_cmp'0 (x : Int64.t) (y : Int64.t) : ()
-  
-  axiom eq_cmp'0_spec : forall x : Int64.t, y : Int64.t . [%#sord17] (x = y) = (cmp_log'0 x y = C_Equal'0)
-  
-  function antisym2'0 (x : Int64.t) (y : Int64.t) : ()
-  
-  axiom antisym2'0_spec : forall x : Int64.t, y : Int64.t . ([%#sord15] cmp_log'0 x y = C_Greater'0)
-   -> ([%#sord16] cmp_log'0 y x = C_Less'0)
-  
-  function antisym1'0 (x : Int64.t) (y : Int64.t) : ()
-  
-  axiom antisym1'0_spec : forall x : Int64.t, y : Int64.t . ([%#sord13] cmp_log'0 x y = C_Less'0)
-   -> ([%#sord14] cmp_log'0 y x = C_Greater'0)
-  
-  function trans'0 (x : Int64.t) (y : Int64.t) (z : Int64.t) (o : t_Ordering'0) : ()
-  
-  axiom trans'0_spec : forall x : Int64.t, y : Int64.t, z : Int64.t, o : t_Ordering'0 . ([%#sord10] cmp_log'0 x y = o)
-   -> ([%#sord11] cmp_log'0 y z = o)  -> ([%#sord12] cmp_log'0 x z = o)
-  
-  function refl'0 (x : Int64.t) : ()
-  
-  axiom refl'0_spec : forall x : Int64.t . [%#sord9] cmp_log'0 x x = C_Equal'0
-  
-  use prelude.prelude.Int64
-  
-  function cmp_gt_log'0 (x : Int64.t) (y : Int64.t) : ()
-  
-  axiom cmp_gt_log'0_spec : forall x : Int64.t, y : Int64.t . [%#sord8] Int64.sgt x y = (cmp_log'0 x y = C_Greater'0)
-  
-  use prelude.prelude.Int64
-  
-  function cmp_ge_log'0 (x : Int64.t) (y : Int64.t) : ()
-  
-  axiom cmp_ge_log'0_spec : forall x : Int64.t, y : Int64.t . [%#sord7] Int64.sge x y = (cmp_log'0 x y <> C_Less'0)
-  
-  function cmp_lt_log'0 (x : Int64.t) (y : Int64.t) : ()
-  
-  axiom cmp_lt_log'0_spec : forall x : Int64.t, y : Int64.t . [%#sord6] Int64.slt x y = (cmp_log'0 x y = C_Less'0)
-  
-  use prelude.prelude.Int64
-  
-  function cmp_le_log'0 (x : Int64.t) (y : Int64.t) : ()
-  
-  axiom cmp_le_log'0_spec : forall x : Int64.t, y : Int64.t . [%#sord5] Int64.sle x y = (cmp_log'0 x y <> C_Greater'0)
+  use prelude.prelude.Int
   
   predicate completed'0 [#"01_range.rs" 23 4 23 35] (self : borrowed (t_Range'0)) =
-    [%#s01_range2] resolve'1 self /\ Int64.sge (self.current).t_Range__start'0 (self.current).t_Range__end'0
-  
-  use seq.Seq
-  
-  use seq.Seq
-  
-  use seq.Seq
-  
-  use prelude.prelude.Int64
-  
-  use seq.Seq
-  
-  predicate produces'0 [#"01_range.rs" 31 4 31 64] (self : t_Range'0) (visited : Seq.seq Int64.t) (o : t_Range'0) =
+    [%#s01_range2] resolve'1 self /\ (self.current).t_Range__start'0 >= (self.current).t_Range__end'0
+  
+  use seq.Seq
+  
+  use seq.Seq
+  
+  use seq.Seq
+  
+  use prelude.prelude.IntSize
+  
+  use seq.Seq
+  
+  predicate produces'0 [#"01_range.rs" 31 4 31 64] (self : t_Range'0) (visited : Seq.seq isize) (o : t_Range'0) =
     [%#s01_range3] self.t_Range__end'0 = o.t_Range__end'0
-    /\ Int64.sle self.t_Range__start'0 o.t_Range__start'0
-    /\ (Seq.length visited > 0  -> Int64.sle o.t_Range__start'0 o.t_Range__end'0)
-    /\ Seq.length visited = Int64.to_int o.t_Range__start'0 - Int64.to_int self.t_Range__start'0
-    /\ (forall i : int . 0 <= i /\ i < Seq.length visited
-     -> Int64.to_int (Seq.get visited i) = Int64.to_int self.t_Range__start'0 + i)
+    /\ self.t_Range__start'0 <= o.t_Range__start'0
+    /\ (Seq.length visited > 0  -> o.t_Range__start'0 <= o.t_Range__end'0)
+    /\ Seq.length visited = IntSize.to_int o.t_Range__start'0 - IntSize.to_int self.t_Range__start'0
+    /\ (forall i : int . 0 <= i /\ i < Seq.length visited
+     -> IntSize.to_int (Seq.get visited i) = IntSize.to_int self.t_Range__start'0 + i)
   
   meta "compute_max_steps" 1000000
   
   let rec next'0 (self:borrowed (t_Range'0)) (return'  (ret:t_Option'0))= (! bb0
     [ bb0 = s0
-      [ s0 = Int64.ge {(self.current).t_Range__start'0} {(self.current).t_Range__end'0}
+      [ s0 = IntSize.ge {(self.current).t_Range__start'0} {(self.current).t_Range__end'0}
           (fun (_ret':bool) ->  [ &_3 <- _ret' ] s1)
       | s1 = any [ br0 -> {_3 = false} (! bb2) | br1 -> {_3} (! bb1) ]  ]
       
     | bb1 = s0 [ s0 = -{resolve'0 self}- s1 | s1 =  [ &_0 <- C_None'0 ] s2 | s2 = bb3 ] 
     | bb2 = s0
       [ s0 =  [ &r <- (self.current).t_Range__start'0 ] s1
-      | s1 = Int64.add {(self.current).t_Range__start'0} {[%#s01_range0] (1 : Int64.t)}
-          (fun (_ret':Int64.t) ->
-             [ &self <- { self with current = { self.current with t_Range__start'0 = _ret' } } ] 
-            s2)
+      | s1 = IntSize.add {(self.current).t_Range__start'0} {[%#s01_range0] (1 : isize)}
+          (fun (_ret':isize) ->  [ &self <- { self with current = { self.current with t_Range__start'0 = _ret' } } ] s2)
       | s2 = -{resolve'0 self}- s3
       | s3 =  [ &_0 <- C_Some'0 r ] s4
       | s4 = bb3 ]
@@ -362,7 +153,7 @@
     [ & _0 : t_Option'0 = any_l ()
     | & self : borrowed (t_Range'0) = self
     | & _3 : bool = any_l ()
-    | & r : Int64.t = any_l () ]
+    | & r : isize = any_l () ]
     
     [ return' (result:t_Option'0)-> {[@expl:next ensures] [%#s01_range1] match result with
         | C_None'0 -> completed'0 self
@@ -374,12 +165,10 @@
 module M_01_range__qyi2180657552132013455__into_iter [#"01_range.rs" 70 4 70 34] (* Range *)
   let%span s01_range0 = "01_range.rs" 69 14 69 28
   
-  use prelude.prelude.Int
-  
-  use prelude.prelude.Int64
-  
-  type t_Range'0  =
-    { t_Range__start'0: Int64.t; t_Range__end'0: Int64.t }
+  use prelude.prelude.IntSize
+  
+  type t_Range'0  =
+    { t_Range__start'0: isize; t_Range__end'0: isize }
   
   use prelude.prelude.Intrinsic
   
@@ -406,35 +195,19 @@
   let%span s01_range11 = "01_range.rs" 69 14 69 28
   let%span s01_range12 = "01_range.rs" 33 12 37 46
   let%span s01_range13 = "01_range.rs" 53 14 56 5
-  let%span sord14 = "../../../../creusot-contracts/src/logic/ord.rs" 78 39 78 89
-  let%span sord15 = "../../../../creusot-contracts/src/logic/ord.rs" 83 39 83 86
-  let%span sord16 = "../../../../creusot-contracts/src/logic/ord.rs" 88 39 88 86
-  let%span sord17 = "../../../../creusot-contracts/src/logic/ord.rs" 93 39 93 89
-  let%span sord18 = "../../../../creusot-contracts/src/logic/ord.rs" 98 39 98 70
-  let%span sord19 = "../../../../creusot-contracts/src/logic/ord.rs" 103 40 103 57
-  let%span sord20 = "../../../../creusot-contracts/src/logic/ord.rs" 104 40 104 57
-  let%span sord21 = "../../../../creusot-contracts/src/logic/ord.rs" 105 39 105 56
-  let%span sord22 = "../../../../creusot-contracts/src/logic/ord.rs" 110 40 110 70
-  let%span sord23 = "../../../../creusot-contracts/src/logic/ord.rs" 111 39 111 72
-  let%span sord24 = "../../../../creusot-contracts/src/logic/ord.rs" 116 40 116 73
-  let%span sord25 = "../../../../creusot-contracts/src/logic/ord.rs" 117 39 117 69
-  let%span sord26 = "../../../../creusot-contracts/src/logic/ord.rs" 122 39 122 84
-  let%span s01_range27 = "01_range.rs" 43 14 43 45
-  let%span s01_range28 = "01_range.rs" 41 4 41 10
-  let%span s01_range29 = "01_range.rs" 48 15 48 32
-  let%span s01_range30 = "01_range.rs" 49 15 49 32
-  let%span s01_range31 = "01_range.rs" 50 14 50 42
-  let%span s01_range32 = "01_range.rs" 46 4 46 10
-  let%span s01_range33 = "01_range.rs" 25 12 25 52
-  let%span sord34 = "../../../../creusot-contracts/src/logic/ord.rs" 185 16 191 17
-  let%span sresolve35 = "../../../../creusot-contracts/src/resolve.rs" 54 20 54 34
-  
-  use prelude.prelude.Int
-  
-  use prelude.prelude.Int64
-  
-  type t_Range'0  =
-    { t_Range__start'0: Int64.t; t_Range__end'0: Int64.t }
+  let%span s01_range14 = "01_range.rs" 43 14 43 45
+  let%span s01_range15 = "01_range.rs" 41 4 41 10
+  let%span s01_range16 = "01_range.rs" 48 15 48 32
+  let%span s01_range17 = "01_range.rs" 49 15 49 32
+  let%span s01_range18 = "01_range.rs" 50 14 50 42
+  let%span s01_range19 = "01_range.rs" 46 4 46 10
+  let%span s01_range20 = "01_range.rs" 25 12 25 52
+  let%span sresolve21 = "../../../../creusot-contracts/src/resolve.rs" 54 20 54 34
+  
+  use prelude.prelude.IntSize
+  
+  type t_Range'0  =
+    { t_Range__start'0: isize; t_Range__end'0: isize }
   
   let rec into_iter'0 (self:t_Range'0) (return'  (ret:t_Range'0))= any
     [ return' (result:t_Range'0)-> {[%#s01_range11] result = self} (! return' {result}) ]
@@ -448,95 +221,42 @@
   
   use prelude.prelude.Snapshot
   
-  use prelude.prelude.Int64
-  
-  use prelude.prelude.Snapshot
-  
-  use seq.Seq
-  
-  type t_Ordering'0  =
-    | C_Less'0
-    | C_Equal'0
-    | C_Greater'0
-  
-  use prelude.prelude.Int64
-  
-  function cmp_log'0 (self : Int64.t) (o : Int64.t) : t_Ordering'0 =
-    [%#sord34] if Int64.slt self o then C_Less'0 else if self = o then C_Equal'0 else C_Greater'0
-  
-  function eq_cmp'0 (x : Int64.t) (y : Int64.t) : ()
-  
-  axiom eq_cmp'0_spec : forall x : Int64.t, y : Int64.t . [%#sord26] (x = y) = (cmp_log'0 x y = C_Equal'0)
-  
-  function antisym2'0 (x : Int64.t) (y : Int64.t) : ()
-  
-  axiom antisym2'0_spec : forall x : Int64.t, y : Int64.t . ([%#sord24] cmp_log'0 x y = C_Greater'0)
-   -> ([%#sord25] cmp_log'0 y x = C_Less'0)
-  
-  function antisym1'0 (x : Int64.t) (y : Int64.t) : ()
-  
-  axiom antisym1'0_spec : forall x : Int64.t, y : Int64.t . ([%#sord22] cmp_log'0 x y = C_Less'0)
-   -> ([%#sord23] cmp_log'0 y x = C_Greater'0)
-  
-  function trans'0 (x : Int64.t) (y : Int64.t) (z : Int64.t) (o : t_Ordering'0) : ()
-  
-  axiom trans'0_spec : forall x : Int64.t, y : Int64.t, z : Int64.t, o : t_Ordering'0 . ([%#sord19] cmp_log'0 x y = o)
-   -> ([%#sord20] cmp_log'0 y z = o)  -> ([%#sord21] cmp_log'0 x z = o)
-  
-  function refl'0 (x : Int64.t) : ()
-  
-  axiom refl'0_spec : forall x : Int64.t . [%#sord18] cmp_log'0 x x = C_Equal'0
-  
-  use prelude.prelude.Int64
-  
-  function cmp_gt_log'0 (x : Int64.t) (y : Int64.t) : ()
-  
-  axiom cmp_gt_log'0_spec : forall x : Int64.t, y : Int64.t . [%#sord17] Int64.sgt x y = (cmp_log'0 x y = C_Greater'0)
-  
-  use prelude.prelude.Int64
-  
-  function cmp_ge_log'0 (x : Int64.t) (y : Int64.t) : ()
-  
-  axiom cmp_ge_log'0_spec : forall x : Int64.t, y : Int64.t . [%#sord16] Int64.sge x y = (cmp_log'0 x y <> C_Less'0)
-  
-  function cmp_lt_log'0 (x : Int64.t) (y : Int64.t) : ()
-  
-  axiom cmp_lt_log'0_spec : forall x : Int64.t, y : Int64.t . [%#sord15] Int64.slt x y = (cmp_log'0 x y = C_Less'0)
-  
-  use prelude.prelude.Int64
-  
-  function cmp_le_log'0 (x : Int64.t) (y : Int64.t) : ()
-  
-  axiom cmp_le_log'0_spec : forall x : Int64.t, y : Int64.t . [%#sord14] Int64.sle x y = (cmp_log'0 x y <> C_Greater'0)
-  
-  use prelude.prelude.Snapshot
-  
-  use prelude.prelude.Snapshot
-  
-  use seq.Seq
-  
-  use seq.Seq
-  
-  predicate produces'0 [#"01_range.rs" 31 4 31 64] (self : t_Range'0) (visited : Seq.seq Int64.t) (o : t_Range'0) =
+  use prelude.prelude.IntSize
+  
+  use prelude.prelude.Snapshot
+  
+  use seq.Seq
+  
+  use prelude.prelude.Int
+  
+  use prelude.prelude.Snapshot
+  
+  use prelude.prelude.Snapshot
+  
+  use seq.Seq
+  
+  use seq.Seq
+  
+  predicate produces'0 [#"01_range.rs" 31 4 31 64] (self : t_Range'0) (visited : Seq.seq isize) (o : t_Range'0) =
     [%#s01_range12] self.t_Range__end'0 = o.t_Range__end'0
-    /\ Int64.sle self.t_Range__start'0 o.t_Range__start'0
-    /\ (Seq.length visited > 0  -> Int64.sle o.t_Range__start'0 o.t_Range__end'0)
-    /\ Seq.length visited = Int64.to_int o.t_Range__start'0 - Int64.to_int self.t_Range__start'0
-    /\ (forall i : int . 0 <= i /\ i < Seq.length visited
-     -> Int64.to_int (Seq.get visited i) = Int64.to_int self.t_Range__start'0 + i)
-  
-  function produces_trans'0 [#"01_range.rs" 51 4 51 90] (a : t_Range'0) (ab : Seq.seq Int64.t) (b : t_Range'0) (bc : Seq.seq Int64.t) (c : t_Range'0) : ()
+    /\ self.t_Range__start'0 <= o.t_Range__start'0
+    /\ (Seq.length visited > 0  -> o.t_Range__start'0 <= o.t_Range__end'0)
+    /\ Seq.length visited = IntSize.to_int o.t_Range__start'0 - IntSize.to_int self.t_Range__start'0
+    /\ (forall i : int . 0 <= i /\ i < Seq.length visited
+     -> IntSize.to_int (Seq.get visited i) = IntSize.to_int self.t_Range__start'0 + i)
+  
+  function produces_trans'0 [#"01_range.rs" 51 4 51 90] (a : t_Range'0) (ab : Seq.seq isize) (b : t_Range'0) (bc : Seq.seq isize) (c : t_Range'0) : ()
     
    =
-    [%#s01_range32] ()
-  
-  axiom produces_trans'0_spec : forall a : t_Range'0, ab : Seq.seq Int64.t, b : t_Range'0, bc : Seq.seq Int64.t, c : t_Range'0 . ([%#s01_range29] produces'0 a ab b)
-   -> ([%#s01_range30] produces'0 b bc c)  -> ([%#s01_range31] produces'0 a (Seq.(++) ab bc) c)
+    [%#s01_range19] ()
+  
+  axiom produces_trans'0_spec : forall a : t_Range'0, ab : Seq.seq isize, b : t_Range'0, bc : Seq.seq isize, c : t_Range'0 . ([%#s01_range16] produces'0 a ab b)
+   -> ([%#s01_range17] produces'0 b bc c)  -> ([%#s01_range18] produces'0 a (Seq.(++) ab bc) c)
   
   function produces_refl'0 [#"01_range.rs" 44 4 44 26] (self : t_Range'0) : () =
-    [%#s01_range28] ()
-  
-  axiom produces_refl'0_spec : forall self : t_Range'0 . [%#s01_range27] produces'0 self (Seq.empty  : Seq.seq Int64.t) self
+    [%#s01_range15] ()
+  
+  axiom produces_refl'0_spec : forall self : t_Range'0 . [%#s01_range14] produces'0 self (Seq.empty  : Seq.seq isize) self
   
   predicate inv'0 (_1 : t_Range'0)
   
@@ -546,13 +266,13 @@
   
   type t_Option'0  =
     | C_None'0
-    | C_Some'0 Int64.t
+    | C_Some'0 isize
   
   predicate resolve'0 (self : borrowed (t_Range'0)) =
-    [%#sresolve35] self.final = self.current
+    [%#sresolve21] self.final = self.current
   
   predicate completed'0 [#"01_range.rs" 23 4 23 35] (self : borrowed (t_Range'0)) =
-    [%#s01_range33] resolve'0 self /\ Int64.sge (self.current).t_Range__start'0 (self.current).t_Range__end'0
+    [%#s01_range20] resolve'0 self /\ (self.current).t_Range__start'0 >= (self.current).t_Range__end'0
   
   use seq.Seq
   
@@ -564,9 +284,9 @@
       (! return' {result}) ]
     
   
-  let rec v_Some'0 (input:t_Option'0) (ret  (field_0:Int64.t))= any
-    [ good (field_0:Int64.t)-> {C_Some'0 field_0 = input} (! ret {field_0})
-    | bad -> {forall field_0 : Int64.t [C_Some'0 field_0 : t_Option'0] . C_Some'0 field_0 <> input} (! {false} any) ]
+  let rec v_Some'0 (input:t_Option'0) (ret  (field_0:isize))= any
+    [ good (field_0:isize)-> {C_Some'0 field_0 = input} (! ret {field_0})
+    | bad -> {forall field_0 : isize [C_Some'0 field_0 : t_Option'0] . C_Some'0 field_0 <> input} (! {false} any) ]
     
   
   use prelude.prelude.Intrinsic
@@ -577,23 +297,22 @@
   
   meta "compute_max_steps" 1000000
   
-  let rec sum_range'0 (n:Int64.t) (return'  (ret:Int64.t))= {[@expl:sum_range requires] [%#s01_range9] Int64.to_int n
+  let rec sum_range'0 (n:isize) (return'  (ret:isize))= {[@expl:sum_range requires] [%#s01_range9] IntSize.to_int n
     >= 0}
     (! bb0
     [ bb0 = s0
-      [ s0 =  [ &i <- [%#s01_range0] (0 : Int64.t) ] s1
-      | s1 =  [ &_6 <- { t_Range__start'0 = ([%#s01_range1] (0 : Int64.t)); t_Range__end'0 = n } ] s2
+      [ s0 =  [ &i <- [%#s01_range0] (0 : isize) ] s1
+      | s1 =  [ &_6 <- { t_Range__start'0 = ([%#s01_range1] (0 : isize)); t_Range__end'0 = n } ] s2
       | s2 = into_iter'0 {_6} (fun (_ret':t_Range'0) ->  [ &it <- _ret' ] s3)
       | s3 = bb1 ]
       
     | bb1 = s0 [ s0 =  [ &iter_old <- [%#s01_range2] Snapshot.new it ] s1 | s1 = bb2 ] 
-    | bb2 = s0 [ s0 =  [ &produced <- [%#s01_range3] Snapshot.new (Seq.empty  : Seq.seq Int64.t) ] s1 | s1 = bb3 ] 
+    | bb2 = s0 [ s0 =  [ &produced <- [%#s01_range3] Snapshot.new (Seq.empty  : Seq.seq isize) ] s1 | s1 = bb3 ] 
     | bb3 = bb4
     | bb4 = bb4
       [ bb4 = {[@expl:loop invariant #0] [%#s01_range6] inv'0 it}
         {[@expl:loop invariant #1] [%#s01_range5] produces'0 (Snapshot.inner iter_old) (Snapshot.inner produced) it}
-        {[@expl:loop invariant #2] [%#s01_range4] Int64.to_int i = Seq.length (Snapshot.inner produced)
-        /\ Int64.sle i n}
+        {[@expl:loop invariant #2] [%#s01_range4] IntSize.to_int i = Seq.length (Snapshot.inner produced) /\ i <= n}
         (! s0) [ s0 = bb5 ] 
         [ bb5 = s0
           [ s0 = Borrow.borrow_mut <t_Range'0> {it}
@@ -601,18 +320,6 @@
           | s1 = next'0 {_19} (fun (_ret':t_Option'0) ->  [ &_18 <- _ret' ] s2)
           | s2 = bb6 ]
           
-<<<<<<< HEAD
-        | bb6 = any [ br0 -> {_17 = C_None'0 } (! bb9) | br1 (x0:Int64.t)-> {_17 = C_Some'0 x0} (! bb8) ] 
-        | bb8 = bb10
-        | bb10 = s0
-          [ s0 = v_Some'0 {_17} (fun (r0'0:Int64.t) ->  [ &x <- r0'0 ] s1)
-          | s1 =  [ &_21 <- [%#s01_range7] Snapshot.new (Seq.(++) (Snapshot.inner produced) (Seq.singleton x)) ] s2
-          | s2 = bb11 ]
-          
-        | bb11 = s0
-          [ s0 =  [ &produced <- _21 ] s1
-          | s1 = Int64.add {i} {[%#s01_range8] (1 : Int64.t)} (fun (_ret':Int64.t) ->  [ &i <- _ret' ] s2)
-=======
         | bb6 = any [ br0 -> {_18 = C_None'0 } (! bb9) | br1 (x0:isize)-> {_18 = C_Some'0 x0} (! bb8) ] 
         | bb8 = bb10
         | bb10 = s0
@@ -623,140 +330,56 @@
         | bb11 = s0
           [ s0 =  [ &produced <- _22 ] s1
           | s1 = IntSize.add {i} {[%#s01_range8] (1 : isize)} (fun (_ret':isize) ->  [ &i <- _ret' ] s2)
->>>>>>> 4c2c8706
           | s2 = bb4 ]
            ]
          ]
       
     | bb9 = s0 [ s0 =  [ &_0 <- i ] s1 | s1 = return' {_0} ]  ]
     )
-    [ & _0 : Int64.t = any_l ()
-    | & n : Int64.t = n
-    | & i : Int64.t = any_l ()
+    [ & _0 : isize = any_l ()
+    | & n : isize = n
+    | & i : isize = any_l ()
     | & it : t_Range'0 = any_l ()
     | & _6 : t_Range'0 = any_l ()
     | & iter_old : Snapshot.snap_ty (t_Range'0) = any_l ()
-<<<<<<< HEAD
-    | & produced : Snapshot.snap_ty (Seq.seq Int64.t) = any_l ()
-    | & _17 : t_Option'0 = any_l ()
-    | & _18 : borrowed (t_Range'0) = any_l ()
-    | & x : Int64.t = any_l ()
-    | & _21 : Snapshot.snap_ty (Seq.seq Int64.t) = any_l () ]
-     [ return' (result:Int64.t)-> {[@expl:sum_range ensures] [%#s01_range10] result = n} (! return' {result}) ] 
-=======
     | & produced : Snapshot.snap_ty (Seq.seq isize) = any_l ()
     | & _18 : t_Option'0 = any_l ()
     | & _19 : borrowed (t_Range'0) = any_l ()
     | & x : isize = any_l ()
     | & _22 : Snapshot.snap_ty (Seq.seq isize) = any_l () ]
      [ return' (result:isize)-> {[@expl:sum_range ensures] [%#s01_range10] result = n} (! return' {result}) ] 
->>>>>>> 4c2c8706
 end
 module M_01_range__qyi16572111325853806140__produces_trans__refines [#"01_range.rs" 51 4 51 90] (* <Range as common::Iterator> *)
   let%span s01_range0 = "01_range.rs" 51 4 51 90
   let%span s01_range1 = "01_range.rs" 33 12 37 46
-  let%span sord2 = "../../../../creusot-contracts/src/logic/ord.rs" 78 39 78 89
-  let%span sord3 = "../../../../creusot-contracts/src/logic/ord.rs" 83 39 83 86
-  let%span sord4 = "../../../../creusot-contracts/src/logic/ord.rs" 88 39 88 86
-  let%span sord5 = "../../../../creusot-contracts/src/logic/ord.rs" 93 39 93 89
-  let%span sord6 = "../../../../creusot-contracts/src/logic/ord.rs" 98 39 98 70
-  let%span sord7 = "../../../../creusot-contracts/src/logic/ord.rs" 103 40 103 57
-  let%span sord8 = "../../../../creusot-contracts/src/logic/ord.rs" 104 40 104 57
-  let%span sord9 = "../../../../creusot-contracts/src/logic/ord.rs" 105 39 105 56
-  let%span sord10 = "../../../../creusot-contracts/src/logic/ord.rs" 110 40 110 70
-  let%span sord11 = "../../../../creusot-contracts/src/logic/ord.rs" 111 39 111 72
-  let%span sord12 = "../../../../creusot-contracts/src/logic/ord.rs" 116 40 116 73
-  let%span sord13 = "../../../../creusot-contracts/src/logic/ord.rs" 117 39 117 69
-  let%span sord14 = "../../../../creusot-contracts/src/logic/ord.rs" 122 39 122 84
-  let%span sord15 = "../../../../creusot-contracts/src/logic/ord.rs" 185 16 191 17
-  
-  use prelude.prelude.Int
-  
-  use prelude.prelude.Int64
-  
-  type t_Range'0  =
-    { t_Range__start'0: Int64.t; t_Range__end'0: Int64.t }
-  
-  use seq.Seq
-  
-  type t_Ordering'0  =
-    | C_Less'0
-    | C_Equal'0
-    | C_Greater'0
-  
-  use prelude.prelude.Int64
-  
-  function cmp_log'0 (self : Int64.t) (o : Int64.t) : t_Ordering'0 =
-    [%#sord15] if Int64.slt self o then C_Less'0 else if self = o then C_Equal'0 else C_Greater'0
-  
-  function eq_cmp'0 (x : Int64.t) (y : Int64.t) : ()
-  
-  axiom eq_cmp'0_spec : forall x : Int64.t, y : Int64.t . [%#sord14] (x = y) = (cmp_log'0 x y = C_Equal'0)
-  
-  function antisym2'0 (x : Int64.t) (y : Int64.t) : ()
-  
-  axiom antisym2'0_spec : forall x : Int64.t, y : Int64.t . ([%#sord12] cmp_log'0 x y = C_Greater'0)
-   -> ([%#sord13] cmp_log'0 y x = C_Less'0)
-  
-  function antisym1'0 (x : Int64.t) (y : Int64.t) : ()
-  
-  axiom antisym1'0_spec : forall x : Int64.t, y : Int64.t . ([%#sord10] cmp_log'0 x y = C_Less'0)
-   -> ([%#sord11] cmp_log'0 y x = C_Greater'0)
-  
-  function trans'0 (x : Int64.t) (y : Int64.t) (z : Int64.t) (o : t_Ordering'0) : ()
-  
-  axiom trans'0_spec : forall x : Int64.t, y : Int64.t, z : Int64.t, o : t_Ordering'0 . ([%#sord7] cmp_log'0 x y = o)
-   -> ([%#sord8] cmp_log'0 y z = o)  -> ([%#sord9] cmp_log'0 x z = o)
-  
-  function refl'0 (x : Int64.t) : ()
-  
-  axiom refl'0_spec : forall x : Int64.t . [%#sord6] cmp_log'0 x x = C_Equal'0
-  
-  use prelude.prelude.Int64
-  
-  function cmp_gt_log'0 (x : Int64.t) (y : Int64.t) : ()
-  
-  axiom cmp_gt_log'0_spec : forall x : Int64.t, y : Int64.t . [%#sord5] Int64.sgt x y = (cmp_log'0 x y = C_Greater'0)
-  
-  use prelude.prelude.Int64
-  
-  function cmp_ge_log'0 (x : Int64.t) (y : Int64.t) : ()
-  
-  axiom cmp_ge_log'0_spec : forall x : Int64.t, y : Int64.t . [%#sord4] Int64.sge x y = (cmp_log'0 x y <> C_Less'0)
-  
-  function cmp_lt_log'0 (x : Int64.t) (y : Int64.t) : ()
-  
-  axiom cmp_lt_log'0_spec : forall x : Int64.t, y : Int64.t . [%#sord3] Int64.slt x y = (cmp_log'0 x y = C_Less'0)
-  
-  use prelude.prelude.Int64
-  
-  function cmp_le_log'0 (x : Int64.t) (y : Int64.t) : ()
-  
-  axiom cmp_le_log'0_spec : forall x : Int64.t, y : Int64.t . [%#sord2] Int64.sle x y = (cmp_log'0 x y <> C_Greater'0)
-  
-  use seq.Seq
-  
-  use prelude.prelude.Int64
-  
-  use seq.Seq
-  
-  predicate produces'0 [#"01_range.rs" 31 4 31 64] (self : t_Range'0) (visited : Seq.seq Int64.t) (o : t_Range'0) =
+  
+  use prelude.prelude.IntSize
+  
+  type t_Range'0  =
+    { t_Range__start'0: isize; t_Range__end'0: isize }
+  
+  use seq.Seq
+  
+  use prelude.prelude.Int
+  
+  use seq.Seq
+  
+  use prelude.prelude.IntSize
+  
+  use seq.Seq
+  
+  predicate produces'0 [#"01_range.rs" 31 4 31 64] (self : t_Range'0) (visited : Seq.seq isize) (o : t_Range'0) =
     [%#s01_range1] self.t_Range__end'0 = o.t_Range__end'0
-    /\ Int64.sle self.t_Range__start'0 o.t_Range__start'0
-    /\ (Seq.length visited > 0  -> Int64.sle o.t_Range__start'0 o.t_Range__end'0)
-    /\ Seq.length visited = Int64.to_int o.t_Range__start'0 - Int64.to_int self.t_Range__start'0
-    /\ (forall i : int . 0 <= i /\ i < Seq.length visited
-     -> Int64.to_int (Seq.get visited i) = Int64.to_int self.t_Range__start'0 + i)
-  
-  use seq.Seq
-  
-<<<<<<< HEAD
-  goal refines : [%#s01_range0] forall a : t_Range'0 . forall ab : Seq.seq Int64.t . forall b : t_Range'0 . forall bc : Seq.seq Int64.t . forall c : t_Range'0 . produces'0 b bc c
-  /\ produces'0 a ab b /\ inv'0 c /\ inv'0 b /\ inv'0 a
-=======
+    /\ self.t_Range__start'0 <= o.t_Range__start'0
+    /\ (Seq.length visited > 0  -> o.t_Range__start'0 <= o.t_Range__end'0)
+    /\ Seq.length visited = IntSize.to_int o.t_Range__start'0 - IntSize.to_int self.t_Range__start'0
+    /\ (forall i : int . 0 <= i /\ i < Seq.length visited
+     -> IntSize.to_int (Seq.get visited i) = IntSize.to_int self.t_Range__start'0 + i)
+  
+  use seq.Seq
+  
   goal refines : [%#s01_range0] forall a : t_Range'0 . forall ab : Seq.seq isize . forall b : t_Range'0 . forall bc : Seq.seq isize . forall c : t_Range'0 . produces'0 b bc c
   /\ produces'0 a ab b
->>>>>>> 4c2c8706
    -> produces'0 b bc c
   /\ produces'0 a ab b /\ (forall result : () . produces'0 a (Seq.(++) ab bc) c  -> produces'0 a (Seq.(++) ab bc) c)
 end
@@ -765,29 +388,13 @@
   let%span s01_range1 = "01_range.rs" 25 12 25 52
   let%span s01_range2 = "01_range.rs" 33 12 37 46
   let%span sresolve3 = "../../../../creusot-contracts/src/resolve.rs" 54 20 54 34
-  let%span sord4 = "../../../../creusot-contracts/src/logic/ord.rs" 78 39 78 89
-  let%span sord5 = "../../../../creusot-contracts/src/logic/ord.rs" 83 39 83 86
-  let%span sord6 = "../../../../creusot-contracts/src/logic/ord.rs" 88 39 88 86
-  let%span sord7 = "../../../../creusot-contracts/src/logic/ord.rs" 93 39 93 89
-  let%span sord8 = "../../../../creusot-contracts/src/logic/ord.rs" 98 39 98 70
-  let%span sord9 = "../../../../creusot-contracts/src/logic/ord.rs" 103 40 103 57
-  let%span sord10 = "../../../../creusot-contracts/src/logic/ord.rs" 104 40 104 57
-  let%span sord11 = "../../../../creusot-contracts/src/logic/ord.rs" 105 39 105 56
-  let%span sord12 = "../../../../creusot-contracts/src/logic/ord.rs" 110 40 110 70
-  let%span sord13 = "../../../../creusot-contracts/src/logic/ord.rs" 111 39 111 72
-  let%span sord14 = "../../../../creusot-contracts/src/logic/ord.rs" 116 40 116 73
-  let%span sord15 = "../../../../creusot-contracts/src/logic/ord.rs" 117 39 117 69
-  let%span sord16 = "../../../../creusot-contracts/src/logic/ord.rs" 122 39 122 84
-  let%span sord17 = "../../../../creusot-contracts/src/logic/ord.rs" 185 16 191 17
   
   use prelude.prelude.Borrow
   
-  use prelude.prelude.Int
-  
-  use prelude.prelude.Int64
-  
-  type t_Range'0  =
-    { t_Range__start'0: Int64.t; t_Range__end'0: Int64.t }
+  use prelude.prelude.IntSize
+  
+  type t_Range'0  =
+    { t_Range__start'0: isize; t_Range__end'0: isize }
   
   predicate inv'0 (_1 : borrowed (t_Range'0))
   
@@ -795,86 +402,33 @@
   
   type t_Option'0  =
     | C_None'0
-    | C_Some'0 Int64.t
+    | C_Some'0 isize
   
   predicate resolve'0 (self : borrowed (t_Range'0)) =
     [%#sresolve3] self.final = self.current
   
-  type t_Ordering'0  =
-    | C_Less'0
-    | C_Equal'0
-    | C_Greater'0
-  
-  use prelude.prelude.Int64
-  
-  function cmp_log'0 (self : Int64.t) (o : Int64.t) : t_Ordering'0 =
-    [%#sord17] if Int64.slt self o then C_Less'0 else if self = o then C_Equal'0 else C_Greater'0
-  
-  function eq_cmp'0 (x : Int64.t) (y : Int64.t) : ()
-  
-  axiom eq_cmp'0_spec : forall x : Int64.t, y : Int64.t . [%#sord16] (x = y) = (cmp_log'0 x y = C_Equal'0)
-  
-  function antisym2'0 (x : Int64.t) (y : Int64.t) : ()
-  
-  axiom antisym2'0_spec : forall x : Int64.t, y : Int64.t . ([%#sord14] cmp_log'0 x y = C_Greater'0)
-   -> ([%#sord15] cmp_log'0 y x = C_Less'0)
-  
-  function antisym1'0 (x : Int64.t) (y : Int64.t) : ()
-  
-  axiom antisym1'0_spec : forall x : Int64.t, y : Int64.t . ([%#sord12] cmp_log'0 x y = C_Less'0)
-   -> ([%#sord13] cmp_log'0 y x = C_Greater'0)
-  
-  function trans'0 (x : Int64.t) (y : Int64.t) (z : Int64.t) (o : t_Ordering'0) : ()
-  
-  axiom trans'0_spec : forall x : Int64.t, y : Int64.t, z : Int64.t, o : t_Ordering'0 . ([%#sord9] cmp_log'0 x y = o)
-   -> ([%#sord10] cmp_log'0 y z = o)  -> ([%#sord11] cmp_log'0 x z = o)
-  
-  function refl'0 (x : Int64.t) : ()
-  
-  axiom refl'0_spec : forall x : Int64.t . [%#sord8] cmp_log'0 x x = C_Equal'0
-  
-  use prelude.prelude.Int64
-  
-  function cmp_gt_log'0 (x : Int64.t) (y : Int64.t) : ()
-  
-  axiom cmp_gt_log'0_spec : forall x : Int64.t, y : Int64.t . [%#sord7] Int64.sgt x y = (cmp_log'0 x y = C_Greater'0)
-  
-  use prelude.prelude.Int64
-  
-  function cmp_ge_log'0 (x : Int64.t) (y : Int64.t) : ()
-  
-  axiom cmp_ge_log'0_spec : forall x : Int64.t, y : Int64.t . [%#sord6] Int64.sge x y = (cmp_log'0 x y <> C_Less'0)
-  
-  function cmp_lt_log'0 (x : Int64.t) (y : Int64.t) : ()
-  
-  axiom cmp_lt_log'0_spec : forall x : Int64.t, y : Int64.t . [%#sord5] Int64.slt x y = (cmp_log'0 x y = C_Less'0)
-  
-  use prelude.prelude.Int64
-  
-  function cmp_le_log'0 (x : Int64.t) (y : Int64.t) : ()
-  
-  axiom cmp_le_log'0_spec : forall x : Int64.t, y : Int64.t . [%#sord4] Int64.sle x y = (cmp_log'0 x y <> C_Greater'0)
+  use prelude.prelude.Int
   
   predicate completed'0 [#"01_range.rs" 23 4 23 35] (self : borrowed (t_Range'0)) =
-    [%#s01_range1] resolve'0 self /\ Int64.sge (self.current).t_Range__start'0 (self.current).t_Range__end'0
-  
-  use seq.Seq
-  
-  use seq.Seq
-  
-  use seq.Seq
-  
-  use prelude.prelude.Int64
-  
-  use seq.Seq
-  
-  predicate produces'0 [#"01_range.rs" 31 4 31 64] (self : t_Range'0) (visited : Seq.seq Int64.t) (o : t_Range'0) =
+    [%#s01_range1] resolve'0 self /\ (self.current).t_Range__start'0 >= (self.current).t_Range__end'0
+  
+  use seq.Seq
+  
+  use seq.Seq
+  
+  use seq.Seq
+  
+  use prelude.prelude.IntSize
+  
+  use seq.Seq
+  
+  predicate produces'0 [#"01_range.rs" 31 4 31 64] (self : t_Range'0) (visited : Seq.seq isize) (o : t_Range'0) =
     [%#s01_range2] self.t_Range__end'0 = o.t_Range__end'0
-    /\ Int64.sle self.t_Range__start'0 o.t_Range__start'0
-    /\ (Seq.length visited > 0  -> Int64.sle o.t_Range__start'0 o.t_Range__end'0)
-    /\ Seq.length visited = Int64.to_int o.t_Range__start'0 - Int64.to_int self.t_Range__start'0
-    /\ (forall i : int . 0 <= i /\ i < Seq.length visited
-     -> Int64.to_int (Seq.get visited i) = Int64.to_int self.t_Range__start'0 + i)
+    /\ self.t_Range__start'0 <= o.t_Range__start'0
+    /\ (Seq.length visited > 0  -> o.t_Range__start'0 <= o.t_Range__end'0)
+    /\ Seq.length visited = IntSize.to_int o.t_Range__start'0 - IntSize.to_int self.t_Range__start'0
+    /\ (forall i : int . 0 <= i /\ i < Seq.length visited
+     -> IntSize.to_int (Seq.get visited i) = IntSize.to_int self.t_Range__start'0 + i)
   
   predicate inv'1 (_1 : t_Option'0)
   
@@ -894,107 +448,32 @@
 module M_01_range__qyi16572111325853806140__produces_refl__refines [#"01_range.rs" 44 4 44 26] (* <Range as common::Iterator> *)
   let%span s01_range0 = "01_range.rs" 44 4 44 26
   let%span s01_range1 = "01_range.rs" 33 12 37 46
-  let%span sord2 = "../../../../creusot-contracts/src/logic/ord.rs" 78 39 78 89
-  let%span sord3 = "../../../../creusot-contracts/src/logic/ord.rs" 83 39 83 86
-  let%span sord4 = "../../../../creusot-contracts/src/logic/ord.rs" 88 39 88 86
-  let%span sord5 = "../../../../creusot-contracts/src/logic/ord.rs" 93 39 93 89
-  let%span sord6 = "../../../../creusot-contracts/src/logic/ord.rs" 98 39 98 70
-  let%span sord7 = "../../../../creusot-contracts/src/logic/ord.rs" 103 40 103 57
-  let%span sord8 = "../../../../creusot-contracts/src/logic/ord.rs" 104 40 104 57
-  let%span sord9 = "../../../../creusot-contracts/src/logic/ord.rs" 105 39 105 56
-  let%span sord10 = "../../../../creusot-contracts/src/logic/ord.rs" 110 40 110 70
-  let%span sord11 = "../../../../creusot-contracts/src/logic/ord.rs" 111 39 111 72
-  let%span sord12 = "../../../../creusot-contracts/src/logic/ord.rs" 116 40 116 73
-  let%span sord13 = "../../../../creusot-contracts/src/logic/ord.rs" 117 39 117 69
-  let%span sord14 = "../../../../creusot-contracts/src/logic/ord.rs" 122 39 122 84
-  let%span sord15 = "../../../../creusot-contracts/src/logic/ord.rs" 185 16 191 17
-  
-  use prelude.prelude.Int
-  
-  use prelude.prelude.Int64
-  
-  type t_Range'0  =
-    { t_Range__start'0: Int64.t; t_Range__end'0: Int64.t }
-  
-  use seq.Seq
-  
-  use seq.Seq
-  
-  type t_Ordering'0  =
-    | C_Less'0
-    | C_Equal'0
-    | C_Greater'0
-  
-  use prelude.prelude.Int64
-  
-  function cmp_log'0 (self : Int64.t) (o : Int64.t) : t_Ordering'0 =
-    [%#sord15] if Int64.slt self o then C_Less'0 else if self = o then C_Equal'0 else C_Greater'0
-  
-  function eq_cmp'0 (x : Int64.t) (y : Int64.t) : ()
-  
-  axiom eq_cmp'0_spec : forall x : Int64.t, y : Int64.t . [%#sord14] (x = y) = (cmp_log'0 x y = C_Equal'0)
-  
-  function antisym2'0 (x : Int64.t) (y : Int64.t) : ()
-  
-  axiom antisym2'0_spec : forall x : Int64.t, y : Int64.t . ([%#sord12] cmp_log'0 x y = C_Greater'0)
-   -> ([%#sord13] cmp_log'0 y x = C_Less'0)
-  
-  function antisym1'0 (x : Int64.t) (y : Int64.t) : ()
-  
-  axiom antisym1'0_spec : forall x : Int64.t, y : Int64.t . ([%#sord10] cmp_log'0 x y = C_Less'0)
-   -> ([%#sord11] cmp_log'0 y x = C_Greater'0)
-  
-  function trans'0 (x : Int64.t) (y : Int64.t) (z : Int64.t) (o : t_Ordering'0) : ()
-  
-  axiom trans'0_spec : forall x : Int64.t, y : Int64.t, z : Int64.t, o : t_Ordering'0 . ([%#sord7] cmp_log'0 x y = o)
-   -> ([%#sord8] cmp_log'0 y z = o)  -> ([%#sord9] cmp_log'0 x z = o)
-  
-  function refl'0 (x : Int64.t) : ()
-  
-  axiom refl'0_spec : forall x : Int64.t . [%#sord6] cmp_log'0 x x = C_Equal'0
-  
-  use prelude.prelude.Int64
-  
-  function cmp_gt_log'0 (x : Int64.t) (y : Int64.t) : ()
-  
-  axiom cmp_gt_log'0_spec : forall x : Int64.t, y : Int64.t . [%#sord5] Int64.sgt x y = (cmp_log'0 x y = C_Greater'0)
-  
-  use prelude.prelude.Int64
-  
-  function cmp_ge_log'0 (x : Int64.t) (y : Int64.t) : ()
-  
-  axiom cmp_ge_log'0_spec : forall x : Int64.t, y : Int64.t . [%#sord4] Int64.sge x y = (cmp_log'0 x y <> C_Less'0)
-  
-  function cmp_lt_log'0 (x : Int64.t) (y : Int64.t) : ()
-  
-  axiom cmp_lt_log'0_spec : forall x : Int64.t, y : Int64.t . [%#sord3] Int64.slt x y = (cmp_log'0 x y = C_Less'0)
-  
-  use prelude.prelude.Int64
-  
-  function cmp_le_log'0 (x : Int64.t) (y : Int64.t) : ()
-  
-  axiom cmp_le_log'0_spec : forall x : Int64.t, y : Int64.t . [%#sord2] Int64.sle x y = (cmp_log'0 x y <> C_Greater'0)
-  
-  use seq.Seq
-  
-  use prelude.prelude.Int64
-  
-  use seq.Seq
-  
-  predicate produces'0 [#"01_range.rs" 31 4 31 64] (self : t_Range'0) (visited : Seq.seq Int64.t) (o : t_Range'0) =
+  
+  use prelude.prelude.IntSize
+  
+  type t_Range'0  =
+    { t_Range__start'0: isize; t_Range__end'0: isize }
+  
+  use seq.Seq
+  
+  use seq.Seq
+  
+  use prelude.prelude.Int
+  
+  use seq.Seq
+  
+  use prelude.prelude.IntSize
+  
+  use seq.Seq
+  
+  predicate produces'0 [#"01_range.rs" 31 4 31 64] (self : t_Range'0) (visited : Seq.seq isize) (o : t_Range'0) =
     [%#s01_range1] self.t_Range__end'0 = o.t_Range__end'0
-    /\ Int64.sle self.t_Range__start'0 o.t_Range__start'0
-    /\ (Seq.length visited > 0  -> Int64.sle o.t_Range__start'0 o.t_Range__end'0)
-    /\ Seq.length visited = Int64.to_int o.t_Range__start'0 - Int64.to_int self.t_Range__start'0
-    /\ (forall i : int . 0 <= i /\ i < Seq.length visited
-     -> Int64.to_int (Seq.get visited i) = Int64.to_int self.t_Range__start'0 + i)
-  
-<<<<<<< HEAD
-  goal refines : [%#s01_range0] forall self : t_Range'0 . inv'0 self
-   -> (forall result : () . produces'0 self (Seq.empty  : Seq.seq Int64.t) self
-   -> produces'0 self (Seq.empty  : Seq.seq Int64.t) self)
-=======
+    /\ self.t_Range__start'0 <= o.t_Range__start'0
+    /\ (Seq.length visited > 0  -> o.t_Range__start'0 <= o.t_Range__end'0)
+    /\ Seq.length visited = IntSize.to_int o.t_Range__start'0 - IntSize.to_int self.t_Range__start'0
+    /\ (forall i : int . 0 <= i /\ i < Seq.length visited
+     -> IntSize.to_int (Seq.get visited i) = IntSize.to_int self.t_Range__start'0 + i)
+  
   goal refines : [%#s01_range0] forall self : t_Range'0 . forall result : () . produces'0 self (Seq.empty  : Seq.seq isize) self
    -> produces'0 self (Seq.empty  : Seq.seq isize) self
->>>>>>> 4c2c8706
 end