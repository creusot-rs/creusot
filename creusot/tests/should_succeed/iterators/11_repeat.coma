--- conflicted
+++ resolved
@@ -1,20 +1,3 @@
-<<<<<<< HEAD
-
-=======
-module T_11_repeat__Repeat [#"11_repeat.rs" 8 0 8 20]
-  type t_Repeat 'a =
-    | C_Repeat 'a
-  
-  let rec t_Repeat < 'a > (input:t_Repeat 'a) (ret  (element:'a))= any
-    [ good (element:'a)-> {C_Repeat element = input} (! ret {element}) ]
-    
-  
-  function t_Repeat__element (self : t_Repeat 'a) : 'a =
-    match self with
-      | C_Repeat a -> a
-      end
-end
->>>>>>> dfce2a3a
 module M_11_repeat__qyi12237267952628538149__produces_refl [#"11_repeat.rs" 34 4 34 26] (* <Repeat<A> as common::Iterator> *)
   let%span s11_repeat0 = "11_repeat.rs" 32 15 32 24
   let%span s11_repeat1 = "11_repeat.rs" 33 14 33 45
@@ -218,15 +201,7 @@
 end
 module M_11_repeat__qyi12237267952628538149__produces_refl__refines [#"11_repeat.rs" 34 4 34 26] (* <Repeat<A> as common::Iterator> *)
   let%span s11_repeat0 = "11_repeat.rs" 34 4 34 26
-<<<<<<< HEAD
   let%span s11_repeat1 = "11_repeat.rs" 24 8 27 9
-=======
-  let%span s11_repeat1 = "11_repeat.rs" 50 4 50 35
-  let%span s11_repeat2 = "11_repeat.rs" 44 4 44 90
-  let%span s11_repeat3 = "11_repeat.rs" 24 8 27 9
-  let%span s11_repeat4 = "11_repeat.rs" 18 20 18 25
-  let%span sinvariant5 = "../../../../creusot-contracts/src/invariant.rs" 34 20 34 44
->>>>>>> dfce2a3a
   
   type t_A'0
   
@@ -263,27 +238,89 @@
   /\ (forall result : () . produces'0 self (Seq.empty  : Seq.seq t_A'0) self
    -> produces'0 self (Seq.empty  : Seq.seq t_A'0) self)
 end
+module M_11_repeat__qyi12237267952628538149__next__refines [#"11_repeat.rs" 50 4 50 35] (* <Repeat<A> as common::Iterator> *)
+  let%span s11_repeat0 = "11_repeat.rs" 50 4 50 35
+  let%span s11_repeat1 = "11_repeat.rs" 18 20 18 25
+  let%span s11_repeat2 = "11_repeat.rs" 24 8 27 9
+  let%span sinvariant3 = "../../../../creusot-contracts/src/invariant.rs" 34 20 34 44
+  
+  use prelude.prelude.Borrow
+  
+  type t_A'0
+  
+  type t_Repeat'0  =
+    { t_Repeat__element'0: t_A'0 }
+  
+  predicate inv'0 (_1 : borrowed (t_Repeat'0))
+  
+  type t_Option'0  =
+    | C_None'0
+    | C_Some'0 t_A'0
+  
+  predicate inv'1 (_1 : t_Option'0)
+  
+  predicate completed'0 [#"11_repeat.rs" 17 4 17 35] (self : borrowed (t_Repeat'0)) =
+    [%#s11_repeat1] false
+  
+  use seq.Seq
+  
+  use seq.Seq
+  
+  use prelude.prelude.Int
+  
+  use seq.Seq
+  
+  use seq.Seq
+  
+  predicate produces'0 [#"11_repeat.rs" 23 4 23 64] (self : t_Repeat'0) (visited : Seq.seq t_A'0) (o : t_Repeat'0) =
+    [%#s11_repeat2] self = o
+    /\ (forall i : int . 0 <= i /\ i < Seq.length visited  -> Seq.get visited i = self.t_Repeat__element'0)
+  
+  predicate inv'3 (_1 : t_Repeat'0)
+  
+  predicate invariant'0 (self : borrowed (t_Repeat'0)) =
+    [%#sinvariant3] inv'3 self.current /\ inv'3 self.final
+  
+  axiom inv_axiom'0 [@rewrite] : forall x : borrowed (t_Repeat'0) [inv'0 x] . inv'0 x = invariant'0 x
+  
+  predicate inv'2 (_1 : t_A'0)
+  
+  axiom inv_axiom'1 [@rewrite] : forall x : t_Option'0 [inv'1 x] . inv'1 x
+  = match x with
+    | C_None'0 -> true
+    | C_Some'0 a_0 -> inv'2 a_0
+    end
+  
+  axiom inv_axiom'2 [@rewrite] : forall x : t_Repeat'0 [inv'3 x] . inv'3 x
+  = match x with
+    | {t_Repeat__element'0 = element} -> inv'2 element
+    end
+  
+  goal refines : [%#s11_repeat0] forall self : borrowed (t_Repeat'0) . inv'0 self
+   -> inv'0 self
+  /\ (forall result : t_Option'0 . inv'1 result
+  /\ match result with
+    | C_None'0 -> completed'0 self
+    | C_Some'0 v -> produces'0 self.current (Seq.singleton v) self.final
+    end
+   -> inv'1 result
+  /\ match result with
+    | C_None'0 -> completed'0 self
+    | C_Some'0 v -> produces'0 self.current (Seq.singleton v) self.final
+    end)
+end
 module M_11_repeat__qyi12237267952628538149__produces_trans__refines [#"11_repeat.rs" 44 4 44 90] (* <Repeat<A> as common::Iterator> *)
   let%span s11_repeat0 = "11_repeat.rs" 44 4 44 90
   let%span s11_repeat1 = "11_repeat.rs" 24 8 27 9
   
-<<<<<<< HEAD
-  type t_A'0
-  
-  type t_Repeat'0  =
-    { t_Repeat__element'0: t_A'0 }
-  
-  use seq.Seq
-  
-  use prelude.prelude.Int
-=======
-  use seq.Seq
-  
-  predicate completed'0 [#"11_repeat.rs" 17 4 17 35] (self : borrowed (Repeat'0.t_Repeat a)) =
-    [%#s11_repeat4] false
-  
-  use T_11_repeat__Repeat as T_11_repeat__Repeat
->>>>>>> dfce2a3a
+  type t_A'0
+  
+  type t_Repeat'0  =
+    { t_Repeat__element'0: t_A'0 }
+  
+  use seq.Seq
+  
+  use prelude.prelude.Int
   
   use seq.Seq
   
@@ -299,7 +336,6 @@
   
   predicate inv'1 (_1 : t_A'0)
   
-<<<<<<< HEAD
   axiom inv_axiom'0 [@rewrite] : forall x : t_Repeat'0 [inv'0 x] . inv'0 x
   = match x with
     | {t_Repeat__element'0 = element} -> inv'1 element
@@ -311,87 +347,4 @@
   /\ produces'0 a ab b
   /\ inv'0 c
   /\ inv'0 b /\ inv'0 a /\ (forall result : () . produces'0 a (Seq.(++) ab bc) c  -> produces'0 a (Seq.(++) ab bc) c)
-end
-module M_11_repeat__qyi12237267952628538149__next__refines [#"11_repeat.rs" 50 4 50 35] (* <Repeat<A> as common::Iterator> *)
-  let%span s11_repeat0 = "11_repeat.rs" 50 4 50 35
-  let%span s11_repeat1 = "11_repeat.rs" 18 20 18 25
-  let%span s11_repeat2 = "11_repeat.rs" 24 8 27 9
-  let%span sinvariant3 = "../../../../creusot-contracts/src/invariant.rs" 34 20 34 44
-  
-  use prelude.prelude.Borrow
-  
-  type t_A'0
-  
-  type t_Repeat'0  =
-    { t_Repeat__element'0: t_A'0 }
-  
-  predicate inv'0 (_1 : borrowed (t_Repeat'0))
-  
-  type t_Option'0  =
-    | C_None'0
-    | C_Some'0 t_A'0
-  
-  predicate inv'1 (_1 : t_Option'0)
-  
-  predicate completed'0 [#"11_repeat.rs" 17 4 17 35] (self : borrowed (t_Repeat'0)) =
-    [%#s11_repeat1] false
-  
-  use seq.Seq
-  
-  use seq.Seq
-  
-  use prelude.prelude.Int
-  
-  use seq.Seq
-  
-  use seq.Seq
-  
-  predicate produces'0 [#"11_repeat.rs" 23 4 23 64] (self : t_Repeat'0) (visited : Seq.seq t_A'0) (o : t_Repeat'0) =
-    [%#s11_repeat2] self = o
-    /\ (forall i : int . 0 <= i /\ i < Seq.length visited  -> Seq.get visited i = self.t_Repeat__element'0)
-  
-  predicate inv'3 (_1 : t_Repeat'0)
-  
-  predicate invariant'0 (self : borrowed (t_Repeat'0)) =
-    [%#sinvariant3] inv'3 self.current /\ inv'3 self.final
-  
-  axiom inv_axiom'0 [@rewrite] : forall x : borrowed (t_Repeat'0) [inv'0 x] . inv'0 x = invariant'0 x
-  
-  predicate inv'2 (_1 : t_A'0)
-  
-  axiom inv_axiom'1 [@rewrite] : forall x : t_Option'0 [inv'1 x] . inv'1 x
-  = match x with
-    | C_None'0 -> true
-    | C_Some'0 a_0 -> inv'2 a_0
-    end
-  
-  axiom inv_axiom'2 [@rewrite] : forall x : t_Repeat'0 [inv'3 x] . inv'3 x
-  = match x with
-    | {t_Repeat__element'0 = element} -> inv'2 element
-    end
-  
-  goal refines : [%#s11_repeat0] forall self : borrowed (t_Repeat'0) . inv'0 self
-   -> inv'0 self
-  /\ (forall result : t_Option'0 . inv'1 result
-=======
-  goal next_refn : [%#s11_repeat1] forall self : borrowed (Repeat'0.t_Repeat a) . inv'1 self
-   -> inv'1 self
-  /\ (forall result : Option'0.t_Option a . inv'2 result
->>>>>>> dfce2a3a
-  /\ match result with
-    | C_None'0 -> completed'0 self
-    | C_Some'0 v -> produces'0 self.current (Seq.singleton v) self.final
-    end
-   -> inv'1 result
-  /\ match result with
-    | C_None'0 -> completed'0 self
-    | C_Some'0 v -> produces'0 self.current (Seq.singleton v) self.final
-    end)
-  
-  goal produces_trans_refn : [%#s11_repeat2] forall a : Repeat'0.t_Repeat a . forall ab : Seq.seq a . forall b : Repeat'0.t_Repeat a . forall bc : Seq.seq a . forall c : Repeat'0.t_Repeat a . produces'0 b bc c
-  /\ produces'0 a ab b /\ inv'0 c /\ inv'0 b /\ inv'0 a
-   -> produces'0 b bc c
-  /\ produces'0 a ab b
-  /\ inv'0 c
-  /\ inv'0 b /\ inv'0 a /\ (forall result : () . produces'0 a (Seq.(++) ab bc) c  -> produces'0 a (Seq.(++) ab bc) c)
 end