--- conflicted
+++ resolved
@@ -189,15 +189,9 @@
     goto BB0
   }
   BB0 {
-<<<<<<< HEAD
-    [#"../07_fuse.rs" 40 14 40 28] _3 <- Borrow.borrow_mut (C07Fuse_Fuse_Type.fuse_iter ( * self));
-    [#"../07_fuse.rs" 40 14 40 28] self <- { self with current = (let C07Fuse_Fuse_Type.C_Fuse a =  * self in C07Fuse_Fuse_Type.C_Fuse ( ^ _3)) };
-    assume { Inv0.inv ( ^ _3) };
-=======
     _3 <- Borrow.borrow_mut (C07Fuse_Fuse_Type.fuse_iter ( * self));
     self <- { self with current = (let C07Fuse_Fuse_Type.C_Fuse a =  * self in C07Fuse_Fuse_Type.C_Fuse ( ^ _3)) };
     assume { inv0 ( ^ _3) };
->>>>>>> 62b454c8
     switch ( * _3)
       | Core_Option_Option_Type.C_None -> goto BB1
       | Core_Option_Option_Type.C_Some _ -> goto BB2
@@ -207,32 +201,6 @@
     goto BB4
   }
   BB2 {
-<<<<<<< HEAD
-    [#"../07_fuse.rs" 42 17 42 21] iter <- Borrow.borrow_mut (Core_Option_Option_Type.some_0 ( * _3));
-    [#"../07_fuse.rs" 42 17 42 21] _3 <- { _3 with current = (let Core_Option_Option_Type.C_Some a =  * _3 in Core_Option_Option_Type.C_Some ( ^ iter)) };
-    assume { Inv3.inv ( ^ iter) };
-    [#"../07_fuse.rs" 42 32 42 43] _7 <- Borrow.borrow_mut ( * iter);
-    [#"../07_fuse.rs" 42 32 42 43] iter <- { iter with current = ( ^ _7) };
-    assume { Inv3.inv ( ^ _7) };
-    [#"../07_fuse.rs" 42 32 42 43] _6 <- ([#"../07_fuse.rs" 42 32 42 43] Next0.next _7);
-    [#"../07_fuse.rs" 1 0 1 0] _7 <- any borrowed i;
-    goto BB5
-  }
-  BB3 {
-    assert { [@expl:type invariant] Inv1.inv _3 };
-    assume { Resolve0.resolve _3 };
-    assert { [@expl:type invariant] Inv2.inv self };
-    assume { Resolve1.resolve self };
-    assert { [#"../07_fuse.rs" 40 14 40 28] false };
-    absurd
-  }
-  BB4 {
-    assert { [@expl:type invariant] Inv1.inv _3 };
-    assume { Resolve0.resolve _3 };
-    [#"../07_fuse.rs" 41 20 41 24] _0 <- ([#"../07_fuse.rs" 41 20 41 24] Core_Option_Option_Type.C_None);
-    assert { [@expl:type invariant] Inv2.inv self };
-    assume { Resolve1.resolve self };
-=======
     iter <- Borrow.borrow_mut (Core_Option_Option_Type.some_0 ( * _3));
     _3 <- { _3 with current = (let Core_Option_Option_Type.C_Some a =  * _3 in Core_Option_Option_Type.C_Some ( ^ iter)) };
     assume { inv3 ( ^ iter) };
@@ -256,7 +224,6 @@
     _0 <- ([#"../07_fuse.rs" 41 20 41 24] Core_Option_Option_Type.C_None);
     assert { [@expl:type invariant] inv2 self };
     assume { resolve1 self };
->>>>>>> 62b454c8
     goto BB15
   }
   BB5 {
@@ -273,21 +240,12 @@
     goto BB8
   }
   BB7 {
-<<<<<<< HEAD
-    assert { [@expl:type invariant] Inv2.inv self };
-    assume { Resolve1.resolve self };
-    [#"../07_fuse.rs" 47 16 47 17] x <- ([#"../07_fuse.rs" 47 16 47 17] _6);
-    [#"../07_fuse.rs" 47 16 47 17] _6 <- any Core_Option_Option_Type.t_option Item0.item;
-    [#"../07_fuse.rs" 47 21 47 22] _0 <- ([#"../07_fuse.rs" 47 21 47 22] x);
-    [#"../07_fuse.rs" 47 21 47 22] x <- any Core_Option_Option_Type.t_option Item0.item;
-=======
     assert { [@expl:type invariant] inv2 self };
     assume { resolve1 self };
     x <- _6;
     _6 <- any Core_Option_Option_Type.t_option item0;
     _0 <- x;
     x <- any Core_Option_Option_Type.t_option item0;
->>>>>>> 62b454c8
     goto BB12
   }
   BB8 {
@@ -296,23 +254,15 @@
     goto BB9
   }
   BB9 {
-<<<<<<< HEAD
-    [#"../07_fuse.rs" 44 20 44 29] self <- { self with current = (let C07Fuse_Fuse_Type.C_Fuse a =  * self in C07Fuse_Fuse_Type.C_Fuse ([#"../07_fuse.rs" 44 32 44 36] Core_Option_Option_Type.C_None)) };
-    assert { [@expl:type invariant] Inv0.inv (C07Fuse_Fuse_Type.fuse_iter ( * self)) };
-    assume { Resolve4.resolve (C07Fuse_Fuse_Type.fuse_iter ( * self)) };
-    assert { [@expl:type invariant] Inv2.inv self };
-    assume { Resolve1.resolve self };
-=======
     self <- { self with current = (let C07Fuse_Fuse_Type.C_Fuse a =  * self in C07Fuse_Fuse_Type.C_Fuse ([#"../07_fuse.rs" 44 32 44 36] Core_Option_Option_Type.C_None)) };
     assert { [@expl:type invariant] inv0 (C07Fuse_Fuse_Type.fuse_iter ( * self)) };
     assume { resolve4 (C07Fuse_Fuse_Type.fuse_iter ( * self)) };
     assert { [@expl:type invariant] inv2 self };
     assume { resolve1 self };
->>>>>>> 62b454c8
     goto BB11
   }
   BB11 {
-    [#"../07_fuse.rs" 45 20 45 24] _0 <- ([#"../07_fuse.rs" 45 20 45 24] Core_Option_Option_Type.C_None);
+    _0 <- ([#"../07_fuse.rs" 45 20 45 24] Core_Option_Option_Type.C_None);
     goto BB13
   }
   BB12 {
