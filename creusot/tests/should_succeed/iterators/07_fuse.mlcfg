--- conflicted
+++ resolved
@@ -154,7 +154,7 @@
     ensures { result = resolve3 self }
     
   predicate resolve2 (self : borrowed i) =
-    [#"../../../../../creusot-contracts/src/resolve.rs" 27 20 27 34]  ^ self =  * self
+    [#"../../../../../creusot-contracts/src/resolve.rs" 25 20 25 34]  ^ self =  * self
   val resolve2 (self : borrowed i) : bool
     ensures { result = resolve2 self }
     
@@ -167,12 +167,12 @@
     ensures { [#"../common.rs" 27 26 27 44] inv5 result }
     
   predicate resolve1 (self : borrowed (C07Fuse_Fuse_Type.t_fuse i)) =
-    [#"../../../../../creusot-contracts/src/resolve.rs" 27 20 27 34]  ^ self =  * self
+    [#"../../../../../creusot-contracts/src/resolve.rs" 25 20 25 34]  ^ self =  * self
   val resolve1 (self : borrowed (C07Fuse_Fuse_Type.t_fuse i)) : bool
     ensures { result = resolve1 self }
     
   predicate resolve0 (self : borrowed (Core_Option_Option_Type.t_option i)) =
-    [#"../../../../../creusot-contracts/src/resolve.rs" 27 20 27 34]  ^ self =  * self
+    [#"../../../../../creusot-contracts/src/resolve.rs" 25 20 25 34]  ^ self =  * self
   val resolve0 (self : borrowed (Core_Option_Option_Type.t_option i)) : bool
     ensures { result = resolve0 self }
     
@@ -679,11 +679,6 @@
     ensures { result = completed0 self }
     
   use seq.Seq
-<<<<<<< HEAD
-  use seq.Seq
-  use seq.Seq
-=======
->>>>>>> f5731f73
   predicate produces1 [#"../common.rs" 8 4 8 65] (self : i) (visited : Seq.seq item0) (o : i)
   val produces1 [#"../common.rs" 8 4 8 65] (self : i) (visited : Seq.seq item0) (o : i) : bool
     ensures { result = produces1 self visited o }
@@ -701,17 +696,11 @@
   val produces0 [#"../07_fuse.rs" 25 4 25 65] (self : C07Fuse_Fuse_Type.t_fuse i) (prod : Seq.seq item0) (other : C07Fuse_Fuse_Type.t_fuse i) : bool
     ensures { result = produces0 self prod other }
     
-<<<<<<< HEAD
-  goal produces_trans_refn : [#"../07_fuse.rs" 62 4 62 90] forall a : C07Fuse_Fuse_Type.t_fuse i . forall ab : Seq.seq item0 . forall b : C07Fuse_Fuse_Type.t_fuse i . forall bc : Seq.seq item0 . forall c : C07Fuse_Fuse_Type.t_fuse i . inv0 c /\ inv1 bc /\ inv0 b /\ inv1 ab /\ inv0 a /\ produces0 b bc c /\ produces0 a ab b -> inv0 c /\ inv1 bc /\ inv0 b /\ inv1 ab /\ inv0 a /\ produces0 b bc c /\ produces0 a ab b /\ (forall result : () . produces0 a (Seq.(++) ab bc) c -> produces0 a (Seq.(++) ab bc) c)
-  goal produces_refl_refn : [#"../07_fuse.rs" 55 4 55 26] forall self : C07Fuse_Fuse_Type.t_fuse i . inv0 self -> inv0 self /\ (forall result : () . produces0 self (Seq.empty ) self -> produces0 self (Seq.empty ) self)
-  goal next_refn : [#"../07_fuse.rs" 39 4 39 44] forall self : borrowed (C07Fuse_Fuse_Type.t_fuse i) . inv2 self -> inv2 self /\ (forall result : Core_Option_Option_Type.t_option item0 . inv3 result /\ match result with
-=======
   goal produces_trans_refn : [#"../07_fuse.rs" 62 4 62 90] forall a : C07Fuse_Fuse_Type.t_fuse i . forall ab : Seq.seq item0 . forall b : C07Fuse_Fuse_Type.t_fuse i . forall bc : Seq.seq item0 . forall c : C07Fuse_Fuse_Type.t_fuse i . inv0 c /\ inv1 bc /\ inv0 b /\ inv1 ab /\ inv0 a /\ produces0 b bc c /\ produces0 a ab b
    -> inv0 c /\ inv1 bc /\ inv0 b /\ inv1 ab /\ inv0 a /\ produces0 b bc c /\ produces0 a ab b /\ (forall result : () . produces0 a (Seq.(++) ab bc) c
    -> produces0 a (Seq.(++) ab bc) c)
   goal next_refn : [#"../07_fuse.rs" 39 4 39 44] forall self : borrowed (C07Fuse_Fuse_Type.t_fuse i) . inv2 self
    -> inv2 self /\ (forall result : Core_Option_Option_Type.t_option item0 . inv3 result /\ match result with
->>>>>>> f5731f73
     | Core_Option_Option_Type.C_None -> completed0 self
     | Core_Option_Option_Type.C_Some v -> produces0 ( * self) (Seq.singleton v) ( ^ self)
     end
