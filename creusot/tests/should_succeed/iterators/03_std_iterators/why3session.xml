--- conflicted
+++ resolved
@@ -2,54 +2,39 @@
 <!DOCTYPE why3session PUBLIC "-//Why3//proof session v5//EN"
 "https://www.why3.org/why3session.dtd">
 <why3session shape_version="6">
+<prover id="1" name="CVC4" version="1.8" timelimit="5" steplimit="0" memlimit="1000"/>
 <prover id="2" name="Alt-Ergo" version="2.6.0" timelimit="1" steplimit="0" memlimit="1000"/>
+<prover id="4" name="CVC5" version="1.0.5" timelimit="1" steplimit="0" memlimit="1000"/>
 <prover id="5" name="Z3" version="4.12.4" timelimit="1" steplimit="0" memlimit="1000"/>
 <file format="coma" proved="true">
 <path name=".."/><path name="03_std_iterators.coma"/>
 <theory name="M_03_std_iterators__slice_iter" proved="true">
  <goal name="vc_slice_iter&#39;0" proved="true">
- <proof prover="2"><result status="valid" time="0.062677" steps="333"/></proof>
+ <proof prover="2"><result status="valid" time="0.278196" steps="2183"/></proof>
  </goal>
 </theory>
 <theory name="M_03_std_iterators__vec_iter" proved="true">
  <goal name="vc_vec_iter&#39;0" proved="true">
- <proof prover="2"><result status="valid" time="0.079181" steps="473"/></proof>
+ <proof prover="2"><result status="valid" time="0.280195" steps="2100"/></proof>
  </goal>
 </theory>
 <theory name="M_03_std_iterators__all_zero" proved="true">
  <goal name="vc_all_zero&#39;0" proved="true">
-<<<<<<< HEAD
- <proof prover="2"><result status="valid" time="0.079224" steps="465"/></proof>
-=======
  <proof prover="2"><result status="valid" time="0.288786" steps="1718"/></proof>
->>>>>>> 4c2c8706
  </goal>
 </theory>
 <theory name="M_03_std_iterators__skip_take" proved="true">
  <goal name="vc_skip_take&#39;0" proved="true">
-<<<<<<< HEAD
- <proof prover="2"><result status="valid" time="0.040673" steps="326"/></proof>
-=======
  <proof prover="2"><result status="valid" time="0.040673" steps="246"/></proof>
->>>>>>> 4c2c8706
  </goal>
 </theory>
 <theory name="M_03_std_iterators__counter" proved="true">
  <goal name="vc_closure0&#39;0" proved="true">
- <proof prover="2"><result status="valid" time="0.050066" steps="193"/></proof>
+ <proof prover="5" timelimit="5"><result status="valid" time="0.025980" steps="22553"/></proof>
  </goal>
  <goal name="vc_counter&#39;0" proved="true">
  <transf name="split_vc" proved="true" >
   <goal name="vc_counter&#39;0.0" expl="deref &#39;self&#39; type invariant" proved="true">
-<<<<<<< HEAD
-  <proof prover="2"><result status="valid" time="0.038972" steps="37"/></proof>
-  </goal>
-  <goal name="vc_counter&#39;0.1" expl="iter &#39;self&#39; type invariant" proved="true">
-  <proof prover="2"><result status="valid" time="0.036601" steps="24"/></proof>
-  </goal>
-  <goal name="vc_counter&#39;0.2" expl="map_inv &#39;self&#39; type invariant" proved="true">
-  <proof prover="2"><result status="valid" time="0.041890" steps="41"/></proof>
-=======
   <proof prover="5"><result status="valid" time="0.071451" steps="53600"/></proof>
   </goal>
   <goal name="vc_counter&#39;0.1" expl="iter &#39;self&#39; type invariant" proved="true">
@@ -57,33 +42,11 @@
   </goal>
   <goal name="vc_counter&#39;0.2" expl="map_inv &#39;self&#39; type invariant" proved="true">
   <proof prover="5"><result status="valid" time="0.027072" steps="59010"/></proof>
->>>>>>> 4c2c8706
   </goal>
   <goal name="vc_counter&#39;0.3" expl="map_inv &#39;func&#39; type invariant" proved="true">
-  <proof prover="2"><result status="valid" time="0.015260" steps="46"/></proof>
+  <proof prover="2"><result status="valid" time="0.015260" steps="13"/></proof>
   </goal>
   <goal name="vc_counter&#39;0.4" expl="map_inv requires #0" proved="true">
-<<<<<<< HEAD
-  <proof prover="2"><result status="valid" time="0.017393" steps="116"/></proof>
-  </goal>
-  <goal name="vc_counter&#39;0.5" expl="map_inv requires #1" proved="true">
-  <proof prover="2"><result status="valid" time="0.013632" steps="157"/></proof>
-  </goal>
-  <goal name="vc_counter&#39;0.6" expl="map_inv requires #2" proved="true">
-  <proof prover="2"><result status="valid" time="0.013694" steps="299"/></proof>
-  </goal>
-  <goal name="vc_counter&#39;0.7" expl="collect &#39;self&#39; type invariant" proved="true">
-  <proof prover="2"><result status="valid" time="0.047977" steps="34"/></proof>
-  </goal>
-  <goal name="vc_counter&#39;0.8" expl="assertion" proved="true">
-  <proof prover="2"><result status="valid" time="0.906988" steps="539"/></proof>
-  </goal>
-  <goal name="vc_counter&#39;0.9" expl="assertion" proved="true">
-  <proof prover="2"><result status="valid" time="0.984409" steps="1041"/></proof>
-  </goal>
-  <goal name="vc_counter&#39;0.10" expl="assertion" proved="true">
-  <proof prover="2"><result status="valid" time="0.994833" steps="1046"/></proof>
-=======
   <proof prover="2"><result status="valid" time="0.017393" steps="43"/></proof>
   </goal>
   <goal name="vc_counter&#39;0.5" expl="map_inv requires #1" proved="true">
@@ -103,78 +66,19 @@
   </goal>
   <goal name="vc_counter&#39;0.10" expl="assertion" proved="true">
   <proof prover="5" timelimit="5"><result status="valid" time="0.268166" steps="221618"/></proof>
->>>>>>> 4c2c8706
   </goal>
  </transf>
  </goal>
 </theory>
 <theory name="M_03_std_iterators__sum_range" proved="true">
  <goal name="vc_sum_range&#39;0" proved="true">
-<<<<<<< HEAD
- <proof prover="2"><result status="valid" time="1.358613" steps="13356"/></proof>
-=======
  <proof prover="2"><result status="valid" time="0.197514" steps="947"/></proof>
->>>>>>> 4c2c8706
  </goal>
 </theory>
 <theory name="M_03_std_iterators__enumerate_range" proved="true">
  <goal name="vc_enumerate_range&#39;0" proved="true">
  <transf name="split_vc" proved="true" >
   <goal name="vc_enumerate_range&#39;0.0" expl="enumerate &#39;self&#39; type invariant" proved="true">
-<<<<<<< HEAD
-  <proof prover="2"><result status="valid" time="0.037096" steps="29"/></proof>
-  </goal>
-  <goal name="vc_enumerate_range&#39;0.1" expl="enumerate requires #0" proved="true">
-  <proof prover="2"><result status="valid" time="0.049398" steps="140"/></proof>
-  </goal>
-  <goal name="vc_enumerate_range&#39;0.2" expl="enumerate requires #1" proved="true">
-  <proof prover="2"><result status="valid" time="0.042369" steps="55"/></proof>
-  </goal>
-  <goal name="vc_enumerate_range&#39;0.3" expl="into_iter &#39;self&#39; type invariant" proved="true">
-  <proof prover="2"><result status="valid" time="0.037024" steps="24"/></proof>
-  </goal>
-  <goal name="vc_enumerate_range&#39;0.4" expl="into_iter requires" proved="true">
-  <proof prover="2"><result status="valid" time="0.038526" steps="24"/></proof>
-  </goal>
-  <goal name="vc_enumerate_range&#39;0.5" expl="for invariant" proved="true">
-  <proof prover="2"><result status="valid" time="0.040847" steps="36"/></proof>
-  </goal>
-  <goal name="vc_enumerate_range&#39;0.6" expl="for invariant" proved="true">
-  <proof prover="2"><result status="valid" time="0.038586" steps="28"/></proof>
-  </goal>
-  <goal name="vc_enumerate_range&#39;0.7" expl="for invariant" proved="true">
-  <proof prover="2"><result status="valid" time="0.041617" steps="42"/></proof>
-  </goal>
-  <goal name="vc_enumerate_range&#39;0.8" expl="loop invariant" proved="true">
-  <proof prover="2"><result status="valid" time="0.010382" steps="55"/></proof>
-  </goal>
-  <goal name="vc_enumerate_range&#39;0.9" proved="true">
-  <proof prover="2"><result status="valid" time="0.037224" steps="30"/></proof>
-  </goal>
-  <goal name="vc_enumerate_range&#39;0.10" proved="true">
-  <proof prover="2"><result status="valid" time="0.037545" steps="32"/></proof>
-  </goal>
-  <goal name="vc_enumerate_range&#39;0.11" expl="next &#39;self&#39; type invariant" proved="true">
-  <proof prover="2"><result status="valid" time="0.041842" steps="52"/></proof>
-  </goal>
-  <goal name="vc_enumerate_range&#39;0.12" expl="type invariant" proved="true">
-  <proof prover="2"><result status="valid" time="0.042840" steps="53"/></proof>
-  </goal>
-  <goal name="vc_enumerate_range&#39;0.13" expl="for invariant" proved="true">
-  <proof prover="2"><result status="valid" time="0.043639" steps="65"/></proof>
-  </goal>
-  <goal name="vc_enumerate_range&#39;0.14" expl="for invariant" proved="true">
-  <proof prover="2"><result status="valid" time="0.038118" steps="48"/></proof>
-  </goal>
-  <goal name="vc_enumerate_range&#39;0.15" expl="for invariant" proved="true">
-  <proof prover="2"><result status="valid" time="0.047617" steps="170"/></proof>
-  </goal>
-  <goal name="vc_enumerate_range&#39;0.16" expl="loop invariant" proved="true">
-  <proof prover="2"><result status="valid" time="0.136406" steps="761"/></proof>
-  </goal>
-  <goal name="vc_enumerate_range&#39;0.17" proved="true">
-  <proof prover="2"><result status="valid" time="0.043611" steps="58"/></proof>
-=======
   <proof prover="4"><result status="valid" time="0.039798" steps="3879"/></proof>
   </goal>
   <goal name="vc_enumerate_range&#39;0.1" expl="enumerate requires #0" proved="true">
@@ -227,7 +131,6 @@
   </goal>
   <goal name="vc_enumerate_range&#39;0.17" proved="true">
   <proof prover="4"><result status="valid" time="0.027799" steps="5264"/></proof>
->>>>>>> 4c2c8706
   </goal>
  </transf>
  </goal>
@@ -236,83 +139,50 @@
  <goal name="vc_my_reverse&#39;0" proved="true">
  <transf name="split_vc" proved="true" >
   <goal name="vc_my_reverse&#39;0.0" expl="len &#39;self&#39; type invariant" proved="true">
-  <proof prover="2"><result status="valid" time="0.026958" steps="46"/></proof>
+  <proof prover="2"><result status="valid" time="0.026958" steps="11"/></proof>
   </goal>
   <goal name="vc_my_reverse&#39;0.1" expl="division by zero" proved="true">
-  <proof prover="2"><result status="valid" time="0.020352" steps="25"/></proof>
+  <proof prover="2"><result status="valid" time="0.020352" steps="12"/></proof>
   </goal>
   <goal name="vc_my_reverse&#39;0.2" expl="division by zero" proved="true">
-<<<<<<< HEAD
-  <proof prover="2"><result status="valid" time="0.044066" steps="27"/></proof>
-  </goal>
-  <goal name="vc_my_reverse&#39;0.3" expl="division by zero" proved="true">
-  <proof prover="2"><result status="valid" time="0.022519" steps="30"/></proof>
-=======
   <proof prover="5"><result status="valid" time="0.012192" steps="8657"/></proof>
   </goal>
   <goal name="vc_my_reverse&#39;0.3" expl="integer overflow" proved="true">
   <proof prover="2"><result status="valid" time="0.021821" steps="34"/></proof>
->>>>>>> 4c2c8706
   </goal>
   <goal name="vc_my_reverse&#39;0.4" expl="division by zero" proved="true">
-  <proof prover="2"><result status="valid" time="0.049971" steps="31"/></proof>
-  </goal>
-<<<<<<< HEAD
-  <goal name="vc_my_reverse&#39;0.5" expl="zip &#39;self&#39; type invariant" proved="true">
-  <proof prover="2"><result status="valid" time="0.022901" steps="72"/></proof>
-=======
+  <proof prover="2"><result status="valid" time="0.022519" steps="19"/></proof>
+  </goal>
   <goal name="vc_my_reverse&#39;0.5" expl="division by zero" proved="true">
   <proof prover="5"><result status="valid" time="0.012041" steps="9320"/></proof>
->>>>>>> 4c2c8706
-  </goal>
-  <goal name="vc_my_reverse&#39;0.6" expl="zip &#39;other&#39; type invariant" proved="true">
-  <proof prover="2"><result status="valid" time="0.011733" steps="34"/></proof>
-  </goal>
-  <goal name="vc_my_reverse&#39;0.7" expl="zip requires" proved="true">
-  <proof prover="2"><result status="valid" time="0.021634" steps="34"/></proof>
-  </goal>
-  <goal name="vc_my_reverse&#39;0.8" expl="into_iter &#39;self&#39; type invariant" proved="true">
-  <proof prover="2"><result status="valid" time="0.045135" steps="36"/></proof>
-  </goal>
-  <goal name="vc_my_reverse&#39;0.9" expl="into_iter requires" proved="true">
-  <proof prover="2"><result status="valid" time="0.020027" steps="36"/></proof>
-  </goal>
-<<<<<<< HEAD
-  <goal name="vc_my_reverse&#39;0.10" expl="mut invariant" proved="true">
-  <proof prover="2"><result status="valid" time="0.025686" steps="77"/></proof>
-=======
+  </goal>
+  <goal name="vc_my_reverse&#39;0.6" expl="integer overflow" proved="true">
+  <proof prover="2"><result status="valid" time="0.022492" steps="33"/></proof>
+  </goal>
+  <goal name="vc_my_reverse&#39;0.7" expl="zip &#39;self&#39; type invariant" proved="true">
+  <proof prover="2"><result status="valid" time="0.022901" steps="39"/></proof>
+  </goal>
+  <goal name="vc_my_reverse&#39;0.8" expl="zip &#39;other&#39; type invariant" proved="true">
+  <proof prover="2" timelimit="5"><result status="valid" time="0.011733" steps="43"/></proof>
+  </goal>
+  <goal name="vc_my_reverse&#39;0.9" expl="zip requires" proved="true">
+  <proof prover="2"><result status="valid" time="0.021634" steps="26"/></proof>
+  </goal>
   <goal name="vc_my_reverse&#39;0.10" expl="into_iter &#39;self&#39; type invariant" proved="true">
   <proof prover="1"><result status="valid" time="0.060152" steps="25431"/></proof>
->>>>>>> 4c2c8706
-  </goal>
-  <goal name="vc_my_reverse&#39;0.11" expl="for invariant" proved="true">
-  <proof prover="2"><result status="valid" time="0.029814" steps="82"/></proof>
-  </goal>
-  <goal name="vc_my_reverse&#39;0.12" expl="for invariant" proved="true">
-  <proof prover="2"><result status="valid" time="0.037229" steps="44"/></proof>
+  </goal>
+  <goal name="vc_my_reverse&#39;0.11" expl="into_iter requires" proved="true">
+  <proof prover="2"><result status="valid" time="0.020027" steps="27"/></proof>
+  </goal>
+  <goal name="vc_my_reverse&#39;0.12" expl="mut invariant" proved="true">
+  <proof prover="2"><result status="valid" time="0.025686" steps="47"/></proof>
   </goal>
   <goal name="vc_my_reverse&#39;0.13" expl="for invariant" proved="true">
-  <proof prover="2"><result status="valid" time="0.145202" steps="88"/></proof>
-  </goal>
-  <goal name="vc_my_reverse&#39;0.14" expl="loop invariant #0" proved="true">
-  <proof prover="2"><result status="valid" time="0.023344" steps="91"/></proof>
-  </goal>
-<<<<<<< HEAD
-  <goal name="vc_my_reverse&#39;0.15" expl="loop invariant #1" proved="true">
-  <proof prover="2"><result status="valid" time="0.045119" steps="152"/></proof>
-  </goal>
-  <goal name="vc_my_reverse&#39;0.16" expl="loop invariant #2" proved="true">
-  <proof prover="2"><result status="valid" time="0.046006" steps="156"/></proof>
-  </goal>
-  <goal name="vc_my_reverse&#39;0.17" expl="loop invariant #3" proved="true">
-  <proof prover="2"><result status="valid" time="0.016614" steps="160"/></proof>
-  </goal>
-  <goal name="vc_my_reverse&#39;0.18" expl="next &#39;self&#39; type invariant" proved="true">
-  <proof prover="2"><result status="valid" time="0.014470" steps="98"/></proof>
-  </goal>
-  <goal name="vc_my_reverse&#39;0.19" expl="type invariant" proved="true">
-  <proof prover="2"><result status="valid" time="0.282047" steps="1895"/></proof>
-=======
+  <proof prover="2"><result status="valid" time="0.029814" steps="51"/></proof>
+  </goal>
+  <goal name="vc_my_reverse&#39;0.14" expl="for invariant" proved="true">
+  <proof prover="2"><result status="valid" time="0.037229" steps="35"/></proof>
+  </goal>
   <goal name="vc_my_reverse&#39;0.15" expl="for invariant" proved="true">
   <proof prover="2"><result status="valid" time="0.027823" steps="111"/></proof>
   </goal>
@@ -327,27 +197,10 @@
   </goal>
   <goal name="vc_my_reverse&#39;0.19" expl="loop invariant #3" proved="true">
   <proof prover="2" timelimit="5"><result status="valid" time="0.016614" steps="126"/></proof>
->>>>>>> 4c2c8706
-  </goal>
-  <goal name="vc_my_reverse&#39;0.20" expl="my_reverse ensures" proved="true">
-  <proof prover="2"><result status="valid" time="0.303272" steps="1777"/></proof>
-  </goal>
-<<<<<<< HEAD
-  <goal name="vc_my_reverse&#39;0.21" proved="true">
-  <proof prover="2"><result status="valid" time="0.244510" steps="1610"/></proof>
-  </goal>
-  <goal name="vc_my_reverse&#39;0.22" expl="arithmetic overflow" proved="true">
-  <proof prover="2"><result status="valid" time="0.298690" steps="1774"/></proof>
-  </goal>
-  <goal name="vc_my_reverse&#39;0.23" expl="arithmetic overflow" proved="true">
-  <proof prover="2"><result status="valid" time="0.328481" steps="2175"/></proof>
-  </goal>
-  <goal name="vc_my_reverse&#39;0.24" expl="swap &#39;self&#39; type invariant" proved="true">
-  <proof prover="2"><result status="valid" time="0.022920" steps="159"/></proof>
-  </goal>
-  <goal name="vc_my_reverse&#39;0.25" expl="swap requires #0" proved="true">
-  <proof prover="2"><result status="valid" time="0.731837" steps="3910"/></proof>
-=======
+  </goal>
+  <goal name="vc_my_reverse&#39;0.20" expl="next &#39;self&#39; type invariant" proved="true">
+  <proof prover="2"><result status="valid" time="0.014470" steps="66"/></proof>
+  </goal>
   <goal name="vc_my_reverse&#39;0.21" expl="type invariant" proved="true">
   <proof prover="2"><result status="valid" time="0.434929" steps="1886"/></proof>
   </goal>
@@ -362,47 +215,16 @@
   </goal>
   <goal name="vc_my_reverse&#39;0.25" expl="integer overflow" proved="true">
   <proof prover="5"><result status="valid" time="0.180692" steps="246786"/></proof>
->>>>>>> 4c2c8706
-  </goal>
-  <goal name="vc_my_reverse&#39;0.26" expl="swap requires #1" proved="true">
-  <proof prover="2"><result status="valid" time="0.693930" steps="3547"/></proof>
-  </goal>
-<<<<<<< HEAD
-  <goal name="vc_my_reverse&#39;0.27" expl="assertion" proved="true">
-  <proof prover="5"><result status="valid" time="0.156558" steps="221426"/></proof>
-=======
+  </goal>
+  <goal name="vc_my_reverse&#39;0.26" expl="swap &#39;self&#39; type invariant" proved="true">
+  <proof prover="2"><result status="valid" time="0.022920" steps="105"/></proof>
+  </goal>
   <goal name="vc_my_reverse&#39;0.27" expl="swap requires #0" proved="true">
   <proof prover="5"><result status="valid" time="0.138991" steps="242233"/></proof>
->>>>>>> 4c2c8706
-  </goal>
-  <goal name="vc_my_reverse&#39;0.28" expl="mut invariant" proved="true">
-  <proof prover="2"><result status="valid" time="0.087417" steps="80"/></proof>
-  </goal>
-<<<<<<< HEAD
-  <goal name="vc_my_reverse&#39;0.29" expl="for invariant" proved="true">
-  <proof prover="2"><result status="valid" time="0.032337" steps="183"/></proof>
-  </goal>
-  <goal name="vc_my_reverse&#39;0.30" expl="for invariant" proved="true">
-  <proof prover="2"><result status="valid" time="0.024318" steps="186"/></proof>
-  </goal>
-  <goal name="vc_my_reverse&#39;0.31" expl="for invariant" proved="true">
-  <proof prover="2"><result status="valid" time="0.196134" steps="841"/></proof>
-  </goal>
-  <goal name="vc_my_reverse&#39;0.32" expl="loop invariant #0" proved="true">
-  <proof prover="2"><result status="valid" time="0.084388" steps="204"/></proof>
-  </goal>
-  <goal name="vc_my_reverse&#39;0.33" expl="loop invariant #1" proved="true">
-  <proof prover="2"><result status="valid" time="0.726275" steps="3740"/></proof>
-  </goal>
-  <goal name="vc_my_reverse&#39;0.34" expl="loop invariant #2" proved="true">
-  <proof prover="5"><result status="valid" time="0.142610" steps="223813"/></proof>
-  </goal>
-  <goal name="vc_my_reverse&#39;0.35" expl="loop invariant #3" proved="true">
-  <proof prover="5"><result status="valid" time="0.139739" steps="224310"/></proof>
-  </goal>
-  <goal name="vc_my_reverse&#39;0.36" proved="true">
-  <proof prover="2"><result status="valid" time="0.028494" steps="103"/></proof>
-=======
+  </goal>
+  <goal name="vc_my_reverse&#39;0.28" expl="swap requires #1" proved="true">
+  <proof prover="2"><result status="valid" time="0.020454" steps="139"/></proof>
+  </goal>
   <goal name="vc_my_reverse&#39;0.29" expl="assertion" proved="true">
   <proof prover="5" timelimit="5"><result status="valid" time="0.165940" steps="265406"/></proof>
   </goal>
@@ -454,7 +276,6 @@
   </goal>
   <goal name="vc_my_reverse&#39;0.40" proved="true">
   <proof prover="2" timelimit="5"><result status="valid" time="0.028494" steps="73"/></proof>
->>>>>>> 4c2c8706
   </goal>
  </transf>
  </goal>
