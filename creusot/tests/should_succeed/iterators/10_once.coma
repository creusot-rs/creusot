
module Core_Option_Option_Type
  type t_option 't =
    | C_None
    | C_Some 't
  
  function any_l (_ : 'b) : 'a
  
  let rec none < 't > (input:t_option 't) (ret  )= any
    [ good -> {C_None  = input} (! ret) | bad -> {C_None  <> input} {false} any ]
    
  
  let rec some < 't > (input:t_option 't) (ret  (field_0:'t))= any
    [ good (field_0:'t)-> {C_Some field_0 = input} (! ret {field_0})
    | bad (field_0:'t)-> {C_Some field_0 <> input} {false} any ]
    
end
module C10Once_Once_Type
  use Core_Option_Option_Type as Option'0
  
  type t_once 't =
    | C_Once (Option'0.t_option 't)
  
  function any_l (_ : 'b) : 'a
  
  let rec t_once < 't > (input:t_once 't) (ret  (field_0:Option'0.t_option 't))= any
    [ good (field_0:Option'0.t_option 't)-> {C_Once field_0 = input} (! ret {field_0})
    | bad (field_0:Option'0.t_option 't)-> {C_Once field_0 <> input} {false} any ]
    
end
module CreusotContracts_Logic_Seq2_Seq_Type
  type t_seq 't
end
module C10Once_Impl0_ProducesRefl_Impl
  type t
  
  let%span s10_once0 = "../10_once.rs" 31 21 31 25
  
  let%span s10_once1 = "../10_once.rs" 30 14 30 45
  
<<<<<<< HEAD
  let%span span2 = "../../../../../creusot-contracts/src/logic/seq2.rs" 68 14 68 25
  
  let%span span3 = "../../../../../creusot-contracts/src/logic/seq2.rs" 16 14 16 36
  
  let%span span4 = "../../../../../creusot-contracts/src/logic/seq2.rs" 54 21 54 22
  
  let%span span5 = "../../../../../creusot-contracts/src/logic/seq2.rs" 52 14 52 31
  
  let%span span6 = "../../../../../creusot-contracts/src/logic/seq2.rs" 53 14 53 28
  
  let%span span7 = "../10_once.rs" 22 8 25 9
=======
  let%span span2 = "../../../../../creusot-contracts/src/invariant.rs" 8 8 8 12
  
  let%span span3 = "../10_once.rs" 22 8 25 9
>>>>>>> 7087246d
  
  predicate invariant'1 (self : t)
  
  predicate inv'1 (_x : t)
  
  axiom inv'1 : forall x : t . inv'1 x = true
  
  use prelude.prelude.Int
  
  use CreusotContracts_Logic_Seq2_Seq_Type as Seq'0
  
  function len'0 (self : Seq'0.t_seq t) : int
  
  axiom len'0_spec : forall self : Seq'0.t_seq t . [%#span2] len'0 self >= 0
  
  constant empty'0 : Seq'0.t_seq t
  
  function empty_len'0 (_1 : ()) : ()
  
  axiom empty_len'0_spec : forall _1 : () . [%#span3] len'0 (empty'0 : Seq'0.t_seq t) = 0
  
  use C10Once_Once_Type as Once'0
  
  predicate invariant'0 (self : Once'0.t_once t) =
    [%#span2] true
  
  predicate inv'0 (_x : Once'0.t_once t)
  
  axiom inv'0 : forall x : Once'0.t_once t . inv'0 x = true
  
  function index_logic'0 (self : Seq'0.t_seq t) (_2 : int) : t
  
  function singleton'0 (v : t) : Seq'0.t_seq t
  
  axiom singleton'0_spec : forall v : t . ([%#span4] inv'1 v)
   -> ([%#span6] index_logic'0 (singleton'0 v) 0 = v) && ([%#span5] len'0 (singleton'0 v) = 1)
  
  use Core_Option_Option_Type as Option'0
  
  predicate produces'0 [#"../10_once.rs" 21 4 21 64] (self : Once'0.t_once t) (visited : Seq'0.t_seq t) (o : Once'0.t_once t)
    
   =
<<<<<<< HEAD
    [%#span7] visited = (empty'0 : Seq'0.t_seq t) /\ self = o
=======
    [%#span3] visited = (Seq.empty  : Seq.seq t) /\ self = o
>>>>>>> 7087246d
    \/ (exists e : t . inv'1 e
    /\ self = Once'0.C_Once (Option'0.C_Some e) /\ visited = singleton'0 e /\ o = Once'0.C_Once (Option'0.C_None))
  
  constant self  : Once'0.t_once t
  
  function produces_refl [#"../10_once.rs" 31 4 31 26] (self : Once'0.t_once t) : ()
  
  goal vc_produces_refl : ([%#s10_once0] inv'0 self)  -> ([%#s10_once1] produces'0 self (empty'0 : Seq'0.t_seq t) self)
end
module C10Once_Impl0_ProducesTrans_Impl
  type t
  
  let%span s10_once0 = "../10_once.rs" 35 15 35 32
  
  let%span s10_once1 = "../10_once.rs" 36 15 36 32
  
  let%span s10_once2 = "../10_once.rs" 38 22 38 23
  
  let%span s10_once3 = "../10_once.rs" 38 52 38 53
  
  let%span s10_once4 = "../10_once.rs" 38 82 38 83
  
  let%span s10_once5 = "../10_once.rs" 37 14 37 42
  
  let%span span6 = "../../../../../creusot-contracts/src/logic/seq2.rs" 68 14 68 25
  
  let%span span7 = "../../../../../creusot-contracts/src/logic/seq2.rs" 16 14 16 36
  
<<<<<<< HEAD
  let%span span8 = "../../../../../creusot-contracts/src/logic/seq2.rs" 104 14 104 54
  
  let%span span9 = "../../../../../creusot-contracts/src/logic/seq2.rs" 105 4 106 62
=======
  let%span span8 = "../../../../../creusot-contracts/src/invariant.rs" 8 8 8 12
  
  let%span span9 = "../10_once.rs" 22 8 25 9
>>>>>>> 7087246d
  
  let%span span10 = "../../../../../creusot-contracts/src/logic/seq2.rs" 54 21 54 22
  
  let%span span11 = "../../../../../creusot-contracts/src/logic/seq2.rs" 52 14 52 31
  
  let%span span12 = "../../../../../creusot-contracts/src/logic/seq2.rs" 53 14 53 28
  
  let%span span13 = "../10_once.rs" 22 8 25 9
  
<<<<<<< HEAD
  predicate invariant'1 (self : t)
  
  predicate inv'1 (_x : t)
  
  axiom inv'1 : forall x : t . inv'1 x = true
  
  use prelude.prelude.Int
  
  use CreusotContracts_Logic_Seq2_Seq_Type as Seq'0
  
  function len'0 (self : Seq'0.t_seq t) : int
  
  axiom len'0_spec : forall self : Seq'0.t_seq t . [%#span6] len'0 self >= 0
=======
  predicate invariant'1 (self : Seq.seq t) =
    [%#span8] true
>>>>>>> 7087246d
  
  constant empty'0 : Seq'0.t_seq t
  
  function empty_len'0 (_1 : ()) : ()
  
  axiom empty_len'0_spec : forall _1 : () . [%#span7] len'0 (empty'0 : Seq'0.t_seq t) = 0
  
  use C10Once_Once_Type as Once'0
  
  predicate invariant'0 (self : Once'0.t_once t) =
    [%#span8] true
  
  predicate inv'0 (_x : Once'0.t_once t)
  
  axiom inv'0 : forall x : Once'0.t_once t . inv'0 x = true
  
  function index_logic'0 (self : Seq'0.t_seq t) (_2 : int) : t
  
  function concat'0 (self : Seq'0.t_seq t) (other : Seq'0.t_seq t) : Seq'0.t_seq t
  
  axiom concat'0_spec : forall self : Seq'0.t_seq t, other : Seq'0.t_seq t . ([%#span9] forall i : int . 0 <= i
  /\ i < len'0 (concat'0 self other)
   -> index_logic'0 (concat'0 self other) i
  = (if i < len'0 self then index_logic'0 self i else index_logic'0 other (i - len'0 self)))
  && ([%#span8] len'0 (concat'0 self other) = len'0 self + len'0 other)
  
  function singleton'0 (v : t) : Seq'0.t_seq t
  
  axiom singleton'0_spec : forall v : t . ([%#span10] inv'1 v)
   -> ([%#span12] index_logic'0 (singleton'0 v) 0 = v) && ([%#span11] len'0 (singleton'0 v) = 1)
  
  use Core_Option_Option_Type as Option'0
  
  predicate produces'0 [#"../10_once.rs" 21 4 21 64] (self : Once'0.t_once t) (visited : Seq'0.t_seq t) (o : Once'0.t_once t)
    
   =
<<<<<<< HEAD
    [%#span13] visited = (empty'0 : Seq'0.t_seq t) /\ self = o
    \/ (exists e : t . inv'1 e
    /\ self = Once'0.C_Once (Option'0.C_Some e) /\ visited = singleton'0 e /\ o = Once'0.C_Once (Option'0.C_None))
=======
    [%#span9] visited = (Seq.empty  : Seq.seq t) /\ self = o
    \/ (exists e : t . inv'2 e
    /\ self = Once'0.C_Once (Option'0.C_Some e) /\ visited = Seq.singleton e /\ o = Once'0.C_Once (Option'0.C_None))
>>>>>>> 7087246d
  
  constant a  : Once'0.t_once t
  
  constant ab  : Seq'0.t_seq t
  
  constant b  : Once'0.t_once t
  
  constant bc  : Seq'0.t_seq t
  
  constant c  : Once'0.t_once t
  
  function produces_trans [#"../10_once.rs" 38 4 38 90] (a : Once'0.t_once t) (ab : Seq'0.t_seq t) (b : Once'0.t_once t) (bc : Seq'0.t_seq t) (c : Once'0.t_once t) : ()
    
  
  goal vc_produces_trans : ([%#s10_once4] inv'0 c)
   -> ([%#s10_once3] inv'0 b)
   -> ([%#s10_once2] inv'0 a)
   -> ([%#s10_once1] produces'0 b bc c)
   -> ([%#s10_once0] produces'0 a ab b)  -> ([%#s10_once5] produces'0 a (concat'0 ab bc) c)
end
module C10Once_Impl0_Next
  type t
  
  let%span s10_once0 = "../10_once.rs" 44 17 44 21
  
  let%span s10_once1 = "../10_once.rs" 40 14 43 5
  
  let%span s10_once2 = "../10_once.rs" 44 26 44 35
  
<<<<<<< HEAD
  let%span span3 = "../../../../../creusot-contracts/src/logic/seq2.rs" 68 14 68 25
  
  let%span span4 = "../../../../../creusot-contracts/src/logic/seq2.rs" 16 14 16 36
  
  let%span span5 = "../../../../../creusot-contracts/src/logic/seq2.rs" 54 21 54 22
  
  let%span span6 = "../../../../../creusot-contracts/src/logic/seq2.rs" 52 14 52 31
  
  let%span span7 = "../../../../../creusot-contracts/src/logic/seq2.rs" 53 14 53 28
  
  let%span span8 = "../10_once.rs" 22 8 25 9
  
  let%span span9 = "../../../../../creusot-contracts/src/resolve.rs" 26 20 26 34
  
  let%span span10 = "../10_once.rs" 16 20 16 57
  
  let%span span11 = "" 0 0 0 0
  
  let%span span12 = "../../../../../creusot-contracts/src/std/option.rs" 29 0 140 1
  
  let%span span13 = "" 0 0 0 0
=======
  let%span span3 = "../../../../../creusot-contracts/src/invariant.rs" 8 8 8 12
  
  let%span span4 = "../10_once.rs" 22 8 25 9
  
  let%span span5 = "../../../../../creusot-contracts/src/resolve.rs" 26 20 26 34
  
  let%span span6 = "../10_once.rs" 16 20 16 57
  
  let%span span7 = "" 0 0 0 0
  
  let%span span8 = "../../../../../creusot-contracts/src/std/option.rs" 30 0 141 1
  
  let%span span9 = "" 0 0 0 0
>>>>>>> 7087246d
  
  predicate invariant'3 (self : t)
  
  predicate inv'3 (_x : t)
  
  axiom inv'3 : forall x : t . inv'3 x = true
  
  use Core_Option_Option_Type as Option'0
  
  use prelude.prelude.Borrow
  
  predicate invariant'2 (self : borrowed (Option'0.t_option t)) =
    [%#span3] true
  
  predicate inv'2 (_x : borrowed (Option'0.t_option t))
  
  axiom inv'2 : forall x : borrowed (Option'0.t_option t) . inv'2 x = true
  
  use prelude.prelude.Int
  
  use CreusotContracts_Logic_Seq2_Seq_Type as Seq'0
  
  function len'0 (self : Seq'0.t_seq t) : int
  
  axiom len'0_spec : forall self : Seq'0.t_seq t . [%#span3] len'0 self >= 0
  
  constant empty'0 : Seq'0.t_seq t
  
  function empty_len'0 (_1 : ()) : ()
  
  axiom empty_len'0_spec : forall _1 : () . [%#span4] len'0 (empty'0 : Seq'0.t_seq t) = 0
  
  use C10Once_Once_Type as Once'0
  
  predicate invariant'1 (self : borrowed (Once'0.t_once t)) =
    [%#span3] true
  
  predicate inv'1 (_x : borrowed (Once'0.t_once t))
  
  axiom inv'1 : forall x : borrowed (Once'0.t_once t) . inv'1 x = true
  
  predicate invariant'0 (self : Option'0.t_option t) =
    [%#span3] true
  
  predicate inv'0 (_x : Option'0.t_option t)
  
  axiom inv'0 : forall x : Option'0.t_option t . inv'0 x = true
  
  function index_logic'0 (self : Seq'0.t_seq t) (_2 : int) : t
  
  function singleton'0 (v : t) : Seq'0.t_seq t
  
  axiom singleton'0_spec : forall v : t . ([%#span5] inv'3 v)
   -> ([%#span7] index_logic'0 (singleton'0 v) 0 = v) && ([%#span6] len'0 (singleton'0 v) = 1)
  
  predicate produces'0 [#"../10_once.rs" 21 4 21 64] (self : Once'0.t_once t) (visited : Seq'0.t_seq t) (o : Once'0.t_once t)
    
   =
<<<<<<< HEAD
    [%#span8] visited = (empty'0 : Seq'0.t_seq t) /\ self = o
=======
    [%#span4] visited = (Seq.empty  : Seq.seq t) /\ self = o
>>>>>>> 7087246d
    \/ (exists e : t . inv'3 e
    /\ self = Once'0.C_Once (Option'0.C_Some e) /\ visited = singleton'0 e /\ o = Once'0.C_Once (Option'0.C_None))
  
  predicate resolve'0 (self : borrowed (Once'0.t_once t)) =
<<<<<<< HEAD
    [%#span9]  ^ self =  * self
  
  predicate completed'0 [#"../10_once.rs" 15 4 15 35] (self : borrowed (Once'0.t_once t)) =
    [%#span10]  * self = Once'0.C_Once (Option'0.C_None) /\ resolve'0 self
  
  use prelude.prelude.Intrinsic
  
  let rec take'0 (self:borrowed (Option'0.t_option t)) (return'  (ret:Option'0.t_option t))= {[@expl:precondition] [%#span11] inv'2 self}
    any
    [ return' (result:Option'0.t_option t)-> {[%#span13] inv'0 result}
      {[%#span12] result =  * self /\  ^ self = Option'0.C_None}
=======
    [%#span5] self.final = self.current
  
  predicate completed'0 [#"../10_once.rs" 15 4 15 35] (self : borrowed (Once'0.t_once t)) =
    [%#span6] self.current = Once'0.C_Once (Option'0.C_None) /\ resolve'0 self
  
  use prelude.prelude.Intrinsic
  
  let rec take'0 (self:borrowed (Option'0.t_option t)) (return'  (ret:Option'0.t_option t))= {[@expl:precondition] [%#span7] inv'2 self}
    any
    [ return' (result:Option'0.t_option t)-> {[%#span9] inv'0 result}
      {[%#span8] result = self.current /\ self.final = Option'0.C_None}
>>>>>>> 7087246d
      (! return' {result}) ]
    
  
  let rec next (self:borrowed (Once'0.t_once t)) (return'  (ret:Option'0.t_option t))= {[%#s10_once0] inv'1 self}
    (! bb0
    [ bb0 = s0
      [ s0 = Once'0.t_once <t> {self.current}
          (fun (r0'0:Option'0.t_option t) ->
            Borrow.borrow_final <Option'0.t_option t> {r0'0} {Borrow.inherit_id (Borrow.get_id self) 1}
              (fun (_ret':borrowed (Option'0.t_option t)) ->
                 [ &_3 <- _ret' ] 
                Once'0.t_once <t> {self.current}
                  (fun (l_0'0:Option'0.t_option t) ->
                     [ &self <- { self with current = Once'0.C_Once _3.final ; } ] 
                    s1)))
      | s1 = -{inv'0 _3.final}- s2
      | s2 = take'0 {_3} (fun (_ret':Option'0.t_option t) ->  [ &_0 <- _ret' ] s3)
      | s3 = bb1 ]
      
    | bb1 = s0 [ s0 = {[@expl:type invariant] inv'1 self} s1 | s1 = -{resolve'0 self}- s2 | s2 = return' {_0} ]  ]
    )
    [ & _0 : Option'0.t_option t = any_l ()
    | & self : borrowed (Once'0.t_once t) = self
    | & _3 : borrowed (Option'0.t_option t) = any_l () ]
    
    [ return' (result:Option'0.t_option t)-> {[@expl:postcondition] [%#s10_once2] inv'0 result}
      {[@expl:postcondition] [%#s10_once1] match result with
        | Option'0.C_None -> completed'0 self
<<<<<<< HEAD
        | Option'0.C_Some v -> produces'0 ( * self) (singleton'0 v) ( ^ self)
=======
        | Option'0.C_Some v -> produces'0 self.current (Seq.singleton v) self.final
>>>>>>> 7087246d
        end}
      (! return' {result}) ]
    
end
module C10Once_Impl0
  type t
  
  let%span s10_once0 = "../10_once.rs" 44 4 44 35
  
  let%span s10_once1 = "../10_once.rs" 38 4 38 90
  
  let%span s10_once2 = "../10_once.rs" 31 4 31 26
  
  let%span span3 = "../../../../../creusot-contracts/src/invariant.rs" 8 8 8 12
  
<<<<<<< HEAD
  let%span span3 = "../../../../../creusot-contracts/src/logic/seq2.rs" 68 14 68 25
  
  let%span span4 = "../../../../../creusot-contracts/src/logic/seq2.rs" 54 21 54 22
  
  let%span span5 = "../../../../../creusot-contracts/src/logic/seq2.rs" 52 14 52 31
=======
  let%span span4 = "../10_once.rs" 22 8 25 9
  
  let%span span5 = "../../../../../creusot-contracts/src/resolve.rs" 26 20 26 34
  
  let%span span6 = "../10_once.rs" 16 20 16 57
>>>>>>> 7087246d
  
  let%span span6 = "../../../../../creusot-contracts/src/logic/seq2.rs" 53 14 53 28
  
  let%span span7 = "../../../../../creusot-contracts/src/resolve.rs" 26 20 26 34
  
  let%span span8 = "../10_once.rs" 16 20 16 57
  
<<<<<<< HEAD
  let%span span9 = "../../../../../creusot-contracts/src/logic/seq2.rs" 104 14 104 54
  
  let%span span10 = "../../../../../creusot-contracts/src/logic/seq2.rs" 105 4 106 62
  
  let%span span11 = "../10_once.rs" 22 8 25 9
  
  predicate invariant'3 (self : t)
=======
  use seq.Seq
  
  predicate invariant'3 (self : Seq.seq t) =
    [%#span3] true
  
  predicate inv'3 (_x : Seq.seq t)
  
  axiom inv'3 : forall x : Seq.seq t . inv'3 x = true
>>>>>>> 7087246d
  
  predicate inv'3 (_x : t)
  
<<<<<<< HEAD
  axiom inv'3 : forall x : t . inv'3 x = true
  
  use Core_Option_Option_Type as Option'0
  
  predicate invariant'2 (self : Option'0.t_option t)
  
  predicate inv'2 (_x : Option'0.t_option t)
  
  axiom inv'2 : forall x : Option'0.t_option t . inv'2 x = true
  
  use C10Once_Once_Type as Once'0
  
  use prelude.prelude.Borrow
  
  predicate invariant'1 (self : borrowed (Once'0.t_once t))
  
  predicate inv'1 (_x : borrowed (Once'0.t_once t))
  
  axiom inv'1 : forall x : borrowed (Once'0.t_once t) . inv'1 x = true
=======
  predicate invariant'2 (self : Once'0.t_once t) =
    [%#span3] true
  
  predicate inv'2 (_x : Once'0.t_once t)
  
  axiom inv'2 : forall x : Once'0.t_once t . inv'2 x = true
  
  use Core_Option_Option_Type as Option'0
  
  predicate invariant'1 (self : Option'0.t_option t) =
    [%#span3] true
  
  predicate inv'1 (_x : Option'0.t_option t)
  
  axiom inv'1 : forall x : Option'0.t_option t . inv'1 x = true
  
  use prelude.prelude.Borrow
>>>>>>> 7087246d
  
  predicate invariant'0 (self : borrowed (Once'0.t_once t)) =
    [%#span3] true
  
  predicate inv'0 (_x : borrowed (Once'0.t_once t))
  
  axiom inv'0 : forall x : borrowed (Once'0.t_once t) . inv'0 x = true
  
  use prelude.prelude.Int
  
  use CreusotContracts_Logic_Seq2_Seq_Type as Seq'0
  
  function index_logic'0 (self : Seq'0.t_seq t) (_2 : int) : t
  
  function len'0 (self : Seq'0.t_seq t) : int
  
  axiom len'0_spec : forall self : Seq'0.t_seq t . [%#span3] len'0 self >= 0
  
  function singleton'0 (v : t) : Seq'0.t_seq t
  
  axiom singleton'0_spec : forall v : t . ([%#span4] inv'3 v)
   -> ([%#span6] index_logic'0 (singleton'0 v) 0 = v) && ([%#span5] len'0 (singleton'0 v) = 1)
  
<<<<<<< HEAD
  predicate resolve'0 (self : borrowed (Once'0.t_once t)) =
    [%#span7]  ^ self =  * self
  
  predicate completed'0 [#"../10_once.rs" 15 4 15 35] (self : borrowed (Once'0.t_once t)) =
    [%#span8]  * self = Once'0.C_Once (Option'0.C_None) /\ resolve'0 self
  
  constant empty'0 : Seq'0.t_seq t
=======
  use seq.Seq
>>>>>>> 7087246d
  
  constant empty'0 : Seq'0.t_seq t
  
  function concat'0 (self : Seq'0.t_seq t) (other : Seq'0.t_seq t) : Seq'0.t_seq t
  
  axiom concat'0_spec : forall self : Seq'0.t_seq t, other : Seq'0.t_seq t . ([%#span10] forall i : int . 0 <= i
  /\ i < len'0 (concat'0 self other)
   -> index_logic'0 (concat'0 self other) i
  = (if i < len'0 self then index_logic'0 self i else index_logic'0 other (i - len'0 self)))
  && ([%#span9] len'0 (concat'0 self other) = len'0 self + len'0 other)
  
  predicate produces'0 [#"../10_once.rs" 21 4 21 64] (self : Once'0.t_once t) (visited : Seq'0.t_seq t) (o : Once'0.t_once t)
    
   =
<<<<<<< HEAD
    [%#span11] visited = (empty'0 : Seq'0.t_seq t) /\ self = o
    \/ (exists e : t . inv'3 e
    /\ self = Once'0.C_Once (Option'0.C_Some e) /\ visited = singleton'0 e /\ o = Once'0.C_Once (Option'0.C_None))
  
  goal produces_trans_refn : [%#s10_once0] forall a : Once'0.t_once t . forall ab : Seq'0.t_seq t . forall b : Once'0.t_once t . forall bc : Seq'0.t_seq t . forall c : Once'0.t_once t . inv'0 c
  /\ inv'0 b /\ inv'0 a /\ produces'0 b bc c /\ produces'0 a ab b
   -> inv'0 c
  /\ inv'0 b
  /\ inv'0 a
  /\ produces'0 b bc c
  /\ produces'0 a ab b /\ (forall result : () . produces'0 a (concat'0 ab bc) c  -> produces'0 a (concat'0 ab bc) c)
  
  goal produces_refl_refn : [%#s10_once1] forall self : Once'0.t_once t . inv'0 self
   -> inv'0 self
  /\ (forall result : () . produces'0 self (empty'0 : Seq'0.t_seq t) self
   -> produces'0 self (empty'1 : Seq'0.t_seq t) self)
  
  goal next_refn : [%#s10_once2] forall self : borrowed (Once'0.t_once t) . inv'1 self
   -> inv'1 self
  /\ (forall result : Option'0.t_option t . inv'2 result
  /\ match result with
    | Option'0.C_None -> completed'0 self
    | Option'0.C_Some v -> produces'0 ( * self) (singleton'0 v) ( ^ self)
    end
   -> inv'2 result
  /\ match result with
    | Option'0.C_None -> completed'0 self
    | Option'0.C_Some v -> produces'0 ( * self) (singleton'0 v) ( ^ self)
=======
    [%#span4] visited = (Seq.empty  : Seq.seq t) /\ self = o
    \/ (exists e : t . inv'4 e
    /\ self = Once'0.C_Once (Option'0.C_Some e) /\ visited = Seq.singleton e /\ o = Once'0.C_Once (Option'0.C_None))
  
  predicate resolve'0 (self : borrowed (Once'0.t_once t)) =
    [%#span5] self.final = self.current
  
  predicate completed'0 [#"../10_once.rs" 15 4 15 35] (self : borrowed (Once'0.t_once t)) =
    [%#span6] self.current = Once'0.C_Once (Option'0.C_None) /\ resolve'0 self
  
  goal next_refn : [%#s10_once0] forall self : borrowed (Once'0.t_once t) . inv'0 self
   -> inv'0 self
  /\ (forall result : Option'0.t_option t . inv'1 result
  /\ match result with
    | Option'0.C_None -> completed'0 self
    | Option'0.C_Some v -> produces'0 self.current (Seq.singleton v) self.final
    end
   -> inv'1 result
  /\ match result with
    | Option'0.C_None -> completed'0 self
    | Option'0.C_Some v -> produces'0 self.current (Seq.singleton v) self.final
>>>>>>> 7087246d
    end)
  
  goal produces_trans_refn : [%#s10_once1] forall a : Once'0.t_once t . forall ab : Seq.seq t . forall b : Once'0.t_once t . forall bc : Seq.seq t . forall c : Once'0.t_once t . inv'2 c
  /\ inv'3 bc /\ inv'2 b /\ inv'3 ab /\ inv'2 a /\ produces'0 b bc c /\ produces'0 a ab b
   -> inv'2 c
  /\ inv'3 bc
  /\ inv'2 b
  /\ inv'3 ab
  /\ inv'2 a
  /\ produces'0 b bc c
  /\ produces'0 a ab b /\ (forall result : () . produces'0 a (Seq.(++) ab bc) c  -> produces'0 a (Seq.(++) ab bc) c)
  
  goal produces_refl_refn : [%#s10_once2] forall self : Once'0.t_once t . inv'2 self
   -> inv'2 self
  /\ (forall result : () . produces'0 self (Seq.empty  : Seq.seq t) self
   -> produces'0 self (Seq.empty  : Seq.seq t) self)
end<|MERGE_RESOLUTION|>--- conflicted
+++ resolved
@@ -28,9 +28,6 @@
     | bad (field_0:Option'0.t_option 't)-> {C_Once field_0 <> input} {false} any ]
     
 end
-module CreusotContracts_Logic_Seq2_Seq_Type
-  type t_seq 't
-end
 module C10Once_Impl0_ProducesRefl_Impl
   type t
   
@@ -38,43 +35,15 @@
   
   let%span s10_once1 = "../10_once.rs" 30 14 30 45
   
-<<<<<<< HEAD
-  let%span span2 = "../../../../../creusot-contracts/src/logic/seq2.rs" 68 14 68 25
-  
-  let%span span3 = "../../../../../creusot-contracts/src/logic/seq2.rs" 16 14 16 36
-  
-  let%span span4 = "../../../../../creusot-contracts/src/logic/seq2.rs" 54 21 54 22
-  
-  let%span span5 = "../../../../../creusot-contracts/src/logic/seq2.rs" 52 14 52 31
-  
-  let%span span6 = "../../../../../creusot-contracts/src/logic/seq2.rs" 53 14 53 28
-  
-  let%span span7 = "../10_once.rs" 22 8 25 9
-=======
   let%span span2 = "../../../../../creusot-contracts/src/invariant.rs" 8 8 8 12
   
   let%span span3 = "../10_once.rs" 22 8 25 9
->>>>>>> 7087246d
   
   predicate invariant'1 (self : t)
   
   predicate inv'1 (_x : t)
   
   axiom inv'1 : forall x : t . inv'1 x = true
-  
-  use prelude.prelude.Int
-  
-  use CreusotContracts_Logic_Seq2_Seq_Type as Seq'0
-  
-  function len'0 (self : Seq'0.t_seq t) : int
-  
-  axiom len'0_spec : forall self : Seq'0.t_seq t . [%#span2] len'0 self >= 0
-  
-  constant empty'0 : Seq'0.t_seq t
-  
-  function empty_len'0 (_1 : ()) : ()
-  
-  axiom empty_len'0_spec : forall _1 : () . [%#span3] len'0 (empty'0 : Seq'0.t_seq t) = 0
   
   use C10Once_Once_Type as Once'0
   
@@ -85,31 +54,26 @@
   
   axiom inv'0 : forall x : Once'0.t_once t . inv'0 x = true
   
-  function index_logic'0 (self : Seq'0.t_seq t) (_2 : int) : t
-  
-  function singleton'0 (v : t) : Seq'0.t_seq t
-  
-  axiom singleton'0_spec : forall v : t . ([%#span4] inv'1 v)
-   -> ([%#span6] index_logic'0 (singleton'0 v) 0 = v) && ([%#span5] len'0 (singleton'0 v) = 1)
-  
-  use Core_Option_Option_Type as Option'0
-  
-  predicate produces'0 [#"../10_once.rs" 21 4 21 64] (self : Once'0.t_once t) (visited : Seq'0.t_seq t) (o : Once'0.t_once t)
+  use seq.Seq
+  
+  use Core_Option_Option_Type as Option'0
+  
+  use seq.Seq
+  
+  use seq.Seq
+  
+  predicate produces'0 [#"../10_once.rs" 21 4 21 64] (self : Once'0.t_once t) (visited : Seq.seq t) (o : Once'0.t_once t)
     
    =
-<<<<<<< HEAD
-    [%#span7] visited = (empty'0 : Seq'0.t_seq t) /\ self = o
-=======
     [%#span3] visited = (Seq.empty  : Seq.seq t) /\ self = o
->>>>>>> 7087246d
     \/ (exists e : t . inv'1 e
-    /\ self = Once'0.C_Once (Option'0.C_Some e) /\ visited = singleton'0 e /\ o = Once'0.C_Once (Option'0.C_None))
+    /\ self = Once'0.C_Once (Option'0.C_Some e) /\ visited = Seq.singleton e /\ o = Once'0.C_Once (Option'0.C_None))
   
   constant self  : Once'0.t_once t
   
   function produces_refl [#"../10_once.rs" 31 4 31 26] (self : Once'0.t_once t) : ()
   
-  goal vc_produces_refl : ([%#s10_once0] inv'0 self)  -> ([%#s10_once1] produces'0 self (empty'0 : Seq'0.t_seq t) self)
+  goal vc_produces_refl : ([%#s10_once0] inv'0 self)  -> ([%#s10_once1] produces'0 self (Seq.empty  : Seq.seq t) self)
 end
 module C10Once_Impl0_ProducesTrans_Impl
   type t
@@ -120,58 +84,34 @@
   
   let%span s10_once2 = "../10_once.rs" 38 22 38 23
   
-  let%span s10_once3 = "../10_once.rs" 38 52 38 53
-  
-  let%span s10_once4 = "../10_once.rs" 38 82 38 83
-  
-  let%span s10_once5 = "../10_once.rs" 37 14 37 42
-  
-  let%span span6 = "../../../../../creusot-contracts/src/logic/seq2.rs" 68 14 68 25
-  
-  let%span span7 = "../../../../../creusot-contracts/src/logic/seq2.rs" 16 14 16 36
-  
-<<<<<<< HEAD
-  let%span span8 = "../../../../../creusot-contracts/src/logic/seq2.rs" 104 14 104 54
-  
-  let%span span9 = "../../../../../creusot-contracts/src/logic/seq2.rs" 105 4 106 62
-=======
+  let%span s10_once3 = "../10_once.rs" 38 31 38 33
+  
+  let%span s10_once4 = "../10_once.rs" 38 52 38 53
+  
+  let%span s10_once5 = "../10_once.rs" 38 61 38 63
+  
+  let%span s10_once6 = "../10_once.rs" 38 82 38 83
+  
+  let%span s10_once7 = "../10_once.rs" 37 14 37 42
+  
   let%span span8 = "../../../../../creusot-contracts/src/invariant.rs" 8 8 8 12
   
   let%span span9 = "../10_once.rs" 22 8 25 9
->>>>>>> 7087246d
-  
-  let%span span10 = "../../../../../creusot-contracts/src/logic/seq2.rs" 54 21 54 22
-  
-  let%span span11 = "../../../../../creusot-contracts/src/logic/seq2.rs" 52 14 52 31
-  
-  let%span span12 = "../../../../../creusot-contracts/src/logic/seq2.rs" 53 14 53 28
-  
-  let%span span13 = "../10_once.rs" 22 8 25 9
-  
-<<<<<<< HEAD
-  predicate invariant'1 (self : t)
-  
-  predicate inv'1 (_x : t)
-  
-  axiom inv'1 : forall x : t . inv'1 x = true
-  
-  use prelude.prelude.Int
-  
-  use CreusotContracts_Logic_Seq2_Seq_Type as Seq'0
-  
-  function len'0 (self : Seq'0.t_seq t) : int
-  
-  axiom len'0_spec : forall self : Seq'0.t_seq t . [%#span6] len'0 self >= 0
-=======
+  
+  predicate invariant'2 (self : t)
+  
+  predicate inv'2 (_x : t)
+  
+  axiom inv'2 : forall x : t . inv'2 x = true
+  
+  use seq.Seq
+  
   predicate invariant'1 (self : Seq.seq t) =
     [%#span8] true
->>>>>>> 7087246d
-  
-  constant empty'0 : Seq'0.t_seq t
-  
-  function empty_len'0 (_1 : ()) : ()
-  
-  axiom empty_len'0_spec : forall _1 : () . [%#span7] len'0 (empty'0 : Seq'0.t_seq t) = 0
+  
+  predicate inv'1 (_x : Seq.seq t)
+  
+  axiom inv'1 : forall x : Seq.seq t . inv'1 x = true
   
   use C10Once_Once_Type as Once'0
   
@@ -182,54 +122,41 @@
   
   axiom inv'0 : forall x : Once'0.t_once t . inv'0 x = true
   
-  function index_logic'0 (self : Seq'0.t_seq t) (_2 : int) : t
-  
-  function concat'0 (self : Seq'0.t_seq t) (other : Seq'0.t_seq t) : Seq'0.t_seq t
-  
-  axiom concat'0_spec : forall self : Seq'0.t_seq t, other : Seq'0.t_seq t . ([%#span9] forall i : int . 0 <= i
-  /\ i < len'0 (concat'0 self other)
-   -> index_logic'0 (concat'0 self other) i
-  = (if i < len'0 self then index_logic'0 self i else index_logic'0 other (i - len'0 self)))
-  && ([%#span8] len'0 (concat'0 self other) = len'0 self + len'0 other)
-  
-  function singleton'0 (v : t) : Seq'0.t_seq t
-  
-  axiom singleton'0_spec : forall v : t . ([%#span10] inv'1 v)
-   -> ([%#span12] index_logic'0 (singleton'0 v) 0 = v) && ([%#span11] len'0 (singleton'0 v) = 1)
-  
-  use Core_Option_Option_Type as Option'0
-  
-  predicate produces'0 [#"../10_once.rs" 21 4 21 64] (self : Once'0.t_once t) (visited : Seq'0.t_seq t) (o : Once'0.t_once t)
+  use seq.Seq
+  
+  use seq.Seq
+  
+  use Core_Option_Option_Type as Option'0
+  
+  use seq.Seq
+  
+  predicate produces'0 [#"../10_once.rs" 21 4 21 64] (self : Once'0.t_once t) (visited : Seq.seq t) (o : Once'0.t_once t)
     
    =
-<<<<<<< HEAD
-    [%#span13] visited = (empty'0 : Seq'0.t_seq t) /\ self = o
-    \/ (exists e : t . inv'1 e
-    /\ self = Once'0.C_Once (Option'0.C_Some e) /\ visited = singleton'0 e /\ o = Once'0.C_Once (Option'0.C_None))
-=======
     [%#span9] visited = (Seq.empty  : Seq.seq t) /\ self = o
     \/ (exists e : t . inv'2 e
     /\ self = Once'0.C_Once (Option'0.C_Some e) /\ visited = Seq.singleton e /\ o = Once'0.C_Once (Option'0.C_None))
->>>>>>> 7087246d
   
   constant a  : Once'0.t_once t
   
-  constant ab  : Seq'0.t_seq t
+  constant ab  : Seq.seq t
   
   constant b  : Once'0.t_once t
   
-  constant bc  : Seq'0.t_seq t
+  constant bc  : Seq.seq t
   
   constant c  : Once'0.t_once t
   
-  function produces_trans [#"../10_once.rs" 38 4 38 90] (a : Once'0.t_once t) (ab : Seq'0.t_seq t) (b : Once'0.t_once t) (bc : Seq'0.t_seq t) (c : Once'0.t_once t) : ()
-    
-  
-  goal vc_produces_trans : ([%#s10_once4] inv'0 c)
-   -> ([%#s10_once3] inv'0 b)
+  function produces_trans [#"../10_once.rs" 38 4 38 90] (a : Once'0.t_once t) (ab : Seq.seq t) (b : Once'0.t_once t) (bc : Seq.seq t) (c : Once'0.t_once t) : ()
+    
+  
+  goal vc_produces_trans : ([%#s10_once6] inv'0 c)
+   -> ([%#s10_once5] inv'1 bc)
+   -> ([%#s10_once4] inv'0 b)
+   -> ([%#s10_once3] inv'1 ab)
    -> ([%#s10_once2] inv'0 a)
    -> ([%#s10_once1] produces'0 b bc c)
-   -> ([%#s10_once0] produces'0 a ab b)  -> ([%#s10_once5] produces'0 a (concat'0 ab bc) c)
+   -> ([%#s10_once0] produces'0 a ab b)  -> ([%#s10_once7] produces'0 a (Seq.(++) ab bc) c)
 end
 module C10Once_Impl0_Next
   type t
@@ -240,29 +167,6 @@
   
   let%span s10_once2 = "../10_once.rs" 44 26 44 35
   
-<<<<<<< HEAD
-  let%span span3 = "../../../../../creusot-contracts/src/logic/seq2.rs" 68 14 68 25
-  
-  let%span span4 = "../../../../../creusot-contracts/src/logic/seq2.rs" 16 14 16 36
-  
-  let%span span5 = "../../../../../creusot-contracts/src/logic/seq2.rs" 54 21 54 22
-  
-  let%span span6 = "../../../../../creusot-contracts/src/logic/seq2.rs" 52 14 52 31
-  
-  let%span span7 = "../../../../../creusot-contracts/src/logic/seq2.rs" 53 14 53 28
-  
-  let%span span8 = "../10_once.rs" 22 8 25 9
-  
-  let%span span9 = "../../../../../creusot-contracts/src/resolve.rs" 26 20 26 34
-  
-  let%span span10 = "../10_once.rs" 16 20 16 57
-  
-  let%span span11 = "" 0 0 0 0
-  
-  let%span span12 = "../../../../../creusot-contracts/src/std/option.rs" 29 0 140 1
-  
-  let%span span13 = "" 0 0 0 0
-=======
   let%span span3 = "../../../../../creusot-contracts/src/invariant.rs" 8 8 8 12
   
   let%span span4 = "../10_once.rs" 22 8 25 9
@@ -276,7 +180,6 @@
   let%span span8 = "../../../../../creusot-contracts/src/std/option.rs" 30 0 141 1
   
   let%span span9 = "" 0 0 0 0
->>>>>>> 7087246d
   
   predicate invariant'3 (self : t)
   
@@ -295,20 +198,6 @@
   
   axiom inv'2 : forall x : borrowed (Option'0.t_option t) . inv'2 x = true
   
-  use prelude.prelude.Int
-  
-  use CreusotContracts_Logic_Seq2_Seq_Type as Seq'0
-  
-  function len'0 (self : Seq'0.t_seq t) : int
-  
-  axiom len'0_spec : forall self : Seq'0.t_seq t . [%#span3] len'0 self >= 0
-  
-  constant empty'0 : Seq'0.t_seq t
-  
-  function empty_len'0 (_1 : ()) : ()
-  
-  axiom empty_len'0_spec : forall _1 : () . [%#span4] len'0 (empty'0 : Seq'0.t_seq t) = 0
-  
   use C10Once_Once_Type as Once'0
   
   predicate invariant'1 (self : borrowed (Once'0.t_once t)) =
@@ -325,38 +214,20 @@
   
   axiom inv'0 : forall x : Option'0.t_option t . inv'0 x = true
   
-  function index_logic'0 (self : Seq'0.t_seq t) (_2 : int) : t
-  
-  function singleton'0 (v : t) : Seq'0.t_seq t
-  
-  axiom singleton'0_spec : forall v : t . ([%#span5] inv'3 v)
-   -> ([%#span7] index_logic'0 (singleton'0 v) 0 = v) && ([%#span6] len'0 (singleton'0 v) = 1)
-  
-  predicate produces'0 [#"../10_once.rs" 21 4 21 64] (self : Once'0.t_once t) (visited : Seq'0.t_seq t) (o : Once'0.t_once t)
+  use seq.Seq
+  
+  use seq.Seq
+  
+  use seq.Seq
+  
+  predicate produces'0 [#"../10_once.rs" 21 4 21 64] (self : Once'0.t_once t) (visited : Seq.seq t) (o : Once'0.t_once t)
     
    =
-<<<<<<< HEAD
-    [%#span8] visited = (empty'0 : Seq'0.t_seq t) /\ self = o
-=======
     [%#span4] visited = (Seq.empty  : Seq.seq t) /\ self = o
->>>>>>> 7087246d
     \/ (exists e : t . inv'3 e
-    /\ self = Once'0.C_Once (Option'0.C_Some e) /\ visited = singleton'0 e /\ o = Once'0.C_Once (Option'0.C_None))
+    /\ self = Once'0.C_Once (Option'0.C_Some e) /\ visited = Seq.singleton e /\ o = Once'0.C_Once (Option'0.C_None))
   
   predicate resolve'0 (self : borrowed (Once'0.t_once t)) =
-<<<<<<< HEAD
-    [%#span9]  ^ self =  * self
-  
-  predicate completed'0 [#"../10_once.rs" 15 4 15 35] (self : borrowed (Once'0.t_once t)) =
-    [%#span10]  * self = Once'0.C_Once (Option'0.C_None) /\ resolve'0 self
-  
-  use prelude.prelude.Intrinsic
-  
-  let rec take'0 (self:borrowed (Option'0.t_option t)) (return'  (ret:Option'0.t_option t))= {[@expl:precondition] [%#span11] inv'2 self}
-    any
-    [ return' (result:Option'0.t_option t)-> {[%#span13] inv'0 result}
-      {[%#span12] result =  * self /\  ^ self = Option'0.C_None}
-=======
     [%#span5] self.final = self.current
   
   predicate completed'0 [#"../10_once.rs" 15 4 15 35] (self : borrowed (Once'0.t_once t)) =
@@ -368,7 +239,6 @@
     any
     [ return' (result:Option'0.t_option t)-> {[%#span9] inv'0 result}
       {[%#span8] result = self.current /\ self.final = Option'0.C_None}
->>>>>>> 7087246d
       (! return' {result}) ]
     
   
@@ -397,11 +267,7 @@
     [ return' (result:Option'0.t_option t)-> {[@expl:postcondition] [%#s10_once2] inv'0 result}
       {[@expl:postcondition] [%#s10_once1] match result with
         | Option'0.C_None -> completed'0 self
-<<<<<<< HEAD
-        | Option'0.C_Some v -> produces'0 ( * self) (singleton'0 v) ( ^ self)
-=======
         | Option'0.C_Some v -> produces'0 self.current (Seq.singleton v) self.final
->>>>>>> 7087246d
         end}
       (! return' {result}) ]
     
@@ -417,35 +283,18 @@
   
   let%span span3 = "../../../../../creusot-contracts/src/invariant.rs" 8 8 8 12
   
-<<<<<<< HEAD
-  let%span span3 = "../../../../../creusot-contracts/src/logic/seq2.rs" 68 14 68 25
-  
-  let%span span4 = "../../../../../creusot-contracts/src/logic/seq2.rs" 54 21 54 22
-  
-  let%span span5 = "../../../../../creusot-contracts/src/logic/seq2.rs" 52 14 52 31
-=======
   let%span span4 = "../10_once.rs" 22 8 25 9
   
   let%span span5 = "../../../../../creusot-contracts/src/resolve.rs" 26 20 26 34
   
   let%span span6 = "../10_once.rs" 16 20 16 57
->>>>>>> 7087246d
-  
-  let%span span6 = "../../../../../creusot-contracts/src/logic/seq2.rs" 53 14 53 28
-  
-  let%span span7 = "../../../../../creusot-contracts/src/resolve.rs" 26 20 26 34
-  
-  let%span span8 = "../10_once.rs" 16 20 16 57
-  
-<<<<<<< HEAD
-  let%span span9 = "../../../../../creusot-contracts/src/logic/seq2.rs" 104 14 104 54
-  
-  let%span span10 = "../../../../../creusot-contracts/src/logic/seq2.rs" 105 4 106 62
-  
-  let%span span11 = "../10_once.rs" 22 8 25 9
-  
-  predicate invariant'3 (self : t)
-=======
+  
+  predicate invariant'4 (self : t)
+  
+  predicate inv'4 (_x : t)
+  
+  axiom inv'4 : forall x : t . inv'4 x = true
+  
   use seq.Seq
   
   predicate invariant'3 (self : Seq.seq t) =
@@ -454,50 +303,27 @@
   predicate inv'3 (_x : Seq.seq t)
   
   axiom inv'3 : forall x : Seq.seq t . inv'3 x = true
->>>>>>> 7087246d
-  
-  predicate inv'3 (_x : t)
-  
-<<<<<<< HEAD
-  axiom inv'3 : forall x : t . inv'3 x = true
-  
-  use Core_Option_Option_Type as Option'0
-  
-  predicate invariant'2 (self : Option'0.t_option t)
-  
-  predicate inv'2 (_x : Option'0.t_option t)
-  
-  axiom inv'2 : forall x : Option'0.t_option t . inv'2 x = true
   
   use C10Once_Once_Type as Once'0
   
+  predicate invariant'2 (self : Once'0.t_once t) =
+    [%#span3] true
+  
+  predicate inv'2 (_x : Once'0.t_once t)
+  
+  axiom inv'2 : forall x : Once'0.t_once t . inv'2 x = true
+  
+  use Core_Option_Option_Type as Option'0
+  
+  predicate invariant'1 (self : Option'0.t_option t) =
+    [%#span3] true
+  
+  predicate inv'1 (_x : Option'0.t_option t)
+  
+  axiom inv'1 : forall x : Option'0.t_option t . inv'1 x = true
+  
   use prelude.prelude.Borrow
   
-  predicate invariant'1 (self : borrowed (Once'0.t_once t))
-  
-  predicate inv'1 (_x : borrowed (Once'0.t_once t))
-  
-  axiom inv'1 : forall x : borrowed (Once'0.t_once t) . inv'1 x = true
-=======
-  predicate invariant'2 (self : Once'0.t_once t) =
-    [%#span3] true
-  
-  predicate inv'2 (_x : Once'0.t_once t)
-  
-  axiom inv'2 : forall x : Once'0.t_once t . inv'2 x = true
-  
-  use Core_Option_Option_Type as Option'0
-  
-  predicate invariant'1 (self : Option'0.t_option t) =
-    [%#span3] true
-  
-  predicate inv'1 (_x : Option'0.t_option t)
-  
-  axiom inv'1 : forall x : Option'0.t_option t . inv'1 x = true
-  
-  use prelude.prelude.Borrow
->>>>>>> 7087246d
-  
   predicate invariant'0 (self : borrowed (Once'0.t_once t)) =
     [%#span3] true
   
@@ -505,76 +331,17 @@
   
   axiom inv'0 : forall x : borrowed (Once'0.t_once t) . inv'0 x = true
   
-  use prelude.prelude.Int
-  
-  use CreusotContracts_Logic_Seq2_Seq_Type as Seq'0
-  
-  function index_logic'0 (self : Seq'0.t_seq t) (_2 : int) : t
-  
-  function len'0 (self : Seq'0.t_seq t) : int
-  
-  axiom len'0_spec : forall self : Seq'0.t_seq t . [%#span3] len'0 self >= 0
-  
-  function singleton'0 (v : t) : Seq'0.t_seq t
-  
-  axiom singleton'0_spec : forall v : t . ([%#span4] inv'3 v)
-   -> ([%#span6] index_logic'0 (singleton'0 v) 0 = v) && ([%#span5] len'0 (singleton'0 v) = 1)
-  
-<<<<<<< HEAD
-  predicate resolve'0 (self : borrowed (Once'0.t_once t)) =
-    [%#span7]  ^ self =  * self
-  
-  predicate completed'0 [#"../10_once.rs" 15 4 15 35] (self : borrowed (Once'0.t_once t)) =
-    [%#span8]  * self = Once'0.C_Once (Option'0.C_None) /\ resolve'0 self
-  
-  constant empty'0 : Seq'0.t_seq t
-=======
-  use seq.Seq
->>>>>>> 7087246d
-  
-  constant empty'0 : Seq'0.t_seq t
-  
-  function concat'0 (self : Seq'0.t_seq t) (other : Seq'0.t_seq t) : Seq'0.t_seq t
-  
-  axiom concat'0_spec : forall self : Seq'0.t_seq t, other : Seq'0.t_seq t . ([%#span10] forall i : int . 0 <= i
-  /\ i < len'0 (concat'0 self other)
-   -> index_logic'0 (concat'0 self other) i
-  = (if i < len'0 self then index_logic'0 self i else index_logic'0 other (i - len'0 self)))
-  && ([%#span9] len'0 (concat'0 self other) = len'0 self + len'0 other)
-  
-  predicate produces'0 [#"../10_once.rs" 21 4 21 64] (self : Once'0.t_once t) (visited : Seq'0.t_seq t) (o : Once'0.t_once t)
+  use seq.Seq
+  
+  use seq.Seq
+  
+  use seq.Seq
+  
+  use seq.Seq
+  
+  predicate produces'0 [#"../10_once.rs" 21 4 21 64] (self : Once'0.t_once t) (visited : Seq.seq t) (o : Once'0.t_once t)
     
    =
-<<<<<<< HEAD
-    [%#span11] visited = (empty'0 : Seq'0.t_seq t) /\ self = o
-    \/ (exists e : t . inv'3 e
-    /\ self = Once'0.C_Once (Option'0.C_Some e) /\ visited = singleton'0 e /\ o = Once'0.C_Once (Option'0.C_None))
-  
-  goal produces_trans_refn : [%#s10_once0] forall a : Once'0.t_once t . forall ab : Seq'0.t_seq t . forall b : Once'0.t_once t . forall bc : Seq'0.t_seq t . forall c : Once'0.t_once t . inv'0 c
-  /\ inv'0 b /\ inv'0 a /\ produces'0 b bc c /\ produces'0 a ab b
-   -> inv'0 c
-  /\ inv'0 b
-  /\ inv'0 a
-  /\ produces'0 b bc c
-  /\ produces'0 a ab b /\ (forall result : () . produces'0 a (concat'0 ab bc) c  -> produces'0 a (concat'0 ab bc) c)
-  
-  goal produces_refl_refn : [%#s10_once1] forall self : Once'0.t_once t . inv'0 self
-   -> inv'0 self
-  /\ (forall result : () . produces'0 self (empty'0 : Seq'0.t_seq t) self
-   -> produces'0 self (empty'1 : Seq'0.t_seq t) self)
-  
-  goal next_refn : [%#s10_once2] forall self : borrowed (Once'0.t_once t) . inv'1 self
-   -> inv'1 self
-  /\ (forall result : Option'0.t_option t . inv'2 result
-  /\ match result with
-    | Option'0.C_None -> completed'0 self
-    | Option'0.C_Some v -> produces'0 ( * self) (singleton'0 v) ( ^ self)
-    end
-   -> inv'2 result
-  /\ match result with
-    | Option'0.C_None -> completed'0 self
-    | Option'0.C_Some v -> produces'0 ( * self) (singleton'0 v) ( ^ self)
-=======
     [%#span4] visited = (Seq.empty  : Seq.seq t) /\ self = o
     \/ (exists e : t . inv'4 e
     /\ self = Once'0.C_Once (Option'0.C_Some e) /\ visited = Seq.singleton e /\ o = Once'0.C_Once (Option'0.C_None))
@@ -596,7 +363,6 @@
   /\ match result with
     | Option'0.C_None -> completed'0 self
     | Option'0.C_Some v -> produces'0 self.current (Seq.singleton v) self.final
->>>>>>> 7087246d
     end)
   
   goal produces_trans_refn : [%#s10_once1] forall a : Once'0.t_once t . forall ab : Seq.seq t . forall b : Once'0.t_once t . forall bc : Seq.seq t . forall c : Once'0.t_once t . inv'2 c
