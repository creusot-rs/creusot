
module C15Enumerate_Enumerate_Type
  use prelude.UIntSize
  use prelude.Int
  type t_enumerate 'i =
    | C_Enumerate 'i usize
    
  let function enumerate_iter (self : t_enumerate 'i) : 'i = [@vc:do_not_keep_trace] [@vc:sp]
    match self with
      | C_Enumerate a _ -> a
      end
  let function enumerate_count (self : t_enumerate 'i) : usize = [@vc:do_not_keep_trace] [@vc:sp]
    match self with
      | C_Enumerate _ a -> a
      end
end
module C15Enumerate_Impl0_ProducesRefl_Impl
  type i
  use prelude.Borrow
  predicate invariant3 (self : borrowed i)
  val invariant3 (self : borrowed i) : bool
    ensures { result = invariant3 self }
    
  predicate inv3 (_x : borrowed i)
  val inv3 (_x : borrowed i) : bool
    ensures { result = inv3 _x }
    
  axiom inv3 : forall x : borrowed i . inv3 x = true
  predicate invariant2 (self : i)
  val invariant2 (self : i) : bool
    ensures { result = invariant2 self }
    
  predicate inv2 (_x : i)
  val inv2 (_x : i) : bool
    ensures { result = inv2 _x }
    
  axiom inv2 : forall x : i . inv2 x = true
  type item0
  use seq.Seq
  predicate invariant1 (self : Seq.seq item0)
  val invariant1 (self : Seq.seq item0) : bool
    ensures { result = invariant1 self }
    
  predicate inv1 (_x : Seq.seq item0)
  val inv1 (_x : Seq.seq item0) : bool
    ensures { result = inv1 _x }
    
  axiom inv1 : forall x : Seq.seq item0 . inv1 x = true
  use seq.Seq
  predicate produces1 [#"../common.rs" 8 4 8 65] (self : i) (visited : Seq.seq item0) (o : i)
  val produces1 [#"../common.rs" 8 4 8 65] (self : i) (visited : Seq.seq item0) (o : i) : bool
    ensures { result = produces1 self visited o }
    
  function produces_trans0 [#"../common.rs" 21 4 21 91] (a : i) (ab : Seq.seq item0) (b : i) (bc : Seq.seq item0) (c : i) : ()
    
  val produces_trans0 [#"../common.rs" 21 4 21 91] (a : i) (ab : Seq.seq item0) (b : i) (bc : Seq.seq item0) (c : i) : ()
    requires {[#"../common.rs" 18 15 18 32] produces1 a ab b}
    requires {[#"../common.rs" 19 15 19 32] produces1 b bc c}
    requires {[#"../common.rs" 21 22 21 23] inv2 a}
    requires {[#"../common.rs" 21 31 21 33] inv1 ab}
    requires {[#"../common.rs" 21 52 21 53] inv2 b}
    requires {[#"../common.rs" 21 61 21 63] inv1 bc}
    requires {[#"../common.rs" 21 82 21 83] inv2 c}
    ensures { result = produces_trans0 a ab b bc c }
    
  axiom produces_trans0_spec : forall a : i, ab : Seq.seq item0, b : i, bc : Seq.seq item0, c : i . ([#"../common.rs" 18 15 18 32] produces1 a ab b)
   -> ([#"../common.rs" 19 15 19 32] produces1 b bc c)
   -> ([#"../common.rs" 21 22 21 23] inv2 a)
   -> ([#"../common.rs" 21 31 21 33] inv1 ab)
   -> ([#"../common.rs" 21 52 21 53] inv2 b)
   -> ([#"../common.rs" 21 61 21 63] inv1 bc)
   -> ([#"../common.rs" 21 82 21 83] inv2 c)  -> ([#"../common.rs" 20 14 20 42] produces1 a (Seq.(++) ab bc) c)
  use seq.Seq
  function produces_refl0 [#"../common.rs" 15 4 15 27] (self : i) : ()
  val produces_refl0 [#"../common.rs" 15 4 15 27] (self : i) : ()
    requires {[#"../common.rs" 15 21 15 25] inv2 self}
    ensures { result = produces_refl0 self }
    
  axiom produces_refl0_spec : forall self : i . ([#"../common.rs" 15 21 15 25] inv2 self)
   -> ([#"../common.rs" 14 14 14 45] produces1 self (Seq.empty ) self)
  use prelude.UIntSize
  predicate completed0 [#"../common.rs" 11 4 11 36] (self : borrowed i)
  val completed0 [#"../common.rs" 11 4 11 36] (self : borrowed i) : bool
    ensures { result = completed0 self }
    
  use prelude.Int
  let constant max0  : usize = [@vc:do_not_keep_trace] [@vc:sp]
    (18446744073709551615 : usize)
  use seq.Seq
  use prelude.UIntSize
  use C15Enumerate_Enumerate_Type as C15Enumerate_Enumerate_Type
  predicate invariant0 [#"../15_enumerate.rs" 71 4 71 30] (self : C15Enumerate_Enumerate_Type.t_enumerate i) =
    [#"../15_enumerate.rs" 73 12 74 79] (forall i : i . forall s : Seq.seq item0 . inv2 i
     -> inv1 s
     -> produces1 (C15Enumerate_Enumerate_Type.enumerate_iter self) s i
     -> UIntSize.to_int (C15Enumerate_Enumerate_Type.enumerate_count self) + Seq.length s < UIntSize.to_int max0) /\ (forall i : borrowed i . inv3 i
     -> completed0 i  -> produces1 ( * i) (Seq.empty ) ( ^ i))
  val invariant0 [#"../15_enumerate.rs" 71 4 71 30] (self : C15Enumerate_Enumerate_Type.t_enumerate i) : bool
    ensures { result = invariant0 self }
    
  predicate inv0 (_x : C15Enumerate_Enumerate_Type.t_enumerate i)
  val inv0 (_x : C15Enumerate_Enumerate_Type.t_enumerate i) : bool
    ensures { result = inv0 _x }
    
  axiom inv0 : forall x : C15Enumerate_Enumerate_Type.t_enumerate i . inv0 x = (invariant0 x /\ match x with
    | C15Enumerate_Enumerate_Type.C_Enumerate iter count -> true
    end)
  use seq.Seq
  use seq.Seq
  use seq.Seq
  predicate produces0 [#"../15_enumerate.rs" 28 4 28 64] (self : C15Enumerate_Enumerate_Type.t_enumerate i) (visited : Seq.seq (usize, item0)) (o : C15Enumerate_Enumerate_Type.t_enumerate i)
    
   =
    [#"../15_enumerate.rs" 29 8 34 9] Seq.length visited = UIntSize.to_int (C15Enumerate_Enumerate_Type.enumerate_count o) - UIntSize.to_int (C15Enumerate_Enumerate_Type.enumerate_count self) /\ (exists s : Seq.seq item0 . inv1 s /\ produces1 (C15Enumerate_Enumerate_Type.enumerate_iter self) s (C15Enumerate_Enumerate_Type.enumerate_iter o) /\ Seq.length visited = Seq.length s /\ (forall i : int . 0 <= i /\ i < Seq.length s
     -> UIntSize.to_int (let (a, _) = Seq.get visited i in a) = UIntSize.to_int (C15Enumerate_Enumerate_Type.enumerate_count self) + i /\ (let (_, a) = Seq.get visited i in a) = Seq.get s i))
  val produces0 [#"../15_enumerate.rs" 28 4 28 64] (self : C15Enumerate_Enumerate_Type.t_enumerate i) (visited : Seq.seq (usize, item0)) (o : C15Enumerate_Enumerate_Type.t_enumerate i) : bool
    ensures { result = produces0 self visited o }
    
  use seq.Seq
  constant self  : C15Enumerate_Enumerate_Type.t_enumerate i
  function produces_refl [#"../15_enumerate.rs" 40 4 40 26] (self : C15Enumerate_Enumerate_Type.t_enumerate i) : ()
  goal vc_produces_refl : ([#"../15_enumerate.rs" 40 21 40 25] inv0 self)
   -> ([#"../15_enumerate.rs" 39 14 39 45] produces0 self (Seq.empty ) self)
end
module C15Enumerate_Impl0_ProducesTrans_Impl
  type i
  use prelude.Borrow
  predicate invariant4 (self : borrowed i)
  val invariant4 (self : borrowed i) : bool
    ensures { result = invariant4 self }
    
  predicate inv4 (_x : borrowed i)
  val inv4 (_x : borrowed i) : bool
    ensures { result = inv4 _x }
    
  axiom inv4 : forall x : borrowed i . inv4 x = true
  predicate invariant3 (self : i)
  val invariant3 (self : i) : bool
    ensures { result = invariant3 self }
    
  predicate inv3 (_x : i)
  val inv3 (_x : i) : bool
    ensures { result = inv3 _x }
    
  axiom inv3 : forall x : i . inv3 x = true
  type item0
  use seq.Seq
  predicate invariant2 (self : Seq.seq item0)
  val invariant2 (self : Seq.seq item0) : bool
    ensures { result = invariant2 self }
    
  predicate inv2 (_x : Seq.seq item0)
  val inv2 (_x : Seq.seq item0) : bool
    ensures { result = inv2 _x }
    
  axiom inv2 : forall x : Seq.seq item0 . inv2 x = true
  use seq.Seq
  predicate produces1 [#"../common.rs" 8 4 8 65] (self : i) (visited : Seq.seq item0) (o : i)
  val produces1 [#"../common.rs" 8 4 8 65] (self : i) (visited : Seq.seq item0) (o : i) : bool
    ensures { result = produces1 self visited o }
    
  function produces_trans0 [#"../common.rs" 21 4 21 91] (a : i) (ab : Seq.seq item0) (b : i) (bc : Seq.seq item0) (c : i) : ()
    
  val produces_trans0 [#"../common.rs" 21 4 21 91] (a : i) (ab : Seq.seq item0) (b : i) (bc : Seq.seq item0) (c : i) : ()
    requires {[#"../common.rs" 18 15 18 32] produces1 a ab b}
    requires {[#"../common.rs" 19 15 19 32] produces1 b bc c}
    requires {[#"../common.rs" 21 22 21 23] inv3 a}
    requires {[#"../common.rs" 21 31 21 33] inv2 ab}
    requires {[#"../common.rs" 21 52 21 53] inv3 b}
    requires {[#"../common.rs" 21 61 21 63] inv2 bc}
    requires {[#"../common.rs" 21 82 21 83] inv3 c}
    ensures { result = produces_trans0 a ab b bc c }
    
  axiom produces_trans0_spec : forall a : i, ab : Seq.seq item0, b : i, bc : Seq.seq item0, c : i . ([#"../common.rs" 18 15 18 32] produces1 a ab b)
   -> ([#"../common.rs" 19 15 19 32] produces1 b bc c)
   -> ([#"../common.rs" 21 22 21 23] inv3 a)
   -> ([#"../common.rs" 21 31 21 33] inv2 ab)
   -> ([#"../common.rs" 21 52 21 53] inv3 b)
   -> ([#"../common.rs" 21 61 21 63] inv2 bc)
   -> ([#"../common.rs" 21 82 21 83] inv3 c)  -> ([#"../common.rs" 20 14 20 42] produces1 a (Seq.(++) ab bc) c)
  use seq.Seq
  function produces_refl0 [#"../common.rs" 15 4 15 27] (self : i) : ()
  val produces_refl0 [#"../common.rs" 15 4 15 27] (self : i) : ()
    requires {[#"../common.rs" 15 21 15 25] inv3 self}
    ensures { result = produces_refl0 self }
    
  axiom produces_refl0_spec : forall self : i . ([#"../common.rs" 15 21 15 25] inv3 self)
   -> ([#"../common.rs" 14 14 14 45] produces1 self (Seq.empty ) self)
  use prelude.UIntSize
  predicate invariant1 (self : Seq.seq (usize, item0))
  val invariant1 (self : Seq.seq (usize, item0)) : bool
    ensures { result = invariant1 self }
    
  predicate inv1 (_x : Seq.seq (usize, item0))
  val inv1 (_x : Seq.seq (usize, item0)) : bool
    ensures { result = inv1 _x }
    
  axiom inv1 : forall x : Seq.seq (usize, item0) . inv1 x = true
  predicate completed0 [#"../common.rs" 11 4 11 36] (self : borrowed i)
  val completed0 [#"../common.rs" 11 4 11 36] (self : borrowed i) : bool
    ensures { result = completed0 self }
    
  use prelude.Int
  let constant max0  : usize = [@vc:do_not_keep_trace] [@vc:sp]
    (18446744073709551615 : usize)
  use seq.Seq
  use prelude.UIntSize
  use C15Enumerate_Enumerate_Type as C15Enumerate_Enumerate_Type
  predicate invariant0 [#"../15_enumerate.rs" 71 4 71 30] (self : C15Enumerate_Enumerate_Type.t_enumerate i) =
    [#"../15_enumerate.rs" 73 12 74 79] (forall i : i . forall s : Seq.seq item0 . inv3 i
     -> inv2 s
     -> produces1 (C15Enumerate_Enumerate_Type.enumerate_iter self) s i
     -> UIntSize.to_int (C15Enumerate_Enumerate_Type.enumerate_count self) + Seq.length s < UIntSize.to_int max0) /\ (forall i : borrowed i . inv4 i
     -> completed0 i  -> produces1 ( * i) (Seq.empty ) ( ^ i))
  val invariant0 [#"../15_enumerate.rs" 71 4 71 30] (self : C15Enumerate_Enumerate_Type.t_enumerate i) : bool
    ensures { result = invariant0 self }
    
  predicate inv0 (_x : C15Enumerate_Enumerate_Type.t_enumerate i)
  val inv0 (_x : C15Enumerate_Enumerate_Type.t_enumerate i) : bool
    ensures { result = inv0 _x }
    
  axiom inv0 : forall x : C15Enumerate_Enumerate_Type.t_enumerate i . inv0 x = (invariant0 x /\ match x with
    | C15Enumerate_Enumerate_Type.C_Enumerate iter count -> true
    end)
  use seq.Seq
  use seq.Seq
  use seq.Seq
  use seq.Seq
  predicate produces0 [#"../15_enumerate.rs" 28 4 28 64] (self : C15Enumerate_Enumerate_Type.t_enumerate i) (visited : Seq.seq (usize, item0)) (o : C15Enumerate_Enumerate_Type.t_enumerate i)
    
   =
    [#"../15_enumerate.rs" 29 8 34 9] Seq.length visited = UIntSize.to_int (C15Enumerate_Enumerate_Type.enumerate_count o) - UIntSize.to_int (C15Enumerate_Enumerate_Type.enumerate_count self) /\ (exists s : Seq.seq item0 . inv2 s /\ produces1 (C15Enumerate_Enumerate_Type.enumerate_iter self) s (C15Enumerate_Enumerate_Type.enumerate_iter o) /\ Seq.length visited = Seq.length s /\ (forall i : int . 0 <= i /\ i < Seq.length s
     -> UIntSize.to_int (let (a, _) = Seq.get visited i in a) = UIntSize.to_int (C15Enumerate_Enumerate_Type.enumerate_count self) + i /\ (let (_, a) = Seq.get visited i in a) = Seq.get s i))
  val produces0 [#"../15_enumerate.rs" 28 4 28 64] (self : C15Enumerate_Enumerate_Type.t_enumerate i) (visited : Seq.seq (usize, item0)) (o : C15Enumerate_Enumerate_Type.t_enumerate i) : bool
    ensures { result = produces0 self visited o }
    
  constant a  : C15Enumerate_Enumerate_Type.t_enumerate i
  constant ab  : Seq.seq (usize, item0)
  constant b  : C15Enumerate_Enumerate_Type.t_enumerate i
  constant bc  : Seq.seq (usize, item0)
  constant c  : C15Enumerate_Enumerate_Type.t_enumerate i
  function produces_trans [#"../15_enumerate.rs" 47 4 47 90] (a : C15Enumerate_Enumerate_Type.t_enumerate i) (ab : Seq.seq (usize, item0)) (b : C15Enumerate_Enumerate_Type.t_enumerate i) (bc : Seq.seq (usize, item0)) (c : C15Enumerate_Enumerate_Type.t_enumerate i) : ()
    
  goal vc_produces_trans : ([#"../15_enumerate.rs" 47 82 47 83] inv0 c)
   -> ([#"../15_enumerate.rs" 47 61 47 63] inv1 bc)
   -> ([#"../15_enumerate.rs" 47 52 47 53] inv0 b)
   -> ([#"../15_enumerate.rs" 47 31 47 33] inv1 ab)
   -> ([#"../15_enumerate.rs" 47 22 47 23] inv0 a)
   -> ([#"../15_enumerate.rs" 45 15 45 32] produces0 b bc c)
   -> ([#"../15_enumerate.rs" 44 15 44 32] produces0 a ab b)
   -> ([#"../15_enumerate.rs" 46 14 46 42] produces0 a (Seq.(++) ab bc) c)
end
module Core_Option_Option_Type
  type t_option 't =
    | C_None
    | C_Some 't
    
  let function some_0 (self : t_option 't) : 't = [@vc:do_not_keep_trace] [@vc:sp]
    match self with
      | C_None -> any 't
      | C_Some a -> a
      end
end
module C15Enumerate_Impl0_Next
  type i
  predicate inv0 (_x : i)
  val inv0 (_x : i) : bool
    ensures { result = inv0 _x }
    
  use prelude.UIntSize
  use seq.Seq
  use prelude.Borrow
  predicate completed1 [#"../common.rs" 11 4 11 36] (self : borrowed i)
  val completed1 [#"../common.rs" 11 4 11 36] (self : borrowed i) : bool
    ensures { result = completed1 self }
    
  predicate inv4 (_x : borrowed i)
  val inv4 (_x : borrowed i) : bool
    ensures { result = inv4 _x }
    
  use prelude.Int
  let constant max0  : usize = [@vc:do_not_keep_trace] [@vc:sp]
    (18446744073709551615 : usize)
  use seq.Seq
  use prelude.UIntSize
  type item0
  use seq.Seq
  predicate produces1 [#"../common.rs" 8 4 8 65] (self : i) (visited : Seq.seq item0) (o : i)
  val produces1 [#"../common.rs" 8 4 8 65] (self : i) (visited : Seq.seq item0) (o : i) : bool
    ensures { result = produces1 self visited o }
    
  predicate inv5 (_x : Seq.seq item0)
  val inv5 (_x : Seq.seq item0) : bool
    ensures { result = inv5 _x }
    
  use C15Enumerate_Enumerate_Type as C15Enumerate_Enumerate_Type
  predicate invariant6 [#"../15_enumerate.rs" 71 4 71 30] (self : C15Enumerate_Enumerate_Type.t_enumerate i) =
    [#"../15_enumerate.rs" 73 12 74 79] (forall i : i . forall s : Seq.seq item0 . inv0 i
     -> inv5 s
     -> produces1 (C15Enumerate_Enumerate_Type.enumerate_iter self) s i
     -> UIntSize.to_int (C15Enumerate_Enumerate_Type.enumerate_count self) + Seq.length s < UIntSize.to_int max0) /\ (forall i : borrowed i . inv4 i
     -> completed1 i  -> produces1 ( * i) (Seq.empty ) ( ^ i))
  val invariant6 [#"../15_enumerate.rs" 71 4 71 30] (self : C15Enumerate_Enumerate_Type.t_enumerate i) : bool
    ensures { result = invariant6 self }
    
  predicate inv6 (_x : C15Enumerate_Enumerate_Type.t_enumerate i)
  val inv6 (_x : C15Enumerate_Enumerate_Type.t_enumerate i) : bool
    ensures { result = inv6 _x }
    
  axiom inv6 : forall x : C15Enumerate_Enumerate_Type.t_enumerate i . inv6 x = (invariant6 x /\ match x with
    | C15Enumerate_Enumerate_Type.C_Enumerate iter count -> true
    end)
  predicate invariant5 (self : Seq.seq item0)
  val invariant5 (self : Seq.seq item0) : bool
    ensures { result = invariant5 self }
    
  axiom inv5 : forall x : Seq.seq item0 . inv5 x = true
  predicate invariant4 (self : borrowed i)
  val invariant4 (self : borrowed i) : bool
    ensures { result = invariant4 self }
    
  axiom inv4 : forall x : borrowed i . inv4 x = true
  use Core_Option_Option_Type as Core_Option_Option_Type
  predicate invariant3 (self : Core_Option_Option_Type.t_option (usize, item0))
  val invariant3 (self : Core_Option_Option_Type.t_option (usize, item0)) : bool
    ensures { result = invariant3 self }
    
  predicate inv3 (_x : Core_Option_Option_Type.t_option (usize, item0))
  val inv3 (_x : Core_Option_Option_Type.t_option (usize, item0)) : bool
    ensures { result = inv3 _x }
    
  axiom inv3 : forall x : Core_Option_Option_Type.t_option (usize, item0) . inv3 x = true
  predicate invariant2 (self : borrowed (C15Enumerate_Enumerate_Type.t_enumerate i))
  val invariant2 (self : borrowed (C15Enumerate_Enumerate_Type.t_enumerate i)) : bool
    ensures { result = invariant2 self }
    
  predicate inv2 (_x : borrowed (C15Enumerate_Enumerate_Type.t_enumerate i))
  val inv2 (_x : borrowed (C15Enumerate_Enumerate_Type.t_enumerate i)) : bool
    ensures { result = inv2 _x }
    
  axiom inv2 : forall x : borrowed (C15Enumerate_Enumerate_Type.t_enumerate i) . inv2 x = (inv6 ( * x) /\ inv6 ( ^ x))
  predicate invariant1 (self : Core_Option_Option_Type.t_option item0)
  val invariant1 (self : Core_Option_Option_Type.t_option item0) : bool
    ensures { result = invariant1 self }
    
  predicate inv1 (_x : Core_Option_Option_Type.t_option item0)
  val inv1 (_x : Core_Option_Option_Type.t_option item0) : bool
    ensures { result = inv1 _x }
    
  axiom inv1 : forall x : Core_Option_Option_Type.t_option item0 . inv1 x = true
  use seq.Seq
  function produces_trans0 [#"../common.rs" 21 4 21 91] (a : i) (ab : Seq.seq item0) (b : i) (bc : Seq.seq item0) (c : i) : ()
    
  val produces_trans0 [#"../common.rs" 21 4 21 91] (a : i) (ab : Seq.seq item0) (b : i) (bc : Seq.seq item0) (c : i) : ()
    requires {[#"../common.rs" 18 15 18 32] produces1 a ab b}
    requires {[#"../common.rs" 19 15 19 32] produces1 b bc c}
    requires {[#"../common.rs" 21 22 21 23] inv0 a}
    requires {[#"../common.rs" 21 31 21 33] inv5 ab}
    requires {[#"../common.rs" 21 52 21 53] inv0 b}
    requires {[#"../common.rs" 21 61 21 63] inv5 bc}
    requires {[#"../common.rs" 21 82 21 83] inv0 c}
    ensures { result = produces_trans0 a ab b bc c }
    
  axiom produces_trans0_spec : forall a : i, ab : Seq.seq item0, b : i, bc : Seq.seq item0, c : i . ([#"../common.rs" 18 15 18 32] produces1 a ab b)
   -> ([#"../common.rs" 19 15 19 32] produces1 b bc c)
   -> ([#"../common.rs" 21 22 21 23] inv0 a)
   -> ([#"../common.rs" 21 31 21 33] inv5 ab)
   -> ([#"../common.rs" 21 52 21 53] inv0 b)
   -> ([#"../common.rs" 21 61 21 63] inv5 bc)
   -> ([#"../common.rs" 21 82 21 83] inv0 c)  -> ([#"../common.rs" 20 14 20 42] produces1 a (Seq.(++) ab bc) c)
  function produces_refl0 [#"../common.rs" 15 4 15 27] (self : i) : ()
  val produces_refl0 [#"../common.rs" 15 4 15 27] (self : i) : ()
    requires {[#"../common.rs" 15 21 15 25] inv0 self}
    ensures { result = produces_refl0 self }
    
  axiom produces_refl0_spec : forall self : i . ([#"../common.rs" 15 21 15 25] inv0 self)
   -> ([#"../common.rs" 14 14 14 45] produces1 self (Seq.empty ) self)
  predicate invariant0 (self : i)
  val invariant0 (self : i) : bool
    ensures { result = invariant0 self }
    
  axiom inv0 : forall x : i . inv0 x = true
  use seq.Seq
  use seq.Seq
  use seq.Seq
  predicate produces0 [#"../15_enumerate.rs" 28 4 28 64] (self : C15Enumerate_Enumerate_Type.t_enumerate i) (visited : Seq.seq (usize, item0)) (o : C15Enumerate_Enumerate_Type.t_enumerate i)
    
   =
    [#"../15_enumerate.rs" 29 8 34 9] Seq.length visited = UIntSize.to_int (C15Enumerate_Enumerate_Type.enumerate_count o) - UIntSize.to_int (C15Enumerate_Enumerate_Type.enumerate_count self) /\ (exists s : Seq.seq item0 . inv5 s /\ produces1 (C15Enumerate_Enumerate_Type.enumerate_iter self) s (C15Enumerate_Enumerate_Type.enumerate_iter o) /\ Seq.length visited = Seq.length s /\ (forall i : int . 0 <= i /\ i < Seq.length s
     -> UIntSize.to_int (let (a, _) = Seq.get visited i in a) = UIntSize.to_int (C15Enumerate_Enumerate_Type.enumerate_count self) + i /\ (let (_, a) = Seq.get visited i in a) = Seq.get s i))
  val produces0 [#"../15_enumerate.rs" 28 4 28 64] (self : C15Enumerate_Enumerate_Type.t_enumerate i) (visited : Seq.seq (usize, item0)) (o : C15Enumerate_Enumerate_Type.t_enumerate i) : bool
    ensures { result = produces0 self visited o }
    
  use seq.Seq
  predicate completed0 [#"../15_enumerate.rs" 22 4 22 35] (self : borrowed (C15Enumerate_Enumerate_Type.t_enumerate i))
   =
    [#"../15_enumerate.rs" 23 8 23 43] completed1 (Borrow.borrow_logic (C15Enumerate_Enumerate_Type.enumerate_iter ( * self)) (C15Enumerate_Enumerate_Type.enumerate_iter ( ^ self)) (Borrow.inherit_id (Borrow.get_id self) 1))
  val completed0 [#"../15_enumerate.rs" 22 4 22 35] (self : borrowed (C15Enumerate_Enumerate_Type.t_enumerate i)) : bool
    ensures { result = completed0 self }
    
  predicate resolve1 (self : borrowed (C15Enumerate_Enumerate_Type.t_enumerate i)) =
<<<<<<< HEAD
    [#"../../../../../creusot-contracts/src/resolve.rs" 27 20 27 34]  ^ self =  * self
=======
    [#"../../../../../creusot-contracts/src/resolve.rs" 26 20 26 34]  ^ self =  * self
>>>>>>> c22743fa
  val resolve1 (self : borrowed (C15Enumerate_Enumerate_Type.t_enumerate i)) : bool
    ensures { result = resolve1 self }
    
  predicate resolve0 (self : Core_Option_Option_Type.t_option item0)
  val resolve0 (self : Core_Option_Option_Type.t_option item0) : bool
    ensures { result = resolve0 self }
    
  use seq.Seq
  val next0 [#"../common.rs" 27 4 27 45] (self : borrowed i) : Core_Option_Option_Type.t_option item0
    requires {[#"../common.rs" 27 17 27 21] inv4 self}
    ensures { [#"../common.rs" 23 14 26 5] match result with
      | Core_Option_Option_Type.C_None -> completed1 self
      | Core_Option_Option_Type.C_Some v -> produces1 ( * self) (Seq.singleton v) ( ^ self)
      end }
    ensures { [#"../common.rs" 27 26 27 44] inv1 result }
    
  let rec cfg next [#"../15_enumerate.rs" 53 4 53 44] [@cfg:stackify] [@cfg:subregion_analysis] (self : borrowed (C15Enumerate_Enumerate_Type.t_enumerate i)) : Core_Option_Option_Type.t_option (usize, item0)
    requires {[#"../15_enumerate.rs" 53 17 53 21] inv2 self}
    ensures { [#"../15_enumerate.rs" 49 14 52 5] match result with
      | Core_Option_Option_Type.C_None -> completed0 self
      | Core_Option_Option_Type.C_Some v -> produces0 ( * self) (Seq.singleton v) ( ^ self)
      end }
    ensures { [#"../15_enumerate.rs" 53 26 53 44] inv3 result }
    
   = [@vc:do_not_keep_trace] [@vc:sp]
  var _0 : Core_Option_Option_Type.t_option (usize, item0);
  var self : borrowed (C15Enumerate_Enumerate_Type.t_enumerate i) = self;
  var _3 : Core_Option_Option_Type.t_option item0;
  var _4 : borrowed i;
  var x : item0;
  var n : usize;
  var _8 : (usize, item0);
  {
    goto BB0
  }
  BB0 {
    [#"../15_enumerate.rs" 54 14 54 23] _4 <- Borrow.borrow_final (C15Enumerate_Enumerate_Type.enumerate_iter ( * self)) (Borrow.inherit_id (Borrow.get_id self) 1);
    [#"../15_enumerate.rs" 54 14 54 23] self <- { self with current = (let C15Enumerate_Enumerate_Type.C_Enumerate x0 x1 =  * self in C15Enumerate_Enumerate_Type.C_Enumerate ( ^ _4) x1) ; };
    assume { inv0 ( ^ _4) };
    [#"../15_enumerate.rs" 54 14 54 30] _3 <- ([#"../15_enumerate.rs" 54 14 54 30] next0 _4);
    _4 <- any borrowed i;
    goto BB1
  }
  BB1 {
    switch (_3)
      | Core_Option_Option_Type.C_None -> goto BB2
      | Core_Option_Option_Type.C_Some _ -> goto BB3
      end
  }
  BB2 {
    goto BB5
  }
  BB3 {
    [#"../15_enumerate.rs" 56 17 56 18] x <- Core_Option_Option_Type.some_0 _3;
    _3 <- (let Core_Option_Option_Type.C_Some x0 = _3 in Core_Option_Option_Type.C_Some (any item0));
    assert { [@expl:type invariant] inv1 _3 };
    assume { resolve0 _3 };
    [#"../15_enumerate.rs" 57 24 57 34] n <- C15Enumerate_Enumerate_Type.enumerate_count ( * self);
    [#"../15_enumerate.rs" 58 16 58 31] self <- { self with current = (let C15Enumerate_Enumerate_Type.C_Enumerate x0 x1 =  * self in C15Enumerate_Enumerate_Type.C_Enumerate x0 (C15Enumerate_Enumerate_Type.enumerate_count ( * self) + ([#"../15_enumerate.rs" 58 30 58 31] (1 : usize)))) ; };
    assert { [@expl:type invariant] inv2 self };
    assume { resolve1 self };
    [#"../15_enumerate.rs" 59 21 59 27] _8 <- (n, x);
    x <- any item0;
    goto BB6
  }
  BB4 {
    assert { [@expl:type invariant] inv2 self };
    assume { resolve1 self };
    assert { [@expl:type invariant] inv1 _3 };
    assume { resolve0 _3 };
    assert { [#"../15_enumerate.rs" 54 14 54 30] false };
    absurd
  }
  BB5 {
    assert { [@expl:type invariant] inv1 _3 };
    assume { resolve0 _3 };
    assert { [@expl:type invariant] inv2 self };
    assume { resolve1 self };
    [#"../15_enumerate.rs" 55 20 55 24] _0 <- Core_Option_Option_Type.C_None;
    goto BB9
  }
  BB6 {
    [#"../15_enumerate.rs" 59 16 59 28] _0 <- Core_Option_Option_Type.C_Some _8;
    _8 <- any (usize, item0);
    goto BB7
  }
  BB7 {
    goto BB8
  }
  BB8 {
    goto BB9
  }
  BB9 {
    goto BB10
  }
  BB10 {
    return _0
  }
  
end
module C15Enumerate_Enumerate
  type i
  predicate inv1 (_x : i)
  val inv1 (_x : i) : bool
    ensures { result = inv1 _x }
    
  use prelude.UIntSize
  use seq.Seq
  use prelude.Borrow
  predicate completed0 [#"../common.rs" 11 4 11 36] (self : borrowed i)
  val completed0 [#"../common.rs" 11 4 11 36] (self : borrowed i) : bool
    ensures { result = completed0 self }
    
  predicate inv0 (_x : borrowed i)
  val inv0 (_x : borrowed i) : bool
    ensures { result = inv0 _x }
    
  use prelude.Int
  let constant max0  : usize = [@vc:do_not_keep_trace] [@vc:sp]
    (18446744073709551615 : usize)
  use seq.Seq
  use prelude.UIntSize
  type item0
  use seq.Seq
  predicate produces0 [#"../common.rs" 8 4 8 65] (self : i) (visited : Seq.seq item0) (o : i)
  val produces0 [#"../common.rs" 8 4 8 65] (self : i) (visited : Seq.seq item0) (o : i) : bool
    ensures { result = produces0 self visited o }
    
  predicate inv2 (_x : Seq.seq item0)
  val inv2 (_x : Seq.seq item0) : bool
    ensures { result = inv2 _x }
    
  use C15Enumerate_Enumerate_Type as C15Enumerate_Enumerate_Type
  predicate invariant3 [#"../15_enumerate.rs" 71 4 71 30] (self : C15Enumerate_Enumerate_Type.t_enumerate i) =
    [#"../15_enumerate.rs" 73 12 74 79] (forall i : i . forall s : Seq.seq item0 . inv1 i
     -> inv2 s
     -> produces0 (C15Enumerate_Enumerate_Type.enumerate_iter self) s i
     -> UIntSize.to_int (C15Enumerate_Enumerate_Type.enumerate_count self) + Seq.length s < UIntSize.to_int max0) /\ (forall i : borrowed i . inv0 i
     -> completed0 i  -> produces0 ( * i) (Seq.empty ) ( ^ i))
  val invariant3 [#"../15_enumerate.rs" 71 4 71 30] (self : C15Enumerate_Enumerate_Type.t_enumerate i) : bool
    ensures { result = invariant3 self }
    
  predicate inv3 (_x : C15Enumerate_Enumerate_Type.t_enumerate i)
  val inv3 (_x : C15Enumerate_Enumerate_Type.t_enumerate i) : bool
    ensures { result = inv3 _x }
    
  axiom inv3 : forall x : C15Enumerate_Enumerate_Type.t_enumerate i . inv3 x = (invariant3 x /\ match x with
    | C15Enumerate_Enumerate_Type.C_Enumerate iter count -> true
    end)
  predicate invariant2 (self : Seq.seq item0)
  val invariant2 (self : Seq.seq item0) : bool
    ensures { result = invariant2 self }
    
  axiom inv2 : forall x : Seq.seq item0 . inv2 x = true
  predicate invariant1 (self : i)
  val invariant1 (self : i) : bool
    ensures { result = invariant1 self }
    
  axiom inv1 : forall x : i . inv1 x = true
  use seq.Seq
  function produces_trans0 [#"../common.rs" 21 4 21 91] (a : i) (ab : Seq.seq item0) (b : i) (bc : Seq.seq item0) (c : i) : ()
    
  val produces_trans0 [#"../common.rs" 21 4 21 91] (a : i) (ab : Seq.seq item0) (b : i) (bc : Seq.seq item0) (c : i) : ()
    requires {[#"../common.rs" 18 15 18 32] produces0 a ab b}
    requires {[#"../common.rs" 19 15 19 32] produces0 b bc c}
    requires {[#"../common.rs" 21 22 21 23] inv1 a}
    requires {[#"../common.rs" 21 31 21 33] inv2 ab}
    requires {[#"../common.rs" 21 52 21 53] inv1 b}
    requires {[#"../common.rs" 21 61 21 63] inv2 bc}
    requires {[#"../common.rs" 21 82 21 83] inv1 c}
    ensures { result = produces_trans0 a ab b bc c }
    
  axiom produces_trans0_spec : forall a : i, ab : Seq.seq item0, b : i, bc : Seq.seq item0, c : i . ([#"../common.rs" 18 15 18 32] produces0 a ab b)
   -> ([#"../common.rs" 19 15 19 32] produces0 b bc c)
   -> ([#"../common.rs" 21 22 21 23] inv1 a)
   -> ([#"../common.rs" 21 31 21 33] inv2 ab)
   -> ([#"../common.rs" 21 52 21 53] inv1 b)
   -> ([#"../common.rs" 21 61 21 63] inv2 bc)
   -> ([#"../common.rs" 21 82 21 83] inv1 c)  -> ([#"../common.rs" 20 14 20 42] produces0 a (Seq.(++) ab bc) c)
  function produces_refl0 [#"../common.rs" 15 4 15 27] (self : i) : ()
  val produces_refl0 [#"../common.rs" 15 4 15 27] (self : i) : ()
    requires {[#"../common.rs" 15 21 15 25] inv1 self}
    ensures { result = produces_refl0 self }
    
  axiom produces_refl0_spec : forall self : i . ([#"../common.rs" 15 21 15 25] inv1 self)
   -> ([#"../common.rs" 14 14 14 45] produces0 self (Seq.empty ) self)
  predicate invariant0 (self : borrowed i)
  val invariant0 (self : borrowed i) : bool
    ensures { result = invariant0 self }
    
  axiom inv0 : forall x : borrowed i . inv0 x = true
  let rec cfg enumerate [#"../15_enumerate.rs" 81 0 81 54] [@cfg:stackify] [@cfg:subregion_analysis] (iter : i) : C15Enumerate_Enumerate_Type.t_enumerate i
    requires {[#"../15_enumerate.rs" 79 0 79 75] forall i : borrowed i . inv0 i
     -> completed0 i  -> produces0 ( * i) (Seq.empty ) ( ^ i)}
    requires {[#"../15_enumerate.rs" 80 0 80 93] forall i : i . forall s : Seq.seq item0 . inv1 i
     -> inv2 s  -> produces0 iter s i  -> Seq.length s < UIntSize.to_int max0}
    requires {[#"../15_enumerate.rs" 81 30 81 34] inv1 iter}
    ensures { [#"../15_enumerate.rs" 81 42 81 54] inv3 result }
    
   = [@vc:do_not_keep_trace] [@vc:sp]
  var _0 : C15Enumerate_Enumerate_Type.t_enumerate i;
  var iter : i = iter;
  {
    goto BB0
  }
  BB0 {
    goto BB1
  }
  BB1 {
    [#"../15_enumerate.rs" 82 4 82 32] _0 <- C15Enumerate_Enumerate_Type.C_Enumerate iter ([#"../15_enumerate.rs" 82 29 82 30] (0 : usize));
    iter <- any i;
    goto BB2
  }
  BB2 {
    goto BB3
  }
  BB3 {
    return _0
  }
  
end
module C15Enumerate_Impl0
  type i
  use prelude.Borrow
  predicate invariant6 (self : borrowed i)
  val invariant6 (self : borrowed i) : bool
    ensures { result = invariant6 self }
    
  predicate inv6 (_x : borrowed i)
  val inv6 (_x : borrowed i) : bool
    ensures { result = inv6 _x }
    
  axiom inv6 : forall x : borrowed i . inv6 x = true
  predicate invariant5 (self : i)
  val invariant5 (self : i) : bool
    ensures { result = invariant5 self }
    
  predicate inv5 (_x : i)
  val inv5 (_x : i) : bool
    ensures { result = inv5 _x }
    
  axiom inv5 : forall x : i . inv5 x = true
  type item0
  use seq.Seq
  predicate invariant4 (self : Seq.seq item0)
  val invariant4 (self : Seq.seq item0) : bool
    ensures { result = invariant4 self }
    
  predicate inv4 (_x : Seq.seq item0)
  val inv4 (_x : Seq.seq item0) : bool
    ensures { result = inv4 _x }
    
  axiom inv4 : forall x : Seq.seq item0 . inv4 x = true
  use prelude.UIntSize
  predicate invariant3 (self : Seq.seq (usize, item0))
  val invariant3 (self : Seq.seq (usize, item0)) : bool
    ensures { result = invariant3 self }
    
  predicate inv3 (_x : Seq.seq (usize, item0))
  val inv3 (_x : Seq.seq (usize, item0)) : bool
    ensures { result = inv3 _x }
    
  axiom inv3 : forall x : Seq.seq (usize, item0) . inv3 x = true
  use seq.Seq
  predicate completed1 [#"../common.rs" 11 4 11 36] (self : borrowed i)
  val completed1 [#"../common.rs" 11 4 11 36] (self : borrowed i) : bool
    ensures { result = completed1 self }
    
  use prelude.Int
  let constant max0  : usize = [@vc:do_not_keep_trace] [@vc:sp]
    (18446744073709551615 : usize)
  use seq.Seq
  use prelude.UIntSize
  predicate produces1 [#"../common.rs" 8 4 8 65] (self : i) (visited : Seq.seq item0) (o : i)
  val produces1 [#"../common.rs" 8 4 8 65] (self : i) (visited : Seq.seq item0) (o : i) : bool
    ensures { result = produces1 self visited o }
    
  use C15Enumerate_Enumerate_Type as C15Enumerate_Enumerate_Type
  predicate invariant2 [#"../15_enumerate.rs" 71 4 71 30] (self : C15Enumerate_Enumerate_Type.t_enumerate i) =
    [#"../15_enumerate.rs" 73 12 74 79] (forall i : i . forall s : Seq.seq item0 . inv5 i
     -> inv4 s
     -> produces1 (C15Enumerate_Enumerate_Type.enumerate_iter self) s i
     -> UIntSize.to_int (C15Enumerate_Enumerate_Type.enumerate_count self) + Seq.length s < UIntSize.to_int max0) /\ (forall i : borrowed i . inv6 i
     -> completed1 i  -> produces1 ( * i) (Seq.empty ) ( ^ i))
  val invariant2 [#"../15_enumerate.rs" 71 4 71 30] (self : C15Enumerate_Enumerate_Type.t_enumerate i) : bool
    ensures { result = invariant2 self }
    
  predicate inv2 (_x : C15Enumerate_Enumerate_Type.t_enumerate i)
  val inv2 (_x : C15Enumerate_Enumerate_Type.t_enumerate i) : bool
    ensures { result = inv2 _x }
    
  axiom inv2 : forall x : C15Enumerate_Enumerate_Type.t_enumerate i . inv2 x = (invariant2 x /\ match x with
    | C15Enumerate_Enumerate_Type.C_Enumerate iter count -> true
    end)
  use Core_Option_Option_Type as Core_Option_Option_Type
  predicate invariant1 (self : Core_Option_Option_Type.t_option (usize, item0))
  val invariant1 (self : Core_Option_Option_Type.t_option (usize, item0)) : bool
    ensures { result = invariant1 self }
    
  predicate inv1 (_x : Core_Option_Option_Type.t_option (usize, item0))
  val inv1 (_x : Core_Option_Option_Type.t_option (usize, item0)) : bool
    ensures { result = inv1 _x }
    
  axiom inv1 : forall x : Core_Option_Option_Type.t_option (usize, item0) . inv1 x = true
  predicate invariant0 (self : borrowed (C15Enumerate_Enumerate_Type.t_enumerate i))
  val invariant0 (self : borrowed (C15Enumerate_Enumerate_Type.t_enumerate i)) : bool
    ensures { result = invariant0 self }
    
  predicate inv0 (_x : borrowed (C15Enumerate_Enumerate_Type.t_enumerate i))
  val inv0 (_x : borrowed (C15Enumerate_Enumerate_Type.t_enumerate i)) : bool
    ensures { result = inv0 _x }
    
  axiom inv0 : forall x : borrowed (C15Enumerate_Enumerate_Type.t_enumerate i) . inv0 x = (inv2 ( * x) /\ inv2 ( ^ x))
  use seq.Seq
  use seq.Seq
  use seq.Seq
  use seq.Seq
  use seq.Seq
  use seq.Seq
  predicate produces0 [#"../15_enumerate.rs" 28 4 28 64] (self : C15Enumerate_Enumerate_Type.t_enumerate i) (visited : Seq.seq (usize, item0)) (o : C15Enumerate_Enumerate_Type.t_enumerate i)
    
   =
    [#"../15_enumerate.rs" 29 8 34 9] Seq.length visited = UIntSize.to_int (C15Enumerate_Enumerate_Type.enumerate_count o) - UIntSize.to_int (C15Enumerate_Enumerate_Type.enumerate_count self) /\ (exists s : Seq.seq item0 . inv4 s /\ produces1 (C15Enumerate_Enumerate_Type.enumerate_iter self) s (C15Enumerate_Enumerate_Type.enumerate_iter o) /\ Seq.length visited = Seq.length s /\ (forall i : int . 0 <= i /\ i < Seq.length s
     -> UIntSize.to_int (let (a, _) = Seq.get visited i in a) = UIntSize.to_int (C15Enumerate_Enumerate_Type.enumerate_count self) + i /\ (let (_, a) = Seq.get visited i in a) = Seq.get s i))
  val produces0 [#"../15_enumerate.rs" 28 4 28 64] (self : C15Enumerate_Enumerate_Type.t_enumerate i) (visited : Seq.seq (usize, item0)) (o : C15Enumerate_Enumerate_Type.t_enumerate i) : bool
    ensures { result = produces0 self visited o }
    
  use seq.Seq
  predicate completed0 [#"../15_enumerate.rs" 22 4 22 35] (self : borrowed (C15Enumerate_Enumerate_Type.t_enumerate i))
   =
    [#"../15_enumerate.rs" 23 8 23 43] completed1 (Borrow.borrow_logic (C15Enumerate_Enumerate_Type.enumerate_iter ( * self)) (C15Enumerate_Enumerate_Type.enumerate_iter ( ^ self)) (Borrow.inherit_id (Borrow.get_id self) 1))
  val completed0 [#"../15_enumerate.rs" 22 4 22 35] (self : borrowed (C15Enumerate_Enumerate_Type.t_enumerate i)) : bool
    ensures { result = completed0 self }
    
  goal next_refn : [#"../15_enumerate.rs" 53 4 53 44] forall self : borrowed (C15Enumerate_Enumerate_Type.t_enumerate i) . inv0 self
   -> inv0 self /\ (forall result : Core_Option_Option_Type.t_option (usize, item0) . inv1 result /\ match result with
    | Core_Option_Option_Type.C_None -> completed0 self
    | Core_Option_Option_Type.C_Some v -> produces0 ( * self) (Seq.singleton v) ( ^ self)
    end
   -> inv1 result /\ match result with
    | Core_Option_Option_Type.C_None -> completed0 self
    | Core_Option_Option_Type.C_Some v -> produces0 ( * self) (Seq.singleton v) ( ^ self)
    end)
  goal produces_trans_refn : [#"../15_enumerate.rs" 47 4 47 90] forall a : C15Enumerate_Enumerate_Type.t_enumerate i . forall ab : Seq.seq (usize, item0) . forall b : C15Enumerate_Enumerate_Type.t_enumerate i . forall bc : Seq.seq (usize, item0) . forall c : C15Enumerate_Enumerate_Type.t_enumerate i . inv2 c /\ inv3 bc /\ inv2 b /\ inv3 ab /\ inv2 a /\ produces0 b bc c /\ produces0 a ab b
   -> inv2 c /\ inv3 bc /\ inv2 b /\ inv3 ab /\ inv2 a /\ produces0 b bc c /\ produces0 a ab b /\ (forall result : () . produces0 a (Seq.(++) ab bc) c
   -> produces0 a (Seq.(++) ab bc) c)
  goal produces_refl_refn : [#"../15_enumerate.rs" 40 4 40 26] forall self : C15Enumerate_Enumerate_Type.t_enumerate i . inv2 self
   -> inv2 self /\ (forall result : () . produces0 self (Seq.empty ) self  -> produces0 self (Seq.empty ) self)
end
module C15Enumerate_Impl1
  type i
end<|MERGE_RESOLUTION|>--- conflicted
+++ resolved
@@ -399,11 +399,7 @@
     ensures { result = completed0 self }
     
   predicate resolve1 (self : borrowed (C15Enumerate_Enumerate_Type.t_enumerate i)) =
-<<<<<<< HEAD
-    [#"../../../../../creusot-contracts/src/resolve.rs" 27 20 27 34]  ^ self =  * self
-=======
     [#"../../../../../creusot-contracts/src/resolve.rs" 26 20 26 34]  ^ self =  * self
->>>>>>> c22743fa
   val resolve1 (self : borrowed (C15Enumerate_Enumerate_Type.t_enumerate i)) : bool
     ensures { result = resolve1 self }
     
