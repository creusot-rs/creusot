
module C15Enumerate_Enumerate_Type
  use prelude.UIntSize
  use prelude.Int
  type t_enumerate 'i =
    | C_Enumerate 'i usize
    
  let function enumerate_iter (self : t_enumerate 'i) : 'i = [@vc:do_not_keep_trace] [@vc:sp]
    match self with
      | C_Enumerate a _ -> a
      end
  let function enumerate_count (self : t_enumerate 'i) : usize = [@vc:do_not_keep_trace] [@vc:sp]
    match self with
      | C_Enumerate _ a -> a
      end
end
module C15Enumerate_Impl0_ProducesRefl_Impl
  type i
  use prelude.Borrow
  predicate invariant3 (self : borrowed i)
  val invariant3 (self : borrowed i) : bool
    ensures { result = invariant3 self }
    
  predicate inv3 (_x : borrowed i)
  val inv3 (_x : borrowed i) : bool
    ensures { result = inv3 _x }
    
  axiom inv3 : forall x : borrowed i . inv3 x = true
  predicate invariant2 (self : i)
  val invariant2 (self : i) : bool
    ensures { result = invariant2 self }
    
  predicate inv2 (_x : i)
  val inv2 (_x : i) : bool
    ensures { result = inv2 _x }
    
  axiom inv2 : forall x : i . inv2 x = true
  type item0
  use seq.Seq
  predicate invariant1 (self : Seq.seq item0)
  val invariant1 (self : Seq.seq item0) : bool
    ensures { result = invariant1 self }
    
  predicate inv1 (_x : Seq.seq item0)
  val inv1 (_x : Seq.seq item0) : bool
    ensures { result = inv1 _x }
    
  axiom inv1 : forall x : Seq.seq item0 . inv1 x = true
  use seq.Seq
  predicate produces1 [#"../common.rs" 8 4 8 65] (self : i) (visited : Seq.seq item0) (o : i)
  val produces1 [#"../common.rs" 8 4 8 65] (self : i) (visited : Seq.seq item0) (o : i) : bool
    ensures { result = produces1 self visited o }
    
  function produces_trans0 [#"../common.rs" 21 4 21 91] (a : i) (ab : Seq.seq item0) (b : i) (bc : Seq.seq item0) (c : i) : ()
    
  val produces_trans0 [#"../common.rs" 21 4 21 91] (a : i) (ab : Seq.seq item0) (b : i) (bc : Seq.seq item0) (c : i) : ()
    requires {[#"../common.rs" 18 15 18 32] produces1 a ab b}
    requires {[#"../common.rs" 19 15 19 32] produces1 b bc c}
    requires {[#"../common.rs" 21 22 21 23] inv2 a}
    requires {[#"../common.rs" 21 31 21 33] inv1 ab}
    requires {[#"../common.rs" 21 52 21 53] inv2 b}
    requires {[#"../common.rs" 21 61 21 63] inv1 bc}
    requires {[#"../common.rs" 21 82 21 83] inv2 c}
    ensures { result = produces_trans0 a ab b bc c }
    
  axiom produces_trans0_spec : forall a : i, ab : Seq.seq item0, b : i, bc : Seq.seq item0, c : i . ([#"../common.rs" 18 15 18 32] produces1 a ab b)
   -> ([#"../common.rs" 19 15 19 32] produces1 b bc c)
   -> ([#"../common.rs" 21 22 21 23] inv2 a)
   -> ([#"../common.rs" 21 31 21 33] inv1 ab)
   -> ([#"../common.rs" 21 52 21 53] inv2 b)
   -> ([#"../common.rs" 21 61 21 63] inv1 bc)
   -> ([#"../common.rs" 21 82 21 83] inv2 c)  -> ([#"../common.rs" 20 14 20 42] produces1 a (Seq.(++) ab bc) c)
  use seq.Seq
  function produces_refl0 [#"../common.rs" 15 4 15 27] (self : i) : ()
  val produces_refl0 [#"../common.rs" 15 4 15 27] (self : i) : ()
    requires {[#"../common.rs" 15 21 15 25] inv2 self}
    ensures { result = produces_refl0 self }
    
  axiom produces_refl0_spec : forall self : i . ([#"../common.rs" 15 21 15 25] inv2 self)
   -> ([#"../common.rs" 14 14 14 45] produces1 self (Seq.empty ) self)
  use prelude.UIntSize
  predicate completed0 [#"../common.rs" 11 4 11 36] (self : borrowed i)
  val completed0 [#"../common.rs" 11 4 11 36] (self : borrowed i) : bool
    ensures { result = completed0 self }
    
  use prelude.Int
  let constant max0  : usize = [@vc:do_not_keep_trace] [@vc:sp]
    (18446744073709551615 : usize)
  use seq.Seq
  use prelude.UIntSize
  use C15Enumerate_Enumerate_Type as C15Enumerate_Enumerate_Type
  predicate invariant0 [#"../15_enumerate.rs" 71 4 71 30] (self : C15Enumerate_Enumerate_Type.t_enumerate i) =
    [#"../15_enumerate.rs" 73 12 74 79] (forall i : i . forall s : Seq.seq item0 . inv2 i
     -> inv1 s
     -> produces1 (C15Enumerate_Enumerate_Type.enumerate_iter self) s i
     -> UIntSize.to_int (C15Enumerate_Enumerate_Type.enumerate_count self) + Seq.length s < UIntSize.to_int max0) /\ (forall i : borrowed i . inv3 i
     -> completed0 i  -> produces1 ( * i) (Seq.empty ) ( ^ i))
  val invariant0 [#"../15_enumerate.rs" 71 4 71 30] (self : C15Enumerate_Enumerate_Type.t_enumerate i) : bool
    ensures { result = invariant0 self }
    
  predicate inv0 (_x : C15Enumerate_Enumerate_Type.t_enumerate i)
  val inv0 (_x : C15Enumerate_Enumerate_Type.t_enumerate i) : bool
    ensures { result = inv0 _x }
    
  axiom inv0 : forall x : C15Enumerate_Enumerate_Type.t_enumerate i . inv0 x = (invariant0 x /\ match x with
    | C15Enumerate_Enumerate_Type.C_Enumerate iter count -> true
    end)
  use seq.Seq
  use seq.Seq
  use seq.Seq
  predicate produces0 [#"../15_enumerate.rs" 28 4 28 64] (self : C15Enumerate_Enumerate_Type.t_enumerate i) (visited : Seq.seq (usize, item0)) (o : C15Enumerate_Enumerate_Type.t_enumerate i)
    
   =
    [#"../15_enumerate.rs" 29 8 34 9] Seq.length visited = UIntSize.to_int (C15Enumerate_Enumerate_Type.enumerate_count o) - UIntSize.to_int (C15Enumerate_Enumerate_Type.enumerate_count self) /\ (exists s : Seq.seq item0 . inv1 s /\ produces1 (C15Enumerate_Enumerate_Type.enumerate_iter self) s (C15Enumerate_Enumerate_Type.enumerate_iter o) /\ Seq.length visited = Seq.length s /\ (forall i : int . 0 <= i /\ i < Seq.length s
     -> UIntSize.to_int (let (a, _) = Seq.get visited i in a) = UIntSize.to_int (C15Enumerate_Enumerate_Type.enumerate_count self) + i /\ (let (_, a) = Seq.get visited i in a) = Seq.get s i))
  val produces0 [#"../15_enumerate.rs" 28 4 28 64] (self : C15Enumerate_Enumerate_Type.t_enumerate i) (visited : Seq.seq (usize, item0)) (o : C15Enumerate_Enumerate_Type.t_enumerate i) : bool
    ensures { result = produces0 self visited o }
    
  use seq.Seq
  constant self  : C15Enumerate_Enumerate_Type.t_enumerate i
  function produces_refl [#"../15_enumerate.rs" 40 4 40 26] (self : C15Enumerate_Enumerate_Type.t_enumerate i) : ()
  goal vc_produces_refl : ([#"../15_enumerate.rs" 40 21 40 25] inv0 self)
   -> ([#"../15_enumerate.rs" 39 14 39 45] produces0 self (Seq.empty ) self)
end
module C15Enumerate_Impl0_ProducesTrans_Impl
  type i
  use prelude.Borrow
  predicate invariant4 (self : borrowed i)
  val invariant4 (self : borrowed i) : bool
    ensures { result = invariant4 self }
    
  predicate inv4 (_x : borrowed i)
  val inv4 (_x : borrowed i) : bool
    ensures { result = inv4 _x }
    
  axiom inv4 : forall x : borrowed i . inv4 x = true
  predicate invariant3 (self : i)
  val invariant3 (self : i) : bool
    ensures { result = invariant3 self }
    
  predicate inv3 (_x : i)
  val inv3 (_x : i) : bool
    ensures { result = inv3 _x }
    
  axiom inv3 : forall x : i . inv3 x = true
  type item0
  use seq.Seq
  predicate invariant2 (self : Seq.seq item0)
  val invariant2 (self : Seq.seq item0) : bool
    ensures { result = invariant2 self }
    
  predicate inv2 (_x : Seq.seq item0)
  val inv2 (_x : Seq.seq item0) : bool
    ensures { result = inv2 _x }
    
  axiom inv2 : forall x : Seq.seq item0 . inv2 x = true
  use seq.Seq
  predicate produces1 [#"../common.rs" 8 4 8 65] (self : i) (visited : Seq.seq item0) (o : i)
  val produces1 [#"../common.rs" 8 4 8 65] (self : i) (visited : Seq.seq item0) (o : i) : bool
    ensures { result = produces1 self visited o }
    
  function produces_trans0 [#"../common.rs" 21 4 21 91] (a : i) (ab : Seq.seq item0) (b : i) (bc : Seq.seq item0) (c : i) : ()
    
  val produces_trans0 [#"../common.rs" 21 4 21 91] (a : i) (ab : Seq.seq item0) (b : i) (bc : Seq.seq item0) (c : i) : ()
    requires {[#"../common.rs" 18 15 18 32] produces1 a ab b}
    requires {[#"../common.rs" 19 15 19 32] produces1 b bc c}
    requires {[#"../common.rs" 21 22 21 23] inv3 a}
    requires {[#"../common.rs" 21 31 21 33] inv2 ab}
    requires {[#"../common.rs" 21 52 21 53] inv3 b}
    requires {[#"../common.rs" 21 61 21 63] inv2 bc}
    requires {[#"../common.rs" 21 82 21 83] inv3 c}
    ensures { result = produces_trans0 a ab b bc c }
    
  axiom produces_trans0_spec : forall a : i, ab : Seq.seq item0, b : i, bc : Seq.seq item0, c : i . ([#"../common.rs" 18 15 18 32] produces1 a ab b)
   -> ([#"../common.rs" 19 15 19 32] produces1 b bc c)
   -> ([#"../common.rs" 21 22 21 23] inv3 a)
   -> ([#"../common.rs" 21 31 21 33] inv2 ab)
   -> ([#"../common.rs" 21 52 21 53] inv3 b)
   -> ([#"../common.rs" 21 61 21 63] inv2 bc)
   -> ([#"../common.rs" 21 82 21 83] inv3 c)  -> ([#"../common.rs" 20 14 20 42] produces1 a (Seq.(++) ab bc) c)
  use seq.Seq
  function produces_refl0 [#"../common.rs" 15 4 15 27] (self : i) : ()
  val produces_refl0 [#"../common.rs" 15 4 15 27] (self : i) : ()
    requires {[#"../common.rs" 15 21 15 25] inv3 self}
    ensures { result = produces_refl0 self }
    
  axiom produces_refl0_spec : forall self : i . ([#"../common.rs" 15 21 15 25] inv3 self)
   -> ([#"../common.rs" 14 14 14 45] produces1 self (Seq.empty ) self)
  use prelude.UIntSize
  predicate invariant1 (self : Seq.seq (usize, item0))
  val invariant1 (self : Seq.seq (usize, item0)) : bool
    ensures { result = invariant1 self }
    
  predicate inv1 (_x : Seq.seq (usize, item0))
  val inv1 (_x : Seq.seq (usize, item0)) : bool
    ensures { result = inv1 _x }
    
  axiom inv1 : forall x : Seq.seq (usize, item0) . inv1 x = true
  predicate completed0 [#"../common.rs" 11 4 11 36] (self : borrowed i)
  val completed0 [#"../common.rs" 11 4 11 36] (self : borrowed i) : bool
    ensures { result = completed0 self }
    
  use prelude.Int
  let constant max0  : usize = [@vc:do_not_keep_trace] [@vc:sp]
    (18446744073709551615 : usize)
  use seq.Seq
  use prelude.UIntSize
  use C15Enumerate_Enumerate_Type as C15Enumerate_Enumerate_Type
  predicate invariant0 [#"../15_enumerate.rs" 71 4 71 30] (self : C15Enumerate_Enumerate_Type.t_enumerate i) =
    [#"../15_enumerate.rs" 73 12 74 79] (forall i : i . forall s : Seq.seq item0 . inv3 i
     -> inv2 s
     -> produces1 (C15Enumerate_Enumerate_Type.enumerate_iter self) s i
     -> UIntSize.to_int (C15Enumerate_Enumerate_Type.enumerate_count self) + Seq.length s < UIntSize.to_int max0) /\ (forall i : borrowed i . inv4 i
     -> completed0 i  -> produces1 ( * i) (Seq.empty ) ( ^ i))
  val invariant0 [#"../15_enumerate.rs" 71 4 71 30] (self : C15Enumerate_Enumerate_Type.t_enumerate i) : bool
    ensures { result = invariant0 self }
    
  predicate inv0 (_x : C15Enumerate_Enumerate_Type.t_enumerate i)
  val inv0 (_x : C15Enumerate_Enumerate_Type.t_enumerate i) : bool
    ensures { result = inv0 _x }
    
  axiom inv0 : forall x : C15Enumerate_Enumerate_Type.t_enumerate i . inv0 x = (invariant0 x /\ match x with
    | C15Enumerate_Enumerate_Type.C_Enumerate iter count -> true
    end)
  use seq.Seq
  use seq.Seq
  use seq.Seq
  use seq.Seq
  predicate produces0 [#"../15_enumerate.rs" 28 4 28 64] (self : C15Enumerate_Enumerate_Type.t_enumerate i) (visited : Seq.seq (usize, item0)) (o : C15Enumerate_Enumerate_Type.t_enumerate i)
    
   =
    [#"../15_enumerate.rs" 29 8 34 9] Seq.length visited = UIntSize.to_int (C15Enumerate_Enumerate_Type.enumerate_count o) - UIntSize.to_int (C15Enumerate_Enumerate_Type.enumerate_count self) /\ (exists s : Seq.seq item0 . inv2 s /\ produces1 (C15Enumerate_Enumerate_Type.enumerate_iter self) s (C15Enumerate_Enumerate_Type.enumerate_iter o) /\ Seq.length visited = Seq.length s /\ (forall i : int . 0 <= i /\ i < Seq.length s
     -> UIntSize.to_int (let (a, _) = Seq.get visited i in a) = UIntSize.to_int (C15Enumerate_Enumerate_Type.enumerate_count self) + i /\ (let (_, a) = Seq.get visited i in a) = Seq.get s i))
  val produces0 [#"../15_enumerate.rs" 28 4 28 64] (self : C15Enumerate_Enumerate_Type.t_enumerate i) (visited : Seq.seq (usize, item0)) (o : C15Enumerate_Enumerate_Type.t_enumerate i) : bool
    ensures { result = produces0 self visited o }
    
  constant a  : C15Enumerate_Enumerate_Type.t_enumerate i
  constant ab  : Seq.seq (usize, item0)
  constant b  : C15Enumerate_Enumerate_Type.t_enumerate i
  constant bc  : Seq.seq (usize, item0)
  constant c  : C15Enumerate_Enumerate_Type.t_enumerate i
  function produces_trans [#"../15_enumerate.rs" 47 4 47 90] (a : C15Enumerate_Enumerate_Type.t_enumerate i) (ab : Seq.seq (usize, item0)) (b : C15Enumerate_Enumerate_Type.t_enumerate i) (bc : Seq.seq (usize, item0)) (c : C15Enumerate_Enumerate_Type.t_enumerate i) : ()
    
  goal vc_produces_trans : ([#"../15_enumerate.rs" 47 82 47 83] inv0 c)
   -> ([#"../15_enumerate.rs" 47 61 47 63] inv1 bc)
   -> ([#"../15_enumerate.rs" 47 52 47 53] inv0 b)
   -> ([#"../15_enumerate.rs" 47 31 47 33] inv1 ab)
   -> ([#"../15_enumerate.rs" 47 22 47 23] inv0 a)
   -> ([#"../15_enumerate.rs" 45 15 45 32] produces0 b bc c)
   -> ([#"../15_enumerate.rs" 44 15 44 32] produces0 a ab b)
   -> ([#"../15_enumerate.rs" 46 14 46 42] produces0 a (Seq.(++) ab bc) c)
end
module Core_Option_Option_Type
  type t_option 't =
    | C_None
    | C_Some 't
    
  let function some_0 (self : t_option 't) : 't = [@vc:do_not_keep_trace] [@vc:sp]
    match self with
      | C_None -> any 't
      | C_Some a -> a
      end
end
module C15Enumerate_Impl0_Next
  type i
  predicate inv0 (_x : i)
  val inv0 (_x : i) : bool
    ensures { result = inv0 _x }
    
  use prelude.UIntSize
  use seq.Seq
  use prelude.Borrow
  predicate completed1 [#"../common.rs" 11 4 11 36] (self : borrowed i)
  val completed1 [#"../common.rs" 11 4 11 36] (self : borrowed i) : bool
    ensures { result = completed1 self }
    
  predicate inv4 (_x : borrowed i)
  val inv4 (_x : borrowed i) : bool
    ensures { result = inv4 _x }
    
  use prelude.Int
  let constant max0  : usize = [@vc:do_not_keep_trace] [@vc:sp]
    (18446744073709551615 : usize)
  use seq.Seq
  use prelude.UIntSize
  type item0
  use seq.Seq
  predicate produces1 [#"../common.rs" 8 4 8 65] (self : i) (visited : Seq.seq item0) (o : i)
  val produces1 [#"../common.rs" 8 4 8 65] (self : i) (visited : Seq.seq item0) (o : i) : bool
    ensures { result = produces1 self visited o }
    
  predicate inv5 (_x : Seq.seq item0)
  val inv5 (_x : Seq.seq item0) : bool
    ensures { result = inv5 _x }
    
  use C15Enumerate_Enumerate_Type as C15Enumerate_Enumerate_Type
  predicate invariant6 [#"../15_enumerate.rs" 71 4 71 30] (self : C15Enumerate_Enumerate_Type.t_enumerate i) =
    [#"../15_enumerate.rs" 73 12 74 79] (forall i : i . forall s : Seq.seq item0 . inv0 i
     -> inv5 s
     -> produces1 (C15Enumerate_Enumerate_Type.enumerate_iter self) s i
     -> UIntSize.to_int (C15Enumerate_Enumerate_Type.enumerate_count self) + Seq.length s < UIntSize.to_int max0) /\ (forall i : borrowed i . inv4 i
     -> completed1 i  -> produces1 ( * i) (Seq.empty ) ( ^ i))
  val invariant6 [#"../15_enumerate.rs" 71 4 71 30] (self : C15Enumerate_Enumerate_Type.t_enumerate i) : bool
    ensures { result = invariant6 self }
    
  predicate inv6 (_x : C15Enumerate_Enumerate_Type.t_enumerate i)
  val inv6 (_x : C15Enumerate_Enumerate_Type.t_enumerate i) : bool
    ensures { result = inv6 _x }
    
  axiom inv6 : forall x : C15Enumerate_Enumerate_Type.t_enumerate i . inv6 x = (invariant6 x /\ match x with
    | C15Enumerate_Enumerate_Type.C_Enumerate iter count -> true
    end)
  predicate invariant5 (self : Seq.seq item0)
  val invariant5 (self : Seq.seq item0) : bool
    ensures { result = invariant5 self }
    
  axiom inv5 : forall x : Seq.seq item0 . inv5 x = true
  predicate invariant4 (self : borrowed i)
  val invariant4 (self : borrowed i) : bool
    ensures { result = invariant4 self }
    
  axiom inv4 : forall x : borrowed i . inv4 x = true
  use Core_Option_Option_Type as Core_Option_Option_Type
  predicate invariant3 (self : Core_Option_Option_Type.t_option (usize, item0))
  val invariant3 (self : Core_Option_Option_Type.t_option (usize, item0)) : bool
    ensures { result = invariant3 self }
    
  predicate inv3 (_x : Core_Option_Option_Type.t_option (usize, item0))
  val inv3 (_x : Core_Option_Option_Type.t_option (usize, item0)) : bool
    ensures { result = inv3 _x }
    
  axiom inv3 : forall x : Core_Option_Option_Type.t_option (usize, item0) . inv3 x = true
  predicate invariant2 (self : borrowed (C15Enumerate_Enumerate_Type.t_enumerate i))
  val invariant2 (self : borrowed (C15Enumerate_Enumerate_Type.t_enumerate i)) : bool
    ensures { result = invariant2 self }
    
  predicate inv2 (_x : borrowed (C15Enumerate_Enumerate_Type.t_enumerate i))
  val inv2 (_x : borrowed (C15Enumerate_Enumerate_Type.t_enumerate i)) : bool
    ensures { result = inv2 _x }
    
  axiom inv2 : forall x : borrowed (C15Enumerate_Enumerate_Type.t_enumerate i) . inv2 x = (inv6 ( * x) /\ inv6 ( ^ x))
  predicate invariant1 (self : Core_Option_Option_Type.t_option item0)
  val invariant1 (self : Core_Option_Option_Type.t_option item0) : bool
    ensures { result = invariant1 self }
    
  predicate inv1 (_x : Core_Option_Option_Type.t_option item0)
  val inv1 (_x : Core_Option_Option_Type.t_option item0) : bool
    ensures { result = inv1 _x }
    
  axiom inv1 : forall x : Core_Option_Option_Type.t_option item0 . inv1 x = true
  use seq.Seq
  function produces_trans0 [#"../common.rs" 21 4 21 91] (a : i) (ab : Seq.seq item0) (b : i) (bc : Seq.seq item0) (c : i) : ()
    
  val produces_trans0 [#"../common.rs" 21 4 21 91] (a : i) (ab : Seq.seq item0) (b : i) (bc : Seq.seq item0) (c : i) : ()
    requires {[#"../common.rs" 18 15 18 32] produces1 a ab b}
    requires {[#"../common.rs" 19 15 19 32] produces1 b bc c}
    requires {[#"../common.rs" 21 22 21 23] inv0 a}
    requires {[#"../common.rs" 21 31 21 33] inv5 ab}
    requires {[#"../common.rs" 21 52 21 53] inv0 b}
    requires {[#"../common.rs" 21 61 21 63] inv5 bc}
    requires {[#"../common.rs" 21 82 21 83] inv0 c}
    ensures { result = produces_trans0 a ab b bc c }
    
  axiom produces_trans0_spec : forall a : i, ab : Seq.seq item0, b : i, bc : Seq.seq item0, c : i . ([#"../common.rs" 18 15 18 32] produces1 a ab b)
   -> ([#"../common.rs" 19 15 19 32] produces1 b bc c)
   -> ([#"../common.rs" 21 22 21 23] inv0 a)
   -> ([#"../common.rs" 21 31 21 33] inv5 ab)
   -> ([#"../common.rs" 21 52 21 53] inv0 b)
   -> ([#"../common.rs" 21 61 21 63] inv5 bc)
   -> ([#"../common.rs" 21 82 21 83] inv0 c)  -> ([#"../common.rs" 20 14 20 42] produces1 a (Seq.(++) ab bc) c)
  function produces_refl0 [#"../common.rs" 15 4 15 27] (self : i) : ()
  val produces_refl0 [#"../common.rs" 15 4 15 27] (self : i) : ()
    requires {[#"../common.rs" 15 21 15 25] inv0 self}
    ensures { result = produces_refl0 self }
    
  axiom produces_refl0_spec : forall self : i . ([#"../common.rs" 15 21 15 25] inv0 self)
   -> ([#"../common.rs" 14 14 14 45] produces1 self (Seq.empty ) self)
  predicate invariant0 (self : i)
  val invariant0 (self : i) : bool
    ensures { result = invariant0 self }
    
  axiom inv0 : forall x : i . inv0 x = true
  use seq.Seq
  use seq.Seq
  use seq.Seq
  predicate produces0 [#"../15_enumerate.rs" 28 4 28 64] (self : C15Enumerate_Enumerate_Type.t_enumerate i) (visited : Seq.seq (usize, item0)) (o : C15Enumerate_Enumerate_Type.t_enumerate i)
    
   =
    [#"../15_enumerate.rs" 29 8 34 9] Seq.length visited = UIntSize.to_int (C15Enumerate_Enumerate_Type.enumerate_count o) - UIntSize.to_int (C15Enumerate_Enumerate_Type.enumerate_count self) /\ (exists s : Seq.seq item0 . inv5 s /\ produces1 (C15Enumerate_Enumerate_Type.enumerate_iter self) s (C15Enumerate_Enumerate_Type.enumerate_iter o) /\ Seq.length visited = Seq.length s /\ (forall i : int . 0 <= i /\ i < Seq.length s
     -> UIntSize.to_int (let (a, _) = Seq.get visited i in a) = UIntSize.to_int (C15Enumerate_Enumerate_Type.enumerate_count self) + i /\ (let (_, a) = Seq.get visited i in a) = Seq.get s i))
  val produces0 [#"../15_enumerate.rs" 28 4 28 64] (self : C15Enumerate_Enumerate_Type.t_enumerate i) (visited : Seq.seq (usize, item0)) (o : C15Enumerate_Enumerate_Type.t_enumerate i) : bool
    ensures { result = produces0 self visited o }
    
  use seq.Seq
  predicate completed0 [#"../15_enumerate.rs" 22 4 22 35] (self : borrowed (C15Enumerate_Enumerate_Type.t_enumerate i))
   =
    [#"../15_enumerate.rs" 23 8 23 43] completed1 (Borrow.borrow_logic (C15Enumerate_Enumerate_Type.enumerate_iter ( * self)) (C15Enumerate_Enumerate_Type.enumerate_iter ( ^ self)) (Borrow.inherit_id (Borrow.get_id self) 1))
  val completed0 [#"../15_enumerate.rs" 22 4 22 35] (self : borrowed (C15Enumerate_Enumerate_Type.t_enumerate i)) : bool
    ensures { result = completed0 self }
    
  predicate resolve1 (self : borrowed (C15Enumerate_Enumerate_Type.t_enumerate i)) =
    [#"../../../../../creusot-contracts/src/resolve.rs" 27 20 27 34]  ^ self =  * self
  val resolve1 (self : borrowed (C15Enumerate_Enumerate_Type.t_enumerate i)) : bool
    ensures { result = resolve1 self }
    
  predicate resolve0 (self : Core_Option_Option_Type.t_option item0)
  val resolve0 (self : Core_Option_Option_Type.t_option item0) : bool
    ensures { result = resolve0 self }
    
  use seq.Seq
  val next0 [#"../common.rs" 27 4 27 45] (self : borrowed i) : Core_Option_Option_Type.t_option item0
    requires {[#"../common.rs" 27 17 27 21] inv4 self}
    ensures { [#"../common.rs" 23 14 26 5] match result with
      | Core_Option_Option_Type.C_None -> completed1 self
      | Core_Option_Option_Type.C_Some v -> produces1 ( * self) (Seq.singleton v) ( ^ self)
      end }
    ensures { [#"../common.rs" 27 26 27 44] inv1 result }
    
  let rec cfg next [#"../15_enumerate.rs" 53 4 53 44] [@cfg:stackify] [@cfg:subregion_analysis] (self : borrowed (C15Enumerate_Enumerate_Type.t_enumerate i)) : Core_Option_Option_Type.t_option (usize, item0)
    requires {[#"../15_enumerate.rs" 53 17 53 21] inv2 self}
    ensures { [#"../15_enumerate.rs" 49 14 52 5] match result with
      | Core_Option_Option_Type.C_None -> completed0 self
      | Core_Option_Option_Type.C_Some v -> produces0 ( * self) (Seq.singleton v) ( ^ self)
      end }
    ensures { [#"../15_enumerate.rs" 53 26 53 44] inv3 result }
    
   = [@vc:do_not_keep_trace] [@vc:sp]
  var _0 : Core_Option_Option_Type.t_option (usize, item0);
  var self : borrowed (C15Enumerate_Enumerate_Type.t_enumerate i) = self;
  var _3 : Core_Option_Option_Type.t_option item0;
  var _4 : borrowed i;
  var x : item0;
  var n : usize;
  var _8 : (usize, item0);
  {
    goto BB0
  }
  BB0 {
    [#"../15_enumerate.rs" 54 14 54 23] _4 <- Borrow.borrow_final (C15Enumerate_Enumerate_Type.enumerate_iter ( * self)) (Borrow.inherit_id (Borrow.get_id self) 1);
    [#"../15_enumerate.rs" 54 14 54 23] self <- { self with current = (let C15Enumerate_Enumerate_Type.C_Enumerate x0 x1 =  * self in C15Enumerate_Enumerate_Type.C_Enumerate ( ^ _4) x1) ; };
    assume { inv0 ( ^ _4) };
    [#"../15_enumerate.rs" 54 14 54 30] _3 <- ([#"../15_enumerate.rs" 54 14 54 30] next0 _4);
    _4 <- any borrowed i;
    goto BB1
  }
  BB1 {
    switch (_3)
      | Core_Option_Option_Type.C_None -> goto BB2
      | Core_Option_Option_Type.C_Some _ -> goto BB3
      end
  }
  BB2 {
    goto BB5
  }
  BB3 {
    [#"../15_enumerate.rs" 56 17 56 18] x <- Core_Option_Option_Type.some_0 _3;
    _3 <- (let Core_Option_Option_Type.C_Some x0 = _3 in Core_Option_Option_Type.C_Some (any item0));
    assert { [@expl:type invariant] inv1 _3 };
    assume { resolve0 _3 };
    [#"../15_enumerate.rs" 57 24 57 34] n <- C15Enumerate_Enumerate_Type.enumerate_count ( * self);
    [#"../15_enumerate.rs" 58 16 58 31] self <- { self with current = (let C15Enumerate_Enumerate_Type.C_Enumerate x0 x1 =  * self in C15Enumerate_Enumerate_Type.C_Enumerate x0 (C15Enumerate_Enumerate_Type.enumerate_count ( * self) + ([#"../15_enumerate.rs" 58 30 58 31] (1 : usize)))) ; };
    assert { [@expl:type invariant] inv2 self };
    assume { resolve1 self };
    [#"../15_enumerate.rs" 59 21 59 27] _8 <- (n, x);
    x <- any item0;
    goto BB6
  }
  BB4 {
    assert { [@expl:type invariant] inv2 self };
    assume { resolve1 self };
    assert { [@expl:type invariant] inv1 _3 };
    assume { resolve0 _3 };
    assert { [#"../15_enumerate.rs" 54 14 54 30] false };
    absurd
  }
  BB5 {
    assert { [@expl:type invariant] inv1 _3 };
    assume { resolve0 _3 };
    assert { [@expl:type invariant] inv2 self };
    assume { resolve1 self };
    [#"../15_enumerate.rs" 55 20 55 24] _0 <- Core_Option_Option_Type.C_None;
    goto BB9
  }
  BB6 {
    [#"../15_enumerate.rs" 59 16 59 28] _0 <- Core_Option_Option_Type.C_Some _8;
    _8 <- any (usize, item0);
    goto BB7
  }
  BB7 {
    goto BB8
  }
  BB8 {
    goto BB9
  }
  BB9 {
    goto BB10
  }
  BB10 {
    return _0
  }
  
end
module C15Enumerate_Enumerate
  type i
  predicate inv1 (_x : i)
  val inv1 (_x : i) : bool
    ensures { result = inv1 _x }
    
  use prelude.UIntSize
  use seq.Seq
  use prelude.Borrow
  predicate completed0 [#"../common.rs" 11 4 11 36] (self : borrowed i)
  val completed0 [#"../common.rs" 11 4 11 36] (self : borrowed i) : bool
    ensures { result = completed0 self }
    
  predicate inv0 (_x : borrowed i)
  val inv0 (_x : borrowed i) : bool
    ensures { result = inv0 _x }
    
  use prelude.Int
  let constant max0  : usize = [@vc:do_not_keep_trace] [@vc:sp]
    (18446744073709551615 : usize)
  use seq.Seq
  use prelude.UIntSize
  type item0
  use seq.Seq
  predicate produces0 [#"../common.rs" 8 4 8 65] (self : i) (visited : Seq.seq item0) (o : i)
  val produces0 [#"../common.rs" 8 4 8 65] (self : i) (visited : Seq.seq item0) (o : i) : bool
    ensures { result = produces0 self visited o }
    
  predicate inv2 (_x : Seq.seq item0)
  val inv2 (_x : Seq.seq item0) : bool
    ensures { result = inv2 _x }
    
  use C15Enumerate_Enumerate_Type as C15Enumerate_Enumerate_Type
  predicate invariant3 [#"../15_enumerate.rs" 71 4 71 30] (self : C15Enumerate_Enumerate_Type.t_enumerate i) =
    [#"../15_enumerate.rs" 73 12 74 79] (forall i : i . forall s : Seq.seq item0 . inv1 i
     -> inv2 s
     -> produces0 (C15Enumerate_Enumerate_Type.enumerate_iter self) s i
     -> UIntSize.to_int (C15Enumerate_Enumerate_Type.enumerate_count self) + Seq.length s < UIntSize.to_int max0) /\ (forall i : borrowed i . inv0 i
     -> completed0 i  -> produces0 ( * i) (Seq.empty ) ( ^ i))
  val invariant3 [#"../15_enumerate.rs" 71 4 71 30] (self : C15Enumerate_Enumerate_Type.t_enumerate i) : bool
    ensures { result = invariant3 self }
    
  predicate inv3 (_x : C15Enumerate_Enumerate_Type.t_enumerate i)
  val inv3 (_x : C15Enumerate_Enumerate_Type.t_enumerate i) : bool
    ensures { result = inv3 _x }
    
  axiom inv3 : forall x : C15Enumerate_Enumerate_Type.t_enumerate i . inv3 x = (invariant3 x /\ match x with
    | C15Enumerate_Enumerate_Type.C_Enumerate iter count -> true
    end)
  predicate invariant2 (self : Seq.seq item0)
  val invariant2 (self : Seq.seq item0) : bool
    ensures { result = invariant2 self }
    
  axiom inv2 : forall x : Seq.seq item0 . inv2 x = true
  predicate invariant1 (self : i)
  val invariant1 (self : i) : bool
    ensures { result = invariant1 self }
    
  axiom inv1 : forall x : i . inv1 x = true
  use seq.Seq
  function produces_trans0 [#"../common.rs" 21 4 21 91] (a : i) (ab : Seq.seq item0) (b : i) (bc : Seq.seq item0) (c : i) : ()
    
  val produces_trans0 [#"../common.rs" 21 4 21 91] (a : i) (ab : Seq.seq item0) (b : i) (bc : Seq.seq item0) (c : i) : ()
    requires {[#"../common.rs" 18 15 18 32] produces0 a ab b}
    requires {[#"../common.rs" 19 15 19 32] produces0 b bc c}
    requires {[#"../common.rs" 21 22 21 23] inv1 a}
    requires {[#"../common.rs" 21 31 21 33] inv2 ab}
    requires {[#"../common.rs" 21 52 21 53] inv1 b}
    requires {[#"../common.rs" 21 61 21 63] inv2 bc}
    requires {[#"../common.rs" 21 82 21 83] inv1 c}
    ensures { result = produces_trans0 a ab b bc c }
    
  axiom produces_trans0_spec : forall a : i, ab : Seq.seq item0, b : i, bc : Seq.seq item0, c : i . ([#"../common.rs" 18 15 18 32] produces0 a ab b)
   -> ([#"../common.rs" 19 15 19 32] produces0 b bc c)
   -> ([#"../common.rs" 21 22 21 23] inv1 a)
   -> ([#"../common.rs" 21 31 21 33] inv2 ab)
   -> ([#"../common.rs" 21 52 21 53] inv1 b)
   -> ([#"../common.rs" 21 61 21 63] inv2 bc)
   -> ([#"../common.rs" 21 82 21 83] inv1 c)  -> ([#"../common.rs" 20 14 20 42] produces0 a (Seq.(++) ab bc) c)
  function produces_refl0 [#"../common.rs" 15 4 15 27] (self : i) : ()
  val produces_refl0 [#"../common.rs" 15 4 15 27] (self : i) : ()
    requires {[#"../common.rs" 15 21 15 25] inv1 self}
    ensures { result = produces_refl0 self }
    
  axiom produces_refl0_spec : forall self : i . ([#"../common.rs" 15 21 15 25] inv1 self)
   -> ([#"../common.rs" 14 14 14 45] produces0 self (Seq.empty ) self)
  predicate invariant0 (self : borrowed i)
  val invariant0 (self : borrowed i) : bool
    ensures { result = invariant0 self }
    
  axiom inv0 : forall x : borrowed i . inv0 x = true
  let rec cfg enumerate [#"../15_enumerate.rs" 81 0 81 54] [@cfg:stackify] [@cfg:subregion_analysis] (iter : i) : C15Enumerate_Enumerate_Type.t_enumerate i
    requires {[#"../15_enumerate.rs" 79 0 79 75] forall i : borrowed i . inv0 i
     -> completed0 i  -> produces0 ( * i) (Seq.empty ) ( ^ i)}
    requires {[#"../15_enumerate.rs" 80 0 80 93] forall i : i . forall s : Seq.seq item0 . inv1 i
     -> inv2 s  -> produces0 iter s i  -> Seq.length s < UIntSize.to_int max0}
    requires {[#"../15_enumerate.rs" 81 30 81 34] inv1 iter}
    ensures { [#"../15_enumerate.rs" 81 42 81 54] inv3 result }
    
   = [@vc:do_not_keep_trace] [@vc:sp]
  var _0 : C15Enumerate_Enumerate_Type.t_enumerate i;
  var iter : i = iter;
  {
    goto BB0
  }
  BB0 {
    goto BB1
  }
  BB1 {
    [#"../15_enumerate.rs" 82 4 82 32] _0 <- C15Enumerate_Enumerate_Type.C_Enumerate iter ([#"../15_enumerate.rs" 82 29 82 30] (0 : usize));
    iter <- any i;
    goto BB2
  }
  BB2 {
    goto BB3
  }
  BB3 {
    return _0
  }
  
end
module C15Enumerate_Impl0
  type i
  use prelude.Borrow
  predicate invariant6 (self : borrowed i)
  val invariant6 (self : borrowed i) : bool
    ensures { result = invariant6 self }
    
  predicate inv6 (_x : borrowed i)
  val inv6 (_x : borrowed i) : bool
    ensures { result = inv6 _x }
    
  axiom inv6 : forall x : borrowed i . inv6 x = true
  predicate invariant5 (self : i)
  val invariant5 (self : i) : bool
    ensures { result = invariant5 self }
    
  predicate inv5 (_x : i)
  val inv5 (_x : i) : bool
    ensures { result = inv5 _x }
    
  axiom inv5 : forall x : i . inv5 x = true
  type item0
  use seq.Seq
  predicate invariant4 (self : Seq.seq item0)
  val invariant4 (self : Seq.seq item0) : bool
    ensures { result = invariant4 self }
    
  predicate inv4 (_x : Seq.seq item0)
  val inv4 (_x : Seq.seq item0) : bool
    ensures { result = inv4 _x }
    
  axiom inv4 : forall x : Seq.seq item0 . inv4 x = true
  use prelude.UIntSize
  predicate invariant3 (self : Seq.seq (usize, item0))
  val invariant3 (self : Seq.seq (usize, item0)) : bool
    ensures { result = invariant3 self }
    
  predicate inv3 (_x : Seq.seq (usize, item0))
  val inv3 (_x : Seq.seq (usize, item0)) : bool
    ensures { result = inv3 _x }
    
  axiom inv3 : forall x : Seq.seq (usize, item0) . inv3 x = true
  use Core_Option_Option_Type as Core_Option_Option_Type
  predicate invariant2 (self : Core_Option_Option_Type.t_option (usize, item0))
  val invariant2 (self : Core_Option_Option_Type.t_option (usize, item0)) : bool
    ensures { result = invariant2 self }
    
  predicate inv2 (_x : Core_Option_Option_Type.t_option (usize, item0))
  val inv2 (_x : Core_Option_Option_Type.t_option (usize, item0)) : bool
    ensures { result = inv2 _x }
    
  axiom inv2 : forall x : Core_Option_Option_Type.t_option (usize, item0) . inv2 x = true
  use C15Enumerate_Enumerate_Type as C15Enumerate_Enumerate_Type
  predicate invariant1 (self : borrowed (C15Enumerate_Enumerate_Type.t_enumerate i))
  val invariant1 (self : borrowed (C15Enumerate_Enumerate_Type.t_enumerate i)) : bool
    ensures { result = invariant1 self }
    
  predicate inv0 (_x : C15Enumerate_Enumerate_Type.t_enumerate i)
  val inv0 (_x : C15Enumerate_Enumerate_Type.t_enumerate i) : bool
    ensures { result = inv0 _x }
    
  predicate inv1 (_x : borrowed (C15Enumerate_Enumerate_Type.t_enumerate i))
  val inv1 (_x : borrowed (C15Enumerate_Enumerate_Type.t_enumerate i)) : bool
    ensures { result = inv1 _x }
    
  axiom inv1 : forall x : borrowed (C15Enumerate_Enumerate_Type.t_enumerate i) . inv1 x = (inv0 ( * x) /\ inv0 ( ^ x))
  use seq.Seq
  predicate completed1 [#"../common.rs" 11 4 11 36] (self : borrowed i)
  val completed1 [#"../common.rs" 11 4 11 36] (self : borrowed i) : bool
    ensures { result = completed1 self }
    
  use prelude.Int
  let constant max0  : usize = [@vc:do_not_keep_trace] [@vc:sp]
    (18446744073709551615 : usize)
  use seq.Seq
  use prelude.UIntSize
  predicate produces1 [#"../common.rs" 8 4 8 65] (self : i) (visited : Seq.seq item0) (o : i)
  val produces1 [#"../common.rs" 8 4 8 65] (self : i) (visited : Seq.seq item0) (o : i) : bool
    ensures { result = produces1 self visited o }
    
<<<<<<< HEAD
  predicate invariant0 [#"../15_enumerate.rs" 71 4 71 30] (self : C15Enumerate_Enumerate_Type.t_enumerate i) =
    [#"../15_enumerate.rs" 73 12 74 79] (forall i : i . forall s : Seq.seq item0 . inv5 i -> inv4 s -> produces1 (C15Enumerate_Enumerate_Type.enumerate_iter self) s i -> UIntSize.to_int (C15Enumerate_Enumerate_Type.enumerate_count self) + Seq.length s < UIntSize.to_int max0) /\ (forall i : borrowed i . inv6 i -> completed1 i -> produces1 ( * i) (Seq.empty ) ( ^ i))
  val invariant0 [#"../15_enumerate.rs" 71 4 71 30] (self : C15Enumerate_Enumerate_Type.t_enumerate i) : bool
    ensures { result = invariant0 self }
=======
  use C15Enumerate_Enumerate_Type as C15Enumerate_Enumerate_Type
  predicate invariant2 [#"../15_enumerate.rs" 71 4 71 30] (self : C15Enumerate_Enumerate_Type.t_enumerate i) =
    [#"../15_enumerate.rs" 73 12 74 79] (forall i : i . forall s : Seq.seq item0 . inv5 i
     -> inv4 s
     -> produces1 (C15Enumerate_Enumerate_Type.enumerate_iter self) s i
     -> UIntSize.to_int (C15Enumerate_Enumerate_Type.enumerate_count self) + Seq.length s < UIntSize.to_int max0) /\ (forall i : borrowed i . inv6 i
     -> completed1 i  -> produces1 ( * i) (Seq.empty ) ( ^ i))
  val invariant2 [#"../15_enumerate.rs" 71 4 71 30] (self : C15Enumerate_Enumerate_Type.t_enumerate i) : bool
    ensures { result = invariant2 self }
    
  predicate inv2 (_x : C15Enumerate_Enumerate_Type.t_enumerate i)
  val inv2 (_x : C15Enumerate_Enumerate_Type.t_enumerate i) : bool
    ensures { result = inv2 _x }
>>>>>>> f5731f73
    
  axiom inv0 : forall x : C15Enumerate_Enumerate_Type.t_enumerate i . inv0 x = (invariant0 x /\ match x with
    | C15Enumerate_Enumerate_Type.C_Enumerate iter count -> true
    end)
  use seq.Seq
  use seq.Seq
  predicate completed0 [#"../15_enumerate.rs" 22 4 22 35] (self : borrowed (C15Enumerate_Enumerate_Type.t_enumerate i))
   =
    [#"../15_enumerate.rs" 23 8 23 43] completed1 (Borrow.borrow_logic (C15Enumerate_Enumerate_Type.enumerate_iter ( * self)) (C15Enumerate_Enumerate_Type.enumerate_iter ( ^ self)) (Borrow.inherit_id (Borrow.get_id self) 1))
  val completed0 [#"../15_enumerate.rs" 22 4 22 35] (self : borrowed (C15Enumerate_Enumerate_Type.t_enumerate i)) : bool
    ensures { result = completed0 self }
    
  use seq.Seq
  use seq.Seq
  use seq.Seq
  use seq.Seq
  predicate produces0 [#"../15_enumerate.rs" 28 4 28 64] (self : C15Enumerate_Enumerate_Type.t_enumerate i) (visited : Seq.seq (usize, item0)) (o : C15Enumerate_Enumerate_Type.t_enumerate i)
    
   =
    [#"../15_enumerate.rs" 29 8 34 9] Seq.length visited = UIntSize.to_int (C15Enumerate_Enumerate_Type.enumerate_count o) - UIntSize.to_int (C15Enumerate_Enumerate_Type.enumerate_count self) /\ (exists s : Seq.seq item0 . inv4 s /\ produces1 (C15Enumerate_Enumerate_Type.enumerate_iter self) s (C15Enumerate_Enumerate_Type.enumerate_iter o) /\ Seq.length visited = Seq.length s /\ (forall i : int . 0 <= i /\ i < Seq.length s
     -> UIntSize.to_int (let (a, _) = Seq.get visited i in a) = UIntSize.to_int (C15Enumerate_Enumerate_Type.enumerate_count self) + i /\ (let (_, a) = Seq.get visited i in a) = Seq.get s i))
  val produces0 [#"../15_enumerate.rs" 28 4 28 64] (self : C15Enumerate_Enumerate_Type.t_enumerate i) (visited : Seq.seq (usize, item0)) (o : C15Enumerate_Enumerate_Type.t_enumerate i) : bool
    ensures { result = produces0 self visited o }
    
  use seq.Seq
<<<<<<< HEAD
  goal produces_refl_refn : [#"../15_enumerate.rs" 40 4 40 26] forall self : C15Enumerate_Enumerate_Type.t_enumerate i . inv0 self -> inv0 self /\ (forall result : () . produces0 self (Seq.empty ) self -> produces0 self (Seq.empty ) self)
  goal next_refn : [#"../15_enumerate.rs" 53 4 53 44] forall self : borrowed (C15Enumerate_Enumerate_Type.t_enumerate i) . inv1 self -> inv1 self /\ (forall result : Core_Option_Option_Type.t_option (usize, item0) . inv2 result /\ match result with
    | Core_Option_Option_Type.C_None -> completed0 self
    | Core_Option_Option_Type.C_Some v -> produces0 ( * self) (Seq.singleton v) ( ^ self)
    end -> inv2 result /\ match result with
    | Core_Option_Option_Type.C_None -> completed0 self
    | Core_Option_Option_Type.C_Some v -> produces0 ( * self) (Seq.singleton v) ( ^ self)
    end)
  goal produces_trans_refn : [#"../15_enumerate.rs" 47 4 47 90] forall a : C15Enumerate_Enumerate_Type.t_enumerate i . forall ab : Seq.seq (usize, item0) . forall b : C15Enumerate_Enumerate_Type.t_enumerate i . forall bc : Seq.seq (usize, item0) . forall c : C15Enumerate_Enumerate_Type.t_enumerate i . inv0 c /\ inv3 bc /\ inv0 b /\ inv3 ab /\ inv0 a /\ produces0 b bc c /\ produces0 a ab b -> inv0 c /\ inv3 bc /\ inv0 b /\ inv3 ab /\ inv0 a /\ produces0 b bc c /\ produces0 a ab b /\ (forall result : () . produces0 a (Seq.(++) ab bc) c -> produces0 a (Seq.(++) ab bc) c)
=======
  predicate completed0 [#"../15_enumerate.rs" 22 4 22 35] (self : borrowed (C15Enumerate_Enumerate_Type.t_enumerate i))
   =
    [#"../15_enumerate.rs" 23 8 23 43] completed1 (Borrow.borrow_logic (C15Enumerate_Enumerate_Type.enumerate_iter ( * self)) (C15Enumerate_Enumerate_Type.enumerate_iter ( ^ self)) (Borrow.inherit_id (Borrow.get_id self) 1))
  val completed0 [#"../15_enumerate.rs" 22 4 22 35] (self : borrowed (C15Enumerate_Enumerate_Type.t_enumerate i)) : bool
    ensures { result = completed0 self }
    
  goal next_refn : [#"../15_enumerate.rs" 53 4 53 44] forall self : borrowed (C15Enumerate_Enumerate_Type.t_enumerate i) . inv0 self
   -> inv0 self /\ (forall result : Core_Option_Option_Type.t_option (usize, item0) . inv1 result /\ match result with
    | Core_Option_Option_Type.C_None -> completed0 self
    | Core_Option_Option_Type.C_Some v -> produces0 ( * self) (Seq.singleton v) ( ^ self)
    end
   -> inv1 result /\ match result with
    | Core_Option_Option_Type.C_None -> completed0 self
    | Core_Option_Option_Type.C_Some v -> produces0 ( * self) (Seq.singleton v) ( ^ self)
    end)
  goal produces_trans_refn : [#"../15_enumerate.rs" 47 4 47 90] forall a : C15Enumerate_Enumerate_Type.t_enumerate i . forall ab : Seq.seq (usize, item0) . forall b : C15Enumerate_Enumerate_Type.t_enumerate i . forall bc : Seq.seq (usize, item0) . forall c : C15Enumerate_Enumerate_Type.t_enumerate i . inv2 c /\ inv3 bc /\ inv2 b /\ inv3 ab /\ inv2 a /\ produces0 b bc c /\ produces0 a ab b
   -> inv2 c /\ inv3 bc /\ inv2 b /\ inv3 ab /\ inv2 a /\ produces0 b bc c /\ produces0 a ab b /\ (forall result : () . produces0 a (Seq.(++) ab bc) c
   -> produces0 a (Seq.(++) ab bc) c)
  goal produces_refl_refn : [#"../15_enumerate.rs" 40 4 40 26] forall self : C15Enumerate_Enumerate_Type.t_enumerate i . inv2 self
   -> inv2 self /\ (forall result : () . produces0 self (Seq.empty ) self  -> produces0 self (Seq.empty ) self)
>>>>>>> f5731f73
end
module C15Enumerate_Impl1
  type i
end<|MERGE_RESOLUTION|>--- conflicted
+++ resolved
@@ -399,7 +399,7 @@
     ensures { result = completed0 self }
     
   predicate resolve1 (self : borrowed (C15Enumerate_Enumerate_Type.t_enumerate i)) =
-    [#"../../../../../creusot-contracts/src/resolve.rs" 27 20 27 34]  ^ self =  * self
+    [#"../../../../../creusot-contracts/src/resolve.rs" 25 20 25 34]  ^ self =  * self
   val resolve1 (self : borrowed (C15Enumerate_Enumerate_Type.t_enumerate i)) : bool
     ensures { result = resolve1 self }
     
@@ -663,30 +663,6 @@
     ensures { result = inv3 _x }
     
   axiom inv3 : forall x : Seq.seq (usize, item0) . inv3 x = true
-  use Core_Option_Option_Type as Core_Option_Option_Type
-  predicate invariant2 (self : Core_Option_Option_Type.t_option (usize, item0))
-  val invariant2 (self : Core_Option_Option_Type.t_option (usize, item0)) : bool
-    ensures { result = invariant2 self }
-    
-  predicate inv2 (_x : Core_Option_Option_Type.t_option (usize, item0))
-  val inv2 (_x : Core_Option_Option_Type.t_option (usize, item0)) : bool
-    ensures { result = inv2 _x }
-    
-  axiom inv2 : forall x : Core_Option_Option_Type.t_option (usize, item0) . inv2 x = true
-  use C15Enumerate_Enumerate_Type as C15Enumerate_Enumerate_Type
-  predicate invariant1 (self : borrowed (C15Enumerate_Enumerate_Type.t_enumerate i))
-  val invariant1 (self : borrowed (C15Enumerate_Enumerate_Type.t_enumerate i)) : bool
-    ensures { result = invariant1 self }
-    
-  predicate inv0 (_x : C15Enumerate_Enumerate_Type.t_enumerate i)
-  val inv0 (_x : C15Enumerate_Enumerate_Type.t_enumerate i) : bool
-    ensures { result = inv0 _x }
-    
-  predicate inv1 (_x : borrowed (C15Enumerate_Enumerate_Type.t_enumerate i))
-  val inv1 (_x : borrowed (C15Enumerate_Enumerate_Type.t_enumerate i)) : bool
-    ensures { result = inv1 _x }
-    
-  axiom inv1 : forall x : borrowed (C15Enumerate_Enumerate_Type.t_enumerate i) . inv1 x = (inv0 ( * x) /\ inv0 ( ^ x))
   use seq.Seq
   predicate completed1 [#"../common.rs" 11 4 11 36] (self : borrowed i)
   val completed1 [#"../common.rs" 11 4 11 36] (self : borrowed i) : bool
@@ -701,12 +677,6 @@
   val produces1 [#"../common.rs" 8 4 8 65] (self : i) (visited : Seq.seq item0) (o : i) : bool
     ensures { result = produces1 self visited o }
     
-<<<<<<< HEAD
-  predicate invariant0 [#"../15_enumerate.rs" 71 4 71 30] (self : C15Enumerate_Enumerate_Type.t_enumerate i) =
-    [#"../15_enumerate.rs" 73 12 74 79] (forall i : i . forall s : Seq.seq item0 . inv5 i -> inv4 s -> produces1 (C15Enumerate_Enumerate_Type.enumerate_iter self) s i -> UIntSize.to_int (C15Enumerate_Enumerate_Type.enumerate_count self) + Seq.length s < UIntSize.to_int max0) /\ (forall i : borrowed i . inv6 i -> completed1 i -> produces1 ( * i) (Seq.empty ) ( ^ i))
-  val invariant0 [#"../15_enumerate.rs" 71 4 71 30] (self : C15Enumerate_Enumerate_Type.t_enumerate i) : bool
-    ensures { result = invariant0 self }
-=======
   use C15Enumerate_Enumerate_Type as C15Enumerate_Enumerate_Type
   predicate invariant2 [#"../15_enumerate.rs" 71 4 71 30] (self : C15Enumerate_Enumerate_Type.t_enumerate i) =
     [#"../15_enumerate.rs" 73 12 74 79] (forall i : i . forall s : Seq.seq item0 . inv5 i
@@ -720,19 +690,31 @@
   predicate inv2 (_x : C15Enumerate_Enumerate_Type.t_enumerate i)
   val inv2 (_x : C15Enumerate_Enumerate_Type.t_enumerate i) : bool
     ensures { result = inv2 _x }
->>>>>>> f5731f73
-    
-  axiom inv0 : forall x : C15Enumerate_Enumerate_Type.t_enumerate i . inv0 x = (invariant0 x /\ match x with
+    
+  axiom inv2 : forall x : C15Enumerate_Enumerate_Type.t_enumerate i . inv2 x = (invariant2 x /\ match x with
     | C15Enumerate_Enumerate_Type.C_Enumerate iter count -> true
     end)
-  use seq.Seq
-  use seq.Seq
-  predicate completed0 [#"../15_enumerate.rs" 22 4 22 35] (self : borrowed (C15Enumerate_Enumerate_Type.t_enumerate i))
-   =
-    [#"../15_enumerate.rs" 23 8 23 43] completed1 (Borrow.borrow_logic (C15Enumerate_Enumerate_Type.enumerate_iter ( * self)) (C15Enumerate_Enumerate_Type.enumerate_iter ( ^ self)) (Borrow.inherit_id (Borrow.get_id self) 1))
-  val completed0 [#"../15_enumerate.rs" 22 4 22 35] (self : borrowed (C15Enumerate_Enumerate_Type.t_enumerate i)) : bool
-    ensures { result = completed0 self }
-    
+  use Core_Option_Option_Type as Core_Option_Option_Type
+  predicate invariant1 (self : Core_Option_Option_Type.t_option (usize, item0))
+  val invariant1 (self : Core_Option_Option_Type.t_option (usize, item0)) : bool
+    ensures { result = invariant1 self }
+    
+  predicate inv1 (_x : Core_Option_Option_Type.t_option (usize, item0))
+  val inv1 (_x : Core_Option_Option_Type.t_option (usize, item0)) : bool
+    ensures { result = inv1 _x }
+    
+  axiom inv1 : forall x : Core_Option_Option_Type.t_option (usize, item0) . inv1 x = true
+  predicate invariant0 (self : borrowed (C15Enumerate_Enumerate_Type.t_enumerate i))
+  val invariant0 (self : borrowed (C15Enumerate_Enumerate_Type.t_enumerate i)) : bool
+    ensures { result = invariant0 self }
+    
+  predicate inv0 (_x : borrowed (C15Enumerate_Enumerate_Type.t_enumerate i))
+  val inv0 (_x : borrowed (C15Enumerate_Enumerate_Type.t_enumerate i)) : bool
+    ensures { result = inv0 _x }
+    
+  axiom inv0 : forall x : borrowed (C15Enumerate_Enumerate_Type.t_enumerate i) . inv0 x = (inv2 ( * x) /\ inv2 ( ^ x))
+  use seq.Seq
+  use seq.Seq
   use seq.Seq
   use seq.Seq
   use seq.Seq
@@ -746,17 +728,6 @@
     ensures { result = produces0 self visited o }
     
   use seq.Seq
-<<<<<<< HEAD
-  goal produces_refl_refn : [#"../15_enumerate.rs" 40 4 40 26] forall self : C15Enumerate_Enumerate_Type.t_enumerate i . inv0 self -> inv0 self /\ (forall result : () . produces0 self (Seq.empty ) self -> produces0 self (Seq.empty ) self)
-  goal next_refn : [#"../15_enumerate.rs" 53 4 53 44] forall self : borrowed (C15Enumerate_Enumerate_Type.t_enumerate i) . inv1 self -> inv1 self /\ (forall result : Core_Option_Option_Type.t_option (usize, item0) . inv2 result /\ match result with
-    | Core_Option_Option_Type.C_None -> completed0 self
-    | Core_Option_Option_Type.C_Some v -> produces0 ( * self) (Seq.singleton v) ( ^ self)
-    end -> inv2 result /\ match result with
-    | Core_Option_Option_Type.C_None -> completed0 self
-    | Core_Option_Option_Type.C_Some v -> produces0 ( * self) (Seq.singleton v) ( ^ self)
-    end)
-  goal produces_trans_refn : [#"../15_enumerate.rs" 47 4 47 90] forall a : C15Enumerate_Enumerate_Type.t_enumerate i . forall ab : Seq.seq (usize, item0) . forall b : C15Enumerate_Enumerate_Type.t_enumerate i . forall bc : Seq.seq (usize, item0) . forall c : C15Enumerate_Enumerate_Type.t_enumerate i . inv0 c /\ inv3 bc /\ inv0 b /\ inv3 ab /\ inv0 a /\ produces0 b bc c /\ produces0 a ab b -> inv0 c /\ inv3 bc /\ inv0 b /\ inv3 ab /\ inv0 a /\ produces0 b bc c /\ produces0 a ab b /\ (forall result : () . produces0 a (Seq.(++) ab bc) c -> produces0 a (Seq.(++) ab bc) c)
-=======
   predicate completed0 [#"../15_enumerate.rs" 22 4 22 35] (self : borrowed (C15Enumerate_Enumerate_Type.t_enumerate i))
    =
     [#"../15_enumerate.rs" 23 8 23 43] completed1 (Borrow.borrow_logic (C15Enumerate_Enumerate_Type.enumerate_iter ( * self)) (C15Enumerate_Enumerate_Type.enumerate_iter ( ^ self)) (Borrow.inherit_id (Borrow.get_id self) 1))
@@ -777,7 +748,6 @@
    -> produces0 a (Seq.(++) ab bc) c)
   goal produces_refl_refn : [#"../15_enumerate.rs" 40 4 40 26] forall self : C15Enumerate_Enumerate_Type.t_enumerate i . inv2 self
    -> inv2 self /\ (forall result : () . produces0 self (Seq.empty ) self  -> produces0 self (Seq.empty ) self)
->>>>>>> f5731f73
 end
 module C15Enumerate_Impl1
   type i
