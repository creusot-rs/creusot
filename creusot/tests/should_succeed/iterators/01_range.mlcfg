
module C01Range_Range_Type
  use prelude.IntSize
  use prelude.Int
  type t_range  =
    | C_Range isize isize
    
  let function range_start (self : t_range) : isize = [@vc:do_not_keep_trace] [@vc:sp]
    match self with
      | C_Range a _ -> a
      end
  let function range_end (self : t_range) : isize = [@vc:do_not_keep_trace] [@vc:sp]
    match self with
      | C_Range _ a -> a
      end
end
module C01Range_Impl0_ProducesRefl_Impl
  use C01Range_Range_Type as C01Range_Range_Type
  use seq.Seq
  use prelude.IntSize
  use seq.Seq
  use prelude.IntSize
  use prelude.Int
  use seq.Seq
  predicate produces0 [#"../01_range.rs" 31 4 31 64] (self : C01Range_Range_Type.t_range) (visited : Seq.seq isize) (o : C01Range_Range_Type.t_range)
    
   =
    [#"../01_range.rs" 32 8 38 9] C01Range_Range_Type.range_end self = C01Range_Range_Type.range_end o /\ C01Range_Range_Type.range_start self <= C01Range_Range_Type.range_start o /\ (Seq.length visited > 0
     -> C01Range_Range_Type.range_start o <= C01Range_Range_Type.range_end o) /\ Seq.length visited = IntSize.to_int (C01Range_Range_Type.range_start o) - IntSize.to_int (C01Range_Range_Type.range_start self) /\ (forall i : int . 0 <= i /\ i < Seq.length visited
     -> IntSize.to_int (Seq.get visited i) = IntSize.to_int (C01Range_Range_Type.range_start self) + i)
  val produces0 [#"../01_range.rs" 31 4 31 64] (self : C01Range_Range_Type.t_range) (visited : Seq.seq isize) (o : C01Range_Range_Type.t_range) : bool
    ensures { result = produces0 self visited o }
    
  use seq.Seq
  constant self  : C01Range_Range_Type.t_range
  function produces_refl [#"../01_range.rs" 44 4 44 26] (self : C01Range_Range_Type.t_range) : ()
  goal vc_produces_refl : [#"../01_range.rs" 43 14 43 45] produces0 self (Seq.empty ) self
end
module C01Range_Impl0_ProducesTrans_Impl
  use prelude.IntSize
  use prelude.Int
  use seq.Seq
  use C01Range_Range_Type as C01Range_Range_Type
  use seq.Seq
  use seq.Seq
  use prelude.IntSize
  use seq.Seq
  predicate produces0 [#"../01_range.rs" 31 4 31 64] (self : C01Range_Range_Type.t_range) (visited : Seq.seq isize) (o : C01Range_Range_Type.t_range)
    
   =
    [#"../01_range.rs" 32 8 38 9] C01Range_Range_Type.range_end self = C01Range_Range_Type.range_end o /\ C01Range_Range_Type.range_start self <= C01Range_Range_Type.range_start o /\ (Seq.length visited > 0
     -> C01Range_Range_Type.range_start o <= C01Range_Range_Type.range_end o) /\ Seq.length visited = IntSize.to_int (C01Range_Range_Type.range_start o) - IntSize.to_int (C01Range_Range_Type.range_start self) /\ (forall i : int . 0 <= i /\ i < Seq.length visited
     -> IntSize.to_int (Seq.get visited i) = IntSize.to_int (C01Range_Range_Type.range_start self) + i)
  val produces0 [#"../01_range.rs" 31 4 31 64] (self : C01Range_Range_Type.t_range) (visited : Seq.seq isize) (o : C01Range_Range_Type.t_range) : bool
    ensures { result = produces0 self visited o }
    
  constant a  : C01Range_Range_Type.t_range
  constant ab  : Seq.seq isize
  constant b  : C01Range_Range_Type.t_range
  constant bc  : Seq.seq isize
  constant c  : C01Range_Range_Type.t_range
  function produces_trans [#"../01_range.rs" 51 4 51 90] (a : C01Range_Range_Type.t_range) (ab : Seq.seq isize) (b : C01Range_Range_Type.t_range) (bc : Seq.seq isize) (c : C01Range_Range_Type.t_range) : ()
    
  goal vc_produces_trans : ([#"../01_range.rs" 49 15 49 32] produces0 b bc c)
   -> ([#"../01_range.rs" 48 15 48 32] produces0 a ab b)
   -> ([#"../01_range.rs" 50 14 50 42] produces0 a (Seq.(++) ab bc) c)
end
module Core_Option_Option_Type
  type t_option 't =
    | C_None
    | C_Some 't
    
  let function some_0 (self : t_option 't) : 't = [@vc:do_not_keep_trace] [@vc:sp]
    match self with
      | C_None -> any 't
      | C_Some a -> a
      end
end
module C01Range_Impl0_Next
  use seq.Seq
  use prelude.IntSize
  use seq.Seq
  use prelude.IntSize
  use prelude.Int
  use seq.Seq
  use C01Range_Range_Type as C01Range_Range_Type
  predicate produces0 [#"../01_range.rs" 31 4 31 64] (self : C01Range_Range_Type.t_range) (visited : Seq.seq isize) (o : C01Range_Range_Type.t_range)
    
   =
    [#"../01_range.rs" 32 8 38 9] C01Range_Range_Type.range_end self = C01Range_Range_Type.range_end o /\ C01Range_Range_Type.range_start self <= C01Range_Range_Type.range_start o /\ (Seq.length visited > 0
     -> C01Range_Range_Type.range_start o <= C01Range_Range_Type.range_end o) /\ Seq.length visited = IntSize.to_int (C01Range_Range_Type.range_start o) - IntSize.to_int (C01Range_Range_Type.range_start self) /\ (forall i : int . 0 <= i /\ i < Seq.length visited
     -> IntSize.to_int (Seq.get visited i) = IntSize.to_int (C01Range_Range_Type.range_start self) + i)
  val produces0 [#"../01_range.rs" 31 4 31 64] (self : C01Range_Range_Type.t_range) (visited : Seq.seq isize) (o : C01Range_Range_Type.t_range) : bool
    ensures { result = produces0 self visited o }
    
  use seq.Seq
  use prelude.Borrow
  predicate resolve0 (self : borrowed (C01Range_Range_Type.t_range)) =
    [#"../../../../../creusot-contracts/src/resolve.rs" 27 20 27 34]  ^ self =  * self
  val resolve0 (self : borrowed (C01Range_Range_Type.t_range)) : bool
    ensures { result = resolve0 self }
    
  predicate completed0 [#"../01_range.rs" 23 4 23 35] (self : borrowed (C01Range_Range_Type.t_range)) =
    [#"../01_range.rs" 25 12 25 52] resolve0 self /\ C01Range_Range_Type.range_start ( * self) >= C01Range_Range_Type.range_end ( * self)
  val completed0 [#"../01_range.rs" 23 4 23 35] (self : borrowed (C01Range_Range_Type.t_range)) : bool
    ensures { result = completed0 self }
    
  use Core_Option_Option_Type as Core_Option_Option_Type
  let rec cfg next [#"../01_range.rs" 57 4 57 39] [@cfg:stackify] [@cfg:subregion_analysis] (self : borrowed (C01Range_Range_Type.t_range)) : Core_Option_Option_Type.t_option isize
    ensures { [#"../01_range.rs" 53 14 56 5] match result with
      | Core_Option_Option_Type.C_None -> completed0 self
      | Core_Option_Option_Type.C_Some v -> produces0 ( * self) (Seq.singleton v) ( ^ self)
      end }
    
   = [@vc:do_not_keep_trace] [@vc:sp]
  var _0 : Core_Option_Option_Type.t_option isize;
  var self : borrowed (C01Range_Range_Type.t_range) = self;
  var _3 : bool;
  var r : isize;
  {
    goto BB0
  }
  BB0 {
    [#"../01_range.rs" 58 11 58 33] _3 <- C01Range_Range_Type.range_start ( * self) >= C01Range_Range_Type.range_end ( * self);
    switch (_3)
      | False -> goto BB2
      | True -> goto BB1
      end
  }
  BB1 {
    assume { resolve0 self };
    [#"../01_range.rs" 59 12 59 16] _0 <- Core_Option_Option_Type.C_None;
    goto BB3
  }
  BB2 {
    [#"../01_range.rs" 61 20 61 30] r <- C01Range_Range_Type.range_start ( * self);
    [#"../01_range.rs" 62 12 62 27] self <- { self with current = (let C01Range_Range_Type.C_Range x0 x1 =  * self in C01Range_Range_Type.C_Range (C01Range_Range_Type.range_start ( * self) + ([#"../01_range.rs" 62 26 62 27] (1 : isize))) x1) ; };
    assume { resolve0 self };
    [#"../01_range.rs" 63 12 63 19] _0 <- Core_Option_Option_Type.C_Some r;
    goto BB3
  }
  BB3 {
    return _0
  }
  
end
module C01Range_Impl1_IntoIter
  use C01Range_Range_Type as C01Range_Range_Type
  let rec cfg into_iter [#"../01_range.rs" 70 4 70 34] [@cfg:stackify] [@cfg:subregion_analysis] (self : C01Range_Range_Type.t_range) : C01Range_Range_Type.t_range
    ensures { [#"../01_range.rs" 69 14 69 28] result = self }
    
   = [@vc:do_not_keep_trace] [@vc:sp]
  var _0 : C01Range_Range_Type.t_range;
  var self : C01Range_Range_Type.t_range = self;
  {
    goto BB0
  }
  BB0 {
    [#"../01_range.rs" 71 8 71 12] _0 <- self;
    self <- any C01Range_Range_Type.t_range;
    return _0
  }
  
end
module C01Range_SumRange
  use prelude.IntSize
  use prelude.Int
  use seq.Seq
  use C01Range_Range_Type as C01Range_Range_Type
  use seq.Seq
  use seq.Seq
  use prelude.IntSize
  use seq.Seq
  predicate produces0 [#"../01_range.rs" 31 4 31 64] (self : C01Range_Range_Type.t_range) (visited : Seq.seq isize) (o : C01Range_Range_Type.t_range)
    
   =
    [#"../01_range.rs" 32 8 38 9] C01Range_Range_Type.range_end self = C01Range_Range_Type.range_end o /\ C01Range_Range_Type.range_start self <= C01Range_Range_Type.range_start o /\ (Seq.length visited > 0
     -> C01Range_Range_Type.range_start o <= C01Range_Range_Type.range_end o) /\ Seq.length visited = IntSize.to_int (C01Range_Range_Type.range_start o) - IntSize.to_int (C01Range_Range_Type.range_start self) /\ (forall i : int . 0 <= i /\ i < Seq.length visited
     -> IntSize.to_int (Seq.get visited i) = IntSize.to_int (C01Range_Range_Type.range_start self) + i)
  val produces0 [#"../01_range.rs" 31 4 31 64] (self : C01Range_Range_Type.t_range) (visited : Seq.seq isize) (o : C01Range_Range_Type.t_range) : bool
    ensures { result = produces0 self visited o }
    
  function produces_trans0 [#"../01_range.rs" 51 4 51 90] (a : C01Range_Range_Type.t_range) (ab : Seq.seq isize) (b : C01Range_Range_Type.t_range) (bc : Seq.seq isize) (c : C01Range_Range_Type.t_range) : ()
    
   =
    [#"../01_range.rs" 46 4 46 10] ()
  val produces_trans0 [#"../01_range.rs" 51 4 51 90] (a : C01Range_Range_Type.t_range) (ab : Seq.seq isize) (b : C01Range_Range_Type.t_range) (bc : Seq.seq isize) (c : C01Range_Range_Type.t_range) : ()
    requires {[#"../01_range.rs" 48 15 48 32] produces0 a ab b}
    requires {[#"../01_range.rs" 49 15 49 32] produces0 b bc c}
    ensures { result = produces_trans0 a ab b bc c }
    
  axiom produces_trans0_spec : forall a : C01Range_Range_Type.t_range, ab : Seq.seq isize, b : C01Range_Range_Type.t_range, bc : Seq.seq isize, c : C01Range_Range_Type.t_range . ([#"../01_range.rs" 48 15 48 32] produces0 a ab b)
   -> ([#"../01_range.rs" 49 15 49 32] produces0 b bc c)
   -> ([#"../01_range.rs" 50 14 50 42] produces0 a (Seq.(++) ab bc) c)
  use seq.Seq
  function produces_refl0 [#"../01_range.rs" 44 4 44 26] (self : C01Range_Range_Type.t_range) : () =
    [#"../01_range.rs" 41 4 41 10] ()
  val produces_refl0 [#"../01_range.rs" 44 4 44 26] (self : C01Range_Range_Type.t_range) : ()
    ensures { result = produces_refl0 self }
    
  axiom produces_refl0_spec : forall self : C01Range_Range_Type.t_range . [#"../01_range.rs" 43 14 43 45] produces0 self (Seq.empty ) self
  predicate invariant0 (self : C01Range_Range_Type.t_range) =
    [#"../../../../../creusot-contracts/src/invariant.rs" 8 8 8 12] true
  val invariant0 (self : C01Range_Range_Type.t_range) : bool
    ensures { result = invariant0 self }
    
  predicate inv0 (_x : C01Range_Range_Type.t_range)
  val inv0 (_x : C01Range_Range_Type.t_range) : bool
    ensures { result = inv0 _x }
    
  axiom inv0 : forall x : C01Range_Range_Type.t_range . inv0 x = true
  use prelude.Snapshot
  use seq.Seq
  use Core_Option_Option_Type as Core_Option_Option_Type
  use prelude.Borrow
  predicate resolve0 (self : borrowed (C01Range_Range_Type.t_range)) =
    [#"../../../../../creusot-contracts/src/resolve.rs" 27 20 27 34]  ^ self =  * self
  val resolve0 (self : borrowed (C01Range_Range_Type.t_range)) : bool
    ensures { result = resolve0 self }
    
  predicate completed0 [#"../01_range.rs" 23 4 23 35] (self : borrowed (C01Range_Range_Type.t_range)) =
    [#"../01_range.rs" 25 12 25 52] resolve0 self /\ C01Range_Range_Type.range_start ( * self) >= C01Range_Range_Type.range_end ( * self)
  val completed0 [#"../01_range.rs" 23 4 23 35] (self : borrowed (C01Range_Range_Type.t_range)) : bool
    ensures { result = completed0 self }
    
  val next0 [#"../01_range.rs" 57 4 57 39] (self : borrowed (C01Range_Range_Type.t_range)) : Core_Option_Option_Type.t_option isize
    ensures { [#"../01_range.rs" 53 14 56 5] match result with
      | Core_Option_Option_Type.C_None -> completed0 self
      | Core_Option_Option_Type.C_Some v -> produces0 ( * self) (Seq.singleton v) ( ^ self)
      end }
    
  use prelude.Snapshot
  use prelude.Snapshot
  use prelude.Snapshot
  use prelude.Snapshot
  use prelude.Snapshot
  val into_iter0 [#"../01_range.rs" 70 4 70 34] (self : C01Range_Range_Type.t_range) : C01Range_Range_Type.t_range
    ensures { [#"../01_range.rs" 69 14 69 28] result = self }
    
  let rec cfg sum_range [#"../01_range.rs" 77 0 77 35] [@cfg:stackify] [@cfg:subregion_analysis] (n : isize) : isize
    requires {[#"../01_range.rs" 75 11 75 18] IntSize.to_int n >= 0}
    ensures { [#"../01_range.rs" 76 10 76 21] result = n }
    
   = [@vc:do_not_keep_trace] [@vc:sp]
  var _0 : isize;
  var n : isize = n;
  var i : isize;
  var it : C01Range_Range_Type.t_range;
  var _6 : C01Range_Range_Type.t_range;
  var iter_old : Snapshot.snap_ty (C01Range_Range_Type.t_range);
  var produced : Snapshot.snap_ty (Seq.seq isize);
  var _17 : Core_Option_Option_Type.t_option isize;
  var _18 : borrowed (C01Range_Range_Type.t_range);
  var x : isize;
  var _21 : Snapshot.snap_ty (Seq.seq isize);
  {
    goto BB0
  }
  BB0 {
    [#"../01_range.rs" 78 16 78 17] i <- ([#"../01_range.rs" 78 16 78 17] (0 : isize));
    [#"../01_range.rs" 79 17 79 43] _6 <- C01Range_Range_Type.C_Range ([#"../01_range.rs" 79 32 79 33] (0 : isize)) n;
    [#"../01_range.rs" 79 17 79 55] it <- ([#"../01_range.rs" 79 17 79 55] into_iter0 _6);
    _6 <- any C01Range_Range_Type.t_range;
    goto BB1
  }
  BB1 {
    [#"../01_range.rs" 80 19 80 35] iter_old <- ([#"../01_range.rs" 80 19 80 35] Snapshot.new it);
    goto BB2
  }
  BB2 {
    [#"../01_range.rs" 81 23 81 47] produced <- ([#"../01_range.rs" 81 23 81 47] Snapshot.new (Seq.empty ));
    goto BB3
  }
  BB3 {
    goto BB4
  }
  BB4 {
    invariant { [#"../01_range.rs" 82 16 82 23] inv0 it };
    invariant { [#"../01_range.rs" 83 16 83 55] produces0 (Snapshot.inner iter_old) (Snapshot.inner produced) it };
    invariant { [#"../01_range.rs" 84 16 84 46] IntSize.to_int i = Seq.length (Snapshot.inner produced) /\ i <= n };
    goto BB5
  }
  BB5 {
    [#"../01_range.rs" 86 14 86 16] _18 <- Borrow.borrow_mut it;
    [#"../01_range.rs" 86 14 86 16] it <-  ^ _18;
    [#"../01_range.rs" 86 14 86 23] _17 <- ([#"../01_range.rs" 86 14 86 23] next0 _18);
    _18 <- any borrowed (C01Range_Range_Type.t_range);
    goto BB6
  }
  BB6 {
    switch (_17)
      | Core_Option_Option_Type.C_None -> goto BB7
      | Core_Option_Option_Type.C_Some _ -> goto BB8
      end
  }
  BB7 {
    [#"../01_range.rs" 94 4 94 5] _0 <- i;
    return _0
  }
  BB8 {
    goto BB10
  }
  BB9 {
    assert { [#"../01_range.rs" 86 14 86 23] false };
    absurd
  }
  BB10 {
    [#"../01_range.rs" 87 17 87 18] x <- Core_Option_Option_Type.some_0 _17;
    [#"../01_range.rs" 88 27 88 75] _21 <- ([#"../01_range.rs" 88 27 88 75] Snapshot.new (Seq.(++) (Snapshot.inner produced) (Seq.singleton x)));
    goto BB11
  }
  BB11 {
    [#"../01_range.rs" 88 16 88 75] produced <- _21;
    _21 <- any Snapshot.snap_ty (Seq.seq isize);
    [#"../01_range.rs" 89 16 89 22] i <- i + ([#"../01_range.rs" 89 21 89 22] (1 : isize));
    goto BB4
  }
  
end
module C01Range_Impl0
  use prelude.IntSize
  use Core_Option_Option_Type as Core_Option_Option_Type
  predicate invariant3 (self : Core_Option_Option_Type.t_option isize) =
    [#"../../../../../creusot-contracts/src/invariant.rs" 8 8 8 12] true
  val invariant3 (self : Core_Option_Option_Type.t_option isize) : bool
    ensures { result = invariant3 self }
    
  predicate inv3 (_x : Core_Option_Option_Type.t_option isize)
  val inv3 (_x : Core_Option_Option_Type.t_option isize) : bool
    ensures { result = inv3 _x }
    
<<<<<<< HEAD
  axiom inv3 : forall x : Seq.seq isize . inv3 x = true
  use C01Range_Range_Type as C01Range_Range_Type
  predicate invariant2 (self : C01Range_Range_Type.t_range) =
    [#"../../../../../creusot-contracts/src/invariant.rs" 8 8 8 12] true
  val invariant2 (self : C01Range_Range_Type.t_range) : bool
    ensures { result = invariant2 self }
    
  predicate inv2 (_x : C01Range_Range_Type.t_range)
  val inv2 (_x : C01Range_Range_Type.t_range) : bool
    ensures { result = inv2 _x }
    
  axiom inv2 : forall x : C01Range_Range_Type.t_range . inv2 x = true
  use Core_Option_Option_Type as Core_Option_Option_Type
  predicate invariant1 (self : Core_Option_Option_Type.t_option isize) =
    [#"../../../../../creusot-contracts/src/invariant.rs" 8 8 8 12] true
  val invariant1 (self : Core_Option_Option_Type.t_option isize) : bool
    ensures { result = invariant1 self }
    
  predicate inv1 (_x : Core_Option_Option_Type.t_option isize)
  val inv1 (_x : Core_Option_Option_Type.t_option isize) : bool
    ensures { result = inv1 _x }
    
  axiom inv1 : forall x : Core_Option_Option_Type.t_option isize . inv1 x = true
  use prelude.Borrow
  predicate invariant0 (self : borrowed (C01Range_Range_Type.t_range)) =
=======
  axiom inv3 : forall x : Core_Option_Option_Type.t_option isize . inv3 x = true
  use C01Range_Range_Type as C01Range_Range_Type
  use prelude.Borrow
  predicate invariant2 (self : borrowed (C01Range_Range_Type.t_range)) =
    [#"../../../../../creusot-contracts/src/invariant.rs" 8 8 8 12] true
  val invariant2 (self : borrowed (C01Range_Range_Type.t_range)) : bool
    ensures { result = invariant2 self }
    
  predicate inv2 (_x : borrowed (C01Range_Range_Type.t_range))
  val inv2 (_x : borrowed (C01Range_Range_Type.t_range)) : bool
    ensures { result = inv2 _x }
    
  axiom inv2 : forall x : borrowed (C01Range_Range_Type.t_range) . inv2 x = true
  use seq.Seq
  predicate invariant1 (self : Seq.seq isize) =
    [#"../../../../../creusot-contracts/src/invariant.rs" 8 8 8 12] true
  val invariant1 (self : Seq.seq isize) : bool
    ensures { result = invariant1 self }
    
  predicate inv1 (_x : Seq.seq isize)
  val inv1 (_x : Seq.seq isize) : bool
    ensures { result = inv1 _x }
    
  axiom inv1 : forall x : Seq.seq isize . inv1 x = true
  predicate invariant0 (self : C01Range_Range_Type.t_range) =
>>>>>>> f5731f73
    [#"../../../../../creusot-contracts/src/invariant.rs" 8 8 8 12] true
  val invariant0 (self : borrowed (C01Range_Range_Type.t_range)) : bool
    ensures { result = invariant0 self }
    
  predicate inv0 (_x : borrowed (C01Range_Range_Type.t_range))
  val inv0 (_x : borrowed (C01Range_Range_Type.t_range)) : bool
    ensures { result = inv0 _x }
    
  axiom inv0 : forall x : borrowed (C01Range_Range_Type.t_range) . inv0 x = true
  use seq.Seq
  use seq.Seq
<<<<<<< HEAD
=======
  use seq.Seq
  use prelude.Int
  predicate resolve0 (self : borrowed (C01Range_Range_Type.t_range)) =
    [#"../../../../../creusot-contracts/src/resolve.rs" 25 20 25 34]  ^ self =  * self
  val resolve0 (self : borrowed (C01Range_Range_Type.t_range)) : bool
    ensures { result = resolve0 self }
    
  predicate completed0 [#"../01_range.rs" 23 4 23 35] (self : borrowed (C01Range_Range_Type.t_range)) =
    [#"../01_range.rs" 25 12 25 52] resolve0 self /\ C01Range_Range_Type.range_start ( * self) >= C01Range_Range_Type.range_end ( * self)
  val completed0 [#"../01_range.rs" 23 4 23 35] (self : borrowed (C01Range_Range_Type.t_range)) : bool
    ensures { result = completed0 self }
    
>>>>>>> f5731f73
  use seq.Seq
  use seq.Seq
  use prelude.IntSize
  use seq.Seq
  use prelude.Int
  predicate produces0 [#"../01_range.rs" 31 4 31 64] (self : C01Range_Range_Type.t_range) (visited : Seq.seq isize) (o : C01Range_Range_Type.t_range)
    
   =
    [#"../01_range.rs" 32 8 38 9] C01Range_Range_Type.range_end self = C01Range_Range_Type.range_end o /\ C01Range_Range_Type.range_start self <= C01Range_Range_Type.range_start o /\ (Seq.length visited > 0
     -> C01Range_Range_Type.range_start o <= C01Range_Range_Type.range_end o) /\ Seq.length visited = IntSize.to_int (C01Range_Range_Type.range_start o) - IntSize.to_int (C01Range_Range_Type.range_start self) /\ (forall i : int . 0 <= i /\ i < Seq.length visited
     -> IntSize.to_int (Seq.get visited i) = IntSize.to_int (C01Range_Range_Type.range_start self) + i)
  val produces0 [#"../01_range.rs" 31 4 31 64] (self : C01Range_Range_Type.t_range) (visited : Seq.seq isize) (o : C01Range_Range_Type.t_range) : bool
    ensures { result = produces0 self visited o }
    
<<<<<<< HEAD
  use seq.Seq
  predicate resolve0 (self : borrowed (C01Range_Range_Type.t_range)) =
    [#"../../../../../creusot-contracts/src/resolve.rs" 27 20 27 34]  ^ self =  * self
  val resolve0 (self : borrowed (C01Range_Range_Type.t_range)) : bool
    ensures { result = resolve0 self }
    
  predicate completed0 [#"../01_range.rs" 23 4 23 35] (self : borrowed (C01Range_Range_Type.t_range)) =
    [#"../01_range.rs" 25 12 25 52] resolve0 self /\ C01Range_Range_Type.range_start ( * self) >= C01Range_Range_Type.range_end ( * self)
  val completed0 [#"../01_range.rs" 23 4 23 35] (self : borrowed (C01Range_Range_Type.t_range)) : bool
    ensures { result = completed0 self }
    
  goal next_refn : [#"../01_range.rs" 57 4 57 39] forall self : borrowed (C01Range_Range_Type.t_range) . inv0 self -> (forall result : Core_Option_Option_Type.t_option isize . match result with
    | Core_Option_Option_Type.C_None -> completed0 self
    | Core_Option_Option_Type.C_Some v -> produces0 ( * self) (Seq.singleton v) ( ^ self)
    end -> inv1 result /\ match result with
    | Core_Option_Option_Type.C_None -> completed0 self
    | Core_Option_Option_Type.C_Some v -> produces0 ( * self) (Seq.singleton v) ( ^ self)
    end)
  goal produces_refl_refn : [#"../01_range.rs" 44 4 44 26] forall self : C01Range_Range_Type.t_range . inv2 self -> (forall result : () . produces0 self (Seq.empty ) self -> produces0 self (Seq.empty ) self)
  goal produces_trans_refn : [#"../01_range.rs" 51 4 51 90] forall a : C01Range_Range_Type.t_range . forall ab : Seq.seq isize . forall b : C01Range_Range_Type.t_range . forall bc : Seq.seq isize . forall c : C01Range_Range_Type.t_range . inv2 c /\ inv3 bc /\ inv2 b /\ inv3 ab /\ inv2 a /\ produces0 b bc c /\ produces0 a ab b -> produces0 b bc c /\ produces0 a ab b /\ (forall result : () . produces0 a (Seq.(++) ab bc) c -> produces0 a (Seq.(++) ab bc) c)
=======
  goal produces_trans_refn : [#"../01_range.rs" 51 4 51 90] forall a : C01Range_Range_Type.t_range . forall ab : Seq.seq isize . forall b : C01Range_Range_Type.t_range . forall bc : Seq.seq isize . forall c : C01Range_Range_Type.t_range . inv0 c /\ inv1 bc /\ inv0 b /\ inv1 ab /\ inv0 a /\ produces0 b bc c /\ produces0 a ab b
   -> produces0 b bc c /\ produces0 a ab b /\ (forall result : () . produces0 a (Seq.(++) ab bc) c
   -> produces0 a (Seq.(++) ab bc) c)
  goal next_refn : [#"../01_range.rs" 57 4 57 39] forall self : borrowed (C01Range_Range_Type.t_range) . inv2 self
   -> (forall result : Core_Option_Option_Type.t_option isize . match result with
    | Core_Option_Option_Type.C_None -> completed0 self
    | Core_Option_Option_Type.C_Some v -> produces0 ( * self) (Seq.singleton v) ( ^ self)
    end
   -> inv3 result /\ match result with
    | Core_Option_Option_Type.C_None -> completed0 self
    | Core_Option_Option_Type.C_Some v -> produces0 ( * self) (Seq.singleton v) ( ^ self)
    end)
  goal produces_refl_refn : [#"../01_range.rs" 44 4 44 26] forall self : C01Range_Range_Type.t_range . inv0 self
   -> (forall result : () . produces0 self (Seq.empty ) self  -> produces0 self (Seq.empty ) self)
>>>>>>> f5731f73
end<|MERGE_RESOLUTION|>--- conflicted
+++ resolved
@@ -96,7 +96,7 @@
   use seq.Seq
   use prelude.Borrow
   predicate resolve0 (self : borrowed (C01Range_Range_Type.t_range)) =
-    [#"../../../../../creusot-contracts/src/resolve.rs" 27 20 27 34]  ^ self =  * self
+    [#"../../../../../creusot-contracts/src/resolve.rs" 25 20 25 34]  ^ self =  * self
   val resolve0 (self : borrowed (C01Range_Range_Type.t_range)) : bool
     ensures { result = resolve0 self }
     
@@ -214,7 +214,7 @@
   use Core_Option_Option_Type as Core_Option_Option_Type
   use prelude.Borrow
   predicate resolve0 (self : borrowed (C01Range_Range_Type.t_range)) =
-    [#"../../../../../creusot-contracts/src/resolve.rs" 27 20 27 34]  ^ self =  * self
+    [#"../../../../../creusot-contracts/src/resolve.rs" 25 20 25 34]  ^ self =  * self
   val resolve0 (self : borrowed (C01Range_Range_Type.t_range)) : bool
     ensures { result = resolve0 self }
     
@@ -329,33 +329,6 @@
   val inv3 (_x : Core_Option_Option_Type.t_option isize) : bool
     ensures { result = inv3 _x }
     
-<<<<<<< HEAD
-  axiom inv3 : forall x : Seq.seq isize . inv3 x = true
-  use C01Range_Range_Type as C01Range_Range_Type
-  predicate invariant2 (self : C01Range_Range_Type.t_range) =
-    [#"../../../../../creusot-contracts/src/invariant.rs" 8 8 8 12] true
-  val invariant2 (self : C01Range_Range_Type.t_range) : bool
-    ensures { result = invariant2 self }
-    
-  predicate inv2 (_x : C01Range_Range_Type.t_range)
-  val inv2 (_x : C01Range_Range_Type.t_range) : bool
-    ensures { result = inv2 _x }
-    
-  axiom inv2 : forall x : C01Range_Range_Type.t_range . inv2 x = true
-  use Core_Option_Option_Type as Core_Option_Option_Type
-  predicate invariant1 (self : Core_Option_Option_Type.t_option isize) =
-    [#"../../../../../creusot-contracts/src/invariant.rs" 8 8 8 12] true
-  val invariant1 (self : Core_Option_Option_Type.t_option isize) : bool
-    ensures { result = invariant1 self }
-    
-  predicate inv1 (_x : Core_Option_Option_Type.t_option isize)
-  val inv1 (_x : Core_Option_Option_Type.t_option isize) : bool
-    ensures { result = inv1 _x }
-    
-  axiom inv1 : forall x : Core_Option_Option_Type.t_option isize . inv1 x = true
-  use prelude.Borrow
-  predicate invariant0 (self : borrowed (C01Range_Range_Type.t_range)) =
-=======
   axiom inv3 : forall x : Core_Option_Option_Type.t_option isize . inv3 x = true
   use C01Range_Range_Type as C01Range_Range_Type
   use prelude.Borrow
@@ -381,20 +354,17 @@
     
   axiom inv1 : forall x : Seq.seq isize . inv1 x = true
   predicate invariant0 (self : C01Range_Range_Type.t_range) =
->>>>>>> f5731f73
     [#"../../../../../creusot-contracts/src/invariant.rs" 8 8 8 12] true
-  val invariant0 (self : borrowed (C01Range_Range_Type.t_range)) : bool
+  val invariant0 (self : C01Range_Range_Type.t_range) : bool
     ensures { result = invariant0 self }
     
-  predicate inv0 (_x : borrowed (C01Range_Range_Type.t_range))
-  val inv0 (_x : borrowed (C01Range_Range_Type.t_range)) : bool
+  predicate inv0 (_x : C01Range_Range_Type.t_range)
+  val inv0 (_x : C01Range_Range_Type.t_range) : bool
     ensures { result = inv0 _x }
     
-  axiom inv0 : forall x : borrowed (C01Range_Range_Type.t_range) . inv0 x = true
-  use seq.Seq
-  use seq.Seq
-<<<<<<< HEAD
-=======
+  axiom inv0 : forall x : C01Range_Range_Type.t_range . inv0 x = true
+  use seq.Seq
+  use seq.Seq
   use seq.Seq
   use prelude.Int
   predicate resolve0 (self : borrowed (C01Range_Range_Type.t_range)) =
@@ -407,12 +377,10 @@
   val completed0 [#"../01_range.rs" 23 4 23 35] (self : borrowed (C01Range_Range_Type.t_range)) : bool
     ensures { result = completed0 self }
     
->>>>>>> f5731f73
-  use seq.Seq
-  use seq.Seq
-  use prelude.IntSize
-  use seq.Seq
-  use prelude.Int
+  use seq.Seq
+  use seq.Seq
+  use prelude.IntSize
+  use seq.Seq
   predicate produces0 [#"../01_range.rs" 31 4 31 64] (self : C01Range_Range_Type.t_range) (visited : Seq.seq isize) (o : C01Range_Range_Type.t_range)
     
    =
@@ -422,28 +390,6 @@
   val produces0 [#"../01_range.rs" 31 4 31 64] (self : C01Range_Range_Type.t_range) (visited : Seq.seq isize) (o : C01Range_Range_Type.t_range) : bool
     ensures { result = produces0 self visited o }
     
-<<<<<<< HEAD
-  use seq.Seq
-  predicate resolve0 (self : borrowed (C01Range_Range_Type.t_range)) =
-    [#"../../../../../creusot-contracts/src/resolve.rs" 27 20 27 34]  ^ self =  * self
-  val resolve0 (self : borrowed (C01Range_Range_Type.t_range)) : bool
-    ensures { result = resolve0 self }
-    
-  predicate completed0 [#"../01_range.rs" 23 4 23 35] (self : borrowed (C01Range_Range_Type.t_range)) =
-    [#"../01_range.rs" 25 12 25 52] resolve0 self /\ C01Range_Range_Type.range_start ( * self) >= C01Range_Range_Type.range_end ( * self)
-  val completed0 [#"../01_range.rs" 23 4 23 35] (self : borrowed (C01Range_Range_Type.t_range)) : bool
-    ensures { result = completed0 self }
-    
-  goal next_refn : [#"../01_range.rs" 57 4 57 39] forall self : borrowed (C01Range_Range_Type.t_range) . inv0 self -> (forall result : Core_Option_Option_Type.t_option isize . match result with
-    | Core_Option_Option_Type.C_None -> completed0 self
-    | Core_Option_Option_Type.C_Some v -> produces0 ( * self) (Seq.singleton v) ( ^ self)
-    end -> inv1 result /\ match result with
-    | Core_Option_Option_Type.C_None -> completed0 self
-    | Core_Option_Option_Type.C_Some v -> produces0 ( * self) (Seq.singleton v) ( ^ self)
-    end)
-  goal produces_refl_refn : [#"../01_range.rs" 44 4 44 26] forall self : C01Range_Range_Type.t_range . inv2 self -> (forall result : () . produces0 self (Seq.empty ) self -> produces0 self (Seq.empty ) self)
-  goal produces_trans_refn : [#"../01_range.rs" 51 4 51 90] forall a : C01Range_Range_Type.t_range . forall ab : Seq.seq isize . forall b : C01Range_Range_Type.t_range . forall bc : Seq.seq isize . forall c : C01Range_Range_Type.t_range . inv2 c /\ inv3 bc /\ inv2 b /\ inv3 ab /\ inv2 a /\ produces0 b bc c /\ produces0 a ab b -> produces0 b bc c /\ produces0 a ab b /\ (forall result : () . produces0 a (Seq.(++) ab bc) c -> produces0 a (Seq.(++) ab bc) c)
-=======
   goal produces_trans_refn : [#"../01_range.rs" 51 4 51 90] forall a : C01Range_Range_Type.t_range . forall ab : Seq.seq isize . forall b : C01Range_Range_Type.t_range . forall bc : Seq.seq isize . forall c : C01Range_Range_Type.t_range . inv0 c /\ inv1 bc /\ inv0 b /\ inv1 ab /\ inv0 a /\ produces0 b bc c /\ produces0 a ab b
    -> produces0 b bc c /\ produces0 a ab b /\ (forall result : () . produces0 a (Seq.(++) ab bc) c
    -> produces0 a (Seq.(++) ab bc) c)
@@ -458,5 +404,4 @@
     end)
   goal produces_refl_refn : [#"../01_range.rs" 44 4 44 26] forall self : C01Range_Range_Type.t_range . inv0 self
    -> (forall result : () . produces0 self (Seq.empty ) self  -> produces0 self (Seq.empty ) self)
->>>>>>> f5731f73
 end