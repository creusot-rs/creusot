--- conflicted
+++ resolved
@@ -96,11 +96,7 @@
   use seq.Seq
   use prelude.Borrow
   predicate resolve0 (self : borrowed (C01Range_Range_Type.t_range)) =
-<<<<<<< HEAD
-    [#"../../../../../creusot-contracts/src/resolve.rs" 27 20 27 34]  ^ self =  * self
-=======
     [#"../../../../../creusot-contracts/src/resolve.rs" 26 20 26 34]  ^ self =  * self
->>>>>>> c22743fa
   val resolve0 (self : borrowed (C01Range_Range_Type.t_range)) : bool
     ensures { result = resolve0 self }
     
@@ -218,11 +214,7 @@
   use Core_Option_Option_Type as Core_Option_Option_Type
   use prelude.Borrow
   predicate resolve0 (self : borrowed (C01Range_Range_Type.t_range)) =
-<<<<<<< HEAD
-    [#"../../../../../creusot-contracts/src/resolve.rs" 27 20 27 34]  ^ self =  * self
-=======
     [#"../../../../../creusot-contracts/src/resolve.rs" 26 20 26 34]  ^ self =  * self
->>>>>>> c22743fa
   val resolve0 (self : borrowed (C01Range_Range_Type.t_range)) : bool
     ensures { result = resolve0 self }
     
@@ -376,11 +368,7 @@
   use seq.Seq
   use prelude.Int
   predicate resolve0 (self : borrowed (C01Range_Range_Type.t_range)) =
-<<<<<<< HEAD
-    [#"../../../../../creusot-contracts/src/resolve.rs" 27 20 27 34]  ^ self =  * self
-=======
     [#"../../../../../creusot-contracts/src/resolve.rs" 26 20 26 34]  ^ self =  * self
->>>>>>> c22743fa
   val resolve0 (self : borrowed (C01Range_Range_Type.t_range)) : bool
     ensures { result = resolve0 self }
     
