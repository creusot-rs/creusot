--- conflicted
+++ resolved
@@ -1507,14 +1507,8 @@
   val completed0 [#"../06_map_precond.rs" 21 4 21 35] (self : borrowed (C06MapPrecond_Map_Type.t_map i b f item0)) : bool
     ensures { result = completed0 self }
     
-<<<<<<< HEAD
-  predicate resolve3 (self : borrowed (C06MapPrecond_Map_Type.t_map i b f item0)) =
-    [#"../../../../../creusot-contracts/src/resolve.rs" 27 20 27 34]  ^ self =  * self
-  val resolve3 (self : borrowed (C06MapPrecond_Map_Type.t_map i b f item0)) : bool
-=======
   predicate resolve3 (self : Ghost.ghost_ty ())
   val resolve3 (self : Ghost.ghost_ty ()) : bool
->>>>>>> 846d296f
     ensures { result = resolve3 self }
     
   use prelude.Ghost
@@ -2028,7 +2022,7 @@
     true
   use prelude.Borrow
   predicate resolve1 (self : borrowed (C06MapPrecond_Identity_Closure0.c06mapprecond_identity_closure0 i)) =
-    [#"../../../../../creusot-contracts/src/resolve.rs" 27 20 27 34]  ^ self =  * self
+    [#"../../../../../creusot-contracts/src/resolve.rs" 25 20 25 34]  ^ self =  * self
   val resolve1 (self : borrowed (C06MapPrecond_Identity_Closure0.c06mapprecond_identity_closure0 i)) : bool
     ensures { result = resolve1 self }
     
@@ -2292,7 +2286,7 @@
   use prelude.Borrow
   use prelude.Int
   predicate resolve0 (self : borrowed (C06MapPrecond_Increment_Closure2.c06mapprecond_increment_closure2 u)) =
-    [#"../../../../../creusot-contracts/src/resolve.rs" 27 20 27 34]  ^ self =  * self
+    [#"../../../../../creusot-contracts/src/resolve.rs" 25 20 25 34]  ^ self =  * self
   val resolve0 (self : borrowed (C06MapPrecond_Increment_Closure2.c06mapprecond_increment_closure2 u)) : bool
     ensures { result = resolve0 self }
     
@@ -2631,7 +2625,7 @@
   use prelude.Ghost
   use prelude.UIntSize
   predicate resolve0 (self : borrowed (C06MapPrecond_Counter_Closure2.c06mapprecond_counter_closure2 i)) =
-    [#"../../../../../creusot-contracts/src/resolve.rs" 27 20 27 34]  ^ self =  * self
+    [#"../../../../../creusot-contracts/src/resolve.rs" 25 20 25 34]  ^ self =  * self
   val resolve0 (self : borrowed (C06MapPrecond_Counter_Closure2.c06mapprecond_counter_closure2 i)) : bool
     ensures { result = resolve0 self }
     
