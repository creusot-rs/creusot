<?xml version="1.0" encoding="UTF-8"?>
<!DOCTYPE why3session PUBLIC "-//Why3//proof session v5//EN"
"https://www.why3.org/why3session.dtd">
<why3session shape_version="6">
<prover id="0" name="Z3" version="4.12.4" timelimit="5" steplimit="0" memlimit="1000"/>
<prover id="1" name="Alt-Ergo" version="2.6.0" timelimit="5" steplimit="0" memlimit="1000"/>
<prover id="2" name="CVC4" version="1.8" timelimit="5" steplimit="0" memlimit="1000"/>
<prover id="3" name="CVC5" version="1.0.5" timelimit="1" steplimit="0" memlimit="1000"/>
<file format="coma" proved="true">
<path name=".."/><path name="17_filter.coma"/>
<theory name="M_17_filter__qyi12479562059722535184__resolve_coherence__refines" proved="true">
 <goal name="refines" proved="true">
 <proof prover="1"><result status="valid" time="0.035926" steps="2"/></proof>
 </goal>
</theory>
<theory name="M_17_filter__qyi12479562059722535184__resolve_coherence" proved="true">
 <goal name="vc_resolve_coherence&#39;0" proved="true">
 <proof prover="3" timelimit="5"><result status="valid" time="0.022438" steps="93"/></proof>
 </goal>
</theory>
<theory name="M_17_filter__qyi17392541228996028033__produces_refl__refines" proved="true">
 <goal name="refines" proved="true">
 <proof prover="2"><result status="valid" time="0.027103" steps="2069"/></proof>
 </goal>
</theory>
<theory name="M_17_filter__qyi17392541228996028033__produces_refl" proved="true">
 <goal name="vc_produces_refl&#39;0" proved="true">
 <proof prover="0"><result status="valid" time="0.023092" steps="30192"/></proof>
 </goal>
</theory>
<theory name="M_17_filter__qyi17392541228996028033__produces_trans__refines" proved="true">
 <goal name="refines" proved="true">
 <proof prover="1"><result status="valid" time="0.016548" steps="0"/></proof>
 </goal>
</theory>
<theory name="M_17_filter__qyi17392541228996028033__produces_trans" proved="true">
 <goal name="vc_produces_trans&#39;0" proved="true">
 <transf name="unfold" proved="true" arg1="produces&#39;0">
  <goal name="vc_produces_trans&#39;0.0" proved="true">
  <transf name="split_vc" proved="true" >
   <goal name="vc_produces_trans&#39;0.0.0" proved="true">
   <proof prover="3" timelimit="5"><result status="valid" time="0.028661" steps="4245"/></proof>
   </goal>
   <goal name="vc_produces_trans&#39;0.0.1" proved="true">
<<<<<<< HEAD
   <transf name="exists" proved="true" arg1="(s ++ s1)">
    <goal name="vc_produces_trans&#39;0.0.1.0" proved="true">
    <transf name="exists" proved="true" arg1="(fun i -&gt; if i &lt; length ab then f i else (f1 (i - length ab) + length s))">
     <goal name="vc_produces_trans&#39;0.0.1.0.0" proved="true">
     <transf name="split_vc" proved="true" >
      <goal name="vc_produces_trans&#39;0.0.1.0.0.0" proved="true">
      <proof prover="0"><result status="valid" time="0.031426" steps="23546"/></proof>
      </goal>
      <goal name="vc_produces_trans&#39;0.0.1.0.0.1" proved="true">
      <proof prover="0"><result status="valid" time="0.037591" steps="25382"/></proof>
      </goal>
      <goal name="vc_produces_trans&#39;0.0.1.0.0.2" proved="true">
      <proof prover="3" timelimit="5"><result status="valid" time="0.093298" steps="7391"/></proof>
      </goal>
      <goal name="vc_produces_trans&#39;0.0.1.0.0.3" proved="true">
      <proof prover="3" timelimit="5"><result status="valid" time="0.081422" steps="5786"/></proof>
      </goal>
      <goal name="vc_produces_trans&#39;0.0.1.0.0.4" proved="true">
      <proof prover="2"><result status="valid" time="0.073259" steps="11598"/></proof>
      </goal>
      <goal name="vc_produces_trans&#39;0.0.1.0.0.5" proved="true">
      <proof prover="3" timelimit="5"><result status="valid" time="0.171309" steps="9274"/></proof>
      </goal>
      <goal name="vc_produces_trans&#39;0.0.1.0.0.6" proved="true">
      <transf name="case" proved="true" arg1="(i &lt; length s)">
       <goal name="vc_produces_trans&#39;0.0.1.0.0.6.0" expl="true case" proved="true">
       <proof prover="0"><result status="valid" time="0.031511" steps="28248"/></proof>
       </goal>
       <goal name="vc_produces_trans&#39;0.0.1.0.0.6.1" expl="false case" proved="true">
       <transf name="instantiate" proved="true" arg1="H11" arg2="(i-length s)">
        <goal name="vc_produces_trans&#39;0.0.1.0.0.6.1.0" expl="false case" proved="true">
        <transf name="destruct_rec" proved="true" arg1="Hinst">
         <goal name="vc_produces_trans&#39;0.0.1.0.0.6.1.0.0" expl="destruct premise" proved="true">
         <proof prover="3" timelimit="5"><result status="valid" time="0.043608" steps="4525"/></proof>
         </goal>
         <goal name="vc_produces_trans&#39;0.0.1.0.0.6.1.0.1" expl="false case" proved="true">
         <transf name="replace" proved="true" arg1="(b.t_Filter__func&#39;0)" arg2="(a.t_Filter__func&#39;0)" arg3="in" arg4="Hinst">
          <goal name="vc_produces_trans&#39;0.0.1.0.0.6.1.0.1.0" expl="false case" proved="true">
          <proof prover="1"><result status="valid" time="0.057374" steps="481"/></proof>
          </goal>
          <goal name="vc_produces_trans&#39;0.0.1.0.0.6.1.0.1.1" expl="equality hypothesis" proved="true">
          <proof prover="3" timelimit="5"><result status="valid" time="0.051922" steps="5175"/></proof>
=======
   <transf name="destruct_rec" proved="true" arg1="H3">
    <goal name="vc_produces_trans&#39;0.0.1.0" expl="destruct premise" proved="true">
    <proof prover="1"><result status="valid" time="0.037236" steps="8"/></proof>
    </goal>
    <goal name="vc_produces_trans&#39;0.0.1.1" proved="true">
    <transf name="destruct_rec" proved="true" arg1="H1">
     <goal name="vc_produces_trans&#39;0.0.1.1.0" expl="destruct premise" proved="true">
     <proof prover="1"><result status="valid" time="0.036792" steps="6"/></proof>
     </goal>
     <goal name="vc_produces_trans&#39;0.0.1.1.1" proved="true">
     <transf name="exists" proved="true" arg1="(s++s1)">
      <goal name="vc_produces_trans&#39;0.0.1.1.1.0" proved="true">
      <transf name="exists" proved="true" arg1="(fun i -&gt; if i &lt; length ab then f i else (f1 (i - length ab) + length s))">
       <goal name="vc_produces_trans&#39;0.0.1.1.1.0.0" proved="true">
       <transf name="split_vc" proved="true" >
        <goal name="vc_produces_trans&#39;0.0.1.1.1.0.0.0" proved="true">
        <proof prover="1"><result status="valid" time="0.017111" steps="11"/></proof>
        </goal>
        <goal name="vc_produces_trans&#39;0.0.1.1.1.0.0.1" proved="true">
        <proof prover="3" timelimit="5"><result status="valid" time="0.047918" steps="5083"/></proof>
        </goal>
        <goal name="vc_produces_trans&#39;0.0.1.1.1.0.0.2" proved="true">
        <proof prover="0"><result status="valid" time="0.018525" steps="27430"/></proof>
        </goal>
        <goal name="vc_produces_trans&#39;0.0.1.1.1.0.0.3" proved="true">
        <proof prover="0"><result status="valid" time="0.022809" steps="26588"/></proof>
        </goal>
        <goal name="vc_produces_trans&#39;0.0.1.1.1.0.0.4" proved="true">
        <proof prover="3" timelimit="5"><result status="valid" time="0.059049" steps="8524"/></proof>
        </goal>
        <goal name="vc_produces_trans&#39;0.0.1.1.1.0.0.5" proved="true">
        <proof prover="3" timelimit="5"><result status="valid" time="0.081477" steps="7991"/></proof>
        </goal>
        <goal name="vc_produces_trans&#39;0.0.1.1.1.0.0.6" proved="true">
        <transf name="case" proved="true" arg1="(i&lt;length s)">
         <goal name="vc_produces_trans&#39;0.0.1.1.1.0.0.6.0" expl="true case" proved="true">
         <proof prover="0"><result status="valid" time="0.025622" steps="28082"/></proof>
         </goal>
         <goal name="vc_produces_trans&#39;0.0.1.1.1.0.0.6.1" expl="false case" proved="true">
         <transf name="instantiate" proved="true" arg1="H9" arg2="(i-length s)">
          <goal name="vc_produces_trans&#39;0.0.1.1.1.0.0.6.1.0" expl="false case" proved="true">
          <transf name="replace" proved="true" arg1="(b.t_Filter__func&#39;0)" arg2="(a.t_Filter__func&#39;0)" arg3="in" arg4="Hinst">
           <goal name="vc_produces_trans&#39;0.0.1.1.1.0.0.6.1.0.0" expl="false case" proved="true">
           <proof prover="1"><result status="valid" time="0.120378" steps="480"/></proof>
           </goal>
           <goal name="vc_produces_trans&#39;0.0.1.1.1.0.0.6.1.0.1" expl="equality hypothesis" proved="true">
           <proof prover="2"><result status="valid" time="0.048102" steps="6065"/></proof>
           </goal>
          </transf>
>>>>>>> 4c2c8706
          </goal>
         </transf>
         </goal>
        </transf>
        </goal>
       </transf>
       </goal>
      </transf>
      </goal>
     </transf>
     </goal>
    </transf>
    </goal>
   </transf>
   </goal>
  </transf>
  </goal>
 </transf>
 </goal>
</theory>
<theory name="M_17_filter__qyi17392541228996028033__next__refines" proved="true">
 <goal name="refines" proved="true">
 <proof prover="2"><result status="valid" time="0.032063" steps="4023"/></proof>
 </goal>
</theory>
<theory name="M_17_filter__qyi17392541228996028033__next" proved="true">
 <goal name="vc_next&#39;0" proved="true">
 <transf name="split_vc" proved="true" >
  <goal name="vc_next&#39;0.0" expl="mut invariant" proved="true">
  <proof prover="3"><result status="valid" time="0.015985" steps="3449"/></proof>
  </goal>
  <goal name="vc_next&#39;0.1" expl="loop invariant #0" proved="true">
  <proof prover="3"><result status="valid" time="0.018920" steps="2613"/></proof>
  </goal>
  <goal name="vc_next&#39;0.2" expl="loop invariant #1" proved="true">
  <proof prover="3"><result status="valid" time="0.024402" steps="3430"/></proof>
  </goal>
  <goal name="vc_next&#39;0.3" expl="loop invariant #2" proved="true">
  <proof prover="3"><result status="valid" time="0.035799" steps="4458"/></proof>
  </goal>
  <goal name="vc_next&#39;0.4" expl="loop invariant #3" proved="true">
  <proof prover="3"><result status="valid" time="0.025173" steps="4625"/></proof>
  </goal>
  <goal name="vc_next&#39;0.5" expl="loop invariant #4" proved="true">
  <proof prover="3"><result status="valid" time="0.026285" steps="4423"/></proof>
  </goal>
  <goal name="vc_next&#39;0.6" proved="true">
  <proof prover="3"><result status="valid" time="0.031052" steps="5387"/></proof>
  </goal>
  <goal name="vc_next&#39;0.7" expl="next &#39;self&#39; type invariant" proved="true">
  <proof prover="3"><result status="valid" time="0.031786" steps="5077"/></proof>
  </goal>
  <goal name="vc_next&#39;0.8" expl="type invariant" proved="true">
  <proof prover="3"><result status="valid" time="0.019163" steps="3944"/></proof>
  </goal>
  <goal name="vc_next&#39;0.9" expl="type invariant" proved="true">
  <proof prover="3"><result status="valid" time="0.135125" steps="6260"/></proof>
  </goal>
  <goal name="vc_next&#39;0.10" expl="next result type invariant" proved="true">
  <proof prover="3"><result status="valid" time="0.019148" steps="4169"/></proof>
  </goal>
  <goal name="vc_next&#39;0.11" expl="next ensures" proved="true">
  <proof prover="0"><result status="valid" time="0.019046" steps="41950"/></proof>
  </goal>
  <goal name="vc_next&#39;0.12" expl="assertion" proved="true">
  <transf name="use_th" proved="true" arg1="seq.FreeMonoid">
   <goal name="vc_next&#39;0.12.0" expl="assertion" proved="true">
   <proof prover="3"><result status="valid" time="0.037868" steps="9149"/></proof>
   </goal>
  </transf>
  </goal>
  <goal name="vc_next&#39;0.13" proved="true">
  <proof prover="3"><result status="valid" time="0.031208" steps="6250"/></proof>
  </goal>
  <goal name="vc_next&#39;0.14" expl="call_mut &#39;self&#39; type invariant" proved="true">
  <proof prover="3"><result status="valid" time="0.031061" steps="5927"/></proof>
  </goal>
  <goal name="vc_next&#39;0.15" expl="call_mut &#39;args&#39; type invariant" proved="true">
  <proof prover="3"><result status="valid" time="0.032542" steps="6088"/></proof>
  </goal>
  <goal name="vc_next&#39;0.16" expl="call_mut requires" proved="true">
  <proof prover="3"><result status="valid" time="0.032395" steps="6168"/></proof>
  </goal>
  <goal name="vc_next&#39;0.17" expl="type invariant" proved="true">
  <proof prover="3"><result status="valid" time="0.025367" steps="5317"/></proof>
  </goal>
  <goal name="vc_next&#39;0.18" expl="mut invariant" proved="true">
  <proof prover="3"><result status="valid" time="0.027236" steps="4419"/></proof>
  </goal>
  <goal name="vc_next&#39;0.19" expl="loop invariant #0" proved="true">
  <proof prover="3"><result status="valid" time="0.016191" steps="6576"/></proof>
  </goal>
  <goal name="vc_next&#39;0.20" expl="loop invariant #1" proved="true">
  <proof prover="3"><result status="valid" time="0.140911" steps="6589"/></proof>
  </goal>
  <goal name="vc_next&#39;0.21" expl="loop invariant #2" proved="true">
  <proof prover="3"><result status="valid" time="0.129962" steps="8004"/></proof>
  </goal>
  <goal name="vc_next&#39;0.22" expl="loop invariant #3" proved="true">
  <proof prover="3"><result status="valid" time="0.049348" steps="4519"/></proof>
  </goal>
  <goal name="vc_next&#39;0.23" expl="loop invariant #4" proved="true">
  <proof prover="3" timelimit="5"><result status="valid" time="0.020908" steps="4779"/></proof>
  </goal>
  <goal name="vc_next&#39;0.24" expl="type invariant" proved="true">
  <proof prover="3"><result status="valid" time="0.033945" steps="6554"/></proof>
  </goal>
  <goal name="vc_next&#39;0.25" expl="next result type invariant" proved="true">
  <proof prover="0"><result status="valid" time="0.060862" steps="14103"/></proof>
  </goal>
  <goal name="vc_next&#39;0.26" expl="next ensures" proved="true">
  <transf name="inline_goal" proved="true" >
   <goal name="vc_next&#39;0.26.0" expl="next ensures" proved="true">
   <transf name="split_vc" proved="true" >
    <goal name="vc_next&#39;0.26.0.0" expl="next ensures" proved="true">
    <proof prover="3" timelimit="5"><result status="valid" time="0.032139" steps="5793"/></proof>
    </goal>
    <goal name="vc_next&#39;0.26.0.1" expl="next ensures" proved="true">
    <transf name="exists" proved="true" arg1="(snoc (inner produced) field_0)">
     <goal name="vc_next&#39;0.26.0.1.0" proved="true">
     <transf name="exists" proved="true" arg1="(fun (_ : int) -&gt; length (inner produced))">
      <goal name="vc_next&#39;0.26.0.1.0.0" proved="true">
      <transf name="split_vc" proved="true" >
       <goal name="vc_next&#39;0.26.0.1.0.0.0" proved="true">
       <proof prover="0"><result status="valid" time="0.019923" steps="43881"/></proof>
       </goal>
       <goal name="vc_next&#39;0.26.0.1.0.0.1" proved="true">
       <proof prover="2"><result status="valid" time="0.054198" steps="12417"/></proof>
       </goal>
       <goal name="vc_next&#39;0.26.0.1.0.0.2" proved="true">
       <proof prover="3" timelimit="5"><result status="valid" time="0.046913" steps="7528"/></proof>
       </goal>
       <goal name="vc_next&#39;0.26.0.1.0.0.3" proved="true">
<<<<<<< HEAD
       <proof prover="1"><result status="valid" time="0.017256" steps="54"/></proof>
       </goal>
       <goal name="vc_next&#39;0.26.0.1.0.0.4" proved="true">
       <proof prover="3" timelimit="5"><result status="valid" time="0.250954" steps="16844"/></proof>
=======
       <proof prover="1"><result status="valid" time="0.017256" steps="56"/></proof>
       </goal>
       <goal name="vc_next&#39;0.26.0.1.0.0.4" proved="true">
       <proof prover="3" timelimit="5"><result status="valid" time="0.216926" steps="14647"/></proof>
>>>>>>> 4c2c8706
       </goal>
       <goal name="vc_next&#39;0.26.0.1.0.0.5" proved="true">
       <proof prover="3" timelimit="5"><result status="valid" time="0.056568" steps="8027"/></proof>
       </goal>
       <goal name="vc_next&#39;0.26.0.1.0.0.6" proved="true">
       <transf name="exists" proved="true" arg1="0">
        <goal name="vc_next&#39;0.26.0.1.0.0.6.0" proved="true">
        <proof prover="3" timelimit="5"><result status="valid" time="0.070624" steps="9161"/></proof>
        </goal>
       </transf>
       </goal>
      </transf>
      </goal>
     </transf>
     </goal>
    </transf>
    </goal>
   </transf>
   </goal>
  </transf>
  </goal>
  <goal name="vc_next&#39;0.27" proved="true">
  <proof prover="3"><result status="valid" time="0.029219" steps="4090"/></proof>
  </goal>
 </transf>
 </goal>
</theory>
<theory name="M_17_filter__filter" proved="true">
 <goal name="vc_filter&#39;0" proved="true">
 <proof prover="3"><result status="valid" time="0.026229" steps="2137"/></proof>
 </goal>
</theory>
<theory name="M_17_filter__less_than" proved="true">
 <goal name="vc_closure2&#39;0" proved="true">
 <proof prover="3" timelimit="5"><result status="valid" time="0.021182" steps="6070"/></proof>
 </goal>
 <goal name="vc_less_than&#39;0" proved="true">
 <transf name="split_vc" proved="true" >
  <goal name="vc_less_than&#39;0.0" expl="into_iter &#39;self&#39; type invariant" proved="true">
<<<<<<< HEAD
  <proof prover="3"><result status="valid" time="0.017634" steps="6227"/></proof>
  </goal>
  <goal name="vc_less_than&#39;0.1" expl="into_iter requires" proved="true">
  <proof prover="3"><result status="valid" time="0.026326" steps="4773"/></proof>
  </goal>
  <goal name="vc_less_than&#39;0.2" expl="filter &#39;self&#39; type invariant" proved="true">
  <proof prover="3"><result status="valid" time="0.024106" steps="4807"/></proof>
  </goal>
  <goal name="vc_less_than&#39;0.3" expl="filter &#39;predicate&#39; type invariant" proved="true">
  <proof prover="3"><result status="valid" time="0.026382" steps="7813"/></proof>
  </goal>
  <goal name="vc_less_than&#39;0.4" expl="filter requires #0" proved="true">
  <proof prover="3"><result status="valid" time="0.159460" steps="14388"/></proof>
  </goal>
  <goal name="vc_less_than&#39;0.5" expl="filter requires #1" proved="true">
  <proof prover="3"><result status="valid" time="0.150046" steps="13522"/></proof>
  </goal>
  <goal name="vc_less_than&#39;0.6" expl="filter requires #2" proved="true">
  <proof prover="3"><result status="valid" time="0.177981" steps="17663"/></proof>
  </goal>
  <goal name="vc_less_than&#39;0.7" expl="collect &#39;self&#39; type invariant" proved="true">
  <proof prover="3"><result status="valid" time="0.025616" steps="4840"/></proof>
  </goal>
  <goal name="vc_less_than&#39;0.8" expl="less_than ensures #0" proved="true">
  <transf name="unfold" proved="true" arg1="produces&#39;0" arg2="in" arg3="Assert">
   <goal name="vc_less_than&#39;0.8.0" expl="less_than ensures #0" proved="true">
   <transf name="unfold" proved="true" arg1="postcondition_mut&#39;0" arg2="in" arg3="Assert">
    <goal name="vc_less_than&#39;0.8.0.0" expl="less_than ensures #0" proved="true">
    <proof prover="2"><result status="valid" time="0.070261" steps="20697"/></proof>
    </goal>
   </transf>
   </goal>
  </transf>
=======
  <proof prover="3"><result status="valid" time="0.017634" steps="4540"/></proof>
  </goal>
  <goal name="vc_less_than&#39;0.1" expl="into_iter requires" proved="true">
  <proof prover="3"><result status="valid" time="0.026326" steps="3117"/></proof>
  </goal>
  <goal name="vc_less_than&#39;0.2" expl="filter &#39;self&#39; type invariant" proved="true">
  <proof prover="3"><result status="valid" time="0.024106" steps="3151"/></proof>
  </goal>
  <goal name="vc_less_than&#39;0.3" expl="filter &#39;predicate&#39; type invariant" proved="true">
  <proof prover="3"><result status="valid" time="0.026382" steps="4675"/></proof>
  </goal>
  <goal name="vc_less_than&#39;0.4" expl="filter requires #0" proved="true">
  <proof prover="3"><result status="valid" time="0.159460" steps="11587"/></proof>
  </goal>
  <goal name="vc_less_than&#39;0.5" expl="filter requires #1" proved="true">
  <proof prover="3"><result status="valid" time="0.150046" steps="11409"/></proof>
  </goal>
  <goal name="vc_less_than&#39;0.6" expl="filter requires #2" proved="true">
  <proof prover="3"><result status="valid" time="0.177981" steps="13181"/></proof>
  </goal>
  <goal name="vc_less_than&#39;0.7" expl="collect &#39;self&#39; type invariant" proved="true">
  <proof prover="3"><result status="valid" time="0.025616" steps="3184"/></proof>
  </goal>
  <goal name="vc_less_than&#39;0.8" expl="less_than ensures #0" proved="true">
  <proof prover="1"><result status="valid" time="0.085458" steps="193"/></proof>
>>>>>>> 4c2c8706
  </goal>
  <goal name="vc_less_than&#39;0.9" expl="less_than ensures #1" proved="true">
  <transf name="use_th" proved="true" arg1="seq.FreeMonoid">
   <goal name="vc_less_than&#39;0.9.0" expl="less_than ensures #1" proved="true">
<<<<<<< HEAD
   <transf name="unfold" proved="true" arg1="produces&#39;0" arg2="in" arg3="Assert2">
    <goal name="vc_less_than&#39;0.9.0.0" expl="less_than ensures #1" proved="true">
    <transf name="destruct_rec" proved="true" arg1="Assert2">
     <goal name="vc_less_than&#39;0.9.0.0.0" expl="less_than ensures #1" proved="true">
     <transf name="assert" proved="true" arg1="(forall i . contains&#39;0 s i -&gt; contains&#39;0 (view&#39;0 v) i)">
      <goal name="vc_less_than&#39;0.9.0.0.0.0" expl="asserted formula" proved="true">
      <transf name="use_th" proved="true" arg1="seq.FreeMonoid">
       <goal name="vc_less_than&#39;0.9.0.0.0.0.0" expl="asserted formula" proved="true">
       <proof prover="1"><result status="valid" time="0.184043" steps="1981"/></proof>
       </goal>
      </transf>
      </goal>
      <goal name="vc_less_than&#39;0.9.0.0.0.1" expl="less_than ensures #1" proved="true">
      <proof prover="0"><result status="valid" time="0.036507" steps="74546"/></proof>
      </goal>
     </transf>
     </goal>
    </transf>
    </goal>
   </transf>
=======
   <proof prover="2"><result status="valid" time="0.203558" steps="26917"/></proof>
>>>>>>> 4c2c8706
   </goal>
  </transf>
  </goal>
 </transf>
 </goal>
</theory>
</file>
</why3session><|MERGE_RESOLUTION|>--- conflicted
+++ resolved
@@ -42,50 +42,6 @@
    <proof prover="3" timelimit="5"><result status="valid" time="0.028661" steps="4245"/></proof>
    </goal>
    <goal name="vc_produces_trans&#39;0.0.1" proved="true">
-<<<<<<< HEAD
-   <transf name="exists" proved="true" arg1="(s ++ s1)">
-    <goal name="vc_produces_trans&#39;0.0.1.0" proved="true">
-    <transf name="exists" proved="true" arg1="(fun i -&gt; if i &lt; length ab then f i else (f1 (i - length ab) + length s))">
-     <goal name="vc_produces_trans&#39;0.0.1.0.0" proved="true">
-     <transf name="split_vc" proved="true" >
-      <goal name="vc_produces_trans&#39;0.0.1.0.0.0" proved="true">
-      <proof prover="0"><result status="valid" time="0.031426" steps="23546"/></proof>
-      </goal>
-      <goal name="vc_produces_trans&#39;0.0.1.0.0.1" proved="true">
-      <proof prover="0"><result status="valid" time="0.037591" steps="25382"/></proof>
-      </goal>
-      <goal name="vc_produces_trans&#39;0.0.1.0.0.2" proved="true">
-      <proof prover="3" timelimit="5"><result status="valid" time="0.093298" steps="7391"/></proof>
-      </goal>
-      <goal name="vc_produces_trans&#39;0.0.1.0.0.3" proved="true">
-      <proof prover="3" timelimit="5"><result status="valid" time="0.081422" steps="5786"/></proof>
-      </goal>
-      <goal name="vc_produces_trans&#39;0.0.1.0.0.4" proved="true">
-      <proof prover="2"><result status="valid" time="0.073259" steps="11598"/></proof>
-      </goal>
-      <goal name="vc_produces_trans&#39;0.0.1.0.0.5" proved="true">
-      <proof prover="3" timelimit="5"><result status="valid" time="0.171309" steps="9274"/></proof>
-      </goal>
-      <goal name="vc_produces_trans&#39;0.0.1.0.0.6" proved="true">
-      <transf name="case" proved="true" arg1="(i &lt; length s)">
-       <goal name="vc_produces_trans&#39;0.0.1.0.0.6.0" expl="true case" proved="true">
-       <proof prover="0"><result status="valid" time="0.031511" steps="28248"/></proof>
-       </goal>
-       <goal name="vc_produces_trans&#39;0.0.1.0.0.6.1" expl="false case" proved="true">
-       <transf name="instantiate" proved="true" arg1="H11" arg2="(i-length s)">
-        <goal name="vc_produces_trans&#39;0.0.1.0.0.6.1.0" expl="false case" proved="true">
-        <transf name="destruct_rec" proved="true" arg1="Hinst">
-         <goal name="vc_produces_trans&#39;0.0.1.0.0.6.1.0.0" expl="destruct premise" proved="true">
-         <proof prover="3" timelimit="5"><result status="valid" time="0.043608" steps="4525"/></proof>
-         </goal>
-         <goal name="vc_produces_trans&#39;0.0.1.0.0.6.1.0.1" expl="false case" proved="true">
-         <transf name="replace" proved="true" arg1="(b.t_Filter__func&#39;0)" arg2="(a.t_Filter__func&#39;0)" arg3="in" arg4="Hinst">
-          <goal name="vc_produces_trans&#39;0.0.1.0.0.6.1.0.1.0" expl="false case" proved="true">
-          <proof prover="1"><result status="valid" time="0.057374" steps="481"/></proof>
-          </goal>
-          <goal name="vc_produces_trans&#39;0.0.1.0.0.6.1.0.1.1" expl="equality hypothesis" proved="true">
-          <proof prover="3" timelimit="5"><result status="valid" time="0.051922" steps="5175"/></proof>
-=======
    <transf name="destruct_rec" proved="true" arg1="H3">
     <goal name="vc_produces_trans&#39;0.0.1.0" expl="destruct premise" proved="true">
     <proof prover="1"><result status="valid" time="0.037236" steps="8"/></proof>
@@ -135,7 +91,6 @@
            <proof prover="2"><result status="valid" time="0.048102" steps="6065"/></proof>
            </goal>
           </transf>
->>>>>>> 4c2c8706
           </goal>
          </transf>
          </goal>
@@ -269,17 +224,10 @@
        <proof prover="3" timelimit="5"><result status="valid" time="0.046913" steps="7528"/></proof>
        </goal>
        <goal name="vc_next&#39;0.26.0.1.0.0.3" proved="true">
-<<<<<<< HEAD
-       <proof prover="1"><result status="valid" time="0.017256" steps="54"/></proof>
-       </goal>
-       <goal name="vc_next&#39;0.26.0.1.0.0.4" proved="true">
-       <proof prover="3" timelimit="5"><result status="valid" time="0.250954" steps="16844"/></proof>
-=======
        <proof prover="1"><result status="valid" time="0.017256" steps="56"/></proof>
        </goal>
        <goal name="vc_next&#39;0.26.0.1.0.0.4" proved="true">
        <proof prover="3" timelimit="5"><result status="valid" time="0.216926" steps="14647"/></proof>
->>>>>>> 4c2c8706
        </goal>
        <goal name="vc_next&#39;0.26.0.1.0.0.5" proved="true">
        <proof prover="3" timelimit="5"><result status="valid" time="0.056568" steps="8027"/></proof>
@@ -314,46 +262,11 @@
 </theory>
 <theory name="M_17_filter__less_than" proved="true">
  <goal name="vc_closure2&#39;0" proved="true">
- <proof prover="3" timelimit="5"><result status="valid" time="0.021182" steps="6070"/></proof>
+ <proof prover="3" timelimit="5"><result status="valid" time="0.021182" steps="2625"/></proof>
  </goal>
  <goal name="vc_less_than&#39;0" proved="true">
  <transf name="split_vc" proved="true" >
   <goal name="vc_less_than&#39;0.0" expl="into_iter &#39;self&#39; type invariant" proved="true">
-<<<<<<< HEAD
-  <proof prover="3"><result status="valid" time="0.017634" steps="6227"/></proof>
-  </goal>
-  <goal name="vc_less_than&#39;0.1" expl="into_iter requires" proved="true">
-  <proof prover="3"><result status="valid" time="0.026326" steps="4773"/></proof>
-  </goal>
-  <goal name="vc_less_than&#39;0.2" expl="filter &#39;self&#39; type invariant" proved="true">
-  <proof prover="3"><result status="valid" time="0.024106" steps="4807"/></proof>
-  </goal>
-  <goal name="vc_less_than&#39;0.3" expl="filter &#39;predicate&#39; type invariant" proved="true">
-  <proof prover="3"><result status="valid" time="0.026382" steps="7813"/></proof>
-  </goal>
-  <goal name="vc_less_than&#39;0.4" expl="filter requires #0" proved="true">
-  <proof prover="3"><result status="valid" time="0.159460" steps="14388"/></proof>
-  </goal>
-  <goal name="vc_less_than&#39;0.5" expl="filter requires #1" proved="true">
-  <proof prover="3"><result status="valid" time="0.150046" steps="13522"/></proof>
-  </goal>
-  <goal name="vc_less_than&#39;0.6" expl="filter requires #2" proved="true">
-  <proof prover="3"><result status="valid" time="0.177981" steps="17663"/></proof>
-  </goal>
-  <goal name="vc_less_than&#39;0.7" expl="collect &#39;self&#39; type invariant" proved="true">
-  <proof prover="3"><result status="valid" time="0.025616" steps="4840"/></proof>
-  </goal>
-  <goal name="vc_less_than&#39;0.8" expl="less_than ensures #0" proved="true">
-  <transf name="unfold" proved="true" arg1="produces&#39;0" arg2="in" arg3="Assert">
-   <goal name="vc_less_than&#39;0.8.0" expl="less_than ensures #0" proved="true">
-   <transf name="unfold" proved="true" arg1="postcondition_mut&#39;0" arg2="in" arg3="Assert">
-    <goal name="vc_less_than&#39;0.8.0.0" expl="less_than ensures #0" proved="true">
-    <proof prover="2"><result status="valid" time="0.070261" steps="20697"/></proof>
-    </goal>
-   </transf>
-   </goal>
-  </transf>
-=======
   <proof prover="3"><result status="valid" time="0.017634" steps="4540"/></proof>
   </goal>
   <goal name="vc_less_than&#39;0.1" expl="into_iter requires" proved="true">
@@ -379,35 +292,11 @@
   </goal>
   <goal name="vc_less_than&#39;0.8" expl="less_than ensures #0" proved="true">
   <proof prover="1"><result status="valid" time="0.085458" steps="193"/></proof>
->>>>>>> 4c2c8706
   </goal>
   <goal name="vc_less_than&#39;0.9" expl="less_than ensures #1" proved="true">
   <transf name="use_th" proved="true" arg1="seq.FreeMonoid">
    <goal name="vc_less_than&#39;0.9.0" expl="less_than ensures #1" proved="true">
-<<<<<<< HEAD
-   <transf name="unfold" proved="true" arg1="produces&#39;0" arg2="in" arg3="Assert2">
-    <goal name="vc_less_than&#39;0.9.0.0" expl="less_than ensures #1" proved="true">
-    <transf name="destruct_rec" proved="true" arg1="Assert2">
-     <goal name="vc_less_than&#39;0.9.0.0.0" expl="less_than ensures #1" proved="true">
-     <transf name="assert" proved="true" arg1="(forall i . contains&#39;0 s i -&gt; contains&#39;0 (view&#39;0 v) i)">
-      <goal name="vc_less_than&#39;0.9.0.0.0.0" expl="asserted formula" proved="true">
-      <transf name="use_th" proved="true" arg1="seq.FreeMonoid">
-       <goal name="vc_less_than&#39;0.9.0.0.0.0.0" expl="asserted formula" proved="true">
-       <proof prover="1"><result status="valid" time="0.184043" steps="1981"/></proof>
-       </goal>
-      </transf>
-      </goal>
-      <goal name="vc_less_than&#39;0.9.0.0.0.1" expl="less_than ensures #1" proved="true">
-      <proof prover="0"><result status="valid" time="0.036507" steps="74546"/></proof>
-      </goal>
-     </transf>
-     </goal>
-    </transf>
-    </goal>
-   </transf>
-=======
    <proof prover="2"><result status="valid" time="0.203558" steps="26917"/></proof>
->>>>>>> 4c2c8706
    </goal>
   </transf>
   </goal>
