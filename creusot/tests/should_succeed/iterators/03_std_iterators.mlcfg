--- conflicted
+++ resolved
@@ -348,11 +348,7 @@
     return _0
   }
   BB11 {
-<<<<<<< HEAD
-    [#"../../../../../creusot-contracts-proc/src/lib.rs" 664 0 664 51] __creusot_proc_iter_elem <- Core_Option_Option_Type.some_0 _17;
-=======
     [#"../../../../../creusot-contracts-proc/src/lib.rs" 643 0 643 51] __creusot_proc_iter_elem <- Core_Option_Option_Type.some_0 _17;
->>>>>>> 8f1e3ec2
     assert { [@expl:type invariant] inv3 _17 };
     assume { resolve4 _17 };
     [#"../03_std_iterators.rs" 8 4 8 38] _22 <- ([#"../03_std_iterators.rs" 8 4 8 38] Snapshot.new (Seq.(++) (Snapshot.inner produced) (Seq.singleton __creusot_proc_iter_elem)));
@@ -749,11 +745,7 @@
     return _0
   }
   BB10 {
-<<<<<<< HEAD
-    [#"../../../../../creusot-contracts-proc/src/lib.rs" 664 0 664 51] __creusot_proc_iter_elem <- Core_Option_Option_Type.some_0 _16;
-=======
     [#"../../../../../creusot-contracts-proc/src/lib.rs" 643 0 643 51] __creusot_proc_iter_elem <- Core_Option_Option_Type.some_0 _16;
->>>>>>> 8f1e3ec2
     assert { [@expl:type invariant] inv3 _16 };
     assume { resolve4 _16 };
     [#"../03_std_iterators.rs" 19 4 19 38] _21 <- ([#"../03_std_iterators.rs" 19 4 19 38] Snapshot.new (Seq.(++) (Snapshot.inner produced) (Seq.singleton __creusot_proc_iter_elem)));
@@ -1156,11 +1148,7 @@
     return _0
   }
   BB12 {
-<<<<<<< HEAD
-    [#"../../../../../creusot-contracts-proc/src/lib.rs" 664 0 664 51] __creusot_proc_iter_elem <- Core_Option_Option_Type.some_0 _17;
-=======
     [#"../../../../../creusot-contracts-proc/src/lib.rs" 643 0 643 51] __creusot_proc_iter_elem <- Core_Option_Option_Type.some_0 _17;
->>>>>>> 8f1e3ec2
     _17 <- (let Core_Option_Option_Type.C_Some x0 = _17 in Core_Option_Option_Type.C_Some (any borrowed usize));
     [#"../03_std_iterators.rs" 29 4 29 87] _22 <- ([#"../03_std_iterators.rs" 29 4 29 87] Snapshot.new (Seq.(++) (Snapshot.inner produced) (Seq.singleton __creusot_proc_iter_elem)));
     goto BB13
@@ -1168,11 +1156,7 @@
   BB13 {
     [#"../03_std_iterators.rs" 29 4 29 87] produced <- _22;
     _22 <- any Snapshot.snap_ty (Seq.seq (borrowed usize));
-<<<<<<< HEAD
-    [#"../../../../../creusot-contracts-proc/src/lib.rs" 664 0 664 51] x <- __creusot_proc_iter_elem;
-=======
     [#"../../../../../creusot-contracts-proc/src/lib.rs" 643 0 643 51] x <- __creusot_proc_iter_elem;
->>>>>>> 8f1e3ec2
     __creusot_proc_iter_elem <- any borrowed usize;
     [#"../03_std_iterators.rs" 31 8 31 14] x <- { x with current = ([#"../03_std_iterators.rs" 31 13 31 14] (0 : usize)) ; };
     assume { resolve2 x };
@@ -2478,11 +2462,7 @@
     return _0
   }
   BB10 {
-<<<<<<< HEAD
-    [#"../../../../../creusot-contracts-proc/src/lib.rs" 664 0 664 51] __creusot_proc_iter_elem <- Core_Option_Option_Type.some_0 _17;
-=======
     [#"../../../../../creusot-contracts-proc/src/lib.rs" 643 0 643 51] __creusot_proc_iter_elem <- Core_Option_Option_Type.some_0 _17;
->>>>>>> 8f1e3ec2
     [#"../03_std_iterators.rs" 65 4 65 48] _22 <- ([#"../03_std_iterators.rs" 65 4 65 48] Snapshot.new (Seq.(++) (Snapshot.inner produced) (Seq.singleton __creusot_proc_iter_elem)));
     goto BB11
   }
@@ -2879,11 +2859,7 @@
     return _0
   }
   BB11 {
-<<<<<<< HEAD
-    [#"../../../../../creusot-contracts-proc/src/lib.rs" 664 0 664 51] __creusot_proc_iter_elem <- Core_Option_Option_Type.some_0 _12;
-=======
     [#"../../../../../creusot-contracts-proc/src/lib.rs" 643 0 643 51] __creusot_proc_iter_elem <- Core_Option_Option_Type.some_0 _12;
->>>>>>> 8f1e3ec2
     [#"../03_std_iterators.rs" 73 4 73 96] _17 <- ([#"../03_std_iterators.rs" 73 4 73 96] Snapshot.new (Seq.(++) (Snapshot.inner produced) (Seq.singleton __creusot_proc_iter_elem)));
     goto BB12
   }
@@ -3457,11 +3433,7 @@
     return _0
   }
   BB15 {
-<<<<<<< HEAD
-    [#"../../../../../creusot-contracts-proc/src/lib.rs" 664 0 664 51] __creusot_proc_iter_elem <- Core_Option_Option_Type.some_0 _28;
-=======
     [#"../../../../../creusot-contracts-proc/src/lib.rs" 643 0 643 51] __creusot_proc_iter_elem <- Core_Option_Option_Type.some_0 _28;
->>>>>>> 8f1e3ec2
     [#"../03_std_iterators.rs" 97 4 97 36] _33 <- ([#"../03_std_iterators.rs" 97 4 97 36] Snapshot.new (Seq.(++) (Snapshot.inner produced) (Seq.singleton __creusot_proc_iter_elem)));
     goto BB16
   }
