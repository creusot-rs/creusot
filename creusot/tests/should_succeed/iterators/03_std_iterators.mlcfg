--- conflicted
+++ resolved
@@ -194,11 +194,7 @@
     ensures { result = resolve4 self }
     
   predicate resolve3 (self : borrowed (Core_Slice_Iter_Iter_Type.t_iter t)) =
-<<<<<<< HEAD
-    [#"../../../../../creusot-contracts/src/resolve.rs" 27 20 27 34]  ^ self =  * self
-=======
     [#"../../../../../creusot-contracts/src/resolve.rs" 26 20 26 34]  ^ self =  * self
->>>>>>> c22743fa
   val resolve3 (self : borrowed (Core_Slice_Iter_Iter_Type.t_iter t)) : bool
     ensures { result = resolve3 self }
     
@@ -593,11 +589,7 @@
     ensures { result = resolve4 self }
     
   predicate resolve3 (self : borrowed (Core_Slice_Iter_Iter_Type.t_iter t)) =
-<<<<<<< HEAD
-    [#"../../../../../creusot-contracts/src/resolve.rs" 27 20 27 34]  ^ self =  * self
-=======
     [#"../../../../../creusot-contracts/src/resolve.rs" 26 20 26 34]  ^ self =  * self
->>>>>>> c22743fa
   val resolve3 (self : borrowed (Core_Slice_Iter_Iter_Type.t_iter t)) : bool
     ensures { result = resolve3 self }
     
@@ -944,11 +936,7 @@
     
   use prelude.Snapshot
   predicate resolve4 (self : borrowed (Alloc_Vec_Vec_Type.t_vec usize (Alloc_Alloc_Global_Type.t_global))) =
-<<<<<<< HEAD
-    [#"../../../../../creusot-contracts/src/resolve.rs" 27 20 27 34]  ^ self =  * self
-=======
     [#"../../../../../creusot-contracts/src/resolve.rs" 26 20 26 34]  ^ self =  * self
->>>>>>> c22743fa
   val resolve4 (self : borrowed (Alloc_Vec_Vec_Type.t_vec usize (Alloc_Alloc_Global_Type.t_global))) : bool
     ensures { result = resolve4 self }
     
@@ -958,21 +946,13 @@
     ensures { result = resolve3 self }
     
   predicate resolve2 (self : borrowed usize) =
-<<<<<<< HEAD
-    [#"../../../../../creusot-contracts/src/resolve.rs" 27 20 27 34]  ^ self =  * self
-=======
     [#"../../../../../creusot-contracts/src/resolve.rs" 26 20 26 34]  ^ self =  * self
->>>>>>> c22743fa
   val resolve2 (self : borrowed usize) : bool
     ensures { result = resolve2 self }
     
   use seq.Seq
   predicate resolve1 (self : borrowed (Core_Slice_Iter_IterMut_Type.t_itermut usize)) =
-<<<<<<< HEAD
-    [#"../../../../../creusot-contracts/src/resolve.rs" 27 20 27 34]  ^ self =  * self
-=======
     [#"../../../../../creusot-contracts/src/resolve.rs" 26 20 26 34]  ^ self =  * self
->>>>>>> c22743fa
   val resolve1 (self : borrowed (Core_Slice_Iter_IterMut_Type.t_itermut usize)) : bool
     ensures { result = resolve1 self }
     
@@ -1007,11 +987,7 @@
   use prelude.Snapshot
   use prelude.Snapshot
   predicate resolve0 (self : borrowed (slice usize)) =
-<<<<<<< HEAD
-    [#"../../../../../creusot-contracts/src/resolve.rs" 27 20 27 34]  ^ self =  * self
-=======
     [#"../../../../../creusot-contracts/src/resolve.rs" 26 20 26 34]  ^ self =  * self
->>>>>>> c22743fa
   val resolve0 (self : borrowed (slice usize)) : bool
     ensures { result = resolve0 self }
     
@@ -1415,11 +1391,7 @@
   axiom iter_mut0_spec : forall self : borrowed (Core_Iter_Adapters_Take_Take_Type.t_take i) . ([#"../../../../../creusot-contracts/src/std/iter/take.rs" 26 21 26 25] inv5 self)
    -> ([#"../../../../../creusot-contracts/src/std/iter/take.rs" 26 4 26 36] inv7 (iter_mut0 self)) && ([#"../../../../../creusot-contracts/src/std/iter/take.rs" 25 14 25 68] iter0 ( * self) =  * iter_mut0 self /\ iter0 ( ^ self) =  ^ iter_mut0 self)
   predicate resolve5 (self : borrowed (Core_Iter_Adapters_Take_Take_Type.t_take i)) =
-<<<<<<< HEAD
-    [#"../../../../../creusot-contracts/src/resolve.rs" 27 20 27 34]  ^ self =  * self
-=======
     [#"../../../../../creusot-contracts/src/resolve.rs" 26 20 26 34]  ^ self =  * self
->>>>>>> c22743fa
   val resolve5 (self : borrowed (Core_Iter_Adapters_Take_Take_Type.t_take i)) : bool
     ensures { result = resolve5 self }
     
@@ -1547,11 +1519,7 @@
   use prelude.Snapshot
   use prelude.UIntSize
   predicate resolve0 (self : borrowed C03StdIterators_Counter_Closure0.c03stditerators_counter_closure0) =
-<<<<<<< HEAD
-    [#"../../../../../creusot-contracts/src/resolve.rs" 27 20 27 34]  ^ self =  * self
-=======
     [#"../../../../../creusot-contracts/src/resolve.rs" 26 20 26 34]  ^ self =  * self
->>>>>>> c22743fa
   val resolve0 (self : borrowed C03StdIterators_Counter_Closure0.c03stditerators_counter_closure0) : bool
     ensures { result = resolve0 self }
     
@@ -1903,11 +1871,7 @@
     ensures { result = shallow_model6 self }
     
   predicate resolve5 (self : borrowed (Core_Slice_Iter_Iter_Type.t_iter uint32)) =
-<<<<<<< HEAD
-    [#"../../../../../creusot-contracts/src/resolve.rs" 27 20 27 34]  ^ self =  * self
-=======
     [#"../../../../../creusot-contracts/src/resolve.rs" 26 20 26 34]  ^ self =  * self
->>>>>>> c22743fa
   val resolve5 (self : borrowed (Core_Slice_Iter_Iter_Type.t_iter uint32)) : bool
     ensures { result = resolve5 self }
     
@@ -2016,11 +1980,7 @@
    -> ([#"../../../../../creusot-contracts/src/std/iter.rs" 34 14 34 45] produces0 self (Seq.empty ) self)
   use seq.Seq
   predicate resolve2 (self : uint32) =
-<<<<<<< HEAD
-    [#"../../../../../creusot-contracts/src/resolve.rs" 47 8 47 12] true
-=======
     [#"../../../../../creusot-contracts/src/resolve.rs" 46 8 46 12] true
->>>>>>> c22743fa
   val resolve2 (self : uint32) : bool
     ensures { result = resolve2 self }
     
@@ -2052,11 +2012,7 @@
     ensures { result = completed0 self }
     
   predicate resolve6 (self : borrowed usize) =
-<<<<<<< HEAD
-    [#"../../../../../creusot-contracts/src/resolve.rs" 27 20 27 34]  ^ self =  * self
-=======
     [#"../../../../../creusot-contracts/src/resolve.rs" 26 20 26 34]  ^ self =  * self
->>>>>>> c22743fa
   val resolve6 (self : borrowed usize) : bool
     ensures { result = resolve6 self }
     
@@ -2065,11 +2021,7 @@
    =
     resolve6 (field_00 _1)
   predicate resolve3 (self : Core_Slice_Iter_Iter_Type.t_iter uint32) =
-<<<<<<< HEAD
-    [#"../../../../../creusot-contracts/src/resolve.rs" 47 8 47 12] true
-=======
     [#"../../../../../creusot-contracts/src/resolve.rs" 46 8 46 12] true
->>>>>>> c22743fa
   val resolve3 (self : Core_Slice_Iter_Iter_Type.t_iter uint32) : bool
     ensures { result = resolve3 self }
     
@@ -2284,11 +2236,7 @@
   use prelude.Snapshot
   use seq.Seq
   predicate resolve0 (self : borrowed (Core_Ops_Range_Range_Type.t_range isize)) =
-<<<<<<< HEAD
-    [#"../../../../../creusot-contracts/src/resolve.rs" 27 20 27 34]  ^ self =  * self
-=======
     [#"../../../../../creusot-contracts/src/resolve.rs" 26 20 26 34]  ^ self =  * self
->>>>>>> c22743fa
   val resolve0 (self : borrowed (Core_Ops_Range_Range_Type.t_range isize)) : bool
     ensures { result = resolve0 self }
     
@@ -2593,11 +2541,7 @@
   axiom produces_refl0_spec : forall self : Core_Iter_Adapters_Enumerate_Enumerate_Type.t_enumerate (Core_Ops_Range_Range_Type.t_range usize) . ([#"../../../../../creusot-contracts/src/std/iter/enumerate.rs" 73 21 73 25] inv0 self)
    -> ([#"../../../../../creusot-contracts/src/std/iter/enumerate.rs" 72 14 72 45] produces0 self (Seq.empty ) self)
   predicate resolve5 (self : borrowed (Core_Ops_Range_Range_Type.t_range usize)) =
-<<<<<<< HEAD
-    [#"../../../../../creusot-contracts/src/resolve.rs" 27 20 27 34]  ^ self =  * self
-=======
     [#"../../../../../creusot-contracts/src/resolve.rs" 26 20 26 34]  ^ self =  * self
->>>>>>> c22743fa
   val resolve5 (self : borrowed (Core_Ops_Range_Range_Type.t_range usize)) : bool
     ensures { result = resolve5 self }
     
@@ -2618,11 +2562,7 @@
     end)
   use prelude.Snapshot
   predicate resolve4 (self : Core_Ops_Range_Range_Type.t_range usize) =
-<<<<<<< HEAD
-    [#"../../../../../creusot-contracts/src/resolve.rs" 47 8 47 12] true
-=======
     [#"../../../../../creusot-contracts/src/resolve.rs" 46 8 46 12] true
->>>>>>> c22743fa
   val resolve4 (self : Core_Ops_Range_Range_Type.t_range usize) : bool
     ensures { result = resolve4 self }
     
@@ -2634,20 +2574,12 @@
     ensures { result = resolve2 self }
     
   predicate resolve3 (self : usize) =
-<<<<<<< HEAD
-    [#"../../../../../creusot-contracts/src/resolve.rs" 47 8 47 12] true
-=======
     [#"../../../../../creusot-contracts/src/resolve.rs" 46 8 46 12] true
->>>>>>> c22743fa
   val resolve3 (self : usize) : bool
     ensures { result = resolve3 self }
     
   predicate resolve1 (self : (usize, usize)) =
-<<<<<<< HEAD
-    [#"../../../../../creusot-contracts/src/resolve.rs" 18 8 18 60] resolve3 (let (a, _) = self in a) /\ resolve3 (let (_, a) = self in a)
-=======
     [#"../../../../../creusot-contracts/src/resolve.rs" 17 8 17 60] resolve3 (let (a, _) = self in a) /\ resolve3 (let (_, a) = self in a)
->>>>>>> c22743fa
   val resolve1 (self : (usize, usize)) : bool
     ensures { result = resolve1 self }
     
@@ -2655,11 +2587,7 @@
   predicate resolve0 (self : borrowed (Core_Iter_Adapters_Enumerate_Enumerate_Type.t_enumerate (Core_Ops_Range_Range_Type.t_range usize)))
     
    =
-<<<<<<< HEAD
-    [#"../../../../../creusot-contracts/src/resolve.rs" 27 20 27 34]  ^ self =  * self
-=======
     [#"../../../../../creusot-contracts/src/resolve.rs" 26 20 26 34]  ^ self =  * self
->>>>>>> c22743fa
   val resolve0 (self : borrowed (Core_Iter_Adapters_Enumerate_Enumerate_Type.t_enumerate (Core_Ops_Range_Range_Type.t_range usize))) : bool
     ensures { result = resolve0 self }
     
@@ -3074,11 +3002,7 @@
   axiom shallow_model3_spec : forall self : slice t . ([#"../../../../../creusot-contracts/src/std/slice.rs" 19 21 19 25] inv2 self)
    -> ([#"../../../../../creusot-contracts/src/std/slice.rs" 19 4 19 50] inv9 (shallow_model3 self)) && ([#"../../../../../creusot-contracts/src/std/slice.rs" 18 14 18 42] shallow_model3 self = Slice.id self) && ([#"../../../../../creusot-contracts/src/std/slice.rs" 17 14 17 41] Seq.length (shallow_model3 self) <= UIntSize.to_int max0)
   predicate resolve3 (self : borrowed (slice t)) =
-<<<<<<< HEAD
-    [#"../../../../../creusot-contracts/src/resolve.rs" 27 20 27 34]  ^ self =  * self
-=======
     [#"../../../../../creusot-contracts/src/resolve.rs" 26 20 26 34]  ^ self =  * self
->>>>>>> c22743fa
   val resolve3 (self : borrowed (slice t)) : bool
     ensures { result = resolve3 self }
     
@@ -3095,20 +3019,12 @@
     ensures { [#"../../../../../creusot-contracts/src/std/slice.rs" 249 8 249 52] Permut.exchange (shallow_model3 ( ^ self)) (shallow_model1 self) (UIntSize.to_int a) (UIntSize.to_int b) }
     
   predicate resolve4 (self : usize) =
-<<<<<<< HEAD
-    [#"../../../../../creusot-contracts/src/resolve.rs" 47 8 47 12] true
-=======
     [#"../../../../../creusot-contracts/src/resolve.rs" 46 8 46 12] true
->>>>>>> c22743fa
   val resolve4 (self : usize) : bool
     ensures { result = resolve4 self }
     
   predicate resolve2 (self : (usize, usize)) =
-<<<<<<< HEAD
-    [#"../../../../../creusot-contracts/src/resolve.rs" 18 8 18 60] resolve4 (let (a, _) = self in a) /\ resolve4 (let (_, a) = self in a)
-=======
     [#"../../../../../creusot-contracts/src/resolve.rs" 17 8 17 60] resolve4 (let (a, _) = self in a) /\ resolve4 (let (_, a) = self in a)
->>>>>>> c22743fa
   val resolve2 (self : (usize, usize)) : bool
     ensures { result = resolve2 self }
     
@@ -3116,21 +3032,13 @@
   predicate resolve1 (self : borrowed (Core_Iter_Adapters_Zip_Zip_Type.t_zip (Core_Ops_Range_Range_Type.t_range usize) (Core_Ops_Range_Range_Type.t_range usize)))
     
    =
-<<<<<<< HEAD
-    [#"../../../../../creusot-contracts/src/resolve.rs" 27 20 27 34]  ^ self =  * self
-=======
     [#"../../../../../creusot-contracts/src/resolve.rs" 26 20 26 34]  ^ self =  * self
->>>>>>> c22743fa
   val resolve1 (self : borrowed (Core_Iter_Adapters_Zip_Zip_Type.t_zip (Core_Ops_Range_Range_Type.t_range usize) (Core_Ops_Range_Range_Type.t_range usize))) : bool
     ensures { result = resolve1 self }
     
   use seq.Seq
   predicate resolve5 (self : borrowed (Core_Ops_Range_Range_Type.t_range usize)) =
-<<<<<<< HEAD
-    [#"../../../../../creusot-contracts/src/resolve.rs" 27 20 27 34]  ^ self =  * self
-=======
     [#"../../../../../creusot-contracts/src/resolve.rs" 26 20 26 34]  ^ self =  * self
->>>>>>> c22743fa
   val resolve5 (self : borrowed (Core_Ops_Range_Range_Type.t_range usize)) : bool
     ensures { result = resolve5 self }
     
