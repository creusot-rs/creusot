--- conflicted
+++ resolved
@@ -116,19 +116,7 @@
     [ good -> {C_Global  = input} (! ret) | bad -> {C_Global  <> input} {false} any ]
     
 end
-<<<<<<< HEAD
-module C08CollectExtend_Extend
-=======
-module T_alloc__boxed__Box
-  use T_core__ptr__unique__Unique as Unique'0
-  
-  type t_Box 't 'a =
-    | C_Box (Unique'0.t_Unique 't) 'a
-  
-  function any_l (_ : 'b) : 'a
-end
 module M_08_collect_extend__extend
->>>>>>> c3369865
   type t
   
   type i
@@ -248,11 +236,7 @@
   
   predicate inv'4 (_1 : Option'0.t_Option t)
   
-<<<<<<< HEAD
-  axiom inv'4 [@rewrite] : forall x : Option'0.t_option t . inv'4 x = true
-=======
-  axiom inv'4 : forall x : Option'0.t_Option t . inv'4 x = true
->>>>>>> c3369865
+  axiom inv'4 [@rewrite] : forall x : Option'0.t_Option t . inv'4 x = true
   
   use T_alloc__vec__Vec as Vec'0
   
@@ -265,11 +249,7 @@
   
   predicate inv'3 (_1 : borrowed (Vec'0.t_Vec t (Global'0.t_Global)))
   
-<<<<<<< HEAD
-  axiom inv'3 [@rewrite] : forall x : borrowed (Vec'0.t_vec t (Global'0.t_global)) . inv'3 x = true
-=======
-  axiom inv'3 : forall x : borrowed (Vec'0.t_Vec t (Global'0.t_Global)) . inv'3 x = true
->>>>>>> c3369865
+  axiom inv'3 [@rewrite] : forall x : borrowed (Vec'0.t_Vec t (Global'0.t_Global)) . inv'3 x = true
   
   use prelude.prelude.UIntSize
   
@@ -285,11 +265,7 @@
   predicate invariant'2 (self : Vec'0.t_Vec t (Global'0.t_Global)) =
     [%#span15] inv'6 (shallow_model'2 self)
   
-<<<<<<< HEAD
-  axiom inv'2 [@rewrite] : forall x : Vec'0.t_vec t (Global'0.t_global) . inv'2 x = true
-=======
-  axiom inv'2 : forall x : Vec'0.t_Vec t (Global'0.t_Global) . inv'2 x = true
->>>>>>> c3369865
+  axiom inv'2 [@rewrite] : forall x : Vec'0.t_Vec t (Global'0.t_Global) . inv'2 x = true
   
   predicate inv'0 (_1 : i)
   
@@ -577,11 +553,7 @@
   
   predicate inv'7 (_1 : t_Item'0)
   
-<<<<<<< HEAD
-  axiom inv'7 [@rewrite] : forall x : item'0 . inv'7 x = true
-=======
-  axiom inv'7 : forall x : t_Item'0 . inv'7 x = true
->>>>>>> c3369865
+  axiom inv'7 [@rewrite] : forall x : t_Item'0 . inv'7 x = true
   
   use seq.Seq
   
@@ -596,19 +568,11 @@
   
   predicate inv'6 (_1 : Seq.seq t_Item'0)
   
-<<<<<<< HEAD
-  axiom inv'6 [@rewrite] : forall x : Seq.seq item'0 . inv'6 x = true
-=======
-  axiom inv'6 : forall x : Seq.seq t_Item'0 . inv'6 x = true
->>>>>>> c3369865
+  axiom inv'6 [@rewrite] : forall x : Seq.seq t_Item'0 . inv'6 x = true
   
   predicate invariant'5 (self : t_Item'0)
   
-<<<<<<< HEAD
-  axiom inv'5 [@rewrite] : forall x : item'0 . inv'5 x = true
-=======
-  axiom inv'5 : forall x : t_Item'0 . inv'5 x = true
->>>>>>> c3369865
+  axiom inv'5 [@rewrite] : forall x : t_Item'0 . inv'5 x = true
   
   use T_alloc__vec__Vec as Vec'0
   
@@ -621,11 +585,7 @@
   
   predicate inv'4 (_1 : borrowed (Vec'0.t_Vec t_Item'0 (Global'0.t_Global)))
   
-<<<<<<< HEAD
-  axiom inv'4 [@rewrite] : forall x : borrowed (Vec'0.t_vec item'0 (Global'0.t_global)) . inv'4 x = true
-=======
-  axiom inv'4 : forall x : borrowed (Vec'0.t_Vec t_Item'0 (Global'0.t_Global)) . inv'4 x = true
->>>>>>> c3369865
+  axiom inv'4 [@rewrite] : forall x : borrowed (Vec'0.t_Vec t_Item'0 (Global'0.t_Global)) . inv'4 x = true
   
   use T_core__option__Option as Option'0
   
@@ -634,11 +594,7 @@
   
   predicate inv'3 (_1 : Option'0.t_Option t_Item'0)
   
-<<<<<<< HEAD
-  axiom inv'3 [@rewrite] : forall x : Option'0.t_option item'0 . inv'3 x = true
-=======
-  axiom inv'3 : forall x : Option'0.t_Option t_Item'0 . inv'3 x = true
->>>>>>> c3369865
+  axiom inv'3 [@rewrite] : forall x : Option'0.t_Option t_Item'0 . inv'3 x = true
   
   use prelude.prelude.UIntSize
   
@@ -654,11 +610,7 @@
   predicate invariant'2 (self : Vec'0.t_Vec t_Item'0 (Global'0.t_Global)) =
     [%#span14] inv'6 (shallow_model'0 self)
   
-<<<<<<< HEAD
-  axiom inv'2 [@rewrite] : forall x : Vec'0.t_vec item'0 (Global'0.t_global) . inv'2 x = true
-=======
-  axiom inv'2 : forall x : Vec'0.t_Vec t_Item'0 (Global'0.t_Global) . inv'2 x = true
->>>>>>> c3369865
+  axiom inv'2 [@rewrite] : forall x : Vec'0.t_Vec t_Item'0 (Global'0.t_Global) . inv'2 x = true
   
   predicate inv'0 (_1 : i)
   
@@ -1019,22 +971,14 @@
   
   predicate inv'2 (_1 : borrowed (Vec'0.t_Vec uint32 (Global'0.t_Global)))
   
-<<<<<<< HEAD
-  axiom inv'2 [@rewrite] : forall x : borrowed (Vec'0.t_vec uint32 (Global'0.t_global)) . inv'2 x = true
-=======
-  axiom inv'2 : forall x : borrowed (Vec'0.t_Vec uint32 (Global'0.t_Global)) . inv'2 x = true
->>>>>>> c3369865
+  axiom inv'2 [@rewrite] : forall x : borrowed (Vec'0.t_Vec uint32 (Global'0.t_Global)) . inv'2 x = true
   
   predicate invariant'1 (self : IntoIter'0.t_IntoIter uint32 (Global'0.t_Global)) =
     [%#span3] true
   
   predicate inv'1 (_1 : IntoIter'0.t_IntoIter uint32 (Global'0.t_Global))
   
-<<<<<<< HEAD
-  axiom inv'1 [@rewrite] : forall x : IntoIter'0.t_intoiter uint32 (Global'0.t_global) . inv'1 x = true
-=======
-  axiom inv'1 : forall x : IntoIter'0.t_IntoIter uint32 (Global'0.t_Global) . inv'1 x = true
->>>>>>> c3369865
+  axiom inv'1 [@rewrite] : forall x : IntoIter'0.t_IntoIter uint32 (Global'0.t_Global) . inv'1 x = true
   
   use prelude.prelude.UIntSize
   
@@ -1050,11 +994,7 @@
   predicate invariant'0 (self : Vec'0.t_Vec uint32 (Global'0.t_Global)) =
     [%#span16] inv'3 (shallow_model'0 self)
   
-<<<<<<< HEAD
-  axiom inv'0 [@rewrite] : forall x : Vec'0.t_vec uint32 (Global'0.t_global) . inv'0 x = true
-=======
-  axiom inv'0 : forall x : Vec'0.t_Vec uint32 (Global'0.t_Global) . inv'0 x = true
->>>>>>> c3369865
+  axiom inv'0 [@rewrite] : forall x : Vec'0.t_Vec uint32 (Global'0.t_Global) . inv'0 x = true
   
   use prelude.prelude.Snapshot
   
@@ -1243,11 +1183,7 @@
   
   predicate inv'1 (_1 : Vec'0.t_Vec uint32 (Global'0.t_Global))
   
-<<<<<<< HEAD
-  axiom inv'1 [@rewrite] : forall x : Vec'0.t_vec uint32 (Global'0.t_global) . inv'1 x = true
-=======
-  axiom inv'1 : forall x : Vec'0.t_Vec uint32 (Global'0.t_Global) . inv'1 x = true
->>>>>>> c3369865
+  axiom inv'1 [@rewrite] : forall x : Vec'0.t_Vec uint32 (Global'0.t_Global) . inv'1 x = true
   
   predicate invariant'0 (self : i)
   
