--- conflicted
+++ resolved
@@ -9,19 +9,16 @@
     [ good (a:'a) (b:'b)-> {C_Zip a b = input} (! ret {a} {b}) | bad (a:'a) (b:'b)-> {C_Zip a b <> input} {false} any ]
     
   
-  function zip_a [@inline:trivial] (self : t_zip 'a 'b) : 'a =
+  function zip_a (self : t_zip 'a 'b) : 'a =
     match self with
       | C_Zip a _ -> a
       end
   
-  function zip_b [@inline:trivial] (self : t_zip 'a 'b) : 'b =
+  function zip_b (self : t_zip 'a 'b) : 'b =
     match self with
       | C_Zip _ a -> a
       end
 end
-module CreusotContracts_Logic_Seq2_Seq_Type
-  type t_seq 't
-end
 module C12Zip_Impl0_ProducesRefl_Impl
   type a
   
@@ -31,29 +28,6 @@
   
   let%span s12_zip1 = "../12_zip.rs" 41 14 41 45
   
-<<<<<<< HEAD
-  let%span span2 = "../../../../../creusot-contracts/src/logic/seq2.rs" 68 14 68 25
-  
-  let%span span3 = "../../../../../creusot-contracts/src/logic/seq2.rs" 16 14 16 36
-  
-  let%span span4 = "../../../../../creusot-contracts/src/logic/seq2.rs" 104 14 104 54
-  
-  let%span span5 = "../../../../../creusot-contracts/src/logic/seq2.rs" 105 4 106 62
-  
-  let%span span6 = "../common.rs" 18 15 18 32
-  
-  let%span span7 = "../common.rs" 19 15 19 32
-  
-  let%span span8 = "../common.rs" 21 22 21 23
-  
-  let%span span9 = "../common.rs" 21 52 21 53
-  
-  let%span span10 = "../common.rs" 21 82 21 83
-  
-  let%span span11 = "../common.rs" 20 14 20 42
-  
-  let%span span12 = "../common.rs" 15 21 15 25
-=======
   let%span span2 = "../../../../../creusot-contracts/src/invariant.rs" 8 8 8 12
   
   let%span span3 = "../common.rs" 18 15 18 32
@@ -77,160 +51,85 @@
   let%span span12 = "../common.rs" 14 14 14 45
   
   let%span span13 = "../12_zip.rs" 30 8 36 9
->>>>>>> 7087246d
-  
-  let%span span13 = "../common.rs" 14 14 14 45
-  
-  let%span span14 = "../12_zip.rs" 29 8 35 9
-  
-  predicate invariant'2 (self : b)
-  
-  predicate inv'2 (_x : b)
-  
-  axiom inv'2 : forall x : b . inv'2 x = true
-  
-  predicate invariant'1 (self : a)
-  
-  predicate inv'1 (_x : a)
-  
-  axiom inv'1 : forall x : a . inv'1 x = true
-  
-<<<<<<< HEAD
-  use prelude.prelude.Int
-=======
+  
+  predicate invariant'4 (self : b)
+  
+  predicate inv'4 (_x : b)
+  
+  axiom inv'4 : forall x : b . inv'4 x = true
+  
+  predicate invariant'3 (self : a)
+  
+  predicate inv'3 (_x : a)
+  
+  axiom inv'3 : forall x : a . inv'3 x = true
+  
+  type item'0
+  
+  use seq.Seq
+  
   predicate invariant'2 (self : Seq.seq item'0) =
     [%#span2] true
->>>>>>> 7087246d
+  
+  predicate inv'2 (_x : Seq.seq item'0)
+  
+  axiom inv'2 : forall x : Seq.seq item'0 . inv'2 x = true
   
   type item'1
   
-  use CreusotContracts_Logic_Seq2_Seq_Type as Seq'0
-  
-  function len'1 (self : Seq'0.t_seq item'1) : int
-  
-<<<<<<< HEAD
-  axiom len'1_spec : forall self : Seq'0.t_seq item'1 . [%#span2] len'1 self >= 0
-=======
   predicate invariant'1 (self : Seq.seq item'1) =
     [%#span2] true
->>>>>>> 7087246d
-  
-  constant empty'2 : Seq'0.t_seq item'1
-  
-  function empty_len'2 (_1 : ()) : ()
-  
-  axiom empty_len'2_spec : forall _1 : () . [%#span3] len'1 (empty'2 : Seq'0.t_seq item'1) = 0
-  
-  type item'0
-  
-  function len'0 (self : Seq'0.t_seq item'0) : int
-  
-<<<<<<< HEAD
-  axiom len'0_spec : forall self : Seq'0.t_seq item'0 . [%#span2] len'0 self >= 0
-=======
+  
+  predicate inv'1 (_x : Seq.seq item'1)
+  
+  axiom inv'1 : forall x : Seq.seq item'1 . inv'1 x = true
+  
+  use seq.Seq
+  
+  predicate produces'2 [#"../common.rs" 8 4 8 65] (self : b) (visited : Seq.seq item'1) (o : b)
+  
+  function produces_trans'1 [#"../common.rs" 21 4 21 91] (a : b) (ab : Seq.seq item'1) (b : b) (bc : Seq.seq item'1) (c : b) : ()
+    
+  
   axiom produces_trans'1_spec : forall a : b, ab : Seq.seq item'1, b : b, bc : Seq.seq item'1, c : b . ([%#span3] produces'2 a ab b)
    -> ([%#span4] produces'2 b bc c)
    -> ([%#span5] inv'4 a)
    -> ([%#span6] inv'1 ab)
    -> ([%#span7] inv'4 b)
    -> ([%#span8] inv'1 bc)  -> ([%#span9] inv'4 c)  -> ([%#span10] produces'2 a (Seq.(++) ab bc) c)
->>>>>>> 7087246d
-  
-  constant empty'1 : Seq'0.t_seq item'0
-  
-  function empty_len'1 (_1 : ()) : ()
-  
-  axiom empty_len'1_spec : forall _1 : () . [%#span3] len'0 (empty'1 : Seq'0.t_seq item'0) = 0
-  
-<<<<<<< HEAD
-  function index_logic'2 (self : Seq'0.t_seq item'1) (_2 : int) : item'1
-=======
+  
+  use seq.Seq
+  
+  function produces_refl'1 [#"../common.rs" 15 4 15 27] (self : b) : ()
+  
   axiom produces_refl'1_spec : forall self : b . ([%#span11] inv'4 self)
    -> ([%#span12] produces'2 self (Seq.empty  : Seq.seq item'1) self)
->>>>>>> 7087246d
-  
-  function concat'1 (self : Seq'0.t_seq item'1) (other : Seq'0.t_seq item'1) : Seq'0.t_seq item'1
-  
-  axiom concat'1_spec : forall self : Seq'0.t_seq item'1, other : Seq'0.t_seq item'1 . ([%#span5] forall i : int . 0
-  <= i
-  /\ i < len'1 (concat'1 self other)
-   -> index_logic'2 (concat'1 self other) i
-  = (if i < len'1 self then index_logic'2 self i else index_logic'2 other (i - len'1 self)))
-  && ([%#span4] len'1 (concat'1 self other) = len'1 self + len'1 other)
-  
-  predicate produces'2 [#"../common.rs" 8 4 8 65] (self : b) (visited : Seq'0.t_seq item'1) (o : b)
-  
-  function produces_trans'1 [#"../common.rs" 21 4 21 91] (a : b) (ab : Seq'0.t_seq item'1) (b : b) (bc : Seq'0.t_seq item'1) (c : b) : ()
-    
-  
-<<<<<<< HEAD
-  axiom produces_trans'1_spec : forall a : b, ab : Seq'0.t_seq item'1, b : b, bc : Seq'0.t_seq item'1, c : b . ([%#span6] produces'2 a ab b)
-   -> ([%#span7] produces'2 b bc c)
-   -> ([%#span8] inv'2 a)
-   -> ([%#span9] inv'2 b)  -> ([%#span10] inv'2 c)  -> ([%#span11] produces'2 a (concat'1 ab bc) c)
-=======
+  
+  use seq.Seq
+  
+  predicate produces'1 [#"../common.rs" 8 4 8 65] (self : a) (visited : Seq.seq item'0) (o : a)
+  
+  function produces_trans'0 [#"../common.rs" 21 4 21 91] (a : a) (ab : Seq.seq item'0) (b : a) (bc : Seq.seq item'0) (c : a) : ()
+    
+  
   axiom produces_trans'0_spec : forall a : a, ab : Seq.seq item'0, b : a, bc : Seq.seq item'0, c : a . ([%#span3] produces'1 a ab b)
    -> ([%#span4] produces'1 b bc c)
    -> ([%#span5] inv'3 a)
    -> ([%#span6] inv'2 ab)
    -> ([%#span7] inv'3 b)
    -> ([%#span8] inv'2 bc)  -> ([%#span9] inv'3 c)  -> ([%#span10] produces'1 a (Seq.(++) ab bc) c)
->>>>>>> 7087246d
-  
-  function produces_refl'1 [#"../common.rs" 15 4 15 27] (self : b) : ()
-  
-  axiom produces_refl'1_spec : forall self : b . ([%#span12] inv'2 self)
-   -> ([%#span13] produces'2 self (empty'2 : Seq'0.t_seq item'1) self)
-  
-<<<<<<< HEAD
-  function index_logic'1 (self : Seq'0.t_seq item'0) (_2 : int) : item'0
-=======
+  
+  use seq.Seq
+  
+  function produces_refl'0 [#"../common.rs" 15 4 15 27] (self : a) : ()
+  
   axiom produces_refl'0_spec : forall self : a . ([%#span11] inv'3 self)
    -> ([%#span12] produces'1 self (Seq.empty  : Seq.seq item'0) self)
->>>>>>> 7087246d
-  
-  function concat'0 (self : Seq'0.t_seq item'0) (other : Seq'0.t_seq item'0) : Seq'0.t_seq item'0
-  
-<<<<<<< HEAD
-  axiom concat'0_spec : forall self : Seq'0.t_seq item'0, other : Seq'0.t_seq item'0 . ([%#span5] forall i : int . 0
-  <= i
-  /\ i < len'0 (concat'0 self other)
-   -> index_logic'1 (concat'0 self other) i
-  = (if i < len'0 self then index_logic'1 self i else index_logic'1 other (i - len'0 self)))
-  && ([%#span4] len'0 (concat'0 self other) = len'0 self + len'0 other)
-=======
+  
+  use C12Zip_Zip_Type as Zip'0
+  
   predicate invariant'0 (self : Zip'0.t_zip a b) =
     [%#span2] true
->>>>>>> 7087246d
-  
-  predicate produces'1 [#"../common.rs" 8 4 8 65] (self : a) (visited : Seq'0.t_seq item'0) (o : a)
-  
-  function produces_trans'0 [#"../common.rs" 21 4 21 91] (a : a) (ab : Seq'0.t_seq item'0) (b : a) (bc : Seq'0.t_seq item'0) (c : a) : ()
-    
-  
-  axiom produces_trans'0_spec : forall a : a, ab : Seq'0.t_seq item'0, b : a, bc : Seq'0.t_seq item'0, c : a . ([%#span6] produces'1 a ab b)
-   -> ([%#span7] produces'1 b bc c)
-   -> ([%#span8] inv'1 a)
-   -> ([%#span9] inv'1 b)  -> ([%#span10] inv'1 c)  -> ([%#span11] produces'1 a (concat'0 ab bc) c)
-  
-  function produces_refl'0 [#"../common.rs" 15 4 15 27] (self : a) : ()
-  
-  axiom produces_refl'0_spec : forall self : a . ([%#span12] inv'1 self)
-   -> ([%#span13] produces'1 self (empty'1 : Seq'0.t_seq item'0) self)
-  
-  function len'2 (self : Seq'0.t_seq (item'0, item'1)) : int
-  
-  axiom len'2_spec : forall self : Seq'0.t_seq (item'0, item'1) . [%#span2] len'2 self >= 0
-  
-  constant empty'0 : Seq'0.t_seq (item'0, item'1)
-  
-  function empty_len'0 (_1 : ()) : ()
-  
-  axiom empty_len'0_spec : forall _1 : () . [%#span3] len'2 (empty'0 : Seq'0.t_seq (item'0, item'1)) = 0
-  
-  use C12Zip_Zip_Type as Zip'0
-  
-  predicate invariant'0 (self : Zip'0.t_zip a b)
   
   predicate inv'0 (_x : Zip'0.t_zip a b)
   
@@ -238,17 +137,20 @@
   
   use C12Zip_Zip_Type as C12Zip_Zip_Type
   
-  function index_logic'0 (self : Seq'0.t_seq (item'0, item'1)) (_2 : int) : (item'0, item'1)
-  
-<<<<<<< HEAD
-  predicate produces'0 [#"../12_zip.rs" 28 4 28 65] (self : Zip'0.t_zip a b) (visited : Seq'0.t_seq (item'0, item'1)) (tl : Zip'0.t_zip a b)
-    
-   =
-    [%#span14] exists p2 : Seq'0.t_seq item'1 . exists p1 : Seq'0.t_seq item'0 . len'0 p1 = len'1 p2
-    /\ len'1 p2 = len'2 visited
-    /\ (forall i : int . 0 <= i /\ i < len'2 visited
-     -> index_logic'0 visited i = (index_logic'1 p1 i, index_logic'2 p2 i))
-=======
+  use seq.Seq
+  
+  use seq.Seq
+  
+  use seq.Seq
+  
+  use prelude.prelude.Int
+  
+  use seq.Seq
+  
+  use seq.Seq
+  
+  use seq.Seq
+  
   predicate produces'0 [#"../12_zip.rs" 29 4 29 65] (self : Zip'0.t_zip a b) (visited : Seq.seq (item'0, item'1)) (tl : Zip'0.t_zip a b)
     
    =
@@ -257,16 +159,17 @@
     /\ Seq.length p1 = Seq.length p2
     /\ Seq.length p2 = Seq.length visited
     /\ (forall i : int . 0 <= i /\ i < Seq.length visited  -> Seq.get visited i = (Seq.get p1 i, Seq.get p2 i))
->>>>>>> 7087246d
     /\ produces'1 (C12Zip_Zip_Type.zip_a self) p1 (C12Zip_Zip_Type.zip_a tl)
     /\ produces'2 (C12Zip_Zip_Type.zip_b self) p2 (C12Zip_Zip_Type.zip_b tl)
   
+  use seq.Seq
+  
   constant self  : Zip'0.t_zip a b
   
   function produces_refl [#"../12_zip.rs" 42 4 42 26] (self : Zip'0.t_zip a b) : ()
   
   goal vc_produces_refl : ([%#s12_zip0] inv'0 self)
-   -> ([%#s12_zip1] produces'0 self (empty'0 : Seq'0.t_seq (item'0, item'1)) self)
+   -> ([%#s12_zip1] produces'0 self (Seq.empty  : Seq.seq (item'0, item'1)) self)
 end
 module C12Zip_Impl0_ProducesTrans_Impl
   type a
@@ -281,51 +184,27 @@
   
   let%span s12_zip3 = "../12_zip.rs" 49 31 49 33
   
-<<<<<<< HEAD
-  let%span s12_zip3 = "../12_zip.rs" 48 52 48 53
-  
-  let%span s12_zip4 = "../12_zip.rs" 48 82 48 83
-  
-  let%span s12_zip5 = "../12_zip.rs" 47 14 47 42
-  
-  let%span span6 = "../../../../../creusot-contracts/src/logic/seq2.rs" 68 14 68 25
-  
-  let%span span7 = "../../../../../creusot-contracts/src/logic/seq2.rs" 16 14 16 36
-  
-  let%span span8 = "../../../../../creusot-contracts/src/logic/seq2.rs" 104 14 104 54
-  
-  let%span span9 = "../../../../../creusot-contracts/src/logic/seq2.rs" 105 4 106 62
-  
-  let%span span10 = "../common.rs" 18 15 18 32
-  
-  let%span span11 = "../common.rs" 19 15 19 32
-  
-  let%span span12 = "../common.rs" 21 22 21 23
+  let%span s12_zip4 = "../12_zip.rs" 49 52 49 53
+  
+  let%span s12_zip5 = "../12_zip.rs" 49 61 49 63
+  
+  let%span s12_zip6 = "../12_zip.rs" 49 82 49 83
+  
+  let%span s12_zip7 = "../12_zip.rs" 48 14 48 42
+  
+  let%span span8 = "../../../../../creusot-contracts/src/invariant.rs" 8 8 8 12
+  
+  let%span span9 = "../common.rs" 18 15 18 32
+  
+  let%span span10 = "../common.rs" 19 15 19 32
+  
+  let%span span11 = "../common.rs" 21 22 21 23
+  
+  let%span span12 = "../common.rs" 21 31 21 33
   
   let%span span13 = "../common.rs" 21 52 21 53
-=======
-  let%span s12_zip4 = "../12_zip.rs" 49 52 49 53
-  
-  let%span s12_zip5 = "../12_zip.rs" 49 61 49 63
-  
-  let%span s12_zip6 = "../12_zip.rs" 49 82 49 83
-  
-  let%span s12_zip7 = "../12_zip.rs" 48 14 48 42
-  
-  let%span span8 = "../../../../../creusot-contracts/src/invariant.rs" 8 8 8 12
-  
-  let%span span9 = "../common.rs" 18 15 18 32
-  
-  let%span span10 = "../common.rs" 19 15 19 32
-  
-  let%span span11 = "../common.rs" 21 22 21 23
-  
-  let%span span12 = "../common.rs" 21 31 21 33
-  
-  let%span span13 = "../common.rs" 21 52 21 53
   
   let%span span14 = "../common.rs" 21 61 21 63
->>>>>>> 7087246d
   
   let%span span15 = "../common.rs" 21 82 21 83
   
@@ -337,185 +216,114 @@
   
   let%span span19 = "../12_zip.rs" 30 8 36 9
   
-  predicate invariant'2 (self : b)
-  
-  predicate inv'2 (_x : b)
-  
-  axiom inv'2 : forall x : b . inv'2 x = true
-  
-  predicate invariant'1 (self : a)
-  
-  predicate inv'1 (_x : a)
-  
-  axiom inv'1 : forall x : a . inv'1 x = true
-  
-  use prelude.prelude.Int
-  
-  type item'1
-  
-<<<<<<< HEAD
-  use CreusotContracts_Logic_Seq2_Seq_Type as Seq'0
-=======
+  predicate invariant'5 (self : b)
+  
+  predicate inv'5 (_x : b)
+  
+  axiom inv'5 : forall x : b . inv'5 x = true
+  
+  predicate invariant'4 (self : a)
+  
+  predicate inv'4 (_x : a)
+  
+  axiom inv'4 : forall x : a . inv'4 x = true
+  
+  type item'0
+  
+  use seq.Seq
+  
   predicate invariant'3 (self : Seq.seq item'0) =
     [%#span8] true
->>>>>>> 7087246d
-  
-  function len'1 (self : Seq'0.t_seq item'1) : int
-  
-  axiom len'1_spec : forall self : Seq'0.t_seq item'1 . [%#span6] len'1 self >= 0
-  
-  constant empty'2 : Seq'0.t_seq item'1
-  
-<<<<<<< HEAD
-  function empty_len'2 (_1 : ()) : ()
-=======
+  
+  predicate inv'3 (_x : Seq.seq item'0)
+  
+  axiom inv'3 : forall x : Seq.seq item'0 . inv'3 x = true
+  
+  type item'1
+  
   predicate invariant'2 (self : Seq.seq item'1) =
     [%#span8] true
->>>>>>> 7087246d
-  
-  axiom empty_len'2_spec : forall _1 : () . [%#span7] len'1 (empty'2 : Seq'0.t_seq item'1) = 0
-  
-  type item'0
-  
-  function len'0 (self : Seq'0.t_seq item'0) : int
-  
-  axiom len'0_spec : forall self : Seq'0.t_seq item'0 . [%#span6] len'0 self >= 0
-  
-  constant empty'1 : Seq'0.t_seq item'0
-  
-<<<<<<< HEAD
-  function empty_len'1 (_1 : ()) : ()
-=======
+  
+  predicate inv'2 (_x : Seq.seq item'1)
+  
+  axiom inv'2 : forall x : Seq.seq item'1 . inv'2 x = true
+  
+  use seq.Seq
+  
+  predicate produces'2 [#"../common.rs" 8 4 8 65] (self : b) (visited : Seq.seq item'1) (o : b)
+  
+  function produces_trans'1 [#"../common.rs" 21 4 21 91] (a : b) (ab : Seq.seq item'1) (b : b) (bc : Seq.seq item'1) (c : b) : ()
+    
+  
   axiom produces_trans'1_spec : forall a : b, ab : Seq.seq item'1, b : b, bc : Seq.seq item'1, c : b . ([%#span9] produces'2 a ab b)
    -> ([%#span10] produces'2 b bc c)
    -> ([%#span11] inv'5 a)
    -> ([%#span12] inv'2 ab)
    -> ([%#span13] inv'5 b)
    -> ([%#span14] inv'2 bc)  -> ([%#span15] inv'5 c)  -> ([%#span16] produces'2 a (Seq.(++) ab bc) c)
->>>>>>> 7087246d
-  
-  axiom empty_len'1_spec : forall _1 : () . [%#span7] len'0 (empty'1 : Seq'0.t_seq item'0) = 0
-  
-  function index_logic'2 (self : Seq'0.t_seq item'1) (_2 : int) : item'1
-  
-<<<<<<< HEAD
-  function concat'2 (self : Seq'0.t_seq item'1) (other : Seq'0.t_seq item'1) : Seq'0.t_seq item'1
-=======
+  
+  use seq.Seq
+  
+  function produces_refl'1 [#"../common.rs" 15 4 15 27] (self : b) : ()
+  
   axiom produces_refl'1_spec : forall self : b . ([%#span17] inv'5 self)
    -> ([%#span18] produces'2 self (Seq.empty  : Seq.seq item'1) self)
->>>>>>> 7087246d
-  
-  axiom concat'2_spec : forall self : Seq'0.t_seq item'1, other : Seq'0.t_seq item'1 . ([%#span9] forall i : int . 0
-  <= i
-  /\ i < len'1 (concat'2 self other)
-   -> index_logic'2 (concat'2 self other) i
-  = (if i < len'1 self then index_logic'2 self i else index_logic'2 other (i - len'1 self)))
-  && ([%#span8] len'1 (concat'2 self other) = len'1 self + len'1 other)
-  
-  predicate produces'2 [#"../common.rs" 8 4 8 65] (self : b) (visited : Seq'0.t_seq item'1) (o : b)
-  
-  function produces_trans'1 [#"../common.rs" 21 4 21 91] (a : b) (ab : Seq'0.t_seq item'1) (b : b) (bc : Seq'0.t_seq item'1) (c : b) : ()
-    
-  
-<<<<<<< HEAD
-  axiom produces_trans'1_spec : forall a : b, ab : Seq'0.t_seq item'1, b : b, bc : Seq'0.t_seq item'1, c : b . ([%#span10] produces'2 a ab b)
-   -> ([%#span11] produces'2 b bc c)
-   -> ([%#span12] inv'2 a)
-   -> ([%#span13] inv'2 b)  -> ([%#span14] inv'2 c)  -> ([%#span15] produces'2 a (concat'2 ab bc) c)
-=======
+  
+  use seq.Seq
+  
+  predicate produces'1 [#"../common.rs" 8 4 8 65] (self : a) (visited : Seq.seq item'0) (o : a)
+  
+  function produces_trans'0 [#"../common.rs" 21 4 21 91] (a : a) (ab : Seq.seq item'0) (b : a) (bc : Seq.seq item'0) (c : a) : ()
+    
+  
   axiom produces_trans'0_spec : forall a : a, ab : Seq.seq item'0, b : a, bc : Seq.seq item'0, c : a . ([%#span9] produces'1 a ab b)
    -> ([%#span10] produces'1 b bc c)
    -> ([%#span11] inv'4 a)
    -> ([%#span12] inv'3 ab)
    -> ([%#span13] inv'4 b)
    -> ([%#span14] inv'3 bc)  -> ([%#span15] inv'4 c)  -> ([%#span16] produces'1 a (Seq.(++) ab bc) c)
->>>>>>> 7087246d
-  
-  function produces_refl'1 [#"../common.rs" 15 4 15 27] (self : b) : ()
-  
-  axiom produces_refl'1_spec : forall self : b . ([%#span16] inv'2 self)
-   -> ([%#span17] produces'2 self (empty'2 : Seq'0.t_seq item'1) self)
-  
-<<<<<<< HEAD
-  function index_logic'1 (self : Seq'0.t_seq item'0) (_2 : int) : item'0
-  
-  function concat'1 (self : Seq'0.t_seq item'0) (other : Seq'0.t_seq item'0) : Seq'0.t_seq item'0
-=======
+  
+  use seq.Seq
+  
+  function produces_refl'0 [#"../common.rs" 15 4 15 27] (self : a) : ()
+  
   axiom produces_refl'0_spec : forall self : a . ([%#span17] inv'4 self)
    -> ([%#span18] produces'1 self (Seq.empty  : Seq.seq item'0) self)
   
   predicate invariant'1 (self : Seq.seq (item'0, item'1)) =
     [%#span8] true
->>>>>>> 7087246d
-  
-  axiom concat'1_spec : forall self : Seq'0.t_seq item'0, other : Seq'0.t_seq item'0 . ([%#span9] forall i : int . 0
-  <= i
-  /\ i < len'0 (concat'1 self other)
-   -> index_logic'1 (concat'1 self other) i
-  = (if i < len'0 self then index_logic'1 self i else index_logic'1 other (i - len'0 self)))
-  && ([%#span8] len'0 (concat'1 self other) = len'0 self + len'0 other)
-  
-  predicate produces'1 [#"../common.rs" 8 4 8 65] (self : a) (visited : Seq'0.t_seq item'0) (o : a)
-  
-  function produces_trans'0 [#"../common.rs" 21 4 21 91] (a : a) (ab : Seq'0.t_seq item'0) (b : a) (bc : Seq'0.t_seq item'0) (c : a) : ()
-    
-  
-<<<<<<< HEAD
-  axiom produces_trans'0_spec : forall a : a, ab : Seq'0.t_seq item'0, b : a, bc : Seq'0.t_seq item'0, c : a . ([%#span10] produces'1 a ab b)
-   -> ([%#span11] produces'1 b bc c)
-   -> ([%#span12] inv'1 a)
-   -> ([%#span13] inv'1 b)  -> ([%#span14] inv'1 c)  -> ([%#span15] produces'1 a (concat'1 ab bc) c)
-=======
+  
+  predicate inv'1 (_x : Seq.seq (item'0, item'1))
+  
+  axiom inv'1 : forall x : Seq.seq (item'0, item'1) . inv'1 x = true
+  
+  use C12Zip_Zip_Type as Zip'0
+  
   predicate invariant'0 (self : Zip'0.t_zip a b) =
     [%#span8] true
->>>>>>> 7087246d
-  
-  function produces_refl'0 [#"../common.rs" 15 4 15 27] (self : a) : ()
-  
-  axiom produces_refl'0_spec : forall self : a . ([%#span16] inv'1 self)
-   -> ([%#span17] produces'1 self (empty'1 : Seq'0.t_seq item'0) self)
-  
-  function len'2 (self : Seq'0.t_seq (item'0, item'1)) : int
-  
-  axiom len'2_spec : forall self : Seq'0.t_seq (item'0, item'1) . [%#span6] len'2 self >= 0
-  
-  constant empty'0 : Seq'0.t_seq (item'0, item'1)
-  
-  function empty_len'0 (_1 : ()) : ()
-  
-  axiom empty_len'0_spec : forall _1 : () . [%#span7] len'2 (empty'0 : Seq'0.t_seq (item'0, item'1)) = 0
-  
-  use C12Zip_Zip_Type as Zip'0
-  
-  predicate invariant'0 (self : Zip'0.t_zip a b)
   
   predicate inv'0 (_x : Zip'0.t_zip a b)
   
   axiom inv'0 : forall x : Zip'0.t_zip a b . inv'0 x = true
   
-<<<<<<< HEAD
-  function index_logic'0 (self : Seq'0.t_seq (item'0, item'1)) (_2 : int) : (item'0, item'1)
-  
-  function concat'0 (self : Seq'0.t_seq (item'0, item'1)) (other : Seq'0.t_seq (item'0, item'1)) : Seq'0.t_seq (item'0, item'1)
-    
-  
-  axiom concat'0_spec : forall self : Seq'0.t_seq (item'0, item'1), other : Seq'0.t_seq (item'0, item'1) . ([%#span9] forall i : int . 0
-  <= i
-  /\ i < len'2 (concat'0 self other)
-   -> index_logic'0 (concat'0 self other) i
-  = (if i < len'2 self then index_logic'0 self i else index_logic'0 other (i - len'2 self)))
-  && ([%#span8] len'2 (concat'0 self other) = len'2 self + len'2 other)
+  use seq.Seq
   
   use C12Zip_Zip_Type as C12Zip_Zip_Type
   
-  predicate produces'0 [#"../12_zip.rs" 28 4 28 65] (self : Zip'0.t_zip a b) (visited : Seq'0.t_seq (item'0, item'1)) (tl : Zip'0.t_zip a b)
-    
-   =
-    [%#span18] exists p2 : Seq'0.t_seq item'1 . exists p1 : Seq'0.t_seq item'0 . len'0 p1 = len'1 p2
-    /\ len'1 p2 = len'2 visited
-    /\ (forall i : int . 0 <= i /\ i < len'2 visited
-     -> index_logic'0 visited i = (index_logic'1 p1 i, index_logic'2 p2 i))
-=======
+  use seq.Seq
+  
+  use seq.Seq
+  
+  use seq.Seq
+  
+  use prelude.prelude.Int
+  
+  use seq.Seq
+  
+  use seq.Seq
+  
+  use seq.Seq
+  
   predicate produces'0 [#"../12_zip.rs" 29 4 29 65] (self : Zip'0.t_zip a b) (visited : Seq.seq (item'0, item'1)) (tl : Zip'0.t_zip a b)
     
    =
@@ -524,32 +332,29 @@
     /\ Seq.length p1 = Seq.length p2
     /\ Seq.length p2 = Seq.length visited
     /\ (forall i : int . 0 <= i /\ i < Seq.length visited  -> Seq.get visited i = (Seq.get p1 i, Seq.get p2 i))
->>>>>>> 7087246d
     /\ produces'1 (C12Zip_Zip_Type.zip_a self) p1 (C12Zip_Zip_Type.zip_a tl)
     /\ produces'2 (C12Zip_Zip_Type.zip_b self) p2 (C12Zip_Zip_Type.zip_b tl)
   
   constant a  : Zip'0.t_zip a b
   
-  constant ab  : Seq'0.t_seq (item'0, item'1)
+  constant ab  : Seq.seq (item'0, item'1)
   
   constant b  : Zip'0.t_zip a b
   
-  constant bc  : Seq'0.t_seq (item'0, item'1)
+  constant bc  : Seq.seq (item'0, item'1)
   
   constant c  : Zip'0.t_zip a b
   
-<<<<<<< HEAD
-  function produces_trans [#"../12_zip.rs" 48 4 48 90] (a : Zip'0.t_zip a b) (ab : Seq'0.t_seq (item'0, item'1)) (b : Zip'0.t_zip a b) (bc : Seq'0.t_seq (item'0, item'1)) (c : Zip'0.t_zip a b) : ()
-=======
   function produces_trans [#"../12_zip.rs" 49 4 49 90] (a : Zip'0.t_zip a b) (ab : Seq.seq (item'0, item'1)) (b : Zip'0.t_zip a b) (bc : Seq.seq (item'0, item'1)) (c : Zip'0.t_zip a b) : ()
->>>>>>> 7087246d
-    
-  
-  goal vc_produces_trans : ([%#s12_zip4] inv'0 c)
-   -> ([%#s12_zip3] inv'0 b)
+    
+  
+  goal vc_produces_trans : ([%#s12_zip6] inv'0 c)
+   -> ([%#s12_zip5] inv'1 bc)
+   -> ([%#s12_zip4] inv'0 b)
+   -> ([%#s12_zip3] inv'1 ab)
    -> ([%#s12_zip2] inv'0 a)
    -> ([%#s12_zip1] produces'0 b bc c)
-   -> ([%#s12_zip0] produces'0 a ab b)  -> ([%#s12_zip5] produces'0 a (concat'0 ab bc) c)
+   -> ([%#s12_zip0] produces'0 a ab b)  -> ([%#s12_zip7] produces'0 a (Seq.(++) ab bc) c)
 end
 module Core_Option_Option_Type
   type t_option 't =
@@ -582,39 +387,6 @@
   
   let%span span4 = "../common.rs" 18 15 18 32
   
-<<<<<<< HEAD
-  let%span span5 = "../../../../../creusot-contracts/src/logic/seq2.rs" 68 14 68 25
-  
-  let%span span6 = "../../../../../creusot-contracts/src/logic/seq2.rs" 16 14 16 36
-  
-  let%span span7 = "../../../../../creusot-contracts/src/logic/seq2.rs" 104 14 104 54
-  
-  let%span span8 = "../../../../../creusot-contracts/src/logic/seq2.rs" 105 4 106 62
-  
-  let%span span9 = "../common.rs" 18 15 18 32
-  
-  let%span span10 = "../common.rs" 19 15 19 32
-  
-  let%span span11 = "../common.rs" 21 22 21 23
-  
-  let%span span12 = "../common.rs" 21 52 21 53
-  
-  let%span span13 = "../common.rs" 21 82 21 83
-  
-  let%span span14 = "../common.rs" 20 14 20 42
-  
-  let%span span15 = "../common.rs" 15 21 15 25
-  
-  let%span span16 = "../common.rs" 14 14 14 45
-  
-  let%span span17 = "../12_zip.rs" 29 8 35 9
-  
-  let%span span18 = "../../../../../creusot-contracts/src/logic/seq2.rs" 54 21 54 22
-  
-  let%span span19 = "../../../../../creusot-contracts/src/logic/seq2.rs" 52 14 52 31
-  
-  let%span span20 = "../../../../../creusot-contracts/src/logic/seq2.rs" 53 14 53 28
-=======
   let%span span5 = "../common.rs" 19 15 19 32
   
   let%span span6 = "../common.rs" 21 22 21 23
@@ -646,57 +418,26 @@
   let%span span19 = "../common.rs" 23 14 26 5
   
   let%span span20 = "../common.rs" 27 26 27 44
->>>>>>> 7087246d
-  
-  let%span span21 = "../12_zip.rs" 20 13 22 67
-  
-  let%span span22 = "../common.rs" 27 17 27 21
-  
-<<<<<<< HEAD
-  let%span span23 = "../common.rs" 23 14 26 5
-=======
+  
+  type item'0
+  
+  use seq.Seq
+  
   predicate invariant'10 (self : Seq.seq item'0) =
     [%#span3] true
->>>>>>> 7087246d
-  
-  let%span span24 = "../common.rs" 27 26 27 44
-  
-  let%span span25 = "../../../../../creusot-contracts/src/resolve.rs" 26 20 26 34
+  
+  predicate inv'10 (_x : Seq.seq item'0)
+  
+  axiom inv'10 : forall x : Seq.seq item'0 . inv'10 x = true
   
   type item'1
   
-<<<<<<< HEAD
-  predicate invariant'10 (self : item'1)
-  
-  predicate inv'10 (_x : item'1)
-  
-  axiom inv'10 : forall x : item'1 . inv'10 x = true
-  
-  type item'0
-  
-  predicate invariant'9 (self : (item'0, item'1))
-  
-  predicate inv'9 (_x : (item'0, item'1))
-=======
   predicate invariant'9 (self : Seq.seq item'1) =
     [%#span3] true
->>>>>>> 7087246d
-  
-  axiom inv'9 : forall x : (item'0, item'1) . inv'9 x = true
-  
-  use prelude.prelude.Int
-  
-  use CreusotContracts_Logic_Seq2_Seq_Type as Seq'0
-  
-  function len'2 (self : Seq'0.t_seq item'1) : int
-  
-  axiom len'2_spec : forall self : Seq'0.t_seq item'1 . [%#span5] len'2 self >= 0
-  
-  constant empty'1 : Seq'0.t_seq item'1
-  
-  function empty_len'2 (_1 : ()) : ()
-  
-  axiom empty_len'2_spec : forall _1 : () . [%#span6] len'2 (empty'1 : Seq'0.t_seq item'1) = 0
+  
+  predicate inv'9 (_x : Seq.seq item'1)
+  
+  axiom inv'9 : forall x : Seq.seq item'1 . inv'9 x = true
   
   use prelude.prelude.Borrow
   
@@ -706,16 +447,6 @@
   
   axiom inv'8 : forall x : borrowed b . inv'8 x = true
   
-  function len'1 (self : Seq'0.t_seq item'0) : int
-  
-  axiom len'1_spec : forall self : Seq'0.t_seq item'0 . [%#span5] len'1 self >= 0
-  
-  constant empty'0 : Seq'0.t_seq item'0
-  
-  function empty_len'1 (_1 : ()) : ()
-  
-  axiom empty_len'1_spec : forall _1 : () . [%#span6] len'1 (empty'0 : Seq'0.t_seq item'0) = 0
-  
   predicate invariant'7 (self : borrowed a)
   
   predicate inv'7 (_x : borrowed a)
@@ -731,21 +462,7 @@
   
   axiom inv'6 : forall x : Option'0.t_option (item'0, item'1) . inv'6 x = true
   
-<<<<<<< HEAD
-  function len'0 (self : Seq'0.t_seq (item'0, item'1)) : int
-  
-  axiom len'0_spec : forall self : Seq'0.t_seq (item'0, item'1) . [%#span5] len'0 self >= 0
-  
-  constant empty'2 : Seq'0.t_seq (item'0, item'1)
-  
-  function empty_len'0 (_1 : ()) : ()
-  
-  axiom empty_len'0_spec : forall _1 : () . [%#span6] len'0 (empty'2 : Seq'0.t_seq (item'0, item'1)) = 0
-  
-  predicate invariant'5 (self : Option'0.t_option item'1)
-=======
   predicate invariant'5 (self : item'0)
->>>>>>> 7087246d
   
   predicate inv'5 (_x : item'0)
   
@@ -767,35 +484,15 @@
   
   axiom inv'3 : forall x : borrowed (Zip'0.t_zip a b) . inv'3 x = true
   
-  function index_logic'2 (self : Seq'0.t_seq item'1) (_2 : int) : item'1
-  
-  function concat'1 (self : Seq'0.t_seq item'1) (other : Seq'0.t_seq item'1) : Seq'0.t_seq item'1
-  
-  axiom concat'1_spec : forall self : Seq'0.t_seq item'1, other : Seq'0.t_seq item'1 . ([%#span8] forall i : int . 0
-  <= i
-  /\ i < len'2 (concat'1 self other)
-   -> index_logic'2 (concat'1 self other) i
-  = (if i < len'2 self then index_logic'2 self i else index_logic'2 other (i - len'2 self)))
-  && ([%#span7] len'2 (concat'1 self other) = len'2 self + len'2 other)
+  use seq.Seq
   
   predicate inv'2 (_x : b)
   
-  predicate produces'2 [#"../common.rs" 8 4 8 65] (self : b) (visited : Seq'0.t_seq item'1) (o : b)
-  
-  function produces_trans'1 [#"../common.rs" 21 4 21 91] (a : b) (ab : Seq'0.t_seq item'1) (b : b) (bc : Seq'0.t_seq item'1) (c : b) : ()
-    
-  
-<<<<<<< HEAD
-  axiom produces_trans'1_spec : forall a : b, ab : Seq'0.t_seq item'1, b : b, bc : Seq'0.t_seq item'1, c : b . ([%#span9] produces'2 a ab b)
-   -> ([%#span10] produces'2 b bc c)
-   -> ([%#span11] inv'3 a)
-   -> ([%#span12] inv'3 b)  -> ([%#span13] inv'3 c)  -> ([%#span14] produces'2 a (concat'1 ab bc) c)
-  
-  function produces_refl'1 [#"../common.rs" 15 4 15 27] (self : b) : ()
-  
-  axiom produces_refl'1_spec : forall self : b . ([%#span15] inv'3 self)
-   -> ([%#span16] produces'2 self (empty'1 : Seq'0.t_seq item'1) self)
-=======
+  predicate produces'2 [#"../common.rs" 8 4 8 65] (self : b) (visited : Seq.seq item'1) (o : b)
+  
+  function produces_trans'1 [#"../common.rs" 21 4 21 91] (a : b) (ab : Seq.seq item'1) (b : b) (bc : Seq.seq item'1) (c : b) : ()
+    
+  
   axiom produces_trans'1_spec : forall a : b, ab : Seq.seq item'1, b : b, bc : Seq.seq item'1, c : b . ([%#span4] produces'2 a ab b)
    -> ([%#span5] produces'2 b bc c)
    -> ([%#span6] inv'2 a)
@@ -809,7 +506,6 @@
   
   axiom produces_refl'1_spec : forall self : b . ([%#span12] inv'2 self)
    -> ([%#span13] produces'2 self (Seq.empty  : Seq.seq item'1) self)
->>>>>>> 7087246d
   
   predicate invariant'2 (self : b)
   
@@ -822,35 +518,15 @@
   
   axiom inv'1 : forall x : Option'0.t_option item'0 . inv'1 x = true
   
-  function index_logic'1 (self : Seq'0.t_seq item'0) (_2 : int) : item'0
-  
-  function concat'0 (self : Seq'0.t_seq item'0) (other : Seq'0.t_seq item'0) : Seq'0.t_seq item'0
-  
-  axiom concat'0_spec : forall self : Seq'0.t_seq item'0, other : Seq'0.t_seq item'0 . ([%#span8] forall i : int . 0
-  <= i
-  /\ i < len'1 (concat'0 self other)
-   -> index_logic'1 (concat'0 self other) i
-  = (if i < len'1 self then index_logic'1 self i else index_logic'1 other (i - len'1 self)))
-  && ([%#span7] len'1 (concat'0 self other) = len'1 self + len'1 other)
+  use seq.Seq
   
   predicate inv'0 (_x : a)
   
-  predicate produces'1 [#"../common.rs" 8 4 8 65] (self : a) (visited : Seq'0.t_seq item'0) (o : a)
-  
-  function produces_trans'0 [#"../common.rs" 21 4 21 91] (a : a) (ab : Seq'0.t_seq item'0) (b : a) (bc : Seq'0.t_seq item'0) (c : a) : ()
-    
-  
-<<<<<<< HEAD
-  axiom produces_trans'0_spec : forall a : a, ab : Seq'0.t_seq item'0, b : a, bc : Seq'0.t_seq item'0, c : a . ([%#span9] produces'1 a ab b)
-   -> ([%#span10] produces'1 b bc c)
-   -> ([%#span11] inv'0 a)
-   -> ([%#span12] inv'0 b)  -> ([%#span13] inv'0 c)  -> ([%#span14] produces'1 a (concat'0 ab bc) c)
-  
-  function produces_refl'0 [#"../common.rs" 15 4 15 27] (self : a) : ()
-  
-  axiom produces_refl'0_spec : forall self : a . ([%#span15] inv'0 self)
-   -> ([%#span16] produces'1 self (empty'0 : Seq'0.t_seq item'0) self)
-=======
+  predicate produces'1 [#"../common.rs" 8 4 8 65] (self : a) (visited : Seq.seq item'0) (o : a)
+  
+  function produces_trans'0 [#"../common.rs" 21 4 21 91] (a : a) (ab : Seq.seq item'0) (b : a) (bc : Seq.seq item'0) (c : a) : ()
+    
+  
   axiom produces_trans'0_spec : forall a : a, ab : Seq.seq item'0, b : a, bc : Seq.seq item'0, c : a . ([%#span4] produces'1 a ab b)
    -> ([%#span5] produces'1 b bc c)
    -> ([%#span6] inv'0 a)
@@ -864,7 +540,6 @@
   
   axiom produces_refl'0_spec : forall self : a . ([%#span12] inv'0 self)
    -> ([%#span13] produces'1 self (Seq.empty  : Seq.seq item'0) self)
->>>>>>> 7087246d
   
   predicate invariant'0 (self : a)
   
@@ -872,17 +547,8 @@
   
   use C12Zip_Zip_Type as C12Zip_Zip_Type
   
-  function index_logic'0 (self : Seq'0.t_seq (item'0, item'1)) (_2 : int) : (item'0, item'1)
-  
-<<<<<<< HEAD
-  predicate produces'0 [#"../12_zip.rs" 28 4 28 65] (self : Zip'0.t_zip a b) (visited : Seq'0.t_seq (item'0, item'1)) (tl : Zip'0.t_zip a b)
-    
-   =
-    [%#span17] exists p2 : Seq'0.t_seq item'1 . exists p1 : Seq'0.t_seq item'0 . len'1 p1 = len'2 p2
-    /\ len'2 p2 = len'0 visited
-    /\ (forall i : int . 0 <= i /\ i < len'0 visited
-     -> index_logic'0 visited i = (index_logic'1 p1 i, index_logic'2 p2 i))
-=======
+  use seq.Seq
+  
   use seq.Seq
   
   use seq.Seq
@@ -903,35 +569,19 @@
     /\ Seq.length p1 = Seq.length p2
     /\ Seq.length p2 = Seq.length visited
     /\ (forall i : int . 0 <= i /\ i < Seq.length visited  -> Seq.get visited i = (Seq.get p1 i, Seq.get p2 i))
->>>>>>> 7087246d
     /\ produces'1 (C12Zip_Zip_Type.zip_a self) p1 (C12Zip_Zip_Type.zip_a tl)
     /\ produces'2 (C12Zip_Zip_Type.zip_b self) p2 (C12Zip_Zip_Type.zip_b tl)
   
-  function singleton'0 (v : (item'0, item'1)) : Seq'0.t_seq (item'0, item'1)
-  
-  axiom singleton'0_spec : forall v : (item'0, item'1) . ([%#span18] inv'9 v)
-   -> ([%#span20] index_logic'0 (singleton'0 v) 0 = v) && ([%#span19] len'0 (singleton'0 v) = 1)
+  use seq.Seq
   
   predicate completed'2 [#"../common.rs" 11 4 11 36] (self : borrowed b)
   
   predicate resolve'3 (self : item'0)
   
-  function singleton'1 (v : item'0) : Seq'0.t_seq item'0
-  
-  axiom singleton'1_spec : forall v : item'0 . ([%#span18] inv'4 v)
-   -> ([%#span20] index_logic'1 (singleton'1 v) 0 = v) && ([%#span19] len'1 (singleton'1 v) = 1)
+  use seq.Seq
   
   predicate completed'1 [#"../common.rs" 11 4 11 36] (self : borrowed a)
   
-<<<<<<< HEAD
-  predicate completed'0 [#"../12_zip.rs" 18 4 18 35] (self : borrowed (Zip'0.t_zip a b)) =
-    [%#span21] completed'1 (Borrow.borrow_logic (C12Zip_Zip_Type.zip_a ( * self)) (C12Zip_Zip_Type.zip_a ( ^ self)) (Borrow.inherit_id (Borrow.get_id self) 1))
-    /\ C12Zip_Zip_Type.zip_b ( * self) = C12Zip_Zip_Type.zip_b ( ^ self)
-    \/ (exists x : item'0 . inv'4 x
-    /\ produces'1 (C12Zip_Zip_Type.zip_a ( * self)) (singleton'1 x) (C12Zip_Zip_Type.zip_a ( ^ self))
-    /\ resolve'2 x
-    /\ completed'2 (Borrow.borrow_logic (C12Zip_Zip_Type.zip_b ( * self)) (C12Zip_Zip_Type.zip_b ( ^ self)) (Borrow.inherit_id (Borrow.get_id self) 2)))
-=======
   predicate completed'0 [#"../12_zip.rs" 19 4 19 35] (self : borrowed (Zip'0.t_zip a b)) =
     [%#span15] completed'1 (Borrow.borrow_logic (C12Zip_Zip_Type.zip_a self.current) (C12Zip_Zip_Type.zip_a self.final) (Borrow.inherit_id (Borrow.get_id self) 1))
     /\ C12Zip_Zip_Type.zip_b self.current = C12Zip_Zip_Type.zip_b self.final
@@ -939,7 +589,6 @@
     /\ produces'1 (C12Zip_Zip_Type.zip_a self.current) (Seq.singleton x) (C12Zip_Zip_Type.zip_a self.final)
     /\ resolve'3 x
     /\ completed'2 (Borrow.borrow_logic (C12Zip_Zip_Type.zip_b self.current) (C12Zip_Zip_Type.zip_b self.final) (Borrow.inherit_id (Borrow.get_id self) 2)))
->>>>>>> 7087246d
   
   use prelude.prelude.Intrinsic
   
@@ -949,43 +598,18 @@
   predicate resolve'1 (self : borrowed (Zip'0.t_zip a b)) =
     [%#span17] self.final = self.current
   
-  function singleton'2 (v : item'1) : Seq'0.t_seq item'1
-  
-  axiom singleton'2_spec : forall v : item'1 . ([%#span18] inv'10 v)
-   -> ([%#span20] index_logic'2 (singleton'2 v) 0 = v) && ([%#span19] len'2 (singleton'2 v) = 1)
-  
-<<<<<<< HEAD
-  let rec next'1 (self:borrowed b) (return'  (ret:Option'0.t_option item'1))= {[@expl:precondition] [%#span22] inv'8 self}
-    any
-    [ return' (result:Option'0.t_option item'1)-> {[%#span24] inv'5 result}
-      {[%#span23] match result with
-        | Option'0.C_None -> completed'2 self
-        | Option'0.C_Some v -> produces'2 ( * self) (singleton'2 v) ( ^ self)
-=======
+  use seq.Seq
+  
   let rec next'1 (self:borrowed b) (return'  (ret:Option'0.t_option item'1))= {[@expl:precondition] [%#span18] inv'8 self}
     any
     [ return' (result:Option'0.t_option item'1)-> {[%#span20] inv'4 result}
       {[%#span19] match result with
         | Option'0.C_None -> completed'2 self
         | Option'0.C_Some v -> produces'2 self.current (Seq.singleton v) self.final
->>>>>>> 7087246d
         end}
       (! return' {result}) ]
     
   
-<<<<<<< HEAD
-  predicate resolve'1 (self : Option'0.t_option item'0)
-  
-  predicate resolve'0 (self : borrowed (Zip'0.t_zip a b)) =
-    [%#span25]  ^ self =  * self
-  
-  let rec next'0 (self:borrowed a) (return'  (ret:Option'0.t_option item'0))= {[@expl:precondition] [%#span22] inv'7 self}
-    any
-    [ return' (result:Option'0.t_option item'0)-> {[%#span24] inv'2 result}
-      {[%#span23] match result with
-        | Option'0.C_None -> completed'1 self
-        | Option'0.C_Some v -> produces'1 ( * self) (singleton'1 v) ( ^ self)
-=======
   predicate resolve'0 (self : Option'0.t_option item'0) =
     [%#span16] true
   
@@ -995,7 +619,6 @@
       {[%#span19] match result with
         | Option'0.C_None -> completed'1 self
         | Option'0.C_Some v -> produces'1 self.current (Seq.singleton v) self.final
->>>>>>> 7087246d
         end}
       (! return' {result}) ]
     
@@ -1111,11 +734,7 @@
     [ return' (result:Option'0.t_option (item'0, item'1))-> {[@expl:postcondition] [%#s12_zip2] inv'6 result}
       {[@expl:postcondition] [%#s12_zip1] match result with
         | Option'0.C_None -> completed'0 self
-<<<<<<< HEAD
-        | Option'0.C_Some v -> produces'0 ( * self) (singleton'0 v) ( ^ self)
-=======
         | Option'0.C_Some v -> produces'0 self.current (Seq.singleton v) self.final
->>>>>>> 7087246d
         end}
       (! return' {result}) ]
     
@@ -1133,62 +752,42 @@
   
   let%span span3 = "../../../../../creusot-contracts/src/invariant.rs" 8 8 8 12
   
-<<<<<<< HEAD
-  let%span span3 = "../../../../../creusot-contracts/src/logic/seq2.rs" 68 14 68 25
-  
-  let%span span4 = "../../../../../creusot-contracts/src/logic/seq2.rs" 104 14 104 54
-=======
   let%span span4 = "../12_zip.rs" 30 8 36 9
   
   let%span span5 = "../12_zip.rs" 21 13 23 67
->>>>>>> 7087246d
-  
-  let%span span5 = "../../../../../creusot-contracts/src/logic/seq2.rs" 105 4 106 62
-  
-  let%span span6 = "../12_zip.rs" 29 8 35 9
-  
-  let%span span7 = "../../../../../creusot-contracts/src/logic/seq2.rs" 54 21 54 22
-  
-<<<<<<< HEAD
-  let%span span8 = "../../../../../creusot-contracts/src/logic/seq2.rs" 52 14 52 31
-=======
+  
+  type item'0
+  
+  use seq.Seq
+  
   predicate invariant'6 (self : Seq.seq item'0) =
     [%#span3] true
->>>>>>> 7087246d
-  
-  let%span span9 = "../../../../../creusot-contracts/src/logic/seq2.rs" 53 14 53 28
-  
-  let%span span10 = "../12_zip.rs" 20 13 22 67
+  
+  predicate inv'6 (_x : Seq.seq item'0)
+  
+  axiom inv'6 : forall x : Seq.seq item'0 . inv'6 x = true
   
   type item'1
   
-<<<<<<< HEAD
-  type item'0
-=======
   predicate invariant'5 (self : Seq.seq item'1) =
     [%#span3] true
->>>>>>> 7087246d
-  
-  predicate invariant'4 (self : (item'0, item'1))
-  
-  predicate inv'4 (_x : (item'0, item'1))
-  
-  axiom inv'4 : forall x : (item'0, item'1) . inv'4 x = true
-  
-  predicate invariant'3 (self : item'0)
-  
-  predicate inv'3 (_x : item'0)
-  
-<<<<<<< HEAD
-  axiom inv'3 : forall x : item'0 . inv'3 x = true
-=======
+  
+  predicate inv'5 (_x : Seq.seq item'1)
+  
+  axiom inv'5 : forall x : Seq.seq item'1 . inv'5 x = true
+  
+  predicate invariant'4 (self : item'0)
+  
+  predicate inv'4 (_x : item'0)
+  
+  axiom inv'4 : forall x : item'0 . inv'4 x = true
+  
   predicate invariant'3 (self : Seq.seq (item'0, item'1)) =
     [%#span3] true
   
   predicate inv'3 (_x : Seq.seq (item'0, item'1))
   
   axiom inv'3 : forall x : Seq.seq (item'0, item'1) . inv'3 x = true
->>>>>>> 7087246d
   
   use C12Zip_Zip_Type as Zip'0
   
@@ -1217,57 +816,32 @@
   
   axiom inv'0 : forall x : borrowed (Zip'0.t_zip a b) . inv'0 x = true
   
-  use CreusotContracts_Logic_Seq2_Seq_Type as Seq'0
+  use seq.Seq
+  
+  use seq.Seq
+  
+  use seq.Seq
+  
+  predicate produces'2 [#"../common.rs" 8 4 8 65] (self : b) (visited : Seq.seq item'1) (o : b)
+  
+  use C12Zip_Zip_Type as C12Zip_Zip_Type
+  
+  predicate produces'1 [#"../common.rs" 8 4 8 65] (self : a) (visited : Seq.seq item'0) (o : a)
+  
+  use seq.Seq
+  
+  use seq.Seq
+  
+  use seq.Seq
   
   use prelude.prelude.Int
   
-  function index_logic'0 (self : Seq'0.t_seq (item'0, item'1)) (_2 : int) : (item'0, item'1)
-  
-  function len'0 (self : Seq'0.t_seq (item'0, item'1)) : int
-  
-  axiom len'0_spec : forall self : Seq'0.t_seq (item'0, item'1) . [%#span3] len'0 self >= 0
-  
-  function concat'0 (self : Seq'0.t_seq (item'0, item'1)) (other : Seq'0.t_seq (item'0, item'1)) : Seq'0.t_seq (item'0, item'1)
-    
-  
-  axiom concat'0_spec : forall self : Seq'0.t_seq (item'0, item'1), other : Seq'0.t_seq (item'0, item'1) . ([%#span5] forall i : int . 0
-  <= i
-  /\ i < len'0 (concat'0 self other)
-   -> index_logic'0 (concat'0 self other) i
-  = (if i < len'0 self then index_logic'0 self i else index_logic'0 other (i - len'0 self)))
-  && ([%#span4] len'0 (concat'0 self other) = len'0 self + len'0 other)
-  
-  constant empty'0 : Seq'0.t_seq (item'0, item'1)
-  
-  constant empty'0 : Seq'0.t_seq (item'0, item'1)
-  
-  predicate produces'2 [#"../common.rs" 8 4 8 65] (self : b) (visited : Seq'0.t_seq item'1) (o : b)
-  
-  use C12Zip_Zip_Type as C12Zip_Zip_Type
-  
-  predicate produces'1 [#"../common.rs" 8 4 8 65] (self : a) (visited : Seq'0.t_seq item'0) (o : a)
-  
-  function index_logic'2 (self : Seq'0.t_seq item'1) (_2 : int) : item'1
-  
-  function index_logic'1 (self : Seq'0.t_seq item'0) (_2 : int) : item'0
-  
-<<<<<<< HEAD
-  function len'2 (self : Seq'0.t_seq item'1) : int
-  
-  axiom len'2_spec : forall self : Seq'0.t_seq item'1 . [%#span3] len'2 self >= 0
-  
-  function len'1 (self : Seq'0.t_seq item'0) : int
-  
-  axiom len'1_spec : forall self : Seq'0.t_seq item'0 . [%#span3] len'1 self >= 0
-  
-  predicate produces'0 [#"../12_zip.rs" 28 4 28 65] (self : Zip'0.t_zip a b) (visited : Seq'0.t_seq (item'0, item'1)) (tl : Zip'0.t_zip a b)
-    
-   =
-    [%#span6] exists p2 : Seq'0.t_seq item'1 . exists p1 : Seq'0.t_seq item'0 . len'1 p1 = len'2 p2
-    /\ len'2 p2 = len'0 visited
-    /\ (forall i : int . 0 <= i /\ i < len'0 visited
-     -> index_logic'0 visited i = (index_logic'1 p1 i, index_logic'2 p2 i))
-=======
+  use seq.Seq
+  
+  use seq.Seq
+  
+  use seq.Seq
+  
   predicate produces'0 [#"../12_zip.rs" 29 4 29 65] (self : Zip'0.t_zip a b) (visited : Seq.seq (item'0, item'1)) (tl : Zip'0.t_zip a b)
     
    =
@@ -1276,39 +850,24 @@
     /\ Seq.length p1 = Seq.length p2
     /\ Seq.length p2 = Seq.length visited
     /\ (forall i : int . 0 <= i /\ i < Seq.length visited  -> Seq.get visited i = (Seq.get p1 i, Seq.get p2 i))
->>>>>>> 7087246d
     /\ produces'1 (C12Zip_Zip_Type.zip_a self) p1 (C12Zip_Zip_Type.zip_a tl)
     /\ produces'2 (C12Zip_Zip_Type.zip_b self) p2 (C12Zip_Zip_Type.zip_b tl)
   
-  function singleton'0 (v : (item'0, item'1)) : Seq'0.t_seq (item'0, item'1)
-  
-  axiom singleton'0_spec : forall v : (item'0, item'1) . ([%#span7] inv'4 v)
-   -> ([%#span9] index_logic'0 (singleton'0 v) 0 = v) && ([%#span8] len'0 (singleton'0 v) = 1)
+  use seq.Seq
   
   predicate completed'2 [#"../common.rs" 11 4 11 36] (self : borrowed b)
   
   predicate resolve'0 (self : item'0)
   
-  function singleton'1 (v : item'0) : Seq'0.t_seq item'0
-  
-  axiom singleton'1_spec : forall v : item'0 . ([%#span7] inv'3 v)
-   -> ([%#span9] index_logic'1 (singleton'1 v) 0 = v) && ([%#span8] len'1 (singleton'1 v) = 1)
+  use seq.Seq
   
   predicate completed'1 [#"../common.rs" 11 4 11 36] (self : borrowed a)
   
-<<<<<<< HEAD
-  predicate completed'0 [#"../12_zip.rs" 18 4 18 35] (self : borrowed (Zip'0.t_zip a b)) =
-    [%#span10] completed'1 (Borrow.borrow_logic (C12Zip_Zip_Type.zip_a ( * self)) (C12Zip_Zip_Type.zip_a ( ^ self)) (Borrow.inherit_id (Borrow.get_id self) 1))
-    /\ C12Zip_Zip_Type.zip_b ( * self) = C12Zip_Zip_Type.zip_b ( ^ self)
-    \/ (exists x : item'0 . inv'3 x
-    /\ produces'1 (C12Zip_Zip_Type.zip_a ( * self)) (singleton'1 x) (C12Zip_Zip_Type.zip_a ( ^ self))
-=======
   predicate completed'0 [#"../12_zip.rs" 19 4 19 35] (self : borrowed (Zip'0.t_zip a b)) =
     [%#span5] completed'1 (Borrow.borrow_logic (C12Zip_Zip_Type.zip_a self.current) (C12Zip_Zip_Type.zip_a self.final) (Borrow.inherit_id (Borrow.get_id self) 1))
     /\ C12Zip_Zip_Type.zip_b self.current = C12Zip_Zip_Type.zip_b self.final
     \/ (exists x : item'0 . inv'4 x
     /\ produces'1 (C12Zip_Zip_Type.zip_a self.current) (Seq.singleton x) (C12Zip_Zip_Type.zip_a self.final)
->>>>>>> 7087246d
     /\ resolve'0 x
     /\ completed'2 (Borrow.borrow_logic (C12Zip_Zip_Type.zip_b self.current) (C12Zip_Zip_Type.zip_b self.final) (Borrow.inherit_id (Borrow.get_id self) 2)))
   
@@ -1317,32 +876,26 @@
   /\ (forall result : Option'0.t_option (item'0, item'1) . inv'1 result
   /\ match result with
     | Option'0.C_None -> completed'0 self
-<<<<<<< HEAD
-    | Option'0.C_Some v -> produces'0 ( * self) (singleton'0 v) ( ^ self)
-=======
     | Option'0.C_Some v -> produces'0 self.current (Seq.singleton v) self.final
->>>>>>> 7087246d
     end
    -> inv'1 result
   /\ match result with
     | Option'0.C_None -> completed'0 self
-<<<<<<< HEAD
-    | Option'0.C_Some v -> produces'0 ( * self) (singleton'0 v) ( ^ self)
-=======
     | Option'0.C_Some v -> produces'0 self.current (Seq.singleton v) self.final
->>>>>>> 7087246d
     end)
   
   goal produces_refl_refn : [%#s12_zip1] forall self : Zip'0.t_zip a b . inv'2 self
    -> inv'2 self
-  /\ (forall result : () . produces'0 self (empty'0 : Seq'0.t_seq (item'0, item'1)) self
-   -> produces'0 self (empty'1 : Seq'0.t_seq (item'0, item'1)) self)
-  
-  goal produces_trans_refn : [%#s12_zip2] forall a : Zip'0.t_zip a b . forall ab : Seq'0.t_seq (item'0, item'1) . forall b : Zip'0.t_zip a b . forall bc : Seq'0.t_seq (item'0, item'1) . forall c : Zip'0.t_zip a b . inv'2 c
-  /\ inv'2 b /\ inv'2 a /\ produces'0 b bc c /\ produces'0 a ab b
+  /\ (forall result : () . produces'0 self (Seq.empty  : Seq.seq (item'0, item'1)) self
+   -> produces'0 self (Seq.empty  : Seq.seq (item'0, item'1)) self)
+  
+  goal produces_trans_refn : [%#s12_zip2] forall a : Zip'0.t_zip a b . forall ab : Seq.seq (item'0, item'1) . forall b : Zip'0.t_zip a b . forall bc : Seq.seq (item'0, item'1) . forall c : Zip'0.t_zip a b . inv'2 c
+  /\ inv'3 bc /\ inv'2 b /\ inv'3 ab /\ inv'2 a /\ produces'0 b bc c /\ produces'0 a ab b
    -> inv'2 c
+  /\ inv'3 bc
   /\ inv'2 b
+  /\ inv'3 ab
   /\ inv'2 a
   /\ produces'0 b bc c
-  /\ produces'0 a ab b /\ (forall result : () . produces'0 a (concat'0 ab bc) c  -> produces'0 a (concat'0 ab bc) c)
+  /\ produces'0 a ab b /\ (forall result : () . produces'0 a (Seq.(++) ab bc) c  -> produces'0 a (Seq.(++) ab bc) c)
 end