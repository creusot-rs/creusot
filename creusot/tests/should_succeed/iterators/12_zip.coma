--- conflicted
+++ resolved
@@ -1,29 +1,6 @@
-<<<<<<< HEAD
-
-=======
-module T_12_zip__Zip [#"12_zip.rs" 9 0 9 36]
-  type t_Zip 'a 'b =
-    | C_Zip 'a 'b
-  
-  let rec t_Zip < 'a > < 'b > (input:t_Zip 'a 'b) (ret  (a:'a) (b:'b))= any
-    [ good (a:'a) (b:'b)-> {C_Zip a b = input} (! ret {a} {b}) ]
-    
-  
-  function t_Zip__a (self : t_Zip 'a 'b) : 'a =
-    match self with
-      | C_Zip a _ -> a
-      end
-  
-  function t_Zip__b (self : t_Zip 'a 'b) : 'b =
-    match self with
-      | C_Zip _ a -> a
-      end
-end
->>>>>>> dfce2a3a
 module M_12_zip__qyi1592645166739554830__produces_refl [#"12_zip.rs" 43 4 43 26] (* <Zip<A, B> as common::Iterator> *)
   let%span s12_zip0 = "12_zip.rs" 41 15 41 24
   let%span s12_zip1 = "12_zip.rs" 42 14 42 45
-<<<<<<< HEAD
   let%span s12_zip2 = "12_zip.rs" 39 4 39 10
   let%span s12_zip3 = "12_zip.rs" 30 8 36 9
   let%span scommon4 = "common.rs" 14 15 14 24
@@ -34,21 +11,8 @@
   let%span scommon9 = "common.rs" 22 15 22 32
   let%span scommon10 = "common.rs" 23 15 23 32
   let%span scommon11 = "common.rs" 24 14 24 42
-  let%span sseq12 = "../../../../creusot-contracts/src/logic/seq.rs" 184 8 184 97
+  let%span sseq12 = "../../../../creusot-contracts/src/logic/seq.rs" 388 8 388 97
   let%span sboxed13 = "../../../../creusot-contracts/src/std/boxed.rs" 28 8 28 18
-=======
-  let%span s12_zip2 = "12_zip.rs" 30 8 36 9
-  let%span scommon3 = "common.rs" 14 15 14 24
-  let%span scommon4 = "common.rs" 15 14 15 45
-  let%span scommon5 = "common.rs" 19 15 19 21
-  let%span scommon6 = "common.rs" 20 15 20 21
-  let%span scommon7 = "common.rs" 21 15 21 21
-  let%span scommon8 = "common.rs" 22 15 22 32
-  let%span scommon9 = "common.rs" 23 15 23 32
-  let%span scommon10 = "common.rs" 24 14 24 42
-  let%span sseq11 = "../../../../creusot-contracts/src/logic/seq.rs" 402 8 402 97
-  let%span sboxed12 = "../../../../creusot-contracts/src/std/boxed.rs" 28 8 28 18
->>>>>>> dfce2a3a
   
   type t_A'0
   
@@ -194,7 +158,6 @@
   let%span s12_zip3 = "12_zip.rs" 50 15 50 32
   let%span s12_zip4 = "12_zip.rs" 51 15 51 32
   let%span s12_zip5 = "12_zip.rs" 52 14 52 42
-<<<<<<< HEAD
   let%span s12_zip6 = "12_zip.rs" 45 4 45 10
   let%span s12_zip7 = "12_zip.rs" 30 8 36 9
   let%span scommon8 = "common.rs" 14 15 14 24
@@ -205,23 +168,8 @@
   let%span scommon13 = "common.rs" 22 15 22 32
   let%span scommon14 = "common.rs" 23 15 23 32
   let%span scommon15 = "common.rs" 24 14 24 42
-  let%span sseq16 = "../../../../creusot-contracts/src/logic/seq.rs" 184 8 184 97
+  let%span sseq16 = "../../../../creusot-contracts/src/logic/seq.rs" 388 8 388 97
   let%span sboxed17 = "../../../../creusot-contracts/src/std/boxed.rs" 28 8 28 18
-=======
-  let%span s12_zip6 = "12_zip.rs" 30 8 36 9
-  let%span scommon7 = "common.rs" 14 15 14 24
-  let%span scommon8 = "common.rs" 15 14 15 45
-  let%span scommon9 = "common.rs" 19 15 19 21
-  let%span scommon10 = "common.rs" 20 15 20 21
-  let%span scommon11 = "common.rs" 21 15 21 21
-  let%span scommon12 = "common.rs" 22 15 22 32
-  let%span scommon13 = "common.rs" 23 15 23 32
-  let%span scommon14 = "common.rs" 24 14 24 42
-  let%span sseq15 = "../../../../creusot-contracts/src/logic/seq.rs" 402 8 402 97
-  let%span sboxed16 = "../../../../creusot-contracts/src/std/boxed.rs" 28 8 28 18
-  
-  type t_Item'1
->>>>>>> dfce2a3a
   
   type t_A'0
   
@@ -390,11 +338,7 @@
   let%span scommon15 = "common.rs" 24 14 24 42
   let%span sresolve16 = "../../../../creusot-contracts/src/resolve.rs" 41 20 41 34
   let%span sinvariant17 = "../../../../creusot-contracts/src/invariant.rs" 34 20 34 44
-<<<<<<< HEAD
-  let%span sseq18 = "../../../../creusot-contracts/src/logic/seq.rs" 184 8 184 97
-=======
-  let%span sseq18 = "../../../../creusot-contracts/src/logic/seq.rs" 402 8 402 97
->>>>>>> dfce2a3a
+  let%span sseq18 = "../../../../creusot-contracts/src/logic/seq.rs" 388 8 388 97
   let%span sboxed19 = "../../../../creusot-contracts/src/std/boxed.rs" 28 8 28 18
   
   use prelude.prelude.Borrow
@@ -733,12 +677,11 @@
   let%span scommon9 = "common.rs" 22 15 22 32
   let%span scommon10 = "common.rs" 23 15 23 32
   let%span scommon11 = "common.rs" 24 14 24 42
-  let%span sseq12 = "../../../../creusot-contracts/src/logic/seq.rs" 184 8 184 97
+  let%span sseq12 = "../../../../creusot-contracts/src/logic/seq.rs" 388 8 388 97
   let%span sboxed13 = "../../../../creusot-contracts/src/std/boxed.rs" 28 8 28 18
   
   use prelude.prelude.Borrow
   
-<<<<<<< HEAD
   type t_A'0
   
   type t_B'0
@@ -749,16 +692,6 @@
   predicate inv'0 (_1 : borrowed (t_Zip'0))
   
   type t_Item'0
-=======
-  let%span s12_zip0 = "12_zip.rs" 59 4 59 44
-  let%span s12_zip1 = "12_zip.rs" 53 4 53 90
-  let%span s12_zip2 = "12_zip.rs" 43 4 43 26
-  let%span s12_zip3 = "12_zip.rs" 21 13 23 67
-  let%span s12_zip4 = "12_zip.rs" 30 8 36 9
-  let%span sinvariant5 = "../../../../creusot-contracts/src/invariant.rs" 34 20 34 44
-  let%span sseq6 = "../../../../creusot-contracts/src/logic/seq.rs" 402 8 402 97
-  let%span sboxed7 = "../../../../creusot-contracts/src/std/boxed.rs" 28 8 28 18
->>>>>>> dfce2a3a
   
   type t_Item'1
   
@@ -932,6 +865,157 @@
     | C_Some'0 v -> produces'0 self.current (Seq.singleton v) self.final
     end)
 end
+module M_12_zip__qyi1592645166739554830__produces_trans__refines [#"12_zip.rs" 53 4 53 90] (* <Zip<A, B> as common::Iterator> *)
+  let%span s12_zip0 = "12_zip.rs" 53 4 53 90
+  let%span s12_zip1 = "12_zip.rs" 30 8 36 9
+  let%span scommon2 = "common.rs" 14 15 14 24
+  let%span scommon3 = "common.rs" 15 14 15 45
+  let%span scommon4 = "common.rs" 19 15 19 21
+  let%span scommon5 = "common.rs" 20 15 20 21
+  let%span scommon6 = "common.rs" 21 15 21 21
+  let%span scommon7 = "common.rs" 22 15 22 32
+  let%span scommon8 = "common.rs" 23 15 23 32
+  let%span scommon9 = "common.rs" 24 14 24 42
+  let%span sseq10 = "../../../../creusot-contracts/src/logic/seq.rs" 388 8 388 97
+  let%span sboxed11 = "../../../../creusot-contracts/src/std/boxed.rs" 28 8 28 18
+  
+  type t_A'0
+  
+  type t_B'0
+  
+  type t_Zip'0  =
+    { t_Zip__a'0: t_A'0; t_Zip__b'0: t_B'0 }
+  
+  type t_Item'0
+  
+  type t_Item'1
+  
+  use seq.Seq
+  
+  use seq.Seq
+  
+  use seq.Seq
+  
+  predicate inv'1 (_1 : Seq.seq t_Item'0)
+  
+  predicate inv'2 (_1 : Seq.seq t_Item'1)
+  
+  use seq.Seq
+  
+  use seq.Seq
+  
+  use seq.Seq
+  
+  use prelude.prelude.Int
+  
+  use seq.Seq
+  
+  use seq.Seq
+  
+  use seq.Seq
+  
+  predicate produces'1 [#"common.rs" 8 4 8 65] (self : t_A'0) (visited : Seq.seq t_Item'0) (o : t_A'0)
+  
+  predicate produces'2 [#"common.rs" 8 4 8 65] (self : t_B'0) (visited : Seq.seq t_Item'1) (o : t_B'0)
+  
+  predicate produces'0 [#"12_zip.rs" 29 4 29 65] (self : t_Zip'0) (visited : Seq.seq (t_Item'0, t_Item'1)) (tl : t_Zip'0)
+    
+   =
+    [%#s12_zip1] exists p1 : Seq.seq t_Item'0, p2 : Seq.seq t_Item'1 . inv'1 p1
+    /\ inv'2 p2
+    /\ Seq.length p1 = Seq.length p2
+    /\ Seq.length p2 = Seq.length visited
+    /\ (forall i : int . 0 <= i /\ i < Seq.length visited  -> Seq.get visited i = (Seq.get p1 i, Seq.get p2 i))
+    /\ produces'1 self.t_Zip__a'0 p1 tl.t_Zip__a'0 /\ produces'2 self.t_Zip__b'0 p2 tl.t_Zip__b'0
+  
+  predicate inv'0 (_1 : t_Zip'0)
+  
+  use seq.Seq
+  
+  predicate inv'3 (_1 : t_A'0)
+  
+  predicate inv'4 (_1 : t_B'0)
+  
+  axiom inv_axiom'0 [@rewrite] : forall x : t_Zip'0 [inv'0 x] . inv'0 x
+  = match x with
+    | {t_Zip__a'0 = a ; t_Zip__b'0 = b} -> inv'3 a /\ inv'4 b
+    end
+  
+  use seq.Seq
+  
+  predicate inv'5 (_1 : t_Item'0)
+  
+  predicate invariant'0 (self : Seq.seq t_Item'0) =
+    [%#sseq10] forall i : int . 0 <= i /\ i < Seq.length self  -> inv'5 (Seq.get self i)
+  
+  axiom inv_axiom'1 [@rewrite] : forall x : Seq.seq t_Item'0 [inv'1 x] . inv'1 x = invariant'0 x
+  
+  use seq.Seq
+  
+  predicate inv'6 (_1 : t_Item'1)
+  
+  predicate invariant'1 (self : Seq.seq t_Item'1) =
+    [%#sseq10] forall i : int . 0 <= i /\ i < Seq.length self  -> inv'6 (Seq.get self i)
+  
+  axiom inv_axiom'2 [@rewrite] : forall x : Seq.seq t_Item'1 [inv'2 x] . inv'2 x = invariant'1 x
+  
+  predicate inv'7 (_1 : t_Item'0)
+  
+  predicate invariant'2 (self : t_Item'0) =
+    [%#sboxed11] inv'7 self
+  
+  axiom inv_axiom'3 [@rewrite] : forall x : t_Item'0 [inv'5 x] . inv'5 x = invariant'2 x
+  
+  predicate inv'8 (_1 : t_Item'1)
+  
+  predicate invariant'3 (self : t_Item'1) =
+    [%#sboxed11] inv'8 self
+  
+  axiom inv_axiom'4 [@rewrite] : forall x : t_Item'1 [inv'6 x] . inv'6 x = invariant'3 x
+  
+  use seq.Seq
+  
+  function produces_refl'0 [#"common.rs" 16 4 16 27] (self : t_A'0) : ()
+  
+  axiom produces_refl'0_spec : forall self : t_A'0 . ([%#scommon2] inv'3 self)
+   -> ([%#scommon3] produces'1 self (Seq.empty  : Seq.seq t_Item'0) self)
+  
+  use seq.Seq
+  
+  function produces_trans'1 [#"common.rs" 25 4 25 91] (a : t_A'0) (ab : Seq.seq t_Item'0) (b : t_A'0) (bc : Seq.seq t_Item'0) (c : t_A'0) : ()
+    
+  
+  axiom produces_trans'1_spec : forall a : t_A'0, ab : Seq.seq t_Item'0, b : t_A'0, bc : Seq.seq t_Item'0, c : t_A'0 . ([%#scommon4] inv'3 a)
+   -> ([%#scommon5] inv'3 b)
+   -> ([%#scommon6] inv'3 c)
+   -> ([%#scommon7] produces'1 a ab b)
+   -> ([%#scommon8] produces'1 b bc c)  -> ([%#scommon9] produces'1 a (Seq.(++) ab bc) c)
+  
+  use seq.Seq
+  
+  function produces_refl'1 [#"common.rs" 16 4 16 27] (self : t_B'0) : ()
+  
+  axiom produces_refl'1_spec : forall self : t_B'0 . ([%#scommon2] inv'4 self)
+   -> ([%#scommon3] produces'2 self (Seq.empty  : Seq.seq t_Item'1) self)
+  
+  use seq.Seq
+  
+  function produces_trans'2 [#"common.rs" 25 4 25 91] (a : t_B'0) (ab : Seq.seq t_Item'1) (b : t_B'0) (bc : Seq.seq t_Item'1) (c : t_B'0) : ()
+    
+  
+  axiom produces_trans'2_spec : forall a : t_B'0, ab : Seq.seq t_Item'1, b : t_B'0, bc : Seq.seq t_Item'1, c : t_B'0 . ([%#scommon4] inv'4 a)
+   -> ([%#scommon5] inv'4 b)
+   -> ([%#scommon6] inv'4 c)
+   -> ([%#scommon7] produces'2 a ab b)
+   -> ([%#scommon8] produces'2 b bc c)  -> ([%#scommon9] produces'2 a (Seq.(++) ab bc) c)
+  
+  goal refines : [%#s12_zip0] forall a : t_Zip'0 . forall ab : Seq.seq (t_Item'0, t_Item'1) . forall b : t_Zip'0 . forall bc : Seq.seq (t_Item'0, t_Item'1) . forall c : t_Zip'0 . produces'0 b bc c
+  /\ produces'0 a ab b /\ inv'0 c /\ inv'0 b /\ inv'0 a
+   -> produces'0 b bc c
+  /\ produces'0 a ab b
+  /\ inv'0 c
+  /\ inv'0 b /\ inv'0 a /\ (forall result : () . produces'0 a (Seq.(++) ab bc) c  -> produces'0 a (Seq.(++) ab bc) c)
+end
 module M_12_zip__qyi1592645166739554830__produces_refl__refines [#"12_zip.rs" 43 4 43 26] (* <Zip<A, B> as common::Iterator> *)
   let%span s12_zip0 = "12_zip.rs" 43 4 43 26
   let%span s12_zip1 = "12_zip.rs" 30 8 36 9
@@ -943,7 +1027,7 @@
   let%span scommon7 = "common.rs" 22 15 22 32
   let%span scommon8 = "common.rs" 23 15 23 32
   let%span scommon9 = "common.rs" 24 14 24 42
-  let%span sseq10 = "../../../../creusot-contracts/src/logic/seq.rs" 184 8 184 97
+  let%span sseq10 = "../../../../creusot-contracts/src/logic/seq.rs" 388 8 388 97
   let%span sboxed11 = "../../../../creusot-contracts/src/std/boxed.rs" 28 8 28 18
   
   type t_A'0
@@ -1069,7 +1153,6 @@
   
   use seq.Seq
   
-<<<<<<< HEAD
   function produces_trans'1 [#"common.rs" 25 4 25 91] (a : t_B'0) (ab : Seq.seq t_Item'1) (b : t_B'0) (bc : Seq.seq t_Item'1) (c : t_B'0) : ()
     
   
@@ -1083,168 +1166,4 @@
    -> inv'0 self
   /\ (forall result : () . produces'0 self (Seq.empty  : Seq.seq (t_Item'0, t_Item'1)) self
    -> produces'0 self (Seq.empty  : Seq.seq (t_Item'0, t_Item'1)) self)
-end
-module M_12_zip__qyi1592645166739554830__produces_trans__refines [#"12_zip.rs" 53 4 53 90] (* <Zip<A, B> as common::Iterator> *)
-  let%span s12_zip0 = "12_zip.rs" 53 4 53 90
-  let%span s12_zip1 = "12_zip.rs" 30 8 36 9
-  let%span scommon2 = "common.rs" 14 15 14 24
-  let%span scommon3 = "common.rs" 15 14 15 45
-  let%span scommon4 = "common.rs" 19 15 19 21
-  let%span scommon5 = "common.rs" 20 15 20 21
-  let%span scommon6 = "common.rs" 21 15 21 21
-  let%span scommon7 = "common.rs" 22 15 22 32
-  let%span scommon8 = "common.rs" 23 15 23 32
-  let%span scommon9 = "common.rs" 24 14 24 42
-  let%span sseq10 = "../../../../creusot-contracts/src/logic/seq.rs" 184 8 184 97
-  let%span sboxed11 = "../../../../creusot-contracts/src/std/boxed.rs" 28 8 28 18
-  
-  type t_A'0
-  
-  type t_B'0
-  
-  type t_Zip'0  =
-    { t_Zip__a'0: t_A'0; t_Zip__b'0: t_B'0 }
-  
-  type t_Item'0
-  
-  type t_Item'1
-  
-  use seq.Seq
-  
-  use seq.Seq
-  
-  use seq.Seq
-  
-  predicate inv'1 (_1 : Seq.seq t_Item'0)
-  
-  predicate inv'2 (_1 : Seq.seq t_Item'1)
-  
-  use seq.Seq
-  
-  use seq.Seq
-  
-  use seq.Seq
-  
-  use prelude.prelude.Int
-  
-  use seq.Seq
-  
-  use seq.Seq
-  
-  use seq.Seq
-  
-  predicate produces'1 [#"common.rs" 8 4 8 65] (self : t_A'0) (visited : Seq.seq t_Item'0) (o : t_A'0)
-  
-  predicate produces'2 [#"common.rs" 8 4 8 65] (self : t_B'0) (visited : Seq.seq t_Item'1) (o : t_B'0)
-  
-  predicate produces'0 [#"12_zip.rs" 29 4 29 65] (self : t_Zip'0) (visited : Seq.seq (t_Item'0, t_Item'1)) (tl : t_Zip'0)
-    
-   =
-    [%#s12_zip1] exists p1 : Seq.seq t_Item'0, p2 : Seq.seq t_Item'1 . inv'1 p1
-    /\ inv'2 p2
-    /\ Seq.length p1 = Seq.length p2
-    /\ Seq.length p2 = Seq.length visited
-    /\ (forall i : int . 0 <= i /\ i < Seq.length visited  -> Seq.get visited i = (Seq.get p1 i, Seq.get p2 i))
-    /\ produces'1 self.t_Zip__a'0 p1 tl.t_Zip__a'0 /\ produces'2 self.t_Zip__b'0 p2 tl.t_Zip__b'0
-  
-  predicate inv'0 (_1 : t_Zip'0)
-  
-  use seq.Seq
-  
-  predicate inv'3 (_1 : t_A'0)
-  
-  predicate inv'4 (_1 : t_B'0)
-  
-  axiom inv_axiom'0 [@rewrite] : forall x : t_Zip'0 [inv'0 x] . inv'0 x
-  = match x with
-    | {t_Zip__a'0 = a ; t_Zip__b'0 = b} -> inv'3 a /\ inv'4 b
-    end
-  
-  use seq.Seq
-  
-  predicate inv'5 (_1 : t_Item'0)
-  
-  predicate invariant'0 (self : Seq.seq t_Item'0) =
-    [%#sseq10] forall i : int . 0 <= i /\ i < Seq.length self  -> inv'5 (Seq.get self i)
-  
-  axiom inv_axiom'1 [@rewrite] : forall x : Seq.seq t_Item'0 [inv'1 x] . inv'1 x = invariant'0 x
-  
-  use seq.Seq
-  
-  predicate inv'6 (_1 : t_Item'1)
-  
-  predicate invariant'1 (self : Seq.seq t_Item'1) =
-    [%#sseq10] forall i : int . 0 <= i /\ i < Seq.length self  -> inv'6 (Seq.get self i)
-  
-  axiom inv_axiom'2 [@rewrite] : forall x : Seq.seq t_Item'1 [inv'2 x] . inv'2 x = invariant'1 x
-  
-  predicate inv'7 (_1 : t_Item'0)
-  
-  predicate invariant'2 (self : t_Item'0) =
-    [%#sboxed11] inv'7 self
-  
-  axiom inv_axiom'3 [@rewrite] : forall x : t_Item'0 [inv'5 x] . inv'5 x = invariant'2 x
-  
-  predicate inv'8 (_1 : t_Item'1)
-  
-  predicate invariant'3 (self : t_Item'1) =
-    [%#sboxed11] inv'8 self
-  
-  axiom inv_axiom'4 [@rewrite] : forall x : t_Item'1 [inv'6 x] . inv'6 x = invariant'3 x
-  
-  use seq.Seq
-  
-  function produces_refl'0 [#"common.rs" 16 4 16 27] (self : t_A'0) : ()
-  
-  axiom produces_refl'0_spec : forall self : t_A'0 . ([%#scommon2] inv'3 self)
-   -> ([%#scommon3] produces'1 self (Seq.empty  : Seq.seq t_Item'0) self)
-  
-  use seq.Seq
-  
-  function produces_trans'1 [#"common.rs" 25 4 25 91] (a : t_A'0) (ab : Seq.seq t_Item'0) (b : t_A'0) (bc : Seq.seq t_Item'0) (c : t_A'0) : ()
-    
-  
-  axiom produces_trans'1_spec : forall a : t_A'0, ab : Seq.seq t_Item'0, b : t_A'0, bc : Seq.seq t_Item'0, c : t_A'0 . ([%#scommon4] inv'3 a)
-   -> ([%#scommon5] inv'3 b)
-   -> ([%#scommon6] inv'3 c)
-   -> ([%#scommon7] produces'1 a ab b)
-   -> ([%#scommon8] produces'1 b bc c)  -> ([%#scommon9] produces'1 a (Seq.(++) ab bc) c)
-  
-  use seq.Seq
-  
-  function produces_refl'1 [#"common.rs" 16 4 16 27] (self : t_B'0) : ()
-  
-  axiom produces_refl'1_spec : forall self : t_B'0 . ([%#scommon2] inv'4 self)
-   -> ([%#scommon3] produces'2 self (Seq.empty  : Seq.seq t_Item'1) self)
-  
-  use seq.Seq
-  
-  function produces_trans'2 [#"common.rs" 25 4 25 91] (a : t_B'0) (ab : Seq.seq t_Item'1) (b : t_B'0) (bc : Seq.seq t_Item'1) (c : t_B'0) : ()
-    
-  
-  axiom produces_trans'2_spec : forall a : t_B'0, ab : Seq.seq t_Item'1, b : t_B'0, bc : Seq.seq t_Item'1, c : t_B'0 . ([%#scommon4] inv'4 a)
-   -> ([%#scommon5] inv'4 b)
-   -> ([%#scommon6] inv'4 c)
-   -> ([%#scommon7] produces'2 a ab b)
-   -> ([%#scommon8] produces'2 b bc c)  -> ([%#scommon9] produces'2 a (Seq.(++) ab bc) c)
-  
-  goal refines : [%#s12_zip0] forall a : t_Zip'0 . forall ab : Seq.seq (t_Item'0, t_Item'1) . forall b : t_Zip'0 . forall bc : Seq.seq (t_Item'0, t_Item'1) . forall c : t_Zip'0 . produces'0 b bc c
-  /\ produces'0 a ab b /\ inv'0 c /\ inv'0 b /\ inv'0 a
-   -> produces'0 b bc c
-  /\ produces'0 a ab b
-  /\ inv'0 c
-  /\ inv'0 b /\ inv'0 a /\ (forall result : () . produces'0 a (Seq.(++) ab bc) c  -> produces'0 a (Seq.(++) ab bc) c)
-=======
-  goal produces_trans_refn : [%#s12_zip1] forall a : Zip'0.t_Zip a b . forall ab : Seq.seq (t_Item'0, t_Item'1) . forall b : Zip'0.t_Zip a b . forall bc : Seq.seq (t_Item'0, t_Item'1) . forall c : Zip'0.t_Zip a b . produces'0 b bc c
-  /\ produces'0 a ab b /\ inv'2 c /\ inv'2 b /\ inv'2 a
-   -> produces'0 b bc c
-  /\ produces'0 a ab b
-  /\ inv'2 c
-  /\ inv'2 b /\ inv'2 a /\ (forall result : () . produces'0 a (Seq.(++) ab bc) c  -> produces'0 a (Seq.(++) ab bc) c)
-  
-  goal produces_refl_refn : [%#s12_zip2] forall self : Zip'0.t_Zip a b . inv'2 self
-   -> inv'2 self
-  /\ (forall result : () . produces'0 self (Seq.empty  : Seq.seq (t_Item'0, t_Item'1)) self
-   -> produces'0 self (Seq.empty  : Seq.seq (t_Item'0, t_Item'1)) self)
->>>>>>> dfce2a3a
 end