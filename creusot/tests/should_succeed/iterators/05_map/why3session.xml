--- conflicted
+++ resolved
@@ -4,25 +4,13 @@
 <why3session shape_version="6">
 <prover id="0" name="Z3" version="4.12.4" timelimit="5" steplimit="0" memlimit="1000"/>
 <prover id="1" name="Alt-Ergo" version="2.6.0" timelimit="5" steplimit="0" memlimit="1000"/>
-<prover id="2" name="CVC4" version="1.8" timelimit="5" steplimit="0" memlimit="1000"/>
-<prover id="3" name="CVC5" version="1.0.5" timelimit="5" steplimit="0" memlimit="1000"/>
+<prover id="2" name="CVC4" version="1.8" timelimit="10" steplimit="0" memlimit="4000"/>
+<prover id="3" name="CVC5" version="1.0.5" timelimit="1" steplimit="0" memlimit="1000"/>
 <file format="coma" proved="true">
 <path name=".."/><path name="05_map.coma"/>
-<<<<<<< HEAD
 <theory name="M_05_map__qyi14910388998417814812__produces_refl__refines" proved="true">
  <goal name="refines" proved="true">
  <proof prover="1"><result status="valid" time="0.044652" steps="0"/></proof>
-=======
-<theory name="M_05_map__qyi14910388998417814812" proved="true">
- <goal name="next_refn" proved="true">
- <proof prover="1"><result status="valid" time="0.049331" steps="1134"/></proof>
- </goal>
- <goal name="produces_refl_refn" proved="true">
- <proof prover="1"><result status="valid" time="0.012082" steps="0"/></proof>
- </goal>
- <goal name="produces_trans_refn" proved="true">
- <proof prover="1"><result status="valid" time="0.018997" steps="0"/></proof>
->>>>>>> 34cd6190
  </goal>
 </theory>
 <theory name="M_05_map__qyi14910388998417814812__produces_refl" proved="true">
@@ -45,7 +33,7 @@
     <goal name="vc_produces_trans&#39;0.0.0.0" proved="true">
     <transf name="split_vc" proved="true" >
      <goal name="vc_produces_trans&#39;0.0.0.0.0" proved="true">
-     <proof prover="3" timelimit="1"><result status="valid" time="0.073807" steps="17120"/></proof>
+     <proof prover="3"><result status="valid" time="0.073807" steps="17120"/></proof>
      </goal>
      <goal name="vc_produces_trans&#39;0.0.0.0.1" proved="true">
      <transf name="exists" proved="true" arg1="(fs++fs1)">
@@ -79,17 +67,12 @@
 </theory>
 <theory name="M_05_map__qyi14910388998417814812__next__refines" proved="true">
  <goal name="refines" proved="true">
- <proof prover="1"><result status="valid" time="0.143710" steps="712"/></proof>
+ <proof prover="1"><result status="valid" time="0.143710" steps="697"/></proof>
  </goal>
 </theory>
 <theory name="M_05_map__qyi14910388998417814812__next" proved="true">
-<<<<<<< HEAD
  <goal name="vc_next&#39;0" proved="true">
  <proof prover="0"><result status="valid" time="0.049368" steps="121936"/></proof>
-=======
- <goal name="vc_next" proved="true">
- <proof prover="0"><result status="valid" time="0.180132" steps="392073"/></proof>
->>>>>>> 34cd6190
  </goal>
 </theory>
 <theory name="M_05_map__qyi9543869049664362474__produces_one_invariant" proved="true">
@@ -98,47 +81,13 @@
   <goal name="vc_produces_one_invariant&#39;0.0" proved="true">
   <transf name="split_vc" proved="true" >
    <goal name="vc_produces_one_invariant&#39;0.0.0" proved="true">
-   <proof prover="3"><result status="valid" time="0.091343" steps="14693"/></proof>
+   <proof prover="3"><result status="valid" time="0.056253" steps="14693"/></proof>
    </goal>
-<<<<<<< HEAD
    <goal name="vc_produces_one_invariant&#39;0.0.1" proved="true">
-   <proof prover="2"><result status="valid" time="2.056069" steps="423092"/></proof>
+   <proof prover="0" timelimit="10" memlimit="4000"><result status="valid" time="3.529545" steps="3400741"/></proof>
    </goal>
    <goal name="vc_produces_one_invariant&#39;0.0.2" proved="true">
-   <transf name="inline_goal" proved="true" >
-    <goal name="vc_produces_one_invariant&#39;0.0.2.0" proved="true">
-    <transf name="split_all_full" proved="true" >
-     <goal name="vc_produces_one_invariant&#39;0.0.2.0.0" proved="true">
-     <transf name="split_vc" proved="true" >
-      <goal name="vc_produces_one_invariant&#39;0.0.2.0.0.0" proved="true">
-      <proof prover="0" memlimit="2000"><result status="valid" time="2.246818" steps="2480281"/></proof>
-=======
-   <goal name="vc_produces_one_invariant.0.1" proved="true">
-   <transf name="inline_goal" proved="true" >
-    <goal name="vc_produces_one_invariant.0.1.0" proved="true">
-    <transf name="split_all_full" proved="true" >
-     <goal name="vc_produces_one_invariant.0.1.0.0" proved="true">
-     <transf name="split_vc" proved="true" >
-      <goal name="vc_produces_one_invariant.0.1.0.0.0" proved="true">
-      <transf name="remove" proved="true" arg1="singleton,cons,next_precondition&#39;0,(==)&#39;spec,create&#39;spec,create&#39;spec&#39;0,empty&#39;def,set&#39;spec,set&#39;spec&#39;0,set&#39;spec&#39;1,set&#39;def,([&lt;-])&#39;def,singleton&#39;spec,singleton&#39;spec&#39;0,cons&#39;spec&#39;0,cons&#39;spec&#39;1,snoc&#39;spec,snoc&#39;spec&#39;1,([..])&#39;spec,([..])&#39;def,(++)&#39;spec,associative,left_neutral,right_neutral,snoc_back,cat_back&#39;0,cons_dec,snoc_dec,cat_dec,empty_dec,singleton_dec,produces_trans&#39;0_spec,produces_refl&#39;0_spec">
-       <goal name="vc_produces_one_invariant.0.1.0.0.0.0" proved="true">
-       <proof prover="0"><result status="valid" time="0.029076" steps="138479"/></proof>
-       </goal>
-      </transf>
->>>>>>> 34cd6190
-      </goal>
-     </transf>
-     </goal>
-    </transf>
-    </goal>
-   </transf>
-   </goal>
-   <goal name="vc_produces_one_invariant.0.2" proved="true">
-   <transf name="rewrite" proved="true" arg1="inv_axiom&#39;0" arg2="in" arg3="H2">
-    <goal name="vc_produces_one_invariant.0.2.0" proved="true">
-    <proof prover="3"><result status="valid" time="4.412313" steps="658407"/></proof>
-    </goal>
-   </transf>
+   <proof prover="2"><result status="valid" time="2.382016" steps="423116"/></proof>
    </goal>
   </transf>
   </goal>
@@ -169,7 +118,7 @@
   <goal name="vc_produces_one&#39;0.1" proved="true">
   <transf name="use_th" proved="true" arg1="seq.FreeMonoid">
    <goal name="vc_produces_one&#39;0.1.0" proved="true">
-   <proof prover="3"><result status="valid" time="0.307296" steps="56575"/></proof>
+   <proof prover="3" timelimit="5"><result status="valid" time="0.307296" steps="56575"/></proof>
    </goal>
   </transf>
   </goal>
