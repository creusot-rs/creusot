--- conflicted
+++ resolved
@@ -191,7 +191,7 @@
     ensures { result = completed0 self }
     
   predicate resolve6 (self : borrowed (Alloc_Vec_Vec_Type.t_vec t (Alloc_Alloc_Global_Type.t_global))) =
-    [#"../../../../../creusot-contracts/src/resolve.rs" 27 20 27 34]  ^ self =  * self
+    [#"../../../../../creusot-contracts/src/resolve.rs" 25 20 25 34]  ^ self =  * self
   val resolve6 (self : borrowed (Alloc_Vec_Vec_Type.t_vec t (Alloc_Alloc_Global_Type.t_global))) : bool
     ensures { result = resolve6 self }
     
@@ -202,7 +202,7 @@
   use seq.Seq
   function shallow_model0 (self : borrowed (Alloc_Vec_Vec_Type.t_vec t (Alloc_Alloc_Global_Type.t_global))) : Seq.seq t
    =
-    [#"../../../../../creusot-contracts/src/model.rs" 97 8 97 31] shallow_model2 ( * self)
+    [#"../../../../../creusot-contracts/src/model.rs" 101 8 101 31] shallow_model2 ( * self)
   val shallow_model0 (self : borrowed (Alloc_Vec_Vec_Type.t_vec t (Alloc_Alloc_Global_Type.t_global))) : Seq.seq t
     ensures { result = shallow_model0 self }
     
@@ -217,7 +217,7 @@
     ensures { result = resolve4 self }
     
   predicate resolve3 (self : borrowed i) =
-    [#"../../../../../creusot-contracts/src/resolve.rs" 27 20 27 34]  ^ self =  * self
+    [#"../../../../../creusot-contracts/src/resolve.rs" 25 20 25 34]  ^ self =  * self
   val resolve3 (self : borrowed i) : bool
     ensures { result = resolve3 self }
     
@@ -233,7 +233,7 @@
   use prelude.Ghost
   function shallow_model3 (self : borrowed (Alloc_Vec_Vec_Type.t_vec t (Alloc_Alloc_Global_Type.t_global))) : Seq.seq t
    =
-    [#"../../../../../creusot-contracts/src/model.rs" 79 8 79 31] shallow_model0 self
+    [#"../../../../../creusot-contracts/src/model.rs" 83 8 83 31] shallow_model0 self
   val shallow_model3 (self : borrowed (Alloc_Vec_Vec_Type.t_vec t (Alloc_Alloc_Global_Type.t_global))) : Seq.seq t
     ensures { result = shallow_model3 self }
     
@@ -387,8 +387,8 @@
     absurd
   }
   BB14 {
-    [#"../../../../../creusot-contracts-proc/src/lib.rs" 674 0 674 51] __creusot_proc_iter_elem <- ([#"../../../../../creusot-contracts-proc/src/lib.rs" 674 0 674 51] Core_Option_Option_Type.some_0 _17);
-    [#"../../../../../creusot-contracts-proc/src/lib.rs" 674 0 674 51] _17 <- (let Core_Option_Option_Type.C_Some x0 = _17 in Core_Option_Option_Type.C_Some (any t));
+    [#"../../../../../creusot-contracts-proc/src/lib.rs" 664 0 664 51] __creusot_proc_iter_elem <- ([#"../../../../../creusot-contracts-proc/src/lib.rs" 664 0 664 51] Core_Option_Option_Type.some_0 _17);
+    [#"../../../../../creusot-contracts-proc/src/lib.rs" 664 0 664 51] _17 <- (let Core_Option_Option_Type.C_Some x0 = _17 in Core_Option_Option_Type.C_Some (any t));
     assert { [@expl:type invariant] inv5 _17 };
     assume { resolve4 _17 };
     [#"../08_collect_extend.rs" 27 4 27 35] _22 <- ([#"../08_collect_extend.rs" 27 4 27 35] Ghost.new (Seq.(++) (Ghost.inner produced) (Seq.singleton __creusot_proc_iter_elem)));
@@ -399,17 +399,10 @@
     [#"../08_collect_extend.rs" 27 4 27 35] _22 <- any Ghost.ghost_ty (Seq.seq t);
     assert { [@expl:type invariant] inv2 produced };
     assume { resolve2 produced };
-<<<<<<< HEAD
-    [#"../../../../../creusot-contracts-proc/src/lib.rs" 674 0 674 51] x <- ([#"../../../../../creusot-contracts-proc/src/lib.rs" 674 0 674 51] __creusot_proc_iter_elem);
-    [#"../../../../../creusot-contracts-proc/src/lib.rs" 674 0 674 51] __creusot_proc_iter_elem <- any t;
-    [#"../08_collect_extend.rs" 30 8 30 19] _26 <- Borrow.borrow_mut ( * vec);
-    [#"../08_collect_extend.rs" 30 8 30 19] vec <- { vec with current = ( ^ _26) ; };
-=======
     [#"../../../../../creusot-contracts-proc/src/lib.rs" 664 0 664 51] x <- ([#"../../../../../creusot-contracts-proc/src/lib.rs" 664 0 664 51] __creusot_proc_iter_elem);
     [#"../../../../../creusot-contracts-proc/src/lib.rs" 664 0 664 51] __creusot_proc_iter_elem <- any t;
     [#"../08_collect_extend.rs" 30 8 30 11] _26 <- Borrow.borrow_mut ( * vec);
     [#"../08_collect_extend.rs" 30 8 30 11] vec <- { vec with current = ( ^ _26) ; };
->>>>>>> eb3d2c05
     assume { inv6 ( ^ _26) };
     [#"../08_collect_extend.rs" 30 8 30 19] _25 <- ([#"../08_collect_extend.rs" 30 8 30 19] push0 _26 ([#"../08_collect_extend.rs" 30 17 30 18] x));
     _26 <- any borrowed (Alloc_Vec_Vec_Type.t_vec t (Alloc_Alloc_Global_Type.t_global));
@@ -595,7 +588,7 @@
   function shallow_model2 (self : borrowed (Alloc_Vec_Vec_Type.t_vec item0 (Alloc_Alloc_Global_Type.t_global))) : Seq.seq item0
     
    =
-    [#"../../../../../creusot-contracts/src/model.rs" 97 8 97 31] shallow_model0 ( * self)
+    [#"../../../../../creusot-contracts/src/model.rs" 101 8 101 31] shallow_model0 ( * self)
   val shallow_model2 (self : borrowed (Alloc_Vec_Vec_Type.t_vec item0 (Alloc_Alloc_Global_Type.t_global))) : Seq.seq item0
     ensures { result = shallow_model2 self }
     
@@ -610,7 +603,7 @@
     ensures { result = resolve3 self }
     
   predicate resolve2 (self : borrowed i) =
-    [#"../../../../../creusot-contracts/src/resolve.rs" 27 20 27 34]  ^ self =  * self
+    [#"../../../../../creusot-contracts/src/resolve.rs" 25 20 25 34]  ^ self =  * self
   val resolve2 (self : borrowed i) : bool
     ensures { result = resolve2 self }
     
@@ -761,8 +754,8 @@
     absurd
   }
   BB15 {
-    [#"../../../../../creusot-contracts-proc/src/lib.rs" 674 0 674 51] __creusot_proc_iter_elem <- ([#"../../../../../creusot-contracts-proc/src/lib.rs" 674 0 674 51] Core_Option_Option_Type.some_0 _15);
-    [#"../../../../../creusot-contracts-proc/src/lib.rs" 674 0 674 51] _15 <- (let Core_Option_Option_Type.C_Some x0 = _15 in Core_Option_Option_Type.C_Some (any item0));
+    [#"../../../../../creusot-contracts-proc/src/lib.rs" 664 0 664 51] __creusot_proc_iter_elem <- ([#"../../../../../creusot-contracts-proc/src/lib.rs" 664 0 664 51] Core_Option_Option_Type.some_0 _15);
+    [#"../../../../../creusot-contracts-proc/src/lib.rs" 664 0 664 51] _15 <- (let Core_Option_Option_Type.C_Some x0 = _15 in Core_Option_Option_Type.C_Some (any item0));
     assert { [@expl:type invariant] inv4 _15 };
     assume { resolve3 _15 };
     [#"../08_collect_extend.rs" 45 4 45 40] _20 <- ([#"../08_collect_extend.rs" 45 4 45 40] Ghost.new (Seq.(++) (Ghost.inner produced) (Seq.singleton __creusot_proc_iter_elem)));
@@ -773,17 +766,10 @@
     [#"../08_collect_extend.rs" 45 4 45 40] _20 <- any Ghost.ghost_ty (Seq.seq item0);
     assert { [@expl:type invariant] inv1 produced };
     assume { resolve1 produced };
-<<<<<<< HEAD
-    [#"../../../../../creusot-contracts-proc/src/lib.rs" 674 0 674 51] x <- ([#"../../../../../creusot-contracts-proc/src/lib.rs" 674 0 674 51] __creusot_proc_iter_elem);
-    [#"../../../../../creusot-contracts-proc/src/lib.rs" 674 0 674 51] __creusot_proc_iter_elem <- any item0;
-    [#"../08_collect_extend.rs" 47 8 47 19] _24 <- Borrow.borrow_mut res;
-    [#"../08_collect_extend.rs" 47 8 47 19] res <-  ^ _24;
-=======
     [#"../../../../../creusot-contracts-proc/src/lib.rs" 664 0 664 51] x <- ([#"../../../../../creusot-contracts-proc/src/lib.rs" 664 0 664 51] __creusot_proc_iter_elem);
     [#"../../../../../creusot-contracts-proc/src/lib.rs" 664 0 664 51] __creusot_proc_iter_elem <- any item0;
     [#"../08_collect_extend.rs" 47 8 47 11] _24 <- Borrow.borrow_mut res;
     [#"../08_collect_extend.rs" 47 8 47 11] res <-  ^ _24;
->>>>>>> eb3d2c05
     assume { inv5 ( ^ _24) };
     [#"../08_collect_extend.rs" 47 8 47 19] _23 <- ([#"../08_collect_extend.rs" 47 8 47 19] push0 _24 ([#"../08_collect_extend.rs" 47 17 47 18] x));
     _24 <- any borrowed (Alloc_Vec_Vec_Type.t_vec item0 (Alloc_Alloc_Global_Type.t_global));
@@ -984,7 +970,7 @@
     
   axiom shallow_model6_spec : forall self : slice uint32 . ([#"../../../../../creusot-contracts/src/std/slice.rs" 19 21 19 25] inv7 self) -> ([#"../../../../../creusot-contracts/src/std/slice.rs" 19 4 19 50] inv5 (shallow_model6 self)) && ([#"../../../../../creusot-contracts/src/std/slice.rs" 18 14 18 42] shallow_model6 self = Slice.id self) && ([#"../../../../../creusot-contracts/src/std/slice.rs" 17 14 17 41] Seq.length (shallow_model6 self) <= UIntSize.to_int max0)
   function shallow_model2 (self : slice uint32) : Seq.seq uint32 =
-    [#"../../../../../creusot-contracts/src/model.rs" 79 8 79 31] shallow_model6 self
+    [#"../../../../../creusot-contracts/src/model.rs" 83 8 83 31] shallow_model6 self
   val shallow_model2 (self : slice uint32) : Seq.seq uint32
     ensures { result = shallow_model2 self }
     
@@ -995,7 +981,7 @@
     ensures { result = shallow_model1 self }
     
   predicate resolve2 (self : uint32) =
-    [#"../../../../../creusot-contracts/src/resolve.rs" 47 8 47 12] true
+    [#"../../../../../creusot-contracts/src/resolve.rs" 45 8 45 12] true
   val resolve2 (self : uint32) : bool
     ensures { result = resolve2 self }
     
@@ -1013,28 +999,28 @@
     ensures { result = resolve1 self }
     
   predicate resolve0 (self : borrowed (Alloc_Vec_Vec_Type.t_vec uint32 (Alloc_Alloc_Global_Type.t_global))) =
-    [#"../../../../../creusot-contracts/src/resolve.rs" 27 20 27 34]  ^ self =  * self
+    [#"../../../../../creusot-contracts/src/resolve.rs" 25 20 25 34]  ^ self =  * self
   val resolve0 (self : borrowed (Alloc_Vec_Vec_Type.t_vec uint32 (Alloc_Alloc_Global_Type.t_global))) : bool
     ensures { result = resolve0 self }
     
   function shallow_model4 (self : borrowed (Alloc_Vec_Vec_Type.t_vec uint32 (Alloc_Alloc_Global_Type.t_global))) : Seq.seq uint32
     
    =
-    [#"../../../../../creusot-contracts/src/model.rs" 97 8 97 31] shallow_model0 ( * self)
+    [#"../../../../../creusot-contracts/src/model.rs" 101 8 101 31] shallow_model0 ( * self)
   val shallow_model4 (self : borrowed (Alloc_Vec_Vec_Type.t_vec uint32 (Alloc_Alloc_Global_Type.t_global))) : Seq.seq uint32
     ensures { result = shallow_model4 self }
     
   function shallow_model8 (self : borrowed (Alloc_Vec_IntoIter_IntoIter_Type.t_intoiter uint32 (Alloc_Alloc_Global_Type.t_global))) : Seq.seq uint32
     
    =
-    [#"../../../../../creusot-contracts/src/model.rs" 97 8 97 31] shallow_model7 ( * self)
+    [#"../../../../../creusot-contracts/src/model.rs" 101 8 101 31] shallow_model7 ( * self)
   val shallow_model8 (self : borrowed (Alloc_Vec_IntoIter_IntoIter_Type.t_intoiter uint32 (Alloc_Alloc_Global_Type.t_global))) : Seq.seq uint32
     ensures { result = shallow_model8 self }
     
   predicate resolve3 (self : borrowed (Alloc_Vec_IntoIter_IntoIter_Type.t_intoiter uint32 (Alloc_Alloc_Global_Type.t_global)))
     
    =
-    [#"../../../../../creusot-contracts/src/resolve.rs" 27 20 27 34]  ^ self =  * self
+    [#"../../../../../creusot-contracts/src/resolve.rs" 25 20 25 34]  ^ self =  * self
   val resolve3 (self : borrowed (Alloc_Vec_IntoIter_IntoIter_Type.t_intoiter uint32 (Alloc_Alloc_Global_Type.t_global))) : bool
     ensures { result = resolve3 self }
     
@@ -1070,7 +1056,7 @@
     
   use prelude.Ghost
   function shallow_model3 (self : Alloc_Vec_Vec_Type.t_vec uint32 (Alloc_Alloc_Global_Type.t_global)) : Seq.seq uint32 =
-    [#"../../../../../creusot-contracts/src/model.rs" 79 8 79 31] shallow_model0 self
+    [#"../../../../../creusot-contracts/src/model.rs" 83 8 83 31] shallow_model0 self
   val shallow_model3 (self : Alloc_Vec_Vec_Type.t_vec uint32 (Alloc_Alloc_Global_Type.t_global)) : Seq.seq uint32
     ensures { result = shallow_model3 self }
     
@@ -1226,7 +1212,7 @@
     ensures { result = index_logic0 self ix }
     
   predicate resolve1 (self : uint32) =
-    [#"../../../../../creusot-contracts/src/resolve.rs" 47 8 47 12] true
+    [#"../../../../../creusot-contracts/src/resolve.rs" 45 8 45 12] true
   val resolve1 (self : uint32) : bool
     ensures { result = resolve1 self }
     
