
module Core_Option_Option_Type
  type t_option 't =
    | C_None
    | C_Some 't
    
  let function some_0 (self : t_option 't) : 't = [@vc:do_not_keep_trace] [@vc:sp]
    match self with
      | C_None -> any 't
      | C_Some a -> a
      end
end
module Core_Ptr_NonNull_NonNull_Type
  use prelude.Opaque
  type t_nonnull 't =
    | C_NonNull opaque_ptr
    
end
module Core_Marker_PhantomData_Type
  type t_phantomdata 't =
    | C_PhantomData
    
end
module Core_Ptr_Unique_Unique_Type
  use Core_Marker_PhantomData_Type as Core_Marker_PhantomData_Type
  use Core_Ptr_NonNull_NonNull_Type as Core_Ptr_NonNull_NonNull_Type
  type t_unique 't =
    | C_Unique (Core_Ptr_NonNull_NonNull_Type.t_nonnull 't) (Core_Marker_PhantomData_Type.t_phantomdata 't)
    
end
module Alloc_RawVec_Cap_Type
  use prelude.UIntSize
  use prelude.Int
  type t_cap  =
    | C_Cap usize
    
end
module Alloc_RawVec_RawVec_Type
  use Alloc_RawVec_Cap_Type as Alloc_RawVec_Cap_Type
  use Core_Ptr_Unique_Unique_Type as Core_Ptr_Unique_Unique_Type
  type t_rawvec 't 'a =
    | C_RawVec (Core_Ptr_Unique_Unique_Type.t_unique 't) (Alloc_RawVec_Cap_Type.t_cap) 'a
    
end
module Alloc_Vec_Vec_Type
  use prelude.UIntSize
  use prelude.Int
  use Alloc_RawVec_RawVec_Type as Alloc_RawVec_RawVec_Type
  type t_vec 't 'a =
    | C_Vec (Alloc_RawVec_RawVec_Type.t_rawvec 't 'a) usize
    
end
module Alloc_Alloc_Global_Type
  type t_global  =
    | C_Global
    
end
module C08CollectExtend_Extend
  type t
  type i
  predicate invariant9 (self : t)
  val invariant9 (self : t) : bool
    ensures { result = invariant9 self }
    
  predicate inv9 (_x : t)
  val inv9 (_x : t) : bool
    ensures { result = inv9 _x }
    
  axiom inv9 : forall x : t . inv9 x = true
  use seq.Seq
  predicate invariant8 (self : Seq.seq t)
  val invariant8 (self : Seq.seq t) : bool
    ensures { result = invariant8 self }
    
  predicate inv8 (_x : Seq.seq t)
  val inv8 (_x : Seq.seq t) : bool
    ensures { result = inv8 _x }
    
  axiom inv8 : forall x : Seq.seq t . inv8 x = true
  use Alloc_Alloc_Global_Type as Alloc_Alloc_Global_Type
  use Alloc_Vec_Vec_Type as Alloc_Vec_Vec_Type
  use prelude.Borrow
  predicate invariant7 (self : borrowed (Alloc_Vec_Vec_Type.t_vec t (Alloc_Alloc_Global_Type.t_global)))
  val invariant7 (self : borrowed (Alloc_Vec_Vec_Type.t_vec t (Alloc_Alloc_Global_Type.t_global))) : bool
    ensures { result = invariant7 self }
    
  predicate inv7 (_x : borrowed (Alloc_Vec_Vec_Type.t_vec t (Alloc_Alloc_Global_Type.t_global)))
  val inv7 (_x : borrowed (Alloc_Vec_Vec_Type.t_vec t (Alloc_Alloc_Global_Type.t_global))) : bool
    ensures { result = inv7 _x }
    
  axiom inv7 : forall x : borrowed (Alloc_Vec_Vec_Type.t_vec t (Alloc_Alloc_Global_Type.t_global)) . inv7 x = true
  use prelude.UIntSize
  use prelude.Int
  use prelude.UIntSize
  let constant max0  : usize = [@vc:do_not_keep_trace] [@vc:sp]
    (18446744073709551615 : usize)
  use seq.Seq
  predicate inv6 (_x : Alloc_Vec_Vec_Type.t_vec t (Alloc_Alloc_Global_Type.t_global))
  val inv6 (_x : Alloc_Vec_Vec_Type.t_vec t (Alloc_Alloc_Global_Type.t_global)) : bool
    ensures { result = inv6 _x }
    
  function shallow_model2 (self : Alloc_Vec_Vec_Type.t_vec t (Alloc_Alloc_Global_Type.t_global)) : Seq.seq t
  val shallow_model2 (self : Alloc_Vec_Vec_Type.t_vec t (Alloc_Alloc_Global_Type.t_global)) : Seq.seq t
    requires {[#"../../../../../creusot-contracts/src/std/vec.rs" 19 21 19 25] inv6 self}
    ensures { result = shallow_model2 self }
    
  axiom shallow_model2_spec : forall self : Alloc_Vec_Vec_Type.t_vec t (Alloc_Alloc_Global_Type.t_global) . ([#"../../../../../creusot-contracts/src/std/vec.rs" 19 21 19 25] inv6 self)
   -> ([#"../../../../../creusot-contracts/src/std/vec.rs" 19 4 19 36] inv8 (shallow_model2 self)) && ([#"../../../../../creusot-contracts/src/std/vec.rs" 18 14 18 41] Seq.length (shallow_model2 self) <= UIntSize.to_int max0)
  predicate invariant6 (self : Alloc_Vec_Vec_Type.t_vec t (Alloc_Alloc_Global_Type.t_global)) =
    [#"../../../../../creusot-contracts/src/std/vec.rs" 60 20 60 41] inv8 (shallow_model2 self)
  val invariant6 (self : Alloc_Vec_Vec_Type.t_vec t (Alloc_Alloc_Global_Type.t_global)) : bool
    ensures { result = invariant6 self }
    
  axiom inv6 : forall x : Alloc_Vec_Vec_Type.t_vec t (Alloc_Alloc_Global_Type.t_global) . inv6 x = true
  use Core_Option_Option_Type as Core_Option_Option_Type
  predicate invariant5 (self : Core_Option_Option_Type.t_option t)
  val invariant5 (self : Core_Option_Option_Type.t_option t) : bool
    ensures { result = invariant5 self }
    
  predicate inv5 (_x : Core_Option_Option_Type.t_option t)
  val inv5 (_x : Core_Option_Option_Type.t_option t) : bool
    ensures { result = inv5 _x }
    
  axiom inv5 : forall x : Core_Option_Option_Type.t_option t . inv5 x = true
  predicate invariant4 (self : borrowed i)
  val invariant4 (self : borrowed i) : bool
    ensures { result = invariant4 self }
    
  predicate inv4 (_x : borrowed i)
  val inv4 (_x : borrowed i) : bool
    ensures { result = inv4 _x }
    
  axiom inv4 : forall x : borrowed i . inv4 x = true
  use seq.Seq
  predicate inv3 (_x : i)
  val inv3 (_x : i) : bool
    ensures { result = inv3 _x }
    
  predicate produces0 (self : i) (visited : Seq.seq t) (o : i)
  val produces0 (self : i) (visited : Seq.seq t) (o : i) : bool
    ensures { result = produces0 self visited o }
    
  function produces_trans0 (a : i) (ab : Seq.seq t) (b : i) (bc : Seq.seq t) (c : i) : ()
  val produces_trans0 (a : i) (ab : Seq.seq t) (b : i) (bc : Seq.seq t) (c : i) : ()
    requires {[#"../../../../../creusot-contracts/src/std/iter.rs" 38 15 38 32] produces0 a ab b}
    requires {[#"../../../../../creusot-contracts/src/std/iter.rs" 39 15 39 32] produces0 b bc c}
    requires {[#"../../../../../creusot-contracts/src/std/iter.rs" 41 22 41 23] inv3 a}
    requires {[#"../../../../../creusot-contracts/src/std/iter.rs" 41 31 41 33] inv8 ab}
    requires {[#"../../../../../creusot-contracts/src/std/iter.rs" 41 52 41 53] inv3 b}
    requires {[#"../../../../../creusot-contracts/src/std/iter.rs" 41 61 41 63] inv8 bc}
    requires {[#"../../../../../creusot-contracts/src/std/iter.rs" 41 82 41 83] inv3 c}
    ensures { result = produces_trans0 a ab b bc c }
    
  axiom produces_trans0_spec : forall a : i, ab : Seq.seq t, b : i, bc : Seq.seq t, c : i . ([#"../../../../../creusot-contracts/src/std/iter.rs" 38 15 38 32] produces0 a ab b)
   -> ([#"../../../../../creusot-contracts/src/std/iter.rs" 39 15 39 32] produces0 b bc c)
   -> ([#"../../../../../creusot-contracts/src/std/iter.rs" 41 22 41 23] inv3 a)
   -> ([#"../../../../../creusot-contracts/src/std/iter.rs" 41 31 41 33] inv8 ab)
   -> ([#"../../../../../creusot-contracts/src/std/iter.rs" 41 52 41 53] inv3 b)
   -> ([#"../../../../../creusot-contracts/src/std/iter.rs" 41 61 41 63] inv8 bc)
   -> ([#"../../../../../creusot-contracts/src/std/iter.rs" 41 82 41 83] inv3 c)
   -> ([#"../../../../../creusot-contracts/src/std/iter.rs" 40 14 40 42] produces0 a (Seq.(++) ab bc) c)
  use seq.Seq
  function produces_refl0 (self : i) : ()
  val produces_refl0 (self : i) : ()
    requires {[#"../../../../../creusot-contracts/src/std/iter.rs" 35 21 35 25] inv3 self}
    ensures { result = produces_refl0 self }
    
  axiom produces_refl0_spec : forall self : i . ([#"../../../../../creusot-contracts/src/std/iter.rs" 35 21 35 25] inv3 self)
   -> ([#"../../../../../creusot-contracts/src/std/iter.rs" 34 14 34 45] produces0 self (Seq.empty ) self)
  predicate invariant3 (self : i)
  val invariant3 (self : i) : bool
    ensures { result = invariant3 self }
    
  axiom inv3 : forall x : i . inv3 x = true
  use prelude.Snapshot
  predicate invariant2 (self : Snapshot.snap_ty (Seq.seq t))
  val invariant2 (self : Snapshot.snap_ty (Seq.seq t)) : bool
    ensures { result = invariant2 self }
    
  predicate inv2 (_x : Snapshot.snap_ty (Seq.seq t))
  val inv2 (_x : Snapshot.snap_ty (Seq.seq t)) : bool
    ensures { result = inv2 _x }
    
  axiom inv2 : forall x : Snapshot.snap_ty (Seq.seq t) . inv2 x = true
  predicate invariant1 (self : Snapshot.snap_ty i)
  val invariant1 (self : Snapshot.snap_ty i) : bool
    ensures { result = invariant1 self }
    
  predicate inv1 (_x : Snapshot.snap_ty i)
  val inv1 (_x : Snapshot.snap_ty i) : bool
    ensures { result = inv1 _x }
    
  axiom inv1 : forall x : Snapshot.snap_ty i . inv1 x = true
  predicate invariant0 (self : Snapshot.snap_ty (borrowed (Alloc_Vec_Vec_Type.t_vec t (Alloc_Alloc_Global_Type.t_global))))
    
  val invariant0 (self : Snapshot.snap_ty (borrowed (Alloc_Vec_Vec_Type.t_vec t (Alloc_Alloc_Global_Type.t_global)))) : bool
    ensures { result = invariant0 self }
    
  predicate inv0 (_x : Snapshot.snap_ty (borrowed (Alloc_Vec_Vec_Type.t_vec t (Alloc_Alloc_Global_Type.t_global))))
  val inv0 (_x : Snapshot.snap_ty (borrowed (Alloc_Vec_Vec_Type.t_vec t (Alloc_Alloc_Global_Type.t_global)))) : bool
    ensures { result = inv0 _x }
    
  axiom inv0 : forall x : Snapshot.snap_ty (borrowed (Alloc_Vec_Vec_Type.t_vec t (Alloc_Alloc_Global_Type.t_global))) . inv0 x = true
  predicate completed0 (self : borrowed i)
  val completed0 (self : borrowed i) : bool
    ensures { result = completed0 self }
    
  predicate resolve6 (self : borrowed (Alloc_Vec_Vec_Type.t_vec t (Alloc_Alloc_Global_Type.t_global))) =
    [#"../../../../../creusot-contracts/src/resolve.rs" 27 20 27 34]  ^ self =  * self
  val resolve6 (self : borrowed (Alloc_Vec_Vec_Type.t_vec t (Alloc_Alloc_Global_Type.t_global))) : bool
    ensures { result = resolve6 self }
    
  predicate resolve5 (self : i)
  val resolve5 (self : i) : bool
    ensures { result = resolve5 self }
    
  use seq.Seq
  function shallow_model0 (self : borrowed (Alloc_Vec_Vec_Type.t_vec t (Alloc_Alloc_Global_Type.t_global))) : Seq.seq t
   =
    [#"../../../../../creusot-contracts/src/model.rs" 97 8 97 31] shallow_model2 ( * self)
  val shallow_model0 (self : borrowed (Alloc_Vec_Vec_Type.t_vec t (Alloc_Alloc_Global_Type.t_global))) : Seq.seq t
    ensures { result = shallow_model0 self }
    
  val push0 (self : borrowed (Alloc_Vec_Vec_Type.t_vec t (Alloc_Alloc_Global_Type.t_global))) (value : t) : ()
    requires {inv7 self}
    requires {inv9 value}
    ensures { [#"../../../../../creusot-contracts/src/std/vec.rs" 78 26 78 51] shallow_model2 ( ^ self) = Seq.snoc (shallow_model0 self) value }
    
  use seq.Seq
  predicate resolve4 (self : Core_Option_Option_Type.t_option t)
  val resolve4 (self : Core_Option_Option_Type.t_option t) : bool
    ensures { result = resolve4 self }
    
  predicate resolve3 (self : borrowed i) =
    [#"../../../../../creusot-contracts/src/resolve.rs" 27 20 27 34]  ^ self =  * self
  val resolve3 (self : borrowed i) : bool
    ensures { result = resolve3 self }
    
  val next0 (self : borrowed i) : Core_Option_Option_Type.t_option t
    requires {inv4 self}
    ensures { [#"../../../../../creusot-contracts/src/std/iter.rs" 95 26 98 17] match result with
      | Core_Option_Option_Type.C_None -> completed0 self
      | Core_Option_Option_Type.C_Some v -> produces0 ( * self) (Seq.singleton v) ( ^ self)
      end }
    ensures { inv5 result }
    
  use seq.Seq
  use prelude.Snapshot
  function shallow_model3 (self : borrowed (Alloc_Vec_Vec_Type.t_vec t (Alloc_Alloc_Global_Type.t_global))) : Seq.seq t
   =
    [#"../../../../../creusot-contracts/src/model.rs" 79 8 79 31] shallow_model0 self
  val shallow_model3 (self : borrowed (Alloc_Vec_Vec_Type.t_vec t (Alloc_Alloc_Global_Type.t_global))) : Seq.seq t
    ensures { result = shallow_model3 self }
    
  use prelude.Snapshot
  function shallow_model1 (self : Snapshot.snap_ty (borrowed (Alloc_Vec_Vec_Type.t_vec t (Alloc_Alloc_Global_Type.t_global)))) : Seq.seq t
    
   =
    [#"../../../../../creusot-contracts/src/snapshot.rs" 27 20 27 48] shallow_model3 (Snapshot.inner self)
  val shallow_model1 (self : Snapshot.snap_ty (borrowed (Alloc_Vec_Vec_Type.t_vec t (Alloc_Alloc_Global_Type.t_global)))) : Seq.seq t
    ensures { result = shallow_model1 self }
    
  use prelude.Snapshot
  use prelude.Snapshot
  predicate resolve2 (self : Snapshot.snap_ty (Seq.seq t))
  val resolve2 (self : Snapshot.snap_ty (Seq.seq t)) : bool
    ensures { result = resolve2 self }
    
  use prelude.Snapshot
  predicate resolve1 (self : Snapshot.snap_ty i)
  val resolve1 (self : Snapshot.snap_ty i) : bool
    ensures { result = resolve1 self }
    
  use prelude.Snapshot
  predicate into_iter_post0 (self : i) (res : i) =
    [#"../../../../../creusot-contracts/src/std/iter.rs" 80 8 80 19] self = res
  val into_iter_post0 (self : i) (res : i) : bool
    ensures { result = into_iter_post0 self res }
    
  predicate into_iter_pre0 (self : i) =
    [#"../../../../../creusot-contracts/src/std/iter.rs" 74 20 74 24] true
  val into_iter_pre0 (self : i) : bool
    ensures { result = into_iter_pre0 self }
    
  val into_iter0 (self : i) : i
    requires {[#"../../../../../creusot-contracts/src/std/iter.rs" 89 0 166 1] into_iter_pre0 self}
    requires {inv3 self}
    ensures { [#"../../../../../creusot-contracts/src/std/iter.rs" 89 0 166 1] into_iter_post0 self result }
    ensures { inv3 result }
    
  predicate resolve0 (self : Snapshot.snap_ty (borrowed (Alloc_Vec_Vec_Type.t_vec t (Alloc_Alloc_Global_Type.t_global))))
    
  val resolve0 (self : Snapshot.snap_ty (borrowed (Alloc_Vec_Vec_Type.t_vec t (Alloc_Alloc_Global_Type.t_global)))) : bool
    ensures { result = resolve0 self }
    
  use prelude.Snapshot
  let rec cfg extend [#"../08_collect_extend.rs" 25 0 25 66] [@cfg:stackify] [@cfg:subregion_analysis] (vec : borrowed (Alloc_Vec_Vec_Type.t_vec t (Alloc_Alloc_Global_Type.t_global))) (iter : i) : ()
    requires {[#"../08_collect_extend.rs" 25 40 25 43] inv7 vec}
    requires {[#"../08_collect_extend.rs" 25 58 25 62] inv3 iter}
    ensures { [#"../08_collect_extend.rs" 21 0 24 2] exists prod : Seq.seq t . exists done' : borrowed i . inv8 prod /\ inv4 done' /\ completed0 done' /\ produces0 iter prod ( * done') /\ shallow_model2 ( ^ vec) = Seq.(++) (shallow_model0 vec) prod }
    
   = [@vc:do_not_keep_trace] [@vc:sp]
  var _0 : ();
  var vec : borrowed (Alloc_Vec_Vec_Type.t_vec t (Alloc_Alloc_Global_Type.t_global)) = vec;
  var iter : i = iter;
  var old_vec : Snapshot.snap_ty (borrowed (Alloc_Vec_Vec_Type.t_vec t (Alloc_Alloc_Global_Type.t_global)));
  var iter1 : i;
  var iter_old : Snapshot.snap_ty i;
  var produced : Snapshot.snap_ty (Seq.seq t);
  var _17 : Core_Option_Option_Type.t_option t;
  var _18 : borrowed i;
  var _19 : borrowed i;
  var __creusot_proc_iter_elem : t;
  var _22 : Snapshot.snap_ty (Seq.seq t);
  var x : t;
  var _25 : ();
  var _26 : borrowed (Alloc_Vec_Vec_Type.t_vec t (Alloc_Alloc_Global_Type.t_global));
  {
    goto BB0
  }
  BB0 {
    goto BB1
  }
  BB1 {
    [#"../08_collect_extend.rs" 26 18 26 35] old_vec <- ([#"../08_collect_extend.rs" 26 18 26 35] Snapshot.new vec);
    goto BB2
  }
  BB2 {
    assert { [@expl:type invariant] inv0 old_vec };
    assume { resolve0 old_vec };
    [#"../08_collect_extend.rs" 27 4 27 35] iter1 <- ([#"../08_collect_extend.rs" 27 4 27 35] into_iter0 iter);
    iter <- any i;
    goto BB3
  }
  BB3 {
    [#"../08_collect_extend.rs" 27 4 27 35] iter_old <- ([#"../08_collect_extend.rs" 27 4 27 35] Snapshot.new iter1);
    goto BB4
  }
  BB4 {
    assert { [@expl:type invariant] inv1 iter_old };
    assume { resolve1 iter_old };
    [#"../08_collect_extend.rs" 27 4 27 35] produced <- ([#"../08_collect_extend.rs" 27 4 27 35] Snapshot.new (Seq.empty ));
    goto BB5
  }
  BB5 {
    assert { [@expl:type invariant] inv2 produced };
    assume { resolve2 produced };
    goto BB6
  }
  BB6 {
    goto BB7
  }
  BB7 {
    goto BB8
  }
  BB8 {
    invariant { [#"../08_collect_extend.rs" 27 4 27 35] inv3 iter1 };
    invariant { [#"../08_collect_extend.rs" 27 4 27 35] produces0 (Snapshot.inner iter_old) (Snapshot.inner produced) iter1 };
    invariant { [#"../08_collect_extend.rs" 27 16 27 33]  ^ Snapshot.inner old_vec =  ^ vec };
    invariant { [#"../08_collect_extend.rs" 27 4 27 35] Seq.(==) (shallow_model0 vec) (Seq.(++) (shallow_model1 old_vec) (Snapshot.inner produced)) };
    goto BB9
  }
  BB9 {
    [#"../08_collect_extend.rs" 27 4 27 35] _19 <- Borrow.borrow_mut iter1;
    [#"../08_collect_extend.rs" 27 4 27 35] iter1 <-  ^ _19;
    assume { inv3 ( ^ _19) };
    [#"../08_collect_extend.rs" 27 4 27 35] _18 <- Borrow.borrow_final ( * _19) (Borrow.get_id _19);
    [#"../08_collect_extend.rs" 27 4 27 35] _19 <- { _19 with current = ( ^ _18) ; };
    assume { inv3 ( ^ _18) };
    [#"../08_collect_extend.rs" 27 4 27 35] _17 <- ([#"../08_collect_extend.rs" 27 4 27 35] next0 _18);
    _18 <- any borrowed i;
    goto BB10
  }
  BB10 {
    assert { [@expl:type invariant] inv4 _19 };
    assume { resolve3 _19 };
    switch (_17)
      | Core_Option_Option_Type.C_None -> goto BB11
      | Core_Option_Option_Type.C_Some _ -> goto BB12
      end
  }
  BB11 {
    assert { [@expl:type invariant] inv5 _17 };
    assume { resolve4 _17 };
    assert { [@expl:type invariant] inv3 iter1 };
    assume { resolve5 iter1 };
    assert { [@expl:type invariant] inv7 vec };
    assume { resolve6 vec };
    [#"../08_collect_extend.rs" 27 4 27 35] _0 <- ([#"../08_collect_extend.rs" 27 4 27 35] ());
    goto BB20
  }
  BB12 {
    goto BB14
  }
  BB13 {
    assert { [@expl:type invariant] inv3 iter1 };
    assume { resolve5 iter1 };
    assert { [@expl:type invariant] inv7 vec };
    assume { resolve6 vec };
    assert { [@expl:type invariant] inv5 _17 };
    assume { resolve4 _17 };
    assert { [#"../08_collect_extend.rs" 27 4 27 35] false };
    absurd
  }
  BB14 {
<<<<<<< HEAD
    [#"../../../../../creusot-contracts-proc/src/lib.rs" 674 0 674 51] __creusot_proc_iter_elem <- ([#"../../../../../creusot-contracts-proc/src/lib.rs" 674 0 674 51] Core_Option_Option_Type.some_0 _17);
    [#"../../../../../creusot-contracts-proc/src/lib.rs" 674 0 674 51] _17 <- (let Core_Option_Option_Type.C_Some x0 = _17 in Core_Option_Option_Type.C_Some (any t));
=======
    [#"../../../../../creusot-contracts-proc/src/lib.rs" 654 0 654 51] __creusot_proc_iter_elem <- Core_Option_Option_Type.some_0 _17;
    _17 <- (let Core_Option_Option_Type.C_Some x0 = _17 in Core_Option_Option_Type.C_Some (any t));
>>>>>>> f5731f73
    assert { [@expl:type invariant] inv5 _17 };
    assume { resolve4 _17 };
    [#"../08_collect_extend.rs" 27 4 27 35] _22 <- ([#"../08_collect_extend.rs" 27 4 27 35] Snapshot.new (Seq.(++) (Snapshot.inner produced) (Seq.singleton __creusot_proc_iter_elem)));
    goto BB15
  }
  BB15 {
    [#"../08_collect_extend.rs" 27 4 27 35] produced <- _22;
    _22 <- any Snapshot.snap_ty (Seq.seq t);
    assert { [@expl:type invariant] inv2 produced };
    assume { resolve2 produced };
<<<<<<< HEAD
    [#"../../../../../creusot-contracts-proc/src/lib.rs" 674 0 674 51] x <- ([#"../../../../../creusot-contracts-proc/src/lib.rs" 674 0 674 51] __creusot_proc_iter_elem);
    [#"../../../../../creusot-contracts-proc/src/lib.rs" 674 0 674 51] __creusot_proc_iter_elem <- any t;
=======
    [#"../../../../../creusot-contracts-proc/src/lib.rs" 654 0 654 51] x <- __creusot_proc_iter_elem;
    __creusot_proc_iter_elem <- any t;
>>>>>>> f5731f73
    [#"../08_collect_extend.rs" 30 8 30 11] _26 <- Borrow.borrow_mut ( * vec);
    [#"../08_collect_extend.rs" 30 8 30 11] vec <- { vec with current = ( ^ _26) ; };
    assume { inv6 ( ^ _26) };
    [#"../08_collect_extend.rs" 30 8 30 19] _25 <- ([#"../08_collect_extend.rs" 30 8 30 19] push0 _26 x);
    _26 <- any borrowed (Alloc_Vec_Vec_Type.t_vec t (Alloc_Alloc_Global_Type.t_global));
    x <- any t;
    goto BB16
  }
  BB16 {
    goto BB17
  }
  BB17 {
    goto BB18
  }
  BB18 {
    goto BB19
  }
  BB19 {
    goto BB8
  }
  BB20 {
    goto BB21
  }
  BB21 {
    goto BB22
  }
  BB22 {
    return _0
  }
  
end
module C08CollectExtend_Collect
  type i
  type item0
  predicate invariant8 (self : item0)
  val invariant8 (self : item0) : bool
    ensures { result = invariant8 self }
    
  predicate inv8 (_x : item0)
  val inv8 (_x : item0) : bool
    ensures { result = inv8 _x }
    
  axiom inv8 : forall x : item0 . inv8 x = true
  use Alloc_Alloc_Global_Type as Alloc_Alloc_Global_Type
  use Alloc_Vec_Vec_Type as Alloc_Vec_Vec_Type
  use prelude.Borrow
  predicate invariant7 (self : borrowed (Alloc_Vec_Vec_Type.t_vec item0 (Alloc_Alloc_Global_Type.t_global)))
  val invariant7 (self : borrowed (Alloc_Vec_Vec_Type.t_vec item0 (Alloc_Alloc_Global_Type.t_global))) : bool
    ensures { result = invariant7 self }
    
  predicate inv7 (_x : borrowed (Alloc_Vec_Vec_Type.t_vec item0 (Alloc_Alloc_Global_Type.t_global)))
  val inv7 (_x : borrowed (Alloc_Vec_Vec_Type.t_vec item0 (Alloc_Alloc_Global_Type.t_global))) : bool
    ensures { result = inv7 _x }
    
  axiom inv7 : forall x : borrowed (Alloc_Vec_Vec_Type.t_vec item0 (Alloc_Alloc_Global_Type.t_global)) . inv7 x = true
  use seq.Seq
  predicate invariant6 (self : Seq.seq item0)
  val invariant6 (self : Seq.seq item0) : bool
    ensures { result = invariant6 self }
    
  predicate inv6 (_x : Seq.seq item0)
  val inv6 (_x : Seq.seq item0) : bool
    ensures { result = inv6 _x }
    
  axiom inv6 : forall x : Seq.seq item0 . inv6 x = true
  use prelude.UIntSize
  use prelude.Int
  use prelude.UIntSize
  let constant max0  : usize = [@vc:do_not_keep_trace] [@vc:sp]
    (18446744073709551615 : usize)
  use seq.Seq
  predicate inv5 (_x : Alloc_Vec_Vec_Type.t_vec item0 (Alloc_Alloc_Global_Type.t_global))
  val inv5 (_x : Alloc_Vec_Vec_Type.t_vec item0 (Alloc_Alloc_Global_Type.t_global)) : bool
    ensures { result = inv5 _x }
    
  function shallow_model0 (self : Alloc_Vec_Vec_Type.t_vec item0 (Alloc_Alloc_Global_Type.t_global)) : Seq.seq item0
  val shallow_model0 (self : Alloc_Vec_Vec_Type.t_vec item0 (Alloc_Alloc_Global_Type.t_global)) : Seq.seq item0
    requires {[#"../../../../../creusot-contracts/src/std/vec.rs" 19 21 19 25] inv5 self}
    ensures { result = shallow_model0 self }
    
  axiom shallow_model0_spec : forall self : Alloc_Vec_Vec_Type.t_vec item0 (Alloc_Alloc_Global_Type.t_global) . ([#"../../../../../creusot-contracts/src/std/vec.rs" 19 21 19 25] inv5 self)
   -> ([#"../../../../../creusot-contracts/src/std/vec.rs" 19 4 19 36] inv6 (shallow_model0 self)) && ([#"../../../../../creusot-contracts/src/std/vec.rs" 18 14 18 41] Seq.length (shallow_model0 self) <= UIntSize.to_int max0)
  predicate invariant5 (self : Alloc_Vec_Vec_Type.t_vec item0 (Alloc_Alloc_Global_Type.t_global)) =
    [#"../../../../../creusot-contracts/src/std/vec.rs" 60 20 60 41] inv6 (shallow_model0 self)
  val invariant5 (self : Alloc_Vec_Vec_Type.t_vec item0 (Alloc_Alloc_Global_Type.t_global)) : bool
    ensures { result = invariant5 self }
    
  axiom inv5 : forall x : Alloc_Vec_Vec_Type.t_vec item0 (Alloc_Alloc_Global_Type.t_global) . inv5 x = true
  use Core_Option_Option_Type as Core_Option_Option_Type
  predicate invariant4 (self : Core_Option_Option_Type.t_option item0)
  val invariant4 (self : Core_Option_Option_Type.t_option item0) : bool
    ensures { result = invariant4 self }
    
  predicate inv4 (_x : Core_Option_Option_Type.t_option item0)
  val inv4 (_x : Core_Option_Option_Type.t_option item0) : bool
    ensures { result = inv4 _x }
    
  axiom inv4 : forall x : Core_Option_Option_Type.t_option item0 . inv4 x = true
  predicate invariant3 (self : borrowed i)
  val invariant3 (self : borrowed i) : bool
    ensures { result = invariant3 self }
    
  predicate inv3 (_x : borrowed i)
  val inv3 (_x : borrowed i) : bool
    ensures { result = inv3 _x }
    
  axiom inv3 : forall x : borrowed i . inv3 x = true
  use seq.Seq
  predicate inv2 (_x : i)
  val inv2 (_x : i) : bool
    ensures { result = inv2 _x }
    
  predicate produces0 (self : i) (visited : Seq.seq item0) (o : i)
  val produces0 (self : i) (visited : Seq.seq item0) (o : i) : bool
    ensures { result = produces0 self visited o }
    
  function produces_trans0 (a : i) (ab : Seq.seq item0) (b : i) (bc : Seq.seq item0) (c : i) : ()
  val produces_trans0 (a : i) (ab : Seq.seq item0) (b : i) (bc : Seq.seq item0) (c : i) : ()
    requires {[#"../../../../../creusot-contracts/src/std/iter.rs" 38 15 38 32] produces0 a ab b}
    requires {[#"../../../../../creusot-contracts/src/std/iter.rs" 39 15 39 32] produces0 b bc c}
    requires {[#"../../../../../creusot-contracts/src/std/iter.rs" 41 22 41 23] inv2 a}
    requires {[#"../../../../../creusot-contracts/src/std/iter.rs" 41 31 41 33] inv6 ab}
    requires {[#"../../../../../creusot-contracts/src/std/iter.rs" 41 52 41 53] inv2 b}
    requires {[#"../../../../../creusot-contracts/src/std/iter.rs" 41 61 41 63] inv6 bc}
    requires {[#"../../../../../creusot-contracts/src/std/iter.rs" 41 82 41 83] inv2 c}
    ensures { result = produces_trans0 a ab b bc c }
    
  axiom produces_trans0_spec : forall a : i, ab : Seq.seq item0, b : i, bc : Seq.seq item0, c : i . ([#"../../../../../creusot-contracts/src/std/iter.rs" 38 15 38 32] produces0 a ab b)
   -> ([#"../../../../../creusot-contracts/src/std/iter.rs" 39 15 39 32] produces0 b bc c)
   -> ([#"../../../../../creusot-contracts/src/std/iter.rs" 41 22 41 23] inv2 a)
   -> ([#"../../../../../creusot-contracts/src/std/iter.rs" 41 31 41 33] inv6 ab)
   -> ([#"../../../../../creusot-contracts/src/std/iter.rs" 41 52 41 53] inv2 b)
   -> ([#"../../../../../creusot-contracts/src/std/iter.rs" 41 61 41 63] inv6 bc)
   -> ([#"../../../../../creusot-contracts/src/std/iter.rs" 41 82 41 83] inv2 c)
   -> ([#"../../../../../creusot-contracts/src/std/iter.rs" 40 14 40 42] produces0 a (Seq.(++) ab bc) c)
  use seq.Seq
  function produces_refl0 (self : i) : ()
  val produces_refl0 (self : i) : ()
    requires {[#"../../../../../creusot-contracts/src/std/iter.rs" 35 21 35 25] inv2 self}
    ensures { result = produces_refl0 self }
    
  axiom produces_refl0_spec : forall self : i . ([#"../../../../../creusot-contracts/src/std/iter.rs" 35 21 35 25] inv2 self)
   -> ([#"../../../../../creusot-contracts/src/std/iter.rs" 34 14 34 45] produces0 self (Seq.empty ) self)
  predicate invariant2 (self : i)
  val invariant2 (self : i) : bool
    ensures { result = invariant2 self }
    
  axiom inv2 : forall x : i . inv2 x = true
  use prelude.Snapshot
  predicate invariant1 (self : Snapshot.snap_ty (Seq.seq item0))
  val invariant1 (self : Snapshot.snap_ty (Seq.seq item0)) : bool
    ensures { result = invariant1 self }
    
  predicate inv1 (_x : Snapshot.snap_ty (Seq.seq item0))
  val inv1 (_x : Snapshot.snap_ty (Seq.seq item0)) : bool
    ensures { result = inv1 _x }
    
  axiom inv1 : forall x : Snapshot.snap_ty (Seq.seq item0) . inv1 x = true
  predicate invariant0 (self : Snapshot.snap_ty i)
  val invariant0 (self : Snapshot.snap_ty i) : bool
    ensures { result = invariant0 self }
    
  predicate inv0 (_x : Snapshot.snap_ty i)
  val inv0 (_x : Snapshot.snap_ty i) : bool
    ensures { result = inv0 _x }
    
  axiom inv0 : forall x : Snapshot.snap_ty i . inv0 x = true
  predicate completed0 (self : borrowed i)
  val completed0 (self : borrowed i) : bool
    ensures { result = completed0 self }
    
  predicate resolve6 (self : item0)
  val resolve6 (self : item0) : bool
    ensures { result = resolve6 self }
    
  use seq.Seq
  function index_logic0 [@inline:trivial] (self : Alloc_Vec_Vec_Type.t_vec item0 (Alloc_Alloc_Global_Type.t_global)) (ix : int) : item0
    
   =
    [#"../../../../../creusot-contracts/src/logic/ops.rs" 20 8 20 31] Seq.get (shallow_model0 self) ix
  val index_logic0 [@inline:trivial] (self : Alloc_Vec_Vec_Type.t_vec item0 (Alloc_Alloc_Global_Type.t_global)) (ix : int) : item0
    ensures { result = index_logic0 self ix }
    
  predicate resolve5 (self : Alloc_Vec_Vec_Type.t_vec item0 (Alloc_Alloc_Global_Type.t_global)) =
    [#"../../../../../creusot-contracts/src/std/vec.rs" 51 8 51 85] forall i : int . 0 <= i /\ i < Seq.length (shallow_model0 self)
     -> resolve6 (index_logic0 self i)
  val resolve5 (self : Alloc_Vec_Vec_Type.t_vec item0 (Alloc_Alloc_Global_Type.t_global)) : bool
    ensures { result = resolve5 self }
    
  predicate resolve4 (self : i)
  val resolve4 (self : i) : bool
    ensures { result = resolve4 self }
    
  use seq.Seq
  function shallow_model2 (self : borrowed (Alloc_Vec_Vec_Type.t_vec item0 (Alloc_Alloc_Global_Type.t_global))) : Seq.seq item0
    
   =
    [#"../../../../../creusot-contracts/src/model.rs" 97 8 97 31] shallow_model0 ( * self)
  val shallow_model2 (self : borrowed (Alloc_Vec_Vec_Type.t_vec item0 (Alloc_Alloc_Global_Type.t_global))) : Seq.seq item0
    ensures { result = shallow_model2 self }
    
  val push0 (self : borrowed (Alloc_Vec_Vec_Type.t_vec item0 (Alloc_Alloc_Global_Type.t_global))) (value : item0) : ()
    requires {inv7 self}
    requires {inv8 value}
    ensures { [#"../../../../../creusot-contracts/src/std/vec.rs" 78 26 78 51] shallow_model0 ( ^ self) = Seq.snoc (shallow_model2 self) value }
    
  use seq.Seq
  predicate resolve3 (self : Core_Option_Option_Type.t_option item0)
  val resolve3 (self : Core_Option_Option_Type.t_option item0) : bool
    ensures { result = resolve3 self }
    
  predicate resolve2 (self : borrowed i) =
    [#"../../../../../creusot-contracts/src/resolve.rs" 27 20 27 34]  ^ self =  * self
  val resolve2 (self : borrowed i) : bool
    ensures { result = resolve2 self }
    
  val next0 (self : borrowed i) : Core_Option_Option_Type.t_option item0
    requires {inv3 self}
    ensures { [#"../../../../../creusot-contracts/src/std/iter.rs" 95 26 98 17] match result with
      | Core_Option_Option_Type.C_None -> completed0 self
      | Core_Option_Option_Type.C_Some v -> produces0 ( * self) (Seq.singleton v) ( ^ self)
      end }
    ensures { inv4 result }
    
  use seq.Seq
  use prelude.Snapshot
  use prelude.Snapshot
  use prelude.Snapshot
  predicate resolve1 (self : Snapshot.snap_ty (Seq.seq item0))
  val resolve1 (self : Snapshot.snap_ty (Seq.seq item0)) : bool
    ensures { result = resolve1 self }
    
  use prelude.Snapshot
  predicate resolve0 (self : Snapshot.snap_ty i)
  val resolve0 (self : Snapshot.snap_ty i) : bool
    ensures { result = resolve0 self }
    
  use prelude.Snapshot
  predicate into_iter_post0 (self : i) (res : i) =
    [#"../../../../../creusot-contracts/src/std/iter.rs" 80 8 80 19] self = res
  val into_iter_post0 (self : i) (res : i) : bool
    ensures { result = into_iter_post0 self res }
    
  predicate into_iter_pre0 (self : i) =
    [#"../../../../../creusot-contracts/src/std/iter.rs" 74 20 74 24] true
  val into_iter_pre0 (self : i) : bool
    ensures { result = into_iter_pre0 self }
    
  val into_iter0 (self : i) : i
    requires {[#"../../../../../creusot-contracts/src/std/iter.rs" 89 0 166 1] into_iter_pre0 self}
    requires {inv2 self}
    ensures { [#"../../../../../creusot-contracts/src/std/iter.rs" 89 0 166 1] into_iter_post0 self result }
    ensures { inv2 result }
    
  val new0 (_1 : ()) : Alloc_Vec_Vec_Type.t_vec item0 (Alloc_Alloc_Global_Type.t_global)
    ensures { [#"../../../../../creusot-contracts/src/std/vec.rs" 68 26 68 44] Seq.length (shallow_model0 result) = 0 }
    ensures { inv5 result }
    
  let rec cfg collect [#"../08_collect_extend.rs" 42 0 42 52] [@cfg:stackify] [@cfg:subregion_analysis] (iter : i) : Alloc_Vec_Vec_Type.t_vec item0 (Alloc_Alloc_Global_Type.t_global)
    requires {[#"../08_collect_extend.rs" 42 28 42 32] inv2 iter}
    ensures { [#"../08_collect_extend.rs" 38 0 41 2] exists prod : Seq.seq item0 . exists done' : borrowed i . inv6 prod /\ inv3 done' /\ completed0 done' /\ produces0 iter prod ( * done') /\ shallow_model0 result = prod }
    ensures { [#"../08_collect_extend.rs" 42 40 42 52] inv5 result }
    
   = [@vc:do_not_keep_trace] [@vc:sp]
  var _0 : Alloc_Vec_Vec_Type.t_vec item0 (Alloc_Alloc_Global_Type.t_global);
  var iter : i = iter;
  var res : Alloc_Vec_Vec_Type.t_vec item0 (Alloc_Alloc_Global_Type.t_global);
  var iter1 : i;
  var iter_old : Snapshot.snap_ty i;
  var produced : Snapshot.snap_ty (Seq.seq item0);
  var _15 : Core_Option_Option_Type.t_option item0;
  var _16 : borrowed i;
  var _17 : borrowed i;
  var __creusot_proc_iter_elem : item0;
  var _20 : Snapshot.snap_ty (Seq.seq item0);
  var x : item0;
  var _23 : ();
  var _24 : borrowed (Alloc_Vec_Vec_Type.t_vec item0 (Alloc_Alloc_Global_Type.t_global));
  {
    goto BB0
  }
  BB0 {
    goto BB1
  }
  BB1 {
    [#"../08_collect_extend.rs" 43 18 43 28] res <- ([#"../08_collect_extend.rs" 43 18 43 28] new0 ([#"../08_collect_extend.rs" 43 18 43 28] ()));
    goto BB2
  }
  BB2 {
    [#"../08_collect_extend.rs" 45 4 45 40] iter1 <- ([#"../08_collect_extend.rs" 45 4 45 40] into_iter0 iter);
    iter <- any i;
    goto BB3
  }
  BB3 {
    [#"../08_collect_extend.rs" 45 4 45 40] iter_old <- ([#"../08_collect_extend.rs" 45 4 45 40] Snapshot.new iter1);
    goto BB4
  }
  BB4 {
    assert { [@expl:type invariant] inv0 iter_old };
    assume { resolve0 iter_old };
    [#"../08_collect_extend.rs" 45 4 45 40] produced <- ([#"../08_collect_extend.rs" 45 4 45 40] Snapshot.new (Seq.empty ));
    goto BB5
  }
  BB5 {
    assert { [@expl:type invariant] inv1 produced };
    assume { resolve1 produced };
    goto BB6
  }
  BB6 {
    goto BB7
  }
  BB7 {
    goto BB8
  }
  BB8 {
    goto BB9
  }
  BB9 {
    invariant { [#"../08_collect_extend.rs" 45 4 45 40] inv2 iter1 };
    invariant { [#"../08_collect_extend.rs" 45 4 45 40] produces0 (Snapshot.inner iter_old) (Snapshot.inner produced) iter1 };
    invariant { [#"../08_collect_extend.rs" 45 4 45 40] Seq.(==) (shallow_model0 res) (Snapshot.inner produced) };
    goto BB10
  }
  BB10 {
    [#"../08_collect_extend.rs" 45 4 45 40] _17 <- Borrow.borrow_mut iter1;
    [#"../08_collect_extend.rs" 45 4 45 40] iter1 <-  ^ _17;
    assume { inv2 ( ^ _17) };
    [#"../08_collect_extend.rs" 45 4 45 40] _16 <- Borrow.borrow_final ( * _17) (Borrow.get_id _17);
    [#"../08_collect_extend.rs" 45 4 45 40] _17 <- { _17 with current = ( ^ _16) ; };
    assume { inv2 ( ^ _16) };
    [#"../08_collect_extend.rs" 45 4 45 40] _15 <- ([#"../08_collect_extend.rs" 45 4 45 40] next0 _16);
    _16 <- any borrowed i;
    goto BB11
  }
  BB11 {
    assert { [@expl:type invariant] inv3 _17 };
    assume { resolve2 _17 };
    switch (_15)
      | Core_Option_Option_Type.C_None -> goto BB12
      | Core_Option_Option_Type.C_Some _ -> goto BB13
      end
  }
  BB12 {
    assert { [@expl:type invariant] inv4 _15 };
    assume { resolve3 _15 };
    assert { [@expl:type invariant] inv2 iter1 };
    assume { resolve4 iter1 };
    goto BB21
  }
  BB13 {
    goto BB15
  }
  BB14 {
    assert { [@expl:type invariant] inv2 iter1 };
    assume { resolve4 iter1 };
    assert { [@expl:type invariant] inv5 res };
    assume { resolve5 res };
    assert { [@expl:type invariant] inv4 _15 };
    assume { resolve3 _15 };
    assert { [#"../08_collect_extend.rs" 45 4 45 40] false };
    absurd
  }
  BB15 {
<<<<<<< HEAD
    [#"../../../../../creusot-contracts-proc/src/lib.rs" 674 0 674 51] __creusot_proc_iter_elem <- ([#"../../../../../creusot-contracts-proc/src/lib.rs" 674 0 674 51] Core_Option_Option_Type.some_0 _15);
    [#"../../../../../creusot-contracts-proc/src/lib.rs" 674 0 674 51] _15 <- (let Core_Option_Option_Type.C_Some x0 = _15 in Core_Option_Option_Type.C_Some (any item0));
=======
    [#"../../../../../creusot-contracts-proc/src/lib.rs" 654 0 654 51] __creusot_proc_iter_elem <- Core_Option_Option_Type.some_0 _15;
    _15 <- (let Core_Option_Option_Type.C_Some x0 = _15 in Core_Option_Option_Type.C_Some (any item0));
>>>>>>> f5731f73
    assert { [@expl:type invariant] inv4 _15 };
    assume { resolve3 _15 };
    [#"../08_collect_extend.rs" 45 4 45 40] _20 <- ([#"../08_collect_extend.rs" 45 4 45 40] Snapshot.new (Seq.(++) (Snapshot.inner produced) (Seq.singleton __creusot_proc_iter_elem)));
    goto BB16
  }
  BB16 {
    [#"../08_collect_extend.rs" 45 4 45 40] produced <- _20;
    _20 <- any Snapshot.snap_ty (Seq.seq item0);
    assert { [@expl:type invariant] inv1 produced };
    assume { resolve1 produced };
<<<<<<< HEAD
    [#"../../../../../creusot-contracts-proc/src/lib.rs" 674 0 674 51] x <- ([#"../../../../../creusot-contracts-proc/src/lib.rs" 674 0 674 51] __creusot_proc_iter_elem);
    [#"../../../../../creusot-contracts-proc/src/lib.rs" 674 0 674 51] __creusot_proc_iter_elem <- any item0;
=======
    [#"../../../../../creusot-contracts-proc/src/lib.rs" 654 0 654 51] x <- __creusot_proc_iter_elem;
    __creusot_proc_iter_elem <- any item0;
>>>>>>> f5731f73
    [#"../08_collect_extend.rs" 47 8 47 11] _24 <- Borrow.borrow_mut res;
    [#"../08_collect_extend.rs" 47 8 47 11] res <-  ^ _24;
    assume { inv5 ( ^ _24) };
    [#"../08_collect_extend.rs" 47 8 47 19] _23 <- ([#"../08_collect_extend.rs" 47 8 47 19] push0 _24 x);
    _24 <- any borrowed (Alloc_Vec_Vec_Type.t_vec item0 (Alloc_Alloc_Global_Type.t_global));
    x <- any item0;
    goto BB17
  }
  BB17 {
    goto BB18
  }
  BB18 {
    goto BB19
  }
  BB19 {
    goto BB20
  }
  BB20 {
    goto BB9
  }
  BB21 {
    goto BB22
  }
  BB22 {
    [#"../08_collect_extend.rs" 49 4 49 7] _0 <- res;
    res <- any Alloc_Vec_Vec_Type.t_vec item0 (Alloc_Alloc_Global_Type.t_global);
    goto BB23
  }
  BB23 {
    goto BB24
  }
  BB24 {
    return _0
  }
  
end
module Core_Mem_ManuallyDrop_ManuallyDrop_Type
  type t_manuallydrop 't =
    | C_ManuallyDrop 't
    
end
module Alloc_Vec_IntoIter_IntoIter_Type
  use prelude.Opaque
  use Core_Mem_ManuallyDrop_ManuallyDrop_Type as Core_Mem_ManuallyDrop_ManuallyDrop_Type
  use prelude.UIntSize
  use prelude.Int
  use Core_Marker_PhantomData_Type as Core_Marker_PhantomData_Type
  use Core_Ptr_NonNull_NonNull_Type as Core_Ptr_NonNull_NonNull_Type
  type t_intoiter 't 'a =
    | C_IntoIter (Core_Ptr_NonNull_NonNull_Type.t_nonnull 't) (Core_Marker_PhantomData_Type.t_phantomdata 't) usize (Core_Mem_ManuallyDrop_ManuallyDrop_Type.t_manuallydrop 'a) (Core_Ptr_NonNull_NonNull_Type.t_nonnull 't) opaque_ptr
    
end
module C08CollectExtend_ExtendIndex
  use prelude.UInt32
  use prelude.Slice
  predicate invariant7 (self : slice uint32) =
    [#"../../../../../creusot-contracts/src/invariant.rs" 8 8 8 12] true
  val invariant7 (self : slice uint32) : bool
    ensures { result = invariant7 self }
    
  predicate inv7 (_x : slice uint32)
  val inv7 (_x : slice uint32) : bool
    ensures { result = inv7 _x }
    
  axiom inv7 : forall x : slice uint32 . inv7 x = true
  use seq.Seq
  use Alloc_Alloc_Global_Type as Alloc_Alloc_Global_Type
  use Alloc_Vec_IntoIter_IntoIter_Type as Alloc_Vec_IntoIter_IntoIter_Type
  use seq.Seq
  predicate inv5 (_x : Seq.seq uint32)
  val inv5 (_x : Seq.seq uint32) : bool
    ensures { result = inv5 _x }
    
  predicate inv3 (_x : Alloc_Vec_IntoIter_IntoIter_Type.t_intoiter uint32 (Alloc_Alloc_Global_Type.t_global))
  val inv3 (_x : Alloc_Vec_IntoIter_IntoIter_Type.t_intoiter uint32 (Alloc_Alloc_Global_Type.t_global)) : bool
    ensures { result = inv3 _x }
    
  function shallow_model7 (self : Alloc_Vec_IntoIter_IntoIter_Type.t_intoiter uint32 (Alloc_Alloc_Global_Type.t_global)) : Seq.seq uint32
    
  val shallow_model7 (self : Alloc_Vec_IntoIter_IntoIter_Type.t_intoiter uint32 (Alloc_Alloc_Global_Type.t_global)) : Seq.seq uint32
    ensures { result = shallow_model7 self }
    
  predicate produces0 (self : Alloc_Vec_IntoIter_IntoIter_Type.t_intoiter uint32 (Alloc_Alloc_Global_Type.t_global)) (visited : Seq.seq uint32) (rhs : Alloc_Vec_IntoIter_IntoIter_Type.t_intoiter uint32 (Alloc_Alloc_Global_Type.t_global))
    
   =
    [#"../../../../../creusot-contracts/src/std/vec.rs" 237 12 237 41] shallow_model7 self = Seq.(++) visited (shallow_model7 rhs)
  val produces0 (self : Alloc_Vec_IntoIter_IntoIter_Type.t_intoiter uint32 (Alloc_Alloc_Global_Type.t_global)) (visited : Seq.seq uint32) (rhs : Alloc_Vec_IntoIter_IntoIter_Type.t_intoiter uint32 (Alloc_Alloc_Global_Type.t_global)) : bool
    ensures { result = produces0 self visited rhs }
    
  function produces_trans0 (a : Alloc_Vec_IntoIter_IntoIter_Type.t_intoiter uint32 (Alloc_Alloc_Global_Type.t_global)) (ab : Seq.seq uint32) (b : Alloc_Vec_IntoIter_IntoIter_Type.t_intoiter uint32 (Alloc_Alloc_Global_Type.t_global)) (bc : Seq.seq uint32) (c : Alloc_Vec_IntoIter_IntoIter_Type.t_intoiter uint32 (Alloc_Alloc_Global_Type.t_global)) : ()
    
   =
    [#"../../../../../creusot-contracts/src/std/vec.rs" 246 4 246 10] ()
  val produces_trans0 (a : Alloc_Vec_IntoIter_IntoIter_Type.t_intoiter uint32 (Alloc_Alloc_Global_Type.t_global)) (ab : Seq.seq uint32) (b : Alloc_Vec_IntoIter_IntoIter_Type.t_intoiter uint32 (Alloc_Alloc_Global_Type.t_global)) (bc : Seq.seq uint32) (c : Alloc_Vec_IntoIter_IntoIter_Type.t_intoiter uint32 (Alloc_Alloc_Global_Type.t_global)) : ()
    requires {[#"../../../../../creusot-contracts/src/std/vec.rs" 248 15 248 32] produces0 a ab b}
    requires {[#"../../../../../creusot-contracts/src/std/vec.rs" 249 15 249 32] produces0 b bc c}
    requires {[#"../../../../../creusot-contracts/src/std/vec.rs" 251 22 251 23] inv3 a}
    requires {[#"../../../../../creusot-contracts/src/std/vec.rs" 251 31 251 33] inv5 ab}
    requires {[#"../../../../../creusot-contracts/src/std/vec.rs" 251 43 251 44] inv3 b}
    requires {[#"../../../../../creusot-contracts/src/std/vec.rs" 251 52 251 54] inv5 bc}
    requires {[#"../../../../../creusot-contracts/src/std/vec.rs" 251 64 251 65] inv3 c}
    ensures { result = produces_trans0 a ab b bc c }
    
  axiom produces_trans0_spec : forall a : Alloc_Vec_IntoIter_IntoIter_Type.t_intoiter uint32 (Alloc_Alloc_Global_Type.t_global), ab : Seq.seq uint32, b : Alloc_Vec_IntoIter_IntoIter_Type.t_intoiter uint32 (Alloc_Alloc_Global_Type.t_global), bc : Seq.seq uint32, c : Alloc_Vec_IntoIter_IntoIter_Type.t_intoiter uint32 (Alloc_Alloc_Global_Type.t_global) . ([#"../../../../../creusot-contracts/src/std/vec.rs" 248 15 248 32] produces0 a ab b)
   -> ([#"../../../../../creusot-contracts/src/std/vec.rs" 249 15 249 32] produces0 b bc c)
   -> ([#"../../../../../creusot-contracts/src/std/vec.rs" 251 22 251 23] inv3 a)
   -> ([#"../../../../../creusot-contracts/src/std/vec.rs" 251 31 251 33] inv5 ab)
   -> ([#"../../../../../creusot-contracts/src/std/vec.rs" 251 43 251 44] inv3 b)
   -> ([#"../../../../../creusot-contracts/src/std/vec.rs" 251 52 251 54] inv5 bc)
   -> ([#"../../../../../creusot-contracts/src/std/vec.rs" 251 64 251 65] inv3 c)
   -> ([#"../../../../../creusot-contracts/src/std/vec.rs" 250 14 250 42] produces0 a (Seq.(++) ab bc) c)
  use seq.Seq
  function produces_refl0 (self : Alloc_Vec_IntoIter_IntoIter_Type.t_intoiter uint32 (Alloc_Alloc_Global_Type.t_global)) : ()
    
   =
    [#"../../../../../creusot-contracts/src/std/vec.rs" 241 4 241 10] ()
  val produces_refl0 (self : Alloc_Vec_IntoIter_IntoIter_Type.t_intoiter uint32 (Alloc_Alloc_Global_Type.t_global)) : ()
    requires {[#"../../../../../creusot-contracts/src/std/vec.rs" 244 21 244 25] inv3 self}
    ensures { result = produces_refl0 self }
    
  axiom produces_refl0_spec : forall self : Alloc_Vec_IntoIter_IntoIter_Type.t_intoiter uint32 (Alloc_Alloc_Global_Type.t_global) . ([#"../../../../../creusot-contracts/src/std/vec.rs" 244 21 244 25] inv3 self)
   -> ([#"../../../../../creusot-contracts/src/std/vec.rs" 243 14 243 45] produces0 self (Seq.empty ) self)
  use prelude.Borrow
  predicate invariant6 (self : borrowed (Alloc_Vec_IntoIter_IntoIter_Type.t_intoiter uint32 (Alloc_Alloc_Global_Type.t_global)))
    
   =
    [#"../../../../../creusot-contracts/src/invariant.rs" 8 8 8 12] true
  val invariant6 (self : borrowed (Alloc_Vec_IntoIter_IntoIter_Type.t_intoiter uint32 (Alloc_Alloc_Global_Type.t_global))) : bool
    ensures { result = invariant6 self }
    
  predicate inv6 (_x : borrowed (Alloc_Vec_IntoIter_IntoIter_Type.t_intoiter uint32 (Alloc_Alloc_Global_Type.t_global)))
  val inv6 (_x : borrowed (Alloc_Vec_IntoIter_IntoIter_Type.t_intoiter uint32 (Alloc_Alloc_Global_Type.t_global))) : bool
    ensures { result = inv6 _x }
    
  axiom inv6 : forall x : borrowed (Alloc_Vec_IntoIter_IntoIter_Type.t_intoiter uint32 (Alloc_Alloc_Global_Type.t_global)) . inv6 x = true
  predicate invariant5 (self : Seq.seq uint32) =
    [#"../../../../../creusot-contracts/src/invariant.rs" 8 8 8 12] true
  val invariant5 (self : Seq.seq uint32) : bool
    ensures { result = invariant5 self }
    
  axiom inv5 : forall x : Seq.seq uint32 . inv5 x = true
  use Alloc_Vec_Vec_Type as Alloc_Vec_Vec_Type
  predicate invariant4 (self : borrowed (Alloc_Vec_Vec_Type.t_vec uint32 (Alloc_Alloc_Global_Type.t_global))) =
    [#"../../../../../creusot-contracts/src/invariant.rs" 8 8 8 12] true
  val invariant4 (self : borrowed (Alloc_Vec_Vec_Type.t_vec uint32 (Alloc_Alloc_Global_Type.t_global))) : bool
    ensures { result = invariant4 self }
    
  predicate inv4 (_x : borrowed (Alloc_Vec_Vec_Type.t_vec uint32 (Alloc_Alloc_Global_Type.t_global)))
  val inv4 (_x : borrowed (Alloc_Vec_Vec_Type.t_vec uint32 (Alloc_Alloc_Global_Type.t_global))) : bool
    ensures { result = inv4 _x }
    
  axiom inv4 : forall x : borrowed (Alloc_Vec_Vec_Type.t_vec uint32 (Alloc_Alloc_Global_Type.t_global)) . inv4 x = true
  predicate invariant3 (self : Alloc_Vec_IntoIter_IntoIter_Type.t_intoiter uint32 (Alloc_Alloc_Global_Type.t_global)) =
    [#"../../../../../creusot-contracts/src/invariant.rs" 8 8 8 12] true
  val invariant3 (self : Alloc_Vec_IntoIter_IntoIter_Type.t_intoiter uint32 (Alloc_Alloc_Global_Type.t_global)) : bool
    ensures { result = invariant3 self }
    
  axiom inv3 : forall x : Alloc_Vec_IntoIter_IntoIter_Type.t_intoiter uint32 (Alloc_Alloc_Global_Type.t_global) . inv3 x = true
  use prelude.UIntSize
  use prelude.Int
  use prelude.UIntSize
  let constant max0  : usize = [@vc:do_not_keep_trace] [@vc:sp]
    (18446744073709551615 : usize)
  use seq.Seq
  predicate inv2 (_x : Alloc_Vec_Vec_Type.t_vec uint32 (Alloc_Alloc_Global_Type.t_global))
  val inv2 (_x : Alloc_Vec_Vec_Type.t_vec uint32 (Alloc_Alloc_Global_Type.t_global)) : bool
    ensures { result = inv2 _x }
    
  function shallow_model0 (self : Alloc_Vec_Vec_Type.t_vec uint32 (Alloc_Alloc_Global_Type.t_global)) : Seq.seq uint32
  val shallow_model0 (self : Alloc_Vec_Vec_Type.t_vec uint32 (Alloc_Alloc_Global_Type.t_global)) : Seq.seq uint32
    requires {[#"../../../../../creusot-contracts/src/std/vec.rs" 19 21 19 25] inv2 self}
    ensures { result = shallow_model0 self }
    
  axiom shallow_model0_spec : forall self : Alloc_Vec_Vec_Type.t_vec uint32 (Alloc_Alloc_Global_Type.t_global) . ([#"../../../../../creusot-contracts/src/std/vec.rs" 19 21 19 25] inv2 self)
   -> ([#"../../../../../creusot-contracts/src/std/vec.rs" 19 4 19 36] inv5 (shallow_model0 self)) && ([#"../../../../../creusot-contracts/src/std/vec.rs" 18 14 18 41] Seq.length (shallow_model0 self) <= UIntSize.to_int max0)
  predicate invariant2 (self : Alloc_Vec_Vec_Type.t_vec uint32 (Alloc_Alloc_Global_Type.t_global)) =
    [#"../../../../../creusot-contracts/src/std/vec.rs" 60 20 60 41] inv5 (shallow_model0 self)
  val invariant2 (self : Alloc_Vec_Vec_Type.t_vec uint32 (Alloc_Alloc_Global_Type.t_global)) : bool
    ensures { result = invariant2 self }
    
  axiom inv2 : forall x : Alloc_Vec_Vec_Type.t_vec uint32 (Alloc_Alloc_Global_Type.t_global) . inv2 x = true
  predicate invariant1 (self : slice uint32) =
    [#"../../../../../creusot-contracts/src/invariant.rs" 8 8 8 12] true
  val invariant1 (self : slice uint32) : bool
    ensures { result = invariant1 self }
    
  predicate inv1 (_x : slice uint32)
  val inv1 (_x : slice uint32) : bool
    ensures { result = inv1 _x }
    
  axiom inv1 : forall x : slice uint32 . inv1 x = true
  predicate invariant0 (self : Alloc_Vec_Vec_Type.t_vec uint32 (Alloc_Alloc_Global_Type.t_global)) =
    [#"../../../../../creusot-contracts/src/invariant.rs" 8 8 8 12] true
  val invariant0 (self : Alloc_Vec_Vec_Type.t_vec uint32 (Alloc_Alloc_Global_Type.t_global)) : bool
    ensures { result = invariant0 self }
    
  predicate inv0 (_x : Alloc_Vec_Vec_Type.t_vec uint32 (Alloc_Alloc_Global_Type.t_global))
  val inv0 (_x : Alloc_Vec_Vec_Type.t_vec uint32 (Alloc_Alloc_Global_Type.t_global)) : bool
    ensures { result = inv0 _x }
    
  axiom inv0 : forall x : Alloc_Vec_Vec_Type.t_vec uint32 (Alloc_Alloc_Global_Type.t_global) . inv0 x = true
  use prelude.Snapshot
  use seq.Seq
  use prelude.Slice
  function shallow_model6 (self : slice uint32) : Seq.seq uint32
  val shallow_model6 (self : slice uint32) : Seq.seq uint32
    requires {[#"../../../../../creusot-contracts/src/std/slice.rs" 19 21 19 25] inv7 self}
    ensures { result = shallow_model6 self }
    
  axiom shallow_model6_spec : forall self : slice uint32 . ([#"../../../../../creusot-contracts/src/std/slice.rs" 19 21 19 25] inv7 self)
   -> ([#"../../../../../creusot-contracts/src/std/slice.rs" 19 4 19 50] inv5 (shallow_model6 self)) && ([#"../../../../../creusot-contracts/src/std/slice.rs" 18 14 18 42] shallow_model6 self = Slice.id self) && ([#"../../../../../creusot-contracts/src/std/slice.rs" 17 14 17 41] Seq.length (shallow_model6 self) <= UIntSize.to_int max0)
  function shallow_model2 (self : slice uint32) : Seq.seq uint32 =
    [#"../../../../../creusot-contracts/src/model.rs" 79 8 79 31] shallow_model6 self
  val shallow_model2 (self : slice uint32) : Seq.seq uint32
    ensures { result = shallow_model2 self }
    
  use prelude.Snapshot
  function shallow_model1 (self : Snapshot.snap_ty (slice uint32)) : Seq.seq uint32 =
    [#"../../../../../creusot-contracts/src/snapshot.rs" 27 20 27 48] shallow_model2 (Snapshot.inner self)
  val shallow_model1 (self : Snapshot.snap_ty (slice uint32)) : Seq.seq uint32
    ensures { result = shallow_model1 self }
    
  predicate resolve2 (self : uint32) =
    [#"../../../../../creusot-contracts/src/resolve.rs" 47 8 47 12] true
  val resolve2 (self : uint32) : bool
    ensures { result = resolve2 self }
    
  use seq.Seq
  function index_logic0 [@inline:trivial] (self : Alloc_Vec_Vec_Type.t_vec uint32 (Alloc_Alloc_Global_Type.t_global)) (ix : int) : uint32
    
   =
    [#"../../../../../creusot-contracts/src/logic/ops.rs" 20 8 20 31] Seq.get (shallow_model0 self) ix
  val index_logic0 [@inline:trivial] (self : Alloc_Vec_Vec_Type.t_vec uint32 (Alloc_Alloc_Global_Type.t_global)) (ix : int) : uint32
    ensures { result = index_logic0 self ix }
    
  predicate resolve1 (self : Alloc_Vec_Vec_Type.t_vec uint32 (Alloc_Alloc_Global_Type.t_global)) =
    [#"../../../../../creusot-contracts/src/std/vec.rs" 51 8 51 85] forall i : int . 0 <= i /\ i < Seq.length (shallow_model0 self)
     -> resolve2 (index_logic0 self i)
  val resolve1 (self : Alloc_Vec_Vec_Type.t_vec uint32 (Alloc_Alloc_Global_Type.t_global)) : bool
    ensures { result = resolve1 self }
    
  predicate resolve0 (self : borrowed (Alloc_Vec_Vec_Type.t_vec uint32 (Alloc_Alloc_Global_Type.t_global))) =
    [#"../../../../../creusot-contracts/src/resolve.rs" 27 20 27 34]  ^ self =  * self
  val resolve0 (self : borrowed (Alloc_Vec_Vec_Type.t_vec uint32 (Alloc_Alloc_Global_Type.t_global))) : bool
    ensures { result = resolve0 self }
    
  function shallow_model4 (self : borrowed (Alloc_Vec_Vec_Type.t_vec uint32 (Alloc_Alloc_Global_Type.t_global))) : Seq.seq uint32
    
   =
    [#"../../../../../creusot-contracts/src/model.rs" 97 8 97 31] shallow_model0 ( * self)
  val shallow_model4 (self : borrowed (Alloc_Vec_Vec_Type.t_vec uint32 (Alloc_Alloc_Global_Type.t_global))) : Seq.seq uint32
    ensures { result = shallow_model4 self }
    
  function shallow_model8 (self : borrowed (Alloc_Vec_IntoIter_IntoIter_Type.t_intoiter uint32 (Alloc_Alloc_Global_Type.t_global))) : Seq.seq uint32
    
   =
    [#"../../../../../creusot-contracts/src/model.rs" 97 8 97 31] shallow_model7 ( * self)
  val shallow_model8 (self : borrowed (Alloc_Vec_IntoIter_IntoIter_Type.t_intoiter uint32 (Alloc_Alloc_Global_Type.t_global))) : Seq.seq uint32
    ensures { result = shallow_model8 self }
    
  predicate resolve3 (self : borrowed (Alloc_Vec_IntoIter_IntoIter_Type.t_intoiter uint32 (Alloc_Alloc_Global_Type.t_global)))
    
   =
    [#"../../../../../creusot-contracts/src/resolve.rs" 27 20 27 34]  ^ self =  * self
  val resolve3 (self : borrowed (Alloc_Vec_IntoIter_IntoIter_Type.t_intoiter uint32 (Alloc_Alloc_Global_Type.t_global))) : bool
    ensures { result = resolve3 self }
    
  predicate completed0 (self : borrowed (Alloc_Vec_IntoIter_IntoIter_Type.t_intoiter uint32 (Alloc_Alloc_Global_Type.t_global)))
    
   =
    [#"../../../../../creusot-contracts/src/std/vec.rs" 230 20 230 57] resolve3 self /\ shallow_model8 self = Seq.empty 
  val completed0 (self : borrowed (Alloc_Vec_IntoIter_IntoIter_Type.t_intoiter uint32 (Alloc_Alloc_Global_Type.t_global))) : bool
    ensures { result = completed0 self }
    
  val extend0 [#"../08_collect_extend.rs" 25 0 25 66] (vec : borrowed (Alloc_Vec_Vec_Type.t_vec uint32 (Alloc_Alloc_Global_Type.t_global))) (iter : Alloc_Vec_IntoIter_IntoIter_Type.t_intoiter uint32 (Alloc_Alloc_Global_Type.t_global)) : ()
    requires {[#"../08_collect_extend.rs" 25 40 25 43] inv4 vec}
    requires {[#"../08_collect_extend.rs" 25 58 25 62] inv3 iter}
    ensures { [#"../08_collect_extend.rs" 21 0 24 2] exists prod : Seq.seq uint32 . exists done' : borrowed (Alloc_Vec_IntoIter_IntoIter_Type.t_intoiter uint32 (Alloc_Alloc_Global_Type.t_global)) . inv5 prod /\ inv6 done' /\ completed0 done' /\ produces0 iter prod ( * done') /\ shallow_model0 ( ^ vec) = Seq.(++) (shallow_model4 vec) prod }
    
  predicate into_iter_post0 (self : Alloc_Vec_Vec_Type.t_vec uint32 (Alloc_Alloc_Global_Type.t_global)) (res : Alloc_Vec_IntoIter_IntoIter_Type.t_intoiter uint32 (Alloc_Alloc_Global_Type.t_global))
    
   =
    [#"../../../../../creusot-contracts/src/std/vec.rs" 174 20 174 33] shallow_model0 self = shallow_model7 res
  val into_iter_post0 (self : Alloc_Vec_Vec_Type.t_vec uint32 (Alloc_Alloc_Global_Type.t_global)) (res : Alloc_Vec_IntoIter_IntoIter_Type.t_intoiter uint32 (Alloc_Alloc_Global_Type.t_global)) : bool
    ensures { result = into_iter_post0 self res }
    
  predicate into_iter_pre0 (self : Alloc_Vec_Vec_Type.t_vec uint32 (Alloc_Alloc_Global_Type.t_global)) =
    [#"../../../../../creusot-contracts/src/std/vec.rs" 168 20 168 24] true
  val into_iter_pre0 (self : Alloc_Vec_Vec_Type.t_vec uint32 (Alloc_Alloc_Global_Type.t_global)) : bool
    ensures { result = into_iter_pre0 self }
    
  val into_iter0 (self : Alloc_Vec_Vec_Type.t_vec uint32 (Alloc_Alloc_Global_Type.t_global)) : Alloc_Vec_IntoIter_IntoIter_Type.t_intoiter uint32 (Alloc_Alloc_Global_Type.t_global)
    requires {[#"../../../../../creusot-contracts/src/std/iter.rs" 89 0 166 1] into_iter_pre0 self}
    requires {inv2 self}
    ensures { [#"../../../../../creusot-contracts/src/std/iter.rs" 89 0 166 1] into_iter_post0 self result }
    ensures { inv3 result }
    
  use prelude.Snapshot
  function shallow_model3 (self : Alloc_Vec_Vec_Type.t_vec uint32 (Alloc_Alloc_Global_Type.t_global)) : Seq.seq uint32 =
    [#"../../../../../creusot-contracts/src/model.rs" 79 8 79 31] shallow_model0 self
  val shallow_model3 (self : Alloc_Vec_Vec_Type.t_vec uint32 (Alloc_Alloc_Global_Type.t_global)) : Seq.seq uint32
    ensures { result = shallow_model3 self }
    
  val deref0 (self : Alloc_Vec_Vec_Type.t_vec uint32 (Alloc_Alloc_Global_Type.t_global)) : slice uint32
    requires {inv0 self}
    ensures { [#"../../../../../creusot-contracts/src/std/vec.rs" 147 26 147 42] shallow_model2 result = shallow_model3 self }
    ensures { inv1 result }
    
  let rec cfg extend_index [#"../08_collect_extend.rs" 52 0 52 51] [@cfg:stackify] [@cfg:subregion_analysis] (v1 : Alloc_Vec_Vec_Type.t_vec uint32 (Alloc_Alloc_Global_Type.t_global)) (v2 : Alloc_Vec_Vec_Type.t_vec uint32 (Alloc_Alloc_Global_Type.t_global)) : ()
    
   = [@vc:do_not_keep_trace] [@vc:sp]
  var _0 : ();
  var v1 : Alloc_Vec_Vec_Type.t_vec uint32 (Alloc_Alloc_Global_Type.t_global) = v1;
  var v2 : Alloc_Vec_Vec_Type.t_vec uint32 (Alloc_Alloc_Global_Type.t_global) = v2;
  var oldv1 : Snapshot.snap_ty (slice uint32);
  var oldv2 : Snapshot.snap_ty (slice uint32);
  var _7 : ();
  var _8 : borrowed (Alloc_Vec_Vec_Type.t_vec uint32 (Alloc_Alloc_Global_Type.t_global));
  var _9 : borrowed (Alloc_Vec_Vec_Type.t_vec uint32 (Alloc_Alloc_Global_Type.t_global));
  var _10 : Alloc_Vec_IntoIter_IntoIter_Type.t_intoiter uint32 (Alloc_Alloc_Global_Type.t_global);
  {
    goto BB0
  }
  BB0 {
    [#"../08_collect_extend.rs" 53 16 53 33] oldv1 <- ([#"../08_collect_extend.rs" 53 16 53 33] Snapshot.new (deref0 v1));
    goto BB1
  }
  BB1 {
    [#"../08_collect_extend.rs" 54 16 54 33] oldv2 <- ([#"../08_collect_extend.rs" 54 16 54 33] Snapshot.new (deref0 v2));
    goto BB2
  }
  BB2 {
    [#"../08_collect_extend.rs" 55 11 55 18] _9 <- Borrow.borrow_mut v1;
    [#"../08_collect_extend.rs" 55 11 55 18] v1 <-  ^ _9;
    [#"../08_collect_extend.rs" 55 11 55 18] _8 <- Borrow.borrow_final ( * _9) (Borrow.get_id _9);
    [#"../08_collect_extend.rs" 55 11 55 18] _9 <- { _9 with current = ( ^ _8) ; };
    [#"../08_collect_extend.rs" 55 20 55 34] _10 <- ([#"../08_collect_extend.rs" 55 20 55 34] into_iter0 v2);
    v2 <- any Alloc_Vec_Vec_Type.t_vec uint32 (Alloc_Alloc_Global_Type.t_global);
    goto BB3
  }
  BB3 {
    [#"../08_collect_extend.rs" 55 4 55 35] _7 <- ([#"../08_collect_extend.rs" 55 4 55 35] extend0 _8 _10);
    _8 <- any borrowed (Alloc_Vec_Vec_Type.t_vec uint32 (Alloc_Alloc_Global_Type.t_global));
    _10 <- any Alloc_Vec_IntoIter_IntoIter_Type.t_intoiter uint32 (Alloc_Alloc_Global_Type.t_global);
    goto BB4
  }
  BB4 {
    assume { resolve0 _9 };
    assume { resolve1 v1 };
    assert { [@expl:assertion] [#"../08_collect_extend.rs" 57 4 57 55] Seq.(==) (shallow_model0 v1) (Seq.(++) (shallow_model1 oldv1) (shallow_model1 oldv2)) };
    goto BB5
  }
  BB5 {
    [#"../08_collect_extend.rs" 52 52 58 1] _0 <- ([#"../08_collect_extend.rs" 52 52 58 1] ());
    goto BB6
  }
  BB6 {
    goto BB7
  }
  BB7 {
    return _0
  }
  
end
module C08CollectExtend_CollectExample
  type i
  use prelude.UInt32
  use seq.Seq
  predicate inv1 (_x : Seq.seq uint32)
  val inv1 (_x : Seq.seq uint32) : bool
    ensures { result = inv1 _x }
    
  use prelude.UIntSize
  use Alloc_Alloc_Global_Type as Alloc_Alloc_Global_Type
  use Alloc_Vec_Vec_Type as Alloc_Vec_Vec_Type
  use prelude.Int
  use prelude.UIntSize
  let constant max0  : usize = [@vc:do_not_keep_trace] [@vc:sp]
    (18446744073709551615 : usize)
  use seq.Seq
  predicate inv3 (_x : Alloc_Vec_Vec_Type.t_vec uint32 (Alloc_Alloc_Global_Type.t_global))
  val inv3 (_x : Alloc_Vec_Vec_Type.t_vec uint32 (Alloc_Alloc_Global_Type.t_global)) : bool
    ensures { result = inv3 _x }
    
  function shallow_model0 (self : Alloc_Vec_Vec_Type.t_vec uint32 (Alloc_Alloc_Global_Type.t_global)) : Seq.seq uint32
  val shallow_model0 (self : Alloc_Vec_Vec_Type.t_vec uint32 (Alloc_Alloc_Global_Type.t_global)) : Seq.seq uint32
    requires {[#"../../../../../creusot-contracts/src/std/vec.rs" 19 21 19 25] inv3 self}
    ensures { result = shallow_model0 self }
    
  axiom shallow_model0_spec : forall self : Alloc_Vec_Vec_Type.t_vec uint32 (Alloc_Alloc_Global_Type.t_global) . ([#"../../../../../creusot-contracts/src/std/vec.rs" 19 21 19 25] inv3 self)
   -> ([#"../../../../../creusot-contracts/src/std/vec.rs" 19 4 19 36] inv1 (shallow_model0 self)) && ([#"../../../../../creusot-contracts/src/std/vec.rs" 18 14 18 41] Seq.length (shallow_model0 self) <= UIntSize.to_int max0)
  predicate invariant3 (self : Alloc_Vec_Vec_Type.t_vec uint32 (Alloc_Alloc_Global_Type.t_global)) =
    [#"../../../../../creusot-contracts/src/std/vec.rs" 60 20 60 41] inv1 (shallow_model0 self)
  val invariant3 (self : Alloc_Vec_Vec_Type.t_vec uint32 (Alloc_Alloc_Global_Type.t_global)) : bool
    ensures { result = invariant3 self }
    
  axiom inv3 : forall x : Alloc_Vec_Vec_Type.t_vec uint32 (Alloc_Alloc_Global_Type.t_global) . inv3 x = true
  use prelude.Borrow
  predicate invariant2 (self : borrowed i)
  val invariant2 (self : borrowed i) : bool
    ensures { result = invariant2 self }
    
  predicate inv2 (_x : borrowed i)
  val inv2 (_x : borrowed i) : bool
    ensures { result = inv2 _x }
    
  axiom inv2 : forall x : borrowed i . inv2 x = true
  predicate invariant1 (self : Seq.seq uint32) =
    [#"../../../../../creusot-contracts/src/invariant.rs" 8 8 8 12] true
  val invariant1 (self : Seq.seq uint32) : bool
    ensures { result = invariant1 self }
    
  axiom inv1 : forall x : Seq.seq uint32 . inv1 x = true
  use seq.Seq
  predicate inv0 (_x : i)
  val inv0 (_x : i) : bool
    ensures { result = inv0 _x }
    
  predicate produces0 (self : i) (visited : Seq.seq uint32) (o : i)
  val produces0 (self : i) (visited : Seq.seq uint32) (o : i) : bool
    ensures { result = produces0 self visited o }
    
  function produces_trans0 (a : i) (ab : Seq.seq uint32) (b : i) (bc : Seq.seq uint32) (c : i) : ()
  val produces_trans0 (a : i) (ab : Seq.seq uint32) (b : i) (bc : Seq.seq uint32) (c : i) : ()
    requires {[#"../../../../../creusot-contracts/src/std/iter.rs" 38 15 38 32] produces0 a ab b}
    requires {[#"../../../../../creusot-contracts/src/std/iter.rs" 39 15 39 32] produces0 b bc c}
    requires {[#"../../../../../creusot-contracts/src/std/iter.rs" 41 22 41 23] inv0 a}
    requires {[#"../../../../../creusot-contracts/src/std/iter.rs" 41 31 41 33] inv1 ab}
    requires {[#"../../../../../creusot-contracts/src/std/iter.rs" 41 52 41 53] inv0 b}
    requires {[#"../../../../../creusot-contracts/src/std/iter.rs" 41 61 41 63] inv1 bc}
    requires {[#"../../../../../creusot-contracts/src/std/iter.rs" 41 82 41 83] inv0 c}
    ensures { result = produces_trans0 a ab b bc c }
    
  axiom produces_trans0_spec : forall a : i, ab : Seq.seq uint32, b : i, bc : Seq.seq uint32, c : i . ([#"../../../../../creusot-contracts/src/std/iter.rs" 38 15 38 32] produces0 a ab b)
   -> ([#"../../../../../creusot-contracts/src/std/iter.rs" 39 15 39 32] produces0 b bc c)
   -> ([#"../../../../../creusot-contracts/src/std/iter.rs" 41 22 41 23] inv0 a)
   -> ([#"../../../../../creusot-contracts/src/std/iter.rs" 41 31 41 33] inv1 ab)
   -> ([#"../../../../../creusot-contracts/src/std/iter.rs" 41 52 41 53] inv0 b)
   -> ([#"../../../../../creusot-contracts/src/std/iter.rs" 41 61 41 63] inv1 bc)
   -> ([#"../../../../../creusot-contracts/src/std/iter.rs" 41 82 41 83] inv0 c)
   -> ([#"../../../../../creusot-contracts/src/std/iter.rs" 40 14 40 42] produces0 a (Seq.(++) ab bc) c)
  use seq.Seq
  function produces_refl0 (self : i) : ()
  val produces_refl0 (self : i) : ()
    requires {[#"../../../../../creusot-contracts/src/std/iter.rs" 35 21 35 25] inv0 self}
    ensures { result = produces_refl0 self }
    
  axiom produces_refl0_spec : forall self : i . ([#"../../../../../creusot-contracts/src/std/iter.rs" 35 21 35 25] inv0 self)
   -> ([#"../../../../../creusot-contracts/src/std/iter.rs" 34 14 34 45] produces0 self (Seq.empty ) self)
  predicate invariant0 (self : i)
  val invariant0 (self : i) : bool
    ensures { result = invariant0 self }
    
  axiom inv0 : forall x : i . inv0 x = true
  use seq.Seq
  use prelude.UInt32
  function index_logic0 [@inline:trivial] (self : Alloc_Vec_Vec_Type.t_vec uint32 (Alloc_Alloc_Global_Type.t_global)) (ix : int) : uint32
    
   =
    [#"../../../../../creusot-contracts/src/logic/ops.rs" 20 8 20 31] Seq.get (shallow_model0 self) ix
  val index_logic0 [@inline:trivial] (self : Alloc_Vec_Vec_Type.t_vec uint32 (Alloc_Alloc_Global_Type.t_global)) (ix : int) : uint32
    ensures { result = index_logic0 self ix }
    
  predicate resolve1 (self : uint32) =
    [#"../../../../../creusot-contracts/src/resolve.rs" 47 8 47 12] true
  val resolve1 (self : uint32) : bool
    ensures { result = resolve1 self }
    
  predicate resolve0 (self : Alloc_Vec_Vec_Type.t_vec uint32 (Alloc_Alloc_Global_Type.t_global)) =
    [#"../../../../../creusot-contracts/src/std/vec.rs" 51 8 51 85] forall i : int . 0 <= i /\ i < Seq.length (shallow_model0 self)
     -> resolve1 (index_logic0 self i)
  val resolve0 (self : Alloc_Vec_Vec_Type.t_vec uint32 (Alloc_Alloc_Global_Type.t_global)) : bool
    ensures { result = resolve0 self }
    
  predicate completed0 (self : borrowed i)
  val completed0 (self : borrowed i) : bool
    ensures { result = completed0 self }
    
  val collect0 [#"../08_collect_extend.rs" 42 0 42 52] (iter : i) : Alloc_Vec_Vec_Type.t_vec uint32 (Alloc_Alloc_Global_Type.t_global)
    requires {[#"../08_collect_extend.rs" 42 28 42 32] inv0 iter}
    ensures { [#"../08_collect_extend.rs" 38 0 41 2] exists prod : Seq.seq uint32 . exists done' : borrowed i . inv1 prod /\ inv2 done' /\ completed0 done' /\ produces0 iter prod ( * done') /\ shallow_model0 result = prod }
    ensures { [#"../08_collect_extend.rs" 42 40 42 52] inv3 result }
    
  let rec cfg collect_example [#"../08_collect_extend.rs" 61 0 61 56] [@cfg:stackify] [@cfg:subregion_analysis] (iter : i) : ()
    requires {[#"../08_collect_extend.rs" 60 0 60 130] forall fin : i . forall prod : Seq.seq uint32 . inv0 fin
     -> produces0 iter prod fin
     -> (forall i : int . 0 <= i /\ i < Seq.length prod  -> UInt32.to_int (Seq.get prod i) = i)}
    requires {[#"../08_collect_extend.rs" 61 48 61 52] inv0 iter}
    
   = [@vc:do_not_keep_trace] [@vc:sp]
  var _0 : ();
  var iter : i = iter;
  var v : Alloc_Vec_Vec_Type.t_vec uint32 (Alloc_Alloc_Global_Type.t_global);
  {
    goto BB0
  }
  BB0 {
    goto BB1
  }
  BB1 {
    [#"../08_collect_extend.rs" 62 22 62 35] v <- ([#"../08_collect_extend.rs" 62 22 62 35] collect0 iter);
    iter <- any i;
    goto BB2
  }
  BB2 {
    assume { resolve0 v };
    assert { [@expl:assertion] [#"../08_collect_extend.rs" 64 4 64 75] forall i : int . 0 <= i /\ i < Seq.length (shallow_model0 v)
     -> UInt32.to_int (index_logic0 v i) = i };
    goto BB3
  }
  BB3 {
    [#"../08_collect_extend.rs" 61 57 65 1] _0 <- ([#"../08_collect_extend.rs" 61 57 65 1] ());
    goto BB4
  }
  BB4 {
    goto BB5
  }
  BB5 {
    return _0
  }
  
end<|MERGE_RESOLUTION|>--- conflicted
+++ resolved
@@ -206,7 +206,7 @@
     ensures { result = completed0 self }
     
   predicate resolve6 (self : borrowed (Alloc_Vec_Vec_Type.t_vec t (Alloc_Alloc_Global_Type.t_global))) =
-    [#"../../../../../creusot-contracts/src/resolve.rs" 27 20 27 34]  ^ self =  * self
+    [#"../../../../../creusot-contracts/src/resolve.rs" 25 20 25 34]  ^ self =  * self
   val resolve6 (self : borrowed (Alloc_Vec_Vec_Type.t_vec t (Alloc_Alloc_Global_Type.t_global))) : bool
     ensures { result = resolve6 self }
     
@@ -217,7 +217,7 @@
   use seq.Seq
   function shallow_model0 (self : borrowed (Alloc_Vec_Vec_Type.t_vec t (Alloc_Alloc_Global_Type.t_global))) : Seq.seq t
    =
-    [#"../../../../../creusot-contracts/src/model.rs" 97 8 97 31] shallow_model2 ( * self)
+    [#"../../../../../creusot-contracts/src/model.rs" 101 8 101 31] shallow_model2 ( * self)
   val shallow_model0 (self : borrowed (Alloc_Vec_Vec_Type.t_vec t (Alloc_Alloc_Global_Type.t_global))) : Seq.seq t
     ensures { result = shallow_model0 self }
     
@@ -232,7 +232,7 @@
     ensures { result = resolve4 self }
     
   predicate resolve3 (self : borrowed i) =
-    [#"../../../../../creusot-contracts/src/resolve.rs" 27 20 27 34]  ^ self =  * self
+    [#"../../../../../creusot-contracts/src/resolve.rs" 25 20 25 34]  ^ self =  * self
   val resolve3 (self : borrowed i) : bool
     ensures { result = resolve3 self }
     
@@ -248,7 +248,7 @@
   use prelude.Snapshot
   function shallow_model3 (self : borrowed (Alloc_Vec_Vec_Type.t_vec t (Alloc_Alloc_Global_Type.t_global))) : Seq.seq t
    =
-    [#"../../../../../creusot-contracts/src/model.rs" 79 8 79 31] shallow_model0 self
+    [#"../../../../../creusot-contracts/src/model.rs" 83 8 83 31] shallow_model0 self
   val shallow_model3 (self : borrowed (Alloc_Vec_Vec_Type.t_vec t (Alloc_Alloc_Global_Type.t_global))) : Seq.seq t
     ensures { result = shallow_model3 self }
     
@@ -403,13 +403,8 @@
     absurd
   }
   BB14 {
-<<<<<<< HEAD
-    [#"../../../../../creusot-contracts-proc/src/lib.rs" 674 0 674 51] __creusot_proc_iter_elem <- ([#"../../../../../creusot-contracts-proc/src/lib.rs" 674 0 674 51] Core_Option_Option_Type.some_0 _17);
-    [#"../../../../../creusot-contracts-proc/src/lib.rs" 674 0 674 51] _17 <- (let Core_Option_Option_Type.C_Some x0 = _17 in Core_Option_Option_Type.C_Some (any t));
-=======
     [#"../../../../../creusot-contracts-proc/src/lib.rs" 654 0 654 51] __creusot_proc_iter_elem <- Core_Option_Option_Type.some_0 _17;
     _17 <- (let Core_Option_Option_Type.C_Some x0 = _17 in Core_Option_Option_Type.C_Some (any t));
->>>>>>> f5731f73
     assert { [@expl:type invariant] inv5 _17 };
     assume { resolve4 _17 };
     [#"../08_collect_extend.rs" 27 4 27 35] _22 <- ([#"../08_collect_extend.rs" 27 4 27 35] Snapshot.new (Seq.(++) (Snapshot.inner produced) (Seq.singleton __creusot_proc_iter_elem)));
@@ -420,13 +415,8 @@
     _22 <- any Snapshot.snap_ty (Seq.seq t);
     assert { [@expl:type invariant] inv2 produced };
     assume { resolve2 produced };
-<<<<<<< HEAD
-    [#"../../../../../creusot-contracts-proc/src/lib.rs" 674 0 674 51] x <- ([#"../../../../../creusot-contracts-proc/src/lib.rs" 674 0 674 51] __creusot_proc_iter_elem);
-    [#"../../../../../creusot-contracts-proc/src/lib.rs" 674 0 674 51] __creusot_proc_iter_elem <- any t;
-=======
     [#"../../../../../creusot-contracts-proc/src/lib.rs" 654 0 654 51] x <- __creusot_proc_iter_elem;
     __creusot_proc_iter_elem <- any t;
->>>>>>> f5731f73
     [#"../08_collect_extend.rs" 30 8 30 11] _26 <- Borrow.borrow_mut ( * vec);
     [#"../08_collect_extend.rs" 30 8 30 11] vec <- { vec with current = ( ^ _26) ; };
     assume { inv6 ( ^ _26) };
@@ -624,7 +614,7 @@
   function shallow_model2 (self : borrowed (Alloc_Vec_Vec_Type.t_vec item0 (Alloc_Alloc_Global_Type.t_global))) : Seq.seq item0
     
    =
-    [#"../../../../../creusot-contracts/src/model.rs" 97 8 97 31] shallow_model0 ( * self)
+    [#"../../../../../creusot-contracts/src/model.rs" 101 8 101 31] shallow_model0 ( * self)
   val shallow_model2 (self : borrowed (Alloc_Vec_Vec_Type.t_vec item0 (Alloc_Alloc_Global_Type.t_global))) : Seq.seq item0
     ensures { result = shallow_model2 self }
     
@@ -639,7 +629,7 @@
     ensures { result = resolve3 self }
     
   predicate resolve2 (self : borrowed i) =
-    [#"../../../../../creusot-contracts/src/resolve.rs" 27 20 27 34]  ^ self =  * self
+    [#"../../../../../creusot-contracts/src/resolve.rs" 25 20 25 34]  ^ self =  * self
   val resolve2 (self : borrowed i) : bool
     ensures { result = resolve2 self }
     
@@ -790,13 +780,8 @@
     absurd
   }
   BB15 {
-<<<<<<< HEAD
-    [#"../../../../../creusot-contracts-proc/src/lib.rs" 674 0 674 51] __creusot_proc_iter_elem <- ([#"../../../../../creusot-contracts-proc/src/lib.rs" 674 0 674 51] Core_Option_Option_Type.some_0 _15);
-    [#"../../../../../creusot-contracts-proc/src/lib.rs" 674 0 674 51] _15 <- (let Core_Option_Option_Type.C_Some x0 = _15 in Core_Option_Option_Type.C_Some (any item0));
-=======
     [#"../../../../../creusot-contracts-proc/src/lib.rs" 654 0 654 51] __creusot_proc_iter_elem <- Core_Option_Option_Type.some_0 _15;
     _15 <- (let Core_Option_Option_Type.C_Some x0 = _15 in Core_Option_Option_Type.C_Some (any item0));
->>>>>>> f5731f73
     assert { [@expl:type invariant] inv4 _15 };
     assume { resolve3 _15 };
     [#"../08_collect_extend.rs" 45 4 45 40] _20 <- ([#"../08_collect_extend.rs" 45 4 45 40] Snapshot.new (Seq.(++) (Snapshot.inner produced) (Seq.singleton __creusot_proc_iter_elem)));
@@ -807,13 +792,8 @@
     _20 <- any Snapshot.snap_ty (Seq.seq item0);
     assert { [@expl:type invariant] inv1 produced };
     assume { resolve1 produced };
-<<<<<<< HEAD
-    [#"../../../../../creusot-contracts-proc/src/lib.rs" 674 0 674 51] x <- ([#"../../../../../creusot-contracts-proc/src/lib.rs" 674 0 674 51] __creusot_proc_iter_elem);
-    [#"../../../../../creusot-contracts-proc/src/lib.rs" 674 0 674 51] __creusot_proc_iter_elem <- any item0;
-=======
     [#"../../../../../creusot-contracts-proc/src/lib.rs" 654 0 654 51] x <- __creusot_proc_iter_elem;
     __creusot_proc_iter_elem <- any item0;
->>>>>>> f5731f73
     [#"../08_collect_extend.rs" 47 8 47 11] _24 <- Borrow.borrow_mut res;
     [#"../08_collect_extend.rs" 47 8 47 11] res <-  ^ _24;
     assume { inv5 ( ^ _24) };
@@ -1026,7 +1006,7 @@
   axiom shallow_model6_spec : forall self : slice uint32 . ([#"../../../../../creusot-contracts/src/std/slice.rs" 19 21 19 25] inv7 self)
    -> ([#"../../../../../creusot-contracts/src/std/slice.rs" 19 4 19 50] inv5 (shallow_model6 self)) && ([#"../../../../../creusot-contracts/src/std/slice.rs" 18 14 18 42] shallow_model6 self = Slice.id self) && ([#"../../../../../creusot-contracts/src/std/slice.rs" 17 14 17 41] Seq.length (shallow_model6 self) <= UIntSize.to_int max0)
   function shallow_model2 (self : slice uint32) : Seq.seq uint32 =
-    [#"../../../../../creusot-contracts/src/model.rs" 79 8 79 31] shallow_model6 self
+    [#"../../../../../creusot-contracts/src/model.rs" 83 8 83 31] shallow_model6 self
   val shallow_model2 (self : slice uint32) : Seq.seq uint32
     ensures { result = shallow_model2 self }
     
@@ -1037,7 +1017,7 @@
     ensures { result = shallow_model1 self }
     
   predicate resolve2 (self : uint32) =
-    [#"../../../../../creusot-contracts/src/resolve.rs" 47 8 47 12] true
+    [#"../../../../../creusot-contracts/src/resolve.rs" 45 8 45 12] true
   val resolve2 (self : uint32) : bool
     ensures { result = resolve2 self }
     
@@ -1056,28 +1036,28 @@
     ensures { result = resolve1 self }
     
   predicate resolve0 (self : borrowed (Alloc_Vec_Vec_Type.t_vec uint32 (Alloc_Alloc_Global_Type.t_global))) =
-    [#"../../../../../creusot-contracts/src/resolve.rs" 27 20 27 34]  ^ self =  * self
+    [#"../../../../../creusot-contracts/src/resolve.rs" 25 20 25 34]  ^ self =  * self
   val resolve0 (self : borrowed (Alloc_Vec_Vec_Type.t_vec uint32 (Alloc_Alloc_Global_Type.t_global))) : bool
     ensures { result = resolve0 self }
     
   function shallow_model4 (self : borrowed (Alloc_Vec_Vec_Type.t_vec uint32 (Alloc_Alloc_Global_Type.t_global))) : Seq.seq uint32
     
    =
-    [#"../../../../../creusot-contracts/src/model.rs" 97 8 97 31] shallow_model0 ( * self)
+    [#"../../../../../creusot-contracts/src/model.rs" 101 8 101 31] shallow_model0 ( * self)
   val shallow_model4 (self : borrowed (Alloc_Vec_Vec_Type.t_vec uint32 (Alloc_Alloc_Global_Type.t_global))) : Seq.seq uint32
     ensures { result = shallow_model4 self }
     
   function shallow_model8 (self : borrowed (Alloc_Vec_IntoIter_IntoIter_Type.t_intoiter uint32 (Alloc_Alloc_Global_Type.t_global))) : Seq.seq uint32
     
    =
-    [#"../../../../../creusot-contracts/src/model.rs" 97 8 97 31] shallow_model7 ( * self)
+    [#"../../../../../creusot-contracts/src/model.rs" 101 8 101 31] shallow_model7 ( * self)
   val shallow_model8 (self : borrowed (Alloc_Vec_IntoIter_IntoIter_Type.t_intoiter uint32 (Alloc_Alloc_Global_Type.t_global))) : Seq.seq uint32
     ensures { result = shallow_model8 self }
     
   predicate resolve3 (self : borrowed (Alloc_Vec_IntoIter_IntoIter_Type.t_intoiter uint32 (Alloc_Alloc_Global_Type.t_global)))
     
    =
-    [#"../../../../../creusot-contracts/src/resolve.rs" 27 20 27 34]  ^ self =  * self
+    [#"../../../../../creusot-contracts/src/resolve.rs" 25 20 25 34]  ^ self =  * self
   val resolve3 (self : borrowed (Alloc_Vec_IntoIter_IntoIter_Type.t_intoiter uint32 (Alloc_Alloc_Global_Type.t_global))) : bool
     ensures { result = resolve3 self }
     
@@ -1113,7 +1093,7 @@
     
   use prelude.Snapshot
   function shallow_model3 (self : Alloc_Vec_Vec_Type.t_vec uint32 (Alloc_Alloc_Global_Type.t_global)) : Seq.seq uint32 =
-    [#"../../../../../creusot-contracts/src/model.rs" 79 8 79 31] shallow_model0 self
+    [#"../../../../../creusot-contracts/src/model.rs" 83 8 83 31] shallow_model0 self
   val shallow_model3 (self : Alloc_Vec_Vec_Type.t_vec uint32 (Alloc_Alloc_Global_Type.t_global)) : Seq.seq uint32
     ensures { result = shallow_model3 self }
     
@@ -1278,7 +1258,7 @@
     ensures { result = index_logic0 self ix }
     
   predicate resolve1 (self : uint32) =
-    [#"../../../../../creusot-contracts/src/resolve.rs" 47 8 47 12] true
+    [#"../../../../../creusot-contracts/src/resolve.rs" 45 8 45 12] true
   val resolve1 (self : uint32) : bool
     ensures { result = resolve1 self }
     
