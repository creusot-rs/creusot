
module Bdd_Bumpalo_Bump_Type
  type t_bump
end
module Bdd_Hashmap_MyHashMap_Type
  type t_myhashmap 'k 'v
end
module Core_Option_Option_Type
  type t_option 't =
    | C_None
    | C_Some 't
    
  let function some_0 (self : t_option 't) : 't = [@vc:do_not_keep_trace] [@vc:sp]
    match self with
      | C_None -> any 't
      | C_Some a -> a
      end
end
module Bdd_Hashmap_Impl2_Hash
  type u
  type v
  predicate invariant2 (self : v)
  val invariant2 (self : v) : bool
    ensures { result = invariant2 self }
    
  predicate inv2 (_x : v)
  val inv2 (_x : v) : bool
    ensures { result = inv2 _x }
    
  axiom inv2 : forall x : v . inv2 x = true
  predicate invariant1 (self : u)
  val invariant1 (self : u) : bool
    ensures { result = invariant1 self }
    
  predicate inv1 (_x : u)
  val inv1 (_x : u) : bool
    ensures { result = inv1 _x }
    
  axiom inv1 : forall x : u . inv1 x = true
  predicate invariant0 (self : (u, v))
  val invariant0 (self : (u, v)) : bool
    ensures { result = invariant0 self }
    
  predicate inv0 (_x : (u, v))
  val inv0 (_x : (u, v)) : bool
    ensures { result = inv0 _x }
    
  axiom inv0 : forall x : (u, v) . inv0 x = true
  use prelude.UInt64
  use prelude.UInt64
  use prelude.Int
  let constant max0  : uint64 = [@vc:do_not_keep_trace] [@vc:sp]
    (18446744073709551615 : uint64)
  type deep_model_ty1
  function hash_log2 [#"../bdd.rs" 34 8 34 49] (_1 : deep_model_ty1) : int
  val hash_log2 [#"../bdd.rs" 34 8 34 49] (_1 : deep_model_ty1) : int
    ensures { result = hash_log2 _1 }
    
  type deep_model_ty0
  function hash_log1 [#"../bdd.rs" 34 8 34 49] (_1 : deep_model_ty0) : int
  val hash_log1 [#"../bdd.rs" 34 8 34 49] (_1 : deep_model_ty0) : int
    ensures { result = hash_log1 _1 }
    
  function hash_log0 [#"../bdd.rs" 82 8 82 48] (x : (deep_model_ty0, deep_model_ty1)) : int =
    [#"../bdd.rs" 83 24 83 84] mod (hash_log1 (let (a, _) = x in a) + hash_log2 (let (_, a) = x in a) * 17) (UInt64.to_int max0 + 1)
  val hash_log0 [#"../bdd.rs" 82 8 82 48] (x : (deep_model_ty0, deep_model_ty1)) : int
    ensures { result = hash_log0 x }
    
  function deep_model5 (self : v) : deep_model_ty1
  val deep_model5 (self : v) : deep_model_ty1
    ensures { result = deep_model5 self }
    
  function deep_model4 (self : u) : deep_model_ty0
  val deep_model4 (self : u) : deep_model_ty0
    ensures { result = deep_model4 self }
    
  function deep_model3 (self : (u, v)) : (deep_model_ty0, deep_model_ty1) =
    [#"../../../../creusot-contracts/src/std/tuples.rs" 29 28 29 57] (deep_model4 (let (a, _) = self in a), deep_model5 (let (_, a) = self in a))
  val deep_model3 (self : (u, v)) : (deep_model_ty0, deep_model_ty1)
    ensures { result = deep_model3 self }
    
  use prelude.Borrow
  function deep_model0 (self : (u, v)) : (deep_model_ty0, deep_model_ty1) =
    [#"../../../../creusot-contracts/src/model.rs" 70 8 70 28] deep_model3 self
  val deep_model0 (self : (u, v)) : (deep_model_ty0, deep_model_ty1)
    ensures { result = deep_model0 self }
    
  use prelude.UInt32
  let constant min0  : uint64 = [@vc:do_not_keep_trace] [@vc:sp]
    (0 : uint64)
  use int.EuclideanDivision
  use int.Power
  use prelude.UInt32
  let constant bits0  : uint32 = [@vc:do_not_keep_trace] [@vc:sp]
    (64 : uint32)
  val wrapping_add0 (self : uint64) (rhs : uint64) : uint64
    ensures { [#"../../../../creusot-contracts/src/std/num.rs" 135 20 135 93] UInt64.to_int result = EuclideanDivision.mod (UInt64.to_int self + UInt64.to_int rhs) (Power.power 2 (UInt32.to_int bits0)) + UInt64.to_int min0 }
    ensures { [#"../../../../creusot-contracts/src/std/num.rs" 138 16 141 18] UInt64.to_int self + UInt64.to_int rhs >= UInt64.to_int min0 /\ UInt64.to_int self + UInt64.to_int rhs <= UInt64.to_int max0
     -> UInt64.to_int result = UInt64.to_int self + UInt64.to_int rhs }
    ensures { [#"../../../../creusot-contracts/src/std/num.rs" 145 16 149 18] UInt64.to_int self + UInt64.to_int rhs < UInt64.to_int min0
     -> (exists k : int . k > 0 /\ UInt64.to_int result = UInt64.to_int self + UInt64.to_int rhs + k * (UInt64.to_int max0 - UInt64.to_int min0 + 1)) }
    ensures { [#"../../../../creusot-contracts/src/std/num.rs" 150 16 154 18] UInt64.to_int self + UInt64.to_int rhs > UInt64.to_int max0
     -> (exists k : int . k > 0 /\ UInt64.to_int result = UInt64.to_int self + UInt64.to_int rhs - k * (UInt64.to_int max0 - UInt64.to_int min0 + 1)) }
    
  val wrapping_mul0 (self : uint64) (rhs : uint64) : uint64
    ensures { [#"../../../../creusot-contracts/src/std/num.rs" 135 20 135 93] UInt64.to_int result = EuclideanDivision.mod (UInt64.to_int self * UInt64.to_int rhs) (Power.power 2 (UInt32.to_int bits0)) + UInt64.to_int min0 }
    ensures { [#"../../../../creusot-contracts/src/std/num.rs" 138 16 141 18] UInt64.to_int self * UInt64.to_int rhs >= UInt64.to_int min0 /\ UInt64.to_int self * UInt64.to_int rhs <= UInt64.to_int max0
     -> UInt64.to_int result = UInt64.to_int self * UInt64.to_int rhs }
    ensures { [#"../../../../creusot-contracts/src/std/num.rs" 145 16 149 18] UInt64.to_int self * UInt64.to_int rhs < UInt64.to_int min0
     -> (exists k : int . k > 0 /\ UInt64.to_int result = UInt64.to_int self * UInt64.to_int rhs + k * (UInt64.to_int max0 - UInt64.to_int min0 + 1)) }
    ensures { [#"../../../../creusot-contracts/src/std/num.rs" 150 16 154 18] UInt64.to_int self * UInt64.to_int rhs > UInt64.to_int max0
     -> (exists k : int . k > 0 /\ UInt64.to_int result = UInt64.to_int self * UInt64.to_int rhs - k * (UInt64.to_int max0 - UInt64.to_int min0 + 1)) }
    
  function deep_model2 (self : v) : deep_model_ty1 =
    [#"../../../../creusot-contracts/src/model.rs" 70 8 70 28] deep_model5 self
  val deep_model2 (self : v) : deep_model_ty1
    ensures { result = deep_model2 self }
    
  val hash1 [#"../bdd.rs" 31 8 31 30] (self : v) : uint64
    requires {[#"../bdd.rs" 31 17 31 21] inv2 self}
    ensures { [#"../bdd.rs" 30 18 30 62] UInt64.to_int result = hash_log2 (deep_model2 self) }
    
  predicate resolve0 (self : (u, v))
  val resolve0 (self : (u, v)) : bool
    ensures { result = resolve0 self }
    
  function deep_model1 (self : u) : deep_model_ty0 =
    [#"../../../../creusot-contracts/src/model.rs" 70 8 70 28] deep_model4 self
  val deep_model1 (self : u) : deep_model_ty0
    ensures { result = deep_model1 self }
    
  val hash0 [#"../bdd.rs" 31 8 31 30] (self : u) : uint64
    requires {[#"../bdd.rs" 31 17 31 21] inv1 self}
    ensures { [#"../bdd.rs" 30 18 30 62] UInt64.to_int result = hash_log1 (deep_model1 self) }
    
  let rec cfg hash [#"../bdd.rs" 76 8 76 29] [@cfg:stackify] [@cfg:subregion_analysis] (self : (u, v)) : uint64
    requires {[#"../bdd.rs" 76 17 76 21] inv0 self}
    ensures { [#"../bdd.rs" 75 18 75 62] UInt64.to_int result = hash_log0 (deep_model0 self) }
    
   = [@vc:do_not_keep_trace] [@vc:sp]
  var _0 : uint64;
  var self : (u, v) = self;
  var _3 : uint64;
  var _5 : uint64;
  var _6 : uint64;
  {
    goto BB0
  }
  BB0 {
    [#"../bdd.rs" 77 12 77 25] _3 <- ([#"../bdd.rs" 77 12 77 25] hash0 (let (a, _) = self in a));
    goto BB1
  }
  BB1 {
    assert { [@expl:type invariant] inv0 self };
    assume { resolve0 self };
    [#"../bdd.rs" 77 39 77 52] _6 <- ([#"../bdd.rs" 77 39 77 52] hash1 (let (_, a) = self in a));
    goto BB2
  }
  BB2 {
    [#"../bdd.rs" 77 39 77 69] _5 <- ([#"../bdd.rs" 77 39 77 69] wrapping_mul0 _6 ([#"../bdd.rs" 77 66 77 68] (17 : uint64)));
    _6 <- any uint64;
    goto BB3
  }
  BB3 {
    [#"../bdd.rs" 77 12 77 70] _0 <- ([#"../bdd.rs" 77 12 77 70] wrapping_add0 _3 _5);
    _3 <- any uint64;
    _5 <- any uint64;
    goto BB4
  }
  BB4 {
    return _0
  }
  
end
module Bdd_Bdd_Type
  use prelude.UInt64
  use prelude.Int
  use prelude.Borrow
  type t_bdd  =
    | C_Bdd (t_node) uint64
    with t_node  =
    | C_False
    | C_True
    | C_If uint64 (t_bdd) (t_bdd)
    
  let function if_v (self : t_node) : uint64 = [@vc:do_not_keep_trace] [@vc:sp]
    match self with
      | C_False -> any uint64
      | C_True -> any uint64
      | C_If a _ _ -> a
      end
  let function if_childt (self : t_node) : t_bdd = [@vc:do_not_keep_trace] [@vc:sp]
    match self with
      | C_False -> any t_bdd
      | C_True -> any t_bdd
      | C_If _ a _ -> a
      end
  let function if_childf (self : t_node) : t_bdd = [@vc:do_not_keep_trace] [@vc:sp]
    match self with
      | C_False -> any t_bdd
      | C_True -> any t_bdd
      | C_If _ _ a -> a
      end
  let function bdd_1 (self : t_bdd) : uint64 = [@vc:do_not_keep_trace] [@vc:sp]
    match self with
      | C_Bdd _ a -> a
      end
  let function bdd_0 (self : t_bdd) : t_node = [@vc:do_not_keep_trace] [@vc:sp]
    match self with
      | C_Bdd a _ -> a
      end
end
module Bdd_Node_Type
  use export Bdd_Bdd_Type
end
module Bdd_Impl12_AssertReceiverIsTotalEq
  use Bdd_Node_Type as Bdd_Node_Type
  use prelude.Borrow
  let rec cfg assert_receiver_is_total_eq [#"../bdd.rs" 90 9 90 11] [@cfg:stackify] [@cfg:subregion_analysis] (self : Bdd_Node_Type.t_node) : ()
    
   = [@vc:do_not_keep_trace] [@vc:sp]
  var _0 : ();
  {
    goto BB0
  }
  BB0 {
    [#"../bdd.rs" 90 9 90 11] _0 <- ([#"../bdd.rs" 90 9 90 11] ());
    return _0
  }
  
end
module Bdd_Impl7_Eq
  use prelude.UInt64
  use prelude.Int
  use Bdd_Bdd_Type as Bdd_Bdd_Type
  function deep_model0 [#"../bdd.rs" 185 4 185 44] (self : Bdd_Bdd_Type.t_bdd) : uint64 =
    [#"../bdd.rs" 186 20 186 26] Bdd_Bdd_Type.bdd_1 self
  val deep_model0 [#"../bdd.rs" 185 4 185 44] (self : Bdd_Bdd_Type.t_bdd) : uint64
    ensures { result = deep_model0 self }
    
  function shallow_model1 [#"../bdd.rs" 195 4 195 50] (self : Bdd_Bdd_Type.t_bdd) : uint64 =
    [#"../bdd.rs" 196 20 196 37] deep_model0 self
  val shallow_model1 [#"../bdd.rs" 195 4 195 50] (self : Bdd_Bdd_Type.t_bdd) : uint64
    ensures { result = shallow_model1 self }
    
  use prelude.Borrow
  function shallow_model0 (self : Bdd_Bdd_Type.t_bdd) : uint64 =
    [#"../../../../creusot-contracts/src/model.rs" 79 8 79 31] shallow_model1 self
  val shallow_model0 (self : Bdd_Bdd_Type.t_bdd) : uint64
    ensures { result = shallow_model0 self }
    
  let rec cfg eq [#"../bdd.rs" 202 4 202 34] [@cfg:stackify] [@cfg:subregion_analysis] (self : Bdd_Bdd_Type.t_bdd) (o : Bdd_Bdd_Type.t_bdd) : bool
    ensures { [#"../bdd.rs" 201 14 201 37] result = (shallow_model0 self = shallow_model0 o) }
    
   = [@vc:do_not_keep_trace] [@vc:sp]
  var _0 : bool;
  var self : Bdd_Bdd_Type.t_bdd = self;
  var o : Bdd_Bdd_Type.t_bdd = o;
  {
    goto BB0
  }
  BB0 {
    [#"../bdd.rs" 203 8 203 21] _0 <- Bdd_Bdd_Type.bdd_1 self = Bdd_Bdd_Type.bdd_1 o;
    return _0
  }
  
end
module Bdd_NodeLog_Type
  use prelude.UInt64
  use prelude.Int
  type t_nodelog  =
    | C_False
    | C_True
    | C_If uint64 uint64 uint64
    
end
module Bdd_Impl13_Eq
  use Bdd_Bdd_Type as Bdd_Bdd_Type
  use Bdd_NodeLog_Type as Bdd_NodeLog_Type
  use Bdd_Node_Type as Bdd_Node_Type
  function deep_model2 [#"../bdd.rs" 158 4 158 44] (self : Bdd_Node_Type.t_node) : Bdd_NodeLog_Type.t_nodelog =
    [#"../bdd.rs" 160 12 164 13] match self with
      | Bdd_Node_Type.C_False -> Bdd_NodeLog_Type.C_False
      | Bdd_Node_Type.C_True -> Bdd_NodeLog_Type.C_True
      | Bdd_Node_Type.C_If v childt childf -> Bdd_NodeLog_Type.C_If v (Bdd_Bdd_Type.bdd_1 childt) (Bdd_Bdd_Type.bdd_1 childf)
      end
  val deep_model2 [#"../bdd.rs" 158 4 158 44] (self : Bdd_Node_Type.t_node) : Bdd_NodeLog_Type.t_nodelog
    ensures { result = deep_model2 self }
    
  use prelude.Borrow
  function deep_model0 (self : Bdd_Node_Type.t_node) : Bdd_NodeLog_Type.t_nodelog =
    [#"../../../../creusot-contracts/src/model.rs" 70 8 70 28] deep_model2 self
  val deep_model0 (self : Bdd_Node_Type.t_node) : Bdd_NodeLog_Type.t_nodelog
    ensures { result = deep_model0 self }
    
  use prelude.UInt64
  use prelude.Int
  use prelude.Int
  use prelude.UInt64
  function deep_model3 (self : uint64) : int =
    [#"../../../../creusot-contracts/src/std/num.rs" 22 16 22 35] UInt64.to_int self
  val deep_model3 (self : uint64) : int
    ensures { result = deep_model3 self }
    
  function deep_model1 (self : uint64) : int =
    [#"../../../../creusot-contracts/src/model.rs" 70 8 70 28] deep_model3 self
  val deep_model1 (self : uint64) : int
    ensures { result = deep_model1 self }
    
  val eq1 (self : uint64) (other : uint64) : bool
    ensures { [#"../../../../creusot-contracts/src/std/cmp.rs" 11 26 11 75] result = (deep_model1 self = deep_model1 other) }
    
  function deep_model4 [#"../bdd.rs" 185 4 185 44] (self : Bdd_Bdd_Type.t_bdd) : uint64 =
    [#"../bdd.rs" 186 20 186 26] Bdd_Bdd_Type.bdd_1 self
  val deep_model4 [#"../bdd.rs" 185 4 185 44] (self : Bdd_Bdd_Type.t_bdd) : uint64
    ensures { result = deep_model4 self }
    
  function shallow_model1 [#"../bdd.rs" 195 4 195 50] (self : Bdd_Bdd_Type.t_bdd) : uint64 =
    [#"../bdd.rs" 196 20 196 37] deep_model4 self
  val shallow_model1 [#"../bdd.rs" 195 4 195 50] (self : Bdd_Bdd_Type.t_bdd) : uint64
    ensures { result = shallow_model1 self }
    
  function shallow_model0 (self : Bdd_Bdd_Type.t_bdd) : uint64 =
    [#"../../../../creusot-contracts/src/model.rs" 79 8 79 31] shallow_model1 self
  val shallow_model0 (self : Bdd_Bdd_Type.t_bdd) : uint64
    ensures { result = shallow_model0 self }
    
  val eq0 [#"../bdd.rs" 202 4 202 34] (self : Bdd_Bdd_Type.t_bdd) (o : Bdd_Bdd_Type.t_bdd) : bool
    ensures { [#"../bdd.rs" 201 14 201 37] result = (shallow_model0 self = shallow_model0 o) }
    
  predicate resolve1 (self : Bdd_Node_Type.t_node) =
<<<<<<< HEAD
    [#"../../../../creusot-contracts/src/resolve.rs" 47 8 47 12] true
=======
    [#"../../../../creusot-contracts/src/resolve.rs" 46 8 46 12] true
>>>>>>> c22743fa
  val resolve1 (self : Bdd_Node_Type.t_node) : bool
    ensures { result = resolve1 self }
    
  predicate resolve0 (self : (Bdd_Node_Type.t_node, Bdd_Node_Type.t_node)) =
<<<<<<< HEAD
    [#"../../../../creusot-contracts/src/resolve.rs" 18 8 18 60] resolve1 (let (a, _) = self in a) /\ resolve1 (let (_, a) = self in a)
=======
    [#"../../../../creusot-contracts/src/resolve.rs" 17 8 17 60] resolve1 (let (a, _) = self in a) /\ resolve1 (let (_, a) = self in a)
>>>>>>> c22743fa
  val resolve0 (self : (Bdd_Node_Type.t_node, Bdd_Node_Type.t_node)) : bool
    ensures { result = resolve0 self }
    
  let rec cfg eq [#"../bdd.rs" 90 13 90 22] [@cfg:stackify] [@cfg:subregion_analysis] (self : Bdd_Node_Type.t_node) (rhs : Bdd_Node_Type.t_node) : bool
    ensures { [#"../bdd.rs" 90 13 90 22] result = (deep_model0 self = deep_model0 rhs) }
    
   = [@vc:do_not_keep_trace] [@vc:sp]
  var _0 : bool;
  var self : Bdd_Node_Type.t_node = self;
  var rhs : Bdd_Node_Type.t_node = rhs;
  var _4 : (Bdd_Node_Type.t_node, Bdd_Node_Type.t_node);
  var v_1 : uint64;
  var childt_1 : Bdd_Bdd_Type.t_bdd;
  var childf_1 : Bdd_Bdd_Type.t_bdd;
  var v_2 : uint64;
  var childt_2 : Bdd_Bdd_Type.t_bdd;
  var childf_2 : Bdd_Bdd_Type.t_bdd;
  var _17 : bool;
  var _20 : bool;
  var _23 : bool;
  {
    goto BB0
  }
  BB0 {
    [#"../bdd.rs" 90 13 90 22] _4 <- (self, rhs);
    switch (let (a, _) = _4 in a)
      | Bdd_Node_Type.C_False -> goto BB1
      | Bdd_Node_Type.C_True -> goto BB4
      | Bdd_Node_Type.C_If _ _ _ -> goto BB6
      end
  }
  BB1 {
    switch (let (_, a) = _4 in a)
      | Bdd_Node_Type.C_False -> goto BB2
      | _ -> goto BB3
      end
  }
  BB2 {
    goto BB8
  }
  BB3 {
    assume { resolve0 _4 };
    [#"../bdd.rs" 90 13 90 22] _0 <- ([#"../bdd.rs" 90 13 90 22] false);
    goto BB22
  }
  BB4 {
    switch (let (_, a) = _4 in a)
      | Bdd_Node_Type.C_True -> goto BB5
      | _ -> goto BB3
      end
  }
  BB5 {
    goto BB9
  }
  BB6 {
    switch (let (_, a) = _4 in a)
      | Bdd_Node_Type.C_If _ _ _ -> goto BB7
      | _ -> goto BB3
      end
  }
  BB7 {
    goto BB10
  }
  BB8 {
    assume { resolve0 _4 };
    [#"../bdd.rs" 90 13 90 22] _0 <- ([#"../bdd.rs" 90 13 90 22] true);
    goto BB22
  }
  BB9 {
    assume { resolve0 _4 };
    [#"../bdd.rs" 90 13 90 22] _0 <- ([#"../bdd.rs" 90 13 90 22] true);
    goto BB22
  }
  BB10 {
    [#"../bdd.rs" 94 9 94 10] v_1 <- Bdd_Node_Type.if_v (let (a, _) = _4 in a);
    [#"../bdd.rs" 94 17 94 23] childt_1 <- Bdd_Node_Type.if_childt (let (a, _) = _4 in a);
    [#"../bdd.rs" 94 38 94 44] childf_1 <- Bdd_Node_Type.if_childf (let (a, _) = _4 in a);
    [#"../bdd.rs" 94 9 94 10] v_2 <- Bdd_Node_Type.if_v (let (_, a) = _4 in a);
    [#"../bdd.rs" 94 17 94 23] childt_2 <- Bdd_Node_Type.if_childt (let (_, a) = _4 in a);
    [#"../bdd.rs" 94 38 94 44] childf_2 <- Bdd_Node_Type.if_childf (let (_, a) = _4 in a);
    assume { resolve0 _4 };
    [#"../bdd.rs" 90 13 90 22] _17 <- ([#"../bdd.rs" 90 13 90 22] eq0 childf_1 childf_2);
    goto BB11
  }
  BB11 {
    switch (_17)
      | False -> goto BB19
      | True -> goto BB12
      end
  }
  BB12 {
    [#"../bdd.rs" 90 13 90 22] _20 <- ([#"../bdd.rs" 90 13 90 22] eq0 childt_1 childt_2);
    goto BB13
  }
  BB13 {
    switch (_20)
      | False -> goto BB18
      | True -> goto BB14
      end
  }
  BB14 {
    [#"../bdd.rs" 90 13 90 22] _23 <- ([#"../bdd.rs" 90 13 90 22] eq1 v_1 v_2);
    goto BB15
  }
  BB15 {
    switch (_23)
      | False -> goto BB17
      | True -> goto BB16
      end
  }
  BB16 {
    [#"../bdd.rs" 90 13 90 22] _0 <- ([#"../bdd.rs" 90 13 90 22] true);
    goto BB21
  }
  BB17 {
    goto BB20
  }
  BB18 {
    goto BB20
  }
  BB19 {
    goto BB20
  }
  BB20 {
    [#"../bdd.rs" 90 13 90 22] _0 <- ([#"../bdd.rs" 90 13 90 22] false);
    goto BB21
  }
  BB21 {
    goto BB22
  }
  BB22 {
    return _0
  }
  
end
module Bdd_Impl0_Clone
  use prelude.Borrow
  use Bdd_Bdd_Type as Bdd_Bdd_Type
  let rec cfg clone' [#"../bdd.rs" 109 4 109 27] [@cfg:stackify] [@cfg:subregion_analysis] (self : Bdd_Bdd_Type.t_bdd) : Bdd_Bdd_Type.t_bdd
    ensures { [#"../bdd.rs" 108 14 108 29] result = self }
    
   = [@vc:do_not_keep_trace] [@vc:sp]
  var _0 : Bdd_Bdd_Type.t_bdd;
  var self : Bdd_Bdd_Type.t_bdd = self;
  {
    goto BB0
  }
  BB0 {
    [#"../bdd.rs" 110 8 110 13] _0 <- self;
    return _0
  }
  
end
module Bdd_Impl14_Clone
  use prelude.Borrow
  use Bdd_Bdd_Type as Bdd_Bdd_Type
  use prelude.UInt64
  use prelude.Int
  val clone1 [#"../bdd.rs" 109 4 109 27] (self : Bdd_Bdd_Type.t_bdd) : Bdd_Bdd_Type.t_bdd
    ensures { [#"../bdd.rs" 108 14 108 29] result = self }
    
  val clone0 (self : uint64) : uint64
    ensures { [#"../../../../creusot-contracts/src/std/clone.rs" 7 0 20 1] result = self }
    
  use Bdd_Node_Type as Bdd_Node_Type
  let rec cfg clone' [#"../bdd.rs" 90 24 90 29] [@cfg:stackify] [@cfg:subregion_analysis] (self : Bdd_Node_Type.t_node) : Bdd_Node_Type.t_node
    ensures { [#"../bdd.rs" 90 24 90 29] result = self }
    
   = [@vc:do_not_keep_trace] [@vc:sp]
  var _0 : Bdd_Node_Type.t_node;
  var self : Bdd_Node_Type.t_node = self;
  var v_1 : uint64;
  var childt_1 : Bdd_Bdd_Type.t_bdd;
  var childf_1 : Bdd_Bdd_Type.t_bdd;
  var _7 : uint64;
  var _9 : uint64;
  var _10 : Bdd_Bdd_Type.t_bdd;
  var _12 : Bdd_Bdd_Type.t_bdd;
  var _13 : Bdd_Bdd_Type.t_bdd;
  var _15 : Bdd_Bdd_Type.t_bdd;
  {
    goto BB0
  }
  BB0 {
    switch (self)
      | Bdd_Node_Type.C_False -> goto BB1
      | Bdd_Node_Type.C_True -> goto BB2
      | Bdd_Node_Type.C_If _ _ _ -> goto BB3
      end
  }
  BB1 {
    goto BB5
  }
  BB2 {
    goto BB6
  }
  BB3 {
    [#"../bdd.rs" 94 9 94 10] v_1 <- Bdd_Node_Type.if_v self;
    [#"../bdd.rs" 94 17 94 23] childt_1 <- Bdd_Node_Type.if_childt self;
    [#"../bdd.rs" 94 38 94 44] childf_1 <- Bdd_Node_Type.if_childf self;
    [#"../bdd.rs" 90 24 90 29] _9 <- v_1;
    [#"../bdd.rs" 90 24 90 29] _7 <- ([#"../bdd.rs" 90 24 90 29] clone0 _9);
    goto BB7
  }
  BB4 {
    assert { [#"../bdd.rs" 90 24 90 29] false };
    absurd
  }
  BB5 {
    [#"../bdd.rs" 91 5 92 9] _0 <- Bdd_Node_Type.C_False;
    goto BB10
  }
  BB6 {
    [#"../bdd.rs" 91 5 93 8] _0 <- Bdd_Node_Type.C_True;
    goto BB10
  }
  BB7 {
    [#"../bdd.rs" 90 24 90 29] _12 <- childt_1;
    [#"../bdd.rs" 90 24 90 29] _10 <- ([#"../bdd.rs" 90 24 90 29] clone1 _12);
    goto BB8
  }
  BB8 {
    [#"../bdd.rs" 90 24 90 29] _15 <- childf_1;
    [#"../bdd.rs" 90 24 90 29] _13 <- ([#"../bdd.rs" 90 24 90 29] clone1 _15);
    goto BB9
  }
  BB9 {
    [#"../bdd.rs" 90 24 90 29] _0 <- Bdd_Node_Type.C_If _7 _10 _13;
    _7 <- any uint64;
    _10 <- any Bdd_Bdd_Type.t_bdd;
    _13 <- any Bdd_Bdd_Type.t_bdd;
    goto BB10
  }
  BB10 {
    return _0
  }
  
end
module Bdd_Impl17_AssertReceiverIsTotalEq
  use Bdd_Bdd_Type as Bdd_Bdd_Type
  use prelude.Borrow
  let rec cfg assert_receiver_is_total_eq [#"../bdd.rs" 104 15 104 17] [@cfg:stackify] [@cfg:subregion_analysis] (self : Bdd_Bdd_Type.t_bdd) : ()
    
   = [@vc:do_not_keep_trace] [@vc:sp]
  var _0 : ();
  {
    goto BB0
  }
  BB0 {
    [#"../bdd.rs" 104 15 104 17] _0 <- ([#"../bdd.rs" 104 15 104 17] ());
    return _0
  }
  
end
module Bdd_Impl1_Hash
  use prelude.UInt64
  use prelude.Int
  let constant max0  : uint64 = [@vc:do_not_keep_trace] [@vc:sp]
    (18446744073709551615 : uint64)
  use prelude.UInt64
  use Bdd_NodeLog_Type as Bdd_NodeLog_Type
  function hash_log0 [#"../bdd.rs" 128 4 128 44] (x : Bdd_NodeLog_Type.t_nodelog) : int =
    [#"../bdd.rs" 130 12 135 13] match x with
      | Bdd_NodeLog_Type.C_False -> 1
      | Bdd_NodeLog_Type.C_True -> 2
      | Bdd_NodeLog_Type.C_If v childt childf -> mod (UInt64.to_int v + UInt64.to_int childt * 5 + UInt64.to_int childf * 7) (UInt64.to_int max0 + 1)
      end
  val hash_log0 [#"../bdd.rs" 128 4 128 44] (x : Bdd_NodeLog_Type.t_nodelog) : int
    ensures { result = hash_log0 x }
    
  use Bdd_Bdd_Type as Bdd_Bdd_Type
  use Bdd_Node_Type as Bdd_Node_Type
  function deep_model0 [#"../bdd.rs" 158 4 158 44] (self : Bdd_Node_Type.t_node) : Bdd_NodeLog_Type.t_nodelog =
    [#"../bdd.rs" 160 12 164 13] match self with
      | Bdd_Node_Type.C_False -> Bdd_NodeLog_Type.C_False
      | Bdd_Node_Type.C_True -> Bdd_NodeLog_Type.C_True
      | Bdd_Node_Type.C_If v childt childf -> Bdd_NodeLog_Type.C_If v (Bdd_Bdd_Type.bdd_1 childt) (Bdd_Bdd_Type.bdd_1 childf)
      end
  val deep_model0 [#"../bdd.rs" 158 4 158 44] (self : Bdd_Node_Type.t_node) : Bdd_NodeLog_Type.t_nodelog
    ensures { result = deep_model0 self }
    
  function shallow_model3 [#"../bdd.rs" 175 4 175 50] (self : Bdd_Node_Type.t_node) : Bdd_NodeLog_Type.t_nodelog =
    [#"../bdd.rs" 176 20 176 37] deep_model0 self
  val shallow_model3 [#"../bdd.rs" 175 4 175 50] (self : Bdd_Node_Type.t_node) : Bdd_NodeLog_Type.t_nodelog
    ensures { result = shallow_model3 self }
    
  use prelude.Borrow
  function shallow_model1 (self : Bdd_Node_Type.t_node) : Bdd_NodeLog_Type.t_nodelog =
    [#"../../../../creusot-contracts/src/model.rs" 79 8 79 31] shallow_model3 self
  val shallow_model1 (self : Bdd_Node_Type.t_node) : Bdd_NodeLog_Type.t_nodelog
    ensures { result = shallow_model1 self }
    
  use prelude.UInt32
  let constant min0  : uint64 = [@vc:do_not_keep_trace] [@vc:sp]
    (0 : uint64)
  use int.EuclideanDivision
  use int.Power
  use prelude.UInt32
  let constant bits0  : uint32 = [@vc:do_not_keep_trace] [@vc:sp]
    (64 : uint32)
  val wrapping_add0 (self : uint64) (rhs : uint64) : uint64
    ensures { [#"../../../../creusot-contracts/src/std/num.rs" 135 20 135 93] UInt64.to_int result = EuclideanDivision.mod (UInt64.to_int self + UInt64.to_int rhs) (Power.power 2 (UInt32.to_int bits0)) + UInt64.to_int min0 }
    ensures { [#"../../../../creusot-contracts/src/std/num.rs" 138 16 141 18] UInt64.to_int self + UInt64.to_int rhs >= UInt64.to_int min0 /\ UInt64.to_int self + UInt64.to_int rhs <= UInt64.to_int max0
     -> UInt64.to_int result = UInt64.to_int self + UInt64.to_int rhs }
    ensures { [#"../../../../creusot-contracts/src/std/num.rs" 145 16 149 18] UInt64.to_int self + UInt64.to_int rhs < UInt64.to_int min0
     -> (exists k : int . k > 0 /\ UInt64.to_int result = UInt64.to_int self + UInt64.to_int rhs + k * (UInt64.to_int max0 - UInt64.to_int min0 + 1)) }
    ensures { [#"../../../../creusot-contracts/src/std/num.rs" 150 16 154 18] UInt64.to_int self + UInt64.to_int rhs > UInt64.to_int max0
     -> (exists k : int . k > 0 /\ UInt64.to_int result = UInt64.to_int self + UInt64.to_int rhs - k * (UInt64.to_int max0 - UInt64.to_int min0 + 1)) }
    
  val wrapping_mul0 (self : uint64) (rhs : uint64) : uint64
    ensures { [#"../../../../creusot-contracts/src/std/num.rs" 135 20 135 93] UInt64.to_int result = EuclideanDivision.mod (UInt64.to_int self * UInt64.to_int rhs) (Power.power 2 (UInt32.to_int bits0)) + UInt64.to_int min0 }
    ensures { [#"../../../../creusot-contracts/src/std/num.rs" 138 16 141 18] UInt64.to_int self * UInt64.to_int rhs >= UInt64.to_int min0 /\ UInt64.to_int self * UInt64.to_int rhs <= UInt64.to_int max0
     -> UInt64.to_int result = UInt64.to_int self * UInt64.to_int rhs }
    ensures { [#"../../../../creusot-contracts/src/std/num.rs" 145 16 149 18] UInt64.to_int self * UInt64.to_int rhs < UInt64.to_int min0
     -> (exists k : int . k > 0 /\ UInt64.to_int result = UInt64.to_int self * UInt64.to_int rhs + k * (UInt64.to_int max0 - UInt64.to_int min0 + 1)) }
    ensures { [#"../../../../creusot-contracts/src/std/num.rs" 150 16 154 18] UInt64.to_int self * UInt64.to_int rhs > UInt64.to_int max0
     -> (exists k : int . k > 0 /\ UInt64.to_int result = UInt64.to_int self * UInt64.to_int rhs - k * (UInt64.to_int max0 - UInt64.to_int min0 + 1)) }
    
  let rec cfg hash [#"../bdd.rs" 116 4 116 25] [@cfg:stackify] [@cfg:subregion_analysis] (self : Bdd_Node_Type.t_node) : uint64
    ensures { [#"../bdd.rs" 115 14 115 46] UInt64.to_int result = hash_log0 (shallow_model1 self) }
    
   = [@vc:do_not_keep_trace] [@vc:sp]
  var _0 : uint64;
  var self : Bdd_Node_Type.t_node = self;
  var v : uint64;
  var childt : Bdd_Bdd_Type.t_bdd;
  var childf : Bdd_Bdd_Type.t_bdd;
  var _7 : uint64;
  var _9 : uint64;
  var _11 : uint64;
  {
    goto BB0
  }
  BB0 {
    switch (self)
      | Bdd_Node_Type.C_False -> goto BB1
      | Bdd_Node_Type.C_True -> goto BB2
      | Bdd_Node_Type.C_If _ _ _ -> goto BB3
      end
  }
  BB1 {
    goto BB5
  }
  BB2 {
    goto BB6
  }
  BB3 {
    [#"../bdd.rs" 120 17 120 18] v <- Bdd_Node_Type.if_v self;
    [#"../bdd.rs" 120 20 120 26] childt <- Bdd_Node_Type.if_childt self;
    [#"../bdd.rs" 120 28 120 34] childf <- Bdd_Node_Type.if_childf self;
    [#"../bdd.rs" 121 31 121 55] _9 <- ([#"../bdd.rs" 121 31 121 55] wrapping_mul0 (Bdd_Bdd_Type.bdd_1 childt) ([#"../bdd.rs" 121 53 121 54] (5 : uint64)));
    goto BB7
  }
  BB4 {
    assert { [#"../bdd.rs" 117 14 117 18] false };
    absurd
  }
  BB5 {
    [#"../bdd.rs" 118 21 118 22] _0 <- ([#"../bdd.rs" 118 21 118 22] (1 : uint64));
    goto BB11
  }
  BB6 {
    [#"../bdd.rs" 119 20 119 21] _0 <- ([#"../bdd.rs" 119 20 119 21] (2 : uint64));
    goto BB11
  }
  BB7 {
    [#"../bdd.rs" 121 16 121 56] _7 <- ([#"../bdd.rs" 121 16 121 56] wrapping_add0 v _9);
    _9 <- any uint64;
    goto BB8
  }
  BB8 {
    [#"../bdd.rs" 121 70 121 94] _11 <- ([#"../bdd.rs" 121 70 121 94] wrapping_mul0 (Bdd_Bdd_Type.bdd_1 childf) ([#"../bdd.rs" 121 92 121 93] (7 : uint64)));
    goto BB9
  }
  BB9 {
    [#"../bdd.rs" 121 16 121 95] _0 <- ([#"../bdd.rs" 121 16 121 95] wrapping_add0 _7 _11);
    _7 <- any uint64;
    _11 <- any uint64;
    goto BB10
  }
  BB10 {
    goto BB11
  }
  BB11 {
    return _0
  }
  
end
module Bdd_Impl2_Hash
  use prelude.UInt64
  use prelude.UInt64
  use prelude.Int
  function hash_log0 [#"../bdd.rs" 148 4 148 44] (x : uint64) : int =
    [#"../bdd.rs" 149 8 149 24] UInt64.to_int x
  val hash_log0 [#"../bdd.rs" 148 4 148 44] (x : uint64) : int
    ensures { result = hash_log0 x }
    
  use Bdd_Bdd_Type as Bdd_Bdd_Type
  function deep_model0 [#"../bdd.rs" 185 4 185 44] (self : Bdd_Bdd_Type.t_bdd) : uint64 =
    [#"../bdd.rs" 186 20 186 26] Bdd_Bdd_Type.bdd_1 self
  val deep_model0 [#"../bdd.rs" 185 4 185 44] (self : Bdd_Bdd_Type.t_bdd) : uint64
    ensures { result = deep_model0 self }
    
  function shallow_model2 [#"../bdd.rs" 195 4 195 50] (self : Bdd_Bdd_Type.t_bdd) : uint64 =
    [#"../bdd.rs" 196 20 196 37] deep_model0 self
  val shallow_model2 [#"../bdd.rs" 195 4 195 50] (self : Bdd_Bdd_Type.t_bdd) : uint64
    ensures { result = shallow_model2 self }
    
  use prelude.Borrow
  function shallow_model1 (self : Bdd_Bdd_Type.t_bdd) : uint64 =
    [#"../../../../creusot-contracts/src/model.rs" 79 8 79 31] shallow_model2 self
  val shallow_model1 (self : Bdd_Bdd_Type.t_bdd) : uint64
    ensures { result = shallow_model1 self }
    
  let rec cfg hash [#"../bdd.rs" 142 4 142 25] [@cfg:stackify] [@cfg:subregion_analysis] (self : Bdd_Bdd_Type.t_bdd) : uint64
    ensures { [#"../bdd.rs" 141 14 141 46] UInt64.to_int result = hash_log0 (shallow_model1 self) }
    
   = [@vc:do_not_keep_trace] [@vc:sp]
  var _0 : uint64;
  var self : Bdd_Bdd_Type.t_bdd = self;
  {
    goto BB0
  }
  BB0 {
    [#"../bdd.rs" 143 8 143 14] _0 <- Bdd_Bdd_Type.bdd_1 self;
    return _0
  }
  
end
module Bdd_Impl8_Size_Impl
  use Bdd_Node_Type as Bdd_Node_Type
  use Bdd_Bdd_Type as Bdd_Bdd_Type
  use prelude.Int
  constant self  : Bdd_Bdd_Type.t_bdd
  function size [#"../bdd.rs" 224 4 224 24] (self : Bdd_Bdd_Type.t_bdd) : int
  goal vc_size : match self with
    | Bdd_Bdd_Type.C_Bdd (Bdd_Node_Type.C_True) _ -> [#"../bdd.rs" 223 14 223 25] 0 >= 0
    | Bdd_Bdd_Type.C_Bdd (Bdd_Node_Type.C_False) _ -> [#"../bdd.rs" 223 14 223 25] 0 >= 0
    | Bdd_Bdd_Type.C_Bdd (Bdd_Node_Type.C_If _ childt childf) _ -> ([#"../bdd.rs" 223 14 223 25] size childt >= 0)
     -> (let ht = size childt in ([#"../bdd.rs" 223 14 223 25] size childf >= 0)
     -> (let hf = size childf in [#"../bdd.rs" 223 14 223 25] 1 + ht + hf >= 0))
    end
end
module Bdd_Context_Type
  use Bdd_Bdd_Type as Bdd_Bdd_Type
  use Bdd_Hashmap_MyHashMap_Type as Bdd_Hashmap_MyHashMap_Type
  use prelude.UInt64
  use prelude.Int
  use Bdd_Node_Type as Bdd_Node_Type
  use map.Map
  use prelude.Snapshot
  use Bdd_Bumpalo_Bump_Type as Bdd_Bumpalo_Bump_Type
  use prelude.Borrow
  type t_context  =
    | C_Context (Bdd_Bumpalo_Bump_Type.t_bump) (Bdd_Hashmap_MyHashMap_Type.t_myhashmap (Bdd_Node_Type.t_node) (Bdd_Bdd_Type.t_bdd)) (Snapshot.snap_ty (Map.map uint64 (Bdd_Node_Type.t_node))) (Bdd_Hashmap_MyHashMap_Type.t_myhashmap (Bdd_Bdd_Type.t_bdd) (Bdd_Bdd_Type.t_bdd)) (Bdd_Hashmap_MyHashMap_Type.t_myhashmap (Bdd_Bdd_Type.t_bdd, Bdd_Bdd_Type.t_bdd) (Bdd_Bdd_Type.t_bdd)) uint64
    
  let function context_hashcons (self : t_context) : Bdd_Hashmap_MyHashMap_Type.t_myhashmap (Bdd_Node_Type.t_node) (Bdd_Bdd_Type.t_bdd)
    
   = [@vc:do_not_keep_trace] [@vc:sp]
    match self with
      | C_Context _ a _ _ _ _ -> a
      end
  let function context_cnt (self : t_context) : uint64 = [@vc:do_not_keep_trace] [@vc:sp]
    match self with
      | C_Context _ _ _ _ _ a -> a
      end
  let function context_hashcons_ghost (self : t_context) : Snapshot.snap_ty (Map.map uint64 (Bdd_Node_Type.t_node))
   = [@vc:do_not_keep_trace] [@vc:sp]
    match self with
      | C_Context _ _ a _ _ _ -> a
      end
  let function context_not_memo (self : t_context) : Bdd_Hashmap_MyHashMap_Type.t_myhashmap (Bdd_Bdd_Type.t_bdd) (Bdd_Bdd_Type.t_bdd)
    
   = [@vc:do_not_keep_trace] [@vc:sp]
    match self with
      | C_Context _ _ _ a _ _ -> a
      end
  let function context_and_memo (self : t_context) : Bdd_Hashmap_MyHashMap_Type.t_myhashmap (Bdd_Bdd_Type.t_bdd, Bdd_Bdd_Type.t_bdd) (Bdd_Bdd_Type.t_bdd)
    
   = [@vc:do_not_keep_trace] [@vc:sp]
    match self with
      | C_Context _ _ _ _ a _ -> a
      end
  let function context_alloc (self : t_context) : Bdd_Bumpalo_Bump_Type.t_bump = [@vc:do_not_keep_trace] [@vc:sp]
    match self with
      | C_Context a _ _ _ _ _ -> a
      end
end
module Bdd_Impl10_GrowsIsValidBdd_Impl
  use Bdd_Bdd_Type as Bdd_Bdd_Type
  use Core_Option_Option_Type as Core_Option_Option_Type
  use prelude.UInt64
  use map.Map
  use Bdd_Hashmap_MyHashMap_Type as Bdd_Hashmap_MyHashMap_Type
  use Bdd_NodeLog_Type as Bdd_NodeLog_Type
  use Bdd_Node_Type as Bdd_Node_Type
  use prelude.Borrow
  use map.Map
  function shallow_model5 [#"../bdd.rs" 46 8 46 54] (self : Bdd_Hashmap_MyHashMap_Type.t_myhashmap (Bdd_Bdd_Type.t_bdd, Bdd_Bdd_Type.t_bdd) (Bdd_Bdd_Type.t_bdd)) : Map.map (uint64, uint64) (Core_Option_Option_Type.t_option (Bdd_Bdd_Type.t_bdd))
    
  val shallow_model5 [#"../bdd.rs" 46 8 46 54] (self : Bdd_Hashmap_MyHashMap_Type.t_myhashmap (Bdd_Bdd_Type.t_bdd, Bdd_Bdd_Type.t_bdd) (Bdd_Bdd_Type.t_bdd)) : Map.map (uint64, uint64) (Core_Option_Option_Type.t_option (Bdd_Bdd_Type.t_bdd))
    ensures { result = shallow_model5 self }
    
  use map.Map
  function shallow_model4 [#"../bdd.rs" 46 8 46 54] (self : Bdd_Hashmap_MyHashMap_Type.t_myhashmap (Bdd_Bdd_Type.t_bdd) (Bdd_Bdd_Type.t_bdd)) : Map.map uint64 (Core_Option_Option_Type.t_option (Bdd_Bdd_Type.t_bdd))
    
  val shallow_model4 [#"../bdd.rs" 46 8 46 54] (self : Bdd_Hashmap_MyHashMap_Type.t_myhashmap (Bdd_Bdd_Type.t_bdd) (Bdd_Bdd_Type.t_bdd)) : Map.map uint64 (Core_Option_Option_Type.t_option (Bdd_Bdd_Type.t_bdd))
    ensures { result = shallow_model4 self }
    
  use prelude.Int
  use prelude.UInt64
  function shallow_model6 (self : uint64) : int =
    [#"../../../../creusot-contracts/src/model.rs" 79 8 79 31] UInt64.to_int self
  val shallow_model6 (self : uint64) : int
    ensures { result = shallow_model6 self }
    
  use prelude.Int
  let constant max0  : uint64 = [@vc:do_not_keep_trace] [@vc:sp]
    (18446744073709551615 : uint64)
  function leastvar0 [#"../bdd.rs" 239 4 239 28] (self : Bdd_Bdd_Type.t_bdd) : int =
    [#"../bdd.rs" 241 12 245 13] match self with
      | Bdd_Bdd_Type.C_Bdd (Bdd_Node_Type.C_True) _ -> UInt64.to_int max0 + 1
      | Bdd_Bdd_Type.C_Bdd (Bdd_Node_Type.C_False) _ -> UInt64.to_int max0 + 1
      | Bdd_Bdd_Type.C_Bdd (Bdd_Node_Type.C_If v _ _) _ -> shallow_model6 v
      end
  val leastvar0 [#"../bdd.rs" 239 4 239 28] (self : Bdd_Bdd_Type.t_bdd) : int
    ensures { result = leastvar0 self }
    
  use map.Map
  function interp0 [#"../bdd.rs" 209 4 209 53] (self : Bdd_Bdd_Type.t_bdd) (vars : Map.map uint64 bool) : bool =
    [#"../bdd.rs" 211 12 218 13] match self with
      | Bdd_Bdd_Type.C_Bdd (Bdd_Node_Type.C_True) _ -> true
      | Bdd_Bdd_Type.C_Bdd (Bdd_Node_Type.C_False) _ -> false
      | Bdd_Bdd_Type.C_Bdd (Bdd_Node_Type.C_If v childt childf) _ -> if Map.get vars v then
        interp0 childt vars
      else
        interp0 childf vars
      
      end
  val interp0 [#"../bdd.rs" 209 4 209 53] (self : Bdd_Bdd_Type.t_bdd) (vars : Map.map uint64 bool) : bool
    ensures { result = interp0 self vars }
    
  use map.Map
  function deep_model0 [#"../bdd.rs" 158 4 158 44] (self : Bdd_Node_Type.t_node) : Bdd_NodeLog_Type.t_nodelog =
    [#"../bdd.rs" 160 12 164 13] match self with
      | Bdd_Node_Type.C_False -> Bdd_NodeLog_Type.C_False
      | Bdd_Node_Type.C_True -> Bdd_NodeLog_Type.C_True
      | Bdd_Node_Type.C_If v childt childf -> Bdd_NodeLog_Type.C_If v (Bdd_Bdd_Type.bdd_1 childt) (Bdd_Bdd_Type.bdd_1 childf)
      end
  val deep_model0 [#"../bdd.rs" 158 4 158 44] (self : Bdd_Node_Type.t_node) : Bdd_NodeLog_Type.t_nodelog
    ensures { result = deep_model0 self }
    
  function shallow_model3 [#"../bdd.rs" 175 4 175 50] (self : Bdd_Node_Type.t_node) : Bdd_NodeLog_Type.t_nodelog =
    [#"../bdd.rs" 176 20 176 37] deep_model0 self
  val shallow_model3 [#"../bdd.rs" 175 4 175 50] (self : Bdd_Node_Type.t_node) : Bdd_NodeLog_Type.t_nodelog
    ensures { result = shallow_model3 self }
    
  function shallow_model2 (self : Bdd_Node_Type.t_node) : Bdd_NodeLog_Type.t_nodelog =
    [#"../../../../creusot-contracts/src/model.rs" 79 8 79 31] shallow_model3 self
  val shallow_model2 (self : Bdd_Node_Type.t_node) : Bdd_NodeLog_Type.t_nodelog
    ensures { result = shallow_model2 self }
    
  function shallow_model1 [#"../bdd.rs" 46 8 46 54] (self : Bdd_Hashmap_MyHashMap_Type.t_myhashmap (Bdd_Node_Type.t_node) (Bdd_Bdd_Type.t_bdd)) : Map.map (Bdd_NodeLog_Type.t_nodelog) (Core_Option_Option_Type.t_option (Bdd_Bdd_Type.t_bdd))
    
  val shallow_model1 [#"../bdd.rs" 46 8 46 54] (self : Bdd_Hashmap_MyHashMap_Type.t_myhashmap (Bdd_Node_Type.t_node) (Bdd_Bdd_Type.t_bdd)) : Map.map (Bdd_NodeLog_Type.t_nodelog) (Core_Option_Option_Type.t_option (Bdd_Bdd_Type.t_bdd))
    ensures { result = shallow_model1 self }
    
  use Bdd_Context_Type as Bdd_Context_Type
  predicate is_valid_bdd0 [#"../bdd.rs" 309 4 309 53] (self : Bdd_Context_Type.t_context) (b : Bdd_Bdd_Type.t_bdd) =
    [#"../bdd.rs" 311 12 311 47] Map.get (shallow_model1 (Bdd_Context_Type.context_hashcons self)) (shallow_model2 (Bdd_Bdd_Type.bdd_0 b)) = Core_Option_Option_Type.C_Some b
  val is_valid_bdd0 [#"../bdd.rs" 309 4 309 53] (self : Bdd_Context_Type.t_context) (b : Bdd_Bdd_Type.t_bdd) : bool
    ensures { result = is_valid_bdd0 self b }
    
  use map.Map
  use prelude.Snapshot
  predicate is_valid_node0 [#"../bdd.rs" 316 4 316 51] (self : Bdd_Context_Type.t_context) (n : Bdd_Node_Type.t_node) =
    [#"../bdd.rs" 318 12 327 13] match n with
      | Bdd_Node_Type.C_True -> true
      | Bdd_Node_Type.C_False -> true
      | Bdd_Node_Type.C_If v childt childf -> Bdd_Bdd_Type.bdd_0 childt <> Bdd_Bdd_Type.bdd_0 childf /\ is_valid_bdd0 self childt /\ is_valid_bdd0 self childf /\ UInt64.to_int v < leastvar0 childt /\ UInt64.to_int v < leastvar0 childf
      end
  val is_valid_node0 [#"../bdd.rs" 316 4 316 51] (self : Bdd_Context_Type.t_context) (n : Bdd_Node_Type.t_node) : bool
    ensures { result = is_valid_node0 self n }
    
  predicate invariant1 [#"../bdd.rs" 262 4 262 30] (self : Bdd_Context_Type.t_context) =
    [#"../bdd.rs" 264 12 288 19] (forall n : Bdd_NodeLog_Type.t_nodelog . match Map.get (shallow_model1 (Bdd_Context_Type.context_hashcons self)) n with
      | Core_Option_Option_Type.C_Some b -> shallow_model2 (Bdd_Bdd_Type.bdd_0 b) = n /\ is_valid_node0 self (Bdd_Bdd_Type.bdd_0 b) /\ Bdd_Bdd_Type.bdd_1 b < Bdd_Context_Type.context_cnt self /\ Map.get (Snapshot.inner (Bdd_Context_Type.context_hashcons_ghost self)) (Bdd_Bdd_Type.bdd_1 b) = Bdd_Bdd_Type.bdd_0 b
      | Core_Option_Option_Type.C_None -> true
      end) /\ (forall bm : uint64 . match Map.get (shallow_model4 (Bdd_Context_Type.context_not_memo self)) bm with
      | Core_Option_Option_Type.C_None -> true
      | Core_Option_Option_Type.C_Some n -> let b = Bdd_Bdd_Type.C_Bdd (Map.get (Snapshot.inner (Bdd_Context_Type.context_hashcons_ghost self)) bm) bm in is_valid_bdd0 self n /\ is_valid_bdd0 self b /\ (forall v : Map.map uint64 bool . interp0 n v = (not interp0 b v)) /\ leastvar0 b <= leastvar0 n
      end) /\ (forall abm : (uint64, uint64) . match Map.get (shallow_model5 (Bdd_Context_Type.context_and_memo self)) abm with
      | Core_Option_Option_Type.C_None -> true
      | Core_Option_Option_Type.C_Some n -> let a = Bdd_Bdd_Type.C_Bdd (Map.get (Snapshot.inner (Bdd_Context_Type.context_hashcons_ghost self)) (let (a, _) = abm in a)) (let (a, _) = abm in a) in let b = Bdd_Bdd_Type.C_Bdd (Map.get (Snapshot.inner (Bdd_Context_Type.context_hashcons_ghost self)) (let (_, a) = abm in a)) (let (_, a) = abm in a) in is_valid_bdd0 self n /\ is_valid_bdd0 self a /\ is_valid_bdd0 self b /\ (forall v : Map.map uint64 bool . interp0 n v = (interp0 a v /\ interp0 b v)) /\ (leastvar0 a <= leastvar0 n \/ leastvar0 b <= leastvar0 n)
      end)
  val invariant1 [#"../bdd.rs" 262 4 262 30] (self : Bdd_Context_Type.t_context) : bool
    ensures { result = invariant1 self }
    
  predicate inv1 (_x : Bdd_Context_Type.t_context)
  val inv1 (_x : Bdd_Context_Type.t_context) : bool
    ensures { result = inv1 _x }
    
  axiom inv1 : forall x : Bdd_Context_Type.t_context . inv1 x = (invariant1 x /\ match x with
    | Bdd_Context_Type.C_Context alloc hashcons hashcons_ghost not_memo and_memo cnt -> true
    end)
  predicate invariant0 (self : borrowed (Bdd_Context_Type.t_context)) =
    [#"../../../../creusot-contracts/src/invariant.rs" 8 8 8 12] true
  val invariant0 (self : borrowed (Bdd_Context_Type.t_context)) : bool
    ensures { result = invariant0 self }
    
  predicate inv0 (_x : borrowed (Bdd_Context_Type.t_context))
  val inv0 (_x : borrowed (Bdd_Context_Type.t_context)) : bool
    ensures { result = inv0 _x }
    
  axiom inv0 : forall x : borrowed (Bdd_Context_Type.t_context) . inv0 x = (inv1 ( * x) /\ inv1 ( ^ x))
  predicate grows0 [#"../bdd.rs" 296 4 296 35] (self : borrowed (Bdd_Context_Type.t_context)) =
    [#"../bdd.rs" 297 8 304 9] UInt64.to_int (Bdd_Context_Type.context_cnt ( * self)) <= UInt64.to_int (Bdd_Context_Type.context_cnt ( ^ self)) /\ (forall n : Bdd_NodeLog_Type.t_nodelog . match Map.get (shallow_model1 (Bdd_Context_Type.context_hashcons ( * self))) n with
      | Core_Option_Option_Type.C_Some b -> Map.get (shallow_model1 (Bdd_Context_Type.context_hashcons ( ^ self))) n = Core_Option_Option_Type.C_Some b
      | Core_Option_Option_Type.C_None -> true
      end)
  val grows0 [#"../bdd.rs" 296 4 296 35] (self : borrowed (Bdd_Context_Type.t_context)) : bool
    ensures { result = grows0 self }
    
  constant self  : borrowed (Bdd_Context_Type.t_context)
  constant b  : Bdd_Bdd_Type.t_bdd
  function grows_is_valid_bdd [#"../bdd.rs" 336 4 336 56] (self : borrowed (Bdd_Context_Type.t_context)) (b : Bdd_Bdd_Type.t_bdd) : ()
    
  goal vc_grows_is_valid_bdd : ([#"../bdd.rs" 336 35 336 39] inv0 self)
   -> ([#"../bdd.rs" 334 15 334 35] is_valid_bdd0 ( * self) b)
   -> ([#"../bdd.rs" 333 15 333 27] grows0 self)  -> ([#"../bdd.rs" 335 14 335 37] is_valid_bdd0 ( ^ self) b)
end
module Bdd_Impl10_GrowsTrans_Impl
  use Bdd_Bdd_Type as Bdd_Bdd_Type
  use Core_Option_Option_Type as Core_Option_Option_Type
  use prelude.UInt64
  use map.Map
  use Bdd_Hashmap_MyHashMap_Type as Bdd_Hashmap_MyHashMap_Type
  use Bdd_NodeLog_Type as Bdd_NodeLog_Type
  use Bdd_Node_Type as Bdd_Node_Type
  use prelude.Borrow
  use map.Map
  function shallow_model4 [#"../bdd.rs" 46 8 46 54] (self : Bdd_Hashmap_MyHashMap_Type.t_myhashmap (Bdd_Bdd_Type.t_bdd, Bdd_Bdd_Type.t_bdd) (Bdd_Bdd_Type.t_bdd)) : Map.map (uint64, uint64) (Core_Option_Option_Type.t_option (Bdd_Bdd_Type.t_bdd))
    
  val shallow_model4 [#"../bdd.rs" 46 8 46 54] (self : Bdd_Hashmap_MyHashMap_Type.t_myhashmap (Bdd_Bdd_Type.t_bdd, Bdd_Bdd_Type.t_bdd) (Bdd_Bdd_Type.t_bdd)) : Map.map (uint64, uint64) (Core_Option_Option_Type.t_option (Bdd_Bdd_Type.t_bdd))
    ensures { result = shallow_model4 self }
    
  use map.Map
  function shallow_model3 [#"../bdd.rs" 46 8 46 54] (self : Bdd_Hashmap_MyHashMap_Type.t_myhashmap (Bdd_Bdd_Type.t_bdd) (Bdd_Bdd_Type.t_bdd)) : Map.map uint64 (Core_Option_Option_Type.t_option (Bdd_Bdd_Type.t_bdd))
    
  val shallow_model3 [#"../bdd.rs" 46 8 46 54] (self : Bdd_Hashmap_MyHashMap_Type.t_myhashmap (Bdd_Bdd_Type.t_bdd) (Bdd_Bdd_Type.t_bdd)) : Map.map uint64 (Core_Option_Option_Type.t_option (Bdd_Bdd_Type.t_bdd))
    ensures { result = shallow_model3 self }
    
  use prelude.Int
  use prelude.UInt64
  function shallow_model6 (self : uint64) : int =
    [#"../../../../creusot-contracts/src/model.rs" 79 8 79 31] UInt64.to_int self
  val shallow_model6 (self : uint64) : int
    ensures { result = shallow_model6 self }
    
  use prelude.Int
  let constant max0  : uint64 = [@vc:do_not_keep_trace] [@vc:sp]
    (18446744073709551615 : uint64)
  function leastvar0 [#"../bdd.rs" 239 4 239 28] (self : Bdd_Bdd_Type.t_bdd) : int =
    [#"../bdd.rs" 241 12 245 13] match self with
      | Bdd_Bdd_Type.C_Bdd (Bdd_Node_Type.C_True) _ -> UInt64.to_int max0 + 1
      | Bdd_Bdd_Type.C_Bdd (Bdd_Node_Type.C_False) _ -> UInt64.to_int max0 + 1
      | Bdd_Bdd_Type.C_Bdd (Bdd_Node_Type.C_If v _ _) _ -> shallow_model6 v
      end
  val leastvar0 [#"../bdd.rs" 239 4 239 28] (self : Bdd_Bdd_Type.t_bdd) : int
    ensures { result = leastvar0 self }
    
  use map.Map
  function interp0 [#"../bdd.rs" 209 4 209 53] (self : Bdd_Bdd_Type.t_bdd) (vars : Map.map uint64 bool) : bool =
    [#"../bdd.rs" 211 12 218 13] match self with
      | Bdd_Bdd_Type.C_Bdd (Bdd_Node_Type.C_True) _ -> true
      | Bdd_Bdd_Type.C_Bdd (Bdd_Node_Type.C_False) _ -> false
      | Bdd_Bdd_Type.C_Bdd (Bdd_Node_Type.C_If v childt childf) _ -> if Map.get vars v then
        interp0 childt vars
      else
        interp0 childf vars
      
      end
  val interp0 [#"../bdd.rs" 209 4 209 53] (self : Bdd_Bdd_Type.t_bdd) (vars : Map.map uint64 bool) : bool
    ensures { result = interp0 self vars }
    
  use map.Map
  function deep_model0 [#"../bdd.rs" 158 4 158 44] (self : Bdd_Node_Type.t_node) : Bdd_NodeLog_Type.t_nodelog =
    [#"../bdd.rs" 160 12 164 13] match self with
      | Bdd_Node_Type.C_False -> Bdd_NodeLog_Type.C_False
      | Bdd_Node_Type.C_True -> Bdd_NodeLog_Type.C_True
      | Bdd_Node_Type.C_If v childt childf -> Bdd_NodeLog_Type.C_If v (Bdd_Bdd_Type.bdd_1 childt) (Bdd_Bdd_Type.bdd_1 childf)
      end
  val deep_model0 [#"../bdd.rs" 158 4 158 44] (self : Bdd_Node_Type.t_node) : Bdd_NodeLog_Type.t_nodelog
    ensures { result = deep_model0 self }
    
  function shallow_model5 [#"../bdd.rs" 175 4 175 50] (self : Bdd_Node_Type.t_node) : Bdd_NodeLog_Type.t_nodelog =
    [#"../bdd.rs" 176 20 176 37] deep_model0 self
  val shallow_model5 [#"../bdd.rs" 175 4 175 50] (self : Bdd_Node_Type.t_node) : Bdd_NodeLog_Type.t_nodelog
    ensures { result = shallow_model5 self }
    
  function shallow_model2 (self : Bdd_Node_Type.t_node) : Bdd_NodeLog_Type.t_nodelog =
    [#"../../../../creusot-contracts/src/model.rs" 79 8 79 31] shallow_model5 self
  val shallow_model2 (self : Bdd_Node_Type.t_node) : Bdd_NodeLog_Type.t_nodelog
    ensures { result = shallow_model2 self }
    
  function shallow_model1 [#"../bdd.rs" 46 8 46 54] (self : Bdd_Hashmap_MyHashMap_Type.t_myhashmap (Bdd_Node_Type.t_node) (Bdd_Bdd_Type.t_bdd)) : Map.map (Bdd_NodeLog_Type.t_nodelog) (Core_Option_Option_Type.t_option (Bdd_Bdd_Type.t_bdd))
    
  val shallow_model1 [#"../bdd.rs" 46 8 46 54] (self : Bdd_Hashmap_MyHashMap_Type.t_myhashmap (Bdd_Node_Type.t_node) (Bdd_Bdd_Type.t_bdd)) : Map.map (Bdd_NodeLog_Type.t_nodelog) (Core_Option_Option_Type.t_option (Bdd_Bdd_Type.t_bdd))
    ensures { result = shallow_model1 self }
    
  use Bdd_Context_Type as Bdd_Context_Type
  predicate is_valid_bdd0 [#"../bdd.rs" 309 4 309 53] (self : Bdd_Context_Type.t_context) (b : Bdd_Bdd_Type.t_bdd) =
    [#"../bdd.rs" 311 12 311 47] Map.get (shallow_model1 (Bdd_Context_Type.context_hashcons self)) (shallow_model2 (Bdd_Bdd_Type.bdd_0 b)) = Core_Option_Option_Type.C_Some b
  val is_valid_bdd0 [#"../bdd.rs" 309 4 309 53] (self : Bdd_Context_Type.t_context) (b : Bdd_Bdd_Type.t_bdd) : bool
    ensures { result = is_valid_bdd0 self b }
    
  use map.Map
  use prelude.Snapshot
  predicate is_valid_node0 [#"../bdd.rs" 316 4 316 51] (self : Bdd_Context_Type.t_context) (n : Bdd_Node_Type.t_node) =
    [#"../bdd.rs" 318 12 327 13] match n with
      | Bdd_Node_Type.C_True -> true
      | Bdd_Node_Type.C_False -> true
      | Bdd_Node_Type.C_If v childt childf -> Bdd_Bdd_Type.bdd_0 childt <> Bdd_Bdd_Type.bdd_0 childf /\ is_valid_bdd0 self childt /\ is_valid_bdd0 self childf /\ UInt64.to_int v < leastvar0 childt /\ UInt64.to_int v < leastvar0 childf
      end
  val is_valid_node0 [#"../bdd.rs" 316 4 316 51] (self : Bdd_Context_Type.t_context) (n : Bdd_Node_Type.t_node) : bool
    ensures { result = is_valid_node0 self n }
    
  predicate invariant1 [#"../bdd.rs" 262 4 262 30] (self : Bdd_Context_Type.t_context) =
    [#"../bdd.rs" 264 12 288 19] (forall n : Bdd_NodeLog_Type.t_nodelog . match Map.get (shallow_model1 (Bdd_Context_Type.context_hashcons self)) n with
      | Core_Option_Option_Type.C_Some b -> shallow_model2 (Bdd_Bdd_Type.bdd_0 b) = n /\ is_valid_node0 self (Bdd_Bdd_Type.bdd_0 b) /\ Bdd_Bdd_Type.bdd_1 b < Bdd_Context_Type.context_cnt self /\ Map.get (Snapshot.inner (Bdd_Context_Type.context_hashcons_ghost self)) (Bdd_Bdd_Type.bdd_1 b) = Bdd_Bdd_Type.bdd_0 b
      | Core_Option_Option_Type.C_None -> true
      end) /\ (forall bm : uint64 . match Map.get (shallow_model3 (Bdd_Context_Type.context_not_memo self)) bm with
      | Core_Option_Option_Type.C_None -> true
      | Core_Option_Option_Type.C_Some n -> let b = Bdd_Bdd_Type.C_Bdd (Map.get (Snapshot.inner (Bdd_Context_Type.context_hashcons_ghost self)) bm) bm in is_valid_bdd0 self n /\ is_valid_bdd0 self b /\ (forall v : Map.map uint64 bool . interp0 n v = (not interp0 b v)) /\ leastvar0 b <= leastvar0 n
      end) /\ (forall abm : (uint64, uint64) . match Map.get (shallow_model4 (Bdd_Context_Type.context_and_memo self)) abm with
      | Core_Option_Option_Type.C_None -> true
      | Core_Option_Option_Type.C_Some n -> let a = Bdd_Bdd_Type.C_Bdd (Map.get (Snapshot.inner (Bdd_Context_Type.context_hashcons_ghost self)) (let (a, _) = abm in a)) (let (a, _) = abm in a) in let b = Bdd_Bdd_Type.C_Bdd (Map.get (Snapshot.inner (Bdd_Context_Type.context_hashcons_ghost self)) (let (_, a) = abm in a)) (let (_, a) = abm in a) in is_valid_bdd0 self n /\ is_valid_bdd0 self a /\ is_valid_bdd0 self b /\ (forall v : Map.map uint64 bool . interp0 n v = (interp0 a v /\ interp0 b v)) /\ (leastvar0 a <= leastvar0 n \/ leastvar0 b <= leastvar0 n)
      end)
  val invariant1 [#"../bdd.rs" 262 4 262 30] (self : Bdd_Context_Type.t_context) : bool
    ensures { result = invariant1 self }
    
  predicate inv1 (_x : Bdd_Context_Type.t_context)
  val inv1 (_x : Bdd_Context_Type.t_context) : bool
    ensures { result = inv1 _x }
    
  axiom inv1 : forall x : Bdd_Context_Type.t_context . inv1 x = (invariant1 x /\ match x with
    | Bdd_Context_Type.C_Context alloc hashcons hashcons_ghost not_memo and_memo cnt -> true
    end)
  predicate invariant0 (self : borrowed (Bdd_Context_Type.t_context)) =
    [#"../../../../creusot-contracts/src/invariant.rs" 8 8 8 12] true
  val invariant0 (self : borrowed (Bdd_Context_Type.t_context)) : bool
    ensures { result = invariant0 self }
    
  predicate inv0 (_x : borrowed (Bdd_Context_Type.t_context))
  val inv0 (_x : borrowed (Bdd_Context_Type.t_context)) : bool
    ensures { result = inv0 _x }
    
  axiom inv0 : forall x : borrowed (Bdd_Context_Type.t_context) . inv0 x = (inv1 ( * x) /\ inv1 ( ^ x))
  predicate grows0 [#"../bdd.rs" 296 4 296 35] (self : borrowed (Bdd_Context_Type.t_context)) =
    [#"../bdd.rs" 297 8 304 9] UInt64.to_int (Bdd_Context_Type.context_cnt ( * self)) <= UInt64.to_int (Bdd_Context_Type.context_cnt ( ^ self)) /\ (forall n : Bdd_NodeLog_Type.t_nodelog . match Map.get (shallow_model1 (Bdd_Context_Type.context_hashcons ( * self))) n with
      | Core_Option_Option_Type.C_Some b -> Map.get (shallow_model1 (Bdd_Context_Type.context_hashcons ( ^ self))) n = Core_Option_Option_Type.C_Some b
      | Core_Option_Option_Type.C_None -> true
      end)
  val grows0 [#"../bdd.rs" 296 4 296 35] (self : borrowed (Bdd_Context_Type.t_context)) : bool
    ensures { result = grows0 self }
    
  constant self  : borrowed (Bdd_Context_Type.t_context)
  constant o  : borrowed (Bdd_Context_Type.t_context)
  constant oo  : borrowed (Bdd_Context_Type.t_context)
  function grows_trans [#"../bdd.rs" 345 4 345 62] (self : borrowed (Bdd_Context_Type.t_context)) (o : borrowed (Bdd_Context_Type.t_context)) (oo : borrowed (Bdd_Context_Type.t_context)) : ()
    
  goal vc_grows_trans : ([#"../bdd.rs" 345 48 345 50] inv0 oo)
   -> ([#"../bdd.rs" 345 34 345 35] inv0 o)
   -> ([#"../bdd.rs" 345 28 345 32] inv0 self)
   -> ([#"../bdd.rs" 343 15 343 43]  * self =  * oo /\  ^ self =  ^ oo)
   -> ([#"../bdd.rs" 342 15 342 26]  ^ self =  * o)
   -> ([#"../bdd.rs" 341 15 341 24] grows0 o)
   -> ([#"../bdd.rs" 340 15 340 27] grows0 self)  -> ([#"../bdd.rs" 344 14 344 24] grows0 oo)
end
module Bdd_Impl10_SetIrreleventVar_Impl
  use Bdd_Bdd_Type as Bdd_Bdd_Type
  use Core_Option_Option_Type as Core_Option_Option_Type
  use prelude.UInt64
  use map.Map
  use Bdd_Hashmap_MyHashMap_Type as Bdd_Hashmap_MyHashMap_Type
  use Bdd_NodeLog_Type as Bdd_NodeLog_Type
  use Bdd_Node_Type as Bdd_Node_Type
  use prelude.Borrow
  use map.Map
  function shallow_model6 [#"../bdd.rs" 46 8 46 54] (self : Bdd_Hashmap_MyHashMap_Type.t_myhashmap (Bdd_Bdd_Type.t_bdd, Bdd_Bdd_Type.t_bdd) (Bdd_Bdd_Type.t_bdd)) : Map.map (uint64, uint64) (Core_Option_Option_Type.t_option (Bdd_Bdd_Type.t_bdd))
    
  val shallow_model6 [#"../bdd.rs" 46 8 46 54] (self : Bdd_Hashmap_MyHashMap_Type.t_myhashmap (Bdd_Bdd_Type.t_bdd, Bdd_Bdd_Type.t_bdd) (Bdd_Bdd_Type.t_bdd)) : Map.map (uint64, uint64) (Core_Option_Option_Type.t_option (Bdd_Bdd_Type.t_bdd))
    ensures { result = shallow_model6 self }
    
  use map.Map
  function shallow_model5 [#"../bdd.rs" 46 8 46 54] (self : Bdd_Hashmap_MyHashMap_Type.t_myhashmap (Bdd_Bdd_Type.t_bdd) (Bdd_Bdd_Type.t_bdd)) : Map.map uint64 (Core_Option_Option_Type.t_option (Bdd_Bdd_Type.t_bdd))
    
  val shallow_model5 [#"../bdd.rs" 46 8 46 54] (self : Bdd_Hashmap_MyHashMap_Type.t_myhashmap (Bdd_Bdd_Type.t_bdd) (Bdd_Bdd_Type.t_bdd)) : Map.map uint64 (Core_Option_Option_Type.t_option (Bdd_Bdd_Type.t_bdd))
    ensures { result = shallow_model5 self }
    
  use prelude.Int
  use prelude.UInt64
  function shallow_model3 (self : uint64) : int =
    [#"../../../../creusot-contracts/src/model.rs" 79 8 79 31] UInt64.to_int self
  val shallow_model3 (self : uint64) : int
    ensures { result = shallow_model3 self }
    
  use prelude.Int
  let constant max0  : uint64 = [@vc:do_not_keep_trace] [@vc:sp]
    (18446744073709551615 : uint64)
  function leastvar0 [#"../bdd.rs" 239 4 239 28] (self : Bdd_Bdd_Type.t_bdd) : int =
    [#"../bdd.rs" 241 12 245 13] match self with
      | Bdd_Bdd_Type.C_Bdd (Bdd_Node_Type.C_True) _ -> UInt64.to_int max0 + 1
      | Bdd_Bdd_Type.C_Bdd (Bdd_Node_Type.C_False) _ -> UInt64.to_int max0 + 1
      | Bdd_Bdd_Type.C_Bdd (Bdd_Node_Type.C_If v _ _) _ -> shallow_model3 v
      end
  val leastvar0 [#"../bdd.rs" 239 4 239 28] (self : Bdd_Bdd_Type.t_bdd) : int
    ensures { result = leastvar0 self }
    
  use map.Map
  function interp0 [#"../bdd.rs" 209 4 209 53] (self : Bdd_Bdd_Type.t_bdd) (vars : Map.map uint64 bool) : bool =
    [#"../bdd.rs" 211 12 218 13] match self with
      | Bdd_Bdd_Type.C_Bdd (Bdd_Node_Type.C_True) _ -> true
      | Bdd_Bdd_Type.C_Bdd (Bdd_Node_Type.C_False) _ -> false
      | Bdd_Bdd_Type.C_Bdd (Bdd_Node_Type.C_If v childt childf) _ -> if Map.get vars v then
        interp0 childt vars
      else
        interp0 childf vars
      
      end
  val interp0 [#"../bdd.rs" 209 4 209 53] (self : Bdd_Bdd_Type.t_bdd) (vars : Map.map uint64 bool) : bool
    ensures { result = interp0 self vars }
    
  use map.Map
  function deep_model0 [#"../bdd.rs" 158 4 158 44] (self : Bdd_Node_Type.t_node) : Bdd_NodeLog_Type.t_nodelog =
    [#"../bdd.rs" 160 12 164 13] match self with
      | Bdd_Node_Type.C_False -> Bdd_NodeLog_Type.C_False
      | Bdd_Node_Type.C_True -> Bdd_NodeLog_Type.C_True
      | Bdd_Node_Type.C_If v childt childf -> Bdd_NodeLog_Type.C_If v (Bdd_Bdd_Type.bdd_1 childt) (Bdd_Bdd_Type.bdd_1 childf)
      end
  val deep_model0 [#"../bdd.rs" 158 4 158 44] (self : Bdd_Node_Type.t_node) : Bdd_NodeLog_Type.t_nodelog
    ensures { result = deep_model0 self }
    
  function shallow_model4 [#"../bdd.rs" 175 4 175 50] (self : Bdd_Node_Type.t_node) : Bdd_NodeLog_Type.t_nodelog =
    [#"../bdd.rs" 176 20 176 37] deep_model0 self
  val shallow_model4 [#"../bdd.rs" 175 4 175 50] (self : Bdd_Node_Type.t_node) : Bdd_NodeLog_Type.t_nodelog
    ensures { result = shallow_model4 self }
    
  function shallow_model2 (self : Bdd_Node_Type.t_node) : Bdd_NodeLog_Type.t_nodelog =
    [#"../../../../creusot-contracts/src/model.rs" 79 8 79 31] shallow_model4 self
  val shallow_model2 (self : Bdd_Node_Type.t_node) : Bdd_NodeLog_Type.t_nodelog
    ensures { result = shallow_model2 self }
    
  function shallow_model1 [#"../bdd.rs" 46 8 46 54] (self : Bdd_Hashmap_MyHashMap_Type.t_myhashmap (Bdd_Node_Type.t_node) (Bdd_Bdd_Type.t_bdd)) : Map.map (Bdd_NodeLog_Type.t_nodelog) (Core_Option_Option_Type.t_option (Bdd_Bdd_Type.t_bdd))
    
  val shallow_model1 [#"../bdd.rs" 46 8 46 54] (self : Bdd_Hashmap_MyHashMap_Type.t_myhashmap (Bdd_Node_Type.t_node) (Bdd_Bdd_Type.t_bdd)) : Map.map (Bdd_NodeLog_Type.t_nodelog) (Core_Option_Option_Type.t_option (Bdd_Bdd_Type.t_bdd))
    ensures { result = shallow_model1 self }
    
  use Bdd_Context_Type as Bdd_Context_Type
  predicate is_valid_bdd0 [#"../bdd.rs" 309 4 309 53] (self : Bdd_Context_Type.t_context) (b : Bdd_Bdd_Type.t_bdd) =
    [#"../bdd.rs" 311 12 311 47] Map.get (shallow_model1 (Bdd_Context_Type.context_hashcons self)) (shallow_model2 (Bdd_Bdd_Type.bdd_0 b)) = Core_Option_Option_Type.C_Some b
  val is_valid_bdd0 [#"../bdd.rs" 309 4 309 53] (self : Bdd_Context_Type.t_context) (b : Bdd_Bdd_Type.t_bdd) : bool
    ensures { result = is_valid_bdd0 self b }
    
  use map.Map
  use prelude.Snapshot
  predicate is_valid_node0 [#"../bdd.rs" 316 4 316 51] (self : Bdd_Context_Type.t_context) (n : Bdd_Node_Type.t_node) =
    [#"../bdd.rs" 318 12 327 13] match n with
      | Bdd_Node_Type.C_True -> true
      | Bdd_Node_Type.C_False -> true
      | Bdd_Node_Type.C_If v childt childf -> Bdd_Bdd_Type.bdd_0 childt <> Bdd_Bdd_Type.bdd_0 childf /\ is_valid_bdd0 self childt /\ is_valid_bdd0 self childf /\ UInt64.to_int v < leastvar0 childt /\ UInt64.to_int v < leastvar0 childf
      end
  val is_valid_node0 [#"../bdd.rs" 316 4 316 51] (self : Bdd_Context_Type.t_context) (n : Bdd_Node_Type.t_node) : bool
    ensures { result = is_valid_node0 self n }
    
  predicate invariant0 [#"../bdd.rs" 262 4 262 30] (self : Bdd_Context_Type.t_context) =
    [#"../bdd.rs" 264 12 288 19] (forall n : Bdd_NodeLog_Type.t_nodelog . match Map.get (shallow_model1 (Bdd_Context_Type.context_hashcons self)) n with
      | Core_Option_Option_Type.C_Some b -> shallow_model2 (Bdd_Bdd_Type.bdd_0 b) = n /\ is_valid_node0 self (Bdd_Bdd_Type.bdd_0 b) /\ Bdd_Bdd_Type.bdd_1 b < Bdd_Context_Type.context_cnt self /\ Map.get (Snapshot.inner (Bdd_Context_Type.context_hashcons_ghost self)) (Bdd_Bdd_Type.bdd_1 b) = Bdd_Bdd_Type.bdd_0 b
      | Core_Option_Option_Type.C_None -> true
      end) /\ (forall bm : uint64 . match Map.get (shallow_model5 (Bdd_Context_Type.context_not_memo self)) bm with
      | Core_Option_Option_Type.C_None -> true
      | Core_Option_Option_Type.C_Some n -> let b = Bdd_Bdd_Type.C_Bdd (Map.get (Snapshot.inner (Bdd_Context_Type.context_hashcons_ghost self)) bm) bm in is_valid_bdd0 self n /\ is_valid_bdd0 self b /\ (forall v : Map.map uint64 bool . interp0 n v = (not interp0 b v)) /\ leastvar0 b <= leastvar0 n
      end) /\ (forall abm : (uint64, uint64) . match Map.get (shallow_model6 (Bdd_Context_Type.context_and_memo self)) abm with
      | Core_Option_Option_Type.C_None -> true
      | Core_Option_Option_Type.C_Some n -> let a = Bdd_Bdd_Type.C_Bdd (Map.get (Snapshot.inner (Bdd_Context_Type.context_hashcons_ghost self)) (let (a, _) = abm in a)) (let (a, _) = abm in a) in let b = Bdd_Bdd_Type.C_Bdd (Map.get (Snapshot.inner (Bdd_Context_Type.context_hashcons_ghost self)) (let (_, a) = abm in a)) (let (_, a) = abm in a) in is_valid_bdd0 self n /\ is_valid_bdd0 self a /\ is_valid_bdd0 self b /\ (forall v : Map.map uint64 bool . interp0 n v = (interp0 a v /\ interp0 b v)) /\ (leastvar0 a <= leastvar0 n \/ leastvar0 b <= leastvar0 n)
      end)
  val invariant0 [#"../bdd.rs" 262 4 262 30] (self : Bdd_Context_Type.t_context) : bool
    ensures { result = invariant0 self }
    
  predicate inv0 (_x : Bdd_Context_Type.t_context)
  val inv0 (_x : Bdd_Context_Type.t_context) : bool
    ensures { result = inv0 _x }
    
  axiom inv0 : forall x : Bdd_Context_Type.t_context . inv0 x = (invariant0 x /\ match x with
    | Bdd_Context_Type.C_Context alloc hashcons hashcons_ghost not_memo and_memo cnt -> true
    end)
  use map.Map
  constant self  : Bdd_Context_Type.t_context
  constant a  : Bdd_Bdd_Type.t_bdd
  constant x  : uint64
  constant v  : Map.map uint64 bool
  constant b  : bool
  function set_irrelevent_var [#"../bdd.rs" 351 4 351 87] (self : Bdd_Context_Type.t_context) (a : Bdd_Bdd_Type.t_bdd) (x : uint64) (v : Map.map uint64 bool) (b : bool) : ()
    
  goal vc_set_irrelevent_var : ([#"../bdd.rs" 351 26 351 30] inv0 self)
   -> ([#"../bdd.rs" 349 15 349 32] UInt64.to_int x < leastvar0 a)
   -> ([#"../bdd.rs" 348 15 348 35] is_valid_bdd0 self a)
   -> match a with
    | Bdd_Bdd_Type.C_Bdd (Bdd_Node_Type.C_If _ childt childf) _ -> (([#"../bdd.rs" 351 26 351 30] inv0 self) && ([#"../bdd.rs" 349 15 349 32] UInt64.to_int x < leastvar0 childt) && ([#"../bdd.rs" 348 15 348 35] is_valid_bdd0 self childt)) /\ (([#"../bdd.rs" 350 14 350 50] interp0 childt v = interp0 childt (Map.set v x b))
     -> (let _ = set_irrelevent_var self childt x v b in (([#"../bdd.rs" 351 26 351 30] inv0 self) && ([#"../bdd.rs" 349 15 349 32] UInt64.to_int x < leastvar0 childf) && ([#"../bdd.rs" 348 15 348 35] is_valid_bdd0 self childf)) /\ (([#"../bdd.rs" 350 14 350 50] interp0 childf v = interp0 childf (Map.set v x b))
     -> (let _ = set_irrelevent_var self childf x v b in [#"../bdd.rs" 350 14 350 50] interp0 a v = interp0 a (Map.set v x b)))))
    | _ -> [#"../bdd.rs" 350 14 350 50] interp0 a v = interp0 a (Map.set v x b)
    end
end
module Bdd_Impl10_DiscrValuation_Impl
  use Bdd_Bdd_Type as Bdd_Bdd_Type
  use Core_Option_Option_Type as Core_Option_Option_Type
  use prelude.UInt64
  use map.Map
  use Bdd_Hashmap_MyHashMap_Type as Bdd_Hashmap_MyHashMap_Type
  use Bdd_NodeLog_Type as Bdd_NodeLog_Type
  use Bdd_Node_Type as Bdd_Node_Type
  use prelude.Borrow
  use map.Map
  function shallow_model6 [#"../bdd.rs" 46 8 46 54] (self : Bdd_Hashmap_MyHashMap_Type.t_myhashmap (Bdd_Bdd_Type.t_bdd, Bdd_Bdd_Type.t_bdd) (Bdd_Bdd_Type.t_bdd)) : Map.map (uint64, uint64) (Core_Option_Option_Type.t_option (Bdd_Bdd_Type.t_bdd))
    
  val shallow_model6 [#"../bdd.rs" 46 8 46 54] (self : Bdd_Hashmap_MyHashMap_Type.t_myhashmap (Bdd_Bdd_Type.t_bdd, Bdd_Bdd_Type.t_bdd) (Bdd_Bdd_Type.t_bdd)) : Map.map (uint64, uint64) (Core_Option_Option_Type.t_option (Bdd_Bdd_Type.t_bdd))
    ensures { result = shallow_model6 self }
    
  use map.Map
  function shallow_model5 [#"../bdd.rs" 46 8 46 54] (self : Bdd_Hashmap_MyHashMap_Type.t_myhashmap (Bdd_Bdd_Type.t_bdd) (Bdd_Bdd_Type.t_bdd)) : Map.map uint64 (Core_Option_Option_Type.t_option (Bdd_Bdd_Type.t_bdd))
    
  val shallow_model5 [#"../bdd.rs" 46 8 46 54] (self : Bdd_Hashmap_MyHashMap_Type.t_myhashmap (Bdd_Bdd_Type.t_bdd) (Bdd_Bdd_Type.t_bdd)) : Map.map uint64 (Core_Option_Option_Type.t_option (Bdd_Bdd_Type.t_bdd))
    ensures { result = shallow_model5 self }
    
  use prelude.Int
  use prelude.UInt64
  function shallow_model3 (self : uint64) : int =
    [#"../../../../creusot-contracts/src/model.rs" 79 8 79 31] UInt64.to_int self
  val shallow_model3 (self : uint64) : int
    ensures { result = shallow_model3 self }
    
  use prelude.Int
  let constant max0  : uint64 = [@vc:do_not_keep_trace] [@vc:sp]
    (18446744073709551615 : uint64)
  function leastvar0 [#"../bdd.rs" 239 4 239 28] (self : Bdd_Bdd_Type.t_bdd) : int =
    [#"../bdd.rs" 241 12 245 13] match self with
      | Bdd_Bdd_Type.C_Bdd (Bdd_Node_Type.C_True) _ -> UInt64.to_int max0 + 1
      | Bdd_Bdd_Type.C_Bdd (Bdd_Node_Type.C_False) _ -> UInt64.to_int max0 + 1
      | Bdd_Bdd_Type.C_Bdd (Bdd_Node_Type.C_If v _ _) _ -> shallow_model3 v
      end
  val leastvar0 [#"../bdd.rs" 239 4 239 28] (self : Bdd_Bdd_Type.t_bdd) : int
    ensures { result = leastvar0 self }
    
  use map.Map
  function interp0 [#"../bdd.rs" 209 4 209 53] (self : Bdd_Bdd_Type.t_bdd) (vars : Map.map uint64 bool) : bool =
    [#"../bdd.rs" 211 12 218 13] match self with
      | Bdd_Bdd_Type.C_Bdd (Bdd_Node_Type.C_True) _ -> true
      | Bdd_Bdd_Type.C_Bdd (Bdd_Node_Type.C_False) _ -> false
      | Bdd_Bdd_Type.C_Bdd (Bdd_Node_Type.C_If v childt childf) _ -> if Map.get vars v then
        interp0 childt vars
      else
        interp0 childf vars
      
      end
  val interp0 [#"../bdd.rs" 209 4 209 53] (self : Bdd_Bdd_Type.t_bdd) (vars : Map.map uint64 bool) : bool
    ensures { result = interp0 self vars }
    
  use map.Map
  function deep_model0 [#"../bdd.rs" 158 4 158 44] (self : Bdd_Node_Type.t_node) : Bdd_NodeLog_Type.t_nodelog =
    [#"../bdd.rs" 160 12 164 13] match self with
      | Bdd_Node_Type.C_False -> Bdd_NodeLog_Type.C_False
      | Bdd_Node_Type.C_True -> Bdd_NodeLog_Type.C_True
      | Bdd_Node_Type.C_If v childt childf -> Bdd_NodeLog_Type.C_If v (Bdd_Bdd_Type.bdd_1 childt) (Bdd_Bdd_Type.bdd_1 childf)
      end
  val deep_model0 [#"../bdd.rs" 158 4 158 44] (self : Bdd_Node_Type.t_node) : Bdd_NodeLog_Type.t_nodelog
    ensures { result = deep_model0 self }
    
  function shallow_model4 [#"../bdd.rs" 175 4 175 50] (self : Bdd_Node_Type.t_node) : Bdd_NodeLog_Type.t_nodelog =
    [#"../bdd.rs" 176 20 176 37] deep_model0 self
  val shallow_model4 [#"../bdd.rs" 175 4 175 50] (self : Bdd_Node_Type.t_node) : Bdd_NodeLog_Type.t_nodelog
    ensures { result = shallow_model4 self }
    
  function shallow_model1 (self : Bdd_Node_Type.t_node) : Bdd_NodeLog_Type.t_nodelog =
    [#"../../../../creusot-contracts/src/model.rs" 79 8 79 31] shallow_model4 self
  val shallow_model1 (self : Bdd_Node_Type.t_node) : Bdd_NodeLog_Type.t_nodelog
    ensures { result = shallow_model1 self }
    
  function shallow_model0 [#"../bdd.rs" 46 8 46 54] (self : Bdd_Hashmap_MyHashMap_Type.t_myhashmap (Bdd_Node_Type.t_node) (Bdd_Bdd_Type.t_bdd)) : Map.map (Bdd_NodeLog_Type.t_nodelog) (Core_Option_Option_Type.t_option (Bdd_Bdd_Type.t_bdd))
    
  val shallow_model0 [#"../bdd.rs" 46 8 46 54] (self : Bdd_Hashmap_MyHashMap_Type.t_myhashmap (Bdd_Node_Type.t_node) (Bdd_Bdd_Type.t_bdd)) : Map.map (Bdd_NodeLog_Type.t_nodelog) (Core_Option_Option_Type.t_option (Bdd_Bdd_Type.t_bdd))
    ensures { result = shallow_model0 self }
    
  use Bdd_Context_Type as Bdd_Context_Type
  predicate is_valid_bdd0 [#"../bdd.rs" 309 4 309 53] (self : Bdd_Context_Type.t_context) (b : Bdd_Bdd_Type.t_bdd) =
    [#"../bdd.rs" 311 12 311 47] Map.get (shallow_model0 (Bdd_Context_Type.context_hashcons self)) (shallow_model1 (Bdd_Bdd_Type.bdd_0 b)) = Core_Option_Option_Type.C_Some b
  val is_valid_bdd0 [#"../bdd.rs" 309 4 309 53] (self : Bdd_Context_Type.t_context) (b : Bdd_Bdd_Type.t_bdd) : bool
    ensures { result = is_valid_bdd0 self b }
    
  use map.Map
  use prelude.Snapshot
  predicate is_valid_node0 [#"../bdd.rs" 316 4 316 51] (self : Bdd_Context_Type.t_context) (n : Bdd_Node_Type.t_node) =
    [#"../bdd.rs" 318 12 327 13] match n with
      | Bdd_Node_Type.C_True -> true
      | Bdd_Node_Type.C_False -> true
      | Bdd_Node_Type.C_If v childt childf -> Bdd_Bdd_Type.bdd_0 childt <> Bdd_Bdd_Type.bdd_0 childf /\ is_valid_bdd0 self childt /\ is_valid_bdd0 self childf /\ UInt64.to_int v < leastvar0 childt /\ UInt64.to_int v < leastvar0 childf
      end
  val is_valid_node0 [#"../bdd.rs" 316 4 316 51] (self : Bdd_Context_Type.t_context) (n : Bdd_Node_Type.t_node) : bool
    ensures { result = is_valid_node0 self n }
    
  predicate invariant0 [#"../bdd.rs" 262 4 262 30] (self : Bdd_Context_Type.t_context) =
    [#"../bdd.rs" 264 12 288 19] (forall n : Bdd_NodeLog_Type.t_nodelog . match Map.get (shallow_model0 (Bdd_Context_Type.context_hashcons self)) n with
      | Core_Option_Option_Type.C_Some b -> shallow_model1 (Bdd_Bdd_Type.bdd_0 b) = n /\ is_valid_node0 self (Bdd_Bdd_Type.bdd_0 b) /\ Bdd_Bdd_Type.bdd_1 b < Bdd_Context_Type.context_cnt self /\ Map.get (Snapshot.inner (Bdd_Context_Type.context_hashcons_ghost self)) (Bdd_Bdd_Type.bdd_1 b) = Bdd_Bdd_Type.bdd_0 b
      | Core_Option_Option_Type.C_None -> true
      end) /\ (forall bm : uint64 . match Map.get (shallow_model5 (Bdd_Context_Type.context_not_memo self)) bm with
      | Core_Option_Option_Type.C_None -> true
      | Core_Option_Option_Type.C_Some n -> let b = Bdd_Bdd_Type.C_Bdd (Map.get (Snapshot.inner (Bdd_Context_Type.context_hashcons_ghost self)) bm) bm in is_valid_bdd0 self n /\ is_valid_bdd0 self b /\ (forall v : Map.map uint64 bool . interp0 n v = (not interp0 b v)) /\ leastvar0 b <= leastvar0 n
      end) /\ (forall abm : (uint64, uint64) . match Map.get (shallow_model6 (Bdd_Context_Type.context_and_memo self)) abm with
      | Core_Option_Option_Type.C_None -> true
      | Core_Option_Option_Type.C_Some n -> let a = Bdd_Bdd_Type.C_Bdd (Map.get (Snapshot.inner (Bdd_Context_Type.context_hashcons_ghost self)) (let (a, _) = abm in a)) (let (a, _) = abm in a) in let b = Bdd_Bdd_Type.C_Bdd (Map.get (Snapshot.inner (Bdd_Context_Type.context_hashcons_ghost self)) (let (_, a) = abm in a)) (let (_, a) = abm in a) in is_valid_bdd0 self n /\ is_valid_bdd0 self a /\ is_valid_bdd0 self b /\ (forall v : Map.map uint64 bool . interp0 n v = (interp0 a v /\ interp0 b v)) /\ (leastvar0 a <= leastvar0 n \/ leastvar0 b <= leastvar0 n)
      end)
  val invariant0 [#"../bdd.rs" 262 4 262 30] (self : Bdd_Context_Type.t_context) : bool
    ensures { result = invariant0 self }
    
  predicate inv0 (_x : Bdd_Context_Type.t_context)
  val inv0 (_x : Bdd_Context_Type.t_context) : bool
    ensures { result = inv0 _x }
    
  axiom inv0 : forall x : Bdd_Context_Type.t_context . inv0 x = (invariant0 x /\ match x with
    | Bdd_Context_Type.C_Context alloc hashcons hashcons_ghost not_memo and_memo cnt -> true
    end)
  use map.Const
  use map.Map
  function set_irrelevent_var0 [#"../bdd.rs" 351 4 351 87] (self : Bdd_Context_Type.t_context) (a : Bdd_Bdd_Type.t_bdd) (x : uint64) (v : Map.map uint64 bool) (b : bool) : ()
    
   =
    [#"../bdd.rs" 353 12 359 13] match a with
      | Bdd_Bdd_Type.C_Bdd (Bdd_Node_Type.C_If _ childt childf) _ -> let _ = set_irrelevent_var0 self childt x v b in let _ = set_irrelevent_var0 self childf x v b in ()
      | _ -> ()
      end
  val set_irrelevent_var0 [#"../bdd.rs" 351 4 351 87] (self : Bdd_Context_Type.t_context) (a : Bdd_Bdd_Type.t_bdd) (x : uint64) (v : Map.map uint64 bool) (b : bool) : ()
    requires {[#"../bdd.rs" 348 15 348 35] is_valid_bdd0 self a}
    requires {[#"../bdd.rs" 349 15 349 32] UInt64.to_int x < leastvar0 a}
    requires {[#"../bdd.rs" 351 26 351 30] inv0 self}
    ensures { result = set_irrelevent_var0 self a x v b }
    
  axiom set_irrelevent_var0_spec : forall self : Bdd_Context_Type.t_context, a : Bdd_Bdd_Type.t_bdd, x : uint64, v : Map.map uint64 bool, b : bool . ([#"../bdd.rs" 348 15 348 35] is_valid_bdd0 self a)
   -> ([#"../bdd.rs" 349 15 349 32] UInt64.to_int x < leastvar0 a)
   -> ([#"../bdd.rs" 351 26 351 30] inv0 self)
   -> ([#"../bdd.rs" 350 14 350 50] interp0 a v = interp0 a (Map.set v x b))
  function size0 [#"../bdd.rs" 224 4 224 24] (self : Bdd_Bdd_Type.t_bdd) : int =
    [#"../bdd.rs" 226 12 234 13] match self with
      | Bdd_Bdd_Type.C_Bdd (Bdd_Node_Type.C_True) _ -> 0
      | Bdd_Bdd_Type.C_Bdd (Bdd_Node_Type.C_False) _ -> 0
      | Bdd_Bdd_Type.C_Bdd (Bdd_Node_Type.C_If _ childt childf) _ -> let ht = size0 childt in let hf = size0 childf in 1 + ht + hf
      end
  val size0 [#"../bdd.rs" 224 4 224 24] (self : Bdd_Bdd_Type.t_bdd) : int
    ensures { result = size0 self }
    
  axiom size0_spec : forall self : Bdd_Bdd_Type.t_bdd . [#"../bdd.rs" 223 14 223 25] size0 self >= 0
  constant self  : Bdd_Context_Type.t_context
  constant a  : Bdd_Bdd_Type.t_bdd
  constant b  : Bdd_Bdd_Type.t_bdd
  function discr_valuation [#"../bdd.rs" 370 4 370 82] (self : Bdd_Context_Type.t_context) (a : Bdd_Bdd_Type.t_bdd) (b : Bdd_Bdd_Type.t_bdd) : Map.map uint64 bool
    
  goal vc_discr_valuation : ([#"../bdd.rs" 370 23 370 27] inv0 self)
   -> ([#"../bdd.rs" 366 15 366 21] a <> b)
   -> ([#"../bdd.rs" 365 15 365 35] is_valid_bdd0 self b)
   -> ([#"../bdd.rs" 364 15 364 35] is_valid_bdd0 self a)
   -> (let _ = set_irrelevent_var0 in match leastvar0 a < leastvar0 b with
    | True -> match a with
      | Bdd_Bdd_Type.C_Bdd (Bdd_Node_Type.C_If v childt childf) _ -> match childf <> b with
        | True -> ((([#"../bdd.rs" 370 23 370 27] inv0 self) && ([#"../bdd.rs" 366 15 366 21] childf <> b) && ([#"../bdd.rs" 365 15 365 35] is_valid_bdd0 self b) && ([#"../bdd.rs" 364 15 364 35] is_valid_bdd0 self childf)) /\ 0 <= ([#"../bdd.rs" 368 14 368 33] size0 a + size0 b) /\ ([#"../bdd.rs" 368 14 368 33] size0 childf + size0 b) < ([#"../bdd.rs" 368 14 368 33] size0 a + size0 b)) /\ (([#"../bdd.rs" 367 14 367 50] interp0 childf (discr_valuation self childf b) <> interp0 b (discr_valuation self childf b))
         -> (let result = Map.set (discr_valuation self childf b) v false in [#"../bdd.rs" 367 14 367 50] interp0 a result <> interp0 b result))
        | False -> ((([#"../bdd.rs" 370 23 370 27] inv0 self) && ([#"../bdd.rs" 366 15 366 21] childt <> b) && ([#"../bdd.rs" 365 15 365 35] is_valid_bdd0 self b) && ([#"../bdd.rs" 364 15 364 35] is_valid_bdd0 self childt)) /\ 0 <= ([#"../bdd.rs" 368 14 368 33] size0 a + size0 b) /\ ([#"../bdd.rs" 368 14 368 33] size0 childt + size0 b) < ([#"../bdd.rs" 368 14 368 33] size0 a + size0 b)) /\ (([#"../bdd.rs" 367 14 367 50] interp0 childt (discr_valuation self childt b) <> interp0 b (discr_valuation self childt b))
         -> (let result = Map.set (discr_valuation self childt b) v true in [#"../bdd.rs" 367 14 367 50] interp0 a result <> interp0 b result))
        end
      | _ -> let result = Const.const true in [#"../bdd.rs" 367 14 367 50] interp0 a result <> interp0 b result
      end
    | False -> match leastvar0 a > leastvar0 b with
      | True -> match b with
        | Bdd_Bdd_Type.C_Bdd (Bdd_Node_Type.C_If v childt childf) _ -> match childf <> a with
          | True -> ((([#"../bdd.rs" 370 23 370 27] inv0 self) && ([#"../bdd.rs" 366 15 366 21] a <> childf) && ([#"../bdd.rs" 365 15 365 35] is_valid_bdd0 self childf) && ([#"../bdd.rs" 364 15 364 35] is_valid_bdd0 self a)) /\ 0 <= ([#"../bdd.rs" 368 14 368 33] size0 a + size0 b) /\ ([#"../bdd.rs" 368 14 368 33] size0 a + size0 childf) < ([#"../bdd.rs" 368 14 368 33] size0 a + size0 b)) /\ (([#"../bdd.rs" 367 14 367 50] interp0 a (discr_valuation self a childf) <> interp0 childf (discr_valuation self a childf))
           -> (let result = Map.set (discr_valuation self a childf) v false in [#"../bdd.rs" 367 14 367 50] interp0 a result <> interp0 b result))
          | False -> ((([#"../bdd.rs" 370 23 370 27] inv0 self) && ([#"../bdd.rs" 366 15 366 21] a <> childt) && ([#"../bdd.rs" 365 15 365 35] is_valid_bdd0 self childt) && ([#"../bdd.rs" 364 15 364 35] is_valid_bdd0 self a)) /\ 0 <= ([#"../bdd.rs" 368 14 368 33] size0 a + size0 b) /\ ([#"../bdd.rs" 368 14 368 33] size0 a + size0 childt) < ([#"../bdd.rs" 368 14 368 33] size0 a + size0 b)) /\ (([#"../bdd.rs" 367 14 367 50] interp0 a (discr_valuation self a childt) <> interp0 childt (discr_valuation self a childt))
           -> (let result = Map.set (discr_valuation self a childt) v true in [#"../bdd.rs" 367 14 367 50] interp0 a result <> interp0 b result))
          end
        | _ -> let result = Const.const true in [#"../bdd.rs" 367 14 367 50] interp0 a result <> interp0 b result
        end
      | False -> match a with
        | Bdd_Bdd_Type.C_Bdd (Bdd_Node_Type.C_If v childta childfa) _ -> match b with
          | Bdd_Bdd_Type.C_Bdd (Bdd_Node_Type.C_If _ childtb childfb) _ -> match childfa <> childfb with
            | True -> ((([#"../bdd.rs" 370 23 370 27] inv0 self) && ([#"../bdd.rs" 366 15 366 21] childfa <> childfb) && ([#"../bdd.rs" 365 15 365 35] is_valid_bdd0 self childfb) && ([#"../bdd.rs" 364 15 364 35] is_valid_bdd0 self childfa)) /\ 0 <= ([#"../bdd.rs" 368 14 368 33] size0 a + size0 b) /\ ([#"../bdd.rs" 368 14 368 33] size0 childfa + size0 childfb) < ([#"../bdd.rs" 368 14 368 33] size0 a + size0 b)) /\ (([#"../bdd.rs" 367 14 367 50] interp0 childfa (discr_valuation self childfa childfb) <> interp0 childfb (discr_valuation self childfa childfb))
             -> (let result = Map.set (discr_valuation self childfa childfb) v false in [#"../bdd.rs" 367 14 367 50] interp0 a result <> interp0 b result))
            | False -> ((([#"../bdd.rs" 370 23 370 27] inv0 self) && ([#"../bdd.rs" 366 15 366 21] childta <> childtb) && ([#"../bdd.rs" 365 15 365 35] is_valid_bdd0 self childtb) && ([#"../bdd.rs" 364 15 364 35] is_valid_bdd0 self childta)) /\ 0 <= ([#"../bdd.rs" 368 14 368 33] size0 a + size0 b) /\ ([#"../bdd.rs" 368 14 368 33] size0 childta + size0 childtb) < ([#"../bdd.rs" 368 14 368 33] size0 a + size0 b)) /\ (([#"../bdd.rs" 367 14 367 50] interp0 childta (discr_valuation self childta childtb) <> interp0 childtb (discr_valuation self childta childtb))
             -> (let result = Map.set (discr_valuation self childta childtb) v true in [#"../bdd.rs" 367 14 367 50] interp0 a result <> interp0 b result))
            end
          | _ -> let result = Const.const true in [#"../bdd.rs" 367 14 367 50] interp0 a result <> interp0 b result
          end
        | _ -> let result = Const.const true in [#"../bdd.rs" 367 14 367 50] interp0 a result <> interp0 b result
        end
      end
    end)
end
module Bdd_Impl10_BddCanonical_Impl
  use Bdd_Bdd_Type as Bdd_Bdd_Type
  use Core_Option_Option_Type as Core_Option_Option_Type
  use prelude.UInt64
  use map.Map
  use Bdd_Hashmap_MyHashMap_Type as Bdd_Hashmap_MyHashMap_Type
  use Bdd_NodeLog_Type as Bdd_NodeLog_Type
  use Bdd_Node_Type as Bdd_Node_Type
  use prelude.Borrow
  use map.Map
  function shallow_model6 [#"../bdd.rs" 46 8 46 54] (self : Bdd_Hashmap_MyHashMap_Type.t_myhashmap (Bdd_Bdd_Type.t_bdd, Bdd_Bdd_Type.t_bdd) (Bdd_Bdd_Type.t_bdd)) : Map.map (uint64, uint64) (Core_Option_Option_Type.t_option (Bdd_Bdd_Type.t_bdd))
    
  val shallow_model6 [#"../bdd.rs" 46 8 46 54] (self : Bdd_Hashmap_MyHashMap_Type.t_myhashmap (Bdd_Bdd_Type.t_bdd, Bdd_Bdd_Type.t_bdd) (Bdd_Bdd_Type.t_bdd)) : Map.map (uint64, uint64) (Core_Option_Option_Type.t_option (Bdd_Bdd_Type.t_bdd))
    ensures { result = shallow_model6 self }
    
  use map.Map
  function shallow_model5 [#"../bdd.rs" 46 8 46 54] (self : Bdd_Hashmap_MyHashMap_Type.t_myhashmap (Bdd_Bdd_Type.t_bdd) (Bdd_Bdd_Type.t_bdd)) : Map.map uint64 (Core_Option_Option_Type.t_option (Bdd_Bdd_Type.t_bdd))
    
  val shallow_model5 [#"../bdd.rs" 46 8 46 54] (self : Bdd_Hashmap_MyHashMap_Type.t_myhashmap (Bdd_Bdd_Type.t_bdd) (Bdd_Bdd_Type.t_bdd)) : Map.map uint64 (Core_Option_Option_Type.t_option (Bdd_Bdd_Type.t_bdd))
    ensures { result = shallow_model5 self }
    
  use prelude.Int
  use prelude.UInt64
  function shallow_model4 (self : uint64) : int =
    [#"../../../../creusot-contracts/src/model.rs" 79 8 79 31] UInt64.to_int self
  val shallow_model4 (self : uint64) : int
    ensures { result = shallow_model4 self }
    
  use prelude.Int
  let constant max0  : uint64 = [@vc:do_not_keep_trace] [@vc:sp]
    (18446744073709551615 : uint64)
  function leastvar0 [#"../bdd.rs" 239 4 239 28] (self : Bdd_Bdd_Type.t_bdd) : int =
    [#"../bdd.rs" 241 12 245 13] match self with
      | Bdd_Bdd_Type.C_Bdd (Bdd_Node_Type.C_True) _ -> UInt64.to_int max0 + 1
      | Bdd_Bdd_Type.C_Bdd (Bdd_Node_Type.C_False) _ -> UInt64.to_int max0 + 1
      | Bdd_Bdd_Type.C_Bdd (Bdd_Node_Type.C_If v _ _) _ -> shallow_model4 v
      end
  val leastvar0 [#"../bdd.rs" 239 4 239 28] (self : Bdd_Bdd_Type.t_bdd) : int
    ensures { result = leastvar0 self }
    
  use map.Map
  function interp0 [#"../bdd.rs" 209 4 209 53] (self : Bdd_Bdd_Type.t_bdd) (vars : Map.map uint64 bool) : bool =
    [#"../bdd.rs" 211 12 218 13] match self with
      | Bdd_Bdd_Type.C_Bdd (Bdd_Node_Type.C_True) _ -> true
      | Bdd_Bdd_Type.C_Bdd (Bdd_Node_Type.C_False) _ -> false
      | Bdd_Bdd_Type.C_Bdd (Bdd_Node_Type.C_If v childt childf) _ -> if Map.get vars v then
        interp0 childt vars
      else
        interp0 childf vars
      
      end
  val interp0 [#"../bdd.rs" 209 4 209 53] (self : Bdd_Bdd_Type.t_bdd) (vars : Map.map uint64 bool) : bool
    ensures { result = interp0 self vars }
    
  use map.Map
  function deep_model0 [#"../bdd.rs" 158 4 158 44] (self : Bdd_Node_Type.t_node) : Bdd_NodeLog_Type.t_nodelog =
    [#"../bdd.rs" 160 12 164 13] match self with
      | Bdd_Node_Type.C_False -> Bdd_NodeLog_Type.C_False
      | Bdd_Node_Type.C_True -> Bdd_NodeLog_Type.C_True
      | Bdd_Node_Type.C_If v childt childf -> Bdd_NodeLog_Type.C_If v (Bdd_Bdd_Type.bdd_1 childt) (Bdd_Bdd_Type.bdd_1 childf)
      end
  val deep_model0 [#"../bdd.rs" 158 4 158 44] (self : Bdd_Node_Type.t_node) : Bdd_NodeLog_Type.t_nodelog
    ensures { result = deep_model0 self }
    
  function shallow_model2 [#"../bdd.rs" 175 4 175 50] (self : Bdd_Node_Type.t_node) : Bdd_NodeLog_Type.t_nodelog =
    [#"../bdd.rs" 176 20 176 37] deep_model0 self
  val shallow_model2 [#"../bdd.rs" 175 4 175 50] (self : Bdd_Node_Type.t_node) : Bdd_NodeLog_Type.t_nodelog
    ensures { result = shallow_model2 self }
    
  function shallow_model1 (self : Bdd_Node_Type.t_node) : Bdd_NodeLog_Type.t_nodelog =
    [#"../../../../creusot-contracts/src/model.rs" 79 8 79 31] shallow_model2 self
  val shallow_model1 (self : Bdd_Node_Type.t_node) : Bdd_NodeLog_Type.t_nodelog
    ensures { result = shallow_model1 self }
    
  function shallow_model0 [#"../bdd.rs" 46 8 46 54] (self : Bdd_Hashmap_MyHashMap_Type.t_myhashmap (Bdd_Node_Type.t_node) (Bdd_Bdd_Type.t_bdd)) : Map.map (Bdd_NodeLog_Type.t_nodelog) (Core_Option_Option_Type.t_option (Bdd_Bdd_Type.t_bdd))
    
  val shallow_model0 [#"../bdd.rs" 46 8 46 54] (self : Bdd_Hashmap_MyHashMap_Type.t_myhashmap (Bdd_Node_Type.t_node) (Bdd_Bdd_Type.t_bdd)) : Map.map (Bdd_NodeLog_Type.t_nodelog) (Core_Option_Option_Type.t_option (Bdd_Bdd_Type.t_bdd))
    ensures { result = shallow_model0 self }
    
  use Bdd_Context_Type as Bdd_Context_Type
  predicate is_valid_bdd0 [#"../bdd.rs" 309 4 309 53] (self : Bdd_Context_Type.t_context) (b : Bdd_Bdd_Type.t_bdd) =
    [#"../bdd.rs" 311 12 311 47] Map.get (shallow_model0 (Bdd_Context_Type.context_hashcons self)) (shallow_model1 (Bdd_Bdd_Type.bdd_0 b)) = Core_Option_Option_Type.C_Some b
  val is_valid_bdd0 [#"../bdd.rs" 309 4 309 53] (self : Bdd_Context_Type.t_context) (b : Bdd_Bdd_Type.t_bdd) : bool
    ensures { result = is_valid_bdd0 self b }
    
  use map.Map
  use prelude.Snapshot
  predicate is_valid_node0 [#"../bdd.rs" 316 4 316 51] (self : Bdd_Context_Type.t_context) (n : Bdd_Node_Type.t_node) =
    [#"../bdd.rs" 318 12 327 13] match n with
      | Bdd_Node_Type.C_True -> true
      | Bdd_Node_Type.C_False -> true
      | Bdd_Node_Type.C_If v childt childf -> Bdd_Bdd_Type.bdd_0 childt <> Bdd_Bdd_Type.bdd_0 childf /\ is_valid_bdd0 self childt /\ is_valid_bdd0 self childf /\ UInt64.to_int v < leastvar0 childt /\ UInt64.to_int v < leastvar0 childf
      end
  val is_valid_node0 [#"../bdd.rs" 316 4 316 51] (self : Bdd_Context_Type.t_context) (n : Bdd_Node_Type.t_node) : bool
    ensures { result = is_valid_node0 self n }
    
  predicate invariant0 [#"../bdd.rs" 262 4 262 30] (self : Bdd_Context_Type.t_context) =
    [#"../bdd.rs" 264 12 288 19] (forall n : Bdd_NodeLog_Type.t_nodelog . match Map.get (shallow_model0 (Bdd_Context_Type.context_hashcons self)) n with
      | Core_Option_Option_Type.C_Some b -> shallow_model1 (Bdd_Bdd_Type.bdd_0 b) = n /\ is_valid_node0 self (Bdd_Bdd_Type.bdd_0 b) /\ Bdd_Bdd_Type.bdd_1 b < Bdd_Context_Type.context_cnt self /\ Map.get (Snapshot.inner (Bdd_Context_Type.context_hashcons_ghost self)) (Bdd_Bdd_Type.bdd_1 b) = Bdd_Bdd_Type.bdd_0 b
      | Core_Option_Option_Type.C_None -> true
      end) /\ (forall bm : uint64 . match Map.get (shallow_model5 (Bdd_Context_Type.context_not_memo self)) bm with
      | Core_Option_Option_Type.C_None -> true
      | Core_Option_Option_Type.C_Some n -> let b = Bdd_Bdd_Type.C_Bdd (Map.get (Snapshot.inner (Bdd_Context_Type.context_hashcons_ghost self)) bm) bm in is_valid_bdd0 self n /\ is_valid_bdd0 self b /\ (forall v : Map.map uint64 bool . interp0 n v = (not interp0 b v)) /\ leastvar0 b <= leastvar0 n
      end) /\ (forall abm : (uint64, uint64) . match Map.get (shallow_model6 (Bdd_Context_Type.context_and_memo self)) abm with
      | Core_Option_Option_Type.C_None -> true
      | Core_Option_Option_Type.C_Some n -> let a = Bdd_Bdd_Type.C_Bdd (Map.get (Snapshot.inner (Bdd_Context_Type.context_hashcons_ghost self)) (let (a, _) = abm in a)) (let (a, _) = abm in a) in let b = Bdd_Bdd_Type.C_Bdd (Map.get (Snapshot.inner (Bdd_Context_Type.context_hashcons_ghost self)) (let (_, a) = abm in a)) (let (_, a) = abm in a) in is_valid_bdd0 self n /\ is_valid_bdd0 self a /\ is_valid_bdd0 self b /\ (forall v : Map.map uint64 bool . interp0 n v = (interp0 a v /\ interp0 b v)) /\ (leastvar0 a <= leastvar0 n \/ leastvar0 b <= leastvar0 n)
      end)
  val invariant0 [#"../bdd.rs" 262 4 262 30] (self : Bdd_Context_Type.t_context) : bool
    ensures { result = invariant0 self }
    
  predicate inv0 (_x : Bdd_Context_Type.t_context)
  val inv0 (_x : Bdd_Context_Type.t_context) : bool
    ensures { result = inv0 _x }
    
  axiom inv0 : forall x : Bdd_Context_Type.t_context . inv0 x = (invariant0 x /\ match x with
    | Bdd_Context_Type.C_Context alloc hashcons hashcons_ghost not_memo and_memo cnt -> true
    end)
  use map.Const
  use map.Map
  function set_irrelevent_var0 [#"../bdd.rs" 351 4 351 87] (self : Bdd_Context_Type.t_context) (a : Bdd_Bdd_Type.t_bdd) (x : uint64) (v : Map.map uint64 bool) (b : bool) : ()
    
   =
    [#"../bdd.rs" 353 12 359 13] match a with
      | Bdd_Bdd_Type.C_Bdd (Bdd_Node_Type.C_If _ childt childf) _ -> let _ = set_irrelevent_var0 self childt x v b in let _ = set_irrelevent_var0 self childf x v b in ()
      | _ -> ()
      end
  val set_irrelevent_var0 [#"../bdd.rs" 351 4 351 87] (self : Bdd_Context_Type.t_context) (a : Bdd_Bdd_Type.t_bdd) (x : uint64) (v : Map.map uint64 bool) (b : bool) : ()
    requires {[#"../bdd.rs" 348 15 348 35] is_valid_bdd0 self a}
    requires {[#"../bdd.rs" 349 15 349 32] UInt64.to_int x < leastvar0 a}
    requires {[#"../bdd.rs" 351 26 351 30] inv0 self}
    ensures { result = set_irrelevent_var0 self a x v b }
    
  axiom set_irrelevent_var0_spec : forall self : Bdd_Context_Type.t_context, a : Bdd_Bdd_Type.t_bdd, x : uint64, v : Map.map uint64 bool, b : bool . ([#"../bdd.rs" 348 15 348 35] is_valid_bdd0 self a)
   -> ([#"../bdd.rs" 349 15 349 32] UInt64.to_int x < leastvar0 a)
   -> ([#"../bdd.rs" 351 26 351 30] inv0 self)
   -> ([#"../bdd.rs" 350 14 350 50] interp0 a v = interp0 a (Map.set v x b))
  function size0 [#"../bdd.rs" 224 4 224 24] (self : Bdd_Bdd_Type.t_bdd) : int =
    [#"../bdd.rs" 226 12 234 13] match self with
      | Bdd_Bdd_Type.C_Bdd (Bdd_Node_Type.C_True) _ -> 0
      | Bdd_Bdd_Type.C_Bdd (Bdd_Node_Type.C_False) _ -> 0
      | Bdd_Bdd_Type.C_Bdd (Bdd_Node_Type.C_If _ childt childf) _ -> let ht = size0 childt in let hf = size0 childf in 1 + ht + hf
      end
  val size0 [#"../bdd.rs" 224 4 224 24] (self : Bdd_Bdd_Type.t_bdd) : int
    ensures { result = size0 self }
    
  axiom size0_spec : forall self : Bdd_Bdd_Type.t_bdd . [#"../bdd.rs" 223 14 223 25] size0 self >= 0
  function discr_valuation0 [#"../bdd.rs" 370 4 370 82] (self : Bdd_Context_Type.t_context) (a : Bdd_Bdd_Type.t_bdd) (b : Bdd_Bdd_Type.t_bdd) : Map.map uint64 bool
    
  axiom discr_valuation0_def : forall self : Bdd_Context_Type.t_context, a : Bdd_Bdd_Type.t_bdd, b : Bdd_Bdd_Type.t_bdd . discr_valuation0 self a b = ([#"../bdd.rs" 372 12 372 36] let _ = () in if leastvar0 a < leastvar0 b then
    match a with
      | Bdd_Bdd_Type.C_Bdd (Bdd_Node_Type.C_If v childt childf) _ -> if childf <> b then
        Map.set (discr_valuation0 self childf b) v false
      else
        Map.set (discr_valuation0 self childt b) v true
      
      | _ -> Const.const true
      end
  else
    if leastvar0 a > leastvar0 b then
      match b with
        | Bdd_Bdd_Type.C_Bdd (Bdd_Node_Type.C_If v childt childf) _ -> if childf <> a then
          Map.set (discr_valuation0 self a childf) v false
        else
          Map.set (discr_valuation0 self a childt) v true
        
        | _ -> Const.const true
        end
    else
      match a with
        | Bdd_Bdd_Type.C_Bdd (Bdd_Node_Type.C_If v childta childfa) _ -> match b with
          | Bdd_Bdd_Type.C_Bdd (Bdd_Node_Type.C_If _ childtb childfb) _ -> if childfa <> childfb then
            Map.set (discr_valuation0 self childfa childfb) v false
          else
            Map.set (discr_valuation0 self childta childtb) v true
          
          | _ -> Const.const true
          end
        | _ -> Const.const true
        end
    
  )
  val discr_valuation0 [#"../bdd.rs" 370 4 370 82] (self : Bdd_Context_Type.t_context) (a : Bdd_Bdd_Type.t_bdd) (b : Bdd_Bdd_Type.t_bdd) : Map.map uint64 bool
    requires {[#"../bdd.rs" 364 15 364 35] is_valid_bdd0 self a}
    requires {[#"../bdd.rs" 365 15 365 35] is_valid_bdd0 self b}
    requires {[#"../bdd.rs" 366 15 366 21] a <> b}
    requires {[#"../bdd.rs" 370 23 370 27] inv0 self}
    ensures { result = discr_valuation0 self a b }
    
  axiom discr_valuation0_spec : forall self : Bdd_Context_Type.t_context, a : Bdd_Bdd_Type.t_bdd, b : Bdd_Bdd_Type.t_bdd . ([#"../bdd.rs" 364 15 364 35] is_valid_bdd0 self a)
   -> ([#"../bdd.rs" 365 15 365 35] is_valid_bdd0 self b)
   -> ([#"../bdd.rs" 366 15 366 21] a <> b)
   -> ([#"../bdd.rs" 370 23 370 27] inv0 self)
   -> ([#"../bdd.rs" 367 14 367 50] interp0 a (discr_valuation0 self a b) <> interp0 b (discr_valuation0 self a b))
  constant self  : Bdd_Context_Type.t_context
  constant a  : Bdd_Bdd_Type.t_bdd
  constant b  : Bdd_Bdd_Type.t_bdd
  function bdd_canonical [#"../bdd.rs" 418 4 418 62] (self : Bdd_Context_Type.t_context) (a : Bdd_Bdd_Type.t_bdd) (b : Bdd_Bdd_Type.t_bdd) : ()
    
  goal vc_bdd_canonical : ([#"../bdd.rs" 418 25 418 29] inv0 self)
   -> ([#"../bdd.rs" 415 4 415 56] forall v : Map.map uint64 bool . interp0 a v = interp0 b v)
   -> ([#"../bdd.rs" 414 15 414 35] is_valid_bdd0 self b)
   -> ([#"../bdd.rs" 413 15 413 35] is_valid_bdd0 self a)
   -> (let _ = discr_valuation0 in [#"../bdd.rs" 416 14 416 20] a = b)
end
module Bdd_Impl11_New
  use Bdd_Bdd_Type as Bdd_Bdd_Type
  use Core_Option_Option_Type as Core_Option_Option_Type
  use prelude.UInt64
  use map.Map
  use Bdd_Hashmap_MyHashMap_Type as Bdd_Hashmap_MyHashMap_Type
  use Bdd_NodeLog_Type as Bdd_NodeLog_Type
  use Bdd_Node_Type as Bdd_Node_Type
  use prelude.Borrow
  use map.Map
  function shallow_model2 [#"../bdd.rs" 46 8 46 54] (self : Bdd_Hashmap_MyHashMap_Type.t_myhashmap (Bdd_Bdd_Type.t_bdd, Bdd_Bdd_Type.t_bdd) (Bdd_Bdd_Type.t_bdd)) : Map.map (uint64, uint64) (Core_Option_Option_Type.t_option (Bdd_Bdd_Type.t_bdd))
    
  val shallow_model2 [#"../bdd.rs" 46 8 46 54] (self : Bdd_Hashmap_MyHashMap_Type.t_myhashmap (Bdd_Bdd_Type.t_bdd, Bdd_Bdd_Type.t_bdd) (Bdd_Bdd_Type.t_bdd)) : Map.map (uint64, uint64) (Core_Option_Option_Type.t_option (Bdd_Bdd_Type.t_bdd))
    ensures { result = shallow_model2 self }
    
  use map.Map
  function shallow_model1 [#"../bdd.rs" 46 8 46 54] (self : Bdd_Hashmap_MyHashMap_Type.t_myhashmap (Bdd_Bdd_Type.t_bdd) (Bdd_Bdd_Type.t_bdd)) : Map.map uint64 (Core_Option_Option_Type.t_option (Bdd_Bdd_Type.t_bdd))
    
  val shallow_model1 [#"../bdd.rs" 46 8 46 54] (self : Bdd_Hashmap_MyHashMap_Type.t_myhashmap (Bdd_Bdd_Type.t_bdd) (Bdd_Bdd_Type.t_bdd)) : Map.map uint64 (Core_Option_Option_Type.t_option (Bdd_Bdd_Type.t_bdd))
    ensures { result = shallow_model1 self }
    
  use prelude.Int
  use prelude.UInt64
  function shallow_model6 (self : uint64) : int =
    [#"../../../../creusot-contracts/src/model.rs" 79 8 79 31] UInt64.to_int self
  val shallow_model6 (self : uint64) : int
    ensures { result = shallow_model6 self }
    
  use prelude.Int
  let constant max0  : uint64 = [@vc:do_not_keep_trace] [@vc:sp]
    (18446744073709551615 : uint64)
  function leastvar0 [#"../bdd.rs" 239 4 239 28] (self : Bdd_Bdd_Type.t_bdd) : int =
    [#"../bdd.rs" 241 12 245 13] match self with
      | Bdd_Bdd_Type.C_Bdd (Bdd_Node_Type.C_True) _ -> UInt64.to_int max0 + 1
      | Bdd_Bdd_Type.C_Bdd (Bdd_Node_Type.C_False) _ -> UInt64.to_int max0 + 1
      | Bdd_Bdd_Type.C_Bdd (Bdd_Node_Type.C_If v _ _) _ -> shallow_model6 v
      end
  val leastvar0 [#"../bdd.rs" 239 4 239 28] (self : Bdd_Bdd_Type.t_bdd) : int
    ensures { result = leastvar0 self }
    
  use map.Map
  function interp0 [#"../bdd.rs" 209 4 209 53] (self : Bdd_Bdd_Type.t_bdd) (vars : Map.map uint64 bool) : bool =
    [#"../bdd.rs" 211 12 218 13] match self with
      | Bdd_Bdd_Type.C_Bdd (Bdd_Node_Type.C_True) _ -> true
      | Bdd_Bdd_Type.C_Bdd (Bdd_Node_Type.C_False) _ -> false
      | Bdd_Bdd_Type.C_Bdd (Bdd_Node_Type.C_If v childt childf) _ -> if Map.get vars v then
        interp0 childt vars
      else
        interp0 childf vars
      
      end
  val interp0 [#"../bdd.rs" 209 4 209 53] (self : Bdd_Bdd_Type.t_bdd) (vars : Map.map uint64 bool) : bool
    ensures { result = interp0 self vars }
    
  use map.Map
  function deep_model0 [#"../bdd.rs" 158 4 158 44] (self : Bdd_Node_Type.t_node) : Bdd_NodeLog_Type.t_nodelog =
    [#"../bdd.rs" 160 12 164 13] match self with
      | Bdd_Node_Type.C_False -> Bdd_NodeLog_Type.C_False
      | Bdd_Node_Type.C_True -> Bdd_NodeLog_Type.C_True
      | Bdd_Node_Type.C_If v childt childf -> Bdd_NodeLog_Type.C_If v (Bdd_Bdd_Type.bdd_1 childt) (Bdd_Bdd_Type.bdd_1 childf)
      end
  val deep_model0 [#"../bdd.rs" 158 4 158 44] (self : Bdd_Node_Type.t_node) : Bdd_NodeLog_Type.t_nodelog
    ensures { result = deep_model0 self }
    
  function shallow_model4 [#"../bdd.rs" 175 4 175 50] (self : Bdd_Node_Type.t_node) : Bdd_NodeLog_Type.t_nodelog =
    [#"../bdd.rs" 176 20 176 37] deep_model0 self
  val shallow_model4 [#"../bdd.rs" 175 4 175 50] (self : Bdd_Node_Type.t_node) : Bdd_NodeLog_Type.t_nodelog
    ensures { result = shallow_model4 self }
    
  function shallow_model3 (self : Bdd_Node_Type.t_node) : Bdd_NodeLog_Type.t_nodelog =
    [#"../../../../creusot-contracts/src/model.rs" 79 8 79 31] shallow_model4 self
  val shallow_model3 (self : Bdd_Node_Type.t_node) : Bdd_NodeLog_Type.t_nodelog
    ensures { result = shallow_model3 self }
    
  function shallow_model0 [#"../bdd.rs" 46 8 46 54] (self : Bdd_Hashmap_MyHashMap_Type.t_myhashmap (Bdd_Node_Type.t_node) (Bdd_Bdd_Type.t_bdd)) : Map.map (Bdd_NodeLog_Type.t_nodelog) (Core_Option_Option_Type.t_option (Bdd_Bdd_Type.t_bdd))
    
  val shallow_model0 [#"../bdd.rs" 46 8 46 54] (self : Bdd_Hashmap_MyHashMap_Type.t_myhashmap (Bdd_Node_Type.t_node) (Bdd_Bdd_Type.t_bdd)) : Map.map (Bdd_NodeLog_Type.t_nodelog) (Core_Option_Option_Type.t_option (Bdd_Bdd_Type.t_bdd))
    ensures { result = shallow_model0 self }
    
  use Bdd_Context_Type as Bdd_Context_Type
  predicate is_valid_bdd0 [#"../bdd.rs" 309 4 309 53] (self : Bdd_Context_Type.t_context) (b : Bdd_Bdd_Type.t_bdd) =
    [#"../bdd.rs" 311 12 311 47] Map.get (shallow_model0 (Bdd_Context_Type.context_hashcons self)) (shallow_model3 (Bdd_Bdd_Type.bdd_0 b)) = Core_Option_Option_Type.C_Some b
  val is_valid_bdd0 [#"../bdd.rs" 309 4 309 53] (self : Bdd_Context_Type.t_context) (b : Bdd_Bdd_Type.t_bdd) : bool
    ensures { result = is_valid_bdd0 self b }
    
  use map.Map
  use prelude.Snapshot
  predicate is_valid_node0 [#"../bdd.rs" 316 4 316 51] (self : Bdd_Context_Type.t_context) (n : Bdd_Node_Type.t_node) =
    [#"../bdd.rs" 318 12 327 13] match n with
      | Bdd_Node_Type.C_True -> true
      | Bdd_Node_Type.C_False -> true
      | Bdd_Node_Type.C_If v childt childf -> Bdd_Bdd_Type.bdd_0 childt <> Bdd_Bdd_Type.bdd_0 childf /\ is_valid_bdd0 self childt /\ is_valid_bdd0 self childf /\ UInt64.to_int v < leastvar0 childt /\ UInt64.to_int v < leastvar0 childf
      end
  val is_valid_node0 [#"../bdd.rs" 316 4 316 51] (self : Bdd_Context_Type.t_context) (n : Bdd_Node_Type.t_node) : bool
    ensures { result = is_valid_node0 self n }
    
  predicate invariant0 [#"../bdd.rs" 262 4 262 30] (self : Bdd_Context_Type.t_context) =
    [#"../bdd.rs" 264 12 288 19] (forall n : Bdd_NodeLog_Type.t_nodelog . match Map.get (shallow_model0 (Bdd_Context_Type.context_hashcons self)) n with
      | Core_Option_Option_Type.C_Some b -> shallow_model3 (Bdd_Bdd_Type.bdd_0 b) = n /\ is_valid_node0 self (Bdd_Bdd_Type.bdd_0 b) /\ Bdd_Bdd_Type.bdd_1 b < Bdd_Context_Type.context_cnt self /\ Map.get (Snapshot.inner (Bdd_Context_Type.context_hashcons_ghost self)) (Bdd_Bdd_Type.bdd_1 b) = Bdd_Bdd_Type.bdd_0 b
      | Core_Option_Option_Type.C_None -> true
      end) /\ (forall bm : uint64 . match Map.get (shallow_model1 (Bdd_Context_Type.context_not_memo self)) bm with
      | Core_Option_Option_Type.C_None -> true
      | Core_Option_Option_Type.C_Some n -> let b = Bdd_Bdd_Type.C_Bdd (Map.get (Snapshot.inner (Bdd_Context_Type.context_hashcons_ghost self)) bm) bm in is_valid_bdd0 self n /\ is_valid_bdd0 self b /\ (forall v : Map.map uint64 bool . interp0 n v = (not interp0 b v)) /\ leastvar0 b <= leastvar0 n
      end) /\ (forall abm : (uint64, uint64) . match Map.get (shallow_model2 (Bdd_Context_Type.context_and_memo self)) abm with
      | Core_Option_Option_Type.C_None -> true
      | Core_Option_Option_Type.C_Some n -> let a = Bdd_Bdd_Type.C_Bdd (Map.get (Snapshot.inner (Bdd_Context_Type.context_hashcons_ghost self)) (let (a, _) = abm in a)) (let (a, _) = abm in a) in let b = Bdd_Bdd_Type.C_Bdd (Map.get (Snapshot.inner (Bdd_Context_Type.context_hashcons_ghost self)) (let (_, a) = abm in a)) (let (_, a) = abm in a) in is_valid_bdd0 self n /\ is_valid_bdd0 self a /\ is_valid_bdd0 self b /\ (forall v : Map.map uint64 bool . interp0 n v = (interp0 a v /\ interp0 b v)) /\ (leastvar0 a <= leastvar0 n \/ leastvar0 b <= leastvar0 n)
      end)
  val invariant0 [#"../bdd.rs" 262 4 262 30] (self : Bdd_Context_Type.t_context) : bool
    ensures { result = invariant0 self }
    
  predicate inv0 (_x : Bdd_Context_Type.t_context)
  val inv0 (_x : Bdd_Context_Type.t_context) : bool
    ensures { result = inv0 _x }
    
  axiom inv0 : forall x : Bdd_Context_Type.t_context . inv0 x = (invariant0 x /\ match x with
    | Bdd_Context_Type.C_Context alloc hashcons hashcons_ghost not_memo and_memo cnt -> true
    end)
  use Bdd_Bumpalo_Bump_Type as Bdd_Bumpalo_Bump_Type
  use prelude.Snapshot
  use map.Const
  val new3 [#"../bdd.rs" 69 8 69 28] (_1 : ()) : Bdd_Hashmap_MyHashMap_Type.t_myhashmap (Bdd_Bdd_Type.t_bdd, Bdd_Bdd_Type.t_bdd) (Bdd_Bdd_Type.t_bdd)
    ensures { [#"../bdd.rs" 67 18 67 47] shallow_model2 result = Const.const (Core_Option_Option_Type.C_None) }
    
  use map.Const
  val new2 [#"../bdd.rs" 69 8 69 28] (_1 : ()) : Bdd_Hashmap_MyHashMap_Type.t_myhashmap (Bdd_Bdd_Type.t_bdd) (Bdd_Bdd_Type.t_bdd)
    ensures { [#"../bdd.rs" 67 18 67 47] shallow_model1 result = Const.const (Core_Option_Option_Type.C_None) }
    
  use prelude.Snapshot
  use map.Const
  use map.Const
  val new0 [#"../bdd.rs" 69 8 69 28] (_1 : ()) : Bdd_Hashmap_MyHashMap_Type.t_myhashmap (Bdd_Node_Type.t_node) (Bdd_Bdd_Type.t_bdd)
    ensures { [#"../bdd.rs" 67 18 67 47] shallow_model0 result = Const.const (Core_Option_Option_Type.C_None) }
    
  let constant promoted0 [#"../bdd.rs" 424 4 424 52]  : Bdd_Node_Type.t_node = [@vc:do_not_keep_trace] [@vc:sp]
    let _1 = Bdd_Node_Type.C_True in let _0 = _1 in _0
  let rec cfg new [#"../bdd.rs" 424 4 424 52] [@cfg:stackify] [@cfg:subregion_analysis] (alloc : Bdd_Bumpalo_Bump_Type.t_bump) : Bdd_Context_Type.t_context
    ensures { [#"../bdd.rs" 424 48 424 52] inv0 result }
    
   = [@vc:do_not_keep_trace] [@vc:sp]
  var _0 : Bdd_Context_Type.t_context;
  var alloc : Bdd_Bumpalo_Bump_Type.t_bump = alloc;
  var t : Bdd_Node_Type.t_node;
  var _5 : Bdd_Hashmap_MyHashMap_Type.t_myhashmap (Bdd_Node_Type.t_node) (Bdd_Bdd_Type.t_bdd);
  var _6 : Snapshot.snap_ty (Map.map uint64 (Bdd_Node_Type.t_node));
  var _8 : Bdd_Hashmap_MyHashMap_Type.t_myhashmap (Bdd_Bdd_Type.t_bdd) (Bdd_Bdd_Type.t_bdd);
  var _9 : Bdd_Hashmap_MyHashMap_Type.t_myhashmap (Bdd_Bdd_Type.t_bdd, Bdd_Bdd_Type.t_bdd) (Bdd_Bdd_Type.t_bdd);
  var _10 : Bdd_Node_Type.t_node;
  {
    goto BB0
  }
  BB0 {
    [#"../bdd.rs" 425 16 425 21] _10 <- ([#"../bdd.rs" 425 16 425 21] promoted0);
    [#"../bdd.rs" 425 16 425 21] t <- _10;
    [#"../bdd.rs" 428 22 428 47] _5 <- ([#"../bdd.rs" 428 22 428 47] new0 ([#"../bdd.rs" 428 22 428 47] ()));
    goto BB1
  }
  BB1 {
    [#"../bdd.rs" 429 28 429 57] _6 <- ([#"../bdd.rs" 429 28 429 57] Snapshot.new (Const.const t));
    goto BB2
  }
  BB2 {
    [#"../bdd.rs" 430 22 430 47] _8 <- ([#"../bdd.rs" 430 22 430 47] new2 ([#"../bdd.rs" 430 22 430 47] ()));
    goto BB3
  }
  BB3 {
    [#"../bdd.rs" 431 22 431 47] _9 <- ([#"../bdd.rs" 431 22 431 47] new3 ([#"../bdd.rs" 431 22 431 47] ()));
    goto BB4
  }
  BB4 {
    [#"../bdd.rs" 426 8 433 9] _0 <- Bdd_Context_Type.C_Context alloc _5 _6 _8 _9 ([#"../bdd.rs" 432 17 432 18] (0 : uint64));
    _5 <- any Bdd_Hashmap_MyHashMap_Type.t_myhashmap (Bdd_Node_Type.t_node) (Bdd_Bdd_Type.t_bdd);
    _6 <- any Snapshot.snap_ty (Map.map uint64 (Bdd_Node_Type.t_node));
    _8 <- any Bdd_Hashmap_MyHashMap_Type.t_myhashmap (Bdd_Bdd_Type.t_bdd) (Bdd_Bdd_Type.t_bdd);
    _9 <- any Bdd_Hashmap_MyHashMap_Type.t_myhashmap (Bdd_Bdd_Type.t_bdd, Bdd_Bdd_Type.t_bdd) (Bdd_Bdd_Type.t_bdd);
    return _0
  }
  
end
module Bdd_Impl11_Hashcons
  use Bdd_Bdd_Type as Bdd_Bdd_Type
  use Core_Option_Option_Type as Core_Option_Option_Type
  use prelude.UInt64
  use map.Map
  use Bdd_Hashmap_MyHashMap_Type as Bdd_Hashmap_MyHashMap_Type
  use Bdd_NodeLog_Type as Bdd_NodeLog_Type
  use Bdd_Node_Type as Bdd_Node_Type
  use prelude.Borrow
  use map.Map
  function shallow_model8 [#"../bdd.rs" 46 8 46 54] (self : Bdd_Hashmap_MyHashMap_Type.t_myhashmap (Bdd_Bdd_Type.t_bdd, Bdd_Bdd_Type.t_bdd) (Bdd_Bdd_Type.t_bdd)) : Map.map (uint64, uint64) (Core_Option_Option_Type.t_option (Bdd_Bdd_Type.t_bdd))
    
  val shallow_model8 [#"../bdd.rs" 46 8 46 54] (self : Bdd_Hashmap_MyHashMap_Type.t_myhashmap (Bdd_Bdd_Type.t_bdd, Bdd_Bdd_Type.t_bdd) (Bdd_Bdd_Type.t_bdd)) : Map.map (uint64, uint64) (Core_Option_Option_Type.t_option (Bdd_Bdd_Type.t_bdd))
    ensures { result = shallow_model8 self }
    
  use map.Map
  function shallow_model7 [#"../bdd.rs" 46 8 46 54] (self : Bdd_Hashmap_MyHashMap_Type.t_myhashmap (Bdd_Bdd_Type.t_bdd) (Bdd_Bdd_Type.t_bdd)) : Map.map uint64 (Core_Option_Option_Type.t_option (Bdd_Bdd_Type.t_bdd))
    
  val shallow_model7 [#"../bdd.rs" 46 8 46 54] (self : Bdd_Hashmap_MyHashMap_Type.t_myhashmap (Bdd_Bdd_Type.t_bdd) (Bdd_Bdd_Type.t_bdd)) : Map.map uint64 (Core_Option_Option_Type.t_option (Bdd_Bdd_Type.t_bdd))
    ensures { result = shallow_model7 self }
    
  use prelude.Int
  use prelude.UInt64
  function shallow_model6 (self : uint64) : int =
    [#"../../../../creusot-contracts/src/model.rs" 79 8 79 31] UInt64.to_int self
  val shallow_model6 (self : uint64) : int
    ensures { result = shallow_model6 self }
    
  use prelude.Int
  let constant max0  : uint64 = [@vc:do_not_keep_trace] [@vc:sp]
    (18446744073709551615 : uint64)
  function leastvar0 [#"../bdd.rs" 239 4 239 28] (self : Bdd_Bdd_Type.t_bdd) : int =
    [#"../bdd.rs" 241 12 245 13] match self with
      | Bdd_Bdd_Type.C_Bdd (Bdd_Node_Type.C_True) _ -> UInt64.to_int max0 + 1
      | Bdd_Bdd_Type.C_Bdd (Bdd_Node_Type.C_False) _ -> UInt64.to_int max0 + 1
      | Bdd_Bdd_Type.C_Bdd (Bdd_Node_Type.C_If v _ _) _ -> shallow_model6 v
      end
  val leastvar0 [#"../bdd.rs" 239 4 239 28] (self : Bdd_Bdd_Type.t_bdd) : int
    ensures { result = leastvar0 self }
    
  use map.Map
  function interp0 [#"../bdd.rs" 209 4 209 53] (self : Bdd_Bdd_Type.t_bdd) (vars : Map.map uint64 bool) : bool =
    [#"../bdd.rs" 211 12 218 13] match self with
      | Bdd_Bdd_Type.C_Bdd (Bdd_Node_Type.C_True) _ -> true
      | Bdd_Bdd_Type.C_Bdd (Bdd_Node_Type.C_False) _ -> false
      | Bdd_Bdd_Type.C_Bdd (Bdd_Node_Type.C_If v childt childf) _ -> if Map.get vars v then
        interp0 childt vars
      else
        interp0 childf vars
      
      end
  val interp0 [#"../bdd.rs" 209 4 209 53] (self : Bdd_Bdd_Type.t_bdd) (vars : Map.map uint64 bool) : bool
    ensures { result = interp0 self vars }
    
  use map.Map
  function deep_model1 [#"../bdd.rs" 158 4 158 44] (self : Bdd_Node_Type.t_node) : Bdd_NodeLog_Type.t_nodelog =
    [#"../bdd.rs" 160 12 164 13] match self with
      | Bdd_Node_Type.C_False -> Bdd_NodeLog_Type.C_False
      | Bdd_Node_Type.C_True -> Bdd_NodeLog_Type.C_True
      | Bdd_Node_Type.C_If v childt childf -> Bdd_NodeLog_Type.C_If v (Bdd_Bdd_Type.bdd_1 childt) (Bdd_Bdd_Type.bdd_1 childf)
      end
  val deep_model1 [#"../bdd.rs" 158 4 158 44] (self : Bdd_Node_Type.t_node) : Bdd_NodeLog_Type.t_nodelog
    ensures { result = deep_model1 self }
    
  function shallow_model1 [#"../bdd.rs" 175 4 175 50] (self : Bdd_Node_Type.t_node) : Bdd_NodeLog_Type.t_nodelog =
    [#"../bdd.rs" 176 20 176 37] deep_model1 self
  val shallow_model1 [#"../bdd.rs" 175 4 175 50] (self : Bdd_Node_Type.t_node) : Bdd_NodeLog_Type.t_nodelog
    ensures { result = shallow_model1 self }
    
  function shallow_model0 (self : Bdd_Node_Type.t_node) : Bdd_NodeLog_Type.t_nodelog =
    [#"../../../../creusot-contracts/src/model.rs" 79 8 79 31] shallow_model1 self
  val shallow_model0 (self : Bdd_Node_Type.t_node) : Bdd_NodeLog_Type.t_nodelog
    ensures { result = shallow_model0 self }
    
  function shallow_model3 [#"../bdd.rs" 46 8 46 54] (self : Bdd_Hashmap_MyHashMap_Type.t_myhashmap (Bdd_Node_Type.t_node) (Bdd_Bdd_Type.t_bdd)) : Map.map (Bdd_NodeLog_Type.t_nodelog) (Core_Option_Option_Type.t_option (Bdd_Bdd_Type.t_bdd))
    
  val shallow_model3 [#"../bdd.rs" 46 8 46 54] (self : Bdd_Hashmap_MyHashMap_Type.t_myhashmap (Bdd_Node_Type.t_node) (Bdd_Bdd_Type.t_bdd)) : Map.map (Bdd_NodeLog_Type.t_nodelog) (Core_Option_Option_Type.t_option (Bdd_Bdd_Type.t_bdd))
    ensures { result = shallow_model3 self }
    
  use Bdd_Context_Type as Bdd_Context_Type
  predicate is_valid_bdd0 [#"../bdd.rs" 309 4 309 53] (self : Bdd_Context_Type.t_context) (b : Bdd_Bdd_Type.t_bdd) =
    [#"../bdd.rs" 311 12 311 47] Map.get (shallow_model3 (Bdd_Context_Type.context_hashcons self)) (shallow_model0 (Bdd_Bdd_Type.bdd_0 b)) = Core_Option_Option_Type.C_Some b
  val is_valid_bdd0 [#"../bdd.rs" 309 4 309 53] (self : Bdd_Context_Type.t_context) (b : Bdd_Bdd_Type.t_bdd) : bool
    ensures { result = is_valid_bdd0 self b }
    
  use map.Map
  use prelude.Snapshot
  predicate is_valid_node0 [#"../bdd.rs" 316 4 316 51] (self : Bdd_Context_Type.t_context) (n : Bdd_Node_Type.t_node) =
    [#"../bdd.rs" 318 12 327 13] match n with
      | Bdd_Node_Type.C_True -> true
      | Bdd_Node_Type.C_False -> true
      | Bdd_Node_Type.C_If v childt childf -> Bdd_Bdd_Type.bdd_0 childt <> Bdd_Bdd_Type.bdd_0 childf /\ is_valid_bdd0 self childt /\ is_valid_bdd0 self childf /\ UInt64.to_int v < leastvar0 childt /\ UInt64.to_int v < leastvar0 childf
      end
  val is_valid_node0 [#"../bdd.rs" 316 4 316 51] (self : Bdd_Context_Type.t_context) (n : Bdd_Node_Type.t_node) : bool
    ensures { result = is_valid_node0 self n }
    
  predicate invariant7 [#"../bdd.rs" 262 4 262 30] (self : Bdd_Context_Type.t_context) =
    [#"../bdd.rs" 264 12 288 19] (forall n : Bdd_NodeLog_Type.t_nodelog . match Map.get (shallow_model3 (Bdd_Context_Type.context_hashcons self)) n with
      | Core_Option_Option_Type.C_Some b -> shallow_model0 (Bdd_Bdd_Type.bdd_0 b) = n /\ is_valid_node0 self (Bdd_Bdd_Type.bdd_0 b) /\ Bdd_Bdd_Type.bdd_1 b < Bdd_Context_Type.context_cnt self /\ Map.get (Snapshot.inner (Bdd_Context_Type.context_hashcons_ghost self)) (Bdd_Bdd_Type.bdd_1 b) = Bdd_Bdd_Type.bdd_0 b
      | Core_Option_Option_Type.C_None -> true
      end) /\ (forall bm : uint64 . match Map.get (shallow_model7 (Bdd_Context_Type.context_not_memo self)) bm with
      | Core_Option_Option_Type.C_None -> true
      | Core_Option_Option_Type.C_Some n -> let b = Bdd_Bdd_Type.C_Bdd (Map.get (Snapshot.inner (Bdd_Context_Type.context_hashcons_ghost self)) bm) bm in is_valid_bdd0 self n /\ is_valid_bdd0 self b /\ (forall v : Map.map uint64 bool . interp0 n v = (not interp0 b v)) /\ leastvar0 b <= leastvar0 n
      end) /\ (forall abm : (uint64, uint64) . match Map.get (shallow_model8 (Bdd_Context_Type.context_and_memo self)) abm with
      | Core_Option_Option_Type.C_None -> true
      | Core_Option_Option_Type.C_Some n -> let a = Bdd_Bdd_Type.C_Bdd (Map.get (Snapshot.inner (Bdd_Context_Type.context_hashcons_ghost self)) (let (a, _) = abm in a)) (let (a, _) = abm in a) in let b = Bdd_Bdd_Type.C_Bdd (Map.get (Snapshot.inner (Bdd_Context_Type.context_hashcons_ghost self)) (let (_, a) = abm in a)) (let (_, a) = abm in a) in is_valid_bdd0 self n /\ is_valid_bdd0 self a /\ is_valid_bdd0 self b /\ (forall v : Map.map uint64 bool . interp0 n v = (interp0 a v /\ interp0 b v)) /\ (leastvar0 a <= leastvar0 n \/ leastvar0 b <= leastvar0 n)
      end)
  val invariant7 [#"../bdd.rs" 262 4 262 30] (self : Bdd_Context_Type.t_context) : bool
    ensures { result = invariant7 self }
    
  predicate inv7 (_x : Bdd_Context_Type.t_context)
  val inv7 (_x : Bdd_Context_Type.t_context) : bool
    ensures { result = inv7 _x }
    
  axiom inv7 : forall x : Bdd_Context_Type.t_context . inv7 x = (invariant7 x /\ match x with
    | Bdd_Context_Type.C_Context alloc hashcons hashcons_ghost not_memo and_memo cnt -> true
    end)
  predicate invariant6 (self : Bdd_NodeLog_Type.t_nodelog) =
    [#"../../../../creusot-contracts/src/invariant.rs" 8 8 8 12] true
  val invariant6 (self : Bdd_NodeLog_Type.t_nodelog) : bool
    ensures { result = invariant6 self }
    
  predicate inv6 (_x : Bdd_NodeLog_Type.t_nodelog)
  val inv6 (_x : Bdd_NodeLog_Type.t_nodelog) : bool
    ensures { result = inv6 _x }
    
  axiom inv6 : forall x : Bdd_NodeLog_Type.t_nodelog . inv6 x = true
  predicate invariant5 (self : Bdd_Bdd_Type.t_bdd) =
    [#"../../../../creusot-contracts/src/invariant.rs" 8 8 8 12] true
  val invariant5 (self : Bdd_Bdd_Type.t_bdd) : bool
    ensures { result = invariant5 self }
    
  predicate inv5 (_x : Bdd_Bdd_Type.t_bdd)
  val inv5 (_x : Bdd_Bdd_Type.t_bdd) : bool
    ensures { result = inv5 _x }
    
  axiom inv5 : forall x : Bdd_Bdd_Type.t_bdd . inv5 x = true
  predicate invariant4 (self : borrowed (Bdd_Node_Type.t_node)) =
    [#"../../../../creusot-contracts/src/invariant.rs" 8 8 8 12] true
  val invariant4 (self : borrowed (Bdd_Node_Type.t_node)) : bool
    ensures { result = invariant4 self }
    
  predicate inv4 (_x : borrowed (Bdd_Node_Type.t_node))
  val inv4 (_x : borrowed (Bdd_Node_Type.t_node)) : bool
    ensures { result = inv4 _x }
    
  axiom inv4 : forall x : borrowed (Bdd_Node_Type.t_node) . inv4 x = true
  predicate invariant3 (self : Bdd_Node_Type.t_node) =
    [#"../../../../creusot-contracts/src/invariant.rs" 8 8 8 12] true
  val invariant3 (self : Bdd_Node_Type.t_node) : bool
    ensures { result = invariant3 self }
    
  predicate inv3 (_x : Bdd_Node_Type.t_node)
  val inv3 (_x : Bdd_Node_Type.t_node) : bool
    ensures { result = inv3 _x }
    
  axiom inv3 : forall x : Bdd_Node_Type.t_node . inv3 x = true
  predicate invariant2 (self : Core_Option_Option_Type.t_option (Bdd_Bdd_Type.t_bdd)) =
    [#"../../../../creusot-contracts/src/invariant.rs" 8 8 8 12] true
  val invariant2 (self : Core_Option_Option_Type.t_option (Bdd_Bdd_Type.t_bdd)) : bool
    ensures { result = invariant2 self }
    
  predicate inv2 (_x : Core_Option_Option_Type.t_option (Bdd_Bdd_Type.t_bdd))
  val inv2 (_x : Core_Option_Option_Type.t_option (Bdd_Bdd_Type.t_bdd)) : bool
    ensures { result = inv2 _x }
    
  axiom inv2 : forall x : Core_Option_Option_Type.t_option (Bdd_Bdd_Type.t_bdd) . inv2 x = true
  predicate invariant1 (self : Bdd_Node_Type.t_node) =
    [#"../../../../creusot-contracts/src/invariant.rs" 8 8 8 12] true
  val invariant1 (self : Bdd_Node_Type.t_node) : bool
    ensures { result = invariant1 self }
    
  predicate inv1 (_x : Bdd_Node_Type.t_node)
  val inv1 (_x : Bdd_Node_Type.t_node) : bool
    ensures { result = inv1 _x }
    
  axiom inv1 : forall x : Bdd_Node_Type.t_node . inv1 x = true
  predicate invariant0 (self : borrowed (Bdd_Context_Type.t_context)) =
    [#"../../../../creusot-contracts/src/invariant.rs" 8 8 8 12] true
  val invariant0 (self : borrowed (Bdd_Context_Type.t_context)) : bool
    ensures { result = invariant0 self }
    
  predicate inv0 (_x : borrowed (Bdd_Context_Type.t_context))
  val inv0 (_x : borrowed (Bdd_Context_Type.t_context)) : bool
    ensures { result = inv0 _x }
    
  axiom inv0 : forall x : borrowed (Bdd_Context_Type.t_context) . inv0 x = (inv7 ( * x) /\ inv7 ( ^ x))
  predicate grows0 [#"../bdd.rs" 296 4 296 35] (self : borrowed (Bdd_Context_Type.t_context)) =
    [#"../bdd.rs" 297 8 304 9] UInt64.to_int (Bdd_Context_Type.context_cnt ( * self)) <= UInt64.to_int (Bdd_Context_Type.context_cnt ( ^ self)) /\ (forall n : Bdd_NodeLog_Type.t_nodelog . match Map.get (shallow_model3 (Bdd_Context_Type.context_hashcons ( * self))) n with
      | Core_Option_Option_Type.C_Some b -> Map.get (shallow_model3 (Bdd_Context_Type.context_hashcons ( ^ self))) n = Core_Option_Option_Type.C_Some b
      | Core_Option_Option_Type.C_None -> true
      end)
  val grows0 [#"../bdd.rs" 296 4 296 35] (self : borrowed (Bdd_Context_Type.t_context)) : bool
    ensures { result = grows0 self }
    
  use prelude.Snapshot
  use prelude.Snapshot
  use map.Map
  function shallow_model4 (self : borrowed (Bdd_Hashmap_MyHashMap_Type.t_myhashmap (Bdd_Node_Type.t_node) (Bdd_Bdd_Type.t_bdd))) : Map.map (Bdd_NodeLog_Type.t_nodelog) (Core_Option_Option_Type.t_option (Bdd_Bdd_Type.t_bdd))
    
   =
    [#"../../../../creusot-contracts/src/model.rs" 97 8 97 31] shallow_model3 ( * self)
  val shallow_model4 (self : borrowed (Bdd_Hashmap_MyHashMap_Type.t_myhashmap (Bdd_Node_Type.t_node) (Bdd_Bdd_Type.t_bdd))) : Map.map (Bdd_NodeLog_Type.t_nodelog) (Core_Option_Option_Type.t_option (Bdd_Bdd_Type.t_bdd))
    ensures { result = shallow_model4 self }
    
  val add0 [#"../bdd.rs" 54 8 54 45] (self : borrowed (Bdd_Hashmap_MyHashMap_Type.t_myhashmap (Bdd_Node_Type.t_node) (Bdd_Bdd_Type.t_bdd))) (key : Bdd_Node_Type.t_node) (val' : Bdd_Bdd_Type.t_bdd) : ()
    requires {[#"../bdd.rs" 54 30 54 33] inv3 key}
    requires {[#"../bdd.rs" 54 38 54 41] inv5 val'}
    ensures { [#"../bdd.rs" 52 8 52 128] forall i : Bdd_NodeLog_Type.t_nodelog . inv6 i
     -> Map.get (shallow_model3 ( ^ self)) i = (if i = deep_model1 key then
      Core_Option_Option_Type.C_Some val'
    else
      Map.get (shallow_model4 self) i
    ) }
    
  predicate resolve1 (self : borrowed (Bdd_Node_Type.t_node)) =
<<<<<<< HEAD
    [#"../../../../creusot-contracts/src/resolve.rs" 27 20 27 34]  ^ self =  * self
=======
    [#"../../../../creusot-contracts/src/resolve.rs" 26 20 26 34]  ^ self =  * self
>>>>>>> c22743fa
  val resolve1 (self : borrowed (Bdd_Node_Type.t_node)) : bool
    ensures { result = resolve1 self }
    
  use Bdd_Bumpalo_Bump_Type as Bdd_Bumpalo_Bump_Type
  val alloc0 [#"../bdd.rs" 18 8 18 48] (self : Bdd_Bumpalo_Bump_Type.t_bump) (val' : Bdd_Node_Type.t_node) : borrowed (Bdd_Node_Type.t_node)
    requires {[#"../bdd.rs" 18 31 18 34] inv3 val'}
    ensures { [#"../bdd.rs" 17 18 17 32]  * result = val' }
    ensures { [#"../bdd.rs" 18 42 18 48] inv4 result }
    
  predicate resolve0 (self : borrowed (Bdd_Context_Type.t_context)) =
<<<<<<< HEAD
    [#"../../../../creusot-contracts/src/resolve.rs" 27 20 27 34]  ^ self =  * self
=======
    [#"../../../../creusot-contracts/src/resolve.rs" 26 20 26 34]  ^ self =  * self
>>>>>>> c22743fa
  val resolve0 (self : borrowed (Bdd_Context_Type.t_context)) : bool
    ensures { result = resolve0 self }
    
  function deep_model0 (self : Bdd_Node_Type.t_node) : Bdd_NodeLog_Type.t_nodelog =
    [#"../../../../creusot-contracts/src/model.rs" 70 8 70 28] deep_model1 self
  val deep_model0 (self : Bdd_Node_Type.t_node) : Bdd_NodeLog_Type.t_nodelog
    ensures { result = deep_model0 self }
    
  function shallow_model2 (self : Bdd_Hashmap_MyHashMap_Type.t_myhashmap (Bdd_Node_Type.t_node) (Bdd_Bdd_Type.t_bdd)) : Map.map (Bdd_NodeLog_Type.t_nodelog) (Core_Option_Option_Type.t_option (Bdd_Bdd_Type.t_bdd))
    
   =
    [#"../../../../creusot-contracts/src/model.rs" 79 8 79 31] shallow_model3 self
  val shallow_model2 (self : Bdd_Hashmap_MyHashMap_Type.t_myhashmap (Bdd_Node_Type.t_node) (Bdd_Bdd_Type.t_bdd)) : Map.map (Bdd_NodeLog_Type.t_nodelog) (Core_Option_Option_Type.t_option (Bdd_Bdd_Type.t_bdd))
    ensures { result = shallow_model2 self }
    
  val get0 [#"../bdd.rs" 63 8 63 65] (self : Bdd_Hashmap_MyHashMap_Type.t_myhashmap (Bdd_Node_Type.t_node) (Bdd_Bdd_Type.t_bdd)) (key : Bdd_Node_Type.t_node) : Core_Option_Option_Type.t_option (Bdd_Bdd_Type.t_bdd)
    requires {[#"../bdd.rs" 63 37 63 40] inv1 key}
    ensures { [#"../bdd.rs" 58 18 61 9] match result with
      | Core_Option_Option_Type.C_Some v -> Map.get (shallow_model2 self) (deep_model0 key) = Core_Option_Option_Type.C_Some v
      | Core_Option_Option_Type.C_None -> Map.get (shallow_model2 self) (deep_model0 key) = Core_Option_Option_Type.C_None
      end }
    ensures { [#"../bdd.rs" 63 52 63 65] inv2 result }
    
  let rec cfg hashcons [#"../bdd.rs" 440 4 440 58] [@cfg:stackify] [@cfg:subregion_analysis] (self : borrowed (Bdd_Context_Type.t_context)) (n : Bdd_Node_Type.t_node) : Bdd_Bdd_Type.t_bdd
    requires {[#"../bdd.rs" 436 15 436 36] is_valid_node0 ( * self) n}
    requires {[#"../bdd.rs" 440 21 440 25] inv0 self}
    ensures { [#"../bdd.rs" 437 14 437 28] Bdd_Bdd_Type.bdd_0 result = n }
    ensures { [#"../bdd.rs" 438 14 438 26] grows0 self }
    ensures { [#"../bdd.rs" 439 14 439 42] is_valid_bdd0 ( ^ self) result }
    
   = [@vc:do_not_keep_trace] [@vc:sp]
  var _0 : Bdd_Bdd_Type.t_bdd;
  var self : borrowed (Bdd_Context_Type.t_context) = self;
  var n : Bdd_Node_Type.t_node = n;
  var _8 : Core_Option_Option_Type.t_option (Bdd_Bdd_Type.t_bdd);
  var _11 : Bdd_Node_Type.t_node;
  var r : Bdd_Bdd_Type.t_bdd;
  var r1 : Bdd_Bdd_Type.t_bdd;
  var _19 : borrowed (Bdd_Node_Type.t_node);
  var _23 : ();
  var _24 : borrowed (Bdd_Hashmap_MyHashMap_Type.t_myhashmap (Bdd_Node_Type.t_node) (Bdd_Bdd_Type.t_bdd));
  var _27 : Snapshot.snap_ty (Map.map uint64 (Bdd_Node_Type.t_node));
  var _30 : bool;
  var _32 : uint64;
  {
    goto BB0
  }
  BB0 {
    [#"../bdd.rs" 441 44 441 46] _11 <- n;
    [#"../bdd.rs" 441 26 441 47] _8 <- ([#"../bdd.rs" 441 26 441 47] get0 (Bdd_Context_Type.context_hashcons ( * self)) _11);
    goto BB1
  }
  BB1 {
    switch (_8)
      | Core_Option_Option_Type.C_Some _ -> goto BB2
      | _ -> goto BB4
      end
  }
  BB2 {
    goto BB3
  }
  BB3 {
    [#"../bdd.rs" 441 21 441 22] r <- Core_Option_Option_Type.some_0 _8;
    assert { [@expl:type invariant] inv0 self };
    assume { resolve0 self };
    assert { [@expl:assertion] [#"../bdd.rs" 442 28 442 38] shallow_model0 (Bdd_Bdd_Type.bdd_0 r) = shallow_model1 n };
    [#"../bdd.rs" 443 19 443 20] _0 <- r;
    goto BB12
  }
  BB4 {
    [#"../bdd.rs" 445 20 445 39] _19 <- ([#"../bdd.rs" 445 20 445 39] alloc0 (Bdd_Context_Type.context_alloc ( * self)) n);
    goto BB5
  }
  BB5 {
    [#"../bdd.rs" 445 16 445 50] r1 <- Bdd_Bdd_Type.C_Bdd ( * _19) (Bdd_Context_Type.context_cnt ( * self));
    assume { resolve1 _19 };
    [#"../bdd.rs" 446 8 446 21] _24 <- Borrow.borrow_final (Bdd_Context_Type.context_hashcons ( * self)) (Borrow.inherit_id (Borrow.get_id self) 2);
    [#"../bdd.rs" 446 8 446 21] self <- { self with current = (let Bdd_Context_Type.C_Context x0 x1 x2 x3 x4 x5 =  * self in Bdd_Context_Type.C_Context x0 ( ^ _24) x2 x3 x4 x5) ; };
    [#"../bdd.rs" 446 8 446 31] _23 <- ([#"../bdd.rs" 446 8 446 31] add0 _24 n r1);
    _24 <- any borrowed (Bdd_Hashmap_MyHashMap_Type.t_myhashmap (Bdd_Node_Type.t_node) (Bdd_Bdd_Type.t_bdd));
    goto BB6
  }
  BB6 {
    [#"../bdd.rs" 447 30 447 77] _27 <- ([#"../bdd.rs" 447 30 447 77] Snapshot.new (Map.set (Snapshot.inner (Bdd_Context_Type.context_hashcons_ghost ( * self))) (Bdd_Bdd_Type.bdd_1 r1) (Bdd_Bdd_Type.bdd_0 r1)));
    goto BB7
  }
  BB7 {
    [#"../bdd.rs" 447 8 447 77] self <- { self with current = (let Bdd_Context_Type.C_Context x0 x1 x2 x3 x4 x5 =  * self in Bdd_Context_Type.C_Context x0 x1 _27 x3 x4 x5) ; };
    _27 <- any Snapshot.snap_ty (Map.map uint64 (Bdd_Node_Type.t_node));
    [#"../bdd.rs" 448 22 448 34] _32 <- ([#"../bdd.rs" 448 22 448 30] (18446744073709551615 : uint64)) - ([#"../bdd.rs" 448 33 448 34] (1 : uint64));
    [#"../bdd.rs" 448 11 448 34] _30 <- Bdd_Context_Type.context_cnt ( * self) > _32;
    _32 <- any uint64;
    switch (_30)
      | False -> goto BB11
      | True -> goto BB8
      end
  }
  BB8 {
    goto BB9
  }
  BB9 {
    goto BB10
  }
  BB10 {
    [#"../bdd.rs" 451 16 451 35] self <- { self with current = (let Bdd_Context_Type.C_Context x0 x1 x2 x3 x4 x5 =  * self in Bdd_Context_Type.C_Context x0 x1 x2 x3 x4 (Bdd_Context_Type.context_cnt ( * self))) ; };
    goto BB9
  }
  BB11 {
    [#"../bdd.rs" 454 8 454 21] self <- { self with current = (let Bdd_Context_Type.C_Context x0 x1 x2 x3 x4 x5 =  * self in Bdd_Context_Type.C_Context x0 x1 x2 x3 x4 (Bdd_Context_Type.context_cnt ( * self) + ([#"../bdd.rs" 454 20 454 21] (1 : uint64)))) ; };
    assert { [@expl:type invariant] inv0 self };
    assume { resolve0 self };
    [#"../bdd.rs" 455 8 455 9] _0 <- r1;
    goto BB12
  }
  BB12 {
    return _0
  }
  
end
module Bdd_Impl11_Node
  use Bdd_Context_Type as Bdd_Context_Type
  use prelude.Borrow
  predicate invariant1 (self : borrowed (Bdd_Context_Type.t_context)) =
    [#"../../../../creusot-contracts/src/invariant.rs" 8 8 8 12] true
  val invariant1 (self : borrowed (Bdd_Context_Type.t_context)) : bool
    ensures { result = invariant1 self }
    
  predicate inv0 (_x : Bdd_Context_Type.t_context)
  val inv0 (_x : Bdd_Context_Type.t_context) : bool
    ensures { result = inv0 _x }
    
  predicate inv1 (_x : borrowed (Bdd_Context_Type.t_context))
  val inv1 (_x : borrowed (Bdd_Context_Type.t_context)) : bool
    ensures { result = inv1 _x }
    
  axiom inv1 : forall x : borrowed (Bdd_Context_Type.t_context) . inv1 x = (inv0 ( * x) /\ inv0 ( ^ x))
  use Bdd_Bdd_Type as Bdd_Bdd_Type
  use Core_Option_Option_Type as Core_Option_Option_Type
  use prelude.UInt64
  use map.Map
  use Bdd_Hashmap_MyHashMap_Type as Bdd_Hashmap_MyHashMap_Type
  use Bdd_NodeLog_Type as Bdd_NodeLog_Type
  use Bdd_Node_Type as Bdd_Node_Type
  use map.Map
  function shallow_model8 [#"../bdd.rs" 46 8 46 54] (self : Bdd_Hashmap_MyHashMap_Type.t_myhashmap (Bdd_Bdd_Type.t_bdd, Bdd_Bdd_Type.t_bdd) (Bdd_Bdd_Type.t_bdd)) : Map.map (uint64, uint64) (Core_Option_Option_Type.t_option (Bdd_Bdd_Type.t_bdd))
    
  val shallow_model8 [#"../bdd.rs" 46 8 46 54] (self : Bdd_Hashmap_MyHashMap_Type.t_myhashmap (Bdd_Bdd_Type.t_bdd, Bdd_Bdd_Type.t_bdd) (Bdd_Bdd_Type.t_bdd)) : Map.map (uint64, uint64) (Core_Option_Option_Type.t_option (Bdd_Bdd_Type.t_bdd))
    ensures { result = shallow_model8 self }
    
  use map.Map
  function shallow_model7 [#"../bdd.rs" 46 8 46 54] (self : Bdd_Hashmap_MyHashMap_Type.t_myhashmap (Bdd_Bdd_Type.t_bdd) (Bdd_Bdd_Type.t_bdd)) : Map.map uint64 (Core_Option_Option_Type.t_option (Bdd_Bdd_Type.t_bdd))
    
  val shallow_model7 [#"../bdd.rs" 46 8 46 54] (self : Bdd_Hashmap_MyHashMap_Type.t_myhashmap (Bdd_Bdd_Type.t_bdd) (Bdd_Bdd_Type.t_bdd)) : Map.map uint64 (Core_Option_Option_Type.t_option (Bdd_Bdd_Type.t_bdd))
    ensures { result = shallow_model7 self }
    
  use prelude.Int
  use prelude.UInt64
  function shallow_model4 (self : uint64) : int =
    [#"../../../../creusot-contracts/src/model.rs" 79 8 79 31] UInt64.to_int self
  val shallow_model4 (self : uint64) : int
    ensures { result = shallow_model4 self }
    
  use prelude.Int
  let constant max0  : uint64 = [@vc:do_not_keep_trace] [@vc:sp]
    (18446744073709551615 : uint64)
  function leastvar0 [#"../bdd.rs" 239 4 239 28] (self : Bdd_Bdd_Type.t_bdd) : int =
    [#"../bdd.rs" 241 12 245 13] match self with
      | Bdd_Bdd_Type.C_Bdd (Bdd_Node_Type.C_True) _ -> UInt64.to_int max0 + 1
      | Bdd_Bdd_Type.C_Bdd (Bdd_Node_Type.C_False) _ -> UInt64.to_int max0 + 1
      | Bdd_Bdd_Type.C_Bdd (Bdd_Node_Type.C_If v _ _) _ -> shallow_model4 v
      end
  val leastvar0 [#"../bdd.rs" 239 4 239 28] (self : Bdd_Bdd_Type.t_bdd) : int
    ensures { result = leastvar0 self }
    
  use map.Map
  function interp0 [#"../bdd.rs" 209 4 209 53] (self : Bdd_Bdd_Type.t_bdd) (vars : Map.map uint64 bool) : bool =
    [#"../bdd.rs" 211 12 218 13] match self with
      | Bdd_Bdd_Type.C_Bdd (Bdd_Node_Type.C_True) _ -> true
      | Bdd_Bdd_Type.C_Bdd (Bdd_Node_Type.C_False) _ -> false
      | Bdd_Bdd_Type.C_Bdd (Bdd_Node_Type.C_If v childt childf) _ -> if Map.get vars v then
        interp0 childt vars
      else
        interp0 childf vars
      
      end
  val interp0 [#"../bdd.rs" 209 4 209 53] (self : Bdd_Bdd_Type.t_bdd) (vars : Map.map uint64 bool) : bool
    ensures { result = interp0 self vars }
    
  use map.Map
  function deep_model1 [#"../bdd.rs" 158 4 158 44] (self : Bdd_Node_Type.t_node) : Bdd_NodeLog_Type.t_nodelog =
    [#"../bdd.rs" 160 12 164 13] match self with
      | Bdd_Node_Type.C_False -> Bdd_NodeLog_Type.C_False
      | Bdd_Node_Type.C_True -> Bdd_NodeLog_Type.C_True
      | Bdd_Node_Type.C_If v childt childf -> Bdd_NodeLog_Type.C_If v (Bdd_Bdd_Type.bdd_1 childt) (Bdd_Bdd_Type.bdd_1 childf)
      end
  val deep_model1 [#"../bdd.rs" 158 4 158 44] (self : Bdd_Node_Type.t_node) : Bdd_NodeLog_Type.t_nodelog
    ensures { result = deep_model1 self }
    
  function shallow_model6 [#"../bdd.rs" 175 4 175 50] (self : Bdd_Node_Type.t_node) : Bdd_NodeLog_Type.t_nodelog =
    [#"../bdd.rs" 176 20 176 37] deep_model1 self
  val shallow_model6 [#"../bdd.rs" 175 4 175 50] (self : Bdd_Node_Type.t_node) : Bdd_NodeLog_Type.t_nodelog
    ensures { result = shallow_model6 self }
    
  function shallow_model3 (self : Bdd_Node_Type.t_node) : Bdd_NodeLog_Type.t_nodelog =
    [#"../../../../creusot-contracts/src/model.rs" 79 8 79 31] shallow_model6 self
  val shallow_model3 (self : Bdd_Node_Type.t_node) : Bdd_NodeLog_Type.t_nodelog
    ensures { result = shallow_model3 self }
    
  function shallow_model2 [#"../bdd.rs" 46 8 46 54] (self : Bdd_Hashmap_MyHashMap_Type.t_myhashmap (Bdd_Node_Type.t_node) (Bdd_Bdd_Type.t_bdd)) : Map.map (Bdd_NodeLog_Type.t_nodelog) (Core_Option_Option_Type.t_option (Bdd_Bdd_Type.t_bdd))
    
  val shallow_model2 [#"../bdd.rs" 46 8 46 54] (self : Bdd_Hashmap_MyHashMap_Type.t_myhashmap (Bdd_Node_Type.t_node) (Bdd_Bdd_Type.t_bdd)) : Map.map (Bdd_NodeLog_Type.t_nodelog) (Core_Option_Option_Type.t_option (Bdd_Bdd_Type.t_bdd))
    ensures { result = shallow_model2 self }
    
  predicate is_valid_bdd0 [#"../bdd.rs" 309 4 309 53] (self : Bdd_Context_Type.t_context) (b : Bdd_Bdd_Type.t_bdd) =
    [#"../bdd.rs" 311 12 311 47] Map.get (shallow_model2 (Bdd_Context_Type.context_hashcons self)) (shallow_model3 (Bdd_Bdd_Type.bdd_0 b)) = Core_Option_Option_Type.C_Some b
  val is_valid_bdd0 [#"../bdd.rs" 309 4 309 53] (self : Bdd_Context_Type.t_context) (b : Bdd_Bdd_Type.t_bdd) : bool
    ensures { result = is_valid_bdd0 self b }
    
  use map.Map
  use prelude.Snapshot
  predicate is_valid_node0 [#"../bdd.rs" 316 4 316 51] (self : Bdd_Context_Type.t_context) (n : Bdd_Node_Type.t_node) =
    [#"../bdd.rs" 318 12 327 13] match n with
      | Bdd_Node_Type.C_True -> true
      | Bdd_Node_Type.C_False -> true
      | Bdd_Node_Type.C_If v childt childf -> Bdd_Bdd_Type.bdd_0 childt <> Bdd_Bdd_Type.bdd_0 childf /\ is_valid_bdd0 self childt /\ is_valid_bdd0 self childf /\ UInt64.to_int v < leastvar0 childt /\ UInt64.to_int v < leastvar0 childf
      end
  val is_valid_node0 [#"../bdd.rs" 316 4 316 51] (self : Bdd_Context_Type.t_context) (n : Bdd_Node_Type.t_node) : bool
    ensures { result = is_valid_node0 self n }
    
  predicate invariant0 [#"../bdd.rs" 262 4 262 30] (self : Bdd_Context_Type.t_context) =
    [#"../bdd.rs" 264 12 288 19] (forall n : Bdd_NodeLog_Type.t_nodelog . match Map.get (shallow_model2 (Bdd_Context_Type.context_hashcons self)) n with
      | Core_Option_Option_Type.C_Some b -> shallow_model3 (Bdd_Bdd_Type.bdd_0 b) = n /\ is_valid_node0 self (Bdd_Bdd_Type.bdd_0 b) /\ Bdd_Bdd_Type.bdd_1 b < Bdd_Context_Type.context_cnt self /\ Map.get (Snapshot.inner (Bdd_Context_Type.context_hashcons_ghost self)) (Bdd_Bdd_Type.bdd_1 b) = Bdd_Bdd_Type.bdd_0 b
      | Core_Option_Option_Type.C_None -> true
      end) /\ (forall bm : uint64 . match Map.get (shallow_model7 (Bdd_Context_Type.context_not_memo self)) bm with
      | Core_Option_Option_Type.C_None -> true
      | Core_Option_Option_Type.C_Some n -> let b = Bdd_Bdd_Type.C_Bdd (Map.get (Snapshot.inner (Bdd_Context_Type.context_hashcons_ghost self)) bm) bm in is_valid_bdd0 self n /\ is_valid_bdd0 self b /\ (forall v : Map.map uint64 bool . interp0 n v = (not interp0 b v)) /\ leastvar0 b <= leastvar0 n
      end) /\ (forall abm : (uint64, uint64) . match Map.get (shallow_model8 (Bdd_Context_Type.context_and_memo self)) abm with
      | Core_Option_Option_Type.C_None -> true
      | Core_Option_Option_Type.C_Some n -> let a = Bdd_Bdd_Type.C_Bdd (Map.get (Snapshot.inner (Bdd_Context_Type.context_hashcons_ghost self)) (let (a, _) = abm in a)) (let (a, _) = abm in a) in let b = Bdd_Bdd_Type.C_Bdd (Map.get (Snapshot.inner (Bdd_Context_Type.context_hashcons_ghost self)) (let (_, a) = abm in a)) (let (_, a) = abm in a) in is_valid_bdd0 self n /\ is_valid_bdd0 self a /\ is_valid_bdd0 self b /\ (forall v : Map.map uint64 bool . interp0 n v = (interp0 a v /\ interp0 b v)) /\ (leastvar0 a <= leastvar0 n \/ leastvar0 b <= leastvar0 n)
      end)
  val invariant0 [#"../bdd.rs" 262 4 262 30] (self : Bdd_Context_Type.t_context) : bool
    ensures { result = invariant0 self }
    
  axiom inv0 : forall x : Bdd_Context_Type.t_context . inv0 x = (invariant0 x /\ match x with
    | Bdd_Context_Type.C_Context alloc hashcons hashcons_ghost not_memo and_memo cnt -> true
    end)
  predicate grows0 [#"../bdd.rs" 296 4 296 35] (self : borrowed (Bdd_Context_Type.t_context)) =
    [#"../bdd.rs" 297 8 304 9] UInt64.to_int (Bdd_Context_Type.context_cnt ( * self)) <= UInt64.to_int (Bdd_Context_Type.context_cnt ( ^ self)) /\ (forall n : Bdd_NodeLog_Type.t_nodelog . match Map.get (shallow_model2 (Bdd_Context_Type.context_hashcons ( * self))) n with
      | Core_Option_Option_Type.C_Some b -> Map.get (shallow_model2 (Bdd_Context_Type.context_hashcons ( ^ self))) n = Core_Option_Option_Type.C_Some b
      | Core_Option_Option_Type.C_None -> true
      end)
  val grows0 [#"../bdd.rs" 296 4 296 35] (self : borrowed (Bdd_Context_Type.t_context)) : bool
    ensures { result = grows0 self }
    
  predicate resolve0 (self : borrowed (Bdd_Context_Type.t_context)) =
<<<<<<< HEAD
    [#"../../../../creusot-contracts/src/resolve.rs" 27 20 27 34]  ^ self =  * self
=======
    [#"../../../../creusot-contracts/src/resolve.rs" 26 20 26 34]  ^ self =  * self
>>>>>>> c22743fa
  val resolve0 (self : borrowed (Bdd_Context_Type.t_context)) : bool
    ensures { result = resolve0 self }
    
  val hashcons0 [#"../bdd.rs" 440 4 440 58] (self : borrowed (Bdd_Context_Type.t_context)) (n : Bdd_Node_Type.t_node) : Bdd_Bdd_Type.t_bdd
    requires {[#"../bdd.rs" 436 15 436 36] is_valid_node0 ( * self) n}
    requires {[#"../bdd.rs" 440 21 440 25] inv1 self}
    ensures { [#"../bdd.rs" 437 14 437 28] Bdd_Bdd_Type.bdd_0 result = n }
    ensures { [#"../bdd.rs" 438 14 438 26] grows0 self }
    ensures { [#"../bdd.rs" 439 14 439 42] is_valid_bdd0 ( ^ self) result }
    
  function deep_model0 [#"../bdd.rs" 185 4 185 44] (self : Bdd_Bdd_Type.t_bdd) : uint64 =
    [#"../bdd.rs" 186 20 186 26] Bdd_Bdd_Type.bdd_1 self
  val deep_model0 [#"../bdd.rs" 185 4 185 44] (self : Bdd_Bdd_Type.t_bdd) : uint64
    ensures { result = deep_model0 self }
    
  function shallow_model5 [#"../bdd.rs" 195 4 195 50] (self : Bdd_Bdd_Type.t_bdd) : uint64 =
    [#"../bdd.rs" 196 20 196 37] deep_model0 self
  val shallow_model5 [#"../bdd.rs" 195 4 195 50] (self : Bdd_Bdd_Type.t_bdd) : uint64
    ensures { result = shallow_model5 self }
    
  function shallow_model1 (self : Bdd_Bdd_Type.t_bdd) : uint64 =
    [#"../../../../creusot-contracts/src/model.rs" 79 8 79 31] shallow_model5 self
  val shallow_model1 (self : Bdd_Bdd_Type.t_bdd) : uint64
    ensures { result = shallow_model1 self }
    
  val eq0 [#"../bdd.rs" 202 4 202 34] (self : Bdd_Bdd_Type.t_bdd) (o : Bdd_Bdd_Type.t_bdd) : bool
    ensures { [#"../bdd.rs" 201 14 201 37] result = (shallow_model1 self = shallow_model1 o) }
    
  let rec cfg node [#"../bdd.rs" 465 4 465 87] [@cfg:stackify] [@cfg:subregion_analysis] (self : borrowed (Bdd_Context_Type.t_context)) (x : uint64) (childt : Bdd_Bdd_Type.t_bdd) (childf : Bdd_Bdd_Type.t_bdd) : Bdd_Bdd_Type.t_bdd
    requires {[#"../bdd.rs" 458 15 458 40] is_valid_bdd0 ( * self) childt}
    requires {[#"../bdd.rs" 459 15 459 40] is_valid_bdd0 ( * self) childf}
    requires {[#"../bdd.rs" 460 15 460 63] UInt64.to_int x < leastvar0 childt /\ UInt64.to_int x < leastvar0 childf}
    requires {[#"../bdd.rs" 465 17 465 21] inv1 self}
    ensures { [#"../bdd.rs" 461 14 461 26] grows0 self }
    ensures { [#"../bdd.rs" 462 14 462 42] is_valid_bdd0 ( ^ self) result }
    ensures { [#"../bdd.rs" 463 4 463 106] forall v : Map.map uint64 bool . interp0 result v = (if Map.get v x then
      interp0 childt v
    else
      interp0 childf v
    ) }
    ensures { [#"../bdd.rs" 464 14 464 37] UInt64.to_int x <= leastvar0 result }
    
   = [@vc:do_not_keep_trace] [@vc:sp]
  var _0 : Bdd_Bdd_Type.t_bdd;
  var self : borrowed (Bdd_Context_Type.t_context) = self;
  var x : uint64 = x;
  var childt : Bdd_Bdd_Type.t_bdd = childt;
  var childf : Bdd_Bdd_Type.t_bdd = childf;
  var _13 : bool;
  var _17 : borrowed (Bdd_Context_Type.t_context);
  var _18 : Bdd_Node_Type.t_node;
  {
    goto BB0
  }
  BB0 {
    [#"../bdd.rs" 466 11 466 27] _13 <- ([#"../bdd.rs" 466 11 466 27] eq0 childt childf);
    goto BB1
  }
  BB1 {
    switch (_13)
      | False -> goto BB3
      | True -> goto BB2
      end
  }
  BB2 {
    assert { [@expl:type invariant] inv1 self };
    assume { resolve0 self };
    [#"../bdd.rs" 467 19 467 25] _0 <- childt;
    goto BB5
  }
  BB3 {
    [#"../bdd.rs" 469 8 469 12] _17 <- Borrow.borrow_final ( * self) (Borrow.get_id self);
    [#"../bdd.rs" 469 8 469 12] self <- { self with current = ( ^ _17) ; };
    assume { inv0 ( ^ _17) };
    [#"../bdd.rs" 469 22 469 49] _18 <- Bdd_Node_Type.C_If x childt childf;
    [#"../bdd.rs" 469 8 469 50] _0 <- ([#"../bdd.rs" 469 8 469 50] hashcons0 _17 _18);
    _17 <- any borrowed (Bdd_Context_Type.t_context);
    _18 <- any Bdd_Node_Type.t_node;
    goto BB4
  }
  BB4 {
    assert { [@expl:type invariant] inv1 self };
    assume { resolve0 self };
    goto BB5
  }
  BB5 {
    return _0
  }
  
end
module Bdd_Impl11_True
  use Bdd_Context_Type as Bdd_Context_Type
  use prelude.Borrow
  predicate invariant1 (self : borrowed (Bdd_Context_Type.t_context)) =
    [#"../../../../creusot-contracts/src/invariant.rs" 8 8 8 12] true
  val invariant1 (self : borrowed (Bdd_Context_Type.t_context)) : bool
    ensures { result = invariant1 self }
    
  predicate inv0 (_x : Bdd_Context_Type.t_context)
  val inv0 (_x : Bdd_Context_Type.t_context) : bool
    ensures { result = inv0 _x }
    
  predicate inv1 (_x : borrowed (Bdd_Context_Type.t_context))
  val inv1 (_x : borrowed (Bdd_Context_Type.t_context)) : bool
    ensures { result = inv1 _x }
    
  axiom inv1 : forall x : borrowed (Bdd_Context_Type.t_context) . inv1 x = (inv0 ( * x) /\ inv0 ( ^ x))
  use Bdd_Bdd_Type as Bdd_Bdd_Type
  use Core_Option_Option_Type as Core_Option_Option_Type
  use prelude.UInt64
  use map.Map
  use Bdd_Hashmap_MyHashMap_Type as Bdd_Hashmap_MyHashMap_Type
  use Bdd_NodeLog_Type as Bdd_NodeLog_Type
  use Bdd_Node_Type as Bdd_Node_Type
  use map.Map
  function shallow_model6 [#"../bdd.rs" 46 8 46 54] (self : Bdd_Hashmap_MyHashMap_Type.t_myhashmap (Bdd_Bdd_Type.t_bdd, Bdd_Bdd_Type.t_bdd) (Bdd_Bdd_Type.t_bdd)) : Map.map (uint64, uint64) (Core_Option_Option_Type.t_option (Bdd_Bdd_Type.t_bdd))
    
  val shallow_model6 [#"../bdd.rs" 46 8 46 54] (self : Bdd_Hashmap_MyHashMap_Type.t_myhashmap (Bdd_Bdd_Type.t_bdd, Bdd_Bdd_Type.t_bdd) (Bdd_Bdd_Type.t_bdd)) : Map.map (uint64, uint64) (Core_Option_Option_Type.t_option (Bdd_Bdd_Type.t_bdd))
    ensures { result = shallow_model6 self }
    
  use map.Map
  function shallow_model5 [#"../bdd.rs" 46 8 46 54] (self : Bdd_Hashmap_MyHashMap_Type.t_myhashmap (Bdd_Bdd_Type.t_bdd) (Bdd_Bdd_Type.t_bdd)) : Map.map uint64 (Core_Option_Option_Type.t_option (Bdd_Bdd_Type.t_bdd))
    
  val shallow_model5 [#"../bdd.rs" 46 8 46 54] (self : Bdd_Hashmap_MyHashMap_Type.t_myhashmap (Bdd_Bdd_Type.t_bdd) (Bdd_Bdd_Type.t_bdd)) : Map.map uint64 (Core_Option_Option_Type.t_option (Bdd_Bdd_Type.t_bdd))
    ensures { result = shallow_model5 self }
    
  use prelude.Int
  use prelude.UInt64
  function shallow_model3 (self : uint64) : int =
    [#"../../../../creusot-contracts/src/model.rs" 79 8 79 31] UInt64.to_int self
  val shallow_model3 (self : uint64) : int
    ensures { result = shallow_model3 self }
    
  use prelude.Int
  let constant max0  : uint64 = [@vc:do_not_keep_trace] [@vc:sp]
    (18446744073709551615 : uint64)
  function leastvar0 [#"../bdd.rs" 239 4 239 28] (self : Bdd_Bdd_Type.t_bdd) : int =
    [#"../bdd.rs" 241 12 245 13] match self with
      | Bdd_Bdd_Type.C_Bdd (Bdd_Node_Type.C_True) _ -> UInt64.to_int max0 + 1
      | Bdd_Bdd_Type.C_Bdd (Bdd_Node_Type.C_False) _ -> UInt64.to_int max0 + 1
      | Bdd_Bdd_Type.C_Bdd (Bdd_Node_Type.C_If v _ _) _ -> shallow_model3 v
      end
  val leastvar0 [#"../bdd.rs" 239 4 239 28] (self : Bdd_Bdd_Type.t_bdd) : int
    ensures { result = leastvar0 self }
    
  use map.Map
  function interp0 [#"../bdd.rs" 209 4 209 53] (self : Bdd_Bdd_Type.t_bdd) (vars : Map.map uint64 bool) : bool =
    [#"../bdd.rs" 211 12 218 13] match self with
      | Bdd_Bdd_Type.C_Bdd (Bdd_Node_Type.C_True) _ -> true
      | Bdd_Bdd_Type.C_Bdd (Bdd_Node_Type.C_False) _ -> false
      | Bdd_Bdd_Type.C_Bdd (Bdd_Node_Type.C_If v childt childf) _ -> if Map.get vars v then
        interp0 childt vars
      else
        interp0 childf vars
      
      end
  val interp0 [#"../bdd.rs" 209 4 209 53] (self : Bdd_Bdd_Type.t_bdd) (vars : Map.map uint64 bool) : bool
    ensures { result = interp0 self vars }
    
  use map.Map
  function deep_model0 [#"../bdd.rs" 158 4 158 44] (self : Bdd_Node_Type.t_node) : Bdd_NodeLog_Type.t_nodelog =
    [#"../bdd.rs" 160 12 164 13] match self with
      | Bdd_Node_Type.C_False -> Bdd_NodeLog_Type.C_False
      | Bdd_Node_Type.C_True -> Bdd_NodeLog_Type.C_True
      | Bdd_Node_Type.C_If v childt childf -> Bdd_NodeLog_Type.C_If v (Bdd_Bdd_Type.bdd_1 childt) (Bdd_Bdd_Type.bdd_1 childf)
      end
  val deep_model0 [#"../bdd.rs" 158 4 158 44] (self : Bdd_Node_Type.t_node) : Bdd_NodeLog_Type.t_nodelog
    ensures { result = deep_model0 self }
    
  function shallow_model4 [#"../bdd.rs" 175 4 175 50] (self : Bdd_Node_Type.t_node) : Bdd_NodeLog_Type.t_nodelog =
    [#"../bdd.rs" 176 20 176 37] deep_model0 self
  val shallow_model4 [#"../bdd.rs" 175 4 175 50] (self : Bdd_Node_Type.t_node) : Bdd_NodeLog_Type.t_nodelog
    ensures { result = shallow_model4 self }
    
  function shallow_model2 (self : Bdd_Node_Type.t_node) : Bdd_NodeLog_Type.t_nodelog =
    [#"../../../../creusot-contracts/src/model.rs" 79 8 79 31] shallow_model4 self
  val shallow_model2 (self : Bdd_Node_Type.t_node) : Bdd_NodeLog_Type.t_nodelog
    ensures { result = shallow_model2 self }
    
  function shallow_model1 [#"../bdd.rs" 46 8 46 54] (self : Bdd_Hashmap_MyHashMap_Type.t_myhashmap (Bdd_Node_Type.t_node) (Bdd_Bdd_Type.t_bdd)) : Map.map (Bdd_NodeLog_Type.t_nodelog) (Core_Option_Option_Type.t_option (Bdd_Bdd_Type.t_bdd))
    
  val shallow_model1 [#"../bdd.rs" 46 8 46 54] (self : Bdd_Hashmap_MyHashMap_Type.t_myhashmap (Bdd_Node_Type.t_node) (Bdd_Bdd_Type.t_bdd)) : Map.map (Bdd_NodeLog_Type.t_nodelog) (Core_Option_Option_Type.t_option (Bdd_Bdd_Type.t_bdd))
    ensures { result = shallow_model1 self }
    
  predicate is_valid_bdd0 [#"../bdd.rs" 309 4 309 53] (self : Bdd_Context_Type.t_context) (b : Bdd_Bdd_Type.t_bdd) =
    [#"../bdd.rs" 311 12 311 47] Map.get (shallow_model1 (Bdd_Context_Type.context_hashcons self)) (shallow_model2 (Bdd_Bdd_Type.bdd_0 b)) = Core_Option_Option_Type.C_Some b
  val is_valid_bdd0 [#"../bdd.rs" 309 4 309 53] (self : Bdd_Context_Type.t_context) (b : Bdd_Bdd_Type.t_bdd) : bool
    ensures { result = is_valid_bdd0 self b }
    
  use map.Map
  use prelude.Snapshot
  predicate is_valid_node0 [#"../bdd.rs" 316 4 316 51] (self : Bdd_Context_Type.t_context) (n : Bdd_Node_Type.t_node) =
    [#"../bdd.rs" 318 12 327 13] match n with
      | Bdd_Node_Type.C_True -> true
      | Bdd_Node_Type.C_False -> true
      | Bdd_Node_Type.C_If v childt childf -> Bdd_Bdd_Type.bdd_0 childt <> Bdd_Bdd_Type.bdd_0 childf /\ is_valid_bdd0 self childt /\ is_valid_bdd0 self childf /\ UInt64.to_int v < leastvar0 childt /\ UInt64.to_int v < leastvar0 childf
      end
  val is_valid_node0 [#"../bdd.rs" 316 4 316 51] (self : Bdd_Context_Type.t_context) (n : Bdd_Node_Type.t_node) : bool
    ensures { result = is_valid_node0 self n }
    
  predicate invariant0 [#"../bdd.rs" 262 4 262 30] (self : Bdd_Context_Type.t_context) =
    [#"../bdd.rs" 264 12 288 19] (forall n : Bdd_NodeLog_Type.t_nodelog . match Map.get (shallow_model1 (Bdd_Context_Type.context_hashcons self)) n with
      | Core_Option_Option_Type.C_Some b -> shallow_model2 (Bdd_Bdd_Type.bdd_0 b) = n /\ is_valid_node0 self (Bdd_Bdd_Type.bdd_0 b) /\ Bdd_Bdd_Type.bdd_1 b < Bdd_Context_Type.context_cnt self /\ Map.get (Snapshot.inner (Bdd_Context_Type.context_hashcons_ghost self)) (Bdd_Bdd_Type.bdd_1 b) = Bdd_Bdd_Type.bdd_0 b
      | Core_Option_Option_Type.C_None -> true
      end) /\ (forall bm : uint64 . match Map.get (shallow_model5 (Bdd_Context_Type.context_not_memo self)) bm with
      | Core_Option_Option_Type.C_None -> true
      | Core_Option_Option_Type.C_Some n -> let b = Bdd_Bdd_Type.C_Bdd (Map.get (Snapshot.inner (Bdd_Context_Type.context_hashcons_ghost self)) bm) bm in is_valid_bdd0 self n /\ is_valid_bdd0 self b /\ (forall v : Map.map uint64 bool . interp0 n v = (not interp0 b v)) /\ leastvar0 b <= leastvar0 n
      end) /\ (forall abm : (uint64, uint64) . match Map.get (shallow_model6 (Bdd_Context_Type.context_and_memo self)) abm with
      | Core_Option_Option_Type.C_None -> true
      | Core_Option_Option_Type.C_Some n -> let a = Bdd_Bdd_Type.C_Bdd (Map.get (Snapshot.inner (Bdd_Context_Type.context_hashcons_ghost self)) (let (a, _) = abm in a)) (let (a, _) = abm in a) in let b = Bdd_Bdd_Type.C_Bdd (Map.get (Snapshot.inner (Bdd_Context_Type.context_hashcons_ghost self)) (let (_, a) = abm in a)) (let (_, a) = abm in a) in is_valid_bdd0 self n /\ is_valid_bdd0 self a /\ is_valid_bdd0 self b /\ (forall v : Map.map uint64 bool . interp0 n v = (interp0 a v /\ interp0 b v)) /\ (leastvar0 a <= leastvar0 n \/ leastvar0 b <= leastvar0 n)
      end)
  val invariant0 [#"../bdd.rs" 262 4 262 30] (self : Bdd_Context_Type.t_context) : bool
    ensures { result = invariant0 self }
    
  axiom inv0 : forall x : Bdd_Context_Type.t_context . inv0 x = (invariant0 x /\ match x with
    | Bdd_Context_Type.C_Context alloc hashcons hashcons_ghost not_memo and_memo cnt -> true
    end)
  predicate grows0 [#"../bdd.rs" 296 4 296 35] (self : borrowed (Bdd_Context_Type.t_context)) =
    [#"../bdd.rs" 297 8 304 9] UInt64.to_int (Bdd_Context_Type.context_cnt ( * self)) <= UInt64.to_int (Bdd_Context_Type.context_cnt ( ^ self)) /\ (forall n : Bdd_NodeLog_Type.t_nodelog . match Map.get (shallow_model1 (Bdd_Context_Type.context_hashcons ( * self))) n with
      | Core_Option_Option_Type.C_Some b -> Map.get (shallow_model1 (Bdd_Context_Type.context_hashcons ( ^ self))) n = Core_Option_Option_Type.C_Some b
      | Core_Option_Option_Type.C_None -> true
      end)
  val grows0 [#"../bdd.rs" 296 4 296 35] (self : borrowed (Bdd_Context_Type.t_context)) : bool
    ensures { result = grows0 self }
    
  predicate resolve0 (self : borrowed (Bdd_Context_Type.t_context)) =
<<<<<<< HEAD
    [#"../../../../creusot-contracts/src/resolve.rs" 27 20 27 34]  ^ self =  * self
=======
    [#"../../../../creusot-contracts/src/resolve.rs" 26 20 26 34]  ^ self =  * self
>>>>>>> c22743fa
  val resolve0 (self : borrowed (Bdd_Context_Type.t_context)) : bool
    ensures { result = resolve0 self }
    
  val hashcons0 [#"../bdd.rs" 440 4 440 58] (self : borrowed (Bdd_Context_Type.t_context)) (n : Bdd_Node_Type.t_node) : Bdd_Bdd_Type.t_bdd
    requires {[#"../bdd.rs" 436 15 436 36] is_valid_node0 ( * self) n}
    requires {[#"../bdd.rs" 440 21 440 25] inv1 self}
    ensures { [#"../bdd.rs" 437 14 437 28] Bdd_Bdd_Type.bdd_0 result = n }
    ensures { [#"../bdd.rs" 438 14 438 26] grows0 self }
    ensures { [#"../bdd.rs" 439 14 439 42] is_valid_bdd0 ( ^ self) result }
    
  let rec cfg true_ [#"../bdd.rs" 476 4 476 42] [@cfg:stackify] [@cfg:subregion_analysis] (self : borrowed (Bdd_Context_Type.t_context)) : Bdd_Bdd_Type.t_bdd
    requires {[#"../bdd.rs" 476 22 476 26] inv1 self}
    ensures { [#"../bdd.rs" 472 14 472 26] grows0 self }
    ensures { [#"../bdd.rs" 473 14 473 42] is_valid_bdd0 ( ^ self) result }
    ensures { [#"../bdd.rs" 474 4 474 44] forall v : Map.map uint64 bool . interp0 result v }
    ensures { [#"../bdd.rs" 475 14 475 46] UInt64.to_int max0 + 1 = leastvar0 result }
    
   = [@vc:do_not_keep_trace] [@vc:sp]
  var _0 : Bdd_Bdd_Type.t_bdd;
  var self : borrowed (Bdd_Context_Type.t_context) = self;
  var _6 : borrowed (Bdd_Context_Type.t_context);
  var _7 : Bdd_Node_Type.t_node;
  {
    goto BB0
  }
  BB0 {
    [#"../bdd.rs" 477 8 477 12] _6 <- Borrow.borrow_final ( * self) (Borrow.get_id self);
    [#"../bdd.rs" 477 8 477 12] self <- { self with current = ( ^ _6) ; };
    assume { inv0 ( ^ _6) };
    [#"../bdd.rs" 477 22 477 26] _7 <- Bdd_Node_Type.C_True;
    [#"../bdd.rs" 477 8 477 27] _0 <- ([#"../bdd.rs" 477 8 477 27] hashcons0 _6 _7);
    _6 <- any borrowed (Bdd_Context_Type.t_context);
    _7 <- any Bdd_Node_Type.t_node;
    goto BB1
  }
  BB1 {
    assert { [@expl:type invariant] inv1 self };
    assume { resolve0 self };
    return _0
  }
  
end
module Bdd_Impl11_False
  use Bdd_Context_Type as Bdd_Context_Type
  use prelude.Borrow
  predicate invariant1 (self : borrowed (Bdd_Context_Type.t_context)) =
    [#"../../../../creusot-contracts/src/invariant.rs" 8 8 8 12] true
  val invariant1 (self : borrowed (Bdd_Context_Type.t_context)) : bool
    ensures { result = invariant1 self }
    
  predicate inv0 (_x : Bdd_Context_Type.t_context)
  val inv0 (_x : Bdd_Context_Type.t_context) : bool
    ensures { result = inv0 _x }
    
  predicate inv1 (_x : borrowed (Bdd_Context_Type.t_context))
  val inv1 (_x : borrowed (Bdd_Context_Type.t_context)) : bool
    ensures { result = inv1 _x }
    
  axiom inv1 : forall x : borrowed (Bdd_Context_Type.t_context) . inv1 x = (inv0 ( * x) /\ inv0 ( ^ x))
  use Bdd_Bdd_Type as Bdd_Bdd_Type
  use Core_Option_Option_Type as Core_Option_Option_Type
  use prelude.UInt64
  use map.Map
  use Bdd_Hashmap_MyHashMap_Type as Bdd_Hashmap_MyHashMap_Type
  use Bdd_NodeLog_Type as Bdd_NodeLog_Type
  use Bdd_Node_Type as Bdd_Node_Type
  use map.Map
  function shallow_model6 [#"../bdd.rs" 46 8 46 54] (self : Bdd_Hashmap_MyHashMap_Type.t_myhashmap (Bdd_Bdd_Type.t_bdd, Bdd_Bdd_Type.t_bdd) (Bdd_Bdd_Type.t_bdd)) : Map.map (uint64, uint64) (Core_Option_Option_Type.t_option (Bdd_Bdd_Type.t_bdd))
    
  val shallow_model6 [#"../bdd.rs" 46 8 46 54] (self : Bdd_Hashmap_MyHashMap_Type.t_myhashmap (Bdd_Bdd_Type.t_bdd, Bdd_Bdd_Type.t_bdd) (Bdd_Bdd_Type.t_bdd)) : Map.map (uint64, uint64) (Core_Option_Option_Type.t_option (Bdd_Bdd_Type.t_bdd))
    ensures { result = shallow_model6 self }
    
  use map.Map
  function shallow_model5 [#"../bdd.rs" 46 8 46 54] (self : Bdd_Hashmap_MyHashMap_Type.t_myhashmap (Bdd_Bdd_Type.t_bdd) (Bdd_Bdd_Type.t_bdd)) : Map.map uint64 (Core_Option_Option_Type.t_option (Bdd_Bdd_Type.t_bdd))
    
  val shallow_model5 [#"../bdd.rs" 46 8 46 54] (self : Bdd_Hashmap_MyHashMap_Type.t_myhashmap (Bdd_Bdd_Type.t_bdd) (Bdd_Bdd_Type.t_bdd)) : Map.map uint64 (Core_Option_Option_Type.t_option (Bdd_Bdd_Type.t_bdd))
    ensures { result = shallow_model5 self }
    
  use prelude.Int
  use prelude.UInt64
  function shallow_model3 (self : uint64) : int =
    [#"../../../../creusot-contracts/src/model.rs" 79 8 79 31] UInt64.to_int self
  val shallow_model3 (self : uint64) : int
    ensures { result = shallow_model3 self }
    
  use prelude.Int
  let constant max0  : uint64 = [@vc:do_not_keep_trace] [@vc:sp]
    (18446744073709551615 : uint64)
  function leastvar0 [#"../bdd.rs" 239 4 239 28] (self : Bdd_Bdd_Type.t_bdd) : int =
    [#"../bdd.rs" 241 12 245 13] match self with
      | Bdd_Bdd_Type.C_Bdd (Bdd_Node_Type.C_True) _ -> UInt64.to_int max0 + 1
      | Bdd_Bdd_Type.C_Bdd (Bdd_Node_Type.C_False) _ -> UInt64.to_int max0 + 1
      | Bdd_Bdd_Type.C_Bdd (Bdd_Node_Type.C_If v _ _) _ -> shallow_model3 v
      end
  val leastvar0 [#"../bdd.rs" 239 4 239 28] (self : Bdd_Bdd_Type.t_bdd) : int
    ensures { result = leastvar0 self }
    
  use map.Map
  function interp0 [#"../bdd.rs" 209 4 209 53] (self : Bdd_Bdd_Type.t_bdd) (vars : Map.map uint64 bool) : bool =
    [#"../bdd.rs" 211 12 218 13] match self with
      | Bdd_Bdd_Type.C_Bdd (Bdd_Node_Type.C_True) _ -> true
      | Bdd_Bdd_Type.C_Bdd (Bdd_Node_Type.C_False) _ -> false
      | Bdd_Bdd_Type.C_Bdd (Bdd_Node_Type.C_If v childt childf) _ -> if Map.get vars v then
        interp0 childt vars
      else
        interp0 childf vars
      
      end
  val interp0 [#"../bdd.rs" 209 4 209 53] (self : Bdd_Bdd_Type.t_bdd) (vars : Map.map uint64 bool) : bool
    ensures { result = interp0 self vars }
    
  use map.Map
  function deep_model0 [#"../bdd.rs" 158 4 158 44] (self : Bdd_Node_Type.t_node) : Bdd_NodeLog_Type.t_nodelog =
    [#"../bdd.rs" 160 12 164 13] match self with
      | Bdd_Node_Type.C_False -> Bdd_NodeLog_Type.C_False
      | Bdd_Node_Type.C_True -> Bdd_NodeLog_Type.C_True
      | Bdd_Node_Type.C_If v childt childf -> Bdd_NodeLog_Type.C_If v (Bdd_Bdd_Type.bdd_1 childt) (Bdd_Bdd_Type.bdd_1 childf)
      end
  val deep_model0 [#"../bdd.rs" 158 4 158 44] (self : Bdd_Node_Type.t_node) : Bdd_NodeLog_Type.t_nodelog
    ensures { result = deep_model0 self }
    
  function shallow_model4 [#"../bdd.rs" 175 4 175 50] (self : Bdd_Node_Type.t_node) : Bdd_NodeLog_Type.t_nodelog =
    [#"../bdd.rs" 176 20 176 37] deep_model0 self
  val shallow_model4 [#"../bdd.rs" 175 4 175 50] (self : Bdd_Node_Type.t_node) : Bdd_NodeLog_Type.t_nodelog
    ensures { result = shallow_model4 self }
    
  function shallow_model2 (self : Bdd_Node_Type.t_node) : Bdd_NodeLog_Type.t_nodelog =
    [#"../../../../creusot-contracts/src/model.rs" 79 8 79 31] shallow_model4 self
  val shallow_model2 (self : Bdd_Node_Type.t_node) : Bdd_NodeLog_Type.t_nodelog
    ensures { result = shallow_model2 self }
    
  function shallow_model1 [#"../bdd.rs" 46 8 46 54] (self : Bdd_Hashmap_MyHashMap_Type.t_myhashmap (Bdd_Node_Type.t_node) (Bdd_Bdd_Type.t_bdd)) : Map.map (Bdd_NodeLog_Type.t_nodelog) (Core_Option_Option_Type.t_option (Bdd_Bdd_Type.t_bdd))
    
  val shallow_model1 [#"../bdd.rs" 46 8 46 54] (self : Bdd_Hashmap_MyHashMap_Type.t_myhashmap (Bdd_Node_Type.t_node) (Bdd_Bdd_Type.t_bdd)) : Map.map (Bdd_NodeLog_Type.t_nodelog) (Core_Option_Option_Type.t_option (Bdd_Bdd_Type.t_bdd))
    ensures { result = shallow_model1 self }
    
  predicate is_valid_bdd0 [#"../bdd.rs" 309 4 309 53] (self : Bdd_Context_Type.t_context) (b : Bdd_Bdd_Type.t_bdd) =
    [#"../bdd.rs" 311 12 311 47] Map.get (shallow_model1 (Bdd_Context_Type.context_hashcons self)) (shallow_model2 (Bdd_Bdd_Type.bdd_0 b)) = Core_Option_Option_Type.C_Some b
  val is_valid_bdd0 [#"../bdd.rs" 309 4 309 53] (self : Bdd_Context_Type.t_context) (b : Bdd_Bdd_Type.t_bdd) : bool
    ensures { result = is_valid_bdd0 self b }
    
  use map.Map
  use prelude.Snapshot
  predicate is_valid_node0 [#"../bdd.rs" 316 4 316 51] (self : Bdd_Context_Type.t_context) (n : Bdd_Node_Type.t_node) =
    [#"../bdd.rs" 318 12 327 13] match n with
      | Bdd_Node_Type.C_True -> true
      | Bdd_Node_Type.C_False -> true
      | Bdd_Node_Type.C_If v childt childf -> Bdd_Bdd_Type.bdd_0 childt <> Bdd_Bdd_Type.bdd_0 childf /\ is_valid_bdd0 self childt /\ is_valid_bdd0 self childf /\ UInt64.to_int v < leastvar0 childt /\ UInt64.to_int v < leastvar0 childf
      end
  val is_valid_node0 [#"../bdd.rs" 316 4 316 51] (self : Bdd_Context_Type.t_context) (n : Bdd_Node_Type.t_node) : bool
    ensures { result = is_valid_node0 self n }
    
  predicate invariant0 [#"../bdd.rs" 262 4 262 30] (self : Bdd_Context_Type.t_context) =
    [#"../bdd.rs" 264 12 288 19] (forall n : Bdd_NodeLog_Type.t_nodelog . match Map.get (shallow_model1 (Bdd_Context_Type.context_hashcons self)) n with
      | Core_Option_Option_Type.C_Some b -> shallow_model2 (Bdd_Bdd_Type.bdd_0 b) = n /\ is_valid_node0 self (Bdd_Bdd_Type.bdd_0 b) /\ Bdd_Bdd_Type.bdd_1 b < Bdd_Context_Type.context_cnt self /\ Map.get (Snapshot.inner (Bdd_Context_Type.context_hashcons_ghost self)) (Bdd_Bdd_Type.bdd_1 b) = Bdd_Bdd_Type.bdd_0 b
      | Core_Option_Option_Type.C_None -> true
      end) /\ (forall bm : uint64 . match Map.get (shallow_model5 (Bdd_Context_Type.context_not_memo self)) bm with
      | Core_Option_Option_Type.C_None -> true
      | Core_Option_Option_Type.C_Some n -> let b = Bdd_Bdd_Type.C_Bdd (Map.get (Snapshot.inner (Bdd_Context_Type.context_hashcons_ghost self)) bm) bm in is_valid_bdd0 self n /\ is_valid_bdd0 self b /\ (forall v : Map.map uint64 bool . interp0 n v = (not interp0 b v)) /\ leastvar0 b <= leastvar0 n
      end) /\ (forall abm : (uint64, uint64) . match Map.get (shallow_model6 (Bdd_Context_Type.context_and_memo self)) abm with
      | Core_Option_Option_Type.C_None -> true
      | Core_Option_Option_Type.C_Some n -> let a = Bdd_Bdd_Type.C_Bdd (Map.get (Snapshot.inner (Bdd_Context_Type.context_hashcons_ghost self)) (let (a, _) = abm in a)) (let (a, _) = abm in a) in let b = Bdd_Bdd_Type.C_Bdd (Map.get (Snapshot.inner (Bdd_Context_Type.context_hashcons_ghost self)) (let (_, a) = abm in a)) (let (_, a) = abm in a) in is_valid_bdd0 self n /\ is_valid_bdd0 self a /\ is_valid_bdd0 self b /\ (forall v : Map.map uint64 bool . interp0 n v = (interp0 a v /\ interp0 b v)) /\ (leastvar0 a <= leastvar0 n \/ leastvar0 b <= leastvar0 n)
      end)
  val invariant0 [#"../bdd.rs" 262 4 262 30] (self : Bdd_Context_Type.t_context) : bool
    ensures { result = invariant0 self }
    
  axiom inv0 : forall x : Bdd_Context_Type.t_context . inv0 x = (invariant0 x /\ match x with
    | Bdd_Context_Type.C_Context alloc hashcons hashcons_ghost not_memo and_memo cnt -> true
    end)
  predicate grows0 [#"../bdd.rs" 296 4 296 35] (self : borrowed (Bdd_Context_Type.t_context)) =
    [#"../bdd.rs" 297 8 304 9] UInt64.to_int (Bdd_Context_Type.context_cnt ( * self)) <= UInt64.to_int (Bdd_Context_Type.context_cnt ( ^ self)) /\ (forall n : Bdd_NodeLog_Type.t_nodelog . match Map.get (shallow_model1 (Bdd_Context_Type.context_hashcons ( * self))) n with
      | Core_Option_Option_Type.C_Some b -> Map.get (shallow_model1 (Bdd_Context_Type.context_hashcons ( ^ self))) n = Core_Option_Option_Type.C_Some b
      | Core_Option_Option_Type.C_None -> true
      end)
  val grows0 [#"../bdd.rs" 296 4 296 35] (self : borrowed (Bdd_Context_Type.t_context)) : bool
    ensures { result = grows0 self }
    
  predicate resolve0 (self : borrowed (Bdd_Context_Type.t_context)) =
<<<<<<< HEAD
    [#"../../../../creusot-contracts/src/resolve.rs" 27 20 27 34]  ^ self =  * self
=======
    [#"../../../../creusot-contracts/src/resolve.rs" 26 20 26 34]  ^ self =  * self
>>>>>>> c22743fa
  val resolve0 (self : borrowed (Bdd_Context_Type.t_context)) : bool
    ensures { result = resolve0 self }
    
  val hashcons0 [#"../bdd.rs" 440 4 440 58] (self : borrowed (Bdd_Context_Type.t_context)) (n : Bdd_Node_Type.t_node) : Bdd_Bdd_Type.t_bdd
    requires {[#"../bdd.rs" 436 15 436 36] is_valid_node0 ( * self) n}
    requires {[#"../bdd.rs" 440 21 440 25] inv1 self}
    ensures { [#"../bdd.rs" 437 14 437 28] Bdd_Bdd_Type.bdd_0 result = n }
    ensures { [#"../bdd.rs" 438 14 438 26] grows0 self }
    ensures { [#"../bdd.rs" 439 14 439 42] is_valid_bdd0 ( ^ self) result }
    
  let rec cfg false_ [#"../bdd.rs" 484 4 484 43] [@cfg:stackify] [@cfg:subregion_analysis] (self : borrowed (Bdd_Context_Type.t_context)) : Bdd_Bdd_Type.t_bdd
    requires {[#"../bdd.rs" 484 23 484 27] inv1 self}
    ensures { [#"../bdd.rs" 480 14 480 26] grows0 self }
    ensures { [#"../bdd.rs" 481 14 481 42] is_valid_bdd0 ( ^ self) result }
    ensures { [#"../bdd.rs" 482 4 482 45] forall v : Map.map uint64 bool . not interp0 result v }
    ensures { [#"../bdd.rs" 483 14 483 46] UInt64.to_int max0 + 1 = leastvar0 result }
    
   = [@vc:do_not_keep_trace] [@vc:sp]
  var _0 : Bdd_Bdd_Type.t_bdd;
  var self : borrowed (Bdd_Context_Type.t_context) = self;
  var _6 : borrowed (Bdd_Context_Type.t_context);
  var _7 : Bdd_Node_Type.t_node;
  {
    goto BB0
  }
  BB0 {
    [#"../bdd.rs" 485 8 485 12] _6 <- Borrow.borrow_final ( * self) (Borrow.get_id self);
    [#"../bdd.rs" 485 8 485 12] self <- { self with current = ( ^ _6) ; };
    assume { inv0 ( ^ _6) };
    [#"../bdd.rs" 485 22 485 27] _7 <- Bdd_Node_Type.C_False;
    [#"../bdd.rs" 485 8 485 28] _0 <- ([#"../bdd.rs" 485 8 485 28] hashcons0 _6 _7);
    _6 <- any borrowed (Bdd_Context_Type.t_context);
    _7 <- any Bdd_Node_Type.t_node;
    goto BB1
  }
  BB1 {
    assert { [@expl:type invariant] inv1 self };
    assume { resolve0 self };
    return _0
  }
  
end
module Bdd_Impl11_V
  use Bdd_Context_Type as Bdd_Context_Type
  use prelude.Borrow
  predicate invariant1 (self : borrowed (Bdd_Context_Type.t_context)) =
    [#"../../../../creusot-contracts/src/invariant.rs" 8 8 8 12] true
  val invariant1 (self : borrowed (Bdd_Context_Type.t_context)) : bool
    ensures { result = invariant1 self }
    
  predicate inv0 (_x : Bdd_Context_Type.t_context)
  val inv0 (_x : Bdd_Context_Type.t_context) : bool
    ensures { result = inv0 _x }
    
  predicate inv1 (_x : borrowed (Bdd_Context_Type.t_context))
  val inv1 (_x : borrowed (Bdd_Context_Type.t_context)) : bool
    ensures { result = inv1 _x }
    
  axiom inv1 : forall x : borrowed (Bdd_Context_Type.t_context) . inv1 x = (inv0 ( * x) /\ inv0 ( ^ x))
  use Bdd_Bdd_Type as Bdd_Bdd_Type
  use Core_Option_Option_Type as Core_Option_Option_Type
  use prelude.UInt64
  use map.Map
  use Bdd_Hashmap_MyHashMap_Type as Bdd_Hashmap_MyHashMap_Type
  use Bdd_NodeLog_Type as Bdd_NodeLog_Type
  use Bdd_Node_Type as Bdd_Node_Type
  use map.Map
  function shallow_model6 [#"../bdd.rs" 46 8 46 54] (self : Bdd_Hashmap_MyHashMap_Type.t_myhashmap (Bdd_Bdd_Type.t_bdd, Bdd_Bdd_Type.t_bdd) (Bdd_Bdd_Type.t_bdd)) : Map.map (uint64, uint64) (Core_Option_Option_Type.t_option (Bdd_Bdd_Type.t_bdd))
    
  val shallow_model6 [#"../bdd.rs" 46 8 46 54] (self : Bdd_Hashmap_MyHashMap_Type.t_myhashmap (Bdd_Bdd_Type.t_bdd, Bdd_Bdd_Type.t_bdd) (Bdd_Bdd_Type.t_bdd)) : Map.map (uint64, uint64) (Core_Option_Option_Type.t_option (Bdd_Bdd_Type.t_bdd))
    ensures { result = shallow_model6 self }
    
  use map.Map
  function shallow_model5 [#"../bdd.rs" 46 8 46 54] (self : Bdd_Hashmap_MyHashMap_Type.t_myhashmap (Bdd_Bdd_Type.t_bdd) (Bdd_Bdd_Type.t_bdd)) : Map.map uint64 (Core_Option_Option_Type.t_option (Bdd_Bdd_Type.t_bdd))
    
  val shallow_model5 [#"../bdd.rs" 46 8 46 54] (self : Bdd_Hashmap_MyHashMap_Type.t_myhashmap (Bdd_Bdd_Type.t_bdd) (Bdd_Bdd_Type.t_bdd)) : Map.map uint64 (Core_Option_Option_Type.t_option (Bdd_Bdd_Type.t_bdd))
    ensures { result = shallow_model5 self }
    
  use prelude.Int
  use prelude.UInt64
  function shallow_model3 (self : uint64) : int =
    [#"../../../../creusot-contracts/src/model.rs" 79 8 79 31] UInt64.to_int self
  val shallow_model3 (self : uint64) : int
    ensures { result = shallow_model3 self }
    
  use prelude.Int
  let constant max0  : uint64 = [@vc:do_not_keep_trace] [@vc:sp]
    (18446744073709551615 : uint64)
  function leastvar0 [#"../bdd.rs" 239 4 239 28] (self : Bdd_Bdd_Type.t_bdd) : int =
    [#"../bdd.rs" 241 12 245 13] match self with
      | Bdd_Bdd_Type.C_Bdd (Bdd_Node_Type.C_True) _ -> UInt64.to_int max0 + 1
      | Bdd_Bdd_Type.C_Bdd (Bdd_Node_Type.C_False) _ -> UInt64.to_int max0 + 1
      | Bdd_Bdd_Type.C_Bdd (Bdd_Node_Type.C_If v _ _) _ -> shallow_model3 v
      end
  val leastvar0 [#"../bdd.rs" 239 4 239 28] (self : Bdd_Bdd_Type.t_bdd) : int
    ensures { result = leastvar0 self }
    
  use map.Map
  function interp0 [#"../bdd.rs" 209 4 209 53] (self : Bdd_Bdd_Type.t_bdd) (vars : Map.map uint64 bool) : bool =
    [#"../bdd.rs" 211 12 218 13] match self with
      | Bdd_Bdd_Type.C_Bdd (Bdd_Node_Type.C_True) _ -> true
      | Bdd_Bdd_Type.C_Bdd (Bdd_Node_Type.C_False) _ -> false
      | Bdd_Bdd_Type.C_Bdd (Bdd_Node_Type.C_If v childt childf) _ -> if Map.get vars v then
        interp0 childt vars
      else
        interp0 childf vars
      
      end
  val interp0 [#"../bdd.rs" 209 4 209 53] (self : Bdd_Bdd_Type.t_bdd) (vars : Map.map uint64 bool) : bool
    ensures { result = interp0 self vars }
    
  use map.Map
  function deep_model0 [#"../bdd.rs" 158 4 158 44] (self : Bdd_Node_Type.t_node) : Bdd_NodeLog_Type.t_nodelog =
    [#"../bdd.rs" 160 12 164 13] match self with
      | Bdd_Node_Type.C_False -> Bdd_NodeLog_Type.C_False
      | Bdd_Node_Type.C_True -> Bdd_NodeLog_Type.C_True
      | Bdd_Node_Type.C_If v childt childf -> Bdd_NodeLog_Type.C_If v (Bdd_Bdd_Type.bdd_1 childt) (Bdd_Bdd_Type.bdd_1 childf)
      end
  val deep_model0 [#"../bdd.rs" 158 4 158 44] (self : Bdd_Node_Type.t_node) : Bdd_NodeLog_Type.t_nodelog
    ensures { result = deep_model0 self }
    
  function shallow_model4 [#"../bdd.rs" 175 4 175 50] (self : Bdd_Node_Type.t_node) : Bdd_NodeLog_Type.t_nodelog =
    [#"../bdd.rs" 176 20 176 37] deep_model0 self
  val shallow_model4 [#"../bdd.rs" 175 4 175 50] (self : Bdd_Node_Type.t_node) : Bdd_NodeLog_Type.t_nodelog
    ensures { result = shallow_model4 self }
    
  function shallow_model2 (self : Bdd_Node_Type.t_node) : Bdd_NodeLog_Type.t_nodelog =
    [#"../../../../creusot-contracts/src/model.rs" 79 8 79 31] shallow_model4 self
  val shallow_model2 (self : Bdd_Node_Type.t_node) : Bdd_NodeLog_Type.t_nodelog
    ensures { result = shallow_model2 self }
    
  function shallow_model1 [#"../bdd.rs" 46 8 46 54] (self : Bdd_Hashmap_MyHashMap_Type.t_myhashmap (Bdd_Node_Type.t_node) (Bdd_Bdd_Type.t_bdd)) : Map.map (Bdd_NodeLog_Type.t_nodelog) (Core_Option_Option_Type.t_option (Bdd_Bdd_Type.t_bdd))
    
  val shallow_model1 [#"../bdd.rs" 46 8 46 54] (self : Bdd_Hashmap_MyHashMap_Type.t_myhashmap (Bdd_Node_Type.t_node) (Bdd_Bdd_Type.t_bdd)) : Map.map (Bdd_NodeLog_Type.t_nodelog) (Core_Option_Option_Type.t_option (Bdd_Bdd_Type.t_bdd))
    ensures { result = shallow_model1 self }
    
  predicate is_valid_bdd0 [#"../bdd.rs" 309 4 309 53] (self : Bdd_Context_Type.t_context) (b : Bdd_Bdd_Type.t_bdd) =
    [#"../bdd.rs" 311 12 311 47] Map.get (shallow_model1 (Bdd_Context_Type.context_hashcons self)) (shallow_model2 (Bdd_Bdd_Type.bdd_0 b)) = Core_Option_Option_Type.C_Some b
  val is_valid_bdd0 [#"../bdd.rs" 309 4 309 53] (self : Bdd_Context_Type.t_context) (b : Bdd_Bdd_Type.t_bdd) : bool
    ensures { result = is_valid_bdd0 self b }
    
  use map.Map
  use prelude.Snapshot
  predicate is_valid_node0 [#"../bdd.rs" 316 4 316 51] (self : Bdd_Context_Type.t_context) (n : Bdd_Node_Type.t_node) =
    [#"../bdd.rs" 318 12 327 13] match n with
      | Bdd_Node_Type.C_True -> true
      | Bdd_Node_Type.C_False -> true
      | Bdd_Node_Type.C_If v childt childf -> Bdd_Bdd_Type.bdd_0 childt <> Bdd_Bdd_Type.bdd_0 childf /\ is_valid_bdd0 self childt /\ is_valid_bdd0 self childf /\ UInt64.to_int v < leastvar0 childt /\ UInt64.to_int v < leastvar0 childf
      end
  val is_valid_node0 [#"../bdd.rs" 316 4 316 51] (self : Bdd_Context_Type.t_context) (n : Bdd_Node_Type.t_node) : bool
    ensures { result = is_valid_node0 self n }
    
  predicate invariant0 [#"../bdd.rs" 262 4 262 30] (self : Bdd_Context_Type.t_context) =
    [#"../bdd.rs" 264 12 288 19] (forall n : Bdd_NodeLog_Type.t_nodelog . match Map.get (shallow_model1 (Bdd_Context_Type.context_hashcons self)) n with
      | Core_Option_Option_Type.C_Some b -> shallow_model2 (Bdd_Bdd_Type.bdd_0 b) = n /\ is_valid_node0 self (Bdd_Bdd_Type.bdd_0 b) /\ Bdd_Bdd_Type.bdd_1 b < Bdd_Context_Type.context_cnt self /\ Map.get (Snapshot.inner (Bdd_Context_Type.context_hashcons_ghost self)) (Bdd_Bdd_Type.bdd_1 b) = Bdd_Bdd_Type.bdd_0 b
      | Core_Option_Option_Type.C_None -> true
      end) /\ (forall bm : uint64 . match Map.get (shallow_model5 (Bdd_Context_Type.context_not_memo self)) bm with
      | Core_Option_Option_Type.C_None -> true
      | Core_Option_Option_Type.C_Some n -> let b = Bdd_Bdd_Type.C_Bdd (Map.get (Snapshot.inner (Bdd_Context_Type.context_hashcons_ghost self)) bm) bm in is_valid_bdd0 self n /\ is_valid_bdd0 self b /\ (forall v : Map.map uint64 bool . interp0 n v = (not interp0 b v)) /\ leastvar0 b <= leastvar0 n
      end) /\ (forall abm : (uint64, uint64) . match Map.get (shallow_model6 (Bdd_Context_Type.context_and_memo self)) abm with
      | Core_Option_Option_Type.C_None -> true
      | Core_Option_Option_Type.C_Some n -> let a = Bdd_Bdd_Type.C_Bdd (Map.get (Snapshot.inner (Bdd_Context_Type.context_hashcons_ghost self)) (let (a, _) = abm in a)) (let (a, _) = abm in a) in let b = Bdd_Bdd_Type.C_Bdd (Map.get (Snapshot.inner (Bdd_Context_Type.context_hashcons_ghost self)) (let (_, a) = abm in a)) (let (_, a) = abm in a) in is_valid_bdd0 self n /\ is_valid_bdd0 self a /\ is_valid_bdd0 self b /\ (forall v : Map.map uint64 bool . interp0 n v = (interp0 a v /\ interp0 b v)) /\ (leastvar0 a <= leastvar0 n \/ leastvar0 b <= leastvar0 n)
      end)
  val invariant0 [#"../bdd.rs" 262 4 262 30] (self : Bdd_Context_Type.t_context) : bool
    ensures { result = invariant0 self }
    
  axiom inv0 : forall x : Bdd_Context_Type.t_context . inv0 x = (invariant0 x /\ match x with
    | Bdd_Context_Type.C_Context alloc hashcons hashcons_ghost not_memo and_memo cnt -> true
    end)
  predicate grows0 [#"../bdd.rs" 296 4 296 35] (self : borrowed (Bdd_Context_Type.t_context)) =
    [#"../bdd.rs" 297 8 304 9] UInt64.to_int (Bdd_Context_Type.context_cnt ( * self)) <= UInt64.to_int (Bdd_Context_Type.context_cnt ( ^ self)) /\ (forall n : Bdd_NodeLog_Type.t_nodelog . match Map.get (shallow_model1 (Bdd_Context_Type.context_hashcons ( * self))) n with
      | Core_Option_Option_Type.C_Some b -> Map.get (shallow_model1 (Bdd_Context_Type.context_hashcons ( ^ self))) n = Core_Option_Option_Type.C_Some b
      | Core_Option_Option_Type.C_None -> true
      end)
  val grows0 [#"../bdd.rs" 296 4 296 35] (self : borrowed (Bdd_Context_Type.t_context)) : bool
    ensures { result = grows0 self }
    
  predicate resolve0 (self : borrowed (Bdd_Context_Type.t_context)) =
<<<<<<< HEAD
    [#"../../../../creusot-contracts/src/resolve.rs" 27 20 27 34]  ^ self =  * self
=======
    [#"../../../../creusot-contracts/src/resolve.rs" 26 20 26 34]  ^ self =  * self
>>>>>>> c22743fa
  val resolve0 (self : borrowed (Bdd_Context_Type.t_context)) : bool
    ensures { result = resolve0 self }
    
  val node0 [#"../bdd.rs" 465 4 465 87] (self : borrowed (Bdd_Context_Type.t_context)) (x : uint64) (childt : Bdd_Bdd_Type.t_bdd) (childf : Bdd_Bdd_Type.t_bdd) : Bdd_Bdd_Type.t_bdd
    requires {[#"../bdd.rs" 458 15 458 40] is_valid_bdd0 ( * self) childt}
    requires {[#"../bdd.rs" 459 15 459 40] is_valid_bdd0 ( * self) childf}
    requires {[#"../bdd.rs" 460 15 460 63] UInt64.to_int x < leastvar0 childt /\ UInt64.to_int x < leastvar0 childf}
    requires {[#"../bdd.rs" 465 17 465 21] inv1 self}
    ensures { [#"../bdd.rs" 461 14 461 26] grows0 self }
    ensures { [#"../bdd.rs" 462 14 462 42] is_valid_bdd0 ( ^ self) result }
    ensures { [#"../bdd.rs" 463 4 463 106] forall v : Map.map uint64 bool . interp0 result v = (if Map.get v x then
      interp0 childt v
    else
      interp0 childf v
    ) }
    ensures { [#"../bdd.rs" 464 14 464 37] UInt64.to_int x <= leastvar0 result }
    
  val false0 [#"../bdd.rs" 484 4 484 43] (self : borrowed (Bdd_Context_Type.t_context)) : Bdd_Bdd_Type.t_bdd
    requires {[#"../bdd.rs" 484 23 484 27] inv1 self}
    ensures { [#"../bdd.rs" 480 14 480 26] grows0 self }
    ensures { [#"../bdd.rs" 481 14 481 42] is_valid_bdd0 ( ^ self) result }
    ensures { [#"../bdd.rs" 482 4 482 45] forall v : Map.map uint64 bool . not interp0 result v }
    ensures { [#"../bdd.rs" 483 14 483 46] UInt64.to_int max0 + 1 = leastvar0 result }
    
  val true0 [#"../bdd.rs" 476 4 476 42] (self : borrowed (Bdd_Context_Type.t_context)) : Bdd_Bdd_Type.t_bdd
    requires {[#"../bdd.rs" 476 22 476 26] inv1 self}
    ensures { [#"../bdd.rs" 472 14 472 26] grows0 self }
    ensures { [#"../bdd.rs" 473 14 473 42] is_valid_bdd0 ( ^ self) result }
    ensures { [#"../bdd.rs" 474 4 474 44] forall v : Map.map uint64 bool . interp0 result v }
    ensures { [#"../bdd.rs" 475 14 475 46] UInt64.to_int max0 + 1 = leastvar0 result }
    
  let rec cfg v [#"../bdd.rs" 491 4 491 46] [@cfg:stackify] [@cfg:subregion_analysis] (self : borrowed (Bdd_Context_Type.t_context)) (x : uint64) : Bdd_Bdd_Type.t_bdd
    requires {[#"../bdd.rs" 491 18 491 22] inv1 self}
    ensures { [#"../bdd.rs" 488 14 488 26] grows0 self }
    ensures { [#"../bdd.rs" 489 14 489 42] is_valid_bdd0 ( ^ self) result }
    ensures { [#"../bdd.rs" 490 4 490 56] forall v : Map.map uint64 bool . interp0 result v = Map.get v x }
    
   = [@vc:do_not_keep_trace] [@vc:sp]
  var _0 : Bdd_Bdd_Type.t_bdd;
  var self : borrowed (Bdd_Context_Type.t_context) = self;
  var x : uint64 = x;
  var t : Bdd_Bdd_Type.t_bdd;
  var _7 : borrowed (Bdd_Context_Type.t_context);
  var f : Bdd_Bdd_Type.t_bdd;
  var _9 : borrowed (Bdd_Context_Type.t_context);
  var _10 : borrowed (Bdd_Context_Type.t_context);
  {
    goto BB0
  }
  BB0 {
    [#"../bdd.rs" 492 16 492 20] _7 <- Borrow.borrow_mut ( * self);
    [#"../bdd.rs" 492 16 492 20] self <- { self with current = ( ^ _7) ; };
    assume { inv0 ( ^ _7) };
    [#"../bdd.rs" 492 16 492 28] t <- ([#"../bdd.rs" 492 16 492 28] true0 _7);
    _7 <- any borrowed (Bdd_Context_Type.t_context);
    goto BB1
  }
  BB1 {
    [#"../bdd.rs" 493 16 493 20] _9 <- Borrow.borrow_mut ( * self);
    [#"../bdd.rs" 493 16 493 20] self <- { self with current = ( ^ _9) ; };
    assume { inv0 ( ^ _9) };
    [#"../bdd.rs" 493 16 493 29] f <- ([#"../bdd.rs" 493 16 493 29] false0 _9);
    _9 <- any borrowed (Bdd_Context_Type.t_context);
    goto BB2
  }
  BB2 {
    [#"../bdd.rs" 494 8 494 12] _10 <- Borrow.borrow_final ( * self) (Borrow.get_id self);
    [#"../bdd.rs" 494 8 494 12] self <- { self with current = ( ^ _10) ; };
    assume { inv0 ( ^ _10) };
    [#"../bdd.rs" 494 8 494 26] _0 <- ([#"../bdd.rs" 494 8 494 26] node0 _10 x t f);
    _10 <- any borrowed (Bdd_Context_Type.t_context);
    goto BB3
  }
  BB3 {
    assert { [@expl:type invariant] inv1 self };
    assume { resolve0 self };
    return _0
  }
  
end
module Bdd_Impl11_Not
  use prelude.UInt64
  predicate invariant5 (self : uint64) =
    [#"../../../../creusot-contracts/src/invariant.rs" 8 8 8 12] true
  val invariant5 (self : uint64) : bool
    ensures { result = invariant5 self }
    
  predicate inv5 (_x : uint64)
  val inv5 (_x : uint64) : bool
    ensures { result = inv5 _x }
    
  axiom inv5 : forall x : uint64 . inv5 x = true
  use Bdd_Bdd_Type as Bdd_Bdd_Type
  predicate invariant4 (self : Bdd_Bdd_Type.t_bdd) =
    [#"../../../../creusot-contracts/src/invariant.rs" 8 8 8 12] true
  val invariant4 (self : Bdd_Bdd_Type.t_bdd) : bool
    ensures { result = invariant4 self }
    
  predicate inv4 (_x : Bdd_Bdd_Type.t_bdd)
  val inv4 (_x : Bdd_Bdd_Type.t_bdd) : bool
    ensures { result = inv4 _x }
    
  axiom inv4 : forall x : Bdd_Bdd_Type.t_bdd . inv4 x = true
  use Core_Option_Option_Type as Core_Option_Option_Type
  predicate invariant3 (self : Core_Option_Option_Type.t_option (Bdd_Bdd_Type.t_bdd)) =
    [#"../../../../creusot-contracts/src/invariant.rs" 8 8 8 12] true
  val invariant3 (self : Core_Option_Option_Type.t_option (Bdd_Bdd_Type.t_bdd)) : bool
    ensures { result = invariant3 self }
    
  predicate inv3 (_x : Core_Option_Option_Type.t_option (Bdd_Bdd_Type.t_bdd))
  val inv3 (_x : Core_Option_Option_Type.t_option (Bdd_Bdd_Type.t_bdd)) : bool
    ensures { result = inv3 _x }
    
  axiom inv3 : forall x : Core_Option_Option_Type.t_option (Bdd_Bdd_Type.t_bdd) . inv3 x = true
  predicate invariant2 (self : Bdd_Bdd_Type.t_bdd) =
    [#"../../../../creusot-contracts/src/invariant.rs" 8 8 8 12] true
  val invariant2 (self : Bdd_Bdd_Type.t_bdd) : bool
    ensures { result = invariant2 self }
    
  predicate inv2 (_x : Bdd_Bdd_Type.t_bdd)
  val inv2 (_x : Bdd_Bdd_Type.t_bdd) : bool
    ensures { result = inv2 _x }
    
  axiom inv2 : forall x : Bdd_Bdd_Type.t_bdd . inv2 x = true
  use map.Map
  use Bdd_Hashmap_MyHashMap_Type as Bdd_Hashmap_MyHashMap_Type
  use Bdd_NodeLog_Type as Bdd_NodeLog_Type
  use Bdd_Node_Type as Bdd_Node_Type
  use prelude.Borrow
  use map.Map
  function shallow_model8 [#"../bdd.rs" 46 8 46 54] (self : Bdd_Hashmap_MyHashMap_Type.t_myhashmap (Bdd_Bdd_Type.t_bdd, Bdd_Bdd_Type.t_bdd) (Bdd_Bdd_Type.t_bdd)) : Map.map (uint64, uint64) (Core_Option_Option_Type.t_option (Bdd_Bdd_Type.t_bdd))
    
  val shallow_model8 [#"../bdd.rs" 46 8 46 54] (self : Bdd_Hashmap_MyHashMap_Type.t_myhashmap (Bdd_Bdd_Type.t_bdd, Bdd_Bdd_Type.t_bdd) (Bdd_Bdd_Type.t_bdd)) : Map.map (uint64, uint64) (Core_Option_Option_Type.t_option (Bdd_Bdd_Type.t_bdd))
    ensures { result = shallow_model8 self }
    
  use map.Map
  function shallow_model2 [#"../bdd.rs" 46 8 46 54] (self : Bdd_Hashmap_MyHashMap_Type.t_myhashmap (Bdd_Bdd_Type.t_bdd) (Bdd_Bdd_Type.t_bdd)) : Map.map uint64 (Core_Option_Option_Type.t_option (Bdd_Bdd_Type.t_bdd))
    
  val shallow_model2 [#"../bdd.rs" 46 8 46 54] (self : Bdd_Hashmap_MyHashMap_Type.t_myhashmap (Bdd_Bdd_Type.t_bdd) (Bdd_Bdd_Type.t_bdd)) : Map.map uint64 (Core_Option_Option_Type.t_option (Bdd_Bdd_Type.t_bdd))
    ensures { result = shallow_model2 self }
    
  use prelude.Int
  use prelude.UInt64
  function shallow_model6 (self : uint64) : int =
    [#"../../../../creusot-contracts/src/model.rs" 79 8 79 31] UInt64.to_int self
  val shallow_model6 (self : uint64) : int
    ensures { result = shallow_model6 self }
    
  use prelude.Int
  let constant max0  : uint64 = [@vc:do_not_keep_trace] [@vc:sp]
    (18446744073709551615 : uint64)
  function leastvar0 [#"../bdd.rs" 239 4 239 28] (self : Bdd_Bdd_Type.t_bdd) : int =
    [#"../bdd.rs" 241 12 245 13] match self with
      | Bdd_Bdd_Type.C_Bdd (Bdd_Node_Type.C_True) _ -> UInt64.to_int max0 + 1
      | Bdd_Bdd_Type.C_Bdd (Bdd_Node_Type.C_False) _ -> UInt64.to_int max0 + 1
      | Bdd_Bdd_Type.C_Bdd (Bdd_Node_Type.C_If v _ _) _ -> shallow_model6 v
      end
  val leastvar0 [#"../bdd.rs" 239 4 239 28] (self : Bdd_Bdd_Type.t_bdd) : int
    ensures { result = leastvar0 self }
    
  use map.Map
  function interp0 [#"../bdd.rs" 209 4 209 53] (self : Bdd_Bdd_Type.t_bdd) (vars : Map.map uint64 bool) : bool =
    [#"../bdd.rs" 211 12 218 13] match self with
      | Bdd_Bdd_Type.C_Bdd (Bdd_Node_Type.C_True) _ -> true
      | Bdd_Bdd_Type.C_Bdd (Bdd_Node_Type.C_False) _ -> false
      | Bdd_Bdd_Type.C_Bdd (Bdd_Node_Type.C_If v childt childf) _ -> if Map.get vars v then
        interp0 childt vars
      else
        interp0 childf vars
      
      end
  val interp0 [#"../bdd.rs" 209 4 209 53] (self : Bdd_Bdd_Type.t_bdd) (vars : Map.map uint64 bool) : bool
    ensures { result = interp0 self vars }
    
  use map.Map
  function deep_model2 [#"../bdd.rs" 158 4 158 44] (self : Bdd_Node_Type.t_node) : Bdd_NodeLog_Type.t_nodelog =
    [#"../bdd.rs" 160 12 164 13] match self with
      | Bdd_Node_Type.C_False -> Bdd_NodeLog_Type.C_False
      | Bdd_Node_Type.C_True -> Bdd_NodeLog_Type.C_True
      | Bdd_Node_Type.C_If v childt childf -> Bdd_NodeLog_Type.C_If v (Bdd_Bdd_Type.bdd_1 childt) (Bdd_Bdd_Type.bdd_1 childf)
      end
  val deep_model2 [#"../bdd.rs" 158 4 158 44] (self : Bdd_Node_Type.t_node) : Bdd_NodeLog_Type.t_nodelog
    ensures { result = deep_model2 self }
    
  function shallow_model7 [#"../bdd.rs" 175 4 175 50] (self : Bdd_Node_Type.t_node) : Bdd_NodeLog_Type.t_nodelog =
    [#"../bdd.rs" 176 20 176 37] deep_model2 self
  val shallow_model7 [#"../bdd.rs" 175 4 175 50] (self : Bdd_Node_Type.t_node) : Bdd_NodeLog_Type.t_nodelog
    ensures { result = shallow_model7 self }
    
  function shallow_model5 (self : Bdd_Node_Type.t_node) : Bdd_NodeLog_Type.t_nodelog =
    [#"../../../../creusot-contracts/src/model.rs" 79 8 79 31] shallow_model7 self
  val shallow_model5 (self : Bdd_Node_Type.t_node) : Bdd_NodeLog_Type.t_nodelog
    ensures { result = shallow_model5 self }
    
  function shallow_model4 [#"../bdd.rs" 46 8 46 54] (self : Bdd_Hashmap_MyHashMap_Type.t_myhashmap (Bdd_Node_Type.t_node) (Bdd_Bdd_Type.t_bdd)) : Map.map (Bdd_NodeLog_Type.t_nodelog) (Core_Option_Option_Type.t_option (Bdd_Bdd_Type.t_bdd))
    
  val shallow_model4 [#"../bdd.rs" 46 8 46 54] (self : Bdd_Hashmap_MyHashMap_Type.t_myhashmap (Bdd_Node_Type.t_node) (Bdd_Bdd_Type.t_bdd)) : Map.map (Bdd_NodeLog_Type.t_nodelog) (Core_Option_Option_Type.t_option (Bdd_Bdd_Type.t_bdd))
    ensures { result = shallow_model4 self }
    
  use Bdd_Context_Type as Bdd_Context_Type
  predicate is_valid_bdd0 [#"../bdd.rs" 309 4 309 53] (self : Bdd_Context_Type.t_context) (b : Bdd_Bdd_Type.t_bdd) =
    [#"../bdd.rs" 311 12 311 47] Map.get (shallow_model4 (Bdd_Context_Type.context_hashcons self)) (shallow_model5 (Bdd_Bdd_Type.bdd_0 b)) = Core_Option_Option_Type.C_Some b
  val is_valid_bdd0 [#"../bdd.rs" 309 4 309 53] (self : Bdd_Context_Type.t_context) (b : Bdd_Bdd_Type.t_bdd) : bool
    ensures { result = is_valid_bdd0 self b }
    
  use map.Map
  use prelude.Snapshot
  predicate is_valid_node0 [#"../bdd.rs" 316 4 316 51] (self : Bdd_Context_Type.t_context) (n : Bdd_Node_Type.t_node) =
    [#"../bdd.rs" 318 12 327 13] match n with
      | Bdd_Node_Type.C_True -> true
      | Bdd_Node_Type.C_False -> true
      | Bdd_Node_Type.C_If v childt childf -> Bdd_Bdd_Type.bdd_0 childt <> Bdd_Bdd_Type.bdd_0 childf /\ is_valid_bdd0 self childt /\ is_valid_bdd0 self childf /\ UInt64.to_int v < leastvar0 childt /\ UInt64.to_int v < leastvar0 childf
      end
  val is_valid_node0 [#"../bdd.rs" 316 4 316 51] (self : Bdd_Context_Type.t_context) (n : Bdd_Node_Type.t_node) : bool
    ensures { result = is_valid_node0 self n }
    
  predicate invariant1 [#"../bdd.rs" 262 4 262 30] (self : Bdd_Context_Type.t_context) =
    [#"../bdd.rs" 264 12 288 19] (forall n : Bdd_NodeLog_Type.t_nodelog . match Map.get (shallow_model4 (Bdd_Context_Type.context_hashcons self)) n with
      | Core_Option_Option_Type.C_Some b -> shallow_model5 (Bdd_Bdd_Type.bdd_0 b) = n /\ is_valid_node0 self (Bdd_Bdd_Type.bdd_0 b) /\ Bdd_Bdd_Type.bdd_1 b < Bdd_Context_Type.context_cnt self /\ Map.get (Snapshot.inner (Bdd_Context_Type.context_hashcons_ghost self)) (Bdd_Bdd_Type.bdd_1 b) = Bdd_Bdd_Type.bdd_0 b
      | Core_Option_Option_Type.C_None -> true
      end) /\ (forall bm : uint64 . match Map.get (shallow_model2 (Bdd_Context_Type.context_not_memo self)) bm with
      | Core_Option_Option_Type.C_None -> true
      | Core_Option_Option_Type.C_Some n -> let b = Bdd_Bdd_Type.C_Bdd (Map.get (Snapshot.inner (Bdd_Context_Type.context_hashcons_ghost self)) bm) bm in is_valid_bdd0 self n /\ is_valid_bdd0 self b /\ (forall v : Map.map uint64 bool . interp0 n v = (not interp0 b v)) /\ leastvar0 b <= leastvar0 n
      end) /\ (forall abm : (uint64, uint64) . match Map.get (shallow_model8 (Bdd_Context_Type.context_and_memo self)) abm with
      | Core_Option_Option_Type.C_None -> true
      | Core_Option_Option_Type.C_Some n -> let a = Bdd_Bdd_Type.C_Bdd (Map.get (Snapshot.inner (Bdd_Context_Type.context_hashcons_ghost self)) (let (a, _) = abm in a)) (let (a, _) = abm in a) in let b = Bdd_Bdd_Type.C_Bdd (Map.get (Snapshot.inner (Bdd_Context_Type.context_hashcons_ghost self)) (let (_, a) = abm in a)) (let (_, a) = abm in a) in is_valid_bdd0 self n /\ is_valid_bdd0 self a /\ is_valid_bdd0 self b /\ (forall v : Map.map uint64 bool . interp0 n v = (interp0 a v /\ interp0 b v)) /\ (leastvar0 a <= leastvar0 n \/ leastvar0 b <= leastvar0 n)
      end)
  val invariant1 [#"../bdd.rs" 262 4 262 30] (self : Bdd_Context_Type.t_context) : bool
    ensures { result = invariant1 self }
    
  predicate inv1 (_x : Bdd_Context_Type.t_context)
  val inv1 (_x : Bdd_Context_Type.t_context) : bool
    ensures { result = inv1 _x }
    
  axiom inv1 : forall x : Bdd_Context_Type.t_context . inv1 x = (invariant1 x /\ match x with
    | Bdd_Context_Type.C_Context alloc hashcons hashcons_ghost not_memo and_memo cnt -> true
    end)
  predicate invariant0 (self : borrowed (Bdd_Context_Type.t_context)) =
    [#"../../../../creusot-contracts/src/invariant.rs" 8 8 8 12] true
  val invariant0 (self : borrowed (Bdd_Context_Type.t_context)) : bool
    ensures { result = invariant0 self }
    
  predicate inv0 (_x : borrowed (Bdd_Context_Type.t_context))
  val inv0 (_x : borrowed (Bdd_Context_Type.t_context)) : bool
    ensures { result = inv0 _x }
    
  axiom inv0 : forall x : borrowed (Bdd_Context_Type.t_context) . inv0 x = (inv1 ( * x) /\ inv1 ( ^ x))
  function size0 [#"../bdd.rs" 224 4 224 24] (self : Bdd_Bdd_Type.t_bdd) : int =
    [#"../bdd.rs" 226 12 234 13] match self with
      | Bdd_Bdd_Type.C_Bdd (Bdd_Node_Type.C_True) _ -> 0
      | Bdd_Bdd_Type.C_Bdd (Bdd_Node_Type.C_False) _ -> 0
      | Bdd_Bdd_Type.C_Bdd (Bdd_Node_Type.C_If _ childt childf) _ -> let ht = size0 childt in let hf = size0 childf in 1 + ht + hf
      end
  val size0 [#"../bdd.rs" 224 4 224 24] (self : Bdd_Bdd_Type.t_bdd) : int
    ensures { result = size0 self }
    
  axiom size0_spec : forall self : Bdd_Bdd_Type.t_bdd . [#"../bdd.rs" 223 14 223 25] size0 self >= 0
  predicate grows0 [#"../bdd.rs" 296 4 296 35] (self : borrowed (Bdd_Context_Type.t_context)) =
    [#"../bdd.rs" 297 8 304 9] UInt64.to_int (Bdd_Context_Type.context_cnt ( * self)) <= UInt64.to_int (Bdd_Context_Type.context_cnt ( ^ self)) /\ (forall n : Bdd_NodeLog_Type.t_nodelog . match Map.get (shallow_model4 (Bdd_Context_Type.context_hashcons ( * self))) n with
      | Core_Option_Option_Type.C_Some b -> Map.get (shallow_model4 (Bdd_Context_Type.context_hashcons ( ^ self))) n = Core_Option_Option_Type.C_Some b
      | Core_Option_Option_Type.C_None -> true
      end)
  val grows0 [#"../bdd.rs" 296 4 296 35] (self : borrowed (Bdd_Context_Type.t_context)) : bool
    ensures { result = grows0 self }
    
  function shallow_model3 (self : borrowed (Bdd_Hashmap_MyHashMap_Type.t_myhashmap (Bdd_Bdd_Type.t_bdd) (Bdd_Bdd_Type.t_bdd))) : Map.map uint64 (Core_Option_Option_Type.t_option (Bdd_Bdd_Type.t_bdd))
    
   =
    [#"../../../../creusot-contracts/src/model.rs" 97 8 97 31] shallow_model2 ( * self)
  val shallow_model3 (self : borrowed (Bdd_Hashmap_MyHashMap_Type.t_myhashmap (Bdd_Bdd_Type.t_bdd) (Bdd_Bdd_Type.t_bdd))) : Map.map uint64 (Core_Option_Option_Type.t_option (Bdd_Bdd_Type.t_bdd))
    ensures { result = shallow_model3 self }
    
  function deep_model1 [#"../bdd.rs" 185 4 185 44] (self : Bdd_Bdd_Type.t_bdd) : uint64 =
    [#"../bdd.rs" 186 20 186 26] Bdd_Bdd_Type.bdd_1 self
  val deep_model1 [#"../bdd.rs" 185 4 185 44] (self : Bdd_Bdd_Type.t_bdd) : uint64
    ensures { result = deep_model1 self }
    
  val add0 [#"../bdd.rs" 54 8 54 45] (self : borrowed (Bdd_Hashmap_MyHashMap_Type.t_myhashmap (Bdd_Bdd_Type.t_bdd) (Bdd_Bdd_Type.t_bdd))) (key : Bdd_Bdd_Type.t_bdd) (val' : Bdd_Bdd_Type.t_bdd) : ()
    requires {[#"../bdd.rs" 54 30 54 33] inv4 key}
    requires {[#"../bdd.rs" 54 38 54 41] inv4 val'}
    ensures { [#"../bdd.rs" 52 8 52 128] forall i : uint64 . inv5 i
     -> Map.get (shallow_model2 ( ^ self)) i = (if i = deep_model1 key then
      Core_Option_Option_Type.C_Some val'
    else
      Map.get (shallow_model3 self) i
    ) }
    
  val node0 [#"../bdd.rs" 465 4 465 87] (self : borrowed (Bdd_Context_Type.t_context)) (x : uint64) (childt : Bdd_Bdd_Type.t_bdd) (childf : Bdd_Bdd_Type.t_bdd) : Bdd_Bdd_Type.t_bdd
    requires {[#"../bdd.rs" 458 15 458 40] is_valid_bdd0 ( * self) childt}
    requires {[#"../bdd.rs" 459 15 459 40] is_valid_bdd0 ( * self) childf}
    requires {[#"../bdd.rs" 460 15 460 63] UInt64.to_int x < leastvar0 childt /\ UInt64.to_int x < leastvar0 childf}
    requires {[#"../bdd.rs" 465 17 465 21] inv0 self}
    ensures { [#"../bdd.rs" 461 14 461 26] grows0 self }
    ensures { [#"../bdd.rs" 462 14 462 42] is_valid_bdd0 ( ^ self) result }
    ensures { [#"../bdd.rs" 463 4 463 106] forall v : Map.map uint64 bool . interp0 result v = (if Map.get v x then
      interp0 childt v
    else
      interp0 childf v
    ) }
    ensures { [#"../bdd.rs" 464 14 464 37] UInt64.to_int x <= leastvar0 result }
    
  val true0 [#"../bdd.rs" 476 4 476 42] (self : borrowed (Bdd_Context_Type.t_context)) : Bdd_Bdd_Type.t_bdd
    requires {[#"../bdd.rs" 476 22 476 26] inv0 self}
    ensures { [#"../bdd.rs" 472 14 472 26] grows0 self }
    ensures { [#"../bdd.rs" 473 14 473 42] is_valid_bdd0 ( ^ self) result }
    ensures { [#"../bdd.rs" 474 4 474 44] forall v : Map.map uint64 bool . interp0 result v }
    ensures { [#"../bdd.rs" 475 14 475 46] UInt64.to_int max0 + 1 = leastvar0 result }
    
  val false0 [#"../bdd.rs" 484 4 484 43] (self : borrowed (Bdd_Context_Type.t_context)) : Bdd_Bdd_Type.t_bdd
    requires {[#"../bdd.rs" 484 23 484 27] inv0 self}
    ensures { [#"../bdd.rs" 480 14 480 26] grows0 self }
    ensures { [#"../bdd.rs" 481 14 481 42] is_valid_bdd0 ( ^ self) result }
    ensures { [#"../bdd.rs" 482 4 482 45] forall v : Map.map uint64 bool . not interp0 result v }
    ensures { [#"../bdd.rs" 483 14 483 46] UInt64.to_int max0 + 1 = leastvar0 result }
    
  predicate resolve0 (self : borrowed (Bdd_Context_Type.t_context)) =
<<<<<<< HEAD
    [#"../../../../creusot-contracts/src/resolve.rs" 27 20 27 34]  ^ self =  * self
=======
    [#"../../../../creusot-contracts/src/resolve.rs" 26 20 26 34]  ^ self =  * self
>>>>>>> c22743fa
  val resolve0 (self : borrowed (Bdd_Context_Type.t_context)) : bool
    ensures { result = resolve0 self }
    
  function deep_model0 (self : Bdd_Bdd_Type.t_bdd) : uint64 =
    [#"../../../../creusot-contracts/src/model.rs" 70 8 70 28] deep_model1 self
  val deep_model0 (self : Bdd_Bdd_Type.t_bdd) : uint64
    ensures { result = deep_model0 self }
    
  function shallow_model0 (self : Bdd_Hashmap_MyHashMap_Type.t_myhashmap (Bdd_Bdd_Type.t_bdd) (Bdd_Bdd_Type.t_bdd)) : Map.map uint64 (Core_Option_Option_Type.t_option (Bdd_Bdd_Type.t_bdd))
    
   =
    [#"../../../../creusot-contracts/src/model.rs" 79 8 79 31] shallow_model2 self
  val shallow_model0 (self : Bdd_Hashmap_MyHashMap_Type.t_myhashmap (Bdd_Bdd_Type.t_bdd) (Bdd_Bdd_Type.t_bdd)) : Map.map uint64 (Core_Option_Option_Type.t_option (Bdd_Bdd_Type.t_bdd))
    ensures { result = shallow_model0 self }
    
  val get0 [#"../bdd.rs" 63 8 63 65] (self : Bdd_Hashmap_MyHashMap_Type.t_myhashmap (Bdd_Bdd_Type.t_bdd) (Bdd_Bdd_Type.t_bdd)) (key : Bdd_Bdd_Type.t_bdd) : Core_Option_Option_Type.t_option (Bdd_Bdd_Type.t_bdd)
    requires {[#"../bdd.rs" 63 37 63 40] inv2 key}
    ensures { [#"../bdd.rs" 58 18 61 9] match result with
      | Core_Option_Option_Type.C_Some v -> Map.get (shallow_model0 self) (deep_model0 key) = Core_Option_Option_Type.C_Some v
      | Core_Option_Option_Type.C_None -> Map.get (shallow_model0 self) (deep_model0 key) = Core_Option_Option_Type.C_None
      end }
    ensures { [#"../bdd.rs" 63 52 63 65] inv3 result }
    
  let rec cfg not' [#"../bdd.rs" 503 4 503 56] [@cfg:stackify] [@cfg:subregion_analysis] (self : borrowed (Bdd_Context_Type.t_context)) (x : Bdd_Bdd_Type.t_bdd) : Bdd_Bdd_Type.t_bdd
    requires {[#"../bdd.rs" 497 15 497 35] is_valid_bdd0 ( * self) x}
    requires {[#"../bdd.rs" 503 20 503 24] inv0 self}
    ensures { [#"../bdd.rs" 498 14 498 26] grows0 self }
    ensures { [#"../bdd.rs" 499 14 499 42] is_valid_bdd0 ( ^ self) result }
    ensures { [#"../bdd.rs" 500 4 500 60] forall v : Map.map uint64 bool . interp0 result v = (not interp0 x v) }
    ensures { [#"../bdd.rs" 501 14 501 47] leastvar0 x <= leastvar0 result }
    variant {[#"../bdd.rs" 502 14 502 22] size0 x}
    
   = [@vc:do_not_keep_trace] [@vc:sp]
  var _0 : Bdd_Bdd_Type.t_bdd;
  var self : borrowed (Bdd_Context_Type.t_context) = self;
  var x : Bdd_Bdd_Type.t_bdd = x;
  var _10 : Core_Option_Option_Type.t_option (Bdd_Bdd_Type.t_bdd);
  var _13 : Bdd_Bdd_Type.t_bdd;
  var r : Bdd_Bdd_Type.t_bdd;
  var r1 : Bdd_Bdd_Type.t_bdd;
  var _19 : borrowed (Bdd_Context_Type.t_context);
  var _20 : borrowed (Bdd_Context_Type.t_context);
  var v : uint64;
  var childt : Bdd_Bdd_Type.t_bdd;
  var childf : Bdd_Bdd_Type.t_bdd;
  var childt1 : Bdd_Bdd_Type.t_bdd;
  var _25 : borrowed (Bdd_Context_Type.t_context);
  var childf1 : Bdd_Bdd_Type.t_bdd;
  var _28 : borrowed (Bdd_Context_Type.t_context);
  var _30 : borrowed (Bdd_Context_Type.t_context);
  var _34 : ();
  var _35 : borrowed (Bdd_Hashmap_MyHashMap_Type.t_myhashmap (Bdd_Bdd_Type.t_bdd) (Bdd_Bdd_Type.t_bdd));
  {
    goto BB0
  }
  BB0 {
    [#"../bdd.rs" 504 43 504 45] _13 <- x;
    [#"../bdd.rs" 504 25 504 46] _10 <- ([#"../bdd.rs" 504 25 504 46] get0 (Bdd_Context_Type.context_not_memo ( * self)) _13);
    goto BB1
  }
  BB1 {
    switch (_10)
      | Core_Option_Option_Type.C_Some _ -> goto BB2
      | _ -> goto BB4
      end
  }
  BB2 {
    goto BB3
  }
  BB3 {
    [#"../bdd.rs" 504 20 504 21] r <- Core_Option_Option_Type.some_0 _10;
    [#"../bdd.rs" 505 19 505 21] _0 <- r;
    assert { [@expl:type invariant] inv0 self };
    assume { resolve0 self };
    goto BB18
  }
  BB4 {
    switch (Bdd_Bdd_Type.bdd_0 x)
      | Bdd_Node_Type.C_False -> goto BB5
      | Bdd_Node_Type.C_True -> goto BB6
      | Bdd_Node_Type.C_If _ _ _ -> goto BB7
      end
  }
  BB5 {
    goto BB11
  }
  BB6 {
    goto BB9
  }
  BB7 {
    [#"../bdd.rs" 510 17 510 18] v <- Bdd_Node_Type.if_v (Bdd_Bdd_Type.bdd_0 x);
    [#"../bdd.rs" 510 20 510 26] childt <- Bdd_Node_Type.if_childt (Bdd_Bdd_Type.bdd_0 x);
    [#"../bdd.rs" 510 28 510 34] childf <- Bdd_Node_Type.if_childf (Bdd_Bdd_Type.bdd_0 x);
    [#"../bdd.rs" 511 29 511 33] _25 <- Borrow.borrow_mut ( * self);
    [#"../bdd.rs" 511 29 511 33] self <- { self with current = ( ^ _25) ; };
    assume { inv1 ( ^ _25) };
    [#"../bdd.rs" 511 29 511 45] childt1 <- ([#"../bdd.rs" 511 29 511 45] not' _25 childt);
    _25 <- any borrowed (Bdd_Context_Type.t_context);
    goto BB13
  }
  BB8 {
    assert { [@expl:type invariant] inv0 self };
    assume { resolve0 self };
    assert { [#"../bdd.rs" 507 22 507 26] false };
    absurd
  }
  BB9 {
    [#"../bdd.rs" 508 20 508 24] _19 <- Borrow.borrow_mut ( * self);
    [#"../bdd.rs" 508 20 508 24] self <- { self with current = ( ^ _19) ; };
    assume { inv1 ( ^ _19) };
    [#"../bdd.rs" 508 20 508 33] r1 <- ([#"../bdd.rs" 508 20 508 33] false0 _19);
    _19 <- any borrowed (Bdd_Context_Type.t_context);
    goto BB10
  }
  BB10 {
    goto BB16
  }
  BB11 {
    [#"../bdd.rs" 509 21 509 25] _20 <- Borrow.borrow_mut ( * self);
    [#"../bdd.rs" 509 21 509 25] self <- { self with current = ( ^ _20) ; };
    assume { inv1 ( ^ _20) };
    [#"../bdd.rs" 509 21 509 33] r1 <- ([#"../bdd.rs" 509 21 509 33] true0 _20);
    _20 <- any borrowed (Bdd_Context_Type.t_context);
    goto BB12
  }
  BB12 {
    goto BB16
  }
  BB13 {
    [#"../bdd.rs" 512 29 512 33] _28 <- Borrow.borrow_mut ( * self);
    [#"../bdd.rs" 512 29 512 33] self <- { self with current = ( ^ _28) ; };
    assume { inv1 ( ^ _28) };
    [#"../bdd.rs" 512 29 512 45] childf1 <- ([#"../bdd.rs" 512 29 512 45] not' _28 childf);
    _28 <- any borrowed (Bdd_Context_Type.t_context);
    goto BB14
  }
  BB14 {
    [#"../bdd.rs" 513 16 513 20] _30 <- Borrow.borrow_mut ( * self);
    [#"../bdd.rs" 513 16 513 20] self <- { self with current = ( ^ _30) ; };
    assume { inv1 ( ^ _30) };
    [#"../bdd.rs" 513 16 513 44] r1 <- ([#"../bdd.rs" 513 16 513 44] node0 _30 v childt1 childf1);
    _30 <- any borrowed (Bdd_Context_Type.t_context);
    goto BB15
  }
  BB15 {
    goto BB16
  }
  BB16 {
    [#"../bdd.rs" 516 8 516 21] _35 <- Borrow.borrow_final (Bdd_Context_Type.context_not_memo ( * self)) (Borrow.inherit_id (Borrow.get_id self) 4);
    [#"../bdd.rs" 516 8 516 21] self <- { self with current = (let Bdd_Context_Type.C_Context x0 x1 x2 x3 x4 x5 =  * self in Bdd_Context_Type.C_Context x0 x1 x2 ( ^ _35) x4 x5) ; };
    [#"../bdd.rs" 516 8 516 31] _34 <- ([#"../bdd.rs" 516 8 516 31] add0 _35 x r1);
    _35 <- any borrowed (Bdd_Hashmap_MyHashMap_Type.t_myhashmap (Bdd_Bdd_Type.t_bdd) (Bdd_Bdd_Type.t_bdd));
    goto BB17
  }
  BB17 {
    assert { [@expl:type invariant] inv0 self };
    assume { resolve0 self };
    [#"../bdd.rs" 517 8 517 9] _0 <- r1;
    goto BB18
  }
  BB18 {
    return _0
  }
  
end
module Core_Cmp_Ordering_Type
  type t_ordering  =
    | C_Less
    | C_Equal
    | C_Greater
    
end
module Bdd_Impl11_And
  use prelude.UInt64
  predicate invariant6 (self : (uint64, uint64)) =
    [#"../../../../creusot-contracts/src/invariant.rs" 8 8 8 12] true
  val invariant6 (self : (uint64, uint64)) : bool
    ensures { result = invariant6 self }
    
  predicate inv6 (_x : (uint64, uint64))
  val inv6 (_x : (uint64, uint64)) : bool
    ensures { result = inv6 _x }
    
  axiom inv6 : forall x : (uint64, uint64) . inv6 x = true
  use Bdd_Bdd_Type as Bdd_Bdd_Type
  predicate invariant5 (self : Bdd_Bdd_Type.t_bdd) =
    [#"../../../../creusot-contracts/src/invariant.rs" 8 8 8 12] true
  val invariant5 (self : Bdd_Bdd_Type.t_bdd) : bool
    ensures { result = invariant5 self }
    
  predicate inv5 (_x : Bdd_Bdd_Type.t_bdd)
  val inv5 (_x : Bdd_Bdd_Type.t_bdd) : bool
    ensures { result = inv5 _x }
    
  axiom inv5 : forall x : Bdd_Bdd_Type.t_bdd . inv5 x = true
  predicate invariant4 (self : (Bdd_Bdd_Type.t_bdd, Bdd_Bdd_Type.t_bdd)) =
    [#"../../../../creusot-contracts/src/invariant.rs" 8 8 8 12] true
  val invariant4 (self : (Bdd_Bdd_Type.t_bdd, Bdd_Bdd_Type.t_bdd)) : bool
    ensures { result = invariant4 self }
    
  predicate inv4 (_x : (Bdd_Bdd_Type.t_bdd, Bdd_Bdd_Type.t_bdd))
  val inv4 (_x : (Bdd_Bdd_Type.t_bdd, Bdd_Bdd_Type.t_bdd)) : bool
    ensures { result = inv4 _x }
    
  axiom inv4 : forall x : (Bdd_Bdd_Type.t_bdd, Bdd_Bdd_Type.t_bdd) . inv4 x = true
  use prelude.Int
  function eq_cmp0 (_1 : int) (_2 : int) : ()
  val eq_cmp0 (_1 : int) (_2 : int) : ()
    ensures { result = eq_cmp0 _1 _2 }
    
  function antisym20 (_1 : int) (_2 : int) : ()
  val antisym20 (_1 : int) (_2 : int) : ()
    ensures { result = antisym20 _1 _2 }
    
  function antisym10 (_1 : int) (_2 : int) : ()
  val antisym10 (_1 : int) (_2 : int) : ()
    ensures { result = antisym10 _1 _2 }
    
  use Core_Cmp_Ordering_Type as Core_Cmp_Ordering_Type
  function trans0 (_1 : int) (_2 : int) (_3 : int) (_4 : Core_Cmp_Ordering_Type.t_ordering) : ()
  val trans0 (_1 : int) (_2 : int) (_3 : int) (_4 : Core_Cmp_Ordering_Type.t_ordering) : ()
    ensures { result = trans0 _1 _2 _3 _4 }
    
  function refl0 (_1 : int) : ()
  val refl0 (_1 : int) : ()
    ensures { result = refl0 _1 }
    
  function cmp_gt_log0 (_1 : int) (_2 : int) : ()
  val cmp_gt_log0 (_1 : int) (_2 : int) : ()
    ensures { result = cmp_gt_log0 _1 _2 }
    
  function cmp_ge_log0 (_1 : int) (_2 : int) : ()
  val cmp_ge_log0 (_1 : int) (_2 : int) : ()
    ensures { result = cmp_ge_log0 _1 _2 }
    
  function cmp_lt_log0 (_1 : int) (_2 : int) : ()
  val cmp_lt_log0 (_1 : int) (_2 : int) : ()
    ensures { result = cmp_lt_log0 _1 _2 }
    
  function cmp_le_log0 (_1 : int) (_2 : int) : ()
  val cmp_le_log0 (_1 : int) (_2 : int) : ()
    ensures { result = cmp_le_log0 _1 _2 }
    
  use Core_Option_Option_Type as Core_Option_Option_Type
  predicate invariant3 (self : Core_Option_Option_Type.t_option (Bdd_Bdd_Type.t_bdd)) =
    [#"../../../../creusot-contracts/src/invariant.rs" 8 8 8 12] true
  val invariant3 (self : Core_Option_Option_Type.t_option (Bdd_Bdd_Type.t_bdd)) : bool
    ensures { result = invariant3 self }
    
  predicate inv3 (_x : Core_Option_Option_Type.t_option (Bdd_Bdd_Type.t_bdd))
  val inv3 (_x : Core_Option_Option_Type.t_option (Bdd_Bdd_Type.t_bdd)) : bool
    ensures { result = inv3 _x }
    
  axiom inv3 : forall x : Core_Option_Option_Type.t_option (Bdd_Bdd_Type.t_bdd) . inv3 x = true
  predicate invariant2 (self : (Bdd_Bdd_Type.t_bdd, Bdd_Bdd_Type.t_bdd)) =
    [#"../../../../creusot-contracts/src/invariant.rs" 8 8 8 12] true
  val invariant2 (self : (Bdd_Bdd_Type.t_bdd, Bdd_Bdd_Type.t_bdd)) : bool
    ensures { result = invariant2 self }
    
  predicate inv2 (_x : (Bdd_Bdd_Type.t_bdd, Bdd_Bdd_Type.t_bdd))
  val inv2 (_x : (Bdd_Bdd_Type.t_bdd, Bdd_Bdd_Type.t_bdd)) : bool
    ensures { result = inv2 _x }
    
  axiom inv2 : forall x : (Bdd_Bdd_Type.t_bdd, Bdd_Bdd_Type.t_bdd) . inv2 x = true
  use map.Map
  use Bdd_Hashmap_MyHashMap_Type as Bdd_Hashmap_MyHashMap_Type
  use Bdd_NodeLog_Type as Bdd_NodeLog_Type
  use Bdd_Node_Type as Bdd_Node_Type
  use prelude.Borrow
  use map.Map
  function shallow_model2 [#"../bdd.rs" 46 8 46 54] (self : Bdd_Hashmap_MyHashMap_Type.t_myhashmap (Bdd_Bdd_Type.t_bdd, Bdd_Bdd_Type.t_bdd) (Bdd_Bdd_Type.t_bdd)) : Map.map (uint64, uint64) (Core_Option_Option_Type.t_option (Bdd_Bdd_Type.t_bdd))
    
  val shallow_model2 [#"../bdd.rs" 46 8 46 54] (self : Bdd_Hashmap_MyHashMap_Type.t_myhashmap (Bdd_Bdd_Type.t_bdd, Bdd_Bdd_Type.t_bdd) (Bdd_Bdd_Type.t_bdd)) : Map.map (uint64, uint64) (Core_Option_Option_Type.t_option (Bdd_Bdd_Type.t_bdd))
    ensures { result = shallow_model2 self }
    
  use map.Map
  function shallow_model8 [#"../bdd.rs" 46 8 46 54] (self : Bdd_Hashmap_MyHashMap_Type.t_myhashmap (Bdd_Bdd_Type.t_bdd) (Bdd_Bdd_Type.t_bdd)) : Map.map uint64 (Core_Option_Option_Type.t_option (Bdd_Bdd_Type.t_bdd))
    
  val shallow_model8 [#"../bdd.rs" 46 8 46 54] (self : Bdd_Hashmap_MyHashMap_Type.t_myhashmap (Bdd_Bdd_Type.t_bdd) (Bdd_Bdd_Type.t_bdd)) : Map.map uint64 (Core_Option_Option_Type.t_option (Bdd_Bdd_Type.t_bdd))
    ensures { result = shallow_model8 self }
    
  use prelude.Int
  use prelude.UInt64
  function shallow_model6 (self : uint64) : int =
    [#"../../../../creusot-contracts/src/model.rs" 79 8 79 31] UInt64.to_int self
  val shallow_model6 (self : uint64) : int
    ensures { result = shallow_model6 self }
    
  let constant max0  : uint64 = [@vc:do_not_keep_trace] [@vc:sp]
    (18446744073709551615 : uint64)
  function leastvar0 [#"../bdd.rs" 239 4 239 28] (self : Bdd_Bdd_Type.t_bdd) : int =
    [#"../bdd.rs" 241 12 245 13] match self with
      | Bdd_Bdd_Type.C_Bdd (Bdd_Node_Type.C_True) _ -> UInt64.to_int max0 + 1
      | Bdd_Bdd_Type.C_Bdd (Bdd_Node_Type.C_False) _ -> UInt64.to_int max0 + 1
      | Bdd_Bdd_Type.C_Bdd (Bdd_Node_Type.C_If v _ _) _ -> shallow_model6 v
      end
  val leastvar0 [#"../bdd.rs" 239 4 239 28] (self : Bdd_Bdd_Type.t_bdd) : int
    ensures { result = leastvar0 self }
    
  use map.Map
  function interp0 [#"../bdd.rs" 209 4 209 53] (self : Bdd_Bdd_Type.t_bdd) (vars : Map.map uint64 bool) : bool =
    [#"../bdd.rs" 211 12 218 13] match self with
      | Bdd_Bdd_Type.C_Bdd (Bdd_Node_Type.C_True) _ -> true
      | Bdd_Bdd_Type.C_Bdd (Bdd_Node_Type.C_False) _ -> false
      | Bdd_Bdd_Type.C_Bdd (Bdd_Node_Type.C_If v childt childf) _ -> if Map.get vars v then
        interp0 childt vars
      else
        interp0 childf vars
      
      end
  val interp0 [#"../bdd.rs" 209 4 209 53] (self : Bdd_Bdd_Type.t_bdd) (vars : Map.map uint64 bool) : bool
    ensures { result = interp0 self vars }
    
  use map.Map
  function deep_model4 [#"../bdd.rs" 158 4 158 44] (self : Bdd_Node_Type.t_node) : Bdd_NodeLog_Type.t_nodelog =
    [#"../bdd.rs" 160 12 164 13] match self with
      | Bdd_Node_Type.C_False -> Bdd_NodeLog_Type.C_False
      | Bdd_Node_Type.C_True -> Bdd_NodeLog_Type.C_True
      | Bdd_Node_Type.C_If v childt childf -> Bdd_NodeLog_Type.C_If v (Bdd_Bdd_Type.bdd_1 childt) (Bdd_Bdd_Type.bdd_1 childf)
      end
  val deep_model4 [#"../bdd.rs" 158 4 158 44] (self : Bdd_Node_Type.t_node) : Bdd_NodeLog_Type.t_nodelog
    ensures { result = deep_model4 self }
    
  function shallow_model7 [#"../bdd.rs" 175 4 175 50] (self : Bdd_Node_Type.t_node) : Bdd_NodeLog_Type.t_nodelog =
    [#"../bdd.rs" 176 20 176 37] deep_model4 self
  val shallow_model7 [#"../bdd.rs" 175 4 175 50] (self : Bdd_Node_Type.t_node) : Bdd_NodeLog_Type.t_nodelog
    ensures { result = shallow_model7 self }
    
  function shallow_model5 (self : Bdd_Node_Type.t_node) : Bdd_NodeLog_Type.t_nodelog =
    [#"../../../../creusot-contracts/src/model.rs" 79 8 79 31] shallow_model7 self
  val shallow_model5 (self : Bdd_Node_Type.t_node) : Bdd_NodeLog_Type.t_nodelog
    ensures { result = shallow_model5 self }
    
  function shallow_model4 [#"../bdd.rs" 46 8 46 54] (self : Bdd_Hashmap_MyHashMap_Type.t_myhashmap (Bdd_Node_Type.t_node) (Bdd_Bdd_Type.t_bdd)) : Map.map (Bdd_NodeLog_Type.t_nodelog) (Core_Option_Option_Type.t_option (Bdd_Bdd_Type.t_bdd))
    
  val shallow_model4 [#"../bdd.rs" 46 8 46 54] (self : Bdd_Hashmap_MyHashMap_Type.t_myhashmap (Bdd_Node_Type.t_node) (Bdd_Bdd_Type.t_bdd)) : Map.map (Bdd_NodeLog_Type.t_nodelog) (Core_Option_Option_Type.t_option (Bdd_Bdd_Type.t_bdd))
    ensures { result = shallow_model4 self }
    
  use Bdd_Context_Type as Bdd_Context_Type
  predicate is_valid_bdd0 [#"../bdd.rs" 309 4 309 53] (self : Bdd_Context_Type.t_context) (b : Bdd_Bdd_Type.t_bdd) =
    [#"../bdd.rs" 311 12 311 47] Map.get (shallow_model4 (Bdd_Context_Type.context_hashcons self)) (shallow_model5 (Bdd_Bdd_Type.bdd_0 b)) = Core_Option_Option_Type.C_Some b
  val is_valid_bdd0 [#"../bdd.rs" 309 4 309 53] (self : Bdd_Context_Type.t_context) (b : Bdd_Bdd_Type.t_bdd) : bool
    ensures { result = is_valid_bdd0 self b }
    
  use map.Map
  use prelude.Snapshot
  predicate is_valid_node0 [#"../bdd.rs" 316 4 316 51] (self : Bdd_Context_Type.t_context) (n : Bdd_Node_Type.t_node) =
    [#"../bdd.rs" 318 12 327 13] match n with
      | Bdd_Node_Type.C_True -> true
      | Bdd_Node_Type.C_False -> true
      | Bdd_Node_Type.C_If v childt childf -> Bdd_Bdd_Type.bdd_0 childt <> Bdd_Bdd_Type.bdd_0 childf /\ is_valid_bdd0 self childt /\ is_valid_bdd0 self childf /\ UInt64.to_int v < leastvar0 childt /\ UInt64.to_int v < leastvar0 childf
      end
  val is_valid_node0 [#"../bdd.rs" 316 4 316 51] (self : Bdd_Context_Type.t_context) (n : Bdd_Node_Type.t_node) : bool
    ensures { result = is_valid_node0 self n }
    
  predicate invariant1 [#"../bdd.rs" 262 4 262 30] (self : Bdd_Context_Type.t_context) =
    [#"../bdd.rs" 264 12 288 19] (forall n : Bdd_NodeLog_Type.t_nodelog . match Map.get (shallow_model4 (Bdd_Context_Type.context_hashcons self)) n with
      | Core_Option_Option_Type.C_Some b -> shallow_model5 (Bdd_Bdd_Type.bdd_0 b) = n /\ is_valid_node0 self (Bdd_Bdd_Type.bdd_0 b) /\ Bdd_Bdd_Type.bdd_1 b < Bdd_Context_Type.context_cnt self /\ Map.get (Snapshot.inner (Bdd_Context_Type.context_hashcons_ghost self)) (Bdd_Bdd_Type.bdd_1 b) = Bdd_Bdd_Type.bdd_0 b
      | Core_Option_Option_Type.C_None -> true
      end) /\ (forall bm : uint64 . match Map.get (shallow_model8 (Bdd_Context_Type.context_not_memo self)) bm with
      | Core_Option_Option_Type.C_None -> true
      | Core_Option_Option_Type.C_Some n -> let b = Bdd_Bdd_Type.C_Bdd (Map.get (Snapshot.inner (Bdd_Context_Type.context_hashcons_ghost self)) bm) bm in is_valid_bdd0 self n /\ is_valid_bdd0 self b /\ (forall v : Map.map uint64 bool . interp0 n v = (not interp0 b v)) /\ leastvar0 b <= leastvar0 n
      end) /\ (forall abm : (uint64, uint64) . match Map.get (shallow_model2 (Bdd_Context_Type.context_and_memo self)) abm with
      | Core_Option_Option_Type.C_None -> true
      | Core_Option_Option_Type.C_Some n -> let a = Bdd_Bdd_Type.C_Bdd (Map.get (Snapshot.inner (Bdd_Context_Type.context_hashcons_ghost self)) (let (a, _) = abm in a)) (let (a, _) = abm in a) in let b = Bdd_Bdd_Type.C_Bdd (Map.get (Snapshot.inner (Bdd_Context_Type.context_hashcons_ghost self)) (let (_, a) = abm in a)) (let (_, a) = abm in a) in is_valid_bdd0 self n /\ is_valid_bdd0 self a /\ is_valid_bdd0 self b /\ (forall v : Map.map uint64 bool . interp0 n v = (interp0 a v /\ interp0 b v)) /\ (leastvar0 a <= leastvar0 n \/ leastvar0 b <= leastvar0 n)
      end)
  val invariant1 [#"../bdd.rs" 262 4 262 30] (self : Bdd_Context_Type.t_context) : bool
    ensures { result = invariant1 self }
    
  predicate inv1 (_x : Bdd_Context_Type.t_context)
  val inv1 (_x : Bdd_Context_Type.t_context) : bool
    ensures { result = inv1 _x }
    
  axiom inv1 : forall x : Bdd_Context_Type.t_context . inv1 x = (invariant1 x /\ match x with
    | Bdd_Context_Type.C_Context alloc hashcons hashcons_ghost not_memo and_memo cnt -> true
    end)
  predicate invariant0 (self : borrowed (Bdd_Context_Type.t_context)) =
    [#"../../../../creusot-contracts/src/invariant.rs" 8 8 8 12] true
  val invariant0 (self : borrowed (Bdd_Context_Type.t_context)) : bool
    ensures { result = invariant0 self }
    
  predicate inv0 (_x : borrowed (Bdd_Context_Type.t_context))
  val inv0 (_x : borrowed (Bdd_Context_Type.t_context)) : bool
    ensures { result = inv0 _x }
    
  axiom inv0 : forall x : borrowed (Bdd_Context_Type.t_context) . inv0 x = (inv1 ( * x) /\ inv1 ( ^ x))
  function size0 [#"../bdd.rs" 224 4 224 24] (self : Bdd_Bdd_Type.t_bdd) : int =
    [#"../bdd.rs" 226 12 234 13] match self with
      | Bdd_Bdd_Type.C_Bdd (Bdd_Node_Type.C_True) _ -> 0
      | Bdd_Bdd_Type.C_Bdd (Bdd_Node_Type.C_False) _ -> 0
      | Bdd_Bdd_Type.C_Bdd (Bdd_Node_Type.C_If _ childt childf) _ -> let ht = size0 childt in let hf = size0 childf in 1 + ht + hf
      end
  val size0 [#"../bdd.rs" 224 4 224 24] (self : Bdd_Bdd_Type.t_bdd) : int
    ensures { result = size0 self }
    
  axiom size0_spec : forall self : Bdd_Bdd_Type.t_bdd . [#"../bdd.rs" 223 14 223 25] size0 self >= 0
  predicate grows0 [#"../bdd.rs" 296 4 296 35] (self : borrowed (Bdd_Context_Type.t_context)) =
    [#"../bdd.rs" 297 8 304 9] UInt64.to_int (Bdd_Context_Type.context_cnt ( * self)) <= UInt64.to_int (Bdd_Context_Type.context_cnt ( ^ self)) /\ (forall n : Bdd_NodeLog_Type.t_nodelog . match Map.get (shallow_model4 (Bdd_Context_Type.context_hashcons ( * self))) n with
      | Core_Option_Option_Type.C_Some b -> Map.get (shallow_model4 (Bdd_Context_Type.context_hashcons ( ^ self))) n = Core_Option_Option_Type.C_Some b
      | Core_Option_Option_Type.C_None -> true
      end)
  val grows0 [#"../bdd.rs" 296 4 296 35] (self : borrowed (Bdd_Context_Type.t_context)) : bool
    ensures { result = grows0 self }
    
  function shallow_model3 (self : borrowed (Bdd_Hashmap_MyHashMap_Type.t_myhashmap (Bdd_Bdd_Type.t_bdd, Bdd_Bdd_Type.t_bdd) (Bdd_Bdd_Type.t_bdd))) : Map.map (uint64, uint64) (Core_Option_Option_Type.t_option (Bdd_Bdd_Type.t_bdd))
    
   =
    [#"../../../../creusot-contracts/src/model.rs" 97 8 97 31] shallow_model2 ( * self)
  val shallow_model3 (self : borrowed (Bdd_Hashmap_MyHashMap_Type.t_myhashmap (Bdd_Bdd_Type.t_bdd, Bdd_Bdd_Type.t_bdd) (Bdd_Bdd_Type.t_bdd))) : Map.map (uint64, uint64) (Core_Option_Option_Type.t_option (Bdd_Bdd_Type.t_bdd))
    ensures { result = shallow_model3 self }
    
  function deep_model3 [#"../bdd.rs" 185 4 185 44] (self : Bdd_Bdd_Type.t_bdd) : uint64 =
    [#"../bdd.rs" 186 20 186 26] Bdd_Bdd_Type.bdd_1 self
  val deep_model3 [#"../bdd.rs" 185 4 185 44] (self : Bdd_Bdd_Type.t_bdd) : uint64
    ensures { result = deep_model3 self }
    
  function deep_model2 (self : (Bdd_Bdd_Type.t_bdd, Bdd_Bdd_Type.t_bdd)) : (uint64, uint64) =
    [#"../../../../creusot-contracts/src/std/tuples.rs" 29 28 29 57] (deep_model3 (let (a, _) = self in a), deep_model3 (let (_, a) = self in a))
  val deep_model2 (self : (Bdd_Bdd_Type.t_bdd, Bdd_Bdd_Type.t_bdd)) : (uint64, uint64)
    ensures { result = deep_model2 self }
    
  val add0 [#"../bdd.rs" 54 8 54 45] (self : borrowed (Bdd_Hashmap_MyHashMap_Type.t_myhashmap (Bdd_Bdd_Type.t_bdd, Bdd_Bdd_Type.t_bdd) (Bdd_Bdd_Type.t_bdd))) (key : (Bdd_Bdd_Type.t_bdd, Bdd_Bdd_Type.t_bdd)) (val' : Bdd_Bdd_Type.t_bdd) : ()
    requires {[#"../bdd.rs" 54 30 54 33] inv4 key}
    requires {[#"../bdd.rs" 54 38 54 41] inv5 val'}
    ensures { [#"../bdd.rs" 52 8 52 128] forall i : (uint64, uint64) . inv6 i
     -> Map.get (shallow_model2 ( ^ self)) i = (if i = deep_model2 key then
      Core_Option_Option_Type.C_Some val'
    else
      Map.get (shallow_model3 self) i
    ) }
    
  val node0 [#"../bdd.rs" 465 4 465 87] (self : borrowed (Bdd_Context_Type.t_context)) (x : uint64) (childt : Bdd_Bdd_Type.t_bdd) (childf : Bdd_Bdd_Type.t_bdd) : Bdd_Bdd_Type.t_bdd
    requires {[#"../bdd.rs" 458 15 458 40] is_valid_bdd0 ( * self) childt}
    requires {[#"../bdd.rs" 459 15 459 40] is_valid_bdd0 ( * self) childf}
    requires {[#"../bdd.rs" 460 15 460 63] UInt64.to_int x < leastvar0 childt /\ UInt64.to_int x < leastvar0 childf}
    requires {[#"../bdd.rs" 465 17 465 21] inv0 self}
    ensures { [#"../bdd.rs" 461 14 461 26] grows0 self }
    ensures { [#"../bdd.rs" 462 14 462 42] is_valid_bdd0 ( ^ self) result }
    ensures { [#"../bdd.rs" 463 4 463 106] forall v : Map.map uint64 bool . interp0 result v = (if Map.get v x then
      interp0 childt v
    else
      interp0 childf v
    ) }
    ensures { [#"../bdd.rs" 464 14 464 37] UInt64.to_int x <= leastvar0 result }
    
  function cmp_log0 (self : int) (o : int) : Core_Cmp_Ordering_Type.t_ordering =
    [#"../../../../creusot-contracts/src/logic/ord.rs" 140 16 146 17] if self < o then
      Core_Cmp_Ordering_Type.C_Less
    else
      if self = o then Core_Cmp_Ordering_Type.C_Equal else Core_Cmp_Ordering_Type.C_Greater
    
  val cmp_log0 (self : int) (o : int) : Core_Cmp_Ordering_Type.t_ordering
    ensures { result = cmp_log0 self o }
    
  function deep_model1 (self : uint64) : int =
    [#"../../../../creusot-contracts/src/std/num.rs" 22 16 22 35] UInt64.to_int self
  val deep_model1 (self : uint64) : int
    ensures { result = deep_model1 self }
    
  val cmp0 (self : uint64) (other : uint64) : Core_Cmp_Ordering_Type.t_ordering
    ensures { [#"../../../../creusot-contracts/src/std/cmp.rs" 50 26 50 85] result = cmp_log0 (deep_model1 self) (deep_model1 other) }
    
  val false0 [#"../bdd.rs" 484 4 484 43] (self : borrowed (Bdd_Context_Type.t_context)) : Bdd_Bdd_Type.t_bdd
    requires {[#"../bdd.rs" 484 23 484 27] inv0 self}
    ensures { [#"../bdd.rs" 480 14 480 26] grows0 self }
    ensures { [#"../bdd.rs" 481 14 481 42] is_valid_bdd0 ( ^ self) result }
    ensures { [#"../bdd.rs" 482 4 482 45] forall v : Map.map uint64 bool . not interp0 result v }
    ensures { [#"../bdd.rs" 483 14 483 46] UInt64.to_int max0 + 1 = leastvar0 result }
    
  predicate resolve4 (self : Bdd_Node_Type.t_node) =
<<<<<<< HEAD
    [#"../../../../creusot-contracts/src/resolve.rs" 47 8 47 12] true
=======
    [#"../../../../creusot-contracts/src/resolve.rs" 46 8 46 12] true
>>>>>>> c22743fa
  val resolve4 (self : Bdd_Node_Type.t_node) : bool
    ensures { result = resolve4 self }
    
  predicate resolve2 (self : (Bdd_Node_Type.t_node, Bdd_Node_Type.t_node)) =
<<<<<<< HEAD
    [#"../../../../creusot-contracts/src/resolve.rs" 18 8 18 60] resolve4 (let (a, _) = self in a) /\ resolve4 (let (_, a) = self in a)
=======
    [#"../../../../creusot-contracts/src/resolve.rs" 17 8 17 60] resolve4 (let (a, _) = self in a) /\ resolve4 (let (_, a) = self in a)
>>>>>>> c22743fa
  val resolve2 (self : (Bdd_Node_Type.t_node, Bdd_Node_Type.t_node)) : bool
    ensures { result = resolve2 self }
    
  predicate resolve1 (self : borrowed (Bdd_Context_Type.t_context)) =
<<<<<<< HEAD
    [#"../../../../creusot-contracts/src/resolve.rs" 27 20 27 34]  ^ self =  * self
=======
    [#"../../../../creusot-contracts/src/resolve.rs" 26 20 26 34]  ^ self =  * self
>>>>>>> c22743fa
  val resolve1 (self : borrowed (Bdd_Context_Type.t_context)) : bool
    ensures { result = resolve1 self }
    
  predicate resolve3 (self : Bdd_Bdd_Type.t_bdd) =
<<<<<<< HEAD
    [#"../../../../creusot-contracts/src/resolve.rs" 47 8 47 12] true
=======
    [#"../../../../creusot-contracts/src/resolve.rs" 46 8 46 12] true
>>>>>>> c22743fa
  val resolve3 (self : Bdd_Bdd_Type.t_bdd) : bool
    ensures { result = resolve3 self }
    
  predicate resolve0 (self : (Bdd_Bdd_Type.t_bdd, Bdd_Bdd_Type.t_bdd)) =
<<<<<<< HEAD
    [#"../../../../creusot-contracts/src/resolve.rs" 18 8 18 60] resolve3 (let (a, _) = self in a) /\ resolve3 (let (_, a) = self in a)
=======
    [#"../../../../creusot-contracts/src/resolve.rs" 17 8 17 60] resolve3 (let (a, _) = self in a) /\ resolve3 (let (_, a) = self in a)
>>>>>>> c22743fa
  val resolve0 (self : (Bdd_Bdd_Type.t_bdd, Bdd_Bdd_Type.t_bdd)) : bool
    ensures { result = resolve0 self }
    
  function deep_model0 (self : (Bdd_Bdd_Type.t_bdd, Bdd_Bdd_Type.t_bdd)) : (uint64, uint64) =
    [#"../../../../creusot-contracts/src/model.rs" 70 8 70 28] deep_model2 self
  val deep_model0 (self : (Bdd_Bdd_Type.t_bdd, Bdd_Bdd_Type.t_bdd)) : (uint64, uint64)
    ensures { result = deep_model0 self }
    
  function shallow_model0 (self : Bdd_Hashmap_MyHashMap_Type.t_myhashmap (Bdd_Bdd_Type.t_bdd, Bdd_Bdd_Type.t_bdd) (Bdd_Bdd_Type.t_bdd)) : Map.map (uint64, uint64) (Core_Option_Option_Type.t_option (Bdd_Bdd_Type.t_bdd))
    
   =
    [#"../../../../creusot-contracts/src/model.rs" 79 8 79 31] shallow_model2 self
  val shallow_model0 (self : Bdd_Hashmap_MyHashMap_Type.t_myhashmap (Bdd_Bdd_Type.t_bdd, Bdd_Bdd_Type.t_bdd) (Bdd_Bdd_Type.t_bdd)) : Map.map (uint64, uint64) (Core_Option_Option_Type.t_option (Bdd_Bdd_Type.t_bdd))
    ensures { result = shallow_model0 self }
    
  val get0 [#"../bdd.rs" 63 8 63 65] (self : Bdd_Hashmap_MyHashMap_Type.t_myhashmap (Bdd_Bdd_Type.t_bdd, Bdd_Bdd_Type.t_bdd) (Bdd_Bdd_Type.t_bdd)) (key : (Bdd_Bdd_Type.t_bdd, Bdd_Bdd_Type.t_bdd)) : Core_Option_Option_Type.t_option (Bdd_Bdd_Type.t_bdd)
    requires {[#"../bdd.rs" 63 37 63 40] inv2 key}
    ensures { [#"../bdd.rs" 58 18 61 9] match result with
      | Core_Option_Option_Type.C_Some v -> Map.get (shallow_model0 self) (deep_model0 key) = Core_Option_Option_Type.C_Some v
      | Core_Option_Option_Type.C_None -> Map.get (shallow_model0 self) (deep_model0 key) = Core_Option_Option_Type.C_None
      end }
    ensures { [#"../bdd.rs" 63 52 63 65] inv3 result }
    
  let rec cfg and [#"../bdd.rs" 527 4 527 72] [@cfg:stackify] [@cfg:subregion_analysis] (self : borrowed (Bdd_Context_Type.t_context)) (a : Bdd_Bdd_Type.t_bdd) (b : Bdd_Bdd_Type.t_bdd) : Bdd_Bdd_Type.t_bdd
    requires {[#"../bdd.rs" 520 15 520 35] is_valid_bdd0 ( * self) a}
    requires {[#"../bdd.rs" 521 15 521 35] is_valid_bdd0 ( * self) b}
    requires {[#"../bdd.rs" 527 20 527 24] inv0 self}
    ensures { [#"../bdd.rs" 522 14 522 26] grows0 self }
    ensures { [#"../bdd.rs" 523 14 523 42] is_valid_bdd0 ( ^ self) result }
    ensures { [#"../bdd.rs" 524 4 524 76] forall v : Map.map uint64 bool . interp0 result v = (interp0 a v /\ interp0 b v) }
    ensures { [#"../bdd.rs" 525 14 525 84] leastvar0 a <= leastvar0 result \/ leastvar0 b <= leastvar0 result }
    variant {[#"../bdd.rs" 526 14 526 33] size0 a + size0 b}
    
   = [@vc:do_not_keep_trace] [@vc:sp]
  var _0 : Bdd_Bdd_Type.t_bdd;
  var self : borrowed (Bdd_Context_Type.t_context) = self;
  var a : Bdd_Bdd_Type.t_bdd = a;
  var b : Bdd_Bdd_Type.t_bdd = b;
  var _12 : Core_Option_Option_Type.t_option (Bdd_Bdd_Type.t_bdd);
  var _15 : (Bdd_Bdd_Type.t_bdd, Bdd_Bdd_Type.t_bdd);
  var _16 : (Bdd_Bdd_Type.t_bdd, Bdd_Bdd_Type.t_bdd);
  var r : Bdd_Bdd_Type.t_bdd;
  var r1 : Bdd_Bdd_Type.t_bdd;
  var _23 : (Bdd_Node_Type.t_node, Bdd_Node_Type.t_node);
  var _31 : borrowed (Bdd_Context_Type.t_context);
  var va : uint64;
  var childta : Bdd_Bdd_Type.t_bdd;
  var childfa : Bdd_Bdd_Type.t_bdd;
  var vb : uint64;
  var childtb : Bdd_Bdd_Type.t_bdd;
  var childfb : Bdd_Bdd_Type.t_bdd;
  var v : uint64;
  var childt : Bdd_Bdd_Type.t_bdd;
  var childf : Bdd_Bdd_Type.t_bdd;
  var _41 : ();
  var _42 : Core_Cmp_Ordering_Type.t_ordering;
  var _45 : uint64;
  var _48 : Bdd_Bdd_Type.t_bdd;
  var _49 : borrowed (Bdd_Context_Type.t_context);
  var _52 : Bdd_Bdd_Type.t_bdd;
  var _53 : borrowed (Bdd_Context_Type.t_context);
  var _57 : Bdd_Bdd_Type.t_bdd;
  var _58 : borrowed (Bdd_Context_Type.t_context);
  var _61 : Bdd_Bdd_Type.t_bdd;
  var _62 : borrowed (Bdd_Context_Type.t_context);
  var _66 : Bdd_Bdd_Type.t_bdd;
  var _67 : borrowed (Bdd_Context_Type.t_context);
  var _70 : Bdd_Bdd_Type.t_bdd;
  var _71 : borrowed (Bdd_Context_Type.t_context);
  var _74 : borrowed (Bdd_Context_Type.t_context);
  var _78 : ();
  var _79 : borrowed (Bdd_Hashmap_MyHashMap_Type.t_myhashmap (Bdd_Bdd_Type.t_bdd, Bdd_Bdd_Type.t_bdd) (Bdd_Bdd_Type.t_bdd));
  var _80 : (Bdd_Bdd_Type.t_bdd, Bdd_Bdd_Type.t_bdd);
  {
    goto BB0
  }
  BB0 {
    [#"../bdd.rs" 528 44 528 50] _16 <- (a, b);
    [#"../bdd.rs" 528 43 528 50] _15 <- _16;
    [#"../bdd.rs" 528 25 528 51] _12 <- ([#"../bdd.rs" 528 25 528 51] get0 (Bdd_Context_Type.context_and_memo ( * self)) _15);
    goto BB1
  }
  BB1 {
    assume { resolve0 _16 };
    switch (_12)
      | Core_Option_Option_Type.C_Some _ -> goto BB2
      | _ -> goto BB4
      end
  }
  BB2 {
    goto BB3
  }
  BB3 {
    [#"../bdd.rs" 528 20 528 21] r <- Core_Option_Option_Type.some_0 _12;
    [#"../bdd.rs" 529 19 529 21] _0 <- r;
    assert { [@expl:type invariant] inv0 self };
    assume { resolve1 self };
    goto BB36
  }
  BB4 {
    [#"../bdd.rs" 531 22 531 34] _23 <- (Bdd_Bdd_Type.bdd_0 a, Bdd_Bdd_Type.bdd_0 b);
    switch (let (a, _) = _23 in a)
      | Bdd_Node_Type.C_True -> goto BB6
      | _ -> goto BB5
      end
  }
  BB5 {
    switch (let (_, a) = _23 in a)
      | Bdd_Node_Type.C_True -> goto BB8
      | _ -> goto BB7
      end
  }
  BB6 {
    goto BB15
  }
  BB7 {
    switch (let (a, _) = _23 in a)
      | Bdd_Node_Type.C_False -> goto BB9
      | _ -> goto BB10
      end
  }
  BB8 {
    goto BB16
  }
  BB9 {
    goto BB17
  }
  BB10 {
    switch (let (_, a) = _23 in a)
      | Bdd_Node_Type.C_False -> goto BB11
      | Bdd_Node_Type.C_If _ _ _ -> goto BB13
      | _ -> goto BB12
      end
  }
  BB11 {
    goto BB17
  }
  BB12 {
    assert { [@expl:type invariant] inv0 self };
    assume { resolve1 self };
    assume { resolve2 _23 };
    assert { [#"../bdd.rs" 531 22 531 34] false };
    absurd
  }
  BB13 {
    switch (let (a, _) = _23 in a)
      | Bdd_Node_Type.C_If _ _ _ -> goto BB14
      | _ -> goto BB12
      end
  }
  BB14 {
    [#"../bdd.rs" 537 24 537 26] vb <- Bdd_Node_Type.if_v (let (_, a) = _23 in a);
    [#"../bdd.rs" 537 36 537 43] childtb <- Bdd_Node_Type.if_childt (let (_, a) = _23 in a);
    [#"../bdd.rs" 537 53 537 60] childfb <- Bdd_Node_Type.if_childf (let (_, a) = _23 in a);
    [#"../bdd.rs" 536 24 536 26] va <- Bdd_Node_Type.if_v (let (a, _) = _23 in a);
    [#"../bdd.rs" 536 36 536 43] childta <- Bdd_Node_Type.if_childt (let (a, _) = _23 in a);
    [#"../bdd.rs" 536 53 536 60] childfa <- Bdd_Node_Type.if_childf (let (a, _) = _23 in a);
    assume { resolve2 _23 };
    [#"../bdd.rs" 540 29 540 32] _45 <- vb;
    [#"../bdd.rs" 540 22 540 33] _42 <- ([#"../bdd.rs" 540 22 540 33] cmp0 va _45);
    goto BB19
  }
  BB15 {
    assume { resolve2 _23 };
    [#"../bdd.rs" 532 25 532 26] r1 <- b;
    goto BB34
  }
  BB16 {
    assume { resolve2 _23 };
    [#"../bdd.rs" 533 25 533 26] r1 <- a;
    goto BB34
  }
  BB17 {
    assume { resolve2 _23 };
    [#"../bdd.rs" 534 39 534 43] _31 <- Borrow.borrow_mut ( * self);
    [#"../bdd.rs" 534 39 534 43] self <- { self with current = ( ^ _31) ; };
    assume { inv1 ( ^ _31) };
    [#"../bdd.rs" 534 39 534 52] r1 <- ([#"../bdd.rs" 534 39 534 52] false0 _31);
    _31 <- any borrowed (Bdd_Context_Type.t_context);
    goto BB18
  }
  BB18 {
    goto BB34
  }
  BB19 {
    switch (_42)
      | Core_Cmp_Ordering_Type.C_Less -> goto BB20
      | Core_Cmp_Ordering_Type.C_Equal -> goto BB21
      | Core_Cmp_Ordering_Type.C_Greater -> goto BB22
      end
  }
  BB20 {
    goto BB27
  }
  BB21 {
    [#"../bdd.rs" 552 24 552 30] v <- va;
    [#"../bdd.rs" 553 33 553 37] _67 <- Borrow.borrow_mut ( * self);
    [#"../bdd.rs" 553 33 553 37] self <- { self with current = ( ^ _67) ; };
    assume { inv1 ( ^ _67) };
    [#"../bdd.rs" 553 33 553 59] _66 <- ([#"../bdd.rs" 553 33 553 59] and _67 childta childtb);
    _67 <- any borrowed (Bdd_Context_Type.t_context);
    goto BB30
  }
  BB22 {
    goto BB24
  }
  BB23 {
    assert { [@expl:type invariant] inv0 self };
    assume { resolve1 self };
    assert { [#"../bdd.rs" 540 22 540 33] false };
    absurd
  }
  BB24 {
    [#"../bdd.rs" 542 24 542 30] v <- vb;
    [#"../bdd.rs" 543 33 543 37] _49 <- Borrow.borrow_mut ( * self);
    [#"../bdd.rs" 543 33 543 37] self <- { self with current = ( ^ _49) ; };
    assume { inv1 ( ^ _49) };
    [#"../bdd.rs" 543 33 543 53] _48 <- ([#"../bdd.rs" 543 33 543 53] and _49 a childtb);
    _49 <- any borrowed (Bdd_Context_Type.t_context);
    goto BB25
  }
  BB25 {
    [#"../bdd.rs" 543 24 543 53] childt <- _48;
    _48 <- any Bdd_Bdd_Type.t_bdd;
    [#"../bdd.rs" 544 33 544 37] _53 <- Borrow.borrow_mut ( * self);
    [#"../bdd.rs" 544 33 544 37] self <- { self with current = ( ^ _53) ; };
    assume { inv1 ( ^ _53) };
    [#"../bdd.rs" 544 33 544 53] _52 <- ([#"../bdd.rs" 544 33 544 53] and _53 a childfb);
    _53 <- any borrowed (Bdd_Context_Type.t_context);
    goto BB26
  }
  BB26 {
    [#"../bdd.rs" 544 24 544 53] childf <- _52;
    _52 <- any Bdd_Bdd_Type.t_bdd;
    [#"../bdd.rs" 541 31 545 21] _41 <- ([#"../bdd.rs" 541 31 545 21] ());
    goto BB32
  }
  BB27 {
    [#"../bdd.rs" 547 24 547 30] v <- va;
    [#"../bdd.rs" 548 33 548 37] _58 <- Borrow.borrow_mut ( * self);
    [#"../bdd.rs" 548 33 548 37] self <- { self with current = ( ^ _58) ; };
    assume { inv1 ( ^ _58) };
    [#"../bdd.rs" 548 33 548 53] _57 <- ([#"../bdd.rs" 548 33 548 53] and _58 childta b);
    _58 <- any borrowed (Bdd_Context_Type.t_context);
    goto BB28
  }
  BB28 {
    [#"../bdd.rs" 548 24 548 53] childt <- _57;
    _57 <- any Bdd_Bdd_Type.t_bdd;
    [#"../bdd.rs" 549 33 549 37] _62 <- Borrow.borrow_mut ( * self);
    [#"../bdd.rs" 549 33 549 37] self <- { self with current = ( ^ _62) ; };
    assume { inv1 ( ^ _62) };
    [#"../bdd.rs" 549 33 549 53] _61 <- ([#"../bdd.rs" 549 33 549 53] and _62 childfa b);
    _62 <- any borrowed (Bdd_Context_Type.t_context);
    goto BB29
  }
  BB29 {
    [#"../bdd.rs" 549 24 549 53] childf <- _61;
    _61 <- any Bdd_Bdd_Type.t_bdd;
    [#"../bdd.rs" 546 28 550 21] _41 <- ([#"../bdd.rs" 546 28 550 21] ());
    goto BB32
  }
  BB30 {
    [#"../bdd.rs" 553 24 553 59] childt <- _66;
    _66 <- any Bdd_Bdd_Type.t_bdd;
    [#"../bdd.rs" 554 33 554 37] _71 <- Borrow.borrow_mut ( * self);
    [#"../bdd.rs" 554 33 554 37] self <- { self with current = ( ^ _71) ; };
    assume { inv1 ( ^ _71) };
    [#"../bdd.rs" 554 33 554 59] _70 <- ([#"../bdd.rs" 554 33 554 59] and _71 childfa childfb);
    _71 <- any borrowed (Bdd_Context_Type.t_context);
    goto BB31
  }
  BB31 {
    [#"../bdd.rs" 554 24 554 59] childf <- _70;
    _70 <- any Bdd_Bdd_Type.t_bdd;
    [#"../bdd.rs" 551 29 555 21] _41 <- ([#"../bdd.rs" 551 29 555 21] ());
    goto BB32
  }
  BB32 {
    [#"../bdd.rs" 557 16 557 20] _74 <- Borrow.borrow_mut ( * self);
    [#"../bdd.rs" 557 16 557 20] self <- { self with current = ( ^ _74) ; };
    assume { inv1 ( ^ _74) };
    [#"../bdd.rs" 557 16 557 44] r1 <- ([#"../bdd.rs" 557 16 557 44] node0 _74 v childt childf);
    _74 <- any borrowed (Bdd_Context_Type.t_context);
    goto BB33
  }
  BB33 {
    goto BB34
  }
  BB34 {
    [#"../bdd.rs" 560 8 560 21] _79 <- Borrow.borrow_final (Bdd_Context_Type.context_and_memo ( * self)) (Borrow.inherit_id (Borrow.get_id self) 5);
    [#"../bdd.rs" 560 8 560 21] self <- { self with current = (let Bdd_Context_Type.C_Context x0 x1 x2 x3 x4 x5 =  * self in Bdd_Context_Type.C_Context x0 x1 x2 x3 ( ^ _79) x5) ; };
    [#"../bdd.rs" 560 26 560 32] _80 <- (a, b);
    [#"../bdd.rs" 560 8 560 36] _78 <- ([#"../bdd.rs" 560 8 560 36] add0 _79 _80 r1);
    _79 <- any borrowed (Bdd_Hashmap_MyHashMap_Type.t_myhashmap (Bdd_Bdd_Type.t_bdd, Bdd_Bdd_Type.t_bdd) (Bdd_Bdd_Type.t_bdd));
    _80 <- any (Bdd_Bdd_Type.t_bdd, Bdd_Bdd_Type.t_bdd);
    goto BB35
  }
  BB35 {
    assert { [@expl:type invariant] inv0 self };
    assume { resolve1 self };
    [#"../bdd.rs" 561 8 561 9] _0 <- r1;
    goto BB36
  }
  BB36 {
    return _0
  }
  BB38 {
    goto BB20
  }
  BB39 {
    goto BB20
  }
  BB40 {
    goto BB21
  }
  
end
module Bdd_Hashmap_Impl0
  type k
  type v
end
module Bdd_Impl4
  
end
module Bdd_Impl6
  
end
module Bdd_Hashmap_Impl2
  type u
  type v
  predicate invariant0 (self : (u, v))
  val invariant0 (self : (u, v)) : bool
    ensures { result = invariant0 self }
    
  predicate inv0 (_x : (u, v))
  val inv0 (_x : (u, v)) : bool
    ensures { result = inv0 _x }
    
  axiom inv0 : forall x : (u, v) . inv0 x = true
  use prelude.UInt64
  use prelude.UInt64
  use prelude.Int
  let constant max0  : uint64 = [@vc:do_not_keep_trace] [@vc:sp]
    (18446744073709551615 : uint64)
  type deep_model_ty1
  function hash_log2 [#"../bdd.rs" 34 8 34 49] (_1 : deep_model_ty1) : int
  val hash_log2 [#"../bdd.rs" 34 8 34 49] (_1 : deep_model_ty1) : int
    ensures { result = hash_log2 _1 }
    
  type deep_model_ty0
  function hash_log1 [#"../bdd.rs" 34 8 34 49] (_1 : deep_model_ty0) : int
  val hash_log1 [#"../bdd.rs" 34 8 34 49] (_1 : deep_model_ty0) : int
    ensures { result = hash_log1 _1 }
    
  function hash_log0 [#"../bdd.rs" 82 8 82 48] (x : (deep_model_ty0, deep_model_ty1)) : int =
    [#"../bdd.rs" 83 24 83 84] mod (hash_log1 (let (a, _) = x in a) + hash_log2 (let (_, a) = x in a) * 17) (UInt64.to_int max0 + 1)
  val hash_log0 [#"../bdd.rs" 82 8 82 48] (x : (deep_model_ty0, deep_model_ty1)) : int
    ensures { result = hash_log0 x }
    
  function deep_model3 (self : v) : deep_model_ty1
  val deep_model3 (self : v) : deep_model_ty1
    ensures { result = deep_model3 self }
    
  function deep_model2 (self : u) : deep_model_ty0
  val deep_model2 (self : u) : deep_model_ty0
    ensures { result = deep_model2 self }
    
  function deep_model1 (self : (u, v)) : (deep_model_ty0, deep_model_ty1) =
    [#"../../../../creusot-contracts/src/std/tuples.rs" 29 28 29 57] (deep_model2 (let (a, _) = self in a), deep_model3 (let (_, a) = self in a))
  val deep_model1 (self : (u, v)) : (deep_model_ty0, deep_model_ty1)
    ensures { result = deep_model1 self }
    
  use prelude.Borrow
  function deep_model0 (self : (u, v)) : (deep_model_ty0, deep_model_ty1) =
    [#"../../../../creusot-contracts/src/model.rs" 70 8 70 28] deep_model1 self
  val deep_model0 (self : (u, v)) : (deep_model_ty0, deep_model_ty1)
    ensures { result = deep_model0 self }
    
  goal hash_refn : [#"../bdd.rs" 76 8 76 29] forall self : (u, v) . inv0 self
   -> inv0 self /\ (forall result : uint64 . UInt64.to_int result = hash_log0 (deep_model0 self)
   -> UInt64.to_int result = hash_log0 (deep_model0 self))
end
module Bdd_Impl1
  use Bdd_Node_Type as Bdd_Node_Type
  predicate invariant0 (self : Bdd_Node_Type.t_node) =
    [#"../../../../creusot-contracts/src/invariant.rs" 8 8 8 12] true
  val invariant0 (self : Bdd_Node_Type.t_node) : bool
    ensures { result = invariant0 self }
    
  predicate inv0 (_x : Bdd_Node_Type.t_node)
  val inv0 (_x : Bdd_Node_Type.t_node) : bool
    ensures { result = inv0 _x }
    
  axiom inv0 : forall x : Bdd_Node_Type.t_node . inv0 x = true
  use Bdd_Bdd_Type as Bdd_Bdd_Type
  use Bdd_NodeLog_Type as Bdd_NodeLog_Type
  function deep_model1 [#"../bdd.rs" 158 4 158 44] (self : Bdd_Node_Type.t_node) : Bdd_NodeLog_Type.t_nodelog =
    [#"../bdd.rs" 160 12 164 13] match self with
      | Bdd_Node_Type.C_False -> Bdd_NodeLog_Type.C_False
      | Bdd_Node_Type.C_True -> Bdd_NodeLog_Type.C_True
      | Bdd_Node_Type.C_If v childt childf -> Bdd_NodeLog_Type.C_If v (Bdd_Bdd_Type.bdd_1 childt) (Bdd_Bdd_Type.bdd_1 childf)
      end
  val deep_model1 [#"../bdd.rs" 158 4 158 44] (self : Bdd_Node_Type.t_node) : Bdd_NodeLog_Type.t_nodelog
    ensures { result = deep_model1 self }
    
  use prelude.Borrow
  function deep_model0 (self : Bdd_Node_Type.t_node) : Bdd_NodeLog_Type.t_nodelog =
    [#"../../../../creusot-contracts/src/model.rs" 70 8 70 28] deep_model1 self
  val deep_model0 (self : Bdd_Node_Type.t_node) : Bdd_NodeLog_Type.t_nodelog
    ensures { result = deep_model0 self }
    
  use prelude.UInt64
  use prelude.Int
  let constant max0  : uint64 = [@vc:do_not_keep_trace] [@vc:sp]
    (18446744073709551615 : uint64)
  use prelude.UInt64
  function hash_log0 [#"../bdd.rs" 128 4 128 44] (x : Bdd_NodeLog_Type.t_nodelog) : int =
    [#"../bdd.rs" 130 12 135 13] match x with
      | Bdd_NodeLog_Type.C_False -> 1
      | Bdd_NodeLog_Type.C_True -> 2
      | Bdd_NodeLog_Type.C_If v childt childf -> mod (UInt64.to_int v + UInt64.to_int childt * 5 + UInt64.to_int childf * 7) (UInt64.to_int max0 + 1)
      end
  val hash_log0 [#"../bdd.rs" 128 4 128 44] (x : Bdd_NodeLog_Type.t_nodelog) : int
    ensures { result = hash_log0 x }
    
  function shallow_model2 [#"../bdd.rs" 175 4 175 50] (self : Bdd_Node_Type.t_node) : Bdd_NodeLog_Type.t_nodelog =
    [#"../bdd.rs" 176 20 176 37] deep_model1 self
  val shallow_model2 [#"../bdd.rs" 175 4 175 50] (self : Bdd_Node_Type.t_node) : Bdd_NodeLog_Type.t_nodelog
    ensures { result = shallow_model2 self }
    
  function shallow_model1 (self : Bdd_Node_Type.t_node) : Bdd_NodeLog_Type.t_nodelog =
    [#"../../../../creusot-contracts/src/model.rs" 79 8 79 31] shallow_model2 self
  val shallow_model1 (self : Bdd_Node_Type.t_node) : Bdd_NodeLog_Type.t_nodelog
    ensures { result = shallow_model1 self }
    
  goal hash_refn : [#"../bdd.rs" 116 4 116 25] forall self : Bdd_Node_Type.t_node . inv0 self
   -> (forall result : uint64 . UInt64.to_int result = hash_log0 (shallow_model1 self)
   -> UInt64.to_int result = hash_log0 (deep_model0 self))
end
module Bdd_Impl2
  use Bdd_Bdd_Type as Bdd_Bdd_Type
  predicate invariant0 (self : Bdd_Bdd_Type.t_bdd) =
    [#"../../../../creusot-contracts/src/invariant.rs" 8 8 8 12] true
  val invariant0 (self : Bdd_Bdd_Type.t_bdd) : bool
    ensures { result = invariant0 self }
    
  predicate inv0 (_x : Bdd_Bdd_Type.t_bdd)
  val inv0 (_x : Bdd_Bdd_Type.t_bdd) : bool
    ensures { result = inv0 _x }
    
  axiom inv0 : forall x : Bdd_Bdd_Type.t_bdd . inv0 x = true
  use prelude.UInt64
  use prelude.Int
  function deep_model1 [#"../bdd.rs" 185 4 185 44] (self : Bdd_Bdd_Type.t_bdd) : uint64 =
    [#"../bdd.rs" 186 20 186 26] Bdd_Bdd_Type.bdd_1 self
  val deep_model1 [#"../bdd.rs" 185 4 185 44] (self : Bdd_Bdd_Type.t_bdd) : uint64
    ensures { result = deep_model1 self }
    
  use prelude.Borrow
  function deep_model0 (self : Bdd_Bdd_Type.t_bdd) : uint64 =
    [#"../../../../creusot-contracts/src/model.rs" 70 8 70 28] deep_model1 self
  val deep_model0 (self : Bdd_Bdd_Type.t_bdd) : uint64
    ensures { result = deep_model0 self }
    
  use prelude.UInt64
  function hash_log0 [#"../bdd.rs" 148 4 148 44] (x : uint64) : int =
    [#"../bdd.rs" 149 8 149 24] UInt64.to_int x
  val hash_log0 [#"../bdd.rs" 148 4 148 44] (x : uint64) : int
    ensures { result = hash_log0 x }
    
  function shallow_model2 [#"../bdd.rs" 195 4 195 50] (self : Bdd_Bdd_Type.t_bdd) : uint64 =
    [#"../bdd.rs" 196 20 196 37] deep_model1 self
  val shallow_model2 [#"../bdd.rs" 195 4 195 50] (self : Bdd_Bdd_Type.t_bdd) : uint64
    ensures { result = shallow_model2 self }
    
  function shallow_model1 (self : Bdd_Bdd_Type.t_bdd) : uint64 =
    [#"../../../../creusot-contracts/src/model.rs" 79 8 79 31] shallow_model2 self
  val shallow_model1 (self : Bdd_Bdd_Type.t_bdd) : uint64
    ensures { result = shallow_model1 self }
    
  goal hash_refn : [#"../bdd.rs" 142 4 142 25] forall self : Bdd_Bdd_Type.t_bdd . inv0 self
   -> (forall result : uint64 . UInt64.to_int result = hash_log0 (shallow_model1 self)
   -> UInt64.to_int result = hash_log0 (deep_model0 self))
end
module Bdd_Impl12
  goal assert_receiver_is_total_eq_refn : [#"../bdd.rs" 90 9 90 11] true
end
module Bdd_Impl17
  goal assert_receiver_is_total_eq_refn : [#"../bdd.rs" 104 15 104 17] true
end
module Bdd_Impl13
  use Bdd_Node_Type as Bdd_Node_Type
  predicate invariant0 (self : Bdd_Node_Type.t_node) =
    [#"../../../../creusot-contracts/src/invariant.rs" 8 8 8 12] true
  val invariant0 (self : Bdd_Node_Type.t_node) : bool
    ensures { result = invariant0 self }
    
  predicate inv0 (_x : Bdd_Node_Type.t_node)
  val inv0 (_x : Bdd_Node_Type.t_node) : bool
    ensures { result = inv0 _x }
    
  axiom inv0 : forall x : Bdd_Node_Type.t_node . inv0 x = true
  use Bdd_Bdd_Type as Bdd_Bdd_Type
  use Bdd_NodeLog_Type as Bdd_NodeLog_Type
  function deep_model1 [#"../bdd.rs" 158 4 158 44] (self : Bdd_Node_Type.t_node) : Bdd_NodeLog_Type.t_nodelog =
    [#"../bdd.rs" 160 12 164 13] match self with
      | Bdd_Node_Type.C_False -> Bdd_NodeLog_Type.C_False
      | Bdd_Node_Type.C_True -> Bdd_NodeLog_Type.C_True
      | Bdd_Node_Type.C_If v childt childf -> Bdd_NodeLog_Type.C_If v (Bdd_Bdd_Type.bdd_1 childt) (Bdd_Bdd_Type.bdd_1 childf)
      end
  val deep_model1 [#"../bdd.rs" 158 4 158 44] (self : Bdd_Node_Type.t_node) : Bdd_NodeLog_Type.t_nodelog
    ensures { result = deep_model1 self }
    
  use prelude.Borrow
  function deep_model0 (self : Bdd_Node_Type.t_node) : Bdd_NodeLog_Type.t_nodelog =
    [#"../../../../creusot-contracts/src/model.rs" 70 8 70 28] deep_model1 self
  val deep_model0 (self : Bdd_Node_Type.t_node) : Bdd_NodeLog_Type.t_nodelog
    ensures { result = deep_model0 self }
    
  goal eq_refn : [#"../bdd.rs" 90 13 90 22] forall self : Bdd_Node_Type.t_node . forall other : Bdd_Node_Type.t_node . inv0 other /\ inv0 self
   -> (forall result : bool . result = (deep_model0 self = deep_model0 other)
   -> result = (deep_model0 self = deep_model0 other))
end
module Bdd_Impl7
  use Bdd_Bdd_Type as Bdd_Bdd_Type
  predicate invariant0 (self : Bdd_Bdd_Type.t_bdd) =
    [#"../../../../creusot-contracts/src/invariant.rs" 8 8 8 12] true
  val invariant0 (self : Bdd_Bdd_Type.t_bdd) : bool
    ensures { result = invariant0 self }
    
  predicate inv0 (_x : Bdd_Bdd_Type.t_bdd)
  val inv0 (_x : Bdd_Bdd_Type.t_bdd) : bool
    ensures { result = inv0 _x }
    
  axiom inv0 : forall x : Bdd_Bdd_Type.t_bdd . inv0 x = true
  use prelude.UInt64
  use prelude.Int
  function deep_model1 [#"../bdd.rs" 185 4 185 44] (self : Bdd_Bdd_Type.t_bdd) : uint64 =
    [#"../bdd.rs" 186 20 186 26] Bdd_Bdd_Type.bdd_1 self
  val deep_model1 [#"../bdd.rs" 185 4 185 44] (self : Bdd_Bdd_Type.t_bdd) : uint64
    ensures { result = deep_model1 self }
    
  use prelude.Borrow
  function deep_model0 (self : Bdd_Bdd_Type.t_bdd) : uint64 =
    [#"../../../../creusot-contracts/src/model.rs" 70 8 70 28] deep_model1 self
  val deep_model0 (self : Bdd_Bdd_Type.t_bdd) : uint64
    ensures { result = deep_model0 self }
    
  function shallow_model1 [#"../bdd.rs" 195 4 195 50] (self : Bdd_Bdd_Type.t_bdd) : uint64 =
    [#"../bdd.rs" 196 20 196 37] deep_model1 self
  val shallow_model1 [#"../bdd.rs" 195 4 195 50] (self : Bdd_Bdd_Type.t_bdd) : uint64
    ensures { result = shallow_model1 self }
    
  function shallow_model0 (self : Bdd_Bdd_Type.t_bdd) : uint64 =
    [#"../../../../creusot-contracts/src/model.rs" 79 8 79 31] shallow_model1 self
  val shallow_model0 (self : Bdd_Bdd_Type.t_bdd) : uint64
    ensures { result = shallow_model0 self }
    
  goal eq_refn : [#"../bdd.rs" 202 4 202 34] forall self : Bdd_Bdd_Type.t_bdd . forall other : Bdd_Bdd_Type.t_bdd . inv0 other /\ inv0 self
   -> (forall result : bool . result = (shallow_model0 self = shallow_model0 other)
   -> result = (deep_model0 self = deep_model0 other))
end
module Bdd_Impl14
  use Bdd_Node_Type as Bdd_Node_Type
  predicate invariant1 (self : Bdd_Node_Type.t_node) =
    [#"../../../../creusot-contracts/src/invariant.rs" 8 8 8 12] true
  val invariant1 (self : Bdd_Node_Type.t_node) : bool
    ensures { result = invariant1 self }
    
  predicate inv1 (_x : Bdd_Node_Type.t_node)
  val inv1 (_x : Bdd_Node_Type.t_node) : bool
    ensures { result = inv1 _x }
    
  axiom inv1 : forall x : Bdd_Node_Type.t_node . inv1 x = true
  predicate invariant0 (self : Bdd_Node_Type.t_node) =
    [#"../../../../creusot-contracts/src/invariant.rs" 8 8 8 12] true
  val invariant0 (self : Bdd_Node_Type.t_node) : bool
    ensures { result = invariant0 self }
    
  predicate inv0 (_x : Bdd_Node_Type.t_node)
  val inv0 (_x : Bdd_Node_Type.t_node) : bool
    ensures { result = inv0 _x }
    
  axiom inv0 : forall x : Bdd_Node_Type.t_node . inv0 x = true
  use prelude.Borrow
  goal clone'_refn : [#"../bdd.rs" 90 24 90 29] forall self : Bdd_Node_Type.t_node . inv0 self
   -> (forall result : Bdd_Node_Type.t_node . result = self  -> inv1 result /\ result = self)
end
module Bdd_Impl0
  use Bdd_Bdd_Type as Bdd_Bdd_Type
  predicate invariant1 (self : Bdd_Bdd_Type.t_bdd) =
    [#"../../../../creusot-contracts/src/invariant.rs" 8 8 8 12] true
  val invariant1 (self : Bdd_Bdd_Type.t_bdd) : bool
    ensures { result = invariant1 self }
    
  predicate inv1 (_x : Bdd_Bdd_Type.t_bdd)
  val inv1 (_x : Bdd_Bdd_Type.t_bdd) : bool
    ensures { result = inv1 _x }
    
  axiom inv1 : forall x : Bdd_Bdd_Type.t_bdd . inv1 x = true
  predicate invariant0 (self : Bdd_Bdd_Type.t_bdd) =
    [#"../../../../creusot-contracts/src/invariant.rs" 8 8 8 12] true
  val invariant0 (self : Bdd_Bdd_Type.t_bdd) : bool
    ensures { result = invariant0 self }
    
  predicate inv0 (_x : Bdd_Bdd_Type.t_bdd)
  val inv0 (_x : Bdd_Bdd_Type.t_bdd) : bool
    ensures { result = inv0 _x }
    
  axiom inv0 : forall x : Bdd_Bdd_Type.t_bdd . inv0 x = true
  use prelude.Borrow
  goal clone'_refn : [#"../bdd.rs" 109 4 109 27] forall self : Bdd_Bdd_Type.t_bdd . inv0 self
   -> (forall result : Bdd_Bdd_Type.t_bdd . result = self  -> inv1 result /\ result = self)
end
module Bdd_Impl15
  
end
module Bdd_Impl16
  
end
module Bdd_Impl3
  
end
module Bdd_Impl5
  
end
module Bdd_Impl9
  
end<|MERGE_RESOLUTION|>--- conflicted
+++ resolved
@@ -329,20 +329,12 @@
     ensures { [#"../bdd.rs" 201 14 201 37] result = (shallow_model0 self = shallow_model0 o) }
     
   predicate resolve1 (self : Bdd_Node_Type.t_node) =
-<<<<<<< HEAD
-    [#"../../../../creusot-contracts/src/resolve.rs" 47 8 47 12] true
-=======
     [#"../../../../creusot-contracts/src/resolve.rs" 46 8 46 12] true
->>>>>>> c22743fa
   val resolve1 (self : Bdd_Node_Type.t_node) : bool
     ensures { result = resolve1 self }
     
   predicate resolve0 (self : (Bdd_Node_Type.t_node, Bdd_Node_Type.t_node)) =
-<<<<<<< HEAD
-    [#"../../../../creusot-contracts/src/resolve.rs" 18 8 18 60] resolve1 (let (a, _) = self in a) /\ resolve1 (let (_, a) = self in a)
-=======
     [#"../../../../creusot-contracts/src/resolve.rs" 17 8 17 60] resolve1 (let (a, _) = self in a) /\ resolve1 (let (_, a) = self in a)
->>>>>>> c22743fa
   val resolve0 (self : (Bdd_Node_Type.t_node, Bdd_Node_Type.t_node)) : bool
     ensures { result = resolve0 self }
     
@@ -2045,11 +2037,7 @@
     ) }
     
   predicate resolve1 (self : borrowed (Bdd_Node_Type.t_node)) =
-<<<<<<< HEAD
-    [#"../../../../creusot-contracts/src/resolve.rs" 27 20 27 34]  ^ self =  * self
-=======
     [#"../../../../creusot-contracts/src/resolve.rs" 26 20 26 34]  ^ self =  * self
->>>>>>> c22743fa
   val resolve1 (self : borrowed (Bdd_Node_Type.t_node)) : bool
     ensures { result = resolve1 self }
     
@@ -2060,11 +2048,7 @@
     ensures { [#"../bdd.rs" 18 42 18 48] inv4 result }
     
   predicate resolve0 (self : borrowed (Bdd_Context_Type.t_context)) =
-<<<<<<< HEAD
-    [#"../../../../creusot-contracts/src/resolve.rs" 27 20 27 34]  ^ self =  * self
-=======
     [#"../../../../creusot-contracts/src/resolve.rs" 26 20 26 34]  ^ self =  * self
->>>>>>> c22743fa
   val resolve0 (self : borrowed (Bdd_Context_Type.t_context)) : bool
     ensures { result = resolve0 self }
     
@@ -2320,11 +2304,7 @@
     ensures { result = grows0 self }
     
   predicate resolve0 (self : borrowed (Bdd_Context_Type.t_context)) =
-<<<<<<< HEAD
-    [#"../../../../creusot-contracts/src/resolve.rs" 27 20 27 34]  ^ self =  * self
-=======
     [#"../../../../creusot-contracts/src/resolve.rs" 26 20 26 34]  ^ self =  * self
->>>>>>> c22743fa
   val resolve0 (self : borrowed (Bdd_Context_Type.t_context)) : bool
     ensures { result = resolve0 self }
     
@@ -2551,11 +2531,7 @@
     ensures { result = grows0 self }
     
   predicate resolve0 (self : borrowed (Bdd_Context_Type.t_context)) =
-<<<<<<< HEAD
-    [#"../../../../creusot-contracts/src/resolve.rs" 27 20 27 34]  ^ self =  * self
-=======
     [#"../../../../creusot-contracts/src/resolve.rs" 26 20 26 34]  ^ self =  * self
->>>>>>> c22743fa
   val resolve0 (self : borrowed (Bdd_Context_Type.t_context)) : bool
     ensures { result = resolve0 self }
     
@@ -2734,11 +2710,7 @@
     ensures { result = grows0 self }
     
   predicate resolve0 (self : borrowed (Bdd_Context_Type.t_context)) =
-<<<<<<< HEAD
-    [#"../../../../creusot-contracts/src/resolve.rs" 27 20 27 34]  ^ self =  * self
-=======
     [#"../../../../creusot-contracts/src/resolve.rs" 26 20 26 34]  ^ self =  * self
->>>>>>> c22743fa
   val resolve0 (self : borrowed (Bdd_Context_Type.t_context)) : bool
     ensures { result = resolve0 self }
     
@@ -2917,11 +2889,7 @@
     ensures { result = grows0 self }
     
   predicate resolve0 (self : borrowed (Bdd_Context_Type.t_context)) =
-<<<<<<< HEAD
-    [#"../../../../creusot-contracts/src/resolve.rs" 27 20 27 34]  ^ self =  * self
-=======
     [#"../../../../creusot-contracts/src/resolve.rs" 26 20 26 34]  ^ self =  * self
->>>>>>> c22743fa
   val resolve0 (self : borrowed (Bdd_Context_Type.t_context)) : bool
     ensures { result = resolve0 self }
     
@@ -3238,11 +3206,7 @@
     ensures { [#"../bdd.rs" 483 14 483 46] UInt64.to_int max0 + 1 = leastvar0 result }
     
   predicate resolve0 (self : borrowed (Bdd_Context_Type.t_context)) =
-<<<<<<< HEAD
-    [#"../../../../creusot-contracts/src/resolve.rs" 27 20 27 34]  ^ self =  * self
-=======
     [#"../../../../creusot-contracts/src/resolve.rs" 26 20 26 34]  ^ self =  * self
->>>>>>> c22743fa
   val resolve0 (self : borrowed (Bdd_Context_Type.t_context)) : bool
     ensures { result = resolve0 self }
     
@@ -3713,47 +3677,27 @@
     ensures { [#"../bdd.rs" 483 14 483 46] UInt64.to_int max0 + 1 = leastvar0 result }
     
   predicate resolve4 (self : Bdd_Node_Type.t_node) =
-<<<<<<< HEAD
-    [#"../../../../creusot-contracts/src/resolve.rs" 47 8 47 12] true
-=======
     [#"../../../../creusot-contracts/src/resolve.rs" 46 8 46 12] true
->>>>>>> c22743fa
   val resolve4 (self : Bdd_Node_Type.t_node) : bool
     ensures { result = resolve4 self }
     
   predicate resolve2 (self : (Bdd_Node_Type.t_node, Bdd_Node_Type.t_node)) =
-<<<<<<< HEAD
-    [#"../../../../creusot-contracts/src/resolve.rs" 18 8 18 60] resolve4 (let (a, _) = self in a) /\ resolve4 (let (_, a) = self in a)
-=======
     [#"../../../../creusot-contracts/src/resolve.rs" 17 8 17 60] resolve4 (let (a, _) = self in a) /\ resolve4 (let (_, a) = self in a)
->>>>>>> c22743fa
   val resolve2 (self : (Bdd_Node_Type.t_node, Bdd_Node_Type.t_node)) : bool
     ensures { result = resolve2 self }
     
   predicate resolve1 (self : borrowed (Bdd_Context_Type.t_context)) =
-<<<<<<< HEAD
-    [#"../../../../creusot-contracts/src/resolve.rs" 27 20 27 34]  ^ self =  * self
-=======
     [#"../../../../creusot-contracts/src/resolve.rs" 26 20 26 34]  ^ self =  * self
->>>>>>> c22743fa
   val resolve1 (self : borrowed (Bdd_Context_Type.t_context)) : bool
     ensures { result = resolve1 self }
     
   predicate resolve3 (self : Bdd_Bdd_Type.t_bdd) =
-<<<<<<< HEAD
-    [#"../../../../creusot-contracts/src/resolve.rs" 47 8 47 12] true
-=======
     [#"../../../../creusot-contracts/src/resolve.rs" 46 8 46 12] true
->>>>>>> c22743fa
   val resolve3 (self : Bdd_Bdd_Type.t_bdd) : bool
     ensures { result = resolve3 self }
     
   predicate resolve0 (self : (Bdd_Bdd_Type.t_bdd, Bdd_Bdd_Type.t_bdd)) =
-<<<<<<< HEAD
-    [#"../../../../creusot-contracts/src/resolve.rs" 18 8 18 60] resolve3 (let (a, _) = self in a) /\ resolve3 (let (_, a) = self in a)
-=======
     [#"../../../../creusot-contracts/src/resolve.rs" 17 8 17 60] resolve3 (let (a, _) = self in a) /\ resolve3 (let (_, a) = self in a)
->>>>>>> c22743fa
   val resolve0 (self : (Bdd_Bdd_Type.t_bdd, Bdd_Bdd_Type.t_bdd)) : bool
     ensures { result = resolve0 self }
     
