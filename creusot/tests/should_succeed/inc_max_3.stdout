module Type
  use Ref
  use mach.int.Int
  use mach.int.Int32
  use mach.int.Int64
  use mach.int.UInt32
  use mach.int.UInt64
  use string.Char
  use floating_point.Single
  use floating_point.Double
  use prelude.Prelude
end
module IncMax3_Swap_Interface
  use prelude.Prelude
  use mach.int.Int
  use mach.int.UInt32
  val swap (mma : borrowed (borrowed uint32)) (mmb : borrowed (borrowed uint32)) : ()
    ensures {  ^ mma =  * mmb &&  ^ mmb =  * mma }
    
end
module IncMax3_Swap
  use prelude.Prelude
  use mach.int.Int
  use mach.int.UInt32
  val swap (mma : borrowed (borrowed uint32)) (mmb : borrowed (borrowed uint32)) : ()
    ensures {  ^ mma =  * mmb &&  ^ mmb =  * mma }
    
end
module CreusotContracts_Builtins_Resolve
  type self   
  predicate resolve (self : self)
end
<<<<<<< HEAD
module CreusotContracts_Builtins_Impl19_Resolve_Interface
=======
module CreusotContracts_Builtins_Impl1_Resolve_Interface
>>>>>>> f54a9434
  type t   
  use prelude.Prelude
  predicate resolve (self : borrowed t)
end
<<<<<<< HEAD
module CreusotContracts_Builtins_Impl19_Resolve
=======
module CreusotContracts_Builtins_Impl1_Resolve
>>>>>>> f54a9434
  type t   
  use prelude.Prelude
  predicate resolve (self : borrowed t) = 
     ^ self =  * self
end
module IncMax3_IncMax3_Interface
  use mach.int.Int
  use mach.int.UInt32
  use prelude.Prelude
  val inc_max_3 (ma : borrowed uint32) (mb : borrowed uint32) (mc : borrowed uint32) : ()
    requires { * ma <= (1000000 : uint32) &&  * mb <= (1000000 : uint32) &&  * mc <= (1000000 : uint32)}
    ensures {  ^ ma <>  ^ mb &&  ^ mb <>  ^ mc &&  ^ mc <>  ^ ma }
    
end
module IncMax3_IncMax3
  use mach.int.Int
<<<<<<< HEAD
  use mach.int.UInt32
  use prelude.Prelude
  clone CreusotContracts_Builtins_Impl19_Resolve as Resolve4 with type t = uint32
  clone CreusotContracts_Builtins_Resolve as Resolve3 with type self = ()
  clone IncMax3_Swap_Interface as Swap0
  clone CreusotContracts_Builtins_Impl19_Resolve as Resolve2 with type t = borrowed uint32
=======
  clone CreusotContracts_Builtins_Impl1_Resolve as Resolve4 with type t = int
  clone CreusotContracts_Builtins_Resolve as Resolve3 with type self = ()
  clone IncMax3_Swap_Interface as Swap0
  clone CreusotContracts_Builtins_Impl1_Resolve as Resolve2 with type t = borrowed int
>>>>>>> f54a9434
  clone CreusotContracts_Builtins_Resolve as Resolve1 with type self = bool
  clone CreusotContracts_Builtins_Resolve as Resolve0 with type self = uint32
  let rec cfg inc_max_3 (ma : borrowed uint32) (mb : borrowed uint32) (mc : borrowed uint32) : ()
    requires { * ma <= (1000000 : uint32) &&  * mb <= (1000000 : uint32) &&  * mc <= (1000000 : uint32)}
    ensures {  ^ ma <>  ^ mb &&  ^ mb <>  ^ mc &&  ^ mc <>  ^ ma }
    
   = 
  var _0 : ();
  var ma_1 : borrowed uint32;
  var mb_2 : borrowed uint32;
  var mc_3 : borrowed uint32;
  var _4 : ();
  var _5 : bool;
  var _6 : uint32;
  var _7 : uint32;
  var _8 : ();
  var _9 : borrowed (borrowed uint32);
  var _10 : borrowed (borrowed uint32);
  var _11 : borrowed (borrowed uint32);
  var _12 : borrowed (borrowed uint32);
  var _13 : ();
  var _14 : bool;
  var _15 : uint32;
  var _16 : uint32;
  var _17 : ();
  var _18 : borrowed (borrowed uint32);
  var _19 : borrowed (borrowed uint32);
  var _20 : borrowed (borrowed uint32);
  var _21 : borrowed (borrowed uint32);
  var _22 : ();
  var _23 : bool;
  var _24 : uint32;
  var _25 : uint32;
  var _26 : ();
  var _27 : borrowed (borrowed uint32);
  var _28 : borrowed (borrowed uint32);
  var _29 : borrowed (borrowed uint32);
  var _30 : borrowed (borrowed uint32);
  {
    ma_1 <- ma;
    mb_2 <- mb;
    mc_3 <- mc;
    goto BB0
  }
  BB0 {
    assume { Resolve0.resolve _6 };
    _6 <-  * ma_1;
    assume { Resolve0.resolve _7 };
    _7 <-  * mb_2;
    _5 <- _6 < _7;
    switch (_5)
      | False -> goto BB3
      | True -> goto BB1
      | _ -> goto BB1
      end
  }
  BB1 {
    assume { Resolve1.resolve _5 };
    _10 <- borrow_mut ma_1;
    ma_1 <-  ^ _10;
    _9 <- borrow_mut ( * _10);
    _10 <- { _10 with current = ( ^ _9) };
    assume { Resolve2.resolve _10 };
    _12 <- borrow_mut mb_2;
    mb_2 <-  ^ _12;
    _11 <- borrow_mut ( * _12);
    _12 <- { _12 with current = ( ^ _11) };
    assume { Resolve2.resolve _12 };
    _8 <- Swap0.swap _9 _11;
    goto BB2
  }
  BB2 {
    assume { Resolve2.resolve _9 };
    assume { Resolve2.resolve _11 };
    _4 <- ();
    assume { Resolve3.resolve _4 };
    goto BB4
  }
  BB3 {
    assume { Resolve1.resolve _5 };
    _4 <- ();
    assume { Resolve3.resolve _4 };
    goto BB4
  }
  BB4 {
    assume { Resolve0.resolve _15 };
    _15 <-  * mb_2;
    assume { Resolve0.resolve _16 };
    _16 <-  * mc_3;
    _14 <- _15 < _16;
    switch (_14)
      | False -> goto BB7
      | True -> goto BB5
      | _ -> goto BB5
      end
  }
  BB5 {
    assume { Resolve1.resolve _14 };
    _19 <- borrow_mut mb_2;
    mb_2 <-  ^ _19;
    _18 <- borrow_mut ( * _19);
    _19 <- { _19 with current = ( ^ _18) };
    assume { Resolve2.resolve _19 };
    _21 <- borrow_mut mc_3;
    mc_3 <-  ^ _21;
    assume { Resolve4.resolve mc_3 };
    _20 <- borrow_mut ( * _21);
    _21 <- { _21 with current = ( ^ _20) };
    assume { Resolve2.resolve _21 };
    _17 <- Swap0.swap _18 _20;
    goto BB6
  }
  BB6 {
    assume { Resolve2.resolve _18 };
    assume { Resolve2.resolve _20 };
    _13 <- ();
    assume { Resolve3.resolve _13 };
    goto BB8
  }
  BB7 {
    assume { Resolve4.resolve mc_3 };
    assume { Resolve1.resolve _14 };
    _13 <- ();
    assume { Resolve3.resolve _13 };
    goto BB8
  }
  BB8 {
    assume { Resolve0.resolve _24 };
    _24 <-  * ma_1;
    assume { Resolve0.resolve _25 };
    _25 <-  * mb_2;
    _23 <- _24 < _25;
    switch (_23)
      | False -> goto BB11
      | True -> goto BB9
      | _ -> goto BB9
      end
  }
  BB9 {
    assume { Resolve1.resolve _23 };
    _28 <- borrow_mut ma_1;
    ma_1 <-  ^ _28;
    _27 <- borrow_mut ( * _28);
    _28 <- { _28 with current = ( ^ _27) };
    assume { Resolve2.resolve _28 };
    _30 <- borrow_mut mb_2;
    mb_2 <-  ^ _30;
    _29 <- borrow_mut ( * _30);
    _30 <- { _30 with current = ( ^ _29) };
    assume { Resolve2.resolve _30 };
    _26 <- Swap0.swap _27 _29;
    goto BB10
  }
  BB10 {
    assume { Resolve2.resolve _27 };
    assume { Resolve2.resolve _29 };
    _22 <- ();
    assume { Resolve3.resolve _22 };
    goto BB12
  }
  BB11 {
    assume { Resolve1.resolve _23 };
    _22 <- ();
    assume { Resolve3.resolve _22 };
    goto BB12
  }
  BB12 {
    ma_1 <- { ma_1 with current = ( * ma_1 + (2 : uint32)) };
    assume { Resolve4.resolve ma_1 };
    mb_2 <- { mb_2 with current = ( * mb_2 + (1 : uint32)) };
    assume { Resolve4.resolve mb_2 };
    _0 <- ();
    return _0
  }
  
end
module Core_Panicking_Panic_Interface
  use prelude.Prelude
  val panic (expr : string) : ()
    ensures { false }
    
end
module Core_Panicking_Panic
  use prelude.Prelude
  val panic (expr : string) : ()
    ensures { false }
    
end
module IncMax3_TestIncMax3_Interface
  use mach.int.Int
  use mach.int.UInt32
  val test_inc_max_3 (a : uint32) (b : uint32) (c : uint32) : ()
    requires {a <= (1000000 : uint32) && b <= (1000000 : uint32) && c <= (1000000 : uint32)}
    
end
module IncMax3_TestIncMax3
  use mach.int.Int
  use mach.int.UInt32
  use prelude.Prelude
  clone CreusotContracts_Builtins_Resolve as Resolve3 with type self = ()
  clone Core_Panicking_Panic_Interface as Panic0
  clone CreusotContracts_Builtins_Resolve as Resolve2 with type self = bool
  clone CreusotContracts_Builtins_Resolve as Resolve1 with type self = uint32
  clone IncMax3_IncMax3_Interface as IncMax30
<<<<<<< HEAD
  clone CreusotContracts_Builtins_Impl19_Resolve as Resolve0 with type t = uint32
  let rec cfg test_inc_max_3 (a : uint32) (b : uint32) (c : uint32) : ()
    requires {a <= (1000000 : uint32) && b <= (1000000 : uint32) && c <= (1000000 : uint32)}
    
   = 
=======
  clone CreusotContracts_Builtins_Impl1_Resolve as Resolve0 with type t = int
  let rec cfg test_inc_max_3 (a : int) (b : int) (c : int) : () = 
>>>>>>> f54a9434
  var _0 : ();
  var a_1 : uint32;
  var b_2 : uint32;
  var c_3 : uint32;
  var _4 : ();
  var _5 : borrowed uint32;
  var _6 : borrowed uint32;
  var _7 : borrowed uint32;
  var _8 : borrowed uint32;
  var _9 : borrowed uint32;
  var _10 : borrowed uint32;
  var _11 : ();
  var _12 : bool;
  var _13 : bool;
  var _14 : bool;
  var _15 : bool;
  var _16 : uint32;
  var _17 : uint32;
  var _18 : bool;
  var _19 : uint32;
  var _20 : uint32;
  var _21 : bool;
  var _22 : uint32;
  var _23 : uint32;
  var _24 : ();
  {
    a_1 <- a;
    b_2 <- b;
    c_3 <- c;
    goto BB0
  }
  BB0 {
    _6 <- borrow_mut a_1;
    a_1 <-  ^ _6;
    _5 <- borrow_mut ( * _6);
    _6 <- { _6 with current = ( ^ _5) };
    assume { Resolve0.resolve _6 };
    _8 <- borrow_mut b_2;
    b_2 <-  ^ _8;
    _7 <- borrow_mut ( * _8);
    _8 <- { _8 with current = ( ^ _7) };
    assume { Resolve0.resolve _8 };
    _10 <- borrow_mut c_3;
    c_3 <-  ^ _10;
    _9 <- borrow_mut ( * _10);
    _10 <- { _10 with current = ( ^ _9) };
    assume { Resolve0.resolve _10 };
    _4 <- IncMax30.inc_max_3 _5 _7 _9;
    goto BB1
  }
  BB1 {
    assume { Resolve0.resolve _5 };
    assume { Resolve0.resolve _7 };
    assume { Resolve0.resolve _9 };
    assume { Resolve1.resolve _16 };
    _16 <- a_1;
    assume { Resolve1.resolve _17 };
    _17 <- b_2;
    _15 <- _16 <> _17;
    switch (_15)
      | False -> goto BB5
      | True -> goto BB6
      | _ -> goto BB6
      end
  }
  BB2 {
    assume { Resolve1.resolve a_1 };
    assume { Resolve1.resolve c_3 };
    assume { Resolve2.resolve _14 };
    _13 <- false;
    goto BB4
  }
  BB3 {
    assume { Resolve2.resolve _14 };
    assume { Resolve1.resolve _22 };
    _22 <- c_3;
    assume { Resolve1.resolve c_3 };
    assume { Resolve1.resolve _23 };
    _23 <- a_1;
    assume { Resolve1.resolve a_1 };
    _21 <- _22 <> _23;
    assume { Resolve2.resolve _13 };
    _13 <- _21;
    goto BB4
  }
  BB4 {
    _12 <- not _13;
    switch (_12)
      | False -> goto BB9
      | True -> goto BB8
      | _ -> goto BB8
      end
  }
  BB5 {
    assume { Resolve1.resolve b_2 };
    assume { Resolve2.resolve _15 };
    _14 <- false;
    goto BB7
  }
  BB6 {
    assume { Resolve2.resolve _15 };
    assume { Resolve1.resolve _19 };
    _19 <- b_2;
    assume { Resolve1.resolve b_2 };
    assume { Resolve1.resolve _20 };
    _20 <- c_3;
    _18 <- _19 <> _20;
    assume { Resolve2.resolve _14 };
    _14 <- _18;
    goto BB7
  }
  BB7 {
    switch (_14)
      | False -> goto BB2
      | True -> goto BB3
      | _ -> goto BB3
      end
  }
  BB8 {
    assume { Resolve2.resolve _12 };
    absurd
  }
  BB9 {
    assume { Resolve2.resolve _12 };
    _11 <- ();
    assume { Resolve3.resolve _11 };
    _0 <- ();
    return _0
  }
  
end<|MERGE_RESOLUTION|>--- conflicted
+++ resolved
@@ -26,24 +26,16 @@
     ensures {  ^ mma =  * mmb &&  ^ mmb =  * mma }
     
 end
-module CreusotContracts_Builtins_Resolve
+module CreusotContracts_Builtins_Resolve_Resolve
   type self   
   predicate resolve (self : self)
 end
-<<<<<<< HEAD
-module CreusotContracts_Builtins_Impl19_Resolve_Interface
-=======
-module CreusotContracts_Builtins_Impl1_Resolve_Interface
->>>>>>> f54a9434
+module CreusotContracts_Builtins_Resolve_Impl1_Resolve_Interface
   type t   
   use prelude.Prelude
   predicate resolve (self : borrowed t)
 end
-<<<<<<< HEAD
-module CreusotContracts_Builtins_Impl19_Resolve
-=======
-module CreusotContracts_Builtins_Impl1_Resolve
->>>>>>> f54a9434
+module CreusotContracts_Builtins_Resolve_Impl1_Resolve
   type t   
   use prelude.Prelude
   predicate resolve (self : borrowed t) = 
@@ -60,21 +52,14 @@
 end
 module IncMax3_IncMax3
   use mach.int.Int
-<<<<<<< HEAD
-  use mach.int.UInt32
-  use prelude.Prelude
-  clone CreusotContracts_Builtins_Impl19_Resolve as Resolve4 with type t = uint32
-  clone CreusotContracts_Builtins_Resolve as Resolve3 with type self = ()
+  use mach.int.UInt32
+  use prelude.Prelude
+  clone CreusotContracts_Builtins_Resolve_Impl1_Resolve as Resolve4 with type t = uint32
+  clone CreusotContracts_Builtins_Resolve_Resolve as Resolve3 with type self = ()
   clone IncMax3_Swap_Interface as Swap0
-  clone CreusotContracts_Builtins_Impl19_Resolve as Resolve2 with type t = borrowed uint32
-=======
-  clone CreusotContracts_Builtins_Impl1_Resolve as Resolve4 with type t = int
-  clone CreusotContracts_Builtins_Resolve as Resolve3 with type self = ()
-  clone IncMax3_Swap_Interface as Swap0
-  clone CreusotContracts_Builtins_Impl1_Resolve as Resolve2 with type t = borrowed int
->>>>>>> f54a9434
-  clone CreusotContracts_Builtins_Resolve as Resolve1 with type self = bool
-  clone CreusotContracts_Builtins_Resolve as Resolve0 with type self = uint32
+  clone CreusotContracts_Builtins_Resolve_Impl1_Resolve as Resolve2 with type t = borrowed uint32
+  clone CreusotContracts_Builtins_Resolve_Resolve as Resolve1 with type self = bool
+  clone CreusotContracts_Builtins_Resolve_Resolve as Resolve0 with type self = uint32
   let rec cfg inc_max_3 (ma : borrowed uint32) (mb : borrowed uint32) (mc : borrowed uint32) : ()
     requires { * ma <= (1000000 : uint32) &&  * mb <= (1000000 : uint32) &&  * mc <= (1000000 : uint32)}
     ensures {  ^ ma <>  ^ mb &&  ^ mb <>  ^ mc &&  ^ mc <>  ^ ma }
@@ -272,21 +257,16 @@
   use mach.int.Int
   use mach.int.UInt32
   use prelude.Prelude
-  clone CreusotContracts_Builtins_Resolve as Resolve3 with type self = ()
+  clone CreusotContracts_Builtins_Resolve_Resolve as Resolve3 with type self = ()
   clone Core_Panicking_Panic_Interface as Panic0
-  clone CreusotContracts_Builtins_Resolve as Resolve2 with type self = bool
-  clone CreusotContracts_Builtins_Resolve as Resolve1 with type self = uint32
+  clone CreusotContracts_Builtins_Resolve_Resolve as Resolve2 with type self = bool
+  clone CreusotContracts_Builtins_Resolve_Resolve as Resolve1 with type self = uint32
   clone IncMax3_IncMax3_Interface as IncMax30
-<<<<<<< HEAD
-  clone CreusotContracts_Builtins_Impl19_Resolve as Resolve0 with type t = uint32
+  clone CreusotContracts_Builtins_Resolve_Impl1_Resolve as Resolve0 with type t = uint32
   let rec cfg test_inc_max_3 (a : uint32) (b : uint32) (c : uint32) : ()
     requires {a <= (1000000 : uint32) && b <= (1000000 : uint32) && c <= (1000000 : uint32)}
     
    = 
-=======
-  clone CreusotContracts_Builtins_Impl1_Resolve as Resolve0 with type t = int
-  let rec cfg test_inc_max_3 (a : int) (b : int) (c : int) : () = 
->>>>>>> f54a9434
   var _0 : ();
   var a_1 : uint32;
   var b_2 : uint32;
