module M_552__qyi3871915588092409085__step [#"552.rs" 23 4 23 30] (* <Machine as MachineTrait> *)
  let%span s5520 = "552.rs" 25 8 25 13
  let%span s5521 = "552.rs" 22 4 22 41
  let%span s5522 = "552.rs" 30 15 30 32
  let%span s5523 = "552.rs" 19 8 19 12
  let%span sresolve4 = "../../../../creusot-contracts/src/resolve.rs" 41 20 41 34
  
  predicate invariants'0 [#"552.rs" 18 4 18 31] (self : ()) =
    [%#s5523] true
  
  use prelude.prelude.Borrow
  
  let rec transition'0 (self:()) (return'  (ret:()))= {[@expl:precondition] [%#s5522] invariants'0 self}
    any [ return' (result:())-> (! return' {result}) ] 
  
  predicate resolve'1 (self : borrowed ()) =
    [%#sresolve4] self.final = self.current
  
  predicate resolve'0 (_1 : borrowed ()) =
    resolve'1 _1
  
<<<<<<< HEAD
  use prelude.prelude.Intrinsic
  
  meta "compute_max_steps" 1000000
  
  let rec step'0 (self:borrowed ()) (return'  (ret:bool))= {[%#s5521] invariants'0 self.current}
=======
  use T_552__Transition as Transition'0
  
  let rec transition'0 (self:Machine'0.t_Machine) (return'  (ret:Transition'0.t_Transition))= {[@expl:transition requires] [%#s5522] invariants'0 self}
    any [ return' (result:Transition'0.t_Transition)-> (! return' {result}) ] 
  
  meta "compute_max_steps" 1000000
  
  let rec step (self:borrowed (Machine'0.t_Machine)) (return'  (ret:bool))= {[@expl:step requires] [%#s5521] invariants'0 self.current}
>>>>>>> 34cd6190
    (! bb0
    [ bb0 = s0 [ s0 = transition'0 {self.current} (fun (_ret':()) ->  [ &_4 <- _ret' ] s1) | s1 = bb1 ] 
    | bb1 = s0 [ s0 = -{resolve'0 self}- s1 | s1 =  [ &_0 <- [%#s5520] false ] s2 | s2 = return' {_0} ]  ]
<<<<<<< HEAD
    ) [ & _0 : bool = any_l () | & self : borrowed () = self | & _4 : () = any_l () ] 
    [ return' (result:bool)-> {[@expl:postcondition] [%#s5521] invariants'0 self.final} (! return' {result}) ]
    
=======
    )
    [ & _0 : bool = any_l ()
    | & self : borrowed (Machine'0.t_Machine) = self
    | & _4 : Transition'0.t_Transition = any_l () ]
     [ return' (result:bool)-> {[@expl:step ensures] [%#s5521] invariants'0 self.final} (! return' {result}) ] 
>>>>>>> 34cd6190
end
module M_552__qyi8357961562374244852__transition [#"552.rs" 31 4 31 42] (* Machine *)
  let%span s5520 = "552.rs" 30 15 30 32
  let%span s5521 = "552.rs" 19 8 19 12
  
  use prelude.prelude.Intrinsic
  
  predicate invariants'0 [#"552.rs" 18 4 18 31] (self : ()) =
    [%#s5521] true
  
  use prelude.prelude.Borrow
  
  meta "compute_max_steps" 1000000
  
<<<<<<< HEAD
  let rec transition'0 (self:()) (return'  (ret:()))= {[%#s5520] invariants'0 self}
    (! bb0 [ bb0 = s0 [ s0 =  [ &_0 <- () ] s1 | s1 = return' {_0} ]  ] ) [ & _0 : () = any_l () ] 
    [ return' (result:())-> (! return' {result}) ]
    
=======
  let rec transition (self:Machine'0.t_Machine) (return'  (ret:Transition'0.t_Transition))= {[@expl:transition requires] [%#s5520] invariants'0 self}
    (! bb0 [ bb0 = s0 [ s0 =  [ &_0 <- Transition'0.C_Transition ] s1 | s1 = return' {_0} ]  ] )
    [ & _0 : Transition'0.t_Transition = any_l () ]
     [ return' (result:Transition'0.t_Transition)-> (! return' {result}) ] 
>>>>>>> 34cd6190
end
module M_552__qyi3871915588092409085__step__refines [#"552.rs" 23 4 23 30] (* <Machine as MachineTrait> *)
  let%span s5520 = "552.rs" 23 4 23 30
  let%span s5521 = "552.rs" 19 8 19 12
  
  use prelude.prelude.Borrow
  
  predicate inv'0 (_1 : borrowed ())
  
  predicate invariants'0 [#"552.rs" 18 4 18 31] (self : ()) =
    [%#s5521] true
  
<<<<<<< HEAD
  axiom inv_axiom'0 [@rewrite] : forall x : borrowed () [inv'0 x] . inv'0 x = true
  
  goal refines : [%#s5520] forall self : borrowed () . inv'0 self /\ invariants'0 self.current
=======
  goal step_refn : [%#s5520] forall self : borrowed (Machine'0.t_Machine) . invariants'0 self.current /\ inv'0 self
>>>>>>> 34cd6190
   -> invariants'0 self.current /\ (forall result : bool . invariants'0 self.final  -> invariants'0 self.final)
end<|MERGE_RESOLUTION|>--- conflicted
+++ resolved
@@ -10,7 +10,7 @@
   
   use prelude.prelude.Borrow
   
-  let rec transition'0 (self:()) (return'  (ret:()))= {[@expl:precondition] [%#s5522] invariants'0 self}
+  let rec transition'0 (self:()) (return'  (ret:()))= {[@expl:transition requires] [%#s5522] invariants'0 self}
     any [ return' (result:())-> (! return' {result}) ] 
   
   predicate resolve'1 (self : borrowed ()) =
@@ -19,36 +19,17 @@
   predicate resolve'0 (_1 : borrowed ()) =
     resolve'1 _1
   
-<<<<<<< HEAD
   use prelude.prelude.Intrinsic
   
   meta "compute_max_steps" 1000000
   
-  let rec step'0 (self:borrowed ()) (return'  (ret:bool))= {[%#s5521] invariants'0 self.current}
-=======
-  use T_552__Transition as Transition'0
-  
-  let rec transition'0 (self:Machine'0.t_Machine) (return'  (ret:Transition'0.t_Transition))= {[@expl:transition requires] [%#s5522] invariants'0 self}
-    any [ return' (result:Transition'0.t_Transition)-> (! return' {result}) ] 
-  
-  meta "compute_max_steps" 1000000
-  
-  let rec step (self:borrowed (Machine'0.t_Machine)) (return'  (ret:bool))= {[@expl:step requires] [%#s5521] invariants'0 self.current}
->>>>>>> 34cd6190
+  let rec step'0 (self:borrowed ()) (return'  (ret:bool))= {[@expl:step requires] [%#s5521] invariants'0 self.current}
     (! bb0
     [ bb0 = s0 [ s0 = transition'0 {self.current} (fun (_ret':()) ->  [ &_4 <- _ret' ] s1) | s1 = bb1 ] 
     | bb1 = s0 [ s0 = -{resolve'0 self}- s1 | s1 =  [ &_0 <- [%#s5520] false ] s2 | s2 = return' {_0} ]  ]
-<<<<<<< HEAD
     ) [ & _0 : bool = any_l () | & self : borrowed () = self | & _4 : () = any_l () ] 
-    [ return' (result:bool)-> {[@expl:postcondition] [%#s5521] invariants'0 self.final} (! return' {result}) ]
+    [ return' (result:bool)-> {[@expl:step ensures] [%#s5521] invariants'0 self.final} (! return' {result}) ]
     
-=======
-    )
-    [ & _0 : bool = any_l ()
-    | & self : borrowed (Machine'0.t_Machine) = self
-    | & _4 : Transition'0.t_Transition = any_l () ]
-     [ return' (result:bool)-> {[@expl:step ensures] [%#s5521] invariants'0 self.final} (! return' {result}) ] 
->>>>>>> 34cd6190
 end
 module M_552__qyi8357961562374244852__transition [#"552.rs" 31 4 31 42] (* Machine *)
   let%span s5520 = "552.rs" 30 15 30 32
@@ -63,17 +44,10 @@
   
   meta "compute_max_steps" 1000000
   
-<<<<<<< HEAD
-  let rec transition'0 (self:()) (return'  (ret:()))= {[%#s5520] invariants'0 self}
+  let rec transition'0 (self:()) (return'  (ret:()))= {[@expl:transition requires] [%#s5520] invariants'0 self}
     (! bb0 [ bb0 = s0 [ s0 =  [ &_0 <- () ] s1 | s1 = return' {_0} ]  ] ) [ & _0 : () = any_l () ] 
     [ return' (result:())-> (! return' {result}) ]
     
-=======
-  let rec transition (self:Machine'0.t_Machine) (return'  (ret:Transition'0.t_Transition))= {[@expl:transition requires] [%#s5520] invariants'0 self}
-    (! bb0 [ bb0 = s0 [ s0 =  [ &_0 <- Transition'0.C_Transition ] s1 | s1 = return' {_0} ]  ] )
-    [ & _0 : Transition'0.t_Transition = any_l () ]
-     [ return' (result:Transition'0.t_Transition)-> (! return' {result}) ] 
->>>>>>> 34cd6190
 end
 module M_552__qyi3871915588092409085__step__refines [#"552.rs" 23 4 23 30] (* <Machine as MachineTrait> *)
   let%span s5520 = "552.rs" 23 4 23 30
@@ -81,17 +55,13 @@
   
   use prelude.prelude.Borrow
   
-  predicate inv'0 (_1 : borrowed ())
-  
   predicate invariants'0 [#"552.rs" 18 4 18 31] (self : ()) =
     [%#s5521] true
   
-<<<<<<< HEAD
+  predicate inv'0 (_1 : borrowed ())
+  
   axiom inv_axiom'0 [@rewrite] : forall x : borrowed () [inv'0 x] . inv'0 x = true
   
-  goal refines : [%#s5520] forall self : borrowed () . inv'0 self /\ invariants'0 self.current
-=======
-  goal step_refn : [%#s5520] forall self : borrowed (Machine'0.t_Machine) . invariants'0 self.current /\ inv'0 self
->>>>>>> 34cd6190
+  goal refines : [%#s5520] forall self : borrowed () . invariants'0 self.current /\ inv'0 self
    -> invariants'0 self.current /\ (forall result : bool . invariants'0 self.final  -> invariants'0 self.final)
 end