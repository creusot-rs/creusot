--- conflicted
+++ resolved
@@ -9,12 +9,7 @@
   
   meta "compute_max_steps" 1000000
   
-<<<<<<< HEAD
-  let rec negative_is_negative (_1:()) (return'  (ret:()))= (! bb0
-    [ bb0 = s0 [ s0 = {[@expl:assertion] [%#s5450] (0 : Int32.t) > (-100 : Int32.t)} s1 | s1 = return' {_0} ]  ]
-=======
   let rec negative_is_negative'0 (_1:()) (return'  (ret:()))= (! bb0
     [ bb0 = s0 [ s0 = {[@expl:assertion] [%#s5450] (0 : int32) > (-100 : int32)} s1 | s1 = return' {_0} ]  ]
->>>>>>> d2f7c922
     ) [ & _0 : () = any_l () ]  [ return' (result:())-> (! return' {result}) ] 
 end