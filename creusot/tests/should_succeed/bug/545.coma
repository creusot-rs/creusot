--- conflicted
+++ resolved
@@ -1,92 +1,13 @@
 module M_545__negative_is_negative [#"545.rs" 4 0 4 29]
-<<<<<<< HEAD
-  let%span s5450 = "545.rs" 5 18 5 32
-  let%span sord1 = "../../../../creusot-contracts/src/logic/ord.rs" 78 39 78 89
-  let%span sord2 = "../../../../creusot-contracts/src/logic/ord.rs" 83 39 83 86
-  let%span sord3 = "../../../../creusot-contracts/src/logic/ord.rs" 88 39 88 86
-  let%span sord4 = "../../../../creusot-contracts/src/logic/ord.rs" 93 39 93 89
-  let%span sord5 = "../../../../creusot-contracts/src/logic/ord.rs" 98 39 98 70
-  let%span sord6 = "../../../../creusot-contracts/src/logic/ord.rs" 103 40 103 57
-  let%span sord7 = "../../../../creusot-contracts/src/logic/ord.rs" 104 40 104 57
-  let%span sord8 = "../../../../creusot-contracts/src/logic/ord.rs" 105 39 105 56
-  let%span sord9 = "../../../../creusot-contracts/src/logic/ord.rs" 110 40 110 70
-  let%span sord10 = "../../../../creusot-contracts/src/logic/ord.rs" 111 39 111 72
-  let%span sord11 = "../../../../creusot-contracts/src/logic/ord.rs" 116 40 116 73
-  let%span sord12 = "../../../../creusot-contracts/src/logic/ord.rs" 117 39 117 69
-  let%span sord13 = "../../../../creusot-contracts/src/logic/ord.rs" 122 39 122 84
-  let%span sord14 = "../../../../creusot-contracts/src/logic/ord.rs" 185 16 191 17
+  let%span s5450 = "545.rs" 5 18 5 26
   
   use prelude.prelude.Int
-  
-  use prelude.prelude.Int32
-=======
-  let%span s5450 = "545.rs" 5 18 5 26
->>>>>>> 4c2c8706
-  
-  type t_Ordering'0  =
-    | C_Less'0
-    | C_Equal'0
-    | C_Greater'0
-  
-  use prelude.prelude.Int32
-  
-  function cmp_log'0 (self : Int32.t) (o : Int32.t) : t_Ordering'0 =
-    [%#sord14] if Int32.slt self o then C_Less'0 else if self = o then C_Equal'0 else C_Greater'0
-  
-  function eq_cmp'0 (x : Int32.t) (y : Int32.t) : ()
-  
-  axiom eq_cmp'0_spec : forall x : Int32.t, y : Int32.t . [%#sord13] (x = y) = (cmp_log'0 x y = C_Equal'0)
-  
-  function antisym2'0 (x : Int32.t) (y : Int32.t) : ()
-  
-  axiom antisym2'0_spec : forall x : Int32.t, y : Int32.t . ([%#sord11] cmp_log'0 x y = C_Greater'0)
-   -> ([%#sord12] cmp_log'0 y x = C_Less'0)
-  
-  function antisym1'0 (x : Int32.t) (y : Int32.t) : ()
-  
-  axiom antisym1'0_spec : forall x : Int32.t, y : Int32.t . ([%#sord9] cmp_log'0 x y = C_Less'0)
-   -> ([%#sord10] cmp_log'0 y x = C_Greater'0)
-  
-  function trans'0 (x : Int32.t) (y : Int32.t) (z : Int32.t) (o : t_Ordering'0) : ()
-  
-  axiom trans'0_spec : forall x : Int32.t, y : Int32.t, z : Int32.t, o : t_Ordering'0 . ([%#sord6] cmp_log'0 x y = o)
-   -> ([%#sord7] cmp_log'0 y z = o)  -> ([%#sord8] cmp_log'0 x z = o)
-  
-  function refl'0 (x : Int32.t) : ()
-  
-  axiom refl'0_spec : forall x : Int32.t . [%#sord5] cmp_log'0 x x = C_Equal'0
-  
-  use prelude.prelude.Int32
-  
-  function cmp_gt_log'0 (x : Int32.t) (y : Int32.t) : ()
-  
-  axiom cmp_gt_log'0_spec : forall x : Int32.t, y : Int32.t . [%#sord4] Int32.sgt x y = (cmp_log'0 x y = C_Greater'0)
-  
-  use prelude.prelude.Int32
-  
-  function cmp_ge_log'0 (x : Int32.t) (y : Int32.t) : ()
-  
-  axiom cmp_ge_log'0_spec : forall x : Int32.t, y : Int32.t . [%#sord3] Int32.sge x y = (cmp_log'0 x y <> C_Less'0)
-  
-  function cmp_lt_log'0 (x : Int32.t) (y : Int32.t) : ()
-  
-  axiom cmp_lt_log'0_spec : forall x : Int32.t, y : Int32.t . [%#sord2] Int32.slt x y = (cmp_log'0 x y = C_Less'0)
-  
-  use prelude.prelude.Int32
-  
-  function cmp_le_log'0 (x : Int32.t) (y : Int32.t) : ()
-  
-  axiom cmp_le_log'0_spec : forall x : Int32.t, y : Int32.t . [%#sord1] Int32.sle x y = (cmp_log'0 x y <> C_Greater'0)
   
   use prelude.prelude.Intrinsic
   
   meta "compute_max_steps" 1000000
   
   let rec negative_is_negative'0 (_1:()) (return'  (ret:()))= (! bb0
-<<<<<<< HEAD
-    [ bb0 = s0 [ s0 = {[@expl:assertion] [%#s5450] Int32.sgt (0 : Int32.t) (-100 : Int32.t)} s1 | s1 = return' {_0} ]  ]
-=======
     [ bb0 = s0 [ s0 = {[@expl:assertion] [%#s5450] 0 > - 100} s1 | s1 = return' {_0} ]  ]
->>>>>>> 4c2c8706
     ) [ & _0 : () = any_l () ]  [ return' (result:())-> (! return' {result}) ] 
 end