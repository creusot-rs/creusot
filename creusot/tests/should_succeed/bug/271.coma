module M_271__ex [#"271.rs" 5 0 5 11]
  let%span s2710 = "271.rs" 6 12 6 13
  
  use prelude.prelude.Int32
  
  use prelude.prelude.Intrinsic
  
  meta "compute_max_steps" 1000000
  
<<<<<<< HEAD
  let rec ex (_1:()) (return'  (ret:()))= (! bb0
    [ bb0 = s0 [ s0 =  [ &a <- [%#s2710] (0 : Int32.t) ] s1 | s1 = bb4 ]  | bb4 = bb5 | bb5 = return' {_0} ]
    ) [ & _0 : () = any_l () | & a : Int32.t = any_l () ]  [ return' (result:())-> (! return' {result}) ] 
=======
  let rec ex'0 (_1:()) (return'  (ret:()))= (! bb0
    [ bb0 = s0 [ s0 =  [ &a <- [%#s2710] (0 : int32) ] s1 | s1 = bb4 ]  | bb4 = bb5 | bb5 = return' {_0} ]
    ) [ & _0 : () = any_l () | & a : int32 = any_l () ]  [ return' (result:())-> (! return' {result}) ] 
>>>>>>> d2f7c922
end
module M_271__ex2 [#"271.rs" 13 0 13 12]
  let%span s2710 = "271.rs" 14 12 14 13
  
  use prelude.prelude.Int32
  
  use prelude.prelude.Intrinsic
  
  meta "compute_max_steps" 1000000
  
  let rec ex2'0 (_1:()) (return'  (ret:()))= (! bb0
    [ bb0 = s0
      [ s0 =  [ &a <- [%#s2710] (0 : Int32.t) ] s1
      | s1 = any [ br0 -> {a = 0} (! bb3) | br1 -> {a = 1} (! bb3) | default -> (! bb1) ]  ]
      
    | bb1 = bb6
    | bb3 = bb4
    | bb4 = bb6
    | bb6 = return' {_0} ]
    ) [ & _0 : () = any_l () | & a : Int32.t = any_l () ]  [ return' (result:())-> (! return' {result}) ] 
end
module M_271__ex3 [#"271.rs" 22 0 22 12]
  let%span s2710 = "271.rs" 23 12 23 13
  
  use prelude.prelude.Int32
  
  use prelude.prelude.Intrinsic
  
  meta "compute_max_steps" 1000000
  
  let rec ex3'0 (_1:()) (return'  (ret:()))= (! bb0
    [ bb0 = s0
      [ s0 =  [ &a <- [%#s2710] (0 : Int32.t) ] s1
      | s1 = any [ br0 -> {a = 0} (! bb2) | br1 -> {a = 1} (! bb2) | br2 -> {a = 2} (! bb3) | default -> (! bb1) ]  ]
      
    | bb1 = bb6
    | bb3 = bb5
    | bb5 = bb6
    | bb2 = bb4
    | bb4 = bb6
    | bb6 = return' {_0} ]
    ) [ & _0 : () = any_l () | & a : Int32.t = any_l () ]  [ return' (result:())-> (! return' {result}) ] 
end<|MERGE_RESOLUTION|>--- conflicted
+++ resolved
@@ -7,15 +7,9 @@
   
   meta "compute_max_steps" 1000000
   
-<<<<<<< HEAD
-  let rec ex (_1:()) (return'  (ret:()))= (! bb0
-    [ bb0 = s0 [ s0 =  [ &a <- [%#s2710] (0 : Int32.t) ] s1 | s1 = bb4 ]  | bb4 = bb5 | bb5 = return' {_0} ]
-    ) [ & _0 : () = any_l () | & a : Int32.t = any_l () ]  [ return' (result:())-> (! return' {result}) ] 
-=======
   let rec ex'0 (_1:()) (return'  (ret:()))= (! bb0
     [ bb0 = s0 [ s0 =  [ &a <- [%#s2710] (0 : int32) ] s1 | s1 = bb4 ]  | bb4 = bb5 | bb5 = return' {_0} ]
     ) [ & _0 : () = any_l () | & a : int32 = any_l () ]  [ return' (result:())-> (! return' {result}) ] 
->>>>>>> d2f7c922
 end
 module M_271__ex2 [#"271.rs" 13 0 13 12]
   let%span s2710 = "271.rs" 14 12 14 13
