
module Core_Ptr_NonNull_NonNull_Type
  use prelude.Opaque
  type t_nonnull 't =
    | C_NonNull opaque_ptr
    
end
module Core_Marker_PhantomData_Type
  type t_phantomdata 't =
    | C_PhantomData
    
end
module Core_Ptr_Unique_Unique_Type
  use Core_Marker_PhantomData_Type as Core_Marker_PhantomData_Type
  use Core_Ptr_NonNull_NonNull_Type as Core_Ptr_NonNull_NonNull_Type
  type t_unique 't =
    | C_Unique (Core_Ptr_NonNull_NonNull_Type.t_nonnull 't) (Core_Marker_PhantomData_Type.t_phantomdata 't)
    
end
module Alloc_RawVec_Cap_Type
  use prelude.UIntSize
  use prelude.Int
  type t_cap  =
    | C_Cap usize
    
end
module Alloc_RawVec_RawVec_Type
  use Alloc_RawVec_Cap_Type as Alloc_RawVec_Cap_Type
  use Core_Ptr_Unique_Unique_Type as Core_Ptr_Unique_Unique_Type
  type t_rawvec 't 'a =
    | C_RawVec (Core_Ptr_Unique_Unique_Type.t_unique 't) (Alloc_RawVec_Cap_Type.t_cap) 'a
    
end
module Alloc_Vec_Vec_Type
  use prelude.UIntSize
  use prelude.Int
  use Alloc_RawVec_RawVec_Type as Alloc_RawVec_RawVec_Type
  type t_vec 't 'a =
    | C_Vec (Alloc_RawVec_RawVec_Type.t_rawvec 't 'a) usize
    
end
module Alloc_Alloc_Global_Type
  type t_global  =
    | C_Global
    
end
module Core_Mem_ManuallyDrop_ManuallyDrop_Type
  type t_manuallydrop 't =
    | C_ManuallyDrop 't
    
end
module Alloc_Vec_IntoIter_IntoIter_Type
  use prelude.Opaque
  use Core_Mem_ManuallyDrop_ManuallyDrop_Type as Core_Mem_ManuallyDrop_ManuallyDrop_Type
  use prelude.UIntSize
  use prelude.Int
  use Core_Marker_PhantomData_Type as Core_Marker_PhantomData_Type
  use Core_Ptr_NonNull_NonNull_Type as Core_Ptr_NonNull_NonNull_Type
  type t_intoiter 't 'a =
    | C_IntoIter (Core_Ptr_NonNull_NonNull_Type.t_nonnull 't) (Core_Marker_PhantomData_Type.t_phantomdata 't) usize (Core_Mem_ManuallyDrop_ManuallyDrop_Type.t_manuallydrop 'a) (Core_Ptr_NonNull_NonNull_Type.t_nonnull 't) opaque_ptr
    
end
module Alloc_Boxed_Box_Type
  use Core_Ptr_Unique_Unique_Type as Core_Ptr_Unique_Unique_Type
  type t_box 't 'a =
    | C_Box (Core_Ptr_Unique_Unique_Type.t_unique 't) 'a
    
end
module C874_CanExtend
  use prelude.Int32
  use prelude.Slice
  predicate invariant6 (self : slice int32) =
    [#"../../../../../creusot-contracts/src/invariant.rs" 8 8 8 12] true
  val invariant6 (self : slice int32) : bool
    ensures { result = invariant6 self }
    
  predicate inv6 (_x : slice int32)
  val inv6 (_x : slice int32) : bool
    ensures { result = inv6 _x }
    
  axiom inv6 : forall x : slice int32 . inv6 x = true
  use seq.Seq
  use Alloc_Alloc_Global_Type as Alloc_Alloc_Global_Type
  use Alloc_Vec_IntoIter_IntoIter_Type as Alloc_Vec_IntoIter_IntoIter_Type
  use seq.Seq
  predicate inv3 (_x : Seq.seq int32)
  val inv3 (_x : Seq.seq int32) : bool
    ensures { result = inv3 _x }
    
  predicate inv5 (_x : Alloc_Vec_IntoIter_IntoIter_Type.t_intoiter int32 (Alloc_Alloc_Global_Type.t_global))
  val inv5 (_x : Alloc_Vec_IntoIter_IntoIter_Type.t_intoiter int32 (Alloc_Alloc_Global_Type.t_global)) : bool
    ensures { result = inv5 _x }
    
  function shallow_model5 (self : Alloc_Vec_IntoIter_IntoIter_Type.t_intoiter int32 (Alloc_Alloc_Global_Type.t_global)) : Seq.seq int32
    
  val shallow_model5 (self : Alloc_Vec_IntoIter_IntoIter_Type.t_intoiter int32 (Alloc_Alloc_Global_Type.t_global)) : Seq.seq int32
    ensures { result = shallow_model5 self }
    
  predicate produces0 (self : Alloc_Vec_IntoIter_IntoIter_Type.t_intoiter int32 (Alloc_Alloc_Global_Type.t_global)) (visited : Seq.seq int32) (rhs : Alloc_Vec_IntoIter_IntoIter_Type.t_intoiter int32 (Alloc_Alloc_Global_Type.t_global))
    
   =
    [#"../../../../../creusot-contracts/src/std/vec.rs" 237 12 237 41] shallow_model5 self = Seq.(++) visited (shallow_model5 rhs)
  val produces0 (self : Alloc_Vec_IntoIter_IntoIter_Type.t_intoiter int32 (Alloc_Alloc_Global_Type.t_global)) (visited : Seq.seq int32) (rhs : Alloc_Vec_IntoIter_IntoIter_Type.t_intoiter int32 (Alloc_Alloc_Global_Type.t_global)) : bool
    ensures { result = produces0 self visited rhs }
    
  function produces_trans0 (a : Alloc_Vec_IntoIter_IntoIter_Type.t_intoiter int32 (Alloc_Alloc_Global_Type.t_global)) (ab : Seq.seq int32) (b : Alloc_Vec_IntoIter_IntoIter_Type.t_intoiter int32 (Alloc_Alloc_Global_Type.t_global)) (bc : Seq.seq int32) (c : Alloc_Vec_IntoIter_IntoIter_Type.t_intoiter int32 (Alloc_Alloc_Global_Type.t_global)) : ()
    
   =
    [#"../../../../../creusot-contracts/src/std/vec.rs" 246 4 246 10] ()
  val produces_trans0 (a : Alloc_Vec_IntoIter_IntoIter_Type.t_intoiter int32 (Alloc_Alloc_Global_Type.t_global)) (ab : Seq.seq int32) (b : Alloc_Vec_IntoIter_IntoIter_Type.t_intoiter int32 (Alloc_Alloc_Global_Type.t_global)) (bc : Seq.seq int32) (c : Alloc_Vec_IntoIter_IntoIter_Type.t_intoiter int32 (Alloc_Alloc_Global_Type.t_global)) : ()
    requires {[#"../../../../../creusot-contracts/src/std/vec.rs" 248 15 248 32] produces0 a ab b}
    requires {[#"../../../../../creusot-contracts/src/std/vec.rs" 249 15 249 32] produces0 b bc c}
    requires {[#"../../../../../creusot-contracts/src/std/vec.rs" 251 22 251 23] inv5 a}
    requires {[#"../../../../../creusot-contracts/src/std/vec.rs" 251 31 251 33] inv3 ab}
    requires {[#"../../../../../creusot-contracts/src/std/vec.rs" 251 43 251 44] inv5 b}
    requires {[#"../../../../../creusot-contracts/src/std/vec.rs" 251 52 251 54] inv3 bc}
    requires {[#"../../../../../creusot-contracts/src/std/vec.rs" 251 64 251 65] inv5 c}
    ensures { result = produces_trans0 a ab b bc c }
    
  axiom produces_trans0_spec : forall a : Alloc_Vec_IntoIter_IntoIter_Type.t_intoiter int32 (Alloc_Alloc_Global_Type.t_global), ab : Seq.seq int32, b : Alloc_Vec_IntoIter_IntoIter_Type.t_intoiter int32 (Alloc_Alloc_Global_Type.t_global), bc : Seq.seq int32, c : Alloc_Vec_IntoIter_IntoIter_Type.t_intoiter int32 (Alloc_Alloc_Global_Type.t_global) . ([#"../../../../../creusot-contracts/src/std/vec.rs" 248 15 248 32] produces0 a ab b)
   -> ([#"../../../../../creusot-contracts/src/std/vec.rs" 249 15 249 32] produces0 b bc c)
   -> ([#"../../../../../creusot-contracts/src/std/vec.rs" 251 22 251 23] inv5 a)
   -> ([#"../../../../../creusot-contracts/src/std/vec.rs" 251 31 251 33] inv3 ab)
   -> ([#"../../../../../creusot-contracts/src/std/vec.rs" 251 43 251 44] inv5 b)
   -> ([#"../../../../../creusot-contracts/src/std/vec.rs" 251 52 251 54] inv3 bc)
   -> ([#"../../../../../creusot-contracts/src/std/vec.rs" 251 64 251 65] inv5 c)
   -> ([#"../../../../../creusot-contracts/src/std/vec.rs" 250 14 250 42] produces0 a (Seq.(++) ab bc) c)
  use seq.Seq
  function produces_refl0 (self : Alloc_Vec_IntoIter_IntoIter_Type.t_intoiter int32 (Alloc_Alloc_Global_Type.t_global)) : ()
    
   =
    [#"../../../../../creusot-contracts/src/std/vec.rs" 241 4 241 10] ()
  val produces_refl0 (self : Alloc_Vec_IntoIter_IntoIter_Type.t_intoiter int32 (Alloc_Alloc_Global_Type.t_global)) : ()
    requires {[#"../../../../../creusot-contracts/src/std/vec.rs" 244 21 244 25] inv5 self}
    ensures { result = produces_refl0 self }
    
  axiom produces_refl0_spec : forall self : Alloc_Vec_IntoIter_IntoIter_Type.t_intoiter int32 (Alloc_Alloc_Global_Type.t_global) . ([#"../../../../../creusot-contracts/src/std/vec.rs" 244 21 244 25] inv5 self)
   -> ([#"../../../../../creusot-contracts/src/std/vec.rs" 243 14 243 45] produces0 self (Seq.empty ) self)
  predicate invariant5 (self : Alloc_Vec_IntoIter_IntoIter_Type.t_intoiter int32 (Alloc_Alloc_Global_Type.t_global)) =
    [#"../../../../../creusot-contracts/src/invariant.rs" 8 8 8 12] true
  val invariant5 (self : Alloc_Vec_IntoIter_IntoIter_Type.t_intoiter int32 (Alloc_Alloc_Global_Type.t_global)) : bool
    ensures { result = invariant5 self }
    
  axiom inv5 : forall x : Alloc_Vec_IntoIter_IntoIter_Type.t_intoiter int32 (Alloc_Alloc_Global_Type.t_global) . inv5 x = true
  use prelude.Borrow
  predicate invariant4 (self : borrowed (Alloc_Vec_IntoIter_IntoIter_Type.t_intoiter int32 (Alloc_Alloc_Global_Type.t_global)))
    
   =
    [#"../../../../../creusot-contracts/src/invariant.rs" 8 8 8 12] true
  val invariant4 (self : borrowed (Alloc_Vec_IntoIter_IntoIter_Type.t_intoiter int32 (Alloc_Alloc_Global_Type.t_global))) : bool
    ensures { result = invariant4 self }
    
  predicate inv4 (_x : borrowed (Alloc_Vec_IntoIter_IntoIter_Type.t_intoiter int32 (Alloc_Alloc_Global_Type.t_global)))
  val inv4 (_x : borrowed (Alloc_Vec_IntoIter_IntoIter_Type.t_intoiter int32 (Alloc_Alloc_Global_Type.t_global))) : bool
    ensures { result = inv4 _x }
    
  axiom inv4 : forall x : borrowed (Alloc_Vec_IntoIter_IntoIter_Type.t_intoiter int32 (Alloc_Alloc_Global_Type.t_global)) . inv4 x = true
  predicate invariant3 (self : Seq.seq int32) =
    [#"../../../../../creusot-contracts/src/invariant.rs" 8 8 8 12] true
  val invariant3 (self : Seq.seq int32) : bool
    ensures { result = invariant3 self }
    
  axiom inv3 : forall x : Seq.seq int32 . inv3 x = true
  use Alloc_Vec_Vec_Type as Alloc_Vec_Vec_Type
  predicate invariant2 (self : borrowed (Alloc_Vec_Vec_Type.t_vec int32 (Alloc_Alloc_Global_Type.t_global))) =
    [#"../../../../../creusot-contracts/src/invariant.rs" 8 8 8 12] true
  val invariant2 (self : borrowed (Alloc_Vec_Vec_Type.t_vec int32 (Alloc_Alloc_Global_Type.t_global))) : bool
    ensures { result = invariant2 self }
    
  predicate inv2 (_x : borrowed (Alloc_Vec_Vec_Type.t_vec int32 (Alloc_Alloc_Global_Type.t_global)))
  val inv2 (_x : borrowed (Alloc_Vec_Vec_Type.t_vec int32 (Alloc_Alloc_Global_Type.t_global))) : bool
    ensures { result = inv2 _x }
    
  axiom inv2 : forall x : borrowed (Alloc_Vec_Vec_Type.t_vec int32 (Alloc_Alloc_Global_Type.t_global)) . inv2 x = true
  use prelude.UIntSize
  use prelude.Int
  use prelude.UIntSize
  let constant max0  : usize = [@vc:do_not_keep_trace] [@vc:sp]
    (18446744073709551615 : usize)
  use seq.Seq
  predicate inv1 (_x : Alloc_Vec_Vec_Type.t_vec int32 (Alloc_Alloc_Global_Type.t_global))
  val inv1 (_x : Alloc_Vec_Vec_Type.t_vec int32 (Alloc_Alloc_Global_Type.t_global)) : bool
    ensures { result = inv1 _x }
    
  function shallow_model0 (self : Alloc_Vec_Vec_Type.t_vec int32 (Alloc_Alloc_Global_Type.t_global)) : Seq.seq int32
  val shallow_model0 (self : Alloc_Vec_Vec_Type.t_vec int32 (Alloc_Alloc_Global_Type.t_global)) : Seq.seq int32
    requires {[#"../../../../../creusot-contracts/src/std/vec.rs" 19 21 19 25] inv1 self}
    ensures { result = shallow_model0 self }
    
  axiom shallow_model0_spec : forall self : Alloc_Vec_Vec_Type.t_vec int32 (Alloc_Alloc_Global_Type.t_global) . ([#"../../../../../creusot-contracts/src/std/vec.rs" 19 21 19 25] inv1 self)
   -> ([#"../../../../../creusot-contracts/src/std/vec.rs" 19 4 19 36] inv3 (shallow_model0 self)) && ([#"../../../../../creusot-contracts/src/std/vec.rs" 18 14 18 41] Seq.length (shallow_model0 self) <= UIntSize.to_int max0)
  predicate invariant1 (self : Alloc_Vec_Vec_Type.t_vec int32 (Alloc_Alloc_Global_Type.t_global)) =
    [#"../../../../../creusot-contracts/src/std/vec.rs" 60 20 60 41] inv3 (shallow_model0 self)
  val invariant1 (self : Alloc_Vec_Vec_Type.t_vec int32 (Alloc_Alloc_Global_Type.t_global)) : bool
    ensures { result = invariant1 self }
    
  axiom inv1 : forall x : Alloc_Vec_Vec_Type.t_vec int32 (Alloc_Alloc_Global_Type.t_global) . inv1 x = true
  predicate invariant0 (self : slice int32) =
    [#"../../../../../creusot-contracts/src/invariant.rs" 8 8 8 12] true
  val invariant0 (self : slice int32) : bool
    ensures { result = invariant0 self }
    
  predicate inv0 (_x : slice int32)
  val inv0 (_x : slice int32) : bool
    ensures { result = inv0 _x }
    
  axiom inv0 : forall x : slice int32 . inv0 x = true
  use seq.Seq
  predicate resolve1 (self : int32) =
<<<<<<< HEAD
    [#"../../../../../creusot-contracts/src/resolve.rs" 47 8 47 12] true
=======
    [#"../../../../../creusot-contracts/src/resolve.rs" 46 8 46 12] true
>>>>>>> c22743fa
  val resolve1 (self : int32) : bool
    ensures { result = resolve1 self }
    
  use seq.Seq
  function index_logic0 [@inline:trivial] (self : Alloc_Vec_Vec_Type.t_vec int32 (Alloc_Alloc_Global_Type.t_global)) (ix : int) : int32
    
   =
    [#"../../../../../creusot-contracts/src/logic/ops.rs" 20 8 20 31] Seq.get (shallow_model0 self) ix
  val index_logic0 [@inline:trivial] (self : Alloc_Vec_Vec_Type.t_vec int32 (Alloc_Alloc_Global_Type.t_global)) (ix : int) : int32
    ensures { result = index_logic0 self ix }
    
  predicate resolve0 (self : Alloc_Vec_Vec_Type.t_vec int32 (Alloc_Alloc_Global_Type.t_global)) =
    [#"../../../../../creusot-contracts/src/std/vec.rs" 51 8 51 85] forall i : int . 0 <= i /\ i < Seq.length (shallow_model0 self)
     -> resolve1 (index_logic0 self i)
  val resolve0 (self : Alloc_Vec_Vec_Type.t_vec int32 (Alloc_Alloc_Global_Type.t_global)) : bool
    ensures { result = resolve0 self }
    
  function shallow_model2 (self : borrowed (Alloc_Vec_Vec_Type.t_vec int32 (Alloc_Alloc_Global_Type.t_global))) : Seq.seq int32
    
   =
    [#"../../../../../creusot-contracts/src/model.rs" 97 8 97 31] shallow_model0 ( * self)
  val shallow_model2 (self : borrowed (Alloc_Vec_Vec_Type.t_vec int32 (Alloc_Alloc_Global_Type.t_global))) : Seq.seq int32
    ensures { result = shallow_model2 self }
    
  function shallow_model6 (self : borrowed (Alloc_Vec_IntoIter_IntoIter_Type.t_intoiter int32 (Alloc_Alloc_Global_Type.t_global))) : Seq.seq int32
    
   =
    [#"../../../../../creusot-contracts/src/model.rs" 97 8 97 31] shallow_model5 ( * self)
  val shallow_model6 (self : borrowed (Alloc_Vec_IntoIter_IntoIter_Type.t_intoiter int32 (Alloc_Alloc_Global_Type.t_global))) : Seq.seq int32
    ensures { result = shallow_model6 self }
    
  predicate resolve2 (self : borrowed (Alloc_Vec_IntoIter_IntoIter_Type.t_intoiter int32 (Alloc_Alloc_Global_Type.t_global)))
    
   =
<<<<<<< HEAD
    [#"../../../../../creusot-contracts/src/resolve.rs" 27 20 27 34]  ^ self =  * self
=======
    [#"../../../../../creusot-contracts/src/resolve.rs" 26 20 26 34]  ^ self =  * self
>>>>>>> c22743fa
  val resolve2 (self : borrowed (Alloc_Vec_IntoIter_IntoIter_Type.t_intoiter int32 (Alloc_Alloc_Global_Type.t_global))) : bool
    ensures { result = resolve2 self }
    
  predicate completed0 (self : borrowed (Alloc_Vec_IntoIter_IntoIter_Type.t_intoiter int32 (Alloc_Alloc_Global_Type.t_global)))
    
   =
    [#"../../../../../creusot-contracts/src/std/vec.rs" 230 20 230 57] resolve2 self /\ shallow_model6 self = Seq.empty 
  val completed0 (self : borrowed (Alloc_Vec_IntoIter_IntoIter_Type.t_intoiter int32 (Alloc_Alloc_Global_Type.t_global))) : bool
    ensures { result = completed0 self }
    
  predicate into_iter_post0 (self : Alloc_Vec_Vec_Type.t_vec int32 (Alloc_Alloc_Global_Type.t_global)) (res : Alloc_Vec_IntoIter_IntoIter_Type.t_intoiter int32 (Alloc_Alloc_Global_Type.t_global))
    
   =
    [#"../../../../../creusot-contracts/src/std/vec.rs" 174 20 174 33] shallow_model0 self = shallow_model5 res
  val into_iter_post0 (self : Alloc_Vec_Vec_Type.t_vec int32 (Alloc_Alloc_Global_Type.t_global)) (res : Alloc_Vec_IntoIter_IntoIter_Type.t_intoiter int32 (Alloc_Alloc_Global_Type.t_global)) : bool
    ensures { result = into_iter_post0 self res }
    
  predicate into_iter_pre0 (self : Alloc_Vec_Vec_Type.t_vec int32 (Alloc_Alloc_Global_Type.t_global)) =
    [#"../../../../../creusot-contracts/src/std/vec.rs" 168 20 168 24] true
  val into_iter_pre0 (self : Alloc_Vec_Vec_Type.t_vec int32 (Alloc_Alloc_Global_Type.t_global)) : bool
    ensures { result = into_iter_pre0 self }
    
  val extend0 (self : borrowed (Alloc_Vec_Vec_Type.t_vec int32 (Alloc_Alloc_Global_Type.t_global))) (iter : Alloc_Vec_Vec_Type.t_vec int32 (Alloc_Alloc_Global_Type.t_global)) : ()
    requires {[#"../../../../../creusot-contracts/src/std/vec.rs" 121 27 121 47] into_iter_pre0 iter}
    requires {inv2 self}
    requires {inv1 iter}
    ensures { [#"../../../../../creusot-contracts/src/std/vec.rs" 122 16 125 18] exists prod : Seq.seq int32 . exists done' : borrowed (Alloc_Vec_IntoIter_IntoIter_Type.t_intoiter int32 (Alloc_Alloc_Global_Type.t_global)) . exists start_ : Alloc_Vec_IntoIter_IntoIter_Type.t_intoiter int32 (Alloc_Alloc_Global_Type.t_global) . inv3 prod /\ inv4 done' /\ inv5 start_ /\ into_iter_post0 iter start_ /\ completed0 done' /\ produces0 start_ prod ( * done') /\ shallow_model0 ( ^ self) = Seq.(++) (shallow_model2 self) prod }
    
  use prelude.Slice
  function shallow_model4 (self : slice int32) : Seq.seq int32
  val shallow_model4 (self : slice int32) : Seq.seq int32
    requires {[#"../../../../../creusot-contracts/src/std/slice.rs" 19 21 19 25] inv6 self}
    ensures { result = shallow_model4 self }
    
  axiom shallow_model4_spec : forall self : slice int32 . ([#"../../../../../creusot-contracts/src/std/slice.rs" 19 21 19 25] inv6 self)
   -> ([#"../../../../../creusot-contracts/src/std/slice.rs" 19 4 19 50] inv3 (shallow_model4 self)) && ([#"../../../../../creusot-contracts/src/std/slice.rs" 18 14 18 42] shallow_model4 self = Slice.id self) && ([#"../../../../../creusot-contracts/src/std/slice.rs" 17 14 17 41] Seq.length (shallow_model4 self) <= UIntSize.to_int max0)
  function shallow_model1 (self : slice int32) : Seq.seq int32 =
    [#"../../../../../creusot-contracts/src/std/boxed.rs" 20 8 20 31] shallow_model4 self
  val shallow_model1 (self : slice int32) : Seq.seq int32
    ensures { result = shallow_model1 self }
    
  val into_vec0 (self : slice int32) : Alloc_Vec_Vec_Type.t_vec int32 (Alloc_Alloc_Global_Type.t_global)
    requires {inv0 self}
    ensures { [#"../../../../../creusot-contracts/src/std/slice.rs" 314 18 314 35] shallow_model0 result = shallow_model1 self }
    ensures { inv1 result }
    
  let rec cfg can_extend [#"../874.rs" 4 0 4 19] [@cfg:stackify] [@cfg:subregion_analysis] (_1 : ()) : ()
   = [@vc:do_not_keep_trace] [@vc:sp]
  var _0 : ();
  var v : Alloc_Vec_Vec_Type.t_vec int32 (Alloc_Alloc_Global_Type.t_global);
  var _4 : array int32;
  var w : Alloc_Vec_Vec_Type.t_vec int32 (Alloc_Alloc_Global_Type.t_global);
  var _8 : array int32;
  var _9 : ();
  var _10 : borrowed (Alloc_Vec_Vec_Type.t_vec int32 (Alloc_Alloc_Global_Type.t_global));
  var z : Alloc_Vec_Vec_Type.t_vec int32 (Alloc_Alloc_Global_Type.t_global);
  var _15 : array int32;
  {
    goto BB0
  }
  BB0 {
<<<<<<< HEAD
    [#"../../../../../creusot-contracts/src/lib.rs" 221 47 221 56] _4 <- (let __arr_temp = any array int32 in assume {Seq.get (__arr_temp.elts) 0 = ([#"../874.rs" 5 21 5 22] (1 : int32))}; assume {Seq.get (__arr_temp.elts) 1 = ([#"../874.rs" 5 24 5 25] (2 : int32))}; assume {Seq.get (__arr_temp.elts) 2 = ([#"../874.rs" 5 27 5 28] (3 : int32))}; assume {Slice.length __arr_temp = 3}; __arr_temp);
=======
    [#"../../../../../creusot-contracts/src/lib.rs" 205 47 205 56] _4 <- (let __arr_temp = any array int32 in assume {Seq.get (__arr_temp.elts) 0 = ([#"../874.rs" 5 21 5 22] (1 : int32))}; assume {Seq.get (__arr_temp.elts) 1 = ([#"../874.rs" 5 24 5 25] (2 : int32))}; assume {Seq.get (__arr_temp.elts) 2 = ([#"../874.rs" 5 27 5 28] (3 : int32))}; assume {Slice.length __arr_temp = 3}; __arr_temp);
>>>>>>> c22743fa
    goto BB1
  }
  BB1 {
    goto BB2
  }
  BB2 {
    [#"../874.rs" 5 16 5 29] v <- ([#"../874.rs" 5 16 5 29] into_vec0 _4);
    _4 <- any array int32;
    goto BB3
  }
  BB3 {
<<<<<<< HEAD
    [#"../../../../../creusot-contracts/src/lib.rs" 221 47 221 56] _8 <- (let __arr_temp = any array int32 in assume {Seq.get (__arr_temp.elts) 0 = ([#"../874.rs" 6 17 6 18] (4 : int32))}; assume {Seq.get (__arr_temp.elts) 1 = ([#"../874.rs" 6 20 6 21] (5 : int32))}; assume {Seq.get (__arr_temp.elts) 2 = ([#"../874.rs" 6 23 6 24] (6 : int32))}; assume {Slice.length __arr_temp = 3}; __arr_temp);
=======
    [#"../../../../../creusot-contracts/src/lib.rs" 205 47 205 56] _8 <- (let __arr_temp = any array int32 in assume {Seq.get (__arr_temp.elts) 0 = ([#"../874.rs" 6 17 6 18] (4 : int32))}; assume {Seq.get (__arr_temp.elts) 1 = ([#"../874.rs" 6 20 6 21] (5 : int32))}; assume {Seq.get (__arr_temp.elts) 2 = ([#"../874.rs" 6 23 6 24] (6 : int32))}; assume {Slice.length __arr_temp = 3}; __arr_temp);
>>>>>>> c22743fa
    goto BB4
  }
  BB4 {
    goto BB5
  }
  BB5 {
    [#"../874.rs" 6 12 6 25] w <- ([#"../874.rs" 6 12 6 25] into_vec0 _8);
    _8 <- any array int32;
    goto BB6
  }
  BB6 {
    [#"../874.rs" 7 4 7 5] _10 <- Borrow.borrow_mut v;
    [#"../874.rs" 7 4 7 5] v <-  ^ _10;
    [#"../874.rs" 7 4 7 15] _9 <- ([#"../874.rs" 7 4 7 15] extend0 _10 w);
    _10 <- any borrowed (Alloc_Vec_Vec_Type.t_vec int32 (Alloc_Alloc_Global_Type.t_global));
    w <- any Alloc_Vec_Vec_Type.t_vec int32 (Alloc_Alloc_Global_Type.t_global);
    goto BB7
  }
  BB7 {
    assume { resolve0 v };
<<<<<<< HEAD
    [#"../../../../../creusot-contracts/src/lib.rs" 221 47 221 56] _15 <- (let __arr_temp = any array int32 in assume {Seq.get (__arr_temp.elts) 0 = ([#"../874.rs" 9 17 9 18] (1 : int32))}; assume {Seq.get (__arr_temp.elts) 1 = ([#"../874.rs" 9 20 9 21] (2 : int32))}; assume {Seq.get (__arr_temp.elts) 2 = ([#"../874.rs" 9 23 9 24] (3 : int32))}; assume {Seq.get (__arr_temp.elts) 3 = ([#"../874.rs" 9 26 9 27] (4 : int32))}; assume {Seq.get (__arr_temp.elts) 4 = ([#"../874.rs" 9 29 9 30] (5 : int32))}; assume {Seq.get (__arr_temp.elts) 5 = ([#"../874.rs" 9 32 9 33] (6 : int32))}; assume {Slice.length __arr_temp = 6}; __arr_temp);
=======
    [#"../../../../../creusot-contracts/src/lib.rs" 205 47 205 56] _15 <- (let __arr_temp = any array int32 in assume {Seq.get (__arr_temp.elts) 0 = ([#"../874.rs" 9 17 9 18] (1 : int32))}; assume {Seq.get (__arr_temp.elts) 1 = ([#"../874.rs" 9 20 9 21] (2 : int32))}; assume {Seq.get (__arr_temp.elts) 2 = ([#"../874.rs" 9 23 9 24] (3 : int32))}; assume {Seq.get (__arr_temp.elts) 3 = ([#"../874.rs" 9 26 9 27] (4 : int32))}; assume {Seq.get (__arr_temp.elts) 4 = ([#"../874.rs" 9 29 9 30] (5 : int32))}; assume {Seq.get (__arr_temp.elts) 5 = ([#"../874.rs" 9 32 9 33] (6 : int32))}; assume {Slice.length __arr_temp = 6}; __arr_temp);
>>>>>>> c22743fa
    goto BB8
  }
  BB8 {
    goto BB9
  }
  BB9 {
    [#"../874.rs" 9 12 9 34] z <- ([#"../874.rs" 9 12 9 34] into_vec0 _15);
    _15 <- any array int32;
    goto BB10
  }
  BB10 {
    assume { resolve0 z };
    assert { [@expl:assertion] [#"../874.rs" 10 4 10 32] Seq.(==) (shallow_model0 z) (shallow_model0 v) };
    goto BB11
  }
  BB11 {
    [#"../874.rs" 4 20 11 1] _0 <- ([#"../874.rs" 4 20 11 1] ());
    goto BB12
  }
  BB12 {
    goto BB13
  }
  BB13 {
    goto BB14
  }
  BB14 {
    return _0
  }
  
end<|MERGE_RESOLUTION|>--- conflicted
+++ resolved
@@ -207,11 +207,7 @@
   axiom inv0 : forall x : slice int32 . inv0 x = true
   use seq.Seq
   predicate resolve1 (self : int32) =
-<<<<<<< HEAD
-    [#"../../../../../creusot-contracts/src/resolve.rs" 47 8 47 12] true
-=======
     [#"../../../../../creusot-contracts/src/resolve.rs" 46 8 46 12] true
->>>>>>> c22743fa
   val resolve1 (self : int32) : bool
     ensures { result = resolve1 self }
     
@@ -246,11 +242,7 @@
   predicate resolve2 (self : borrowed (Alloc_Vec_IntoIter_IntoIter_Type.t_intoiter int32 (Alloc_Alloc_Global_Type.t_global)))
     
    =
-<<<<<<< HEAD
-    [#"../../../../../creusot-contracts/src/resolve.rs" 27 20 27 34]  ^ self =  * self
-=======
     [#"../../../../../creusot-contracts/src/resolve.rs" 26 20 26 34]  ^ self =  * self
->>>>>>> c22743fa
   val resolve2 (self : borrowed (Alloc_Vec_IntoIter_IntoIter_Type.t_intoiter int32 (Alloc_Alloc_Global_Type.t_global))) : bool
     ensures { result = resolve2 self }
     
@@ -312,11 +304,7 @@
     goto BB0
   }
   BB0 {
-<<<<<<< HEAD
     [#"../../../../../creusot-contracts/src/lib.rs" 221 47 221 56] _4 <- (let __arr_temp = any array int32 in assume {Seq.get (__arr_temp.elts) 0 = ([#"../874.rs" 5 21 5 22] (1 : int32))}; assume {Seq.get (__arr_temp.elts) 1 = ([#"../874.rs" 5 24 5 25] (2 : int32))}; assume {Seq.get (__arr_temp.elts) 2 = ([#"../874.rs" 5 27 5 28] (3 : int32))}; assume {Slice.length __arr_temp = 3}; __arr_temp);
-=======
-    [#"../../../../../creusot-contracts/src/lib.rs" 205 47 205 56] _4 <- (let __arr_temp = any array int32 in assume {Seq.get (__arr_temp.elts) 0 = ([#"../874.rs" 5 21 5 22] (1 : int32))}; assume {Seq.get (__arr_temp.elts) 1 = ([#"../874.rs" 5 24 5 25] (2 : int32))}; assume {Seq.get (__arr_temp.elts) 2 = ([#"../874.rs" 5 27 5 28] (3 : int32))}; assume {Slice.length __arr_temp = 3}; __arr_temp);
->>>>>>> c22743fa
     goto BB1
   }
   BB1 {
@@ -328,11 +316,7 @@
     goto BB3
   }
   BB3 {
-<<<<<<< HEAD
     [#"../../../../../creusot-contracts/src/lib.rs" 221 47 221 56] _8 <- (let __arr_temp = any array int32 in assume {Seq.get (__arr_temp.elts) 0 = ([#"../874.rs" 6 17 6 18] (4 : int32))}; assume {Seq.get (__arr_temp.elts) 1 = ([#"../874.rs" 6 20 6 21] (5 : int32))}; assume {Seq.get (__arr_temp.elts) 2 = ([#"../874.rs" 6 23 6 24] (6 : int32))}; assume {Slice.length __arr_temp = 3}; __arr_temp);
-=======
-    [#"../../../../../creusot-contracts/src/lib.rs" 205 47 205 56] _8 <- (let __arr_temp = any array int32 in assume {Seq.get (__arr_temp.elts) 0 = ([#"../874.rs" 6 17 6 18] (4 : int32))}; assume {Seq.get (__arr_temp.elts) 1 = ([#"../874.rs" 6 20 6 21] (5 : int32))}; assume {Seq.get (__arr_temp.elts) 2 = ([#"../874.rs" 6 23 6 24] (6 : int32))}; assume {Slice.length __arr_temp = 3}; __arr_temp);
->>>>>>> c22743fa
     goto BB4
   }
   BB4 {
@@ -353,11 +337,7 @@
   }
   BB7 {
     assume { resolve0 v };
-<<<<<<< HEAD
     [#"../../../../../creusot-contracts/src/lib.rs" 221 47 221 56] _15 <- (let __arr_temp = any array int32 in assume {Seq.get (__arr_temp.elts) 0 = ([#"../874.rs" 9 17 9 18] (1 : int32))}; assume {Seq.get (__arr_temp.elts) 1 = ([#"../874.rs" 9 20 9 21] (2 : int32))}; assume {Seq.get (__arr_temp.elts) 2 = ([#"../874.rs" 9 23 9 24] (3 : int32))}; assume {Seq.get (__arr_temp.elts) 3 = ([#"../874.rs" 9 26 9 27] (4 : int32))}; assume {Seq.get (__arr_temp.elts) 4 = ([#"../874.rs" 9 29 9 30] (5 : int32))}; assume {Seq.get (__arr_temp.elts) 5 = ([#"../874.rs" 9 32 9 33] (6 : int32))}; assume {Slice.length __arr_temp = 6}; __arr_temp);
-=======
-    [#"../../../../../creusot-contracts/src/lib.rs" 205 47 205 56] _15 <- (let __arr_temp = any array int32 in assume {Seq.get (__arr_temp.elts) 0 = ([#"../874.rs" 9 17 9 18] (1 : int32))}; assume {Seq.get (__arr_temp.elts) 1 = ([#"../874.rs" 9 20 9 21] (2 : int32))}; assume {Seq.get (__arr_temp.elts) 2 = ([#"../874.rs" 9 23 9 24] (3 : int32))}; assume {Seq.get (__arr_temp.elts) 3 = ([#"../874.rs" 9 26 9 27] (4 : int32))}; assume {Seq.get (__arr_temp.elts) 4 = ([#"../874.rs" 9 29 9 30] (5 : int32))}; assume {Seq.get (__arr_temp.elts) 5 = ([#"../874.rs" 9 32 9 33] (6 : int32))}; assume {Slice.length __arr_temp = 6}; __arr_temp);
->>>>>>> c22743fa
     goto BB8
   }
   BB8 {
