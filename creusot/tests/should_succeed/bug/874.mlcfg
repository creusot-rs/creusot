
module Core_Ptr_NonNull_NonNull_Type
  use prelude.Opaque
  type t_nonnull 't =
    | C_NonNull opaque_ptr
    
end
module Core_Marker_PhantomData_Type
  type t_phantomdata 't =
    | C_PhantomData
    
end
module Core_Ptr_Unique_Unique_Type
  use Core_Marker_PhantomData_Type as Core_Marker_PhantomData_Type
  use Core_Ptr_NonNull_NonNull_Type as Core_Ptr_NonNull_NonNull_Type
  type t_unique 't =
    | C_Unique (Core_Ptr_NonNull_NonNull_Type.t_nonnull 't) (Core_Marker_PhantomData_Type.t_phantomdata 't)
    
end
module Alloc_RawVec_Cap_Type
  use prelude.UIntSize
  use prelude.Int
  type t_cap  =
    | C_Cap usize
    
end
module Alloc_RawVec_RawVec_Type
  use Alloc_RawVec_Cap_Type as Alloc_RawVec_Cap_Type
  use Core_Ptr_Unique_Unique_Type as Core_Ptr_Unique_Unique_Type
  type t_rawvec 't 'a =
    | C_RawVec (Core_Ptr_Unique_Unique_Type.t_unique 't) (Alloc_RawVec_Cap_Type.t_cap) 'a
    
end
module Alloc_Vec_Vec_Type
  use prelude.UIntSize
  use prelude.Int
  use Alloc_RawVec_RawVec_Type as Alloc_RawVec_RawVec_Type
  type t_vec 't 'a =
    | C_Vec (Alloc_RawVec_RawVec_Type.t_rawvec 't 'a) usize
    
end
module Alloc_Alloc_Global_Type
  type t_global  =
    | C_Global
    
end
module Core_Mem_ManuallyDrop_ManuallyDrop_Type
  type t_manuallydrop 't =
    | C_ManuallyDrop 't
    
end
module Alloc_Vec_IntoIter_IntoIter_Type
  use prelude.Opaque
  use Core_Mem_ManuallyDrop_ManuallyDrop_Type as Core_Mem_ManuallyDrop_ManuallyDrop_Type
  use prelude.UIntSize
  use prelude.Int
  use Core_Marker_PhantomData_Type as Core_Marker_PhantomData_Type
  use Core_Ptr_NonNull_NonNull_Type as Core_Ptr_NonNull_NonNull_Type
  type t_intoiter 't 'a =
    | C_IntoIter (Core_Ptr_NonNull_NonNull_Type.t_nonnull 't) (Core_Marker_PhantomData_Type.t_phantomdata 't) usize (Core_Mem_ManuallyDrop_ManuallyDrop_Type.t_manuallydrop 'a) (Core_Ptr_NonNull_NonNull_Type.t_nonnull 't) opaque_ptr
    
end
module Alloc_Boxed_Box_Type
  use Core_Ptr_Unique_Unique_Type as Core_Ptr_Unique_Unique_Type
  type t_box 't 'a =
    | C_Box (Core_Ptr_Unique_Unique_Type.t_unique 't) 'a
    
end
module C874_CanExtend
  use prelude.Int32
  use prelude.Slice
  predicate invariant6 (self : slice int32) =
    [#"../../../../../creusot-contracts/src/invariant.rs" 8 8 8 12] true
  val invariant6 (self : slice int32) : bool
    ensures { result = invariant6 self }
    
  predicate inv6 (_x : slice int32)
  val inv6 (_x : slice int32) : bool
    ensures { result = inv6 _x }
    
  axiom inv6 : forall x : slice int32 . inv6 x = true
  use seq.Seq
  use Alloc_Alloc_Global_Type as Alloc_Alloc_Global_Type
  use Alloc_Vec_IntoIter_IntoIter_Type as Alloc_Vec_IntoIter_IntoIter_Type
  use seq.Seq
  predicate inv3 (_x : Seq.seq int32)
  val inv3 (_x : Seq.seq int32) : bool
    ensures { result = inv3 _x }
    
  predicate inv5 (_x : Alloc_Vec_IntoIter_IntoIter_Type.t_intoiter int32 (Alloc_Alloc_Global_Type.t_global))
  val inv5 (_x : Alloc_Vec_IntoIter_IntoIter_Type.t_intoiter int32 (Alloc_Alloc_Global_Type.t_global)) : bool
    ensures { result = inv5 _x }
    
  function shallow_model5 (self : Alloc_Vec_IntoIter_IntoIter_Type.t_intoiter int32 (Alloc_Alloc_Global_Type.t_global)) : Seq.seq int32
    
  val shallow_model5 (self : Alloc_Vec_IntoIter_IntoIter_Type.t_intoiter int32 (Alloc_Alloc_Global_Type.t_global)) : Seq.seq int32
    ensures { result = shallow_model5 self }
    
  predicate produces0 (self : Alloc_Vec_IntoIter_IntoIter_Type.t_intoiter int32 (Alloc_Alloc_Global_Type.t_global)) (visited : Seq.seq int32) (rhs : Alloc_Vec_IntoIter_IntoIter_Type.t_intoiter int32 (Alloc_Alloc_Global_Type.t_global))
    
   =
    [#"../../../../../creusot-contracts/src/std/vec.rs" 237 12 237 41] shallow_model5 self = Seq.(++) visited (shallow_model5 rhs)
  val produces0 (self : Alloc_Vec_IntoIter_IntoIter_Type.t_intoiter int32 (Alloc_Alloc_Global_Type.t_global)) (visited : Seq.seq int32) (rhs : Alloc_Vec_IntoIter_IntoIter_Type.t_intoiter int32 (Alloc_Alloc_Global_Type.t_global)) : bool
    ensures { result = produces0 self visited rhs }
    
  function produces_trans0 (a : Alloc_Vec_IntoIter_IntoIter_Type.t_intoiter int32 (Alloc_Alloc_Global_Type.t_global)) (ab : Seq.seq int32) (b : Alloc_Vec_IntoIter_IntoIter_Type.t_intoiter int32 (Alloc_Alloc_Global_Type.t_global)) (bc : Seq.seq int32) (c : Alloc_Vec_IntoIter_IntoIter_Type.t_intoiter int32 (Alloc_Alloc_Global_Type.t_global)) : ()
    
   =
    [#"../../../../../creusot-contracts/src/std/vec.rs" 246 4 246 10] ()
  val produces_trans0 (a : Alloc_Vec_IntoIter_IntoIter_Type.t_intoiter int32 (Alloc_Alloc_Global_Type.t_global)) (ab : Seq.seq int32) (b : Alloc_Vec_IntoIter_IntoIter_Type.t_intoiter int32 (Alloc_Alloc_Global_Type.t_global)) (bc : Seq.seq int32) (c : Alloc_Vec_IntoIter_IntoIter_Type.t_intoiter int32 (Alloc_Alloc_Global_Type.t_global)) : ()
    requires {[#"../../../../../creusot-contracts/src/std/vec.rs" 248 15 248 32] produces0 a ab b}
    requires {[#"../../../../../creusot-contracts/src/std/vec.rs" 249 15 249 32] produces0 b bc c}
    requires {[#"../../../../../creusot-contracts/src/std/vec.rs" 251 22 251 23] inv5 a}
    requires {[#"../../../../../creusot-contracts/src/std/vec.rs" 251 31 251 33] inv3 ab}
    requires {[#"../../../../../creusot-contracts/src/std/vec.rs" 251 43 251 44] inv5 b}
    requires {[#"../../../../../creusot-contracts/src/std/vec.rs" 251 52 251 54] inv3 bc}
    requires {[#"../../../../../creusot-contracts/src/std/vec.rs" 251 64 251 65] inv5 c}
    ensures { result = produces_trans0 a ab b bc c }
    
  axiom produces_trans0_spec : forall a : Alloc_Vec_IntoIter_IntoIter_Type.t_intoiter int32 (Alloc_Alloc_Global_Type.t_global), ab : Seq.seq int32, b : Alloc_Vec_IntoIter_IntoIter_Type.t_intoiter int32 (Alloc_Alloc_Global_Type.t_global), bc : Seq.seq int32, c : Alloc_Vec_IntoIter_IntoIter_Type.t_intoiter int32 (Alloc_Alloc_Global_Type.t_global) . ([#"../../../../../creusot-contracts/src/std/vec.rs" 248 15 248 32] produces0 a ab b)
   -> ([#"../../../../../creusot-contracts/src/std/vec.rs" 249 15 249 32] produces0 b bc c)
   -> ([#"../../../../../creusot-contracts/src/std/vec.rs" 251 22 251 23] inv5 a)
   -> ([#"../../../../../creusot-contracts/src/std/vec.rs" 251 31 251 33] inv3 ab)
   -> ([#"../../../../../creusot-contracts/src/std/vec.rs" 251 43 251 44] inv5 b)
   -> ([#"../../../../../creusot-contracts/src/std/vec.rs" 251 52 251 54] inv3 bc)
   -> ([#"../../../../../creusot-contracts/src/std/vec.rs" 251 64 251 65] inv5 c)
   -> ([#"../../../../../creusot-contracts/src/std/vec.rs" 250 14 250 42] produces0 a (Seq.(++) ab bc) c)
  use seq.Seq
  function produces_refl0 (self : Alloc_Vec_IntoIter_IntoIter_Type.t_intoiter int32 (Alloc_Alloc_Global_Type.t_global)) : ()
    
   =
    [#"../../../../../creusot-contracts/src/std/vec.rs" 241 4 241 10] ()
  val produces_refl0 (self : Alloc_Vec_IntoIter_IntoIter_Type.t_intoiter int32 (Alloc_Alloc_Global_Type.t_global)) : ()
    requires {[#"../../../../../creusot-contracts/src/std/vec.rs" 244 21 244 25] inv5 self}
    ensures { result = produces_refl0 self }
    
  axiom produces_refl0_spec : forall self : Alloc_Vec_IntoIter_IntoIter_Type.t_intoiter int32 (Alloc_Alloc_Global_Type.t_global) . ([#"../../../../../creusot-contracts/src/std/vec.rs" 244 21 244 25] inv5 self)
   -> ([#"../../../../../creusot-contracts/src/std/vec.rs" 243 14 243 45] produces0 self (Seq.empty ) self)
  predicate invariant5 (self : Alloc_Vec_IntoIter_IntoIter_Type.t_intoiter int32 (Alloc_Alloc_Global_Type.t_global)) =
    [#"../../../../../creusot-contracts/src/invariant.rs" 8 8 8 12] true
  val invariant5 (self : Alloc_Vec_IntoIter_IntoIter_Type.t_intoiter int32 (Alloc_Alloc_Global_Type.t_global)) : bool
    ensures { result = invariant5 self }
    
  axiom inv5 : forall x : Alloc_Vec_IntoIter_IntoIter_Type.t_intoiter int32 (Alloc_Alloc_Global_Type.t_global) . inv5 x = true
  use prelude.Borrow
  predicate invariant4 (self : borrowed (Alloc_Vec_IntoIter_IntoIter_Type.t_intoiter int32 (Alloc_Alloc_Global_Type.t_global)))
    
   =
    [#"../../../../../creusot-contracts/src/invariant.rs" 8 8 8 12] true
  val invariant4 (self : borrowed (Alloc_Vec_IntoIter_IntoIter_Type.t_intoiter int32 (Alloc_Alloc_Global_Type.t_global))) : bool
    ensures { result = invariant4 self }
    
  predicate inv4 (_x : borrowed (Alloc_Vec_IntoIter_IntoIter_Type.t_intoiter int32 (Alloc_Alloc_Global_Type.t_global)))
  val inv4 (_x : borrowed (Alloc_Vec_IntoIter_IntoIter_Type.t_intoiter int32 (Alloc_Alloc_Global_Type.t_global))) : bool
    ensures { result = inv4 _x }
    
  axiom inv4 : forall x : borrowed (Alloc_Vec_IntoIter_IntoIter_Type.t_intoiter int32 (Alloc_Alloc_Global_Type.t_global)) . inv4 x = true
  predicate invariant3 (self : Seq.seq int32) =
    [#"../../../../../creusot-contracts/src/invariant.rs" 8 8 8 12] true
  val invariant3 (self : Seq.seq int32) : bool
    ensures { result = invariant3 self }
    
  axiom inv3 : forall x : Seq.seq int32 . inv3 x = true
  use Alloc_Vec_Vec_Type as Alloc_Vec_Vec_Type
  predicate invariant2 (self : borrowed (Alloc_Vec_Vec_Type.t_vec int32 (Alloc_Alloc_Global_Type.t_global))) =
    [#"../../../../../creusot-contracts/src/invariant.rs" 8 8 8 12] true
  val invariant2 (self : borrowed (Alloc_Vec_Vec_Type.t_vec int32 (Alloc_Alloc_Global_Type.t_global))) : bool
    ensures { result = invariant2 self }
    
  predicate inv2 (_x : borrowed (Alloc_Vec_Vec_Type.t_vec int32 (Alloc_Alloc_Global_Type.t_global)))
  val inv2 (_x : borrowed (Alloc_Vec_Vec_Type.t_vec int32 (Alloc_Alloc_Global_Type.t_global))) : bool
    ensures { result = inv2 _x }
    
  axiom inv2 : forall x : borrowed (Alloc_Vec_Vec_Type.t_vec int32 (Alloc_Alloc_Global_Type.t_global)) . inv2 x = true
  use prelude.UIntSize
  use prelude.Int
  use prelude.UIntSize
  let constant max0  : usize = [@vc:do_not_keep_trace] [@vc:sp]
    (18446744073709551615 : usize)
  use seq.Seq
  predicate inv1 (_x : Alloc_Vec_Vec_Type.t_vec int32 (Alloc_Alloc_Global_Type.t_global))
  val inv1 (_x : Alloc_Vec_Vec_Type.t_vec int32 (Alloc_Alloc_Global_Type.t_global)) : bool
    ensures { result = inv1 _x }
    
  function shallow_model0 (self : Alloc_Vec_Vec_Type.t_vec int32 (Alloc_Alloc_Global_Type.t_global)) : Seq.seq int32
  val shallow_model0 (self : Alloc_Vec_Vec_Type.t_vec int32 (Alloc_Alloc_Global_Type.t_global)) : Seq.seq int32
    requires {[#"../../../../../creusot-contracts/src/std/vec.rs" 19 21 19 25] inv1 self}
    ensures { result = shallow_model0 self }
    
  axiom shallow_model0_spec : forall self : Alloc_Vec_Vec_Type.t_vec int32 (Alloc_Alloc_Global_Type.t_global) . ([#"../../../../../creusot-contracts/src/std/vec.rs" 19 21 19 25] inv1 self)
   -> ([#"../../../../../creusot-contracts/src/std/vec.rs" 19 4 19 36] inv3 (shallow_model0 self)) && ([#"../../../../../creusot-contracts/src/std/vec.rs" 18 14 18 41] Seq.length (shallow_model0 self) <= UIntSize.to_int max0)
  predicate invariant1 (self : Alloc_Vec_Vec_Type.t_vec int32 (Alloc_Alloc_Global_Type.t_global)) =
    [#"../../../../../creusot-contracts/src/std/vec.rs" 60 20 60 41] inv3 (shallow_model0 self)
  val invariant1 (self : Alloc_Vec_Vec_Type.t_vec int32 (Alloc_Alloc_Global_Type.t_global)) : bool
    ensures { result = invariant1 self }
    
  axiom inv1 : forall x : Alloc_Vec_Vec_Type.t_vec int32 (Alloc_Alloc_Global_Type.t_global) . inv1 x = true
  predicate invariant0 (self : slice int32) =
    [#"../../../../../creusot-contracts/src/invariant.rs" 8 8 8 12] true
  val invariant0 (self : slice int32) : bool
    ensures { result = invariant0 self }
    
  predicate inv0 (_x : slice int32)
  val inv0 (_x : slice int32) : bool
    ensures { result = inv0 _x }
    
  axiom inv0 : forall x : slice int32 . inv0 x = true
  use seq.Seq
  predicate resolve1 (self : int32) =
    [#"../../../../../creusot-contracts/src/resolve.rs" 47 8 47 12] true
  val resolve1 (self : int32) : bool
    ensures { result = resolve1 self }
    
  use seq.Seq
  function index_logic0 [@inline:trivial] (self : Alloc_Vec_Vec_Type.t_vec int32 (Alloc_Alloc_Global_Type.t_global)) (ix : int) : int32
    
   =
    [#"../../../../../creusot-contracts/src/logic/ops.rs" 20 8 20 31] Seq.get (shallow_model0 self) ix
  val index_logic0 [@inline:trivial] (self : Alloc_Vec_Vec_Type.t_vec int32 (Alloc_Alloc_Global_Type.t_global)) (ix : int) : int32
    ensures { result = index_logic0 self ix }
    
  predicate resolve0 (self : Alloc_Vec_Vec_Type.t_vec int32 (Alloc_Alloc_Global_Type.t_global)) =
    [#"../../../../../creusot-contracts/src/std/vec.rs" 51 8 51 85] forall i : int . 0 <= i /\ i < Seq.length (shallow_model0 self)
     -> resolve1 (index_logic0 self i)
  val resolve0 (self : Alloc_Vec_Vec_Type.t_vec int32 (Alloc_Alloc_Global_Type.t_global)) : bool
    ensures { result = resolve0 self }
    
  function shallow_model2 (self : borrowed (Alloc_Vec_Vec_Type.t_vec int32 (Alloc_Alloc_Global_Type.t_global))) : Seq.seq int32
    
   =
    [#"../../../../../creusot-contracts/src/model.rs" 97 8 97 31] shallow_model0 ( * self)
  val shallow_model2 (self : borrowed (Alloc_Vec_Vec_Type.t_vec int32 (Alloc_Alloc_Global_Type.t_global))) : Seq.seq int32
    ensures { result = shallow_model2 self }
    
  function shallow_model6 (self : borrowed (Alloc_Vec_IntoIter_IntoIter_Type.t_intoiter int32 (Alloc_Alloc_Global_Type.t_global))) : Seq.seq int32
    
   =
    [#"../../../../../creusot-contracts/src/model.rs" 97 8 97 31] shallow_model5 ( * self)
  val shallow_model6 (self : borrowed (Alloc_Vec_IntoIter_IntoIter_Type.t_intoiter int32 (Alloc_Alloc_Global_Type.t_global))) : Seq.seq int32
    ensures { result = shallow_model6 self }
    
  predicate resolve2 (self : borrowed (Alloc_Vec_IntoIter_IntoIter_Type.t_intoiter int32 (Alloc_Alloc_Global_Type.t_global)))
    
   =
    [#"../../../../../creusot-contracts/src/resolve.rs" 27 20 27 34]  ^ self =  * self
  val resolve2 (self : borrowed (Alloc_Vec_IntoIter_IntoIter_Type.t_intoiter int32 (Alloc_Alloc_Global_Type.t_global))) : bool
    ensures { result = resolve2 self }
    
  predicate completed0 (self : borrowed (Alloc_Vec_IntoIter_IntoIter_Type.t_intoiter int32 (Alloc_Alloc_Global_Type.t_global)))
    
   =
    [#"../../../../../creusot-contracts/src/std/vec.rs" 230 20 230 57] resolve2 self /\ shallow_model6 self = Seq.empty 
  val completed0 (self : borrowed (Alloc_Vec_IntoIter_IntoIter_Type.t_intoiter int32 (Alloc_Alloc_Global_Type.t_global))) : bool
    ensures { result = completed0 self }
    
  predicate into_iter_post0 (self : Alloc_Vec_Vec_Type.t_vec int32 (Alloc_Alloc_Global_Type.t_global)) (res : Alloc_Vec_IntoIter_IntoIter_Type.t_intoiter int32 (Alloc_Alloc_Global_Type.t_global))
    
   =
    [#"../../../../../creusot-contracts/src/std/vec.rs" 174 20 174 33] shallow_model0 self = shallow_model5 res
  val into_iter_post0 (self : Alloc_Vec_Vec_Type.t_vec int32 (Alloc_Alloc_Global_Type.t_global)) (res : Alloc_Vec_IntoIter_IntoIter_Type.t_intoiter int32 (Alloc_Alloc_Global_Type.t_global)) : bool
    ensures { result = into_iter_post0 self res }
    
  predicate into_iter_pre0 (self : Alloc_Vec_Vec_Type.t_vec int32 (Alloc_Alloc_Global_Type.t_global)) =
    [#"../../../../../creusot-contracts/src/std/vec.rs" 168 20 168 24] true
  val into_iter_pre0 (self : Alloc_Vec_Vec_Type.t_vec int32 (Alloc_Alloc_Global_Type.t_global)) : bool
    ensures { result = into_iter_pre0 self }
    
  val extend0 (self : borrowed (Alloc_Vec_Vec_Type.t_vec int32 (Alloc_Alloc_Global_Type.t_global))) (iter : Alloc_Vec_Vec_Type.t_vec int32 (Alloc_Alloc_Global_Type.t_global)) : ()
    requires {[#"../../../../../creusot-contracts/src/std/vec.rs" 121 27 121 47] into_iter_pre0 iter}
    requires {inv2 self}
    requires {inv1 iter}
    ensures { [#"../../../../../creusot-contracts/src/std/vec.rs" 122 16 125 18] exists prod : Seq.seq int32 . exists done' : borrowed (Alloc_Vec_IntoIter_IntoIter_Type.t_intoiter int32 (Alloc_Alloc_Global_Type.t_global)) . exists start_ : Alloc_Vec_IntoIter_IntoIter_Type.t_intoiter int32 (Alloc_Alloc_Global_Type.t_global) . inv3 prod /\ inv4 done' /\ inv5 start_ /\ into_iter_post0 iter start_ /\ completed0 done' /\ produces0 start_ prod ( * done') /\ shallow_model0 ( ^ self) = Seq.(++) (shallow_model2 self) prod }
    
  use prelude.Slice
  function shallow_model4 (self : slice int32) : Seq.seq int32
  val shallow_model4 (self : slice int32) : Seq.seq int32
    requires {[#"../../../../../creusot-contracts/src/std/slice.rs" 19 21 19 25] inv6 self}
    ensures { result = shallow_model4 self }
    
  axiom shallow_model4_spec : forall self : slice int32 . ([#"../../../../../creusot-contracts/src/std/slice.rs" 19 21 19 25] inv6 self)
   -> ([#"../../../../../creusot-contracts/src/std/slice.rs" 19 4 19 50] inv3 (shallow_model4 self)) && ([#"../../../../../creusot-contracts/src/std/slice.rs" 18 14 18 42] shallow_model4 self = Slice.id self) && ([#"../../../../../creusot-contracts/src/std/slice.rs" 17 14 17 41] Seq.length (shallow_model4 self) <= UIntSize.to_int max0)
  function shallow_model1 (self : slice int32) : Seq.seq int32 =
    [#"../../../../../creusot-contracts/src/std/boxed.rs" 20 8 20 31] shallow_model4 self
  val shallow_model1 (self : slice int32) : Seq.seq int32
    ensures { result = shallow_model1 self }
    
  val into_vec0 (self : slice int32) : Alloc_Vec_Vec_Type.t_vec int32 (Alloc_Alloc_Global_Type.t_global)
    requires {inv0 self}
    ensures { [#"../../../../../creusot-contracts/src/std/slice.rs" 314 18 314 35] shallow_model0 result = shallow_model1 self }
    ensures { inv1 result }
    
  let rec cfg can_extend [#"../874.rs" 4 0 4 19] [@cfg:stackify] [@cfg:subregion_analysis] (_1 : ()) : ()
   = [@vc:do_not_keep_trace] [@vc:sp]
  var _0 : ();
  var v : Alloc_Vec_Vec_Type.t_vec int32 (Alloc_Alloc_Global_Type.t_global);
  var _4 : array int32;
  var w : Alloc_Vec_Vec_Type.t_vec int32 (Alloc_Alloc_Global_Type.t_global);
  var _8 : array int32;
  var _9 : ();
  var _10 : borrowed (Alloc_Vec_Vec_Type.t_vec int32 (Alloc_Alloc_Global_Type.t_global));
  var z : Alloc_Vec_Vec_Type.t_vec int32 (Alloc_Alloc_Global_Type.t_global);
  var _15 : array int32;
  {
    goto BB0
  }
  BB0 {
    [#"../../../../../creusot-contracts/src/lib.rs" 296 47 296 56] _4 <- (let __arr_temp = any array int32 in assume {Seq.get (__arr_temp.elts) 0 = ([#"../874.rs" 5 21 5 22] (1 : int32))}; assume {Seq.get (__arr_temp.elts) 1 = ([#"../874.rs" 5 24 5 25] (2 : int32))}; assume {Seq.get (__arr_temp.elts) 2 = ([#"../874.rs" 5 27 5 28] (3 : int32))}; assume {Slice.length __arr_temp = 3}; __arr_temp);
    goto BB1
  }
  BB1 {
    goto BB2
  }
  BB2 {
<<<<<<< HEAD
    [#"../../../../../creusot-contracts/src/lib.rs" 199 8 199 58] v <- ([#"../874.rs" 5 16 5 29] into_vec0 ([#"../../../../../creusot-contracts/src/lib.rs" 199 47 199 56] let __arr_temp = any array int32 in assume {Seq.get (__arr_temp.elts) 0 = ([#"../874.rs" 5 21 5 22] [#"../874.rs" 5 21 5 22] (1 : int32))}; assume {Seq.get (__arr_temp.elts) 1 = ([#"../874.rs" 5 24 5 25] [#"../874.rs" 5 24 5 25] (2 : int32))}; assume {Seq.get (__arr_temp.elts) 2 = ([#"../874.rs" 5 27 5 28] [#"../874.rs" 5 27 5 28] (3 : int32))}; assume {Slice.length __arr_temp = 3}; __arr_temp));
=======
    [#"../874.rs" 5 16 5 29] v <- ([#"../874.rs" 5 16 5 29] into_vec0 _4);
    _4 <- any array int32;
>>>>>>> f5731f73
    goto BB3
  }
  BB3 {
    [#"../../../../../creusot-contracts/src/lib.rs" 296 47 296 56] _8 <- (let __arr_temp = any array int32 in assume {Seq.get (__arr_temp.elts) 0 = ([#"../874.rs" 6 17 6 18] (4 : int32))}; assume {Seq.get (__arr_temp.elts) 1 = ([#"../874.rs" 6 20 6 21] (5 : int32))}; assume {Seq.get (__arr_temp.elts) 2 = ([#"../874.rs" 6 23 6 24] (6 : int32))}; assume {Slice.length __arr_temp = 3}; __arr_temp);
    goto BB4
  }
  BB4 {
    goto BB5
  }
  BB5 {
<<<<<<< HEAD
    [#"../../../../../creusot-contracts/src/lib.rs" 199 8 199 58] w <- ([#"../874.rs" 6 12 6 25] into_vec0 ([#"../../../../../creusot-contracts/src/lib.rs" 199 47 199 56] let __arr_temp = any array int32 in assume {Seq.get (__arr_temp.elts) 0 = ([#"../874.rs" 6 17 6 18] [#"../874.rs" 6 17 6 18] (4 : int32))}; assume {Seq.get (__arr_temp.elts) 1 = ([#"../874.rs" 6 20 6 21] [#"../874.rs" 6 20 6 21] (5 : int32))}; assume {Seq.get (__arr_temp.elts) 2 = ([#"../874.rs" 6 23 6 24] [#"../874.rs" 6 23 6 24] (6 : int32))}; assume {Slice.length __arr_temp = 3}; __arr_temp));
=======
    [#"../874.rs" 6 12 6 25] w <- ([#"../874.rs" 6 12 6 25] into_vec0 _8);
    _8 <- any array int32;
>>>>>>> f5731f73
    goto BB6
  }
  BB6 {
    [#"../874.rs" 7 4 7 5] _10 <- Borrow.borrow_mut v;
    [#"../874.rs" 7 4 7 5] v <-  ^ _10;
    [#"../874.rs" 7 4 7 15] _9 <- ([#"../874.rs" 7 4 7 15] extend0 _10 w);
    _10 <- any borrowed (Alloc_Vec_Vec_Type.t_vec int32 (Alloc_Alloc_Global_Type.t_global));
    w <- any Alloc_Vec_Vec_Type.t_vec int32 (Alloc_Alloc_Global_Type.t_global);
    goto BB7
  }
  BB7 {
    assume { resolve0 v };
    [#"../../../../../creusot-contracts/src/lib.rs" 296 47 296 56] _15 <- (let __arr_temp = any array int32 in assume {Seq.get (__arr_temp.elts) 0 = ([#"../874.rs" 9 17 9 18] (1 : int32))}; assume {Seq.get (__arr_temp.elts) 1 = ([#"../874.rs" 9 20 9 21] (2 : int32))}; assume {Seq.get (__arr_temp.elts) 2 = ([#"../874.rs" 9 23 9 24] (3 : int32))}; assume {Seq.get (__arr_temp.elts) 3 = ([#"../874.rs" 9 26 9 27] (4 : int32))}; assume {Seq.get (__arr_temp.elts) 4 = ([#"../874.rs" 9 29 9 30] (5 : int32))}; assume {Seq.get (__arr_temp.elts) 5 = ([#"../874.rs" 9 32 9 33] (6 : int32))}; assume {Slice.length __arr_temp = 6}; __arr_temp);
    goto BB8
  }
  BB8 {
    goto BB9
  }
  BB9 {
<<<<<<< HEAD
    [#"../../../../../creusot-contracts/src/lib.rs" 199 8 199 58] z <- ([#"../874.rs" 9 12 9 34] into_vec0 ([#"../../../../../creusot-contracts/src/lib.rs" 199 47 199 56] let __arr_temp = any array int32 in assume {Seq.get (__arr_temp.elts) 0 = ([#"../874.rs" 9 17 9 18] [#"../874.rs" 9 17 9 18] (1 : int32))}; assume {Seq.get (__arr_temp.elts) 1 = ([#"../874.rs" 9 20 9 21] [#"../874.rs" 9 20 9 21] (2 : int32))}; assume {Seq.get (__arr_temp.elts) 2 = ([#"../874.rs" 9 23 9 24] [#"../874.rs" 9 23 9 24] (3 : int32))}; assume {Seq.get (__arr_temp.elts) 3 = ([#"../874.rs" 9 26 9 27] [#"../874.rs" 9 26 9 27] (4 : int32))}; assume {Seq.get (__arr_temp.elts) 4 = ([#"../874.rs" 9 29 9 30] [#"../874.rs" 9 29 9 30] (5 : int32))}; assume {Seq.get (__arr_temp.elts) 5 = ([#"../874.rs" 9 32 9 33] [#"../874.rs" 9 32 9 33] (6 : int32))}; assume {Slice.length __arr_temp = 6}; __arr_temp));
=======
    [#"../874.rs" 9 12 9 34] z <- ([#"../874.rs" 9 12 9 34] into_vec0 _15);
    _15 <- any array int32;
>>>>>>> f5731f73
    goto BB10
  }
  BB10 {
    assume { resolve0 z };
    assert { [@expl:assertion] [#"../874.rs" 10 4 10 32] Seq.(==) (shallow_model0 z) (shallow_model0 v) };
    goto BB11
  }
  BB11 {
    [#"../874.rs" 4 20 11 1] _0 <- ([#"../874.rs" 4 20 11 1] ());
    goto BB12
  }
  BB12 {
    goto BB13
  }
  BB13 {
    goto BB14
  }
  BB14 {
    return _0
  }
  
end<|MERGE_RESOLUTION|>--- conflicted
+++ resolved
@@ -207,7 +207,7 @@
   axiom inv0 : forall x : slice int32 . inv0 x = true
   use seq.Seq
   predicate resolve1 (self : int32) =
-    [#"../../../../../creusot-contracts/src/resolve.rs" 47 8 47 12] true
+    [#"../../../../../creusot-contracts/src/resolve.rs" 45 8 45 12] true
   val resolve1 (self : int32) : bool
     ensures { result = resolve1 self }
     
@@ -228,21 +228,21 @@
   function shallow_model2 (self : borrowed (Alloc_Vec_Vec_Type.t_vec int32 (Alloc_Alloc_Global_Type.t_global))) : Seq.seq int32
     
    =
-    [#"../../../../../creusot-contracts/src/model.rs" 97 8 97 31] shallow_model0 ( * self)
+    [#"../../../../../creusot-contracts/src/model.rs" 101 8 101 31] shallow_model0 ( * self)
   val shallow_model2 (self : borrowed (Alloc_Vec_Vec_Type.t_vec int32 (Alloc_Alloc_Global_Type.t_global))) : Seq.seq int32
     ensures { result = shallow_model2 self }
     
   function shallow_model6 (self : borrowed (Alloc_Vec_IntoIter_IntoIter_Type.t_intoiter int32 (Alloc_Alloc_Global_Type.t_global))) : Seq.seq int32
     
    =
-    [#"../../../../../creusot-contracts/src/model.rs" 97 8 97 31] shallow_model5 ( * self)
+    [#"../../../../../creusot-contracts/src/model.rs" 101 8 101 31] shallow_model5 ( * self)
   val shallow_model6 (self : borrowed (Alloc_Vec_IntoIter_IntoIter_Type.t_intoiter int32 (Alloc_Alloc_Global_Type.t_global))) : Seq.seq int32
     ensures { result = shallow_model6 self }
     
   predicate resolve2 (self : borrowed (Alloc_Vec_IntoIter_IntoIter_Type.t_intoiter int32 (Alloc_Alloc_Global_Type.t_global)))
     
    =
-    [#"../../../../../creusot-contracts/src/resolve.rs" 27 20 27 34]  ^ self =  * self
+    [#"../../../../../creusot-contracts/src/resolve.rs" 25 20 25 34]  ^ self =  * self
   val resolve2 (self : borrowed (Alloc_Vec_IntoIter_IntoIter_Type.t_intoiter int32 (Alloc_Alloc_Global_Type.t_global))) : bool
     ensures { result = resolve2 self }
     
@@ -311,12 +311,8 @@
     goto BB2
   }
   BB2 {
-<<<<<<< HEAD
-    [#"../../../../../creusot-contracts/src/lib.rs" 199 8 199 58] v <- ([#"../874.rs" 5 16 5 29] into_vec0 ([#"../../../../../creusot-contracts/src/lib.rs" 199 47 199 56] let __arr_temp = any array int32 in assume {Seq.get (__arr_temp.elts) 0 = ([#"../874.rs" 5 21 5 22] [#"../874.rs" 5 21 5 22] (1 : int32))}; assume {Seq.get (__arr_temp.elts) 1 = ([#"../874.rs" 5 24 5 25] [#"../874.rs" 5 24 5 25] (2 : int32))}; assume {Seq.get (__arr_temp.elts) 2 = ([#"../874.rs" 5 27 5 28] [#"../874.rs" 5 27 5 28] (3 : int32))}; assume {Slice.length __arr_temp = 3}; __arr_temp));
-=======
     [#"../874.rs" 5 16 5 29] v <- ([#"../874.rs" 5 16 5 29] into_vec0 _4);
     _4 <- any array int32;
->>>>>>> f5731f73
     goto BB3
   }
   BB3 {
@@ -327,12 +323,8 @@
     goto BB5
   }
   BB5 {
-<<<<<<< HEAD
-    [#"../../../../../creusot-contracts/src/lib.rs" 199 8 199 58] w <- ([#"../874.rs" 6 12 6 25] into_vec0 ([#"../../../../../creusot-contracts/src/lib.rs" 199 47 199 56] let __arr_temp = any array int32 in assume {Seq.get (__arr_temp.elts) 0 = ([#"../874.rs" 6 17 6 18] [#"../874.rs" 6 17 6 18] (4 : int32))}; assume {Seq.get (__arr_temp.elts) 1 = ([#"../874.rs" 6 20 6 21] [#"../874.rs" 6 20 6 21] (5 : int32))}; assume {Seq.get (__arr_temp.elts) 2 = ([#"../874.rs" 6 23 6 24] [#"../874.rs" 6 23 6 24] (6 : int32))}; assume {Slice.length __arr_temp = 3}; __arr_temp));
-=======
     [#"../874.rs" 6 12 6 25] w <- ([#"../874.rs" 6 12 6 25] into_vec0 _8);
     _8 <- any array int32;
->>>>>>> f5731f73
     goto BB6
   }
   BB6 {
@@ -352,12 +344,8 @@
     goto BB9
   }
   BB9 {
-<<<<<<< HEAD
-    [#"../../../../../creusot-contracts/src/lib.rs" 199 8 199 58] z <- ([#"../874.rs" 9 12 9 34] into_vec0 ([#"../../../../../creusot-contracts/src/lib.rs" 199 47 199 56] let __arr_temp = any array int32 in assume {Seq.get (__arr_temp.elts) 0 = ([#"../874.rs" 9 17 9 18] [#"../874.rs" 9 17 9 18] (1 : int32))}; assume {Seq.get (__arr_temp.elts) 1 = ([#"../874.rs" 9 20 9 21] [#"../874.rs" 9 20 9 21] (2 : int32))}; assume {Seq.get (__arr_temp.elts) 2 = ([#"../874.rs" 9 23 9 24] [#"../874.rs" 9 23 9 24] (3 : int32))}; assume {Seq.get (__arr_temp.elts) 3 = ([#"../874.rs" 9 26 9 27] [#"../874.rs" 9 26 9 27] (4 : int32))}; assume {Seq.get (__arr_temp.elts) 4 = ([#"../874.rs" 9 29 9 30] [#"../874.rs" 9 29 9 30] (5 : int32))}; assume {Seq.get (__arr_temp.elts) 5 = ([#"../874.rs" 9 32 9 33] [#"../874.rs" 9 32 9 33] (6 : int32))}; assume {Slice.length __arr_temp = 6}; __arr_temp));
-=======
     [#"../874.rs" 9 12 9 34] z <- ([#"../874.rs" 9 12 9 34] into_vec0 _15);
     _15 <- any array int32;
->>>>>>> f5731f73
     goto BB10
   }
   BB10 {
