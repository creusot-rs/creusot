
module C682_AddSome
  use prelude.UInt64
  use prelude.Int
  let constant max0  : uint64 = [@vc:do_not_keep_trace] [@vc:sp]
    (18446744073709551615 : uint64)
  use prelude.Borrow
  predicate resolve0 (self : borrowed uint64) =
<<<<<<< HEAD
    [#"../../../../../creusot-contracts/src/resolve.rs" 27 20 27 34]  ^ self =  * self
=======
    [#"../../../../../creusot-contracts/src/resolve.rs" 26 20 26 34]  ^ self =  * self
>>>>>>> c22743fa
  val resolve0 (self : borrowed uint64) : bool
    ensures { result = resolve0 self }
    
  let rec cfg add_some [#"../682.rs" 6 0 6 24] [@cfg:stackify] [@cfg:subregion_analysis] (a : borrowed uint64) : ()
    requires {[#"../682.rs" 4 11 4 32]  * a <= div max0 (2 : uint64)}
    ensures { [#"../682.rs" 5 10 5 17]  ^ a >  * a }
    
   = [@vc:do_not_keep_trace] [@vc:sp]
  var _0 : ();
  var a : borrowed uint64 = a;
  {
    goto BB0
  }
  BB0 {
    [#"../682.rs" 7 4 7 11] a <- { a with current = ( * a + ([#"../682.rs" 7 10 7 11] (1 : uint64))) ; };
    assume { resolve0 a };
    [#"../682.rs" 6 25 8 1] _0 <- ([#"../682.rs" 6 25 8 1] ());
    return _0
  }
  
end
module C682_Foo
  use prelude.UInt64
  use prelude.Snapshot
  use prelude.Snapshot
  use prelude.Borrow
  predicate resolve0 (self : borrowed uint64) =
<<<<<<< HEAD
    [#"../../../../../creusot-contracts/src/resolve.rs" 27 20 27 34]  ^ self =  * self
=======
    [#"../../../../../creusot-contracts/src/resolve.rs" 26 20 26 34]  ^ self =  * self
>>>>>>> c22743fa
  val resolve0 (self : borrowed uint64) : bool
    ensures { result = resolve0 self }
    
  use prelude.Int
  let constant max0  : uint64 = [@vc:do_not_keep_trace] [@vc:sp]
    (18446744073709551615 : uint64)
  val add_some0 [#"../682.rs" 6 0 6 24] (a : borrowed uint64) : ()
    requires {[#"../682.rs" 4 11 4 32]  * a <= div max0 (2 : uint64)}
    ensures { [#"../682.rs" 5 10 5 17]  ^ a >  * a }
    
  use prelude.Snapshot
  let rec cfg foo [#"../682.rs" 12 0 12 23] [@cfg:stackify] [@cfg:subregion_analysis] (a : borrowed uint64) : ()
    requires {[#"../682.rs" 10 11 10 21]  * a = (3 : uint64)}
    ensures { [#"../682.rs" 11 10 11 17]  ^ a >  * a }
    
   = [@vc:do_not_keep_trace] [@vc:sp]
  var _0 : ();
  var a : borrowed uint64 = a;
  var a_p : Snapshot.snap_ty uint64;
  var _6 : ();
  var _7 : borrowed uint64;
  {
    goto BB0
  }
  BB0 {
    [#"../682.rs" 13 29 13 42] a_p <- ([#"../682.rs" 13 29 13 42] Snapshot.new ( * a));
    goto BB1
  }
  BB1 {
    [#"../682.rs" 14 13 14 14] _7 <- Borrow.borrow_final ( * a) (Borrow.get_id a);
    [#"../682.rs" 14 13 14 14] a <- { a with current = ( ^ _7) ; };
    [#"../682.rs" 14 4 14 15] _6 <- ([#"../682.rs" 14 4 14 15] add_some0 _7);
    _7 <- any borrowed uint64;
    goto BB2
  }
  BB2 {
    assume { resolve0 a };
    assert { [@expl:assertion] [#"../682.rs" 15 18 15 27]  * a > Snapshot.inner a_p };
    [#"../682.rs" 12 24 16 1] _0 <- ([#"../682.rs" 12 24 16 1] ());
    return _0
  }
  
end<|MERGE_RESOLUTION|>--- conflicted
+++ resolved
@@ -6,11 +6,7 @@
     (18446744073709551615 : uint64)
   use prelude.Borrow
   predicate resolve0 (self : borrowed uint64) =
-<<<<<<< HEAD
-    [#"../../../../../creusot-contracts/src/resolve.rs" 27 20 27 34]  ^ self =  * self
-=======
     [#"../../../../../creusot-contracts/src/resolve.rs" 26 20 26 34]  ^ self =  * self
->>>>>>> c22743fa
   val resolve0 (self : borrowed uint64) : bool
     ensures { result = resolve0 self }
     
@@ -38,11 +34,7 @@
   use prelude.Snapshot
   use prelude.Borrow
   predicate resolve0 (self : borrowed uint64) =
-<<<<<<< HEAD
-    [#"../../../../../creusot-contracts/src/resolve.rs" 27 20 27 34]  ^ self =  * self
-=======
     [#"../../../../../creusot-contracts/src/resolve.rs" 26 20 26 34]  ^ self =  * self
->>>>>>> c22743fa
   val resolve0 (self : borrowed uint64) : bool
     ensures { result = resolve0 self }
     
