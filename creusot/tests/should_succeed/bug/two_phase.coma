
module Core_Ptr_NonNull_NonNull_Type
  use prelude.prelude.Opaque
  
  type t_nonnull 't =
    | C_NonNull opaque_ptr
  
  function any_l (_ : 'b) : 'a
  
  let rec t_nonnull < 't > (input:t_nonnull 't) (ret  (pointer:opaque_ptr))= any
    [ good (pointer:opaque_ptr)-> {C_NonNull pointer = input} (! ret {pointer})
    | bad (pointer:opaque_ptr)-> {C_NonNull pointer <> input} {false} any ]
    
end
module Core_Marker_PhantomData_Type
  type t_phantomdata 't =
    | C_PhantomData
  
  function any_l (_ : 'b) : 'a
  
  let rec t_phantomdata < 't > (input:t_phantomdata 't) (ret  )= any
    [ good -> {C_PhantomData  = input} (! ret) | bad -> {C_PhantomData  <> input} {false} any ]
    
end
module Core_Ptr_Unique_Unique_Type
  use Core_Marker_PhantomData_Type as PhantomData'0
  
  use Core_Ptr_NonNull_NonNull_Type as NonNull'0
  
  type t_unique 't =
    | C_Unique (NonNull'0.t_nonnull 't) (PhantomData'0.t_phantomdata 't)
  
  function any_l (_ : 'b) : 'a
  
  let rec t_unique < 't > (input:t_unique 't) (ret  (pointer:NonNull'0.t_nonnull 't) (_marker:PhantomData'0.t_phantomdata 't))= any
    [ good (pointer:NonNull'0.t_nonnull 't) (_marker:PhantomData'0.t_phantomdata 't)-> {C_Unique pointer _marker
      = input}
      (! ret {pointer} {_marker})
    | bad (pointer:NonNull'0.t_nonnull 't) (_marker:PhantomData'0.t_phantomdata 't)-> {C_Unique pointer _marker
      <> input}
      {false}
      any ]
    
end
module Alloc_RawVec_Cap_Type
  use prelude.prelude.UIntSize
  
  use prelude.prelude.Int
  
  type t_cap  =
    | C_Cap usize
  
  function any_l (_ : 'b) : 'a
  
  let rec t_cap (input:t_cap) (ret  (field_0:usize))= any
    [ good (field_0:usize)-> {C_Cap field_0 = input} (! ret {field_0})
    | bad (field_0:usize)-> {C_Cap field_0 <> input} {false} any ]
    
end
module Alloc_RawVec_RawVec_Type
  use Alloc_RawVec_Cap_Type as Cap'0
  
  use Core_Ptr_Unique_Unique_Type as Unique'0
  
  type t_rawvec 't 'a =
    | C_RawVec (Unique'0.t_unique 't) (Cap'0.t_cap) 'a
  
  function any_l (_ : 'b) : 'a
  
  let rec t_rawvec < 't > < 'a > (input:t_rawvec 't 'a) (ret  (ptr:Unique'0.t_unique 't) (cap:Cap'0.t_cap) (alloc:'a))= any
    [ good (ptr:Unique'0.t_unique 't) (cap:Cap'0.t_cap) (alloc:'a)-> {C_RawVec ptr cap alloc = input}
      (! ret {ptr} {cap} {alloc})
    | bad (ptr:Unique'0.t_unique 't) (cap:Cap'0.t_cap) (alloc:'a)-> {C_RawVec ptr cap alloc <> input} {false} any ]
    
end
module Alloc_Vec_Vec_Type
  use prelude.prelude.UIntSize
  
  use prelude.prelude.Int
  
  use Alloc_RawVec_RawVec_Type as RawVec'0
  
  type t_vec 't 'a =
    | C_Vec (RawVec'0.t_rawvec 't 'a) usize
  
  function any_l (_ : 'b) : 'a
  
  let rec t_vec < 't > < 'a > (input:t_vec 't 'a) (ret  (buf:RawVec'0.t_rawvec 't 'a) (len:usize))= any
    [ good (buf:RawVec'0.t_rawvec 't 'a) (len:usize)-> {C_Vec buf len = input} (! ret {buf} {len})
    | bad (buf:RawVec'0.t_rawvec 't 'a) (len:usize)-> {C_Vec buf len <> input} {false} any ]
    
end
module Alloc_Alloc_Global_Type
  type t_global  =
    | C_Global
  
  function any_l (_ : 'b) : 'a
  
  let rec t_global (input:t_global) (ret  )= any
    [ good -> {C_Global  = input} (! ret) | bad -> {C_Global  <> input} {false} any ]
    
end
module CreusotContracts_Logic_Seq2_Seq_Type
  type t_seq 't
end
module TwoPhase_Test
  let%span stwo_phase0 = "../two_phase.rs" 5 10 5 37
  
  let%span span1 = "../../../../../creusot-contracts/src/invariant.rs" 8 8 8 12
  
  let%span span2 = "" 0 0 0 0
  
  let%span span3 = "../../../../../creusot-contracts/src/logic/seq2.rs" 68 14 68 25
  
  let%span span4 = "../../../../../creusot-contracts/src/std/vec.rs" 19 21 19 25
  
  let%span span5 = "../../../../../creusot-contracts/src/std/vec.rs" 18 14 18 41
  
  let%span span6 = "../../../../../creusot-contracts/src/std/vec.rs" 60 20 60 41
  
  let%span span7 = "../../../../../creusot-contracts/src/logic/seq2.rs" 16 14 16 36
  
  let%span span8 = "../../../../../creusot-contracts/src/logic/ops.rs" 20 8 20 31
  
  let%span span9 = "../../../../../creusot-contracts/src/model.rs" 108 8 108 31
  
  let%span span10 = "../../../../../creusot-contracts/src/resolve.rs" 26 20 26 34
  
  let%span span11 = "../../../../../creusot-contracts/src/logic/seq2.rs" 104 14 104 54
  
  let%span span12 = "../../../../../creusot-contracts/src/logic/seq2.rs" 105 4 106 62
  
  let%span span13 = "../../../../../creusot-contracts/src/logic/seq2.rs" 54 21 54 22
  
  let%span span14 = "../../../../../creusot-contracts/src/logic/seq2.rs" 52 14 52 31
  
  let%span span15 = "../../../../../creusot-contracts/src/logic/seq2.rs" 53 14 53 28
  
  let%span span16 = "../../../../../creusot-contracts/src/logic/seq2.rs" 98 8 98 39
  
  let%span span17 = "" 0 0 0 0
  
  let%span span18 = "" 0 0 0 0
  
  let%span span19 = "../../../../../creusot-contracts/src/std/vec.rs" 82 26 82 51
  
  let%span span20 = "../../../../../creusot-contracts/src/model.rs" 90 8 90 31
  
  let%span span21 = "" 0 0 0 0
  
  let%span span22 = "../../../../../creusot-contracts/src/std/vec.rs" 78 26 78 48
  
  use prelude.prelude.UIntSize
  
  use CreusotContracts_Logic_Seq2_Seq_Type as Seq'0
  
  predicate invariant'4 (self : Seq'0.t_seq usize) =
    [%#span1] true
  
  predicate inv'4 (_x : Seq'0.t_seq usize)
  
  axiom inv'4 : forall x : Seq'0.t_seq usize . inv'4 x = true
  
  use Alloc_Alloc_Global_Type as Global'0
  
  use Alloc_Vec_Vec_Type as Vec'0
  
  use prelude.prelude.UIntSize
  
  use prelude.prelude.Int
  
  constant max'0 : usize = [%#span2] (18446744073709551615 : usize)
  
  function len'1 (self : Seq'0.t_seq usize) : int
  
  axiom len'1_spec : forall self : Seq'0.t_seq usize . [%#span3] len'1 self >= 0
  
  predicate inv'3 (_x : Vec'0.t_vec usize (Global'0.t_global))
  
  function shallow_model'2 (self : Vec'0.t_vec usize (Global'0.t_global)) : Seq'0.t_seq usize
  
  axiom shallow_model'2_spec : forall self : Vec'0.t_vec usize (Global'0.t_global) . ([%#span4] inv'3 self)
   -> ([%#span5] len'1 (shallow_model'2 self) <= UIntSize.to_int (max'0 : usize))
  
  predicate invariant'3 (self : Vec'0.t_vec usize (Global'0.t_global)) =
    [%#span6] inv'4 (shallow_model'2 self)
  
  axiom inv'3 : forall x : Vec'0.t_vec usize (Global'0.t_global) . inv'3 x = true
  
  predicate invariant'2 (self : usize) =
    [%#span1] true
  
  predicate inv'2 (_x : usize)
  
  axiom inv'2 : forall x : usize . inv'2 x = true
  
  use prelude.prelude.Borrow
  
  predicate invariant'1 (self : borrowed (Vec'0.t_vec usize (Global'0.t_global))) =
    [%#span1] true
  
  predicate inv'1 (_x : borrowed (Vec'0.t_vec usize (Global'0.t_global)))
  
  axiom inv'1 : forall x : borrowed (Vec'0.t_vec usize (Global'0.t_global)) . inv'1 x = true
  
  predicate invariant'0 (self : Vec'0.t_vec usize (Global'0.t_global)) =
    [%#span1] true
  
  predicate inv'0 (_x : Vec'0.t_vec usize (Global'0.t_global))
  
  axiom inv'0 : forall x : Vec'0.t_vec usize (Global'0.t_global) . inv'0 x = true
  
  constant empty'0 : Seq'0.t_seq usize
  
  function empty_len'0 (_1 : ()) : ()
  
  axiom empty_len'0_spec : forall _1 : () . [%#span7] len'1 (empty'0 : Seq'0.t_seq usize) = 0
  
  function index_logic'1 (self : Seq'0.t_seq usize) (_2 : int) : usize
  
  function index_logic'0 [@inline:trivial] (self : Vec'0.t_vec usize (Global'0.t_global)) (ix : int) : usize =
    [%#span8] index_logic'1 (shallow_model'2 self) ix
  
<<<<<<< HEAD
  function shallow_model'0 (self : borrowed (Vec'0.t_vec usize (Global'0.t_global))) : Seq'0.t_seq usize =
    [%#span9] shallow_model'2 ( * self)
=======
  function shallow_model'0 (self : borrowed (Vec'0.t_vec usize (Global'0.t_global))) : Seq.seq usize =
    [%#span8] shallow_model'2 self.current
>>>>>>> 7087246d
  
  use prelude.prelude.Intrinsic
  
  predicate resolve'0 (self : borrowed (Vec'0.t_vec usize (Global'0.t_global))) =
<<<<<<< HEAD
    [%#span10]  ^ self =  * self
  
  function concat'0 (self : Seq'0.t_seq usize) (other : Seq'0.t_seq usize) : Seq'0.t_seq usize
=======
    [%#span9] self.final = self.current
>>>>>>> 7087246d
  
  axiom concat'0_spec : forall self : Seq'0.t_seq usize, other : Seq'0.t_seq usize . ([%#span12] forall i : int . 0 <= i
  /\ i < len'1 (concat'0 self other)
   -> index_logic'1 (concat'0 self other) i
  = (if i < len'1 self then index_logic'1 self i else index_logic'1 other (i - len'1 self)))
  && ([%#span11] len'1 (concat'0 self other) = len'1 self + len'1 other)
  
  function singleton'0 (v : usize) : Seq'0.t_seq usize
  
  axiom singleton'0_spec : forall v : usize . ([%#span13] inv'2 v)
   -> ([%#span15] index_logic'1 (singleton'0 v) 0 = v) && ([%#span14] len'1 (singleton'0 v) = 1)
  
  function push'1 [@inline:trivial] (self : Seq'0.t_seq usize) (v : usize) : Seq'0.t_seq usize =
    [%#span16] concat'0 self (singleton'0 v)
  
  let rec push'0 (self:borrowed (Vec'0.t_vec usize (Global'0.t_global))) (value:usize) (return'  (ret:()))= {[@expl:precondition] [%#span18] inv'2 value}
    {[@expl:precondition] [%#span17] inv'1 self}
    any
<<<<<<< HEAD
    [ return' (result:())-> {[%#span19] shallow_model'2 ( ^ self) = push'1 (shallow_model'0 self) value}
=======
    [ return' (result:())-> {[%#span12] shallow_model'2 self.final = Seq.snoc (shallow_model'0 self) value}
>>>>>>> 7087246d
      (! return' {result}) ]
    
  
  function shallow_model'1 (self : Vec'0.t_vec usize (Global'0.t_global)) : Seq'0.t_seq usize =
    [%#span20] shallow_model'2 self
  
  let rec len'0 (self:Vec'0.t_vec usize (Global'0.t_global)) (return'  (ret:usize))= {[@expl:precondition] [%#span21] inv'0 self}
    any
    [ return' (result:usize)-> {[%#span22] UIntSize.to_int result = len'1 (shallow_model'1 self)} (! return' {result}) ]
    
  
  let rec test (v:borrowed (Vec'0.t_vec usize (Global'0.t_global))) (return'  (ret:()))= (! bb0
    [ bb0 = s0
      [ s0 = Borrow.borrow_final <Vec'0.t_vec usize (Global'0.t_global)> {v.current} {Borrow.get_id v}
          (fun (_ret':borrowed (Vec'0.t_vec usize (Global'0.t_global))) ->
             [ &_4 <- _ret' ] 
             [ &v <- { v with current = _4.final ; } ] 
            s1)
      | s1 = len'0 {_4.current} (fun (_ret':usize) ->  [ &_5 <- _ret' ] s2)
      | s2 = bb1 ]
      
    | bb1 = s0 [ s0 = push'0 {_4} {_5} (fun (_ret':()) ->  [ &_3 <- _ret' ] s1) | s1 = bb2 ] 
    | bb2 = s0 [ s0 = -{resolve'0 v}- s1 | s1 = return' {_0} ]  ]
    )
    [ & _0 : () = any_l ()
    | & v : borrowed (Vec'0.t_vec usize (Global'0.t_global)) = v
    | & _3 : () = any_l ()
    | & _4 : borrowed (Vec'0.t_vec usize (Global'0.t_global)) = any_l ()
    | & _5 : usize = any_l () ]
    
<<<<<<< HEAD
    [ return' (result:())-> {[@expl:postcondition] [%#stwo_phase0] UIntSize.to_int (index_logic'0 ( ^ v) (len'1 (shallow_model'0 v)))
      = len'1 (shallow_model'0 v)}
=======
    [ return' (result:())-> {[@expl:postcondition] [%#stwo_phase0] UIntSize.to_int (index_logic'0 v.final (Seq.length (shallow_model'0 v)))
      = Seq.length (shallow_model'0 v)}
>>>>>>> 7087246d
      (! return' {result}) ]
    
end<|MERGE_RESOLUTION|>--- conflicted
+++ resolved
@@ -100,9 +100,6 @@
     [ good -> {C_Global  = input} (! ret) | bad -> {C_Global  <> input} {false} any ]
     
 end
-module CreusotContracts_Logic_Seq2_Seq_Type
-  type t_seq 't
-end
 module TwoPhase_Test
   let%span stwo_phase0 = "../two_phase.rs" 5 10 5 37
   
@@ -110,56 +107,42 @@
   
   let%span span2 = "" 0 0 0 0
   
-  let%span span3 = "../../../../../creusot-contracts/src/logic/seq2.rs" 68 14 68 25
-  
-  let%span span4 = "../../../../../creusot-contracts/src/std/vec.rs" 19 21 19 25
-  
-  let%span span5 = "../../../../../creusot-contracts/src/std/vec.rs" 18 14 18 41
+  let%span span3 = "../../../../../creusot-contracts/src/std/vec.rs" 19 21 19 25
+  
+  let%span span4 = "../../../../../creusot-contracts/src/std/vec.rs" 18 14 18 41
+  
+  let%span span5 = "../../../../../creusot-contracts/src/std/vec.rs" 19 4 19 36
   
   let%span span6 = "../../../../../creusot-contracts/src/std/vec.rs" 60 20 60 41
   
-  let%span span7 = "../../../../../creusot-contracts/src/logic/seq2.rs" 16 14 16 36
-  
-  let%span span8 = "../../../../../creusot-contracts/src/logic/ops.rs" 20 8 20 31
-  
-  let%span span9 = "../../../../../creusot-contracts/src/model.rs" 108 8 108 31
-  
-  let%span span10 = "../../../../../creusot-contracts/src/resolve.rs" 26 20 26 34
-  
-  let%span span11 = "../../../../../creusot-contracts/src/logic/seq2.rs" 104 14 104 54
-  
-  let%span span12 = "../../../../../creusot-contracts/src/logic/seq2.rs" 105 4 106 62
-  
-  let%span span13 = "../../../../../creusot-contracts/src/logic/seq2.rs" 54 21 54 22
-  
-  let%span span14 = "../../../../../creusot-contracts/src/logic/seq2.rs" 52 14 52 31
-  
-  let%span span15 = "../../../../../creusot-contracts/src/logic/seq2.rs" 53 14 53 28
-  
-  let%span span16 = "../../../../../creusot-contracts/src/logic/seq2.rs" 98 8 98 39
-  
-  let%span span17 = "" 0 0 0 0
-  
-  let%span span18 = "" 0 0 0 0
-  
-  let%span span19 = "../../../../../creusot-contracts/src/std/vec.rs" 82 26 82 51
-  
-  let%span span20 = "../../../../../creusot-contracts/src/model.rs" 90 8 90 31
-  
-  let%span span21 = "" 0 0 0 0
-  
-  let%span span22 = "../../../../../creusot-contracts/src/std/vec.rs" 78 26 78 48
-  
-  use prelude.prelude.UIntSize
-  
-  use CreusotContracts_Logic_Seq2_Seq_Type as Seq'0
-  
-  predicate invariant'4 (self : Seq'0.t_seq usize) =
-    [%#span1] true
-  
-  predicate inv'4 (_x : Seq'0.t_seq usize)
-  
-  axiom inv'4 : forall x : Seq'0.t_seq usize . inv'4 x = true
+  let%span span7 = "../../../../../creusot-contracts/src/logic/ops.rs" 20 8 20 31
+  
+  let%span span8 = "../../../../../creusot-contracts/src/model.rs" 108 8 108 31
+  
+  let%span span9 = "../../../../../creusot-contracts/src/resolve.rs" 26 20 26 34
+  
+  let%span span10 = "" 0 0 0 0
+  
+  let%span span11 = "" 0 0 0 0
+  
+  let%span span12 = "../../../../../creusot-contracts/src/std/vec.rs" 82 26 82 51
+  
+  let%span span13 = "../../../../../creusot-contracts/src/model.rs" 90 8 90 31
+  
+  let%span span14 = "" 0 0 0 0
+  
+  let%span span15 = "../../../../../creusot-contracts/src/std/vec.rs" 78 26 78 48
+  
+  use prelude.prelude.UIntSize
+  
+  use seq.Seq
+  
+  predicate invariant'4 (self : Seq.seq usize) =
+    [%#span1] true
+  
+  predicate inv'4 (_x : Seq.seq usize)
+  
+  axiom inv'4 : forall x : Seq.seq usize . inv'4 x = true
   
   use Alloc_Alloc_Global_Type as Global'0
   
@@ -171,16 +154,15 @@
   
   constant max'0 : usize = [%#span2] (18446744073709551615 : usize)
   
-  function len'1 (self : Seq'0.t_seq usize) : int
-  
-  axiom len'1_spec : forall self : Seq'0.t_seq usize . [%#span3] len'1 self >= 0
+  use seq.Seq
   
   predicate inv'3 (_x : Vec'0.t_vec usize (Global'0.t_global))
   
-  function shallow_model'2 (self : Vec'0.t_vec usize (Global'0.t_global)) : Seq'0.t_seq usize
-  
-  axiom shallow_model'2_spec : forall self : Vec'0.t_vec usize (Global'0.t_global) . ([%#span4] inv'3 self)
-   -> ([%#span5] len'1 (shallow_model'2 self) <= UIntSize.to_int (max'0 : usize))
+  function shallow_model'2 (self : Vec'0.t_vec usize (Global'0.t_global)) : Seq.seq usize
+  
+  axiom shallow_model'2_spec : forall self : Vec'0.t_vec usize (Global'0.t_global) . ([%#span3] inv'3 self)
+   -> ([%#span5] inv'4 (shallow_model'2 self))
+  && ([%#span4] Seq.length (shallow_model'2 self) <= UIntSize.to_int (max'0 : usize))
   
   predicate invariant'3 (self : Vec'0.t_vec usize (Global'0.t_global)) =
     [%#span6] inv'4 (shallow_model'2 self)
@@ -210,67 +192,35 @@
   
   axiom inv'0 : forall x : Vec'0.t_vec usize (Global'0.t_global) . inv'0 x = true
   
-  constant empty'0 : Seq'0.t_seq usize
-  
-  function empty_len'0 (_1 : ()) : ()
-  
-  axiom empty_len'0_spec : forall _1 : () . [%#span7] len'1 (empty'0 : Seq'0.t_seq usize) = 0
-  
-  function index_logic'1 (self : Seq'0.t_seq usize) (_2 : int) : usize
+  use seq.Seq
   
   function index_logic'0 [@inline:trivial] (self : Vec'0.t_vec usize (Global'0.t_global)) (ix : int) : usize =
-    [%#span8] index_logic'1 (shallow_model'2 self) ix
-  
-<<<<<<< HEAD
-  function shallow_model'0 (self : borrowed (Vec'0.t_vec usize (Global'0.t_global))) : Seq'0.t_seq usize =
-    [%#span9] shallow_model'2 ( * self)
-=======
+    [%#span7] Seq.get (shallow_model'2 self) ix
+  
   function shallow_model'0 (self : borrowed (Vec'0.t_vec usize (Global'0.t_global))) : Seq.seq usize =
     [%#span8] shallow_model'2 self.current
->>>>>>> 7087246d
   
   use prelude.prelude.Intrinsic
   
   predicate resolve'0 (self : borrowed (Vec'0.t_vec usize (Global'0.t_global))) =
-<<<<<<< HEAD
-    [%#span10]  ^ self =  * self
-  
-  function concat'0 (self : Seq'0.t_seq usize) (other : Seq'0.t_seq usize) : Seq'0.t_seq usize
-=======
     [%#span9] self.final = self.current
->>>>>>> 7087246d
-  
-  axiom concat'0_spec : forall self : Seq'0.t_seq usize, other : Seq'0.t_seq usize . ([%#span12] forall i : int . 0 <= i
-  /\ i < len'1 (concat'0 self other)
-   -> index_logic'1 (concat'0 self other) i
-  = (if i < len'1 self then index_logic'1 self i else index_logic'1 other (i - len'1 self)))
-  && ([%#span11] len'1 (concat'0 self other) = len'1 self + len'1 other)
-  
-  function singleton'0 (v : usize) : Seq'0.t_seq usize
-  
-  axiom singleton'0_spec : forall v : usize . ([%#span13] inv'2 v)
-   -> ([%#span15] index_logic'1 (singleton'0 v) 0 = v) && ([%#span14] len'1 (singleton'0 v) = 1)
-  
-  function push'1 [@inline:trivial] (self : Seq'0.t_seq usize) (v : usize) : Seq'0.t_seq usize =
-    [%#span16] concat'0 self (singleton'0 v)
-  
-  let rec push'0 (self:borrowed (Vec'0.t_vec usize (Global'0.t_global))) (value:usize) (return'  (ret:()))= {[@expl:precondition] [%#span18] inv'2 value}
-    {[@expl:precondition] [%#span17] inv'1 self}
+  
+  use seq.Seq
+  
+  let rec push'0 (self:borrowed (Vec'0.t_vec usize (Global'0.t_global))) (value:usize) (return'  (ret:()))= {[@expl:precondition] [%#span11] inv'2 value}
+    {[@expl:precondition] [%#span10] inv'1 self}
     any
-<<<<<<< HEAD
-    [ return' (result:())-> {[%#span19] shallow_model'2 ( ^ self) = push'1 (shallow_model'0 self) value}
-=======
     [ return' (result:())-> {[%#span12] shallow_model'2 self.final = Seq.snoc (shallow_model'0 self) value}
->>>>>>> 7087246d
       (! return' {result}) ]
     
   
-  function shallow_model'1 (self : Vec'0.t_vec usize (Global'0.t_global)) : Seq'0.t_seq usize =
-    [%#span20] shallow_model'2 self
-  
-  let rec len'0 (self:Vec'0.t_vec usize (Global'0.t_global)) (return'  (ret:usize))= {[@expl:precondition] [%#span21] inv'0 self}
+  function shallow_model'1 (self : Vec'0.t_vec usize (Global'0.t_global)) : Seq.seq usize =
+    [%#span13] shallow_model'2 self
+  
+  let rec len'0 (self:Vec'0.t_vec usize (Global'0.t_global)) (return'  (ret:usize))= {[@expl:precondition] [%#span14] inv'0 self}
     any
-    [ return' (result:usize)-> {[%#span22] UIntSize.to_int result = len'1 (shallow_model'1 self)} (! return' {result}) ]
+    [ return' (result:usize)-> {[%#span15] UIntSize.to_int result = Seq.length (shallow_model'1 self)}
+      (! return' {result}) ]
     
   
   let rec test (v:borrowed (Vec'0.t_vec usize (Global'0.t_global))) (return'  (ret:()))= (! bb0
@@ -292,13 +242,8 @@
     | & _4 : borrowed (Vec'0.t_vec usize (Global'0.t_global)) = any_l ()
     | & _5 : usize = any_l () ]
     
-<<<<<<< HEAD
-    [ return' (result:())-> {[@expl:postcondition] [%#stwo_phase0] UIntSize.to_int (index_logic'0 ( ^ v) (len'1 (shallow_model'0 v)))
-      = len'1 (shallow_model'0 v)}
-=======
     [ return' (result:())-> {[@expl:postcondition] [%#stwo_phase0] UIntSize.to_int (index_logic'0 v.final (Seq.length (shallow_model'0 v)))
       = Seq.length (shallow_model'0 v)}
->>>>>>> 7087246d
       (! return' {result}) ]
     
 end