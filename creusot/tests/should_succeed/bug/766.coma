--- conflicted
+++ resolved
@@ -1,10 +1,3 @@
-<<<<<<< HEAD
-
-=======
-module T_creusot_contracts__logic__fmap__FMap [#"../../../../creusot-contracts/src/logic/fmap.rs" 25 0 25 29]
-  type t_FMap 'k 'v
-end
->>>>>>> dfce2a3a
 module M_766__Trait__goo [#"766.rs" 10 4 10 21]
   let%span s7660 = "766.rs" 10 16 10 20
   let%span s7661 = "766.rs" 8 14 8 18
