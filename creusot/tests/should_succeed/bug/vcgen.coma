--- conflicted
+++ resolved
@@ -37,19 +37,11 @@
   else
     (([@expl:set_max requires] [%#svcgen0] not Fset.is_empty s_1)
     /\ 0 <= ([%#svcgen3] Fset.cardinal s) /\ ([%#svcgen3] Fset.cardinal s_1) < ([%#svcgen3] Fset.cardinal s))
-<<<<<<< HEAD
-    /\ (([%#svcgen2] forall o : int . contains'0 s_1 o  -> o <= set_max'0 s_1)
-    && ([%#svcgen1] contains'0 s_1 (set_max'0 s_1))
+    /\ (([%#svcgen1] contains'0 s_1 (set_max'0 s_1))
+    && ([%#svcgen2] forall o : int . contains'0 s_1 o  -> o <= set_max'0 s_1)
      -> (let rec' = set_max'0 s_1 in if x >= rec' then
-      let result = x in ([%#svcgen2] forall o : int . contains'0 s o  -> o <= result)
-      && ([%#svcgen1] contains'0 s result)
-=======
-    /\ (([%#svcgen1] contains'0 s_1 (set_max s_1))
-    && ([%#svcgen2] forall o : int . contains'0 s_1 o  -> o <= set_max s_1)
-     -> (let rec' = set_max s_1 in if x >= rec' then
       let result = x in ([%#svcgen1] contains'0 s result)
       && ([%#svcgen2] forall o : int . contains'0 s o  -> o <= result)
->>>>>>> 34cd6190
     else
       let result = rec' in ([%#svcgen1] contains'0 s result)
       && ([%#svcgen2] forall o : int . contains'0 s o  -> o <= result)
