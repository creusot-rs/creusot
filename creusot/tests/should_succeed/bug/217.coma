
module CreusotContracts_Logic_Seq2_Seq_Type
  type t_seq 't
end
module C217_Ex_Impl
  let%span s2170 = "../217.rs" 10 10 10 17
  
  let%span sseq21 = "../../../../../creusot-contracts/src/logic/seq2.rs" 68 14 68 25
  
  let%span span2 = "../../../../../creusot-contracts/src/logic/seq2.rs" 16 14 16 36
  
  let%span span3 = "../../../../../creusot-contracts/src/logic/seq2.rs" 42 15 42 50
  
  let%span span4 = "../../../../../creusot-contracts/src/logic/seq2.rs" 43 14 43 35
  
  let%span span5 = "../../../../../creusot-contracts/src/logic/seq2.rs" 44 4 44 87
  
  let%span span6 = "../../../../../creusot-contracts/src/logic/seq2.rs" 62 8 62 39
  
  use prelude.prelude.Int
  
  use prelude.prelude.Int
  
  use CreusotContracts_Logic_Seq2_Seq_Type as Seq'0
  
  function len'0 (self : Seq'0.t_seq int) : int
  
  axiom len'0_spec : forall self : Seq'0.t_seq int . [%#sseq21] len'0 self >= 0
  
  constant empty'0 : Seq'0.t_seq int
  
  function empty_len'0 (_1 : ()) : ()
  
  axiom empty_len'0_spec : forall _1 : () . [%#span2] len'0 (empty'0 : Seq'0.t_seq int) = 0
  
  function index_logic'0 (self : Seq'0.t_seq int) (_2 : int) : int
  
  function subsequence'0 (self : Seq'0.t_seq int) (n : int) (m : int) : Seq'0.t_seq int
  
  axiom subsequence'0_spec : forall self : Seq'0.t_seq int, n : int, m : int . ([%#span3] 0 <= n
  /\ n <= m /\ m <= len'0 self)
   -> ([%#span5] forall i : int . 0 <= i /\ i < len'0 (subsequence'0 self n m)
   -> index_logic'0 (subsequence'0 self n m) i = index_logic'0 self (n + i))
  && ([%#span4] len'0 (subsequence'0 self n m) = m - n)
  
  function tail'0 [@inline:trivial] (self : Seq'0.t_seq int) : Seq'0.t_seq int =
    [%#span6] subsequence'0 self 1 (len'0 self)
  
  constant c  : Seq'0.t_seq int
  
  constant a  : int
  
  function ex [#"../217.rs" 11 0 11 37] (c : Seq'0.t_seq int) (a : int) : int
  
<<<<<<< HEAD
  goal vc_ex : ([%#sseq21] len'0 c >= 0)
   -> match len'0 c = 0 with
    | True -> true
    | False -> 0 <= ([%#s2170] len'0 c) /\ ([%#s2170] len'0 (tail'0 c)) < ([%#s2170] len'0 c)
    end
=======
  goal vc_ex : if Seq.length c = 0 then
    true
  else
    0 <= ([%#s2170] Seq.length c) /\ ([%#s2170] Seq.length (tail'0 c)) < ([%#s2170] Seq.length c)
  
>>>>>>> 7087246d
end<|MERGE_RESOLUTION|>--- conflicted
+++ resolved
@@ -1,68 +1,31 @@
 
-module CreusotContracts_Logic_Seq2_Seq_Type
-  type t_seq 't
-end
 module C217_Ex_Impl
   let%span s2170 = "../217.rs" 10 10 10 17
   
-  let%span sseq21 = "../../../../../creusot-contracts/src/logic/seq2.rs" 68 14 68 25
+  let%span span1 = "../../../../../creusot-contracts/src/logic/seq.rs" 52 8 52 39
   
-  let%span span2 = "../../../../../creusot-contracts/src/logic/seq2.rs" 16 14 16 36
+  use prelude.seq_ext.SeqExt
   
-  let%span span3 = "../../../../../creusot-contracts/src/logic/seq2.rs" 42 15 42 50
-  
-  let%span span4 = "../../../../../creusot-contracts/src/logic/seq2.rs" 43 14 43 35
-  
-  let%span span5 = "../../../../../creusot-contracts/src/logic/seq2.rs" 44 4 44 87
-  
-  let%span span6 = "../../../../../creusot-contracts/src/logic/seq2.rs" 62 8 62 39
+  use seq.Seq
   
   use prelude.prelude.Int
   
+  use seq.Seq
+  
+  function tail'0 (self : Seq.seq int) : Seq.seq int =
+    [%#span1] SeqExt.subsequence self 1 (Seq.length self)
+  
   use prelude.prelude.Int
   
-  use CreusotContracts_Logic_Seq2_Seq_Type as Seq'0
-  
-  function len'0 (self : Seq'0.t_seq int) : int
-  
-  axiom len'0_spec : forall self : Seq'0.t_seq int . [%#sseq21] len'0 self >= 0
-  
-  constant empty'0 : Seq'0.t_seq int
-  
-  function empty_len'0 (_1 : ()) : ()
-  
-  axiom empty_len'0_spec : forall _1 : () . [%#span2] len'0 (empty'0 : Seq'0.t_seq int) = 0
-  
-  function index_logic'0 (self : Seq'0.t_seq int) (_2 : int) : int
-  
-  function subsequence'0 (self : Seq'0.t_seq int) (n : int) (m : int) : Seq'0.t_seq int
-  
-  axiom subsequence'0_spec : forall self : Seq'0.t_seq int, n : int, m : int . ([%#span3] 0 <= n
-  /\ n <= m /\ m <= len'0 self)
-   -> ([%#span5] forall i : int . 0 <= i /\ i < len'0 (subsequence'0 self n m)
-   -> index_logic'0 (subsequence'0 self n m) i = index_logic'0 self (n + i))
-  && ([%#span4] len'0 (subsequence'0 self n m) = m - n)
-  
-  function tail'0 [@inline:trivial] (self : Seq'0.t_seq int) : Seq'0.t_seq int =
-    [%#span6] subsequence'0 self 1 (len'0 self)
-  
-  constant c  : Seq'0.t_seq int
+  constant c  : Seq.seq int
   
   constant a  : int
   
-  function ex [#"../217.rs" 11 0 11 37] (c : Seq'0.t_seq int) (a : int) : int
+  function ex [#"../217.rs" 11 0 11 37] (c : Seq.seq int) (a : int) : int
   
-<<<<<<< HEAD
-  goal vc_ex : ([%#sseq21] len'0 c >= 0)
-   -> match len'0 c = 0 with
-    | True -> true
-    | False -> 0 <= ([%#s2170] len'0 c) /\ ([%#s2170] len'0 (tail'0 c)) < ([%#s2170] len'0 c)
-    end
-=======
   goal vc_ex : if Seq.length c = 0 then
     true
   else
     0 <= ([%#s2170] Seq.length c) /\ ([%#s2170] Seq.length (tail'0 c)) < ([%#s2170] Seq.length c)
   
->>>>>>> 7087246d
 end