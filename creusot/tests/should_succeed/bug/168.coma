--- conflicted
+++ resolved
@@ -1,25 +1,13 @@
 module M_168__max_int [#"168.rs" 3 0 3 25]
   let%span s1680 = "168.rs" 4 4 4 14
   
-<<<<<<< HEAD
-  use prelude.prelude.Intrinsic
-  
-  use prelude.prelude.UInt64
-=======
   use prelude.prelude.UIntSize
->>>>>>> d2f7c922
   
   use prelude.prelude.Intrinsic
   
   meta "compute_max_steps" 1000000
   
-<<<<<<< HEAD
-  let rec max_int (_1:()) (return'  (ret:UInt64.t))= (! bb0
-    [ bb0 = s0 [ s0 =  [ &_0 <- [%#s1680] (18446744073709551615 : UInt64.t) ] s1 | s1 = return' {_0} ]  ]
-    ) [ & _0 : UInt64.t = any_l () ]  [ return' (result:UInt64.t)-> (! return' {result}) ] 
-=======
   let rec max_int'0 (_1:()) (return'  (ret:usize))= (! bb0
     [ bb0 = s0 [ s0 =  [ &_0 <- [%#s1680] (18446744073709551615 : usize) ] s1 | s1 = return' {_0} ]  ]
     ) [ & _0 : usize = any_l () ]  [ return' (result:usize)-> (! return' {result}) ] 
->>>>>>> d2f7c922
 end