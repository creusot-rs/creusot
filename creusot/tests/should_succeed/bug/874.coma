--- conflicted
+++ resolved
@@ -1,112 +1,3 @@
-<<<<<<< HEAD
-
-=======
-module T_core__ptr__non_null__NonNull
-  use prelude.prelude.Opaque
-  
-  type t_NonNull 't =
-    | C_NonNull opaque_ptr
-  
-  let rec t_NonNull < 't > (input:t_NonNull 't) (ret  (pointer:opaque_ptr))= any
-    [ good (pointer:opaque_ptr)-> {C_NonNull pointer = input} (! ret {pointer}) ]
-    
-end
-module T_core__marker__PhantomData
-  type t_PhantomData 't =
-    | C_PhantomData
-  
-  let rec t_PhantomData < 't > (input:t_PhantomData 't) (ret  )= any [ good -> {C_PhantomData  = input} (! ret) ] 
-end
-module T_core__ptr__unique__Unique
-  use T_core__marker__PhantomData as PhantomData'0
-  
-  use T_core__ptr__non_null__NonNull as NonNull'0
-  
-  type t_Unique 't =
-    | C_Unique (NonNull'0.t_NonNull 't) (PhantomData'0.t_PhantomData 't)
-  
-  let rec t_Unique < 't > (input:t_Unique 't) (ret  (pointer:NonNull'0.t_NonNull 't) (_marker:PhantomData'0.t_PhantomData 't))= any
-    [ good (pointer:NonNull'0.t_NonNull 't) (_marker:PhantomData'0.t_PhantomData 't)-> {C_Unique pointer _marker
-      = input}
-      (! ret {pointer} {_marker}) ]
-    
-end
-module T_alloc__raw_vec__Cap
-  use prelude.prelude.UIntSize
-  
-  use prelude.prelude.Int
-  
-  type t_Cap  =
-    | C_Cap usize
-  
-  let rec t_Cap (input:t_Cap) (ret  (field_0:usize))= any
-    [ good (field_0:usize)-> {C_Cap field_0 = input} (! ret {field_0}) ]
-    
-end
-module T_alloc__raw_vec__RawVec
-  use T_alloc__raw_vec__Cap as Cap'0
-  
-  use T_core__ptr__unique__Unique as Unique'0
-  
-  type t_RawVec 't 'a =
-    | C_RawVec (Unique'0.t_Unique 't) (Cap'0.t_Cap) 'a
-  
-  let rec t_RawVec < 't > < 'a > (input:t_RawVec 't 'a) (ret  (ptr:Unique'0.t_Unique 't) (cap:Cap'0.t_Cap) (alloc:'a))= any
-    [ good (ptr:Unique'0.t_Unique 't) (cap:Cap'0.t_Cap) (alloc:'a)-> {C_RawVec ptr cap alloc = input}
-      (! ret {ptr} {cap} {alloc}) ]
-    
-end
-module T_alloc__vec__Vec
-  use prelude.prelude.UIntSize
-  
-  use prelude.prelude.Int
-  
-  use T_alloc__raw_vec__RawVec as RawVec'0
-  
-  type t_Vec 't 'a =
-    | C_Vec (RawVec'0.t_RawVec 't 'a) usize
-  
-  let rec t_Vec < 't > < 'a > (input:t_Vec 't 'a) (ret  (buf:RawVec'0.t_RawVec 't 'a) (len:usize))= any
-    [ good (buf:RawVec'0.t_RawVec 't 'a) (len:usize)-> {C_Vec buf len = input} (! ret {buf} {len}) ]
-    
-end
-module T_alloc__alloc__Global
-  type t_Global  =
-    | C_Global
-  
-  let rec t_Global (input:t_Global) (ret  )= any [ good -> {C_Global  = input} (! ret) ] 
-end
-module T_core__mem__manually_drop__ManuallyDrop
-  type t_ManuallyDrop 't =
-    | C_ManuallyDrop 't
-  
-  let rec t_ManuallyDrop < 't > (input:t_ManuallyDrop 't) (ret  (value:'t))= any
-    [ good (value:'t)-> {C_ManuallyDrop value = input} (! ret {value}) ]
-    
-end
-module T_alloc__vec__into_iter__IntoIter
-  use prelude.prelude.Opaque
-  
-  use T_core__mem__manually_drop__ManuallyDrop as ManuallyDrop'0
-  
-  use prelude.prelude.UIntSize
-  
-  use prelude.prelude.Int
-  
-  use T_core__marker__PhantomData as PhantomData'0
-  
-  use T_core__ptr__non_null__NonNull as NonNull'0
-  
-  type t_IntoIter 't 'a =
-    | C_IntoIter (NonNull'0.t_NonNull 't) (PhantomData'0.t_PhantomData 't) usize (ManuallyDrop'0.t_ManuallyDrop 'a) (NonNull'0.t_NonNull 't) opaque_ptr
-  
-  let rec t_IntoIter < 't > < 'a > (input:t_IntoIter 't 'a) (ret  (buf:NonNull'0.t_NonNull 't) (phantom:PhantomData'0.t_PhantomData 't) (cap:usize) (alloc:ManuallyDrop'0.t_ManuallyDrop 'a) (ptr:NonNull'0.t_NonNull 't) (end':opaque_ptr))= any
-    [ good (buf:NonNull'0.t_NonNull 't) (phantom:PhantomData'0.t_PhantomData 't) (cap:usize) (alloc:ManuallyDrop'0.t_ManuallyDrop 'a) (ptr:NonNull'0.t_NonNull 't) (end':opaque_ptr)-> {C_IntoIter buf phantom cap alloc ptr end'
-      = input}
-      (! ret {buf} {phantom} {cap} {alloc} {ptr} {end'}) ]
-    
-end
->>>>>>> dfce2a3a
 module M_874__can_extend [#"874.rs" 4 0 4 19]
   let%span s8740 = "874.rs" 5 21 5 22
   let%span s8741 = "874.rs" 5 24 5 25
@@ -126,7 +17,6 @@
   let%span svec15 = "../../../../creusot-contracts/src/std/vec.rs" 141 16 145 18
   let%span svec16 = "../../../../creusot-contracts/src/std/vec.rs" 18 14 18 41
   let%span sboxed17 = "../../../../creusot-contracts/src/std/boxed.rs" 18 8 18 22
-<<<<<<< HEAD
   let%span svec18 = "../../../../creusot-contracts/src/std/vec.rs" 192 20 192 24
   let%span svec19 = "../../../../creusot-contracts/src/std/vec.rs" 198 20 198 33
   let%span svec20 = "../../../../creusot-contracts/src/std/vec.rs" 259 20 259 57
@@ -136,26 +26,10 @@
   let%span sslice24 = "../../../../creusot-contracts/src/std/slice.rs" 29 14 29 42
   let%span svec25 = "../../../../creusot-contracts/src/std/vec.rs" 272 14 272 45
   let%span svec26 = "../../../../creusot-contracts/src/std/vec.rs" 270 4 270 10
-  let%span svec27 = "../../../../creusot-contracts/src/std/vec.rs" 277 15 277 32
-  let%span svec28 = "../../../../creusot-contracts/src/std/vec.rs" 278 15 278 32
-  let%span svec29 = "../../../../creusot-contracts/src/std/vec.rs" 279 14 279 42
-  let%span svec30 = "../../../../creusot-contracts/src/std/vec.rs" 275 4 275 10
-=======
-  let%span svec18 = "../../../../creusot-contracts/src/std/vec.rs" 194 20 194 24
-  let%span svec19 = "../../../../creusot-contracts/src/std/vec.rs" 200 20 200 33
-  let%span svec20 = "../../../../creusot-contracts/src/std/vec.rs" 262 20 262 57
-  let%span svec21 = "../../../../creusot-contracts/src/std/vec.rs" 269 12 269 41
-  let%span smodel22 = "../../../../creusot-contracts/src/model.rs" 109 8 109 22
-  let%span sslice23 = "../../../../creusot-contracts/src/std/slice.rs" 29 14 29 41
-  let%span sslice24 = "../../../../creusot-contracts/src/std/slice.rs" 30 14 30 42
-  let%span svec25 = "../../../../creusot-contracts/src/std/vec.rs" 275 14 275 45
-  let%span svec26 = "../../../../creusot-contracts/src/std/vec.rs" 273 4 273 10
-  let%span svec27 = "../../../../creusot-contracts/src/std/vec.rs" 282 15 282 32
-  let%span svec28 = "../../../../creusot-contracts/src/std/vec.rs" 283 15 283 32
-  let%span svec29 = "../../../../creusot-contracts/src/std/vec.rs" 284 14 284 42
-  let%span svec30 = "../../../../creusot-contracts/src/std/vec.rs" 280 4 280 10
->>>>>>> dfce2a3a
-  let%span sresolve31 = "../../../../creusot-contracts/src/resolve.rs" 41 20 41 34
+  let%span svec27 = "../../../../creusot-contracts/src/std/vec.rs" 279 15 279 32
+  let%span svec28 = "../../../../creusot-contracts/src/std/vec.rs" 280 15 280 32
+  let%span svec29 = "../../../../creusot-contracts/src/std/vec.rs" 281 14 281 42
+  let%span sresolve30 = "../../../../creusot-contracts/src/resolve.rs" 41 20 41 34
   
   use prelude.prelude.Slice
   
@@ -253,7 +127,7 @@
     [%#svec19] view'0 self = view'4 res
   
   predicate resolve'0 (self : borrowed (t_IntoIter'0)) =
-    [%#sresolve31] self.final = self.current
+    [%#sresolve30] self.final = self.current
   
   function view'5 (self : borrowed (t_IntoIter'0)) : Seq.seq int32 =
     [%#smodel22] view'4 self.current
@@ -294,8 +168,6 @@
   
   function produces_trans'0 (a : t_IntoIter'0) (ab : Seq.seq int32) (b : t_IntoIter'0) (bc : Seq.seq int32) (c : t_IntoIter'0) : ()
     
-   =
-    [%#svec30] ()
   
   axiom produces_trans'0_spec : forall a : t_IntoIter'0, ab : Seq.seq int32, b : t_IntoIter'0, bc : Seq.seq int32, c : t_IntoIter'0 . ([%#svec27] produces'0 a ab b)
    -> ([%#svec28] produces'0 b bc c)  -> ([%#svec29] produces'0 a (Seq.(++) ab bc) c)
