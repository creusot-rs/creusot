--- conflicted
+++ resolved
@@ -35,26 +35,16 @@
   
   axiom inv_axiom'1 [@rewrite] : forall x : t_T'0 [inv'1 x] . inv'1 x = invariant'1 x
   
-<<<<<<< HEAD
-  let rec eq'0 (self:t_T'0) (other:t_T'0) (return'  (ret:bool))= {[@expl:precondition] inv'1 other}
-    {[@expl:precondition] inv'1 self}
-=======
-  let rec eq'0 (self:t) (other:t) (return'  (ret:bool))= {[@expl:eq 'self' type invariant] inv'1 self}
+  let rec eq'0 (self:t_T'0) (other:t_T'0) (return'  (ret:bool))= {[@expl:eq 'self' type invariant] inv'1 self}
     {[@expl:eq 'other' type invariant] inv'1 other}
->>>>>>> 34cd6190
     any [ return' (result:bool)-> {[%#scmp2] result = (deep_model'0 self = deep_model'0 other)} (! return' {result}) ] 
   
   use prelude.prelude.Intrinsic
   
   meta "compute_max_steps" 1000000
   
-<<<<<<< HEAD
-  let rec omg'0 (x:t_T'0) (y:t_T'0) (return'  (ret:bool))= {[%#seq_panic1] inv'0 y}
-    {[%#seq_panic0] inv'0 x}
-=======
-  let rec omg (x:t) (y:t) (return'  (ret:bool))= {[@expl:omg 'x' type invariant] [%#seq_panic0] inv'0 x}
+  let rec omg'0 (x:t_T'0) (y:t_T'0) (return'  (ret:bool))= {[@expl:omg 'x' type invariant] [%#seq_panic0] inv'0 x}
     {[@expl:omg 'y' type invariant] [%#seq_panic1] inv'0 y}
->>>>>>> 34cd6190
     (! bb0
     [ bb0 = s0 [ s0 = eq'0 {x} {y} (fun (_ret':bool) ->  [ &_0 <- _ret' ] s1) | s1 = bb1 ]  | bb1 = return' {_0} ]
     ) [ & _0 : bool = any_l () | & x : t_T'0 = x | & y : t_T'0 = y ]  [ return' (result:bool)-> (! return' {result}) ] 
