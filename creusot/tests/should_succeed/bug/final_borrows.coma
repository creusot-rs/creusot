--- conflicted
+++ resolved
@@ -758,16 +758,14 @@
   let%span sfinal_borrows1 = "final_borrows.rs" 55 10 55 20
   let%span sresolve2 = "../../../../creusot-contracts/src/resolve.rs" 54 20 54 34
   
-  use prelude.prelude.Int
-  
   use prelude.prelude.Int32
   
   use prelude.prelude.Borrow
   
-  predicate resolve'1 (self : borrowed Int32.t) =
+  predicate resolve'1 (self : borrowed int32) =
     [%#sresolve2] self.final = self.current
   
-  predicate resolve'0 (_1 : borrowed Int32.t) =
+  predicate resolve'0 (_1 : borrowed int32) =
     resolve'1 _1
   
   use prelude.prelude.Intrinsic
@@ -776,13 +774,13 @@
   
   meta "compute_max_steps" 1000000
   
-  let rec set_7'0 (r:borrowed Int32.t) (return'  (ret:()))= (! bb0
+  let rec set_7'0 (r:borrowed int32) (return'  (ret:()))= (! bb0
     [ bb0 = s0
-      [ s0 =  [ &r <- { r with current = ([%#sfinal_borrows0] (7 : Int32.t)) } ] s1
+      [ s0 =  [ &r <- { r with current = ([%#sfinal_borrows0] (7 : int32)) } ] s1
       | s1 = -{resolve'0 r}- s2
       | s2 = return' {_0} ]
        ]
-    ) [ & _0 : () = any_l () | & r : borrowed Int32.t = r ] 
+    ) [ & _0 : () = any_l () | & r : borrowed int32 = r ] 
     [ return' (result:())-> {[@expl:set_7 ensures] [%#sfinal_borrows1] Int32.to_int r.final = 7} (! return' {result}) ]
     
 end
@@ -793,58 +791,55 @@
   let%span sfinal_borrows3 = "final_borrows.rs" 55 10 55 20
   let%span sresolve4 = "../../../../creusot-contracts/src/resolve.rs" 54 20 54 34
   
-  use prelude.prelude.Int
-  
   use prelude.prelude.Int32
   
   use prelude.prelude.Borrow
   
   use prelude.prelude.Int32
   
-  let rec set_7'0 (r:borrowed Int32.t) (return'  (ret:()))= any
+  let rec set_7'0 (r:borrowed int32) (return'  (ret:()))= any
     [ return' (result:())-> {[%#sfinal_borrows3] Int32.to_int r.final = 7} (! return' {result}) ]
     
   
-  predicate resolve'1 (self : borrowed Int32.t) =
+  predicate resolve'1 (self : borrowed int32) =
     [%#sresolve4] self.final = self.current
   
-  predicate resolve'0 (_1 : borrowed Int32.t) =
+  predicate resolve'0 (_1 : borrowed int32) =
     resolve'1 _1
   
   use prelude.prelude.Intrinsic
   
   meta "compute_max_steps" 1000000
   
-  let rec not_final_borrow_works'0 (_1:()) (return'  (ret:Int32.t))= (! bb0
+  let rec not_final_borrow_works'0 (_1:()) (return'  (ret:int32))= (! bb0
     [ bb0 = s0
-      [ s0 =  [ &x <- [%#sfinal_borrows0] (1 : Int32.t) ] s1
-      | s1 = Borrow.borrow_mut <Int32.t> {x}
-          (fun (_ret':borrowed Int32.t) ->  [ &r <- _ret' ]  [ &x <- _ret'.final ] s2)
-      | s2 = Borrow.borrow_mut <Int32.t> {r.current}
-          (fun (_ret':borrowed Int32.t) ->  [ &r1 <- _ret' ]  [ &r <- { r with current = _ret'.final } ] s3)
-      | s3 = Borrow.borrow_final <Int32.t> {r1.current} {Borrow.get_id r1}
-          (fun (_ret':borrowed Int32.t) ->  [ &_7 <- _ret' ]  [ &r1 <- { r1 with current = _ret'.final } ] s4)
+      [ s0 =  [ &x <- [%#sfinal_borrows0] (1 : int32) ] s1
+      | s1 = Borrow.borrow_mut <int32> {x} (fun (_ret':borrowed int32) ->  [ &r <- _ret' ]  [ &x <- _ret'.final ] s2)
+      | s2 = Borrow.borrow_mut <int32> {r.current}
+          (fun (_ret':borrowed int32) ->  [ &r1 <- _ret' ]  [ &r <- { r with current = _ret'.final } ] s3)
+      | s3 = Borrow.borrow_final <int32> {r1.current} {Borrow.get_id r1}
+          (fun (_ret':borrowed int32) ->  [ &_7 <- _ret' ]  [ &r1 <- { r1 with current = _ret'.final } ] s4)
       | s4 = set_7'0 {_7} (fun (_ret':()) ->  [ &_6 <- _ret' ] s5)
       | s5 = bb1 ]
       
     | bb1 = s0
       [ s0 = -{resolve'0 r1}- s1
       | s1 =  [ &y <- r.current ] s2
-      | s2 =  [ &r <- { r with current = ([%#sfinal_borrows1] (2 : Int32.t)) } ] s3
+      | s2 =  [ &r <- { r with current = ([%#sfinal_borrows1] (2 : int32)) } ] s3
       | s3 = -{resolve'0 r}- s4
-      | s4 = Int32.add {x} {y} (fun (_ret':Int32.t) ->  [ &_0 <- _ret' ] s5)
+      | s4 = Int32.add {x} {y} (fun (_ret':int32) ->  [ &_0 <- _ret' ] s5)
       | s5 = return' {_0} ]
        ]
     )
-    [ & _0 : Int32.t = any_l ()
-    | & x : Int32.t = any_l ()
-    | & r : borrowed Int32.t = any_l ()
-    | & r1 : borrowed Int32.t = any_l ()
+    [ & _0 : int32 = any_l ()
+    | & x : int32 = any_l ()
+    | & r : borrowed int32 = any_l ()
+    | & r1 : borrowed int32 = any_l ()
     | & _6 : () = any_l ()
-    | & _7 : borrowed Int32.t = any_l ()
-    | & y : Int32.t = any_l () ]
-    
-    [ return' (result:Int32.t)-> {[@expl:not_final_borrow_works ensures] [%#sfinal_borrows2] Int32.to_int result = 9}
+    | & _7 : borrowed int32 = any_l ()
+    | & y : int32 = any_l () ]
+    
+    [ return' (result:int32)-> {[@expl:not_final_borrow_works ensures] [%#sfinal_borrows2] Int32.to_int result = 9}
       (! return' {result}) ]
     
 end
@@ -853,16 +848,14 @@
   let%span sfinal_borrows1 = "final_borrows.rs" 71 10 71 22
   let%span sresolve2 = "../../../../creusot-contracts/src/resolve.rs" 54 20 54 34
   
-  use prelude.prelude.Int
-  
   use prelude.prelude.Int32
   
   use prelude.prelude.Borrow
   
-  predicate resolve'1 (self : borrowed Int32.t) =
+  predicate resolve'1 (self : borrowed int32) =
     [%#sresolve2] self.final = self.current
   
-  predicate resolve'0 (_1 : borrowed Int32.t) =
+  predicate resolve'0 (_1 : borrowed int32) =
     resolve'1 _1
   
   use prelude.prelude.Intrinsic
@@ -871,23 +864,21 @@
   
   meta "compute_max_steps" 1000000
   
-  let rec branching'0 (b:bool) (return'  (ret:Int32.t))= (! bb0
+  let rec branching'0 (b:bool) (return'  (ret:int32))= (! bb0
     [ bb0 = s0
-      [ s0 =  [ &x <- [%#sfinal_borrows0] (3 : Int32.t) ] s1
-      | s1 = Borrow.borrow_mut <Int32.t> {x}
-          (fun (_ret':borrowed Int32.t) ->  [ &r1 <- _ret' ]  [ &x <- _ret'.final ] s2)
-      | s2 = Borrow.borrow_mut <Int32.t> {r1.current}
-          (fun (_ret':borrowed Int32.t) ->  [ &r2 <- _ret' ]  [ &r1 <- { r1 with current = _ret'.final } ] s3)
+      [ s0 =  [ &x <- [%#sfinal_borrows0] (3 : int32) ] s1
+      | s1 = Borrow.borrow_mut <int32> {x} (fun (_ret':borrowed int32) ->  [ &r1 <- _ret' ]  [ &x <- _ret'.final ] s2)
+      | s2 = Borrow.borrow_mut <int32> {r1.current}
+          (fun (_ret':borrowed int32) ->  [ &r2 <- _ret' ]  [ &r1 <- { r1 with current = _ret'.final } ] s3)
       | s3 = -{resolve'0 r2}- s4
       | s4 =  [ &y <- r2.current ] s5
       | s5 = any [ br0 -> {b = false} (! bb2) | br1 -> {b} (! bb1) ]  ]
       
     | bb1 = s0
       [ s0 = -{resolve'0 r1}- s1
-      | s1 = Borrow.borrow_mut <Int32.t> {y}
-          (fun (_ret':borrowed Int32.t) ->  [ &_11 <- _ret' ]  [ &y <- _ret'.final ] s2)
-      | s2 = Borrow.borrow_final <Int32.t> {_11.current} {Borrow.get_id _11}
-          (fun (_ret':borrowed Int32.t) ->  [ &_10 <- _ret' ]  [ &_11 <- { _11 with current = _ret'.final } ] s3)
+      | s1 = Borrow.borrow_mut <int32> {y} (fun (_ret':borrowed int32) ->  [ &_11 <- _ret' ]  [ &y <- _ret'.final ] s2)
+      | s2 = Borrow.borrow_final <int32> {_11.current} {Borrow.get_id _11}
+          (fun (_ret':borrowed int32) ->  [ &_10 <- _ret' ]  [ &_11 <- { _11 with current = _ret'.final } ] s3)
       | s3 =  [ &r1 <- _10 ] s4
       | s4 = -{resolve'0 _11}- s5
       | s5 = -{resolve'0 r1}- s6
@@ -895,8 +886,8 @@
       | s7 = bb3 ]
       
     | bb2 = s0
-      [ s0 = Borrow.borrow_final <Int32.t> {r1.current} {Borrow.get_id r1}
-          (fun (_ret':borrowed Int32.t) ->  [ &r21 <- _ret' ]  [ &r1 <- { r1 with current = _ret'.final } ] s1)
+      [ s0 = Borrow.borrow_final <int32> {r1.current} {Borrow.get_id r1}
+          (fun (_ret':borrowed int32) ->  [ &r21 <- _ret' ]  [ &r1 <- { r1 with current = _ret'.final } ] s1)
       | s1 = -{resolve'0 r21}- s2
       | s2 = -{resolve'0 r1}- s3
       | s3 =  [ &y <- r21.current ] s4
@@ -904,17 +895,17 @@
       
     | bb3 = s0 [ s0 =  [ &_0 <- y ] s1 | s1 = return' {_0} ]  ]
     )
-    [ & _0 : Int32.t = any_l ()
+    [ & _0 : int32 = any_l ()
     | & b : bool = b
-    | & x : Int32.t = any_l ()
-    | & y : Int32.t = any_l ()
-    | & r1 : borrowed Int32.t = any_l ()
-    | & r2 : borrowed Int32.t = any_l ()
-    | & _10 : borrowed Int32.t = any_l ()
-    | & _11 : borrowed Int32.t = any_l ()
-    | & r21 : borrowed Int32.t = any_l () ]
-    
-    [ return' (result:Int32.t)-> {[@expl:branching ensures] [%#sfinal_borrows1] Int32.to_int result = 3}
+    | & x : int32 = any_l ()
+    | & y : int32 = any_l ()
+    | & r1 : borrowed int32 = any_l ()
+    | & r2 : borrowed int32 = any_l ()
+    | & _10 : borrowed int32 = any_l ()
+    | & _11 : borrowed int32 = any_l ()
+    | & r21 : borrowed int32 = any_l () ]
+    
+    [ return' (result:int32)-> {[@expl:branching ensures] [%#sfinal_borrows1] Int32.to_int result = 3}
       (! return' {result}) ]
     
 end
@@ -1328,20 +1319,18 @@
   
   use prelude.prelude.Borrow
   
-  use prelude.prelude.Int
-  
   use prelude.prelude.Int32
   
-  predicate resolve'2 (self : borrowed Int32.t) =
+  predicate resolve'2 (self : borrowed int32) =
     [%#sresolve2] self.final = self.current
   
-  predicate resolve'0 (_1 : borrowed Int32.t) =
+  predicate resolve'0 (_1 : borrowed int32) =
     resolve'2 _1
   
-  predicate resolve'3 (self : borrowed (Int32.t, borrowed Int32.t)) =
+  predicate resolve'3 (self : borrowed (int32, borrowed int32)) =
     [%#sresolve2] self.final = self.current
   
-  predicate resolve'1 (_1 : borrowed (Int32.t, borrowed Int32.t)) =
+  predicate resolve'1 (_1 : borrowed (int32, borrowed int32)) =
     resolve'3 _1
   
   use prelude.prelude.Intrinsic
@@ -1350,19 +1339,19 @@
   
   meta "compute_max_steps" 1000000
   
-  let rec box_reborrow_in_struct'0 (x:borrowed (Int32.t, borrowed Int32.t)) (return'  (ret:Int32.t))= {[@expl:box_reborrow_in_struct requires] [%#sfinal_borrows0] Int32.to_int (let (_, a) = x.current in a).current
+  let rec box_reborrow_in_struct'0 (x:borrowed (int32, borrowed int32)) (return'  (ret:int32))= {[@expl:box_reborrow_in_struct requires] [%#sfinal_borrows0] Int32.to_int (let (_, a) = x.current in a).current
     = 3}
     (! bb0
     [ bb0 = s0
-      [ s0 = Borrow.borrow_mut <Int32.t> {(let (_, r'0) = x.current in r'0).current}
-          (fun (_ret':borrowed Int32.t) ->
+      [ s0 = Borrow.borrow_mut <int32> {(let (_, r'0) = x.current in r'0).current}
+          (fun (_ret':borrowed int32) ->
              [ &_5 <- _ret' ] 
             
             [ &x <- { x with current = (let (r'1, _) = x.current in (r'1, { (let (_, r'0) = x.current in r'0) with current = _ret'.final })) } ]
             
             s1)
-      | s1 = Borrow.borrow_final <Int32.t> {_5.current} {Borrow.get_id _5}
-          (fun (_ret':borrowed Int32.t) ->  [ &borrow <- _ret' ]  [ &_5 <- { _5 with current = _ret'.final } ] s2)
+      | s1 = Borrow.borrow_final <int32> {_5.current} {Borrow.get_id _5}
+          (fun (_ret':borrowed int32) ->  [ &borrow <- _ret' ]  [ &_5 <- { _5 with current = _ret'.final } ] s2)
       | s2 = -{resolve'0 _5}- s3
       | s3 = -{resolve'0 borrow}- s4
       | s4 =  [ &_0 <- borrow.current ] s5
@@ -1370,12 +1359,12 @@
       | s6 = return' {_0} ]
        ]
     )
-    [ & _0 : Int32.t = any_l ()
-    | & x : borrowed (Int32.t, borrowed Int32.t) = x
-    | & borrow : borrowed Int32.t = any_l ()
-    | & _5 : borrowed Int32.t = any_l () ]
-    
-    [ return' (result:Int32.t)-> {[@expl:box_reborrow_in_struct ensures] [%#sfinal_borrows1] Int32.to_int result = 3}
+    [ & _0 : int32 = any_l ()
+    | & x : borrowed (int32, borrowed int32) = x
+    | & borrow : borrowed int32 = any_l ()
+    | & _5 : borrowed int32 = any_l () ]
+    
+    [ return' (result:int32)-> {[@expl:box_reborrow_in_struct ensures] [%#sfinal_borrows1] Int32.to_int result = 3}
       (! return' {result}) ]
     
 end
@@ -1477,29 +1466,27 @@
   
   use prelude.prelude.Borrow
   
-  use prelude.prelude.Int
-  
   use prelude.prelude.Int32
   
-  predicate resolve'2 (self : borrowed Int32.t) =
+  predicate resolve'2 (self : borrowed int32) =
     [%#sresolve2] self.final = self.current
   
-  predicate resolve'0 (_1 : borrowed Int32.t) =
+  predicate resolve'0 (_1 : borrowed int32) =
     resolve'2 _1
   
-  predicate resolve'6 (_1 : Int32.t) =
+  predicate resolve'6 (_1 : int32) =
     true
   
-  predicate resolve'5 (self : (Int32.t, borrowed Int32.t)) =
+  predicate resolve'5 (self : (int32, borrowed int32)) =
     [%#sresolve4] resolve'6 (let (a, _) = self in a) /\ resolve'0 (let (_, a) = self in a)
   
-  predicate resolve'4 (_1 : (Int32.t, borrowed Int32.t)) =
+  predicate resolve'4 (_1 : (int32, borrowed int32)) =
     resolve'5 _1
   
-  predicate resolve'3 (self : (Int32.t, borrowed Int32.t)) =
+  predicate resolve'3 (self : (int32, borrowed int32)) =
     [%#sresolve3] resolve'4 self
   
-  predicate resolve'1 (_1 : (Int32.t, borrowed Int32.t)) =
+  predicate resolve'1 (_1 : (int32, borrowed int32)) =
     resolve'3 _1
   
   use prelude.prelude.Intrinsic
@@ -1508,18 +1495,18 @@
   
   meta "compute_max_steps" 1000000
   
-  let rec borrow_in_box_tuple_1'0 (x:(Int32.t, borrowed Int32.t)) (return'  (ret:Int32.t))= {[@expl:borrow_in_box_tuple_1 requires] [%#sfinal_borrows0] Int32.to_int (let (_, a) = x in a).current
+  let rec borrow_in_box_tuple_1'0 (x:(int32, borrowed int32)) (return'  (ret:int32))= {[@expl:borrow_in_box_tuple_1 requires] [%#sfinal_borrows0] Int32.to_int (let (_, a) = x in a).current
     = 2}
     (! bb0
     [ bb0 = bb1
     | bb1 = s0
-      [ s0 = Borrow.borrow_final <Int32.t> {(let (_, r'0) = x in r'0).current} {Borrow.get_id (let (_, r'0) = x in r'0)}
-          (fun (_ret':borrowed Int32.t) ->
+      [ s0 = Borrow.borrow_final <int32> {(let (_, r'0) = x in r'0).current} {Borrow.get_id (let (_, r'0) = x in r'0)}
+          (fun (_ret':borrowed int32) ->
              [ &_5 <- _ret' ] 
              [ &x <- let (r'1, _) = x in (r'1, { (let (_, r'0) = x in r'0) with current = _ret'.final }) ] 
             s1)
-      | s1 = Borrow.borrow_final <Int32.t> {_5.current} {Borrow.get_id _5}
-          (fun (_ret':borrowed Int32.t) ->  [ &borrow <- _ret' ]  [ &_5 <- { _5 with current = _ret'.final } ] s2)
+      | s1 = Borrow.borrow_final <int32> {_5.current} {Borrow.get_id _5}
+          (fun (_ret':borrowed int32) ->  [ &borrow <- _ret' ]  [ &_5 <- { _5 with current = _ret'.final } ] s2)
       | s2 = -{resolve'0 _5}- s3
       | s3 = -{resolve'0 borrow}- s4
       | s4 =  [ &_0 <- borrow.current ] s5
@@ -1528,12 +1515,12 @@
       
     | bb2 = return' {_0} ]
     )
-    [ & _0 : Int32.t = any_l ()
-    | & x : (Int32.t, borrowed Int32.t) = x
-    | & borrow : borrowed Int32.t = any_l ()
-    | & _5 : borrowed Int32.t = any_l () ]
-    
-    [ return' (result:Int32.t)-> {[@expl:borrow_in_box_tuple_1 ensures] [%#sfinal_borrows1] Int32.to_int result = 2}
+    [ & _0 : int32 = any_l ()
+    | & x : (int32, borrowed int32) = x
+    | & borrow : borrowed int32 = any_l ()
+    | & _5 : borrowed int32 = any_l () ]
+    
+    [ return' (result:int32)-> {[@expl:borrow_in_box_tuple_1 ensures] [%#sfinal_borrows1] Int32.to_int result = 2}
       (! return' {result}) ]
     
 end
@@ -1546,29 +1533,27 @@
   
   use prelude.prelude.Borrow
   
-  use prelude.prelude.Int
-  
   use prelude.prelude.Int32
   
-  predicate resolve'2 (self : borrowed Int32.t) =
+  predicate resolve'2 (self : borrowed int32) =
     [%#sresolve2] self.final = self.current
   
-  predicate resolve'0 (_1 : borrowed Int32.t) =
+  predicate resolve'0 (_1 : borrowed int32) =
     resolve'2 _1
   
-  predicate resolve'4 (_1 : Int32.t) =
+  predicate resolve'4 (_1 : int32) =
     true
   
-  predicate resolve'6 (self : borrowed Int32.t) =
+  predicate resolve'6 (self : borrowed int32) =
     [%#sresolve4] resolve'0 self
   
-  predicate resolve'5 (_1 : borrowed Int32.t) =
+  predicate resolve'5 (_1 : borrowed int32) =
     resolve'6 _1
   
-  predicate resolve'3 (self : (Int32.t, borrowed Int32.t)) =
+  predicate resolve'3 (self : (int32, borrowed int32)) =
     [%#sresolve3] resolve'4 (let (a, _) = self in a) /\ resolve'5 (let (_, a) = self in a)
   
-  predicate resolve'1 (_1 : (Int32.t, borrowed Int32.t)) =
+  predicate resolve'1 (_1 : (int32, borrowed int32)) =
     resolve'3 _1
   
   use prelude.prelude.Intrinsic
@@ -1577,18 +1562,18 @@
   
   meta "compute_max_steps" 1000000
   
-  let rec borrow_in_box_tuple_2'0 (x:(Int32.t, borrowed Int32.t)) (return'  (ret:Int32.t))= {[@expl:borrow_in_box_tuple_2 requires] [%#sfinal_borrows0] Int32.to_int (let (_, a) = x in a).current
+  let rec borrow_in_box_tuple_2'0 (x:(int32, borrowed int32)) (return'  (ret:int32))= {[@expl:borrow_in_box_tuple_2 requires] [%#sfinal_borrows0] Int32.to_int (let (_, a) = x in a).current
     = 2}
     (! bb0
     [ bb0 = bb1
     | bb1 = s0
-      [ s0 = Borrow.borrow_final <Int32.t> {(let (_, r'0) = x in r'0).current} {Borrow.get_id (let (_, r'0) = x in r'0)}
-          (fun (_ret':borrowed Int32.t) ->
+      [ s0 = Borrow.borrow_final <int32> {(let (_, r'0) = x in r'0).current} {Borrow.get_id (let (_, r'0) = x in r'0)}
+          (fun (_ret':borrowed int32) ->
              [ &_5 <- _ret' ] 
              [ &x <- let (r'1, _) = x in (r'1, { (let (_, r'0) = x in r'0) with current = _ret'.final }) ] 
             s1)
-      | s1 = Borrow.borrow_final <Int32.t> {_5.current} {Borrow.get_id _5}
-          (fun (_ret':borrowed Int32.t) ->  [ &borrow <- _ret' ]  [ &_5 <- { _5 with current = _ret'.final } ] s2)
+      | s1 = Borrow.borrow_final <int32> {_5.current} {Borrow.get_id _5}
+          (fun (_ret':borrowed int32) ->  [ &borrow <- _ret' ]  [ &_5 <- { _5 with current = _ret'.final } ] s2)
       | s2 = -{resolve'0 _5}- s3
       | s3 = -{resolve'0 borrow}- s4
       | s4 =  [ &_0 <- borrow.current ] s5
@@ -1597,12 +1582,12 @@
       
     | bb2 = return' {_0} ]
     )
-    [ & _0 : Int32.t = any_l ()
-    | & x : (Int32.t, borrowed Int32.t) = x
-    | & borrow : borrowed Int32.t = any_l ()
-    | & _5 : borrowed Int32.t = any_l () ]
-    
-    [ return' (result:Int32.t)-> {[@expl:borrow_in_box_tuple_2 ensures] [%#sfinal_borrows1] Int32.to_int result = 2}
+    [ & _0 : int32 = any_l ()
+    | & x : (int32, borrowed int32) = x
+    | & borrow : borrowed int32 = any_l ()
+    | & _5 : borrowed int32 = any_l () ]
+    
+    [ return' (result:int32)-> {[@expl:borrow_in_box_tuple_2 ensures] [%#sfinal_borrows1] Int32.to_int result = 2}
       (! return' {result}) ]
     
 end
@@ -1893,13 +1878,11 @@
   let%span sfinal_borrows1 = "final_borrows.rs" 196 26 196 33
   let%span sresolve2 = "../../../../creusot-contracts/src/resolve.rs" 54 20 54 34
   
-  use prelude.prelude.Int
-  
   use prelude.prelude.Int32
   
   type t_Option'0  =
     | C_None'0
-    | C_Some'0 Int32.t
+    | C_Some'0 int32
   
   use prelude.prelude.Borrow
   
@@ -1909,9 +1892,9 @@
   predicate resolve'0 (_1 : borrowed (t_Option'0)) =
     resolve'1 _1
   
-  let rec v_Some'0 (input:t_Option'0) (ret  (field_0:Int32.t))= any
-    [ good (field_0:Int32.t)-> {C_Some'0 field_0 = input} (! ret {field_0})
-    | bad -> {forall field_0 : Int32.t [C_Some'0 field_0 : t_Option'0] . C_Some'0 field_0 <> input} (! {false} any) ]
+  let rec v_Some'0 (input:t_Option'0) (ret  (field_0:int32))= any
+    [ good (field_0:int32)-> {C_Some'0 field_0 = input} (! ret {field_0})
+    | bad -> {forall field_0 : int32 [C_Some'0 field_0 : t_Option'0] . C_Some'0 field_0 <> input} (! {false} any) ]
     
   
   use prelude.prelude.Intrinsic
@@ -1923,14 +1906,14 @@
       [ s0 = Borrow.borrow_final <t_Option'0> {x.current} {Borrow.get_id x}
           (fun (_ret':borrowed (t_Option'0)) ->  [ &_r <- _ret' ]  [ &x <- { x with current = _ret'.final } ] s1)
       | s1 = -{resolve'0 _r}- s2
-      | s2 = any [ br0 -> {x.current = C_None'0 } (! bb7) | br1 (x0:Int32.t)-> {x.current = C_Some'0 x0} (! bb2) ]  ]
+      | s2 = any [ br0 -> {x.current = C_None'0 } (! bb7) | br1 (x0:int32)-> {x.current = C_Some'0 x0} (! bb2) ]  ]
       
     | bb7 = s0 [ s0 = -{resolve'0 x}- s1 | s1 = bb1 ] 
     | bb2 = bb3
     | bb3 = s0
-      [ s0 = v_Some'0 {x.current} (fun (r0'0:Int32.t) ->  [ &inner <- r0'0 ] s1)
+      [ s0 = v_Some'0 {x.current} (fun (r0'0:int32) ->  [ &inner <- r0'0 ] s1)
       | s1 =  [ &inner1 <- inner ] s2
-      | s2 = Int32.eq {inner1} {[%#sfinal_borrows0] (2 : Int32.t)} (fun (_ret':bool) ->  [ &_8 <- _ret' ] s3)
+      | s2 = Int32.eq {inner1} {[%#sfinal_borrows0] (2 : int32)} (fun (_ret':bool) ->  [ &_8 <- _ret' ] s3)
       | s3 = any [ br0 -> {_8 = false} (! bb5) | br1 -> {_8} (! bb4) ]  ]
       
     | bb4 = s0 [ s0 = -{resolve'0 x}- s1 | s1 = {[@expl:assertion] [%#sfinal_borrows1] _r = x} s2 | s2 = bb6 ] 
@@ -1941,8 +1924,8 @@
     [ & _0 : () = any_l ()
     | & x : borrowed (t_Option'0) = x
     | & _r : borrowed (t_Option'0) = any_l ()
-    | & inner : Int32.t = any_l ()
-    | & inner1 : Int32.t = any_l ()
+    | & inner : int32 = any_l ()
+    | & inner1 : int32 = any_l ()
     | & _8 : bool = any_l () ]
      [ return' (result:())-> (! return' {result}) ] 
 end
@@ -1963,9 +1946,7 @@
   let%span sseq13 = "../../../../creusot-contracts/src/logic/seq.rs" 633 20 633 95
   let%span sboxed14 = "../../../../creusot-contracts/src/std/boxed.rs" 28 8 28 18
   
-  use prelude.prelude.Int
-  
-  use prelude.prelude.UInt64
+  use prelude.prelude.UIntSize
   
   use prelude.prelude.Borrow
   
@@ -1973,7 +1954,7 @@
   
   predicate inv'0 (_1 : t_T'0)
   
-  use prelude.prelude.Slice64
+  use prelude.prelude.Slice
   
   predicate invariant'0 (self : borrowed t_T'0) =
     [%#sinvariant11] inv'0 self.current /\ inv'0 self.final
@@ -1990,19 +1971,21 @@
   
   use seq.Seq
   
-  constant v_MAX'0 : UInt64.t = (18446744073709551615 : UInt64.t)
-  
-  use prelude.prelude.UInt64
-  
-  use prelude.prelude.Slice64
+  constant v_MAX'0 : usize = (18446744073709551615 : usize)
+  
+  use prelude.prelude.UIntSize
+  
+  use prelude.prelude.Int
+  
+  use prelude.prelude.Slice
   
   use seq.Seq
   
   function view'1 (self : slice t_T'0) : Seq.seq t_T'0
   
   axiom view'1_spec : forall self : slice t_T'0 . ([%#sslice9] Seq.length (view'1 self)
-  <= UInt64.t'int (v_MAX'0 : UInt64.t))
-  && ([%#sslice10] view'1 self = Slice64.id self)
+  <= UIntSize.to_int (v_MAX'0 : usize))
+  && ([%#sslice10] view'1 self = Slice.id self)
   
   use seq.Seq
   
@@ -2056,21 +2039,21 @@
     {[@expl:index_mut_slice requires] [%#sfinal_borrows3] Seq.length (view'0 v) = 42}
     (! bb0
     [ bb0 = s0
-      [ s0 =  [ &_6 <- [%#sfinal_borrows0] (12 : UInt64.t) ] s1
-      | s1 =  [ &_7 <- Slice64.length v.current ] s2
-      | s2 = UInt64.lt {_6} {_7} (fun (_ret':bool) ->  [ &_8 <- _ret' ] s3)
+      [ s0 =  [ &_6 <- [%#sfinal_borrows0] (12 : usize) ] s1
+      | s1 =  [ &_7 <- Slice.length v.current ] s2
+      | s2 = UIntSize.lt {_6} {_7} (fun (_ret':bool) ->  [ &_8 <- _ret' ] s3)
       | s3 = {[@expl:index in bounds] [%#sfinal_borrows1] _8} s4
       | s4 = bb1 ]
       
     | bb1 = s0
-      [ s0 = Slice64.get <t_T'0> {v.current} {_6}
+      [ s0 = Slice.get <t_T'0> {v.current} {_6}
           (fun (r'0:t_T'0) ->
             {inv'0 r'0}
             Borrow.borrow_final <t_T'0> {r'0} {Borrow.inherit_id (Borrow.get_id v) _6}
               (fun (_ret':borrowed t_T'0) ->
                  [ &_5 <- _ret' ] 
                 -{inv'0 _ret'.final}-
-                Slice64.set <t_T'0> {v.current} {_6} {_ret'.final}
+                Slice.set <t_T'0> {v.current} {_6} {_ret'.final}
                   (fun (r'1:slice t_T'0) ->  [ &v <- { v with current = r'1 } ] s1)))
       | s1 = {inv'0 _5.current}
         Borrow.borrow_final <t_T'0> {_5.current} {Borrow.get_id _5}
@@ -2099,8 +2082,8 @@
     | & v : borrowed (slice t_T'0) = v
     | & _2 : borrowed t_T'0 = any_l ()
     | & _5 : borrowed t_T'0 = any_l ()
-    | & _6 : UInt64.t = any_l ()
-    | & _7 : UInt64.t = any_l ()
+    | & _6 : usize = any_l ()
+    | & _7 : usize = any_l ()
     | & _8 : bool = any_l () ]
     
     [ return' (result:borrowed t_T'0)-> {[@expl:index_mut_slice result type invariant] [%#sfinal_borrows4] inv'1 result}
@@ -2124,9 +2107,7 @@
   let%span sseq11 = "../../../../creusot-contracts/src/logic/seq.rs" 633 20 633 95
   let%span sboxed12 = "../../../../creusot-contracts/src/std/boxed.rs" 28 8 28 18
   
-  use prelude.prelude.Int
-  
-  use prelude.prelude.UInt64
+  use prelude.prelude.UIntSize
   
   use prelude.prelude.Borrow
   
@@ -2134,7 +2115,7 @@
   
   predicate inv'0 (_1 : t_T'0)
   
-  use prelude.prelude.Slice64
+  use prelude.prelude.Slice
   
   predicate invariant'0 (self : borrowed t_T'0) =
     [%#sinvariant9] inv'0 self.current /\ inv'0 self.final
@@ -2149,9 +2130,11 @@
   predicate resolve'0 (_1 : borrowed t_T'0) =
     resolve'2 _1
   
-  use prelude.prelude.Slice64
+  use prelude.prelude.Slice
   
   use seq.Seq
+  
+  use prelude.prelude.Int
   
   use seq.Seq
   
@@ -2172,7 +2155,7 @@
   axiom inv_axiom'3 [@rewrite] : forall x : Seq.seq t_T'0 [inv'4 x] . inv'4 x = invariant'3 x
   
   predicate invariant'2 (self : array t_T'0) =
-    [%#sarray10] inv'4 (Slice64.id self)
+    [%#sarray10] inv'4 (Slice.id self)
   
   predicate inv'3 (_1 : array t_T'0)
   
@@ -2194,19 +2177,14 @@
   use prelude.prelude.Intrinsic
   
   function view'0 (self : borrowed (array t_T'0)) : Seq.seq t_T'0 =
-    [%#smodel6] Slice64.id self.current
-  
-  use prelude.prelude.UInt64
+    [%#smodel6] Slice.id self.current
+  
+  use prelude.prelude.UIntSize
   
   use seq.Seq
   
-<<<<<<< HEAD
-  function index_logic'0 [@inline:trivial] (self : array t_T'0) (ix : UInt64.t) : t_T'0 =
-    [%#sops7] Seq.get (Slice64.id self) (UInt64.t'int ix)
-=======
   function index_logic'0 [@inline:trivial] (self : array t_T'0) (ix : usize) : t_T'0 =
     [%#sindex7] Seq.get (Slice.id self) (UIntSize.to_int ix)
->>>>>>> 4c2c8706
   
   meta "compute_max_steps" 1000000
   
@@ -2214,21 +2192,21 @@
     {[@expl:index_mut_array requires] [%#sfinal_borrows3] Seq.length (view'0 v) = 31}
     (! bb0
     [ bb0 = s0
-      [ s0 =  [ &_6 <- [%#sfinal_borrows0] (12 : UInt64.t) ] s1
-      | s1 =  [ &_7 <- Slice64.length v.current ] s2
-      | s2 = UInt64.lt {_6} {_7} (fun (_ret':bool) ->  [ &_8 <- _ret' ] s3)
+      [ s0 =  [ &_6 <- [%#sfinal_borrows0] (12 : usize) ] s1
+      | s1 =  [ &_7 <- Slice.length v.current ] s2
+      | s2 = UIntSize.lt {_6} {_7} (fun (_ret':bool) ->  [ &_8 <- _ret' ] s3)
       | s3 = {[@expl:index in bounds] [%#sfinal_borrows1] _8} s4
       | s4 = bb1 ]
       
     | bb1 = s0
-      [ s0 = Slice64.get <t_T'0> {v.current} {_6}
+      [ s0 = Slice.get <t_T'0> {v.current} {_6}
           (fun (r'0:t_T'0) ->
             {inv'0 r'0}
             Borrow.borrow_final <t_T'0> {r'0} {Borrow.inherit_id (Borrow.get_id v) _6}
               (fun (_ret':borrowed t_T'0) ->
                  [ &_5 <- _ret' ] 
                 -{inv'0 _ret'.final}-
-                Slice64.set <t_T'0> {v.current} {_6} {_ret'.final}
+                Slice.set <t_T'0> {v.current} {_6} {_ret'.final}
                   (fun (r'1:array t_T'0) ->  [ &v <- { v with current = r'1 } ] s1)))
       | s1 = {inv'0 _5.current}
         Borrow.borrow_final <t_T'0> {_5.current} {Borrow.get_id _5}
@@ -2257,13 +2235,13 @@
     | & v : borrowed (array t_T'0) = v
     | & _2 : borrowed t_T'0 = any_l ()
     | & _5 : borrowed t_T'0 = any_l ()
-    | & _6 : UInt64.t = any_l ()
-    | & _7 : UInt64.t = any_l ()
+    | & _6 : usize = any_l ()
+    | & _7 : usize = any_l ()
     | & _8 : bool = any_l () ]
     
     [ return' (result:borrowed t_T'0)-> {[@expl:index_mut_array result type invariant] [%#sfinal_borrows4] inv'1 result}
       {[@expl:index_mut_array ensures] [%#sfinal_borrows5] result
-      = Borrow.borrow_logic (index_logic'0 v.current (12 : UInt64.t)) (index_logic'0 v.final (12 : UInt64.t)) (Borrow.inherit_id (Borrow.get_id v) (12 : UInt64.t))}
+      = Borrow.borrow_logic (index_logic'0 v.current (12 : usize)) (index_logic'0 v.final (12 : usize)) (Borrow.inherit_id (Borrow.get_id v) (12 : usize))}
       (! return' {result}) ]
     
 end