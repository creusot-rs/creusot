--- conflicted
+++ resolved
@@ -61,16 +61,7 @@
   predicate resolve'0 (_1 : borrowed UInt32.t) =
     resolve'1 _1
   
-<<<<<<< HEAD
-  let rec swap'0 (x:(borrowed UInt32.t, borrowed UInt32.t)) (return'  (ret:(borrowed UInt32.t, borrowed UInt32.t)))= {[@expl:precondition] [%#sswap_borrows5] inv'0 x}
-    any
-    [ return' (result:(borrowed UInt32.t, borrowed UInt32.t))-> {[%#sswap_borrows7] inv'0 result}
-      {[%#sswap_borrows6] result = ((let (_, a) = x in a), (let (a, _) = x in a))}
-      (! return' {result}) ]
-    
-=======
   use prelude.prelude.Intrinsic
->>>>>>> d2f7c922
   
   meta "compute_max_steps" 1000000
   
@@ -79,19 +70,10 @@
       [ s0 =  [ &_3 <- (([%#sswap_borrows0] (0 : UInt32.t)), ([%#sswap_borrows1] (0 : UInt32.t))) ] s1
       | s1 =  [ &a <- let (r'0, _) = _3 in r'0 ] s2
       | s2 =  [ &b <- let (_, r'1) = _3 in r'1 ] s3
-<<<<<<< HEAD
-      | s3 = Borrow.borrow_mut <UInt32.t> {a}
-          (fun (_ret':borrowed UInt32.t) ->  [ &_6 <- _ret' ]  [ &a <- _ret'.final ] s4)
-      | s4 = Borrow.borrow_mut <UInt32.t> {b}
-          (fun (_ret':borrowed UInt32.t) ->  [ &_8 <- _ret' ]  [ &b <- _ret'.final ] s5)
-      | s5 = Borrow.borrow_final <UInt32.t> {_8.current} {Borrow.get_id _8}
-          (fun (_ret':borrowed UInt32.t) ->  [ &_7 <- _ret' ]  [ &_8 <- { _8 with current = _ret'.final ; } ] s6)
-=======
       | s3 = Borrow.borrow_mut <uint32> {a} (fun (_ret':borrowed uint32) ->  [ &_6 <- _ret' ]  [ &a <- _ret'.final ] s4)
       | s4 = Borrow.borrow_mut <uint32> {b} (fun (_ret':borrowed uint32) ->  [ &_8 <- _ret' ]  [ &b <- _ret'.final ] s5)
       | s5 = Borrow.borrow_final <uint32> {_8.current} {Borrow.get_id _8}
           (fun (_ret':borrowed uint32) ->  [ &_7 <- _ret' ]  [ &_8 <- { _8 with current = _ret'.final } ] s6)
->>>>>>> d2f7c922
       | s6 =  [ &_5 <- (_6, _7) ] s7
       | s7 = swap'0 {_5} (fun (_ret':(borrowed UInt32.t, borrowed UInt32.t)) ->  [ &p <- _ret' ] s8)
       | s8 = bb1 ]
@@ -104,11 +86,7 @@
         s1
       | s1 = -{resolve'0 _8}- s2
       | s2 = 
-<<<<<<< HEAD
-        [ &p <- let (_, r'2) = p in ({ (let (r'0, _) = p in r'0) with current = ([%#sswap_borrows2] (10 : UInt32.t)) ; }, r'2) ]
-=======
         [ &p <- let (_, r'2) = p in ({ (let (r'0, _) = p in r'0) with current = ([%#sswap_borrows2] (10 : uint32)) }, r'2) ]
->>>>>>> d2f7c922
         
         s3
       | s3 = -{match p with
