--- conflicted
+++ resolved
@@ -215,29 +215,17 @@
     
   use Core_Panicking_AssertKind_Type as Core_Panicking_AssertKind_Type
   predicate resolve2 (self : borrowed int32) =
-<<<<<<< HEAD
-    [#"../../../../creusot-contracts/src/resolve.rs" 27 20 27 34]  ^ self =  * self
-=======
     [#"../../../../creusot-contracts/src/resolve.rs" 26 20 26 34]  ^ self =  * self
->>>>>>> c22743fa
   val resolve2 (self : borrowed int32) : bool
     ensures { result = resolve2 self }
     
   predicate resolve3 (self : int32) =
-<<<<<<< HEAD
-    [#"../../../../creusot-contracts/src/resolve.rs" 47 8 47 12] true
-=======
     [#"../../../../creusot-contracts/src/resolve.rs" 46 8 46 12] true
->>>>>>> c22743fa
   val resolve3 (self : int32) : bool
     ensures { result = resolve3 self }
     
   predicate resolve1 (self : (int32, int32)) =
-<<<<<<< HEAD
-    [#"../../../../creusot-contracts/src/resolve.rs" 18 8 18 60] resolve3 (let (a, _) = self in a) /\ resolve3 (let (_, a) = self in a)
-=======
     [#"../../../../creusot-contracts/src/resolve.rs" 17 8 17 60] resolve3 (let (a, _) = self in a) /\ resolve3 (let (_, a) = self in a)
->>>>>>> c22743fa
   val resolve1 (self : (int32, int32)) : bool
     ensures { result = resolve1 self }
     
