<?xml version="1.0" encoding="UTF-8"?>
<!DOCTYPE why3session PUBLIC "-//Why3//proof session v5//EN"
"https://www.why3.org/why3session.dtd">
<why3session shape_version="6">
<prover id="0" name="CVC4" version="1.8" timelimit="5" steplimit="0" memlimit="1000"/>
<prover id="2" name="Z3" version="4.12.4" timelimit="5" steplimit="0" memlimit="1000"/>
<prover id="3" name="CVC5" version="1.0.5" timelimit="5" steplimit="0" memlimit="1000"/>
<prover id="4" name="Alt-Ergo" version="2.6.0" timelimit="5" steplimit="0" memlimit="1000"/>
<file format="coma" proved="true">
<path name=".."/><path name="heapsort_generic.coma"/>
<theory name="M_heapsort_generic__heap_frag_max" proved="true">
 <goal name="vc_heap_frag_max" proved="true">
<<<<<<< HEAD
 <proof prover="3"><result status="valid" time="0.058313" steps="11429"/></proof>
=======
 <proof prover="4"><result status="valid" time="0.020350" steps="186"/></proof>
>>>>>>> 34cd6190
 </goal>
</theory>
<theory name="M_heapsort_generic__sift_down" proved="true">
 <goal name="vc_sift_down" proved="true">
 <transf name="split_vc" proved="true" >
  <goal name="vc_sift_down.0" expl="mut invariant" proved="true">
  <proof prover="4"><result status="valid" time="0.042932" steps="11"/></proof>
  </goal>
<<<<<<< HEAD
  <goal name="vc_sift_down.1" expl="loop invariant" proved="true">
  <proof prover="0"><result status="valid" time="0.122887" steps="36508"/></proof>
  </goal>
  <goal name="vc_sift_down.2" expl="loop invariant" proved="true">
  <proof prover="0"><result status="valid" time="0.173134" steps="38490"/></proof>
  </goal>
  <goal name="vc_sift_down.3" expl="loop invariant" proved="true">
  <proof prover="0"><result status="valid" time="0.163320" steps="39413"/></proof>
  </goal>
  <goal name="vc_sift_down.4" expl="loop invariant" proved="true">
  <proof prover="3" timelimit="5"><result status="valid" time="0.192936" steps="33054"/></proof>
  </goal>
  <goal name="vc_sift_down.5" expl="loop invariant" proved="true">
  <proof prover="3"><result status="valid" time="0.141832" steps="21795"/></proof>
  </goal>
  <goal name="vc_sift_down.6" expl="loop invariant" proved="true">
  <proof prover="3"><result status="valid" time="0.094876" steps="20335"/></proof>
  </goal>
  <goal name="vc_sift_down.7" expl="loop invariant" proved="true">
  <proof prover="4"><result status="valid" time="0.059609" steps="66"/></proof>
  </goal>
  <goal name="vc_sift_down.8" expl="division by zero" proved="true">
  <proof prover="3"><result status="valid" time="0.165550" steps="20921"/></proof>
  </goal>
  <goal name="vc_sift_down.9" expl="division by zero" proved="true">
  <proof prover="3"><result status="valid" time="0.081987" steps="20495"/></proof>
  </goal>
  <goal name="vc_sift_down.10" expl="integer overflow" proved="true">
  <proof prover="3"><result status="valid" time="0.208847" steps="30828"/></proof>
  </goal>
  <goal name="vc_sift_down.11" expl="integer overflow" proved="true">
  <proof prover="3"><result status="valid" time="0.381642" steps="38003"/></proof>
  </goal>
  <goal name="vc_sift_down.12" expl="integer overflow" proved="true">
  <proof prover="3"><result status="valid" time="0.204107" steps="31484"/></proof>
  </goal>
  <goal name="vc_sift_down.13" expl="integer overflow" proved="true">
  <proof prover="3"><result status="valid" time="0.423834" steps="38428"/></proof>
=======
  <goal name="vc_sift_down.1" expl="loop invariant #0" proved="true">
  <proof prover="3"><result status="valid" time="0.067239" steps="20012"/></proof>
  </goal>
  <goal name="vc_sift_down.2" expl="loop invariant #1" proved="true">
  <proof prover="3"><result status="valid" time="0.030075" steps="17074"/></proof>
  </goal>
  <goal name="vc_sift_down.3" expl="loop invariant #2" proved="true">
  <proof prover="4"><result status="valid" time="0.035532" steps="21"/></proof>
  </goal>
  <goal name="vc_sift_down.4" expl="loop invariant #3" proved="true">
  <proof prover="4"><result status="valid" time="0.037780" steps="56"/></proof>
  </goal>
  <goal name="vc_sift_down.5" expl="loop invariant #4" proved="true">
  <proof prover="4"><result status="valid" time="0.020800" steps="74"/></proof>
  </goal>
  <goal name="vc_sift_down.6" expl="loop invariant #5" proved="true">
  <proof prover="4"><result status="valid" time="0.125682" steps="196"/></proof>
  </goal>
  <goal name="vc_sift_down.7" expl="loop invariant #6" proved="true">
  <proof prover="4"><result status="valid" time="0.078982" steps="438"/></proof>
  </goal>
  <goal name="vc_sift_down.8" expl="division by zero" proved="true">
  <proof prover="4"><result status="valid" time="0.021117" steps="25"/></proof>
  </goal>
  <goal name="vc_sift_down.9" expl="division by zero" proved="true">
  <proof prover="4"><result status="valid" time="0.021126" steps="29"/></proof>
  </goal>
  <goal name="vc_sift_down.10" expl="integer overflow" proved="true">
  <proof prover="4"><result status="valid" time="0.034570" steps="65"/></proof>
  </goal>
  <goal name="vc_sift_down.11" expl="integer overflow" proved="true">
  <proof prover="4"><result status="valid" time="0.058050" steps="155"/></proof>
  </goal>
  <goal name="vc_sift_down.12" expl="integer overflow" proved="true">
  <proof prover="4"><result status="valid" time="0.032819" steps="111"/></proof>
  </goal>
  <goal name="vc_sift_down.13" expl="integer overflow" proved="true">
  <proof prover="4"><result status="valid" time="0.046333" steps="220"/></proof>
>>>>>>> 34cd6190
  </goal>
  <goal name="vc_sift_down.14" expl="index &#39;self&#39; type invariant" proved="true">
  <proof prover="4"><result status="valid" time="0.093205" steps="471"/></proof>
  </goal>
<<<<<<< HEAD
  <goal name="vc_sift_down.15" expl="precondition" proved="true">
  <proof prover="4"><result status="valid" time="0.134810" steps="470"/></proof>
  </goal>
  <goal name="vc_sift_down.16" expl="precondition" proved="true">
  <proof prover="3"><result status="valid" time="0.304213" steps="38960"/></proof>
  </goal>
  <goal name="vc_sift_down.17" expl="integer overflow" proved="true">
  <proof prover="3"><result status="valid" time="0.244458" steps="32165"/></proof>
  </goal>
  <goal name="vc_sift_down.18" expl="precondition" proved="true">
  <proof prover="3"><result status="valid" time="0.125087" steps="22122"/></proof>
  </goal>
  <goal name="vc_sift_down.19" expl="precondition" proved="true">
  <proof prover="4"><result status="valid" time="0.432675" steps="1104"/></proof>
  </goal>
  <goal name="vc_sift_down.20" expl="precondition" proved="true">
  <proof prover="3"><result status="valid" time="0.438303" steps="39911"/></proof>
  </goal>
  <goal name="vc_sift_down.21" expl="precondition" proved="true">
  <proof prover="3"><result status="valid" time="0.128911" steps="20668"/></proof>
  </goal>
  <goal name="vc_sift_down.22" expl="precondition" proved="true">
  <proof prover="3"><result status="valid" time="0.107232" steps="20669"/></proof>
  </goal>
  <goal name="vc_sift_down.23" expl="integer overflow" proved="true">
  <proof prover="3"><result status="valid" time="0.225253" steps="32822"/></proof>
  </goal>
  <goal name="vc_sift_down.24" expl="type invariant" proved="true">
  <proof prover="2"><result status="valid" time="0.042331" steps="259053"/></proof>
  </goal>
  <goal name="vc_sift_down.25" expl="postcondition" proved="true">
  <proof prover="3"><result status="valid" time="0.196170" steps="42000"/></proof>
  </goal>
  <goal name="vc_sift_down.26" expl="postcondition" proved="true">
  <proof prover="3"><result status="valid" time="0.335612" steps="39299"/></proof>
  </goal>
  <goal name="vc_sift_down.27" expl="postcondition" proved="true">
  <proof prover="3"><result status="valid" time="0.116187" steps="23427"/></proof>
  </goal>
  <goal name="vc_sift_down.28" expl="postcondition" proved="true">
  <proof prover="0"><result status="valid" time="0.392755" steps="63068"/></proof>
  </goal>
  <goal name="vc_sift_down.29" expl="precondition" proved="true">
  <proof prover="3"><result status="valid" time="0.144070" steps="23030"/></proof>
  </goal>
  <goal name="vc_sift_down.30" expl="precondition" proved="true">
  <proof prover="2"><result status="valid" time="0.040850" steps="206975"/></proof>
  </goal>
  <goal name="vc_sift_down.31" expl="precondition" proved="true">
  <proof prover="3"><result status="valid" time="0.449563" steps="41133"/></proof>
  </goal>
  <goal name="vc_sift_down.32" expl="precondition" proved="true">
  <proof prover="3"><result status="valid" time="0.152305" steps="23056"/></proof>
  </goal>
  <goal name="vc_sift_down.33" expl="precondition" proved="true">
  <proof prover="2"><result status="valid" time="1.837007" steps="4474257"/></proof>
  </goal>
  <goal name="vc_sift_down.34" expl="precondition" proved="true">
  <proof prover="3"><result status="valid" time="0.422022" steps="41522"/></proof>
  </goal>
  <goal name="vc_sift_down.35" expl="precondition" proved="true">
  <proof prover="3"><result status="valid" time="0.084700" steps="21535"/></proof>
  </goal>
  <goal name="vc_sift_down.36" expl="precondition" proved="true">
  <proof prover="3"><result status="valid" time="0.168926" steps="21536"/></proof>
  </goal>
  <goal name="vc_sift_down.37" proved="true">
  <proof prover="4"><result status="valid" time="4.387885" steps="6200"/></proof>
  </goal>
  <goal name="vc_sift_down.38" expl="precondition" proved="true">
  <proof prover="2"><result status="valid" time="0.046412" steps="178543"/></proof>
  </goal>
  <goal name="vc_sift_down.39" proved="true">
  <proof prover="2"><result status="valid" time="0.082765" steps="179073"/></proof>
  </goal>
  <goal name="vc_sift_down.40" expl="precondition" proved="true">
  <proof prover="3"><result status="valid" time="0.317482" steps="34699"/></proof>
  </goal>
  <goal name="vc_sift_down.41" expl="precondition" proved="true">
  <proof prover="3"><result status="valid" time="0.459974" steps="44051"/></proof>
  </goal>
  <goal name="vc_sift_down.42" expl="precondition" proved="true">
  <proof prover="3"><result status="valid" time="0.438354" steps="35855"/></proof>
  </goal>
  <goal name="vc_sift_down.43" expl="type invariant" proved="true">
  <proof prover="3"><result status="valid" time="0.344822" steps="35093"/></proof>
=======
  <goal name="vc_sift_down.15" expl="index &#39;index&#39; type invariant" proved="true">
  <proof prover="4"><result status="valid" time="0.090855" steps="88"/></proof>
  </goal>
  <goal name="vc_sift_down.16" expl="index requires" proved="true">
  <proof prover="4"><result status="valid" time="0.041215" steps="230"/></proof>
  </goal>
  <goal name="vc_sift_down.17" expl="integer overflow" proved="true">
  <proof prover="4"><result status="valid" time="0.040039" steps="94"/></proof>
  </goal>
  <goal name="vc_sift_down.18" expl="index &#39;self&#39; type invariant" proved="true">
  <proof prover="4"><result status="valid" time="0.092192" steps="1101"/></proof>
  </goal>
  <goal name="vc_sift_down.19" expl="index &#39;index&#39; type invariant" proved="true">
  <proof prover="4"><result status="valid" time="0.039703" steps="104"/></proof>
  </goal>
  <goal name="vc_sift_down.20" expl="index requires" proved="true">
  <proof prover="4"><result status="valid" time="0.102707" steps="265"/></proof>
  </goal>
  <goal name="vc_sift_down.21" expl="lt &#39;self&#39; type invariant" proved="true">
  <proof prover="4"><result status="valid" time="0.069788" steps="53"/></proof>
  </goal>
  <goal name="vc_sift_down.22" expl="lt &#39;other&#39; type invariant" proved="true">
  <proof prover="4"><result status="valid" time="0.029005" steps="53"/></proof>
  </goal>
  <goal name="vc_sift_down.23" expl="integer overflow" proved="true">
  <proof prover="4"><result status="valid" time="0.042186" steps="119"/></proof>
  </goal>
  <goal name="vc_sift_down.24" expl="type invariant" proved="true">
  <proof prover="2"><result status="valid" time="0.084942" steps="208694"/></proof>
  </goal>
  <goal name="vc_sift_down.25" expl="sift_down ensures #0" proved="true">
  <proof prover="4"><result status="valid" time="0.036922" steps="570"/></proof>
  </goal>
  <goal name="vc_sift_down.26" expl="sift_down ensures #1" proved="true">
  <proof prover="4"><result status="valid" time="0.034745" steps="65"/></proof>
  </goal>
  <goal name="vc_sift_down.27" expl="sift_down ensures #2" proved="true">
  <proof prover="4"><result status="valid" time="0.031081" steps="222"/></proof>
  </goal>
  <goal name="vc_sift_down.28" expl="sift_down ensures #3" proved="true">
  <proof prover="4"><result status="valid" time="0.225872" steps="4640"/></proof>
  </goal>
  <goal name="vc_sift_down.29" expl="index &#39;self&#39; type invariant" proved="true">
  <proof prover="4"><result status="valid" time="1.329498" steps="3435"/></proof>
  </goal>
  <goal name="vc_sift_down.30" expl="index &#39;index&#39; type invariant" proved="true">
  <proof prover="4"><result status="valid" time="0.043600" steps="94"/></proof>
  </goal>
  <goal name="vc_sift_down.31" expl="index requires" proved="true">
  <proof prover="4"><result status="valid" time="0.094249" steps="411"/></proof>
  </goal>
  <goal name="vc_sift_down.32" expl="index &#39;self&#39; type invariant" proved="true">
  <proof prover="4"><result status="valid" time="1.491404" steps="3785"/></proof>
  </goal>
  <goal name="vc_sift_down.33" expl="index &#39;index&#39; type invariant" proved="true">
  <proof prover="4"><result status="valid" time="0.040365" steps="105"/></proof>
  </goal>
  <goal name="vc_sift_down.34" expl="index requires" proved="true">
  <proof prover="4"><result status="valid" time="0.034244" steps="339"/></proof>
  </goal>
  <goal name="vc_sift_down.35" expl="le &#39;self&#39; type invariant" proved="true">
  <proof prover="4"><result status="valid" time="0.108513" steps="48"/></proof>
  </goal>
  <goal name="vc_sift_down.36" expl="le &#39;other&#39; type invariant" proved="true">
  <proof prover="2"><result status="valid" time="0.053937" steps="14026"/></proof>
  </goal>
  <goal name="vc_sift_down.37" proved="true">
  <proof prover="2"><result status="valid" time="0.107373" steps="221088"/></proof>
  </goal>
  <goal name="vc_sift_down.38" expl="deref_mut &#39;self&#39; type invariant" proved="true">
  <proof prover="4"><result status="valid" time="0.112304" steps="120"/></proof>
  </goal>
  <goal name="vc_sift_down.39" proved="true">
  <proof prover="4"><result status="valid" time="0.071303" steps="354"/></proof>
  </goal>
  <goal name="vc_sift_down.40" expl="swap &#39;self&#39; type invariant" proved="true">
  <proof prover="2"><result status="valid" time="0.040850" steps="185576"/></proof>
  </goal>
  <goal name="vc_sift_down.41" expl="swap requires #0" proved="true">
  <proof prover="2"><result status="valid" time="0.043191" steps="201268"/></proof>
  </goal>
  <goal name="vc_sift_down.42" expl="swap requires #1" proved="true">
  <proof prover="2"><result status="valid" time="0.067651" steps="467609"/></proof>
  </goal>
  <goal name="vc_sift_down.43" expl="type invariant" proved="true">
  <proof prover="4"><result status="valid" time="0.066606" steps="433"/></proof>
>>>>>>> 34cd6190
  </goal>
  <goal name="vc_sift_down.44" expl="mut invariant" proved="true">
  <proof prover="4"><result status="valid" time="0.059609" steps="69"/></proof>
  </goal>
<<<<<<< HEAD
  <goal name="vc_sift_down.45" expl="loop invariant" proved="true">
  <proof prover="0"><result status="valid" time="0.929497" steps="101090"/></proof>
  </goal>
  <goal name="vc_sift_down.46" expl="loop invariant" proved="true">
  <proof prover="0"><result status="valid" time="1.463159" steps="127741"/></proof>
  </goal>
  <goal name="vc_sift_down.47" expl="loop invariant" proved="true">
  <proof prover="0"><result status="valid" time="3.760745" steps="240000"/></proof>
  </goal>
  <goal name="vc_sift_down.48" expl="loop invariant" proved="true">
  <proof prover="0"><result status="valid" time="3.559608" steps="230264"/></proof>
  </goal>
  <goal name="vc_sift_down.49" expl="loop invariant" proved="true">
  <proof prover="3"><result status="valid" time="0.785588" steps="64132"/></proof>
  </goal>
  <goal name="vc_sift_down.50" expl="loop invariant" proved="true">
  <proof prover="3"><result status="valid" time="0.607759" steps="57090"/></proof>
  </goal>
  <goal name="vc_sift_down.51" expl="loop invariant" proved="true">
  <proof prover="3"><result status="valid" time="0.661481" steps="61979"/></proof>
  </goal>
  <goal name="vc_sift_down.52" expl="type invariant" proved="true">
  <transf name="split_vc" proved="true" >
   <goal name="vc_sift_down.52.0" expl="type invariant" proved="true">
   <proof prover="2" timelimit="1"><result status="valid" time="0.174704" steps="1117589"/></proof>
   </goal>
   <goal name="vc_sift_down.52.1" expl="type invariant" proved="true">
   <transf name="split_vc" proved="true" >
    <goal name="vc_sift_down.52.1.0" expl="type invariant" proved="true">
    <proof prover="2" timelimit="10" memlimit="4000"><result status="valid" time="8.009770" steps="28037628"/></proof>
    </goal>
    <goal name="vc_sift_down.52.1.1" expl="type invariant" proved="true">
    <proof prover="2" timelimit="10" memlimit="4000"><result status="valid" time="4.438853" steps="20821825"/></proof>
    </goal>
   </transf>
   </goal>
  </transf>
  </goal>
  <goal name="vc_sift_down.53" expl="postcondition" proved="true">
  <proof prover="4"><result status="valid" time="0.900965" steps="4089"/></proof>
  </goal>
  <goal name="vc_sift_down.54" expl="postcondition" proved="true">
  <proof prover="4" timelimit="1"><result status="valid" time="0.144811" steps="449"/></proof>
  </goal>
  <goal name="vc_sift_down.55" expl="postcondition" proved="true">
  <proof prover="3"><result status="valid" time="0.140406" steps="24680"/></proof>
  </goal>
  <goal name="vc_sift_down.56" expl="postcondition" proved="true">
  <proof prover="0"><result status="valid" time="1.430974" steps="114345"/></proof>
=======
  <goal name="vc_sift_down.45" expl="loop invariant #0" proved="true">
  <proof prover="4"><result status="valid" time="0.090607" steps="464"/></proof>
  </goal>
  <goal name="vc_sift_down.46" expl="loop invariant #1" proved="true">
  <proof prover="4"><result status="valid" time="0.093170" steps="852"/></proof>
  </goal>
  <goal name="vc_sift_down.47" expl="loop invariant #2" proved="true">
  <proof prover="0"><result status="valid" time="0.147423" steps="52431"/></proof>
  </goal>
  <goal name="vc_sift_down.48" expl="loop invariant #3" proved="true">
  <proof prover="0"><result status="valid" time="1.095273" steps="141063"/></proof>
  </goal>
  <goal name="vc_sift_down.49" expl="loop invariant #4" proved="true">
  <proof prover="3"><result status="valid" time="1.466812" steps="159097"/></proof>
  </goal>
  <goal name="vc_sift_down.50" expl="loop invariant #5" proved="true">
  <proof prover="3"><result status="valid" time="0.412216" steps="71085"/></proof>
  </goal>
  <goal name="vc_sift_down.51" expl="loop invariant #6" proved="true">
  <proof prover="3"><result status="valid" time="0.525592" steps="88936"/></proof>
  </goal>
  <goal name="vc_sift_down.52" expl="type invariant" proved="true">
  <proof prover="2"><result status="valid" time="0.061477" steps="234608"/></proof>
  </goal>
  <goal name="vc_sift_down.53" expl="sift_down ensures #0" proved="true">
  <proof prover="4"><result status="valid" time="0.920748" steps="7712"/></proof>
  </goal>
  <goal name="vc_sift_down.54" expl="sift_down ensures #1" proved="true">
  <proof prover="4"><result status="valid" time="0.035974" steps="120"/></proof>
  </goal>
  <goal name="vc_sift_down.55" expl="sift_down ensures #2" proved="true">
  <proof prover="4"><result status="valid" time="0.026227" steps="491"/></proof>
  </goal>
  <goal name="vc_sift_down.56" expl="sift_down ensures #3" proved="true">
  <proof prover="4"><result status="valid" time="1.342703" steps="13036"/></proof>
>>>>>>> 34cd6190
  </goal>
 </transf>
 </goal>
</theory>
<theory name="M_heapsort_generic__heap_sort" proved="true">
 <goal name="vc_heap_sort" proved="true">
 <transf name="split_vc" proved="true" >
<<<<<<< HEAD
  <goal name="vc_heap_sort.0" expl="precondition" proved="true">
  <proof prover="3"><result status="valid" time="0.232777" steps="22426"/></proof>
  </goal>
  <goal name="vc_heap_sort.1" expl="division by zero" proved="true">
  <proof prover="3"><result status="valid" time="0.060783" steps="16537"/></proof>
  </goal>
  <goal name="vc_heap_sort.2" expl="division by zero" proved="true">
  <proof prover="3"><result status="valid" time="0.063989" steps="16178"/></proof>
  </goal>
  <goal name="vc_heap_sort.3" expl="integer overflow" proved="true">
  <proof prover="3"><result status="valid" time="0.192233" steps="23176"/></proof>
  </goal>
  <goal name="vc_heap_sort.4" expl="loop invariant" proved="true">
  <proof prover="3"><result status="valid" time="0.069838" steps="17612"/></proof>
  </goal>
  <goal name="vc_heap_sort.5" expl="loop invariant" proved="true">
  <proof prover="3"><result status="valid" time="0.119932" steps="17517"/></proof>
  </goal>
  <goal name="vc_heap_sort.6" expl="loop invariant" proved="true">
  <proof prover="3"><result status="valid" time="0.426822" steps="36286"/></proof>
  </goal>
  <goal name="vc_heap_sort.7" expl="loop invariant" proved="true">
  <proof prover="3"><result status="valid" time="0.277002" steps="26547"/></proof>
  </goal>
  <goal name="vc_heap_sort.8" expl="integer overflow" proved="true">
  <proof prover="3"><result status="valid" time="0.207863" steps="25928"/></proof>
  </goal>
  <goal name="vc_heap_sort.9" proved="true">
  <proof prover="4"><result status="valid" time="0.134472" steps="448"/></proof>
  </goal>
  <goal name="vc_heap_sort.10" expl="precondition" proved="true">
  <proof prover="4"><result status="valid" time="0.052628" steps="61"/></proof>
=======
  <goal name="vc_heap_sort.0" expl="len &#39;self&#39; type invariant" proved="true">
  <proof prover="4"><result status="valid" time="0.030517" steps="36"/></proof>
  </goal>
  <goal name="vc_heap_sort.1" expl="division by zero" proved="true">
  <proof prover="4"><result status="valid" time="0.029951" steps="11"/></proof>
  </goal>
  <goal name="vc_heap_sort.2" expl="division by zero" proved="true">
  <proof prover="4"><result status="valid" time="0.031219" steps="15"/></proof>
  </goal>
  <goal name="vc_heap_sort.3" expl="integer overflow" proved="true">
  <proof prover="4"><result status="valid" time="0.021853" steps="38"/></proof>
  </goal>
  <goal name="vc_heap_sort.4" expl="mut invariant" proved="true">
  <proof prover="4"><result status="valid" time="0.031607" steps="36"/></proof>
  </goal>
  <goal name="vc_heap_sort.5" expl="loop invariant #0" proved="true">
  <proof prover="0"><result status="valid" time="0.125675" steps="32376"/></proof>
  </goal>
  <goal name="vc_heap_sort.6" expl="loop invariant #1" proved="true">
  <proof prover="4"><result status="valid" time="0.024500" steps="376"/></proof>
  </goal>
  <goal name="vc_heap_sort.7" expl="loop invariant #2" proved="true">
  <proof prover="4"><result status="valid" time="0.020248" steps="53"/></proof>
  </goal>
  <goal name="vc_heap_sort.8" expl="integer overflow" proved="true">
  <proof prover="4"><result status="valid" time="0.034687" steps="69"/></proof>
  </goal>
  <goal name="vc_heap_sort.9" proved="true">
  <proof prover="4"><result status="valid" time="0.173906" steps="448"/></proof>
  </goal>
  <goal name="vc_heap_sort.10" expl="len &#39;self&#39; type invariant" proved="true">
  <proof prover="4"><result status="valid" time="0.112342" steps="61"/></proof>
>>>>>>> 34cd6190
  </goal>
  <goal name="vc_heap_sort.11" expl="sift_down &#39;v&#39; type invariant" proved="true">
  <proof prover="4"><result status="valid" time="0.024361" steps="76"/></proof>
  </goal>
<<<<<<< HEAD
  <goal name="vc_heap_sort.12" expl="precondition" proved="true">
  <proof prover="3"><result status="valid" time="0.071723" steps="19065"/></proof>
  </goal>
  <goal name="vc_heap_sort.13" expl="precondition" proved="true">
  <proof prover="3"><result status="valid" time="0.370469" steps="31327"/></proof>
  </goal>
  <goal name="vc_heap_sort.14" expl="precondition" proved="true">
  <proof prover="3" timelimit="5"><result status="valid" time="0.291661" steps="27721"/></proof>
  </goal>
  <goal name="vc_heap_sort.15" expl="loop invariant" proved="true">
  <proof prover="3"><result status="valid" time="0.184082" steps="20410"/></proof>
  </goal>
  <goal name="vc_heap_sort.16" expl="loop invariant" proved="true">
  <proof prover="3"><result status="valid" time="0.402841" steps="36102"/></proof>
  </goal>
  <goal name="vc_heap_sort.17" expl="loop invariant" proved="true">
  <proof prover="3"><result status="valid" time="0.453887" steps="37380"/></proof>
  </goal>
  <goal name="vc_heap_sort.18" expl="loop invariant" proved="true">
  <proof prover="3"><result status="valid" time="0.450141" steps="37793"/></proof>
  </goal>
  <goal name="vc_heap_sort.19" expl="precondition" proved="true">
  <proof prover="4"><result status="valid" time="0.024361" steps="402"/></proof>
  </goal>
  <goal name="vc_heap_sort.20" expl="loop invariant" proved="true">
  <proof prover="3"><result status="valid" time="0.173171" steps="18114"/></proof>
  </goal>
  <goal name="vc_heap_sort.21" expl="loop invariant" proved="true">
  <proof prover="3"><result status="valid" time="0.172871" steps="20873"/></proof>
  </goal>
  <goal name="vc_heap_sort.22" expl="loop invariant" proved="true">
  <proof prover="0"><result status="valid" time="0.230137" steps="35272"/></proof>
  </goal>
  <goal name="vc_heap_sort.23" expl="loop invariant" proved="true">
  <proof prover="3"><result status="valid" time="0.296291" steps="28977"/></proof>
  </goal>
  <goal name="vc_heap_sort.24" expl="loop invariant" proved="true">
  <proof prover="3"><result status="valid" time="0.259790" steps="19931"/></proof>
  </goal>
  <goal name="vc_heap_sort.25" expl="loop invariant" proved="true">
  <proof prover="3"><result status="valid" time="0.169325" steps="21013"/></proof>
  </goal>
  <goal name="vc_heap_sort.26" expl="type invariant" proved="true">
  <proof prover="4"><result status="valid" time="0.206663" steps="985"/></proof>
  </goal>
  <goal name="vc_heap_sort.27" expl="postcondition" proved="true">
  <proof prover="3"><result status="valid" time="0.180698" steps="22489"/></proof>
  </goal>
  <goal name="vc_heap_sort.28" expl="postcondition" proved="true">
  <proof prover="0" memlimit="2000"><result status="valid" time="0.227529" steps="42112"/></proof>
  </goal>
  <goal name="vc_heap_sort.29" expl="integer overflow" proved="true">
  <proof prover="3"><result status="valid" time="0.238615" steps="30305"/></proof>
  </goal>
  <goal name="vc_heap_sort.30" proved="true">
  <proof prover="4"><result status="valid" time="0.205706" steps="849"/></proof>
=======
  <goal name="vc_heap_sort.12" expl="sift_down requires #0" proved="true">
  <proof prover="4"><result status="valid" time="0.027273" steps="81"/></proof>
  </goal>
  <goal name="vc_heap_sort.13" expl="sift_down requires #1" proved="true">
  <proof prover="4"><result status="valid" time="0.024710" steps="107"/></proof>
  </goal>
  <goal name="vc_heap_sort.14" expl="sift_down requires #2" proved="true">
  <proof prover="4"><result status="valid" time="0.029244" steps="87"/></proof>
  </goal>
  <goal name="vc_heap_sort.15" expl="mut invariant" proved="true">
  <proof prover="4"><result status="valid" time="0.036481" steps="39"/></proof>
  </goal>
  <goal name="vc_heap_sort.16" expl="loop invariant #0" proved="true">
  <proof prover="4"><result status="valid" time="0.035604" steps="458"/></proof>
  </goal>
  <goal name="vc_heap_sort.17" expl="loop invariant #1" proved="true">
  <proof prover="4"><result status="valid" time="0.038279" steps="268"/></proof>
  </goal>
  <goal name="vc_heap_sort.18" expl="loop invariant #2" proved="true">
  <proof prover="2"><result status="valid" time="0.086001" steps="196631"/></proof>
  </goal>
  <goal name="vc_heap_sort.19" expl="len &#39;self&#39; type invariant" proved="true">
  <proof prover="4"><result status="valid" time="0.021231" steps="401"/></proof>
  </goal>
  <goal name="vc_heap_sort.20" expl="mut invariant" proved="true">
  <proof prover="4"><result status="valid" time="0.035235" steps="62"/></proof>
  </goal>
  <goal name="vc_heap_sort.21" expl="loop invariant #0" proved="true">
  <proof prover="4"><result status="valid" time="0.024442" steps="74"/></proof>
  </goal>
  <goal name="vc_heap_sort.22" expl="loop invariant #1" proved="true">
  <proof prover="4"><result status="valid" time="0.037237" steps="39"/></proof>
  </goal>
  <goal name="vc_heap_sort.23" expl="loop invariant #2" proved="true">
  <proof prover="4"><result status="valid" time="0.062006" steps="94"/></proof>
  </goal>
  <goal name="vc_heap_sort.24" expl="loop invariant #3" proved="true">
  <proof prover="4"><result status="valid" time="0.060614" steps="144"/></proof>
  </goal>
  <goal name="vc_heap_sort.25" expl="loop invariant #4" proved="true">
  <proof prover="4"><result status="valid" time="0.022408" steps="98"/></proof>
  </goal>
  <goal name="vc_heap_sort.26" expl="type invariant" proved="true">
  <proof prover="4"><result status="valid" time="0.222731" steps="983"/></proof>
  </goal>
  <goal name="vc_heap_sort.27" expl="heap_sort ensures #0" proved="true">
  <proof prover="4"><result status="valid" time="0.141493" steps="814"/></proof>
  </goal>
  <goal name="vc_heap_sort.28" expl="heap_sort ensures #1" proved="true">
  <proof prover="4"><result status="valid" time="0.038961" steps="92"/></proof>
  </goal>
  <goal name="vc_heap_sort.29" expl="integer overflow" proved="true">
  <proof prover="4"><result status="valid" time="0.043659" steps="109"/></proof>
  </goal>
  <goal name="vc_heap_sort.30" proved="true">
  <proof prover="4"><result status="valid" time="0.203544" steps="848"/></proof>
>>>>>>> 34cd6190
  </goal>
  <goal name="vc_heap_sort.31" expl="deref_mut &#39;self&#39; type invariant" proved="true">
  <proof prover="0"><result status="valid" time="0.194638" steps="37272"/></proof>
  </goal>
  <goal name="vc_heap_sort.32" proved="true">
  <proof prover="4"><result status="valid" time="0.041357" steps="305"/></proof>
  </goal>
<<<<<<< HEAD
  <goal name="vc_heap_sort.33" expl="precondition" proved="true">
  <proof prover="3"><result status="valid" time="0.332635" steps="31786"/></proof>
  </goal>
  <goal name="vc_heap_sort.34" expl="precondition" proved="true">
  <proof prover="3"><result status="valid" time="0.202683" steps="32091"/></proof>
  </goal>
  <goal name="vc_heap_sort.35" expl="precondition" proved="true">
  <proof prover="3"><result status="valid" time="0.171009" steps="20119"/></proof>
  </goal>
  <goal name="vc_heap_sort.36" expl="type invariant" proved="true">
  <proof prover="3"><result status="valid" time="0.210602" steps="32206"/></proof>
  </goal>
  <goal name="vc_heap_sort.37" expl="assertion" proved="true">
  <proof prover="0"><result status="valid" time="1.271595" steps="290250"/></proof>
=======
  <goal name="vc_heap_sort.33" expl="swap &#39;self&#39; type invariant" proved="true">
  <proof prover="4"><result status="valid" time="0.037155" steps="108"/></proof>
  </goal>
  <goal name="vc_heap_sort.34" expl="swap requires #0" proved="true">
  <proof prover="3" timelimit="1"><result status="valid" time="0.171009" steps="25191"/></proof>
  </goal>
  <goal name="vc_heap_sort.35" expl="swap requires #1" proved="true">
  <proof prover="4"><result status="valid" time="0.037882" steps="132"/></proof>
  </goal>
  <goal name="vc_heap_sort.36" expl="type invariant" proved="true">
  <proof prover="4"><result status="valid" time="0.062718" steps="362"/></proof>
  </goal>
  <goal name="vc_heap_sort.37" expl="assertion" proved="true">
  <proof prover="0"><result status="valid" time="0.660239" steps="198608"/></proof>
>>>>>>> 34cd6190
  </goal>
  <goal name="vc_heap_sort.38" proved="true">
  <proof prover="4"><result status="valid" time="0.057119" steps="71"/></proof>
  </goal>
<<<<<<< HEAD
  <goal name="vc_heap_sort.39" expl="precondition" proved="true">
  <proof prover="3"><result status="valid" time="0.353264" steps="33261"/></proof>
  </goal>
  <goal name="vc_heap_sort.40" expl="precondition" proved="true">
  <proof prover="3"><result status="valid" time="0.352133" steps="33670"/></proof>
  </goal>
  <goal name="vc_heap_sort.41" expl="precondition" proved="true">
  <proof prover="3"><result status="valid" time="0.079126" steps="20376"/></proof>
  </goal>
  <goal name="vc_heap_sort.42" expl="precondition" proved="true">
  <proof prover="3"><result status="valid" time="1.232899" steps="89823"/></proof>
=======
  <goal name="vc_heap_sort.39" expl="sift_down &#39;v&#39; type invariant" proved="true">
  <proof prover="4"><result status="valid" time="0.035966" steps="125"/></proof>
  </goal>
  <goal name="vc_heap_sort.40" expl="sift_down requires #0" proved="true">
  <proof prover="4"><result status="valid" time="0.745290" steps="4903"/></proof>
  </goal>
  <goal name="vc_heap_sort.41" expl="sift_down requires #1" proved="true">
  <proof prover="4"><result status="valid" time="0.029042" steps="77"/></proof>
  </goal>
  <goal name="vc_heap_sort.42" expl="sift_down requires #2" proved="true">
  <proof prover="0"><result status="valid" time="0.197364" steps="38057"/></proof>
>>>>>>> 34cd6190
  </goal>
  <goal name="vc_heap_sort.43" expl="mut invariant" proved="true">
  <proof prover="4"><result status="valid" time="0.032612" steps="77"/></proof>
  </goal>
<<<<<<< HEAD
  <goal name="vc_heap_sort.44" expl="loop invariant" proved="true">
  <proof prover="3" timelimit="5"><result status="valid" time="1.236808" steps="83421"/></proof>
  </goal>
  <goal name="vc_heap_sort.45" expl="loop invariant" proved="true">
  <proof prover="0"><result status="valid" time="1.999408" steps="222184"/></proof>
  </goal>
  <goal name="vc_heap_sort.46" expl="loop invariant" proved="true">
  <proof prover="3"><result status="valid" time="0.211958" steps="24440"/></proof>
  </goal>
  <goal name="vc_heap_sort.47" expl="loop invariant" proved="true">
  <proof prover="3"><result status="valid" time="0.514078" steps="43612"/></proof>
  </goal>
  <goal name="vc_heap_sort.48" expl="loop invariant" proved="true">
  <proof prover="3"><result status="valid" time="0.468682" steps="41751"/></proof>
=======
  <goal name="vc_heap_sort.44" expl="loop invariant #0" proved="true">
  <proof prover="3"><result status="valid" time="0.194772" steps="31261"/></proof>
  </goal>
  <goal name="vc_heap_sort.45" expl="loop invariant #1" proved="true">
  <proof prover="4"><result status="valid" time="0.053319" steps="824"/></proof>
  </goal>
  <goal name="vc_heap_sort.46" expl="loop invariant #2" proved="true">
  <proof prover="4"><result status="valid" time="0.059266" steps="146"/></proof>
  </goal>
  <goal name="vc_heap_sort.47" expl="loop invariant #3" proved="true">
  <proof prover="0"><result status="valid" time="0.653138" steps="233788"/></proof>
  </goal>
  <goal name="vc_heap_sort.48" expl="loop invariant #4" proved="true">
  <proof prover="3"><result status="valid" time="0.195872" steps="55008"/></proof>
>>>>>>> 34cd6190
  </goal>
 </transf>
 </goal>
</theory>
</file>
</why3session><|MERGE_RESOLUTION|>--- conflicted
+++ resolved
@@ -9,664 +9,350 @@
 <file format="coma" proved="true">
 <path name=".."/><path name="heapsort_generic.coma"/>
 <theory name="M_heapsort_generic__heap_frag_max" proved="true">
- <goal name="vc_heap_frag_max" proved="true">
-<<<<<<< HEAD
- <proof prover="3"><result status="valid" time="0.058313" steps="11429"/></proof>
-=======
- <proof prover="4"><result status="valid" time="0.020350" steps="186"/></proof>
->>>>>>> 34cd6190
+ <goal name="vc_heap_frag_max&#39;0" proved="true">
+ <proof prover="4"><result status="valid" time="0.020350" steps="190"/></proof>
  </goal>
 </theory>
 <theory name="M_heapsort_generic__sift_down" proved="true">
- <goal name="vc_sift_down" proved="true">
+ <goal name="vc_sift_down&#39;0" proved="true">
  <transf name="split_vc" proved="true" >
-  <goal name="vc_sift_down.0" expl="mut invariant" proved="true">
+  <goal name="vc_sift_down&#39;0.0" expl="mut invariant" proved="true">
   <proof prover="4"><result status="valid" time="0.042932" steps="11"/></proof>
   </goal>
-<<<<<<< HEAD
-  <goal name="vc_sift_down.1" expl="loop invariant" proved="true">
-  <proof prover="0"><result status="valid" time="0.122887" steps="36508"/></proof>
-  </goal>
-  <goal name="vc_sift_down.2" expl="loop invariant" proved="true">
-  <proof prover="0"><result status="valid" time="0.173134" steps="38490"/></proof>
-  </goal>
-  <goal name="vc_sift_down.3" expl="loop invariant" proved="true">
-  <proof prover="0"><result status="valid" time="0.163320" steps="39413"/></proof>
-  </goal>
-  <goal name="vc_sift_down.4" expl="loop invariant" proved="true">
-  <proof prover="3" timelimit="5"><result status="valid" time="0.192936" steps="33054"/></proof>
-  </goal>
-  <goal name="vc_sift_down.5" expl="loop invariant" proved="true">
-  <proof prover="3"><result status="valid" time="0.141832" steps="21795"/></proof>
-  </goal>
-  <goal name="vc_sift_down.6" expl="loop invariant" proved="true">
-  <proof prover="3"><result status="valid" time="0.094876" steps="20335"/></proof>
-  </goal>
-  <goal name="vc_sift_down.7" expl="loop invariant" proved="true">
-  <proof prover="4"><result status="valid" time="0.059609" steps="66"/></proof>
-  </goal>
-  <goal name="vc_sift_down.8" expl="division by zero" proved="true">
-  <proof prover="3"><result status="valid" time="0.165550" steps="20921"/></proof>
-  </goal>
-  <goal name="vc_sift_down.9" expl="division by zero" proved="true">
-  <proof prover="3"><result status="valid" time="0.081987" steps="20495"/></proof>
-  </goal>
-  <goal name="vc_sift_down.10" expl="integer overflow" proved="true">
-  <proof prover="3"><result status="valid" time="0.208847" steps="30828"/></proof>
-  </goal>
-  <goal name="vc_sift_down.11" expl="integer overflow" proved="true">
-  <proof prover="3"><result status="valid" time="0.381642" steps="38003"/></proof>
-  </goal>
-  <goal name="vc_sift_down.12" expl="integer overflow" proved="true">
-  <proof prover="3"><result status="valid" time="0.204107" steps="31484"/></proof>
-  </goal>
-  <goal name="vc_sift_down.13" expl="integer overflow" proved="true">
-  <proof prover="3"><result status="valid" time="0.423834" steps="38428"/></proof>
-=======
-  <goal name="vc_sift_down.1" expl="loop invariant #0" proved="true">
-  <proof prover="3"><result status="valid" time="0.067239" steps="20012"/></proof>
-  </goal>
-  <goal name="vc_sift_down.2" expl="loop invariant #1" proved="true">
-  <proof prover="3"><result status="valid" time="0.030075" steps="17074"/></proof>
-  </goal>
-  <goal name="vc_sift_down.3" expl="loop invariant #2" proved="true">
+  <goal name="vc_sift_down&#39;0.1" expl="loop invariant #0" proved="true">
+  <proof prover="3"><result status="valid" time="0.067239" steps="24770"/></proof>
+  </goal>
+  <goal name="vc_sift_down&#39;0.2" expl="loop invariant #1" proved="true">
+  <proof prover="3"><result status="valid" time="0.030075" steps="16187"/></proof>
+  </goal>
+  <goal name="vc_sift_down&#39;0.3" expl="loop invariant #2" proved="true">
   <proof prover="4"><result status="valid" time="0.035532" steps="21"/></proof>
   </goal>
-  <goal name="vc_sift_down.4" expl="loop invariant #3" proved="true">
+  <goal name="vc_sift_down&#39;0.4" expl="loop invariant #3" proved="true">
   <proof prover="4"><result status="valid" time="0.037780" steps="56"/></proof>
   </goal>
-  <goal name="vc_sift_down.5" expl="loop invariant #4" proved="true">
+  <goal name="vc_sift_down&#39;0.5" expl="loop invariant #4" proved="true">
   <proof prover="4"><result status="valid" time="0.020800" steps="74"/></proof>
   </goal>
-  <goal name="vc_sift_down.6" expl="loop invariant #5" proved="true">
+  <goal name="vc_sift_down&#39;0.6" expl="loop invariant #5" proved="true">
   <proof prover="4"><result status="valid" time="0.125682" steps="196"/></proof>
   </goal>
-  <goal name="vc_sift_down.7" expl="loop invariant #6" proved="true">
-  <proof prover="4"><result status="valid" time="0.078982" steps="438"/></proof>
-  </goal>
-  <goal name="vc_sift_down.8" expl="division by zero" proved="true">
+  <goal name="vc_sift_down&#39;0.7" expl="loop invariant #6" proved="true">
+  <proof prover="4"><result status="valid" time="0.078982" steps="439"/></proof>
+  </goal>
+  <goal name="vc_sift_down&#39;0.8" expl="division by zero" proved="true">
   <proof prover="4"><result status="valid" time="0.021117" steps="25"/></proof>
   </goal>
-  <goal name="vc_sift_down.9" expl="division by zero" proved="true">
+  <goal name="vc_sift_down&#39;0.9" expl="division by zero" proved="true">
   <proof prover="4"><result status="valid" time="0.021126" steps="29"/></proof>
   </goal>
-  <goal name="vc_sift_down.10" expl="integer overflow" proved="true">
-  <proof prover="4"><result status="valid" time="0.034570" steps="65"/></proof>
-  </goal>
-  <goal name="vc_sift_down.11" expl="integer overflow" proved="true">
+  <goal name="vc_sift_down&#39;0.10" expl="integer overflow" proved="true">
+  <proof prover="4"><result status="valid" time="0.034570" steps="62"/></proof>
+  </goal>
+  <goal name="vc_sift_down&#39;0.11" expl="integer overflow" proved="true">
   <proof prover="4"><result status="valid" time="0.058050" steps="155"/></proof>
   </goal>
-  <goal name="vc_sift_down.12" expl="integer overflow" proved="true">
+  <goal name="vc_sift_down&#39;0.12" expl="integer overflow" proved="true">
   <proof prover="4"><result status="valid" time="0.032819" steps="111"/></proof>
   </goal>
-  <goal name="vc_sift_down.13" expl="integer overflow" proved="true">
+  <goal name="vc_sift_down&#39;0.13" expl="integer overflow" proved="true">
   <proof prover="4"><result status="valid" time="0.046333" steps="220"/></proof>
->>>>>>> 34cd6190
-  </goal>
-  <goal name="vc_sift_down.14" expl="index &#39;self&#39; type invariant" proved="true">
-  <proof prover="4"><result status="valid" time="0.093205" steps="471"/></proof>
-  </goal>
-<<<<<<< HEAD
-  <goal name="vc_sift_down.15" expl="precondition" proved="true">
-  <proof prover="4"><result status="valid" time="0.134810" steps="470"/></proof>
-  </goal>
-  <goal name="vc_sift_down.16" expl="precondition" proved="true">
-  <proof prover="3"><result status="valid" time="0.304213" steps="38960"/></proof>
-  </goal>
-  <goal name="vc_sift_down.17" expl="integer overflow" proved="true">
-  <proof prover="3"><result status="valid" time="0.244458" steps="32165"/></proof>
-  </goal>
-  <goal name="vc_sift_down.18" expl="precondition" proved="true">
-  <proof prover="3"><result status="valid" time="0.125087" steps="22122"/></proof>
-  </goal>
-  <goal name="vc_sift_down.19" expl="precondition" proved="true">
-  <proof prover="4"><result status="valid" time="0.432675" steps="1104"/></proof>
-  </goal>
-  <goal name="vc_sift_down.20" expl="precondition" proved="true">
-  <proof prover="3"><result status="valid" time="0.438303" steps="39911"/></proof>
-  </goal>
-  <goal name="vc_sift_down.21" expl="precondition" proved="true">
-  <proof prover="3"><result status="valid" time="0.128911" steps="20668"/></proof>
-  </goal>
-  <goal name="vc_sift_down.22" expl="precondition" proved="true">
-  <proof prover="3"><result status="valid" time="0.107232" steps="20669"/></proof>
-  </goal>
-  <goal name="vc_sift_down.23" expl="integer overflow" proved="true">
-  <proof prover="3"><result status="valid" time="0.225253" steps="32822"/></proof>
-  </goal>
-  <goal name="vc_sift_down.24" expl="type invariant" proved="true">
-  <proof prover="2"><result status="valid" time="0.042331" steps="259053"/></proof>
-  </goal>
-  <goal name="vc_sift_down.25" expl="postcondition" proved="true">
-  <proof prover="3"><result status="valid" time="0.196170" steps="42000"/></proof>
-  </goal>
-  <goal name="vc_sift_down.26" expl="postcondition" proved="true">
-  <proof prover="3"><result status="valid" time="0.335612" steps="39299"/></proof>
-  </goal>
-  <goal name="vc_sift_down.27" expl="postcondition" proved="true">
-  <proof prover="3"><result status="valid" time="0.116187" steps="23427"/></proof>
-  </goal>
-  <goal name="vc_sift_down.28" expl="postcondition" proved="true">
-  <proof prover="0"><result status="valid" time="0.392755" steps="63068"/></proof>
-  </goal>
-  <goal name="vc_sift_down.29" expl="precondition" proved="true">
-  <proof prover="3"><result status="valid" time="0.144070" steps="23030"/></proof>
-  </goal>
-  <goal name="vc_sift_down.30" expl="precondition" proved="true">
-  <proof prover="2"><result status="valid" time="0.040850" steps="206975"/></proof>
-  </goal>
-  <goal name="vc_sift_down.31" expl="precondition" proved="true">
-  <proof prover="3"><result status="valid" time="0.449563" steps="41133"/></proof>
-  </goal>
-  <goal name="vc_sift_down.32" expl="precondition" proved="true">
-  <proof prover="3"><result status="valid" time="0.152305" steps="23056"/></proof>
-  </goal>
-  <goal name="vc_sift_down.33" expl="precondition" proved="true">
-  <proof prover="2"><result status="valid" time="1.837007" steps="4474257"/></proof>
-  </goal>
-  <goal name="vc_sift_down.34" expl="precondition" proved="true">
-  <proof prover="3"><result status="valid" time="0.422022" steps="41522"/></proof>
-  </goal>
-  <goal name="vc_sift_down.35" expl="precondition" proved="true">
-  <proof prover="3"><result status="valid" time="0.084700" steps="21535"/></proof>
-  </goal>
-  <goal name="vc_sift_down.36" expl="precondition" proved="true">
-  <proof prover="3"><result status="valid" time="0.168926" steps="21536"/></proof>
-  </goal>
-  <goal name="vc_sift_down.37" proved="true">
-  <proof prover="4"><result status="valid" time="4.387885" steps="6200"/></proof>
-  </goal>
-  <goal name="vc_sift_down.38" expl="precondition" proved="true">
-  <proof prover="2"><result status="valid" time="0.046412" steps="178543"/></proof>
-  </goal>
-  <goal name="vc_sift_down.39" proved="true">
-  <proof prover="2"><result status="valid" time="0.082765" steps="179073"/></proof>
-  </goal>
-  <goal name="vc_sift_down.40" expl="precondition" proved="true">
-  <proof prover="3"><result status="valid" time="0.317482" steps="34699"/></proof>
-  </goal>
-  <goal name="vc_sift_down.41" expl="precondition" proved="true">
-  <proof prover="3"><result status="valid" time="0.459974" steps="44051"/></proof>
-  </goal>
-  <goal name="vc_sift_down.42" expl="precondition" proved="true">
-  <proof prover="3"><result status="valid" time="0.438354" steps="35855"/></proof>
-  </goal>
-  <goal name="vc_sift_down.43" expl="type invariant" proved="true">
-  <proof prover="3"><result status="valid" time="0.344822" steps="35093"/></proof>
-=======
-  <goal name="vc_sift_down.15" expl="index &#39;index&#39; type invariant" proved="true">
+  </goal>
+  <goal name="vc_sift_down&#39;0.14" expl="index &#39;self&#39; type invariant" proved="true">
+  <proof prover="4"><result status="valid" time="0.058881" steps="471"/></proof>
+  </goal>
+  <goal name="vc_sift_down&#39;0.15" expl="index &#39;index&#39; type invariant" proved="true">
   <proof prover="4"><result status="valid" time="0.090855" steps="88"/></proof>
   </goal>
-  <goal name="vc_sift_down.16" expl="index requires" proved="true">
+  <goal name="vc_sift_down&#39;0.16" expl="index requires" proved="true">
   <proof prover="4"><result status="valid" time="0.041215" steps="230"/></proof>
   </goal>
-  <goal name="vc_sift_down.17" expl="integer overflow" proved="true">
+  <goal name="vc_sift_down&#39;0.17" expl="integer overflow" proved="true">
   <proof prover="4"><result status="valid" time="0.040039" steps="94"/></proof>
   </goal>
-  <goal name="vc_sift_down.18" expl="index &#39;self&#39; type invariant" proved="true">
-  <proof prover="4"><result status="valid" time="0.092192" steps="1101"/></proof>
-  </goal>
-  <goal name="vc_sift_down.19" expl="index &#39;index&#39; type invariant" proved="true">
+  <goal name="vc_sift_down&#39;0.18" expl="index &#39;self&#39; type invariant" proved="true">
+  <proof prover="4"><result status="valid" time="0.186790" steps="1101"/></proof>
+  </goal>
+  <goal name="vc_sift_down&#39;0.19" expl="index &#39;index&#39; type invariant" proved="true">
   <proof prover="4"><result status="valid" time="0.039703" steps="104"/></proof>
   </goal>
-  <goal name="vc_sift_down.20" expl="index requires" proved="true">
+  <goal name="vc_sift_down&#39;0.20" expl="index requires" proved="true">
   <proof prover="4"><result status="valid" time="0.102707" steps="265"/></proof>
   </goal>
-  <goal name="vc_sift_down.21" expl="lt &#39;self&#39; type invariant" proved="true">
+  <goal name="vc_sift_down&#39;0.21" expl="lt &#39;self&#39; type invariant" proved="true">
   <proof prover="4"><result status="valid" time="0.069788" steps="53"/></proof>
   </goal>
-  <goal name="vc_sift_down.22" expl="lt &#39;other&#39; type invariant" proved="true">
+  <goal name="vc_sift_down&#39;0.22" expl="lt &#39;other&#39; type invariant" proved="true">
   <proof prover="4"><result status="valid" time="0.029005" steps="53"/></proof>
   </goal>
-  <goal name="vc_sift_down.23" expl="integer overflow" proved="true">
+  <goal name="vc_sift_down&#39;0.23" expl="integer overflow" proved="true">
   <proof prover="4"><result status="valid" time="0.042186" steps="119"/></proof>
   </goal>
-  <goal name="vc_sift_down.24" expl="type invariant" proved="true">
-  <proof prover="2"><result status="valid" time="0.084942" steps="208694"/></proof>
-  </goal>
-  <goal name="vc_sift_down.25" expl="sift_down ensures #0" proved="true">
-  <proof prover="4"><result status="valid" time="0.036922" steps="570"/></proof>
-  </goal>
-  <goal name="vc_sift_down.26" expl="sift_down ensures #1" proved="true">
-  <proof prover="4"><result status="valid" time="0.034745" steps="65"/></proof>
-  </goal>
-  <goal name="vc_sift_down.27" expl="sift_down ensures #2" proved="true">
-  <proof prover="4"><result status="valid" time="0.031081" steps="222"/></proof>
-  </goal>
-  <goal name="vc_sift_down.28" expl="sift_down ensures #3" proved="true">
-  <proof prover="4"><result status="valid" time="0.225872" steps="4640"/></proof>
-  </goal>
-  <goal name="vc_sift_down.29" expl="index &#39;self&#39; type invariant" proved="true">
-  <proof prover="4"><result status="valid" time="1.329498" steps="3435"/></proof>
-  </goal>
-  <goal name="vc_sift_down.30" expl="index &#39;index&#39; type invariant" proved="true">
+  <goal name="vc_sift_down&#39;0.24" expl="type invariant" proved="true">
+  <proof prover="2"><result status="valid" time="0.061477" steps="258904"/></proof>
+  </goal>
+  <goal name="vc_sift_down&#39;0.25" expl="sift_down ensures #0" proved="true">
+  <proof prover="4"><result status="valid" time="0.070875" steps="572"/></proof>
+  </goal>
+  <goal name="vc_sift_down&#39;0.26" expl="sift_down ensures #1" proved="true">
+  <proof prover="4"><result status="valid" time="0.035974" steps="65"/></proof>
+  </goal>
+  <goal name="vc_sift_down&#39;0.27" expl="sift_down ensures #2" proved="true">
+  <proof prover="4"><result status="valid" time="0.026227" steps="223"/></proof>
+  </goal>
+  <goal name="vc_sift_down&#39;0.28" expl="sift_down ensures #3" proved="true">
+  <proof prover="4"><result status="valid" time="0.241231" steps="4638"/></proof>
+  </goal>
+  <goal name="vc_sift_down&#39;0.29" expl="index &#39;self&#39; type invariant" proved="true">
+  <proof prover="4"><result status="valid" time="1.219079" steps="3492"/></proof>
+  </goal>
+  <goal name="vc_sift_down&#39;0.30" expl="index &#39;index&#39; type invariant" proved="true">
   <proof prover="4"><result status="valid" time="0.043600" steps="94"/></proof>
   </goal>
-  <goal name="vc_sift_down.31" expl="index requires" proved="true">
+  <goal name="vc_sift_down&#39;0.31" expl="index requires" proved="true">
   <proof prover="4"><result status="valid" time="0.094249" steps="411"/></proof>
   </goal>
-  <goal name="vc_sift_down.32" expl="index &#39;self&#39; type invariant" proved="true">
-  <proof prover="4"><result status="valid" time="1.491404" steps="3785"/></proof>
-  </goal>
-  <goal name="vc_sift_down.33" expl="index &#39;index&#39; type invariant" proved="true">
+  <goal name="vc_sift_down&#39;0.32" expl="index &#39;self&#39; type invariant" proved="true">
+  <proof prover="4"><result status="valid" time="1.319673" steps="3851"/></proof>
+  </goal>
+  <goal name="vc_sift_down&#39;0.33" expl="index &#39;index&#39; type invariant" proved="true">
   <proof prover="4"><result status="valid" time="0.040365" steps="105"/></proof>
   </goal>
-  <goal name="vc_sift_down.34" expl="index requires" proved="true">
+  <goal name="vc_sift_down&#39;0.34" expl="index requires" proved="true">
   <proof prover="4"><result status="valid" time="0.034244" steps="339"/></proof>
   </goal>
-  <goal name="vc_sift_down.35" expl="le &#39;self&#39; type invariant" proved="true">
+  <goal name="vc_sift_down&#39;0.35" expl="le &#39;self&#39; type invariant" proved="true">
   <proof prover="4"><result status="valid" time="0.108513" steps="48"/></proof>
   </goal>
-  <goal name="vc_sift_down.36" expl="le &#39;other&#39; type invariant" proved="true">
-  <proof prover="2"><result status="valid" time="0.053937" steps="14026"/></proof>
-  </goal>
-  <goal name="vc_sift_down.37" proved="true">
-  <proof prover="2"><result status="valid" time="0.107373" steps="221088"/></proof>
-  </goal>
-  <goal name="vc_sift_down.38" expl="deref_mut &#39;self&#39; type invariant" proved="true">
+  <goal name="vc_sift_down&#39;0.36" expl="le &#39;other&#39; type invariant" proved="true">
+  <proof prover="2"><result status="valid" time="0.053937" steps="13421"/></proof>
+  </goal>
+  <goal name="vc_sift_down&#39;0.37" proved="true">
+  <proof prover="2"><result status="valid" time="0.905211" steps="3306750"/></proof>
+  </goal>
+  <goal name="vc_sift_down&#39;0.38" expl="deref_mut &#39;self&#39; type invariant" proved="true">
   <proof prover="4"><result status="valid" time="0.112304" steps="120"/></proof>
   </goal>
-  <goal name="vc_sift_down.39" proved="true">
-  <proof prover="4"><result status="valid" time="0.071303" steps="354"/></proof>
-  </goal>
-  <goal name="vc_sift_down.40" expl="swap &#39;self&#39; type invariant" proved="true">
-  <proof prover="2"><result status="valid" time="0.040850" steps="185576"/></proof>
-  </goal>
-  <goal name="vc_sift_down.41" expl="swap requires #0" proved="true">
-  <proof prover="2"><result status="valid" time="0.043191" steps="201268"/></proof>
-  </goal>
-  <goal name="vc_sift_down.42" expl="swap requires #1" proved="true">
-  <proof prover="2"><result status="valid" time="0.067651" steps="467609"/></proof>
-  </goal>
-  <goal name="vc_sift_down.43" expl="type invariant" proved="true">
+  <goal name="vc_sift_down&#39;0.39" proved="true">
+  <proof prover="4"><result status="valid" time="0.071303" steps="355"/></proof>
+  </goal>
+  <goal name="vc_sift_down&#39;0.40" expl="swap &#39;self&#39; type invariant" proved="true">
+  <proof prover="2"><result status="valid" time="0.040850" steps="179018"/></proof>
+  </goal>
+  <goal name="vc_sift_down&#39;0.41" expl="swap requires #0" proved="true">
+  <proof prover="2"><result status="valid" time="0.043191" steps="194579"/></proof>
+  </goal>
+  <goal name="vc_sift_down&#39;0.42" expl="swap requires #1" proved="true">
+  <proof prover="2"><result status="valid" time="0.067651" steps="448794"/></proof>
+  </goal>
+  <goal name="vc_sift_down&#39;0.43" expl="type invariant" proved="true">
   <proof prover="4"><result status="valid" time="0.066606" steps="433"/></proof>
->>>>>>> 34cd6190
-  </goal>
-  <goal name="vc_sift_down.44" expl="mut invariant" proved="true">
+  </goal>
+  <goal name="vc_sift_down&#39;0.44" expl="mut invariant" proved="true">
   <proof prover="4"><result status="valid" time="0.059609" steps="69"/></proof>
   </goal>
-<<<<<<< HEAD
-  <goal name="vc_sift_down.45" expl="loop invariant" proved="true">
-  <proof prover="0"><result status="valid" time="0.929497" steps="101090"/></proof>
-  </goal>
-  <goal name="vc_sift_down.46" expl="loop invariant" proved="true">
-  <proof prover="0"><result status="valid" time="1.463159" steps="127741"/></proof>
-  </goal>
-  <goal name="vc_sift_down.47" expl="loop invariant" proved="true">
-  <proof prover="0"><result status="valid" time="3.760745" steps="240000"/></proof>
-  </goal>
-  <goal name="vc_sift_down.48" expl="loop invariant" proved="true">
-  <proof prover="0"><result status="valid" time="3.559608" steps="230264"/></proof>
-  </goal>
-  <goal name="vc_sift_down.49" expl="loop invariant" proved="true">
-  <proof prover="3"><result status="valid" time="0.785588" steps="64132"/></proof>
-  </goal>
-  <goal name="vc_sift_down.50" expl="loop invariant" proved="true">
-  <proof prover="3"><result status="valid" time="0.607759" steps="57090"/></proof>
-  </goal>
-  <goal name="vc_sift_down.51" expl="loop invariant" proved="true">
-  <proof prover="3"><result status="valid" time="0.661481" steps="61979"/></proof>
-  </goal>
-  <goal name="vc_sift_down.52" expl="type invariant" proved="true">
+  <goal name="vc_sift_down&#39;0.45" expl="loop invariant #0" proved="true">
+  <proof prover="4"><result status="valid" time="0.090607" steps="464"/></proof>
+  </goal>
+  <goal name="vc_sift_down&#39;0.46" expl="loop invariant #1" proved="true">
+  <proof prover="4"><result status="valid" time="0.093170" steps="834"/></proof>
+  </goal>
+  <goal name="vc_sift_down&#39;0.47" expl="loop invariant #2" proved="true">
+  <proof prover="0"><result status="valid" time="0.147423" steps="51302"/></proof>
+  </goal>
+  <goal name="vc_sift_down&#39;0.48" expl="loop invariant #3" proved="true">
+  <proof prover="0"><result status="valid" time="1.095273" steps="132983"/></proof>
+  </goal>
+  <goal name="vc_sift_down&#39;0.49" expl="loop invariant #4" proved="true">
+  <proof prover="3"><result status="valid" time="1.813854" steps="141106"/></proof>
+  </goal>
+  <goal name="vc_sift_down&#39;0.50" expl="loop invariant #5" proved="true">
+  <proof prover="3"><result status="valid" time="0.921617" steps="102123"/></proof>
+  </goal>
+  <goal name="vc_sift_down&#39;0.51" expl="loop invariant #6" proved="true">
+  <proof prover="3"><result status="valid" time="1.103650" steps="115942"/></proof>
+  </goal>
+  <goal name="vc_sift_down&#39;0.52" expl="type invariant" proved="true">
   <transf name="split_vc" proved="true" >
-   <goal name="vc_sift_down.52.0" expl="type invariant" proved="true">
-   <proof prover="2" timelimit="1"><result status="valid" time="0.174704" steps="1117589"/></proof>
+   <goal name="vc_sift_down&#39;0.52.0" expl="type invariant" proved="true">
+   <proof prover="2" timelimit="1"><result status="valid" time="0.161732" steps="1117546"/></proof>
    </goal>
-   <goal name="vc_sift_down.52.1" expl="type invariant" proved="true">
+   <goal name="vc_sift_down&#39;0.52.1" expl="type invariant" proved="true">
    <transf name="split_vc" proved="true" >
-    <goal name="vc_sift_down.52.1.0" expl="type invariant" proved="true">
-    <proof prover="2" timelimit="10" memlimit="4000"><result status="valid" time="8.009770" steps="28037628"/></proof>
+    <goal name="vc_sift_down&#39;0.52.1.0" expl="type invariant" proved="true">
+    <proof prover="2" timelimit="10" memlimit="4000"><result status="valid" time="5.622170" steps="26073575"/></proof>
     </goal>
-    <goal name="vc_sift_down.52.1.1" expl="type invariant" proved="true">
-    <proof prover="2" timelimit="10" memlimit="4000"><result status="valid" time="4.438853" steps="20821825"/></proof>
+    <goal name="vc_sift_down&#39;0.52.1.1" expl="type invariant" proved="true">
+    <proof prover="4" timelimit="10" memlimit="4000"><result status="valid" time="6.095574" steps="22754"/></proof>
     </goal>
    </transf>
    </goal>
   </transf>
   </goal>
-  <goal name="vc_sift_down.53" expl="postcondition" proved="true">
-  <proof prover="4"><result status="valid" time="0.900965" steps="4089"/></proof>
-  </goal>
-  <goal name="vc_sift_down.54" expl="postcondition" proved="true">
-  <proof prover="4" timelimit="1"><result status="valid" time="0.144811" steps="449"/></proof>
-  </goal>
-  <goal name="vc_sift_down.55" expl="postcondition" proved="true">
-  <proof prover="3"><result status="valid" time="0.140406" steps="24680"/></proof>
-  </goal>
-  <goal name="vc_sift_down.56" expl="postcondition" proved="true">
-  <proof prover="0"><result status="valid" time="1.430974" steps="114345"/></proof>
-=======
-  <goal name="vc_sift_down.45" expl="loop invariant #0" proved="true">
-  <proof prover="4"><result status="valid" time="0.090607" steps="464"/></proof>
-  </goal>
-  <goal name="vc_sift_down.46" expl="loop invariant #1" proved="true">
-  <proof prover="4"><result status="valid" time="0.093170" steps="852"/></proof>
-  </goal>
-  <goal name="vc_sift_down.47" expl="loop invariant #2" proved="true">
-  <proof prover="0"><result status="valid" time="0.147423" steps="52431"/></proof>
-  </goal>
-  <goal name="vc_sift_down.48" expl="loop invariant #3" proved="true">
-  <proof prover="0"><result status="valid" time="1.095273" steps="141063"/></proof>
-  </goal>
-  <goal name="vc_sift_down.49" expl="loop invariant #4" proved="true">
-  <proof prover="3"><result status="valid" time="1.466812" steps="159097"/></proof>
-  </goal>
-  <goal name="vc_sift_down.50" expl="loop invariant #5" proved="true">
-  <proof prover="3"><result status="valid" time="0.412216" steps="71085"/></proof>
-  </goal>
-  <goal name="vc_sift_down.51" expl="loop invariant #6" proved="true">
-  <proof prover="3"><result status="valid" time="0.525592" steps="88936"/></proof>
-  </goal>
-  <goal name="vc_sift_down.52" expl="type invariant" proved="true">
-  <proof prover="2"><result status="valid" time="0.061477" steps="234608"/></proof>
-  </goal>
-  <goal name="vc_sift_down.53" expl="sift_down ensures #0" proved="true">
-  <proof prover="4"><result status="valid" time="0.920748" steps="7712"/></proof>
-  </goal>
-  <goal name="vc_sift_down.54" expl="sift_down ensures #1" proved="true">
-  <proof prover="4"><result status="valid" time="0.035974" steps="120"/></proof>
-  </goal>
-  <goal name="vc_sift_down.55" expl="sift_down ensures #2" proved="true">
-  <proof prover="4"><result status="valid" time="0.026227" steps="491"/></proof>
-  </goal>
-  <goal name="vc_sift_down.56" expl="sift_down ensures #3" proved="true">
-  <proof prover="4"><result status="valid" time="1.342703" steps="13036"/></proof>
->>>>>>> 34cd6190
+  <goal name="vc_sift_down&#39;0.53" expl="sift_down ensures #0" proved="true">
+  <proof prover="4"><result status="valid" time="1.116683" steps="7596"/></proof>
+  </goal>
+  <goal name="vc_sift_down&#39;0.54" expl="sift_down ensures #1" proved="true">
+  <proof prover="4"><result status="valid" time="0.034745" steps="120"/></proof>
+  </goal>
+  <goal name="vc_sift_down&#39;0.55" expl="sift_down ensures #2" proved="true">
+  <proof prover="4"><result status="valid" time="0.031081" steps="487"/></proof>
+  </goal>
+  <goal name="vc_sift_down&#39;0.56" expl="sift_down ensures #3" proved="true">
+  <proof prover="4"><result status="valid" time="1.177287" steps="13042"/></proof>
   </goal>
  </transf>
  </goal>
 </theory>
 <theory name="M_heapsort_generic__heap_sort" proved="true">
- <goal name="vc_heap_sort" proved="true">
+ <goal name="vc_heap_sort&#39;0" proved="true">
  <transf name="split_vc" proved="true" >
-<<<<<<< HEAD
-  <goal name="vc_heap_sort.0" expl="precondition" proved="true">
-  <proof prover="3"><result status="valid" time="0.232777" steps="22426"/></proof>
-  </goal>
-  <goal name="vc_heap_sort.1" expl="division by zero" proved="true">
-  <proof prover="3"><result status="valid" time="0.060783" steps="16537"/></proof>
-  </goal>
-  <goal name="vc_heap_sort.2" expl="division by zero" proved="true">
-  <proof prover="3"><result status="valid" time="0.063989" steps="16178"/></proof>
-  </goal>
-  <goal name="vc_heap_sort.3" expl="integer overflow" proved="true">
-  <proof prover="3"><result status="valid" time="0.192233" steps="23176"/></proof>
-  </goal>
-  <goal name="vc_heap_sort.4" expl="loop invariant" proved="true">
-  <proof prover="3"><result status="valid" time="0.069838" steps="17612"/></proof>
-  </goal>
-  <goal name="vc_heap_sort.5" expl="loop invariant" proved="true">
-  <proof prover="3"><result status="valid" time="0.119932" steps="17517"/></proof>
-  </goal>
-  <goal name="vc_heap_sort.6" expl="loop invariant" proved="true">
-  <proof prover="3"><result status="valid" time="0.426822" steps="36286"/></proof>
-  </goal>
-  <goal name="vc_heap_sort.7" expl="loop invariant" proved="true">
-  <proof prover="3"><result status="valid" time="0.277002" steps="26547"/></proof>
-  </goal>
-  <goal name="vc_heap_sort.8" expl="integer overflow" proved="true">
-  <proof prover="3"><result status="valid" time="0.207863" steps="25928"/></proof>
-  </goal>
-  <goal name="vc_heap_sort.9" proved="true">
-  <proof prover="4"><result status="valid" time="0.134472" steps="448"/></proof>
-  </goal>
-  <goal name="vc_heap_sort.10" expl="precondition" proved="true">
-  <proof prover="4"><result status="valid" time="0.052628" steps="61"/></proof>
-=======
-  <goal name="vc_heap_sort.0" expl="len &#39;self&#39; type invariant" proved="true">
+  <goal name="vc_heap_sort&#39;0.0" expl="len &#39;self&#39; type invariant" proved="true">
   <proof prover="4"><result status="valid" time="0.030517" steps="36"/></proof>
   </goal>
-  <goal name="vc_heap_sort.1" expl="division by zero" proved="true">
+  <goal name="vc_heap_sort&#39;0.1" expl="division by zero" proved="true">
   <proof prover="4"><result status="valid" time="0.029951" steps="11"/></proof>
   </goal>
-  <goal name="vc_heap_sort.2" expl="division by zero" proved="true">
+  <goal name="vc_heap_sort&#39;0.2" expl="division by zero" proved="true">
   <proof prover="4"><result status="valid" time="0.031219" steps="15"/></proof>
   </goal>
-  <goal name="vc_heap_sort.3" expl="integer overflow" proved="true">
-  <proof prover="4"><result status="valid" time="0.021853" steps="38"/></proof>
-  </goal>
-  <goal name="vc_heap_sort.4" expl="mut invariant" proved="true">
+  <goal name="vc_heap_sort&#39;0.3" expl="integer overflow" proved="true">
+  <proof prover="4"><result status="valid" time="0.021853" steps="42"/></proof>
+  </goal>
+  <goal name="vc_heap_sort&#39;0.4" expl="mut invariant" proved="true">
   <proof prover="4"><result status="valid" time="0.031607" steps="36"/></proof>
   </goal>
-  <goal name="vc_heap_sort.5" expl="loop invariant #0" proved="true">
-  <proof prover="0"><result status="valid" time="0.125675" steps="32376"/></proof>
-  </goal>
-  <goal name="vc_heap_sort.6" expl="loop invariant #1" proved="true">
-  <proof prover="4"><result status="valid" time="0.024500" steps="376"/></proof>
-  </goal>
-  <goal name="vc_heap_sort.7" expl="loop invariant #2" proved="true">
-  <proof prover="4"><result status="valid" time="0.020248" steps="53"/></proof>
-  </goal>
-  <goal name="vc_heap_sort.8" expl="integer overflow" proved="true">
-  <proof prover="4"><result status="valid" time="0.034687" steps="69"/></proof>
-  </goal>
-  <goal name="vc_heap_sort.9" proved="true">
+  <goal name="vc_heap_sort&#39;0.5" expl="loop invariant #0" proved="true">
+  <proof prover="0"><result status="valid" time="0.125675" steps="31366"/></proof>
+  </goal>
+  <goal name="vc_heap_sort&#39;0.6" expl="loop invariant #1" proved="true">
+  <proof prover="4"><result status="valid" time="0.024500" steps="372"/></proof>
+  </goal>
+  <goal name="vc_heap_sort&#39;0.7" expl="loop invariant #2" proved="true">
+  <proof prover="4"><result status="valid" time="0.020248" steps="58"/></proof>
+  </goal>
+  <goal name="vc_heap_sort&#39;0.8" expl="integer overflow" proved="true">
+  <proof prover="4"><result status="valid" time="0.034687" steps="71"/></proof>
+  </goal>
+  <goal name="vc_heap_sort&#39;0.9" proved="true">
   <proof prover="4"><result status="valid" time="0.173906" steps="448"/></proof>
   </goal>
-  <goal name="vc_heap_sort.10" expl="len &#39;self&#39; type invariant" proved="true">
-  <proof prover="4"><result status="valid" time="0.112342" steps="61"/></proof>
->>>>>>> 34cd6190
-  </goal>
-  <goal name="vc_heap_sort.11" expl="sift_down &#39;v&#39; type invariant" proved="true">
+  <goal name="vc_heap_sort&#39;0.10" expl="len &#39;self&#39; type invariant" proved="true">
+  <proof prover="4"><result status="valid" time="0.021231" steps="61"/></proof>
+  </goal>
+  <goal name="vc_heap_sort&#39;0.11" expl="sift_down &#39;v&#39; type invariant" proved="true">
   <proof prover="4"><result status="valid" time="0.024361" steps="76"/></proof>
   </goal>
-<<<<<<< HEAD
-  <goal name="vc_heap_sort.12" expl="precondition" proved="true">
-  <proof prover="3"><result status="valid" time="0.071723" steps="19065"/></proof>
-  </goal>
-  <goal name="vc_heap_sort.13" expl="precondition" proved="true">
-  <proof prover="3"><result status="valid" time="0.370469" steps="31327"/></proof>
-  </goal>
-  <goal name="vc_heap_sort.14" expl="precondition" proved="true">
-  <proof prover="3" timelimit="5"><result status="valid" time="0.291661" steps="27721"/></proof>
-  </goal>
-  <goal name="vc_heap_sort.15" expl="loop invariant" proved="true">
-  <proof prover="3"><result status="valid" time="0.184082" steps="20410"/></proof>
-  </goal>
-  <goal name="vc_heap_sort.16" expl="loop invariant" proved="true">
-  <proof prover="3"><result status="valid" time="0.402841" steps="36102"/></proof>
-  </goal>
-  <goal name="vc_heap_sort.17" expl="loop invariant" proved="true">
-  <proof prover="3"><result status="valid" time="0.453887" steps="37380"/></proof>
-  </goal>
-  <goal name="vc_heap_sort.18" expl="loop invariant" proved="true">
-  <proof prover="3"><result status="valid" time="0.450141" steps="37793"/></proof>
-  </goal>
-  <goal name="vc_heap_sort.19" expl="precondition" proved="true">
-  <proof prover="4"><result status="valid" time="0.024361" steps="402"/></proof>
-  </goal>
-  <goal name="vc_heap_sort.20" expl="loop invariant" proved="true">
-  <proof prover="3"><result status="valid" time="0.173171" steps="18114"/></proof>
-  </goal>
-  <goal name="vc_heap_sort.21" expl="loop invariant" proved="true">
-  <proof prover="3"><result status="valid" time="0.172871" steps="20873"/></proof>
-  </goal>
-  <goal name="vc_heap_sort.22" expl="loop invariant" proved="true">
-  <proof prover="0"><result status="valid" time="0.230137" steps="35272"/></proof>
-  </goal>
-  <goal name="vc_heap_sort.23" expl="loop invariant" proved="true">
-  <proof prover="3"><result status="valid" time="0.296291" steps="28977"/></proof>
-  </goal>
-  <goal name="vc_heap_sort.24" expl="loop invariant" proved="true">
-  <proof prover="3"><result status="valid" time="0.259790" steps="19931"/></proof>
-  </goal>
-  <goal name="vc_heap_sort.25" expl="loop invariant" proved="true">
-  <proof prover="3"><result status="valid" time="0.169325" steps="21013"/></proof>
-  </goal>
-  <goal name="vc_heap_sort.26" expl="type invariant" proved="true">
-  <proof prover="4"><result status="valid" time="0.206663" steps="985"/></proof>
-  </goal>
-  <goal name="vc_heap_sort.27" expl="postcondition" proved="true">
-  <proof prover="3"><result status="valid" time="0.180698" steps="22489"/></proof>
-  </goal>
-  <goal name="vc_heap_sort.28" expl="postcondition" proved="true">
-  <proof prover="0" memlimit="2000"><result status="valid" time="0.227529" steps="42112"/></proof>
-  </goal>
-  <goal name="vc_heap_sort.29" expl="integer overflow" proved="true">
-  <proof prover="3"><result status="valid" time="0.238615" steps="30305"/></proof>
-  </goal>
-  <goal name="vc_heap_sort.30" proved="true">
-  <proof prover="4"><result status="valid" time="0.205706" steps="849"/></proof>
-=======
-  <goal name="vc_heap_sort.12" expl="sift_down requires #0" proved="true">
+  <goal name="vc_heap_sort&#39;0.12" expl="sift_down requires #0" proved="true">
   <proof prover="4"><result status="valid" time="0.027273" steps="81"/></proof>
   </goal>
-  <goal name="vc_heap_sort.13" expl="sift_down requires #1" proved="true">
+  <goal name="vc_heap_sort&#39;0.13" expl="sift_down requires #1" proved="true">
   <proof prover="4"><result status="valid" time="0.024710" steps="107"/></proof>
   </goal>
-  <goal name="vc_heap_sort.14" expl="sift_down requires #2" proved="true">
-  <proof prover="4"><result status="valid" time="0.029244" steps="87"/></proof>
-  </goal>
-  <goal name="vc_heap_sort.15" expl="mut invariant" proved="true">
+  <goal name="vc_heap_sort&#39;0.14" expl="sift_down requires #2" proved="true">
+  <proof prover="4"><result status="valid" time="0.029244" steps="88"/></proof>
+  </goal>
+  <goal name="vc_heap_sort&#39;0.15" expl="mut invariant" proved="true">
   <proof prover="4"><result status="valid" time="0.036481" steps="39"/></proof>
   </goal>
-  <goal name="vc_heap_sort.16" expl="loop invariant #0" proved="true">
-  <proof prover="4"><result status="valid" time="0.035604" steps="458"/></proof>
-  </goal>
-  <goal name="vc_heap_sort.17" expl="loop invariant #1" proved="true">
-  <proof prover="4"><result status="valid" time="0.038279" steps="268"/></proof>
-  </goal>
-  <goal name="vc_heap_sort.18" expl="loop invariant #2" proved="true">
-  <proof prover="2"><result status="valid" time="0.086001" steps="196631"/></proof>
-  </goal>
-  <goal name="vc_heap_sort.19" expl="len &#39;self&#39; type invariant" proved="true">
-  <proof prover="4"><result status="valid" time="0.021231" steps="401"/></proof>
-  </goal>
-  <goal name="vc_heap_sort.20" expl="mut invariant" proved="true">
+  <goal name="vc_heap_sort&#39;0.16" expl="loop invariant #0" proved="true">
+  <proof prover="4"><result status="valid" time="0.035604" steps="464"/></proof>
+  </goal>
+  <goal name="vc_heap_sort&#39;0.17" expl="loop invariant #1" proved="true">
+  <proof prover="4"><result status="valid" time="0.038279" steps="266"/></proof>
+  </goal>
+  <goal name="vc_heap_sort&#39;0.18" expl="loop invariant #2" proved="true">
+  <proof prover="2"><result status="valid" time="0.086001" steps="191885"/></proof>
+  </goal>
+  <goal name="vc_heap_sort&#39;0.19" expl="len &#39;self&#39; type invariant" proved="true">
+  <proof prover="4"><result status="valid" time="0.112342" steps="401"/></proof>
+  </goal>
+  <goal name="vc_heap_sort&#39;0.20" expl="mut invariant" proved="true">
   <proof prover="4"><result status="valid" time="0.035235" steps="62"/></proof>
   </goal>
-  <goal name="vc_heap_sort.21" expl="loop invariant #0" proved="true">
+  <goal name="vc_heap_sort&#39;0.21" expl="loop invariant #0" proved="true">
   <proof prover="4"><result status="valid" time="0.024442" steps="74"/></proof>
   </goal>
-  <goal name="vc_heap_sort.22" expl="loop invariant #1" proved="true">
+  <goal name="vc_heap_sort&#39;0.22" expl="loop invariant #1" proved="true">
   <proof prover="4"><result status="valid" time="0.037237" steps="39"/></proof>
   </goal>
-  <goal name="vc_heap_sort.23" expl="loop invariant #2" proved="true">
+  <goal name="vc_heap_sort&#39;0.23" expl="loop invariant #2" proved="true">
   <proof prover="4"><result status="valid" time="0.062006" steps="94"/></proof>
   </goal>
-  <goal name="vc_heap_sort.24" expl="loop invariant #3" proved="true">
+  <goal name="vc_heap_sort&#39;0.24" expl="loop invariant #3" proved="true">
   <proof prover="4"><result status="valid" time="0.060614" steps="144"/></proof>
   </goal>
-  <goal name="vc_heap_sort.25" expl="loop invariant #4" proved="true">
-  <proof prover="4"><result status="valid" time="0.022408" steps="98"/></proof>
-  </goal>
-  <goal name="vc_heap_sort.26" expl="type invariant" proved="true">
+  <goal name="vc_heap_sort&#39;0.25" expl="loop invariant #4" proved="true">
+  <proof prover="4"><result status="valid" time="0.022408" steps="94"/></proof>
+  </goal>
+  <goal name="vc_heap_sort&#39;0.26" expl="type invariant" proved="true">
   <proof prover="4"><result status="valid" time="0.222731" steps="983"/></proof>
   </goal>
-  <goal name="vc_heap_sort.27" expl="heap_sort ensures #0" proved="true">
-  <proof prover="4"><result status="valid" time="0.141493" steps="814"/></proof>
-  </goal>
-  <goal name="vc_heap_sort.28" expl="heap_sort ensures #1" proved="true">
+  <goal name="vc_heap_sort&#39;0.27" expl="heap_sort ensures #0" proved="true">
+  <proof prover="4"><result status="valid" time="0.141493" steps="804"/></proof>
+  </goal>
+  <goal name="vc_heap_sort&#39;0.28" expl="heap_sort ensures #1" proved="true">
   <proof prover="4"><result status="valid" time="0.038961" steps="92"/></proof>
   </goal>
-  <goal name="vc_heap_sort.29" expl="integer overflow" proved="true">
-  <proof prover="4"><result status="valid" time="0.043659" steps="109"/></proof>
-  </goal>
-  <goal name="vc_heap_sort.30" proved="true">
-  <proof prover="4"><result status="valid" time="0.203544" steps="848"/></proof>
->>>>>>> 34cd6190
-  </goal>
-  <goal name="vc_heap_sort.31" expl="deref_mut &#39;self&#39; type invariant" proved="true">
-  <proof prover="0"><result status="valid" time="0.194638" steps="37272"/></proof>
-  </goal>
-  <goal name="vc_heap_sort.32" proved="true">
-  <proof prover="4"><result status="valid" time="0.041357" steps="305"/></proof>
-  </goal>
-<<<<<<< HEAD
-  <goal name="vc_heap_sort.33" expl="precondition" proved="true">
-  <proof prover="3"><result status="valid" time="0.332635" steps="31786"/></proof>
-  </goal>
-  <goal name="vc_heap_sort.34" expl="precondition" proved="true">
-  <proof prover="3"><result status="valid" time="0.202683" steps="32091"/></proof>
-  </goal>
-  <goal name="vc_heap_sort.35" expl="precondition" proved="true">
-  <proof prover="3"><result status="valid" time="0.171009" steps="20119"/></proof>
-  </goal>
-  <goal name="vc_heap_sort.36" expl="type invariant" proved="true">
-  <proof prover="3"><result status="valid" time="0.210602" steps="32206"/></proof>
-  </goal>
-  <goal name="vc_heap_sort.37" expl="assertion" proved="true">
-  <proof prover="0"><result status="valid" time="1.271595" steps="290250"/></proof>
-=======
-  <goal name="vc_heap_sort.33" expl="swap &#39;self&#39; type invariant" proved="true">
+  <goal name="vc_heap_sort&#39;0.29" expl="integer overflow" proved="true">
+  <proof prover="4"><result status="valid" time="0.043659" steps="117"/></proof>
+  </goal>
+  <goal name="vc_heap_sort&#39;0.30" proved="true">
+  <proof prover="4"><result status="valid" time="0.203544" steps="851"/></proof>
+  </goal>
+  <goal name="vc_heap_sort&#39;0.31" expl="deref_mut &#39;self&#39; type invariant" proved="true">
+  <proof prover="0"><result status="valid" time="0.194638" steps="36293"/></proof>
+  </goal>
+  <goal name="vc_heap_sort&#39;0.32" proved="true">
+  <proof prover="4"><result status="valid" time="0.041357" steps="306"/></proof>
+  </goal>
+  <goal name="vc_heap_sort&#39;0.33" expl="swap &#39;self&#39; type invariant" proved="true">
   <proof prover="4"><result status="valid" time="0.037155" steps="108"/></proof>
   </goal>
-  <goal name="vc_heap_sort.34" expl="swap requires #0" proved="true">
-  <proof prover="3" timelimit="1"><result status="valid" time="0.171009" steps="25191"/></proof>
-  </goal>
-  <goal name="vc_heap_sort.35" expl="swap requires #1" proved="true">
-  <proof prover="4"><result status="valid" time="0.037882" steps="132"/></proof>
-  </goal>
-  <goal name="vc_heap_sort.36" expl="type invariant" proved="true">
-  <proof prover="4"><result status="valid" time="0.062718" steps="362"/></proof>
-  </goal>
-  <goal name="vc_heap_sort.37" expl="assertion" proved="true">
-  <proof prover="0"><result status="valid" time="0.660239" steps="198608"/></proof>
->>>>>>> 34cd6190
-  </goal>
-  <goal name="vc_heap_sort.38" proved="true">
-  <proof prover="4"><result status="valid" time="0.057119" steps="71"/></proof>
-  </goal>
-<<<<<<< HEAD
-  <goal name="vc_heap_sort.39" expl="precondition" proved="true">
-  <proof prover="3"><result status="valid" time="0.353264" steps="33261"/></proof>
-  </goal>
-  <goal name="vc_heap_sort.40" expl="precondition" proved="true">
-  <proof prover="3"><result status="valid" time="0.352133" steps="33670"/></proof>
-  </goal>
-  <goal name="vc_heap_sort.41" expl="precondition" proved="true">
-  <proof prover="3"><result status="valid" time="0.079126" steps="20376"/></proof>
-  </goal>
-  <goal name="vc_heap_sort.42" expl="precondition" proved="true">
-  <proof prover="3"><result status="valid" time="1.232899" steps="89823"/></proof>
-=======
-  <goal name="vc_heap_sort.39" expl="sift_down &#39;v&#39; type invariant" proved="true">
+  <goal name="vc_heap_sort&#39;0.34" expl="swap requires #0" proved="true">
+  <proof prover="3" timelimit="1"><result status="valid" time="0.171009" steps="32080"/></proof>
+  </goal>
+  <goal name="vc_heap_sort&#39;0.35" expl="swap requires #1" proved="true">
+  <proof prover="4"><result status="valid" time="0.037882" steps="153"/></proof>
+  </goal>
+  <goal name="vc_heap_sort&#39;0.36" expl="type invariant" proved="true">
+  <proof prover="4"><result status="valid" time="0.062718" steps="359"/></proof>
+  </goal>
+  <goal name="vc_heap_sort&#39;0.37" expl="assertion" proved="true">
+  <proof prover="0"><result status="valid" time="0.660239" steps="290580"/></proof>
+  </goal>
+  <goal name="vc_heap_sort&#39;0.38" proved="true">
+  <proof prover="4"><result status="valid" time="0.022813" steps="71"/></proof>
+  </goal>
+  <goal name="vc_heap_sort&#39;0.39" expl="sift_down &#39;v&#39; type invariant" proved="true">
   <proof prover="4"><result status="valid" time="0.035966" steps="125"/></proof>
   </goal>
-  <goal name="vc_heap_sort.40" expl="sift_down requires #0" proved="true">
-  <proof prover="4"><result status="valid" time="0.745290" steps="4903"/></proof>
-  </goal>
-  <goal name="vc_heap_sort.41" expl="sift_down requires #1" proved="true">
+  <goal name="vc_heap_sort&#39;0.40" expl="sift_down requires #0" proved="true">
+  <proof prover="4"><result status="valid" time="0.406290" steps="4525"/></proof>
+  </goal>
+  <goal name="vc_heap_sort&#39;0.41" expl="sift_down requires #1" proved="true">
   <proof prover="4"><result status="valid" time="0.029042" steps="77"/></proof>
   </goal>
-  <goal name="vc_heap_sort.42" expl="sift_down requires #2" proved="true">
-  <proof prover="0"><result status="valid" time="0.197364" steps="38057"/></proof>
->>>>>>> 34cd6190
-  </goal>
-  <goal name="vc_heap_sort.43" expl="mut invariant" proved="true">
+  <goal name="vc_heap_sort&#39;0.42" expl="sift_down requires #2" proved="true">
+  <proof prover="0"><result status="valid" time="0.197364" steps="37015"/></proof>
+  </goal>
+  <goal name="vc_heap_sort&#39;0.43" expl="mut invariant" proved="true">
   <proof prover="4"><result status="valid" time="0.032612" steps="77"/></proof>
   </goal>
-<<<<<<< HEAD
-  <goal name="vc_heap_sort.44" expl="loop invariant" proved="true">
-  <proof prover="3" timelimit="5"><result status="valid" time="1.236808" steps="83421"/></proof>
-  </goal>
-  <goal name="vc_heap_sort.45" expl="loop invariant" proved="true">
-  <proof prover="0"><result status="valid" time="1.999408" steps="222184"/></proof>
-  </goal>
-  <goal name="vc_heap_sort.46" expl="loop invariant" proved="true">
-  <proof prover="3"><result status="valid" time="0.211958" steps="24440"/></proof>
-  </goal>
-  <goal name="vc_heap_sort.47" expl="loop invariant" proved="true">
-  <proof prover="3"><result status="valid" time="0.514078" steps="43612"/></proof>
-  </goal>
-  <goal name="vc_heap_sort.48" expl="loop invariant" proved="true">
-  <proof prover="3"><result status="valid" time="0.468682" steps="41751"/></proof>
-=======
-  <goal name="vc_heap_sort.44" expl="loop invariant #0" proved="true">
-  <proof prover="3"><result status="valid" time="0.194772" steps="31261"/></proof>
-  </goal>
-  <goal name="vc_heap_sort.45" expl="loop invariant #1" proved="true">
-  <proof prover="4"><result status="valid" time="0.053319" steps="824"/></proof>
-  </goal>
-  <goal name="vc_heap_sort.46" expl="loop invariant #2" proved="true">
+  <goal name="vc_heap_sort&#39;0.44" expl="loop invariant #0" proved="true">
+  <proof prover="3"><result status="valid" time="0.194772" steps="41013"/></proof>
+  </goal>
+  <goal name="vc_heap_sort&#39;0.45" expl="loop invariant #1" proved="true">
+  <proof prover="4"><result status="valid" time="0.053319" steps="806"/></proof>
+  </goal>
+  <goal name="vc_heap_sort&#39;0.46" expl="loop invariant #2" proved="true">
   <proof prover="4"><result status="valid" time="0.059266" steps="146"/></proof>
   </goal>
-  <goal name="vc_heap_sort.47" expl="loop invariant #3" proved="true">
-  <proof prover="0"><result status="valid" time="0.653138" steps="233788"/></proof>
-  </goal>
-  <goal name="vc_heap_sort.48" expl="loop invariant #4" proved="true">
-  <proof prover="3"><result status="valid" time="0.195872" steps="55008"/></proof>
->>>>>>> 34cd6190
+  <goal name="vc_heap_sort&#39;0.47" expl="loop invariant #3" proved="true">
+  <proof prover="0"><result status="valid" time="0.653138" steps="186171"/></proof>
+  </goal>
+  <goal name="vc_heap_sort&#39;0.48" expl="loop invariant #4" proved="true">
+  <proof prover="3"><result status="valid" time="0.551083" steps="86116"/></proof>
   </goal>
  </transf>
  </goal>
