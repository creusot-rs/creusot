<?xml version="1.0" encoding="UTF-8"?>
<!DOCTYPE why3session PUBLIC "-//Why3//proof session v5//EN"
"https://www.why3.org/why3session.dtd">
<why3session shape_version="6">
<prover id="0" name="Z3" version="4.12.4" timelimit="1" steplimit="0" memlimit="1000"/>
<prover id="1" name="CVC4" version="1.8" timelimit="5" steplimit="0" memlimit="1000"/>
<prover id="2" name="Alt-Ergo" version="2.6.0" timelimit="1" steplimit="0" memlimit="1000"/>
<prover id="3" name="CVC5" version="1.0.5" timelimit="5" steplimit="0" memlimit="1000"/>
<file format="coma" proved="true">
<path name=".."/><path name="knapsack.coma"/>
<theory name="M_knapsack__max" proved="true">
 <goal name="vc_max" proved="true">
 <proof prover="0"><result status="valid" time="0.009306" steps="1666"/></proof>
 </goal>
</theory>
<theory name="M_knapsack__m" proved="true">
 <goal name="vc_m" proved="true">
<<<<<<< HEAD
 <proof prover="2"><result status="valid" time="0.017758" steps="33"/></proof>
=======
 <proof prover="2"><result status="valid" time="0.017758" steps="36"/></proof>
>>>>>>> 34cd6190
 </goal>
</theory>
<theory name="M_knapsack__knapsack01_dyn" proved="true">
 <goal name="vc_knapsack01_dyn" proved="true">
 <transf name="split_vc" proved="true" >
  <goal name="vc_knapsack01_dyn.0" expl="integer overflow" proved="true">
  <proof prover="2"><result status="valid" time="0.018892" steps="9"/></proof>
  </goal>
<<<<<<< HEAD
  <goal name="vc_knapsack01_dyn.1" expl="precondition" proved="true">
  <proof prover="0"><result status="valid" time="0.020265" steps="60376"/></proof>
=======
  <goal name="vc_knapsack01_dyn.1" expl="from_elem &#39;elem&#39; type invariant" proved="true">
  <proof prover="2" timelimit="5"><result status="valid" time="0.018913" steps="16"/></proof>
>>>>>>> 34cd6190
  </goal>
  <goal name="vc_knapsack01_dyn.2" expl="len &#39;self&#39; type invariant" proved="true">
  <proof prover="2"><result status="valid" time="0.021194" steps="14"/></proof>
  </goal>
  <goal name="vc_knapsack01_dyn.3" expl="integer overflow" proved="true">
<<<<<<< HEAD
  <proof prover="2"><result status="valid" time="0.019811" steps="36"/></proof>
  </goal>
  <goal name="vc_knapsack01_dyn.4" expl="precondition" proved="true">
  <proof prover="0"><result status="valid" time="0.011127" steps="7510"/></proof>
  </goal>
  <goal name="vc_knapsack01_dyn.5" expl="loop invariant" proved="true">
  <proof prover="2"><result status="valid" time="0.024035" steps="92"/></proof>
  </goal>
  <goal name="vc_knapsack01_dyn.6" expl="loop invariant" proved="true">
  <proof prover="0"><result status="valid" time="0.034266" steps="121128"/></proof>
  </goal>
  <goal name="vc_knapsack01_dyn.7" expl="loop invariant" proved="true">
  <proof prover="2"><result status="valid" time="0.023720" steps="42"/></proof>
  </goal>
  <goal name="vc_knapsack01_dyn.8" expl="loop invariant" proved="true">
  <proof prover="0"><result status="valid" time="0.012002" steps="48498"/></proof>
=======
  <proof prover="2"><result status="valid" time="0.019811" steps="38"/></proof>
  </goal>
  <goal name="vc_knapsack01_dyn.4" expl="from_elem &#39;elem&#39; type invariant" proved="true">
  <proof prover="2"><result status="valid" time="0.021055" steps="19"/></proof>
  </goal>
  <goal name="vc_knapsack01_dyn.5" expl="loop invariant #0" proved="true">
  <proof prover="2"><result status="valid" time="0.023318" steps="23"/></proof>
  </goal>
  <goal name="vc_knapsack01_dyn.6" expl="loop invariant #1" proved="true">
  <proof prover="2"><result status="valid" time="0.019451" steps="42"/></proof>
  </goal>
  <goal name="vc_knapsack01_dyn.7" expl="loop invariant #2" proved="true">
  <proof prover="2"><result status="valid" time="0.023076" steps="171"/></proof>
  </goal>
  <goal name="vc_knapsack01_dyn.8" expl="loop invariant #3" proved="true">
  <proof prover="2"><result status="valid" time="0.052265" steps="91"/></proof>
>>>>>>> 34cd6190
  </goal>
  <goal name="vc_knapsack01_dyn.9" expl="len &#39;self&#39; type invariant" proved="true">
  <proof prover="2" timelimit="5"><result status="valid" time="0.018569" steps="25"/></proof>
  </goal>
<<<<<<< HEAD
  <goal name="vc_knapsack01_dyn.10" expl="precondition" proved="true">
  <proof prover="0"><result status="valid" time="0.027436" steps="112358"/></proof>
  </goal>
  <goal name="vc_knapsack01_dyn.11" expl="precondition" proved="true">
  <proof prover="0"><result status="valid" time="0.012053" steps="9778"/></proof>
  </goal>
  <goal name="vc_knapsack01_dyn.12" expl="precondition" proved="true">
  <proof prover="2"><result status="valid" time="0.021194" steps="31"/></proof>
  </goal>
  <goal name="vc_knapsack01_dyn.13" expl="loop invariant" proved="true">
  <proof prover="0"><result status="valid" time="0.047827" steps="123412"/></proof>
  </goal>
  <goal name="vc_knapsack01_dyn.14" expl="loop invariant" proved="true">
  <proof prover="2"><result status="valid" time="0.021865" steps="34"/></proof>
  </goal>
  <goal name="vc_knapsack01_dyn.15" expl="loop invariant" proved="true">
  <proof prover="0"><result status="valid" time="0.043472" steps="124519"/></proof>
  </goal>
  <goal name="vc_knapsack01_dyn.16" expl="loop invariant" proved="true">
  <proof prover="2"><result status="valid" time="0.026426" steps="59"/></proof>
  </goal>
  <goal name="vc_knapsack01_dyn.17" expl="loop invariant" proved="true">
  <proof prover="2"><result status="valid" time="0.019451" steps="32"/></proof>
  </goal>
  <goal name="vc_knapsack01_dyn.18" expl="precondition" proved="true">
  <proof prover="2"><result status="valid" time="0.023435" steps="76"/></proof>
  </goal>
  <goal name="vc_knapsack01_dyn.19" expl="precondition" proved="true">
  <proof prover="0"><result status="valid" time="0.029541" steps="132007"/></proof>
  </goal>
  <goal name="vc_knapsack01_dyn.20" expl="precondition" proved="true">
  <proof prover="0"><result status="valid" time="0.028634" steps="130526"/></proof>
  </goal>
  <goal name="vc_knapsack01_dyn.21" expl="precondition" proved="true">
  <proof prover="2"><result status="valid" time="0.024569" steps="77"/></proof>
  </goal>
  <goal name="vc_knapsack01_dyn.22" expl="precondition" proved="true">
  <proof prover="0"><result status="valid" time="0.012375" steps="10174"/></proof>
  </goal>
  <goal name="vc_knapsack01_dyn.23" expl="precondition" proved="true">
  <proof prover="2"><result status="valid" time="0.024584" steps="92"/></proof>
  </goal>
  <goal name="vc_knapsack01_dyn.24" expl="precondition" proved="true">
  <proof prover="2"><result status="valid" time="0.024453" steps="87"/></proof>
  </goal>
  <goal name="vc_knapsack01_dyn.25" expl="precondition" proved="true">
  <proof prover="0"><result status="valid" time="0.029065" steps="132631"/></proof>
  </goal>
  <goal name="vc_knapsack01_dyn.26" expl="precondition" proved="true">
  <proof prover="0"><result status="valid" time="0.029532" steps="130948"/></proof>
  </goal>
  <goal name="vc_knapsack01_dyn.27" expl="integer overflow" proved="true">
  <proof prover="2"><result status="valid" time="0.025799" steps="115"/></proof>
  </goal>
  <goal name="vc_knapsack01_dyn.28" expl="precondition" proved="true">
  <proof prover="0"><result status="valid" time="0.029545" steps="132714"/></proof>
  </goal>
  <goal name="vc_knapsack01_dyn.29" expl="precondition" proved="true">
  <proof prover="0"><result status="valid" time="0.012566" steps="10229"/></proof>
  </goal>
  <goal name="vc_knapsack01_dyn.30" expl="precondition" proved="true">
  <proof prover="2"><result status="valid" time="0.026429" steps="132"/></proof>
  </goal>
  <goal name="vc_knapsack01_dyn.31" expl="integer overflow" proved="true">
  <proof prover="0"><result status="valid" time="0.034455" steps="146563"/></proof>
  </goal>
  <goal name="vc_knapsack01_dyn.32" expl="precondition" proved="true">
  <proof prover="2"><result status="valid" time="0.024309" steps="76"/></proof>
  </goal>
  <goal name="vc_knapsack01_dyn.33" expl="precondition" proved="true">
  <proof prover="2"><result status="valid" time="0.023748" steps="77"/></proof>
  </goal>
  <goal name="vc_knapsack01_dyn.34" expl="precondition" proved="true">
  <proof prover="0"><result status="valid" time="0.028797" steps="130566"/></proof>
  </goal>
  <goal name="vc_knapsack01_dyn.35" expl="precondition" proved="true">
  <proof prover="2"><result status="valid" time="0.023678" steps="77"/></proof>
  </goal>
  <goal name="vc_knapsack01_dyn.36" expl="precondition" proved="true">
  <proof prover="2"><result status="valid" time="0.021055" steps="46"/></proof>
  </goal>
  <goal name="vc_knapsack01_dyn.37" expl="precondition" proved="true">
  <proof prover="2"><result status="valid" time="0.024218" steps="92"/></proof>
  </goal>
  <goal name="vc_knapsack01_dyn.38" expl="integer overflow" proved="true">
  <proof prover="2"><result status="valid" time="0.025233" steps="198"/></proof>
  </goal>
  <goal name="vc_knapsack01_dyn.39" expl="precondition" proved="true">
  <proof prover="2"><result status="valid" time="0.024666" steps="172"/></proof>
  </goal>
  <goal name="vc_knapsack01_dyn.40" expl="precondition" proved="true">
  <proof prover="2"><result status="valid" time="0.025409" steps="176"/></proof>
  </goal>
  <goal name="vc_knapsack01_dyn.41" expl="precondition" proved="true">
  <proof prover="0"><result status="valid" time="0.029992" steps="142787"/></proof>
  </goal>
  <goal name="vc_knapsack01_dyn.42" expl="precondition" proved="true">
  <proof prover="2"><result status="valid" time="0.026727" steps="187"/></proof>
  </goal>
  <goal name="vc_knapsack01_dyn.43" expl="precondition" proved="true">
  <proof prover="2"><result status="valid" time="0.027249" steps="193"/></proof>
  </goal>
  <goal name="vc_knapsack01_dyn.44" expl="precondition" proved="true">
  <proof prover="2"><result status="valid" time="0.038456" steps="570"/></proof>
  </goal>
  <goal name="vc_knapsack01_dyn.45" expl="integer overflow" proved="true">
  <proof prover="2"><result status="valid" time="0.028930" steps="246"/></proof>
  </goal>
  <goal name="vc_knapsack01_dyn.46" expl="loop invariant" proved="true">
  <proof prover="0"><result status="valid" time="0.027579" steps="177867"/></proof>
  </goal>
  <goal name="vc_knapsack01_dyn.47" expl="loop invariant" proved="true">
  <proof prover="2"><result status="valid" time="0.903378" steps="6054"/></proof>
  </goal>
  <goal name="vc_knapsack01_dyn.48" expl="loop invariant" proved="true">
  <proof prover="0"><result status="valid" time="0.027638" steps="168819"/></proof>
  </goal>
  <goal name="vc_knapsack01_dyn.49" expl="loop invariant" proved="true">
  <proof prover="0"><result status="valid" time="0.027927" steps="170953"/></proof>
  </goal>
  <goal name="vc_knapsack01_dyn.50" expl="loop invariant" proved="true">
  <proof prover="0"><result status="valid" time="0.012299" steps="154230"/></proof>
  </goal>
  <goal name="vc_knapsack01_dyn.51" expl="integer overflow" proved="true">
  <proof prover="2"><result status="valid" time="0.022609" steps="91"/></proof>
  </goal>
  <goal name="vc_knapsack01_dyn.52" expl="loop invariant" proved="true">
  <proof prover="2"><result status="valid" time="0.023318" steps="92"/></proof>
  </goal>
  <goal name="vc_knapsack01_dyn.53" expl="loop invariant" proved="true">
  <proof prover="2"><result status="valid" time="0.028432" steps="195"/></proof>
  </goal>
  <goal name="vc_knapsack01_dyn.54" expl="loop invariant" proved="true">
  <proof prover="0"><result status="valid" time="0.027187" steps="128885"/></proof>
  </goal>
  <goal name="vc_knapsack01_dyn.55" expl="loop invariant" proved="true">
  <proof prover="2"><result status="valid" time="0.029146" steps="44"/></proof>
  </goal>
  <goal name="vc_knapsack01_dyn.56" expl="precondition" proved="true">
  <proof prover="3" timelimit="1"><result status="valid" time="0.090332" steps="15339"/></proof>
  </goal>
  <goal name="vc_knapsack01_dyn.57" expl="precondition" proved="true">
  <proof prover="0"><result status="valid" time="0.011770" steps="9809"/></proof>
  </goal>
  <goal name="vc_knapsack01_dyn.58" expl="loop invariant" proved="true">
  <proof prover="0"><result status="valid" time="0.012116" steps="9818"/></proof>
=======
  <goal name="vc_knapsack01_dyn.10" expl="index &#39;self&#39; type invariant" proved="true">
  <proof prover="2"><result status="valid" time="0.026727" steps="30"/></proof>
  </goal>
  <goal name="vc_knapsack01_dyn.11" expl="index &#39;index&#39; type invariant" proved="true">
  <proof prover="2" timelimit="5"><result status="valid" time="0.010529" steps="54"/></proof>
  </goal>
  <goal name="vc_knapsack01_dyn.12" expl="index requires" proved="true">
  <proof prover="0" timelimit="5"><result status="valid" time="0.022913" steps="54959"/></proof>
  </goal>
  <goal name="vc_knapsack01_dyn.13" expl="loop invariant #0" proved="true">
  <proof prover="2"><result status="valid" time="0.018532" steps="32"/></proof>
  </goal>
  <goal name="vc_knapsack01_dyn.14" expl="loop invariant #1" proved="true">
  <proof prover="2" timelimit="5"><result status="valid" time="0.021981" steps="59"/></proof>
  </goal>
  <goal name="vc_knapsack01_dyn.15" expl="loop invariant #2" proved="true">
  <proof prover="0" timelimit="5"><result status="valid" time="0.034266" steps="138343"/></proof>
  </goal>
  <goal name="vc_knapsack01_dyn.16" expl="loop invariant #3" proved="true">
  <proof prover="2"><result status="valid" time="0.028432" steps="34"/></proof>
  </goal>
  <goal name="vc_knapsack01_dyn.17" expl="loop invariant #4" proved="true">
  <proof prover="2" timelimit="5"><result status="valid" time="0.012048" steps="66"/></proof>
  </goal>
  <goal name="vc_knapsack01_dyn.18" expl="index &#39;self&#39; type invariant" proved="true">
  <proof prover="3"><result status="valid" time="0.060627" steps="19355"/></proof>
  </goal>
  <goal name="vc_knapsack01_dyn.19" expl="index &#39;index&#39; type invariant" proved="true">
  <proof prover="3"><result status="valid" time="0.056861" steps="19360"/></proof>
  </goal>
  <goal name="vc_knapsack01_dyn.20" expl="index requires" proved="true">
  <proof prover="2"><result status="valid" time="0.021093" steps="46"/></proof>
  </goal>
  <goal name="vc_knapsack01_dyn.21" expl="index &#39;self&#39; type invariant" proved="true">
  <proof prover="2"><result status="valid" time="0.023435" steps="46"/></proof>
  </goal>
  <goal name="vc_knapsack01_dyn.22" expl="index &#39;index&#39; type invariant" proved="true">
  <proof prover="2"><result status="valid" time="0.024569" steps="82"/></proof>
  </goal>
  <goal name="vc_knapsack01_dyn.23" expl="index requires" proved="true">
  <proof prover="2"><result status="valid" time="0.024218" steps="93"/></proof>
  </goal>
  <goal name="vc_knapsack01_dyn.24" expl="index &#39;self&#39; type invariant" proved="true">
  <proof prover="2" timelimit="5"><result status="valid" time="0.011138" steps="92"/></proof>
  </goal>
  <goal name="vc_knapsack01_dyn.25" expl="index &#39;index&#39; type invariant" proved="true">
  <proof prover="2" timelimit="5"><result status="valid" time="0.023395" steps="93"/></proof>
  </goal>
  <goal name="vc_knapsack01_dyn.26" expl="index requires" proved="true">
  <proof prover="2"><result status="valid" time="0.019651" steps="54"/></proof>
  </goal>
  <goal name="vc_knapsack01_dyn.27" expl="integer overflow" proved="true">
  <proof prover="2"><result status="valid" time="0.025799" steps="138"/></proof>
  </goal>
  <goal name="vc_knapsack01_dyn.28" expl="index &#39;self&#39; type invariant" proved="true">
  <proof prover="0"><result status="valid" time="0.029110" steps="11427"/></proof>
  </goal>
  <goal name="vc_knapsack01_dyn.29" expl="index &#39;index&#39; type invariant" proved="true">
  <proof prover="3"><result status="valid" time="0.056737" steps="19514"/></proof>
  </goal>
  <goal name="vc_knapsack01_dyn.30" expl="index requires" proved="true">
  <proof prover="2"><result status="valid" time="0.024584" steps="143"/></proof>
  </goal>
  <goal name="vc_knapsack01_dyn.31" expl="integer overflow" proved="true">
  <proof prover="3"><result status="valid" time="0.102518" steps="25070"/></proof>
  </goal>
  <goal name="vc_knapsack01_dyn.32" expl="index &#39;self&#39; type invariant" proved="true">
  <proof prover="0" timelimit="5"><result status="valid" time="0.029423" steps="145496"/></proof>
  </goal>
  <goal name="vc_knapsack01_dyn.33" expl="index &#39;index&#39; type invariant" proved="true">
  <proof prover="3"><result status="valid" time="0.053810" steps="19369"/></proof>
  </goal>
  <goal name="vc_knapsack01_dyn.34" expl="index requires" proved="true">
  <proof prover="2" timelimit="5"><result status="valid" time="0.019728" steps="46"/></proof>
  </goal>
  <goal name="vc_knapsack01_dyn.35" expl="index &#39;self&#39; type invariant" proved="true">
  <proof prover="2"><result status="valid" time="0.024309" steps="46"/></proof>
  </goal>
  <goal name="vc_knapsack01_dyn.36" expl="index &#39;index&#39; type invariant" proved="true">
  <proof prover="2"><result status="valid" time="0.023678" steps="82"/></proof>
  </goal>
  <goal name="vc_knapsack01_dyn.37" expl="index requires" proved="true">
  <proof prover="2"><result status="valid" time="0.026429" steps="95"/></proof>
  </goal>
  <goal name="vc_knapsack01_dyn.38" expl="integer overflow" proved="true">
  <proof prover="2"><result status="valid" time="0.022609" steps="105"/></proof>
  </goal>
  <goal name="vc_knapsack01_dyn.39" expl="index_mut &#39;self&#39; type invariant" proved="true">
  <proof prover="2"><result status="valid" time="0.021561" steps="104"/></proof>
  </goal>
  <goal name="vc_knapsack01_dyn.40" expl="index_mut &#39;index&#39; type invariant" proved="true">
  <proof prover="2"><result status="valid" time="0.027052" steps="104"/></proof>
  </goal>
  <goal name="vc_knapsack01_dyn.41" expl="index_mut requires" proved="true">
  <proof prover="2"><result status="valid" time="0.021978" steps="120"/></proof>
  </goal>
  <goal name="vc_knapsack01_dyn.42" expl="index_mut &#39;self&#39; type invariant" proved="true">
  <proof prover="0"><result status="valid" time="0.029992" steps="156889"/></proof>
  </goal>
  <goal name="vc_knapsack01_dyn.43" expl="index_mut &#39;index&#39; type invariant" proved="true">
  <proof prover="2"><result status="valid" time="0.026940" steps="118"/></proof>
  </goal>
  <goal name="vc_knapsack01_dyn.44" expl="index_mut requires" proved="true">
  <proof prover="0"><result status="valid" time="0.029532" steps="159481"/></proof>
  </goal>
  <goal name="vc_knapsack01_dyn.45" expl="integer overflow" proved="true">
  <proof prover="2"><result status="valid" time="0.028930" steps="166"/></proof>
  </goal>
  <goal name="vc_knapsack01_dyn.46" expl="loop invariant #0" proved="true">
  <proof prover="2" timelimit="5"><result status="valid" time="0.018744" steps="150"/></proof>
  </goal>
  <goal name="vc_knapsack01_dyn.47" expl="loop invariant #1" proved="true">
  <proof prover="2" timelimit="5"><result status="valid" time="0.029146" steps="389"/></proof>
  </goal>
  <goal name="vc_knapsack01_dyn.48" expl="loop invariant #2" proved="true">
  <proof prover="0" timelimit="5"><result status="valid" time="0.027638" steps="165249"/></proof>
  </goal>
  <goal name="vc_knapsack01_dyn.49" expl="loop invariant #3" proved="true">
  <proof prover="0" timelimit="5"><result status="valid" time="0.039894" steps="205500"/></proof>
  </goal>
  <goal name="vc_knapsack01_dyn.50" expl="loop invariant #4" proved="true">
  <proof prover="0" timelimit="5"><result status="valid" time="0.012051" steps="225404"/></proof>
  </goal>
  <goal name="vc_knapsack01_dyn.51" expl="integer overflow" proved="true">
  <proof prover="2"><result status="valid" time="0.025233" steps="85"/></proof>
  </goal>
  <goal name="vc_knapsack01_dyn.52" expl="loop invariant #0" proved="true">
  <proof prover="0" timelimit="5"><result status="valid" time="0.027579" steps="11426"/></proof>
  </goal>
  <goal name="vc_knapsack01_dyn.53" expl="loop invariant #1" proved="true">
  <proof prover="2" timelimit="5"><result status="valid" time="0.020750" steps="81"/></proof>
  </goal>
  <goal name="vc_knapsack01_dyn.54" expl="loop invariant #2" proved="true">
  <proof prover="2" timelimit="5"><result status="valid" time="0.029962" steps="195"/></proof>
  </goal>
  <goal name="vc_knapsack01_dyn.55" expl="loop invariant #3" proved="true">
  <proof prover="2" timelimit="5"><result status="valid" time="0.024466" steps="92"/></proof>
  </goal>
  <goal name="vc_knapsack01_dyn.56" expl="len &#39;self&#39; type invariant" proved="true">
  <proof prover="2" timelimit="5"><result status="valid" time="0.009632" steps="31"/></proof>
  </goal>
  <goal name="vc_knapsack01_dyn.57" expl="len &#39;self&#39; type invariant" proved="true">
  <proof prover="2"><result status="valid" time="0.019617" steps="39"/></proof>
  </goal>
  <goal name="vc_knapsack01_dyn.58" expl="loop invariant #0" proved="true">
  <proof prover="0"><result status="valid" time="0.012116" steps="11095"/></proof>
>>>>>>> 34cd6190
  </goal>
  <goal name="vc_knapsack01_dyn.59" expl="loop invariant #1" proved="true">
  <proof prover="2"><result status="valid" time="0.019490" steps="42"/></proof>
  </goal>
<<<<<<< HEAD
  <goal name="vc_knapsack01_dyn.60" expl="loop invariant" proved="true">
  <proof prover="0"><result status="valid" time="0.012080" steps="9830"/></proof>
  </goal>
  <goal name="vc_knapsack01_dyn.61" expl="postcondition" proved="true">
  <proof prover="0"><result status="valid" time="0.011756" steps="9877"/></proof>
=======
  <goal name="vc_knapsack01_dyn.60" expl="loop invariant #2" proved="true">
  <proof prover="0"><result status="valid" time="0.027927" steps="11107"/></proof>
  </goal>
  <goal name="vc_knapsack01_dyn.61" expl="knapsack01_dyn result type invariant" proved="true">
  <proof prover="0"><result status="valid" time="0.028634" steps="11154"/></proof>
>>>>>>> 34cd6190
  </goal>
  <goal name="vc_knapsack01_dyn.62" expl="integer overflow" proved="true">
  <proof prover="2"><result status="valid" time="0.023964" steps="93"/></proof>
  </goal>
<<<<<<< HEAD
  <goal name="vc_knapsack01_dyn.63" expl="precondition" proved="true">
  <proof prover="0"><result status="valid" time="0.030066" steps="128634"/></proof>
=======
  <goal name="vc_knapsack01_dyn.63" expl="index &#39;self&#39; type invariant" proved="true">
  <proof prover="2"><result status="valid" time="0.024666" steps="52"/></proof>
>>>>>>> 34cd6190
  </goal>
  <goal name="vc_knapsack01_dyn.64" expl="index &#39;index&#39; type invariant" proved="true">
  <proof prover="2"><result status="valid" time="0.021891" steps="105"/></proof>
  </goal>
<<<<<<< HEAD
  <goal name="vc_knapsack01_dyn.65" expl="precondition" proved="true">
  <proof prover="2"><result status="valid" time="0.019617" steps="53"/></proof>
  </goal>
  <goal name="vc_knapsack01_dyn.66" expl="integer overflow" proved="true">
  <proof prover="0"><result status="valid" time="0.028652" steps="129156"/></proof>
  </goal>
  <goal name="vc_knapsack01_dyn.67" expl="precondition" proved="true">
  <proof prover="0"><result status="valid" time="0.029110" steps="129110"/></proof>
=======
  <goal name="vc_knapsack01_dyn.65" expl="index requires" proved="true">
  <proof prover="0"><result status="valid" time="0.012053" steps="142331"/></proof>
  </goal>
  <goal name="vc_knapsack01_dyn.66" expl="integer overflow" proved="true">
  <proof prover="0"><result status="valid" time="0.028652" steps="144312"/></proof>
  </goal>
  <goal name="vc_knapsack01_dyn.67" expl="index &#39;self&#39; type invariant" proved="true">
  <proof prover="2"><result status="valid" time="0.026125" steps="118"/></proof>
>>>>>>> 34cd6190
  </goal>
  <goal name="vc_knapsack01_dyn.68" expl="index &#39;index&#39; type invariant" proved="true">
  <proof prover="0"><result status="valid" time="0.020265" steps="144374"/></proof>
  </goal>
  <goal name="vc_knapsack01_dyn.69" expl="index requires" proved="true">
  <proof prover="2"><result status="valid" time="0.027064" steps="60"/></proof>
  </goal>
<<<<<<< HEAD
  <goal name="vc_knapsack01_dyn.70" expl="precondition" proved="true">
  <proof prover="0"><result status="valid" time="0.029110" steps="129392"/></proof>
=======
  <goal name="vc_knapsack01_dyn.70" expl="index &#39;self&#39; type invariant" proved="true">
  <proof prover="0"><result status="valid" time="0.027436" steps="11222"/></proof>
>>>>>>> 34cd6190
  </goal>
  <goal name="vc_knapsack01_dyn.71" expl="index &#39;index&#39; type invariant" proved="true">
  <proof prover="2"><result status="valid" time="0.023748" steps="122"/></proof>
  </goal>
<<<<<<< HEAD
  <goal name="vc_knapsack01_dyn.72" expl="precondition" proved="true">
  <proof prover="2"><result status="valid" time="0.027052" steps="135"/></proof>
=======
  <goal name="vc_knapsack01_dyn.72" expl="index requires" proved="true">
  <proof prover="2"><result status="valid" time="0.038456" steps="142"/></proof>
>>>>>>> 34cd6190
  </goal>
  <goal name="vc_knapsack01_dyn.73" expl="index &#39;self&#39; type invariant" proved="true">
  <proof prover="0"><result status="valid" time="0.029110" steps="144844"/></proof>
  </goal>
<<<<<<< HEAD
  <goal name="vc_knapsack01_dyn.74" expl="precondition" proved="true">
  <proof prover="0"><result status="valid" time="0.028786" steps="130034"/></proof>
=======
  <goal name="vc_knapsack01_dyn.74" expl="index &#39;index&#39; type invariant" proved="true">
  <proof prover="0"><result status="valid" time="0.011127" steps="144919"/></proof>
>>>>>>> 34cd6190
  </goal>
  <goal name="vc_knapsack01_dyn.75" expl="index requires" proved="true">
  <proof prover="2"><result status="valid" time="0.018738" steps="68"/></proof>
  </goal>
<<<<<<< HEAD
  <goal name="vc_knapsack01_dyn.76" expl="precondition" proved="true">
  <proof prover="0"><result status="valid" time="0.029423" steps="130006"/></proof>
  </goal>
  <goal name="vc_knapsack01_dyn.77" expl="precondition" proved="true">
  <proof prover="0"><result status="valid" time="0.012115" steps="9982"/></proof>
  </goal>
  <goal name="vc_knapsack01_dyn.78" expl="precondition" proved="true">
  <proof prover="2"><result status="valid" time="0.026940" steps="153"/></proof>
=======
  <goal name="vc_knapsack01_dyn.76" expl="index &#39;self&#39; type invariant" proved="true">
  <proof prover="2"><result status="valid" time="0.024453" steps="68"/></proof>
  </goal>
  <goal name="vc_knapsack01_dyn.77" expl="index &#39;index&#39; type invariant" proved="true">
  <proof prover="2"><result status="valid" time="0.024862" steps="137"/></proof>
  </goal>
  <goal name="vc_knapsack01_dyn.78" expl="index requires" proved="true">
  <proof prover="2"><result status="valid" time="0.027249" steps="170"/></proof>
>>>>>>> 34cd6190
  </goal>
  <goal name="vc_knapsack01_dyn.79" expl="loop invariant #0" proved="true">
  <proof prover="0"><result status="valid" time="0.029798" steps="11327"/></proof>
  </goal>
<<<<<<< HEAD
  <goal name="vc_knapsack01_dyn.80" expl="loop invariant" proved="true">
  <proof prover="0"><result status="valid" time="0.028892" steps="128613"/></proof>
  </goal>
  <goal name="vc_knapsack01_dyn.81" expl="loop invariant" proved="true">
  <proof prover="2"><result status="valid" time="0.022462" steps="79"/></proof>
  </goal>
  <goal name="vc_knapsack01_dyn.82" proved="true">
  <proof prover="0" timelimit="5"><result status="valid" time="0.015622" steps="10048"/></proof>
=======
  <goal name="vc_knapsack01_dyn.80" expl="loop invariant #1" proved="true">
  <proof prover="0"><result status="valid" time="0.028892" steps="143663"/></proof>
  </goal>
  <goal name="vc_knapsack01_dyn.81" expl="loop invariant #2" proved="true">
  <proof prover="2"><result status="valid" time="0.023720" steps="79"/></proof>
  </goal>
  <goal name="vc_knapsack01_dyn.82" proved="true">
  <proof prover="0" timelimit="5"><result status="valid" time="0.015622" steps="11327"/></proof>
>>>>>>> 34cd6190
  </goal>
  <goal name="vc_knapsack01_dyn.83" expl="push &#39;self&#39; type invariant" proved="true">
  <proof prover="2"><result status="valid" time="0.025409" steps="156"/></proof>
  </goal>
  <goal name="vc_knapsack01_dyn.84" expl="push &#39;value&#39; type invariant" proved="true">
  <proof prover="2"><result status="valid" time="0.022245" steps="80"/></proof>
  </goal>
  <goal name="vc_knapsack01_dyn.85" expl="integer overflow" proved="true">
<<<<<<< HEAD
  <proof prover="3"><result status="valid" time="0.135303" steps="42402"/></proof>
  </goal>
  <goal name="vc_knapsack01_dyn.86" expl="loop invariant" proved="true">
  <proof prover="0"><result status="valid" time="0.029798" steps="130384"/></proof>
  </goal>
  <goal name="vc_knapsack01_dyn.87" expl="loop invariant" proved="true">
  <proof prover="2"><result status="valid" time="0.022946" steps="84"/></proof>
  </goal>
  <goal name="vc_knapsack01_dyn.88" expl="loop invariant" proved="true">
  <proof prover="0"><result status="valid" time="0.012051" steps="9975"/></proof>
=======
  <proof prover="1"><result status="valid" time="0.082598" steps="35196"/></proof>
  </goal>
  <goal name="vc_knapsack01_dyn.86" expl="loop invariant #0" proved="true">
  <proof prover="2"><result status="valid" time="0.021797" steps="84"/></proof>
  </goal>
  <goal name="vc_knapsack01_dyn.87" expl="loop invariant #1" proved="true">
  <proof prover="2"><result status="valid" time="0.022946" steps="84"/></proof>
  </goal>
  <goal name="vc_knapsack01_dyn.88" expl="loop invariant #2" proved="true">
  <proof prover="2"><result status="valid" time="0.046927" steps="187"/></proof>
>>>>>>> 34cd6190
  </goal>
 </transf>
 </goal>
</theory>
</file>
</why3session><|MERGE_RESOLUTION|>--- conflicted
+++ resolved
@@ -9,535 +9,284 @@
 <file format="coma" proved="true">
 <path name=".."/><path name="knapsack.coma"/>
 <theory name="M_knapsack__max" proved="true">
- <goal name="vc_max" proved="true">
+ <goal name="vc_max&#39;0" proved="true">
  <proof prover="0"><result status="valid" time="0.009306" steps="1666"/></proof>
  </goal>
 </theory>
 <theory name="M_knapsack__m" proved="true">
- <goal name="vc_m" proved="true">
-<<<<<<< HEAD
+ <goal name="vc_m&#39;0" proved="true">
  <proof prover="2"><result status="valid" time="0.017758" steps="33"/></proof>
-=======
- <proof prover="2"><result status="valid" time="0.017758" steps="36"/></proof>
->>>>>>> 34cd6190
  </goal>
 </theory>
 <theory name="M_knapsack__knapsack01_dyn" proved="true">
- <goal name="vc_knapsack01_dyn" proved="true">
+ <goal name="vc_knapsack01_dyn&#39;0" proved="true">
  <transf name="split_vc" proved="true" >
-  <goal name="vc_knapsack01_dyn.0" expl="integer overflow" proved="true">
+  <goal name="vc_knapsack01_dyn&#39;0.0" expl="integer overflow" proved="true">
   <proof prover="2"><result status="valid" time="0.018892" steps="9"/></proof>
   </goal>
-<<<<<<< HEAD
-  <goal name="vc_knapsack01_dyn.1" expl="precondition" proved="true">
-  <proof prover="0"><result status="valid" time="0.020265" steps="60376"/></proof>
-=======
-  <goal name="vc_knapsack01_dyn.1" expl="from_elem &#39;elem&#39; type invariant" proved="true">
+  <goal name="vc_knapsack01_dyn&#39;0.1" expl="from_elem &#39;elem&#39; type invariant" proved="true">
   <proof prover="2" timelimit="5"><result status="valid" time="0.018913" steps="16"/></proof>
->>>>>>> 34cd6190
-  </goal>
-  <goal name="vc_knapsack01_dyn.2" expl="len &#39;self&#39; type invariant" proved="true">
-  <proof prover="2"><result status="valid" time="0.021194" steps="14"/></proof>
-  </goal>
-  <goal name="vc_knapsack01_dyn.3" expl="integer overflow" proved="true">
-<<<<<<< HEAD
+  </goal>
+  <goal name="vc_knapsack01_dyn&#39;0.2" expl="len &#39;self&#39; type invariant" proved="true">
+  <proof prover="2" timelimit="5"><result status="valid" time="0.009632" steps="14"/></proof>
+  </goal>
+  <goal name="vc_knapsack01_dyn&#39;0.3" expl="integer overflow" proved="true">
   <proof prover="2"><result status="valid" time="0.019811" steps="36"/></proof>
   </goal>
-  <goal name="vc_knapsack01_dyn.4" expl="precondition" proved="true">
-  <proof prover="0"><result status="valid" time="0.011127" steps="7510"/></proof>
-  </goal>
-  <goal name="vc_knapsack01_dyn.5" expl="loop invariant" proved="true">
-  <proof prover="2"><result status="valid" time="0.024035" steps="92"/></proof>
-  </goal>
-  <goal name="vc_knapsack01_dyn.6" expl="loop invariant" proved="true">
-  <proof prover="0"><result status="valid" time="0.034266" steps="121128"/></proof>
-  </goal>
-  <goal name="vc_knapsack01_dyn.7" expl="loop invariant" proved="true">
-  <proof prover="2"><result status="valid" time="0.023720" steps="42"/></proof>
-  </goal>
-  <goal name="vc_knapsack01_dyn.8" expl="loop invariant" proved="true">
-  <proof prover="0"><result status="valid" time="0.012002" steps="48498"/></proof>
-=======
-  <proof prover="2"><result status="valid" time="0.019811" steps="38"/></proof>
-  </goal>
-  <goal name="vc_knapsack01_dyn.4" expl="from_elem &#39;elem&#39; type invariant" proved="true">
+  <goal name="vc_knapsack01_dyn&#39;0.4" expl="from_elem &#39;elem&#39; type invariant" proved="true">
   <proof prover="2"><result status="valid" time="0.021055" steps="19"/></proof>
   </goal>
-  <goal name="vc_knapsack01_dyn.5" expl="loop invariant #0" proved="true">
+  <goal name="vc_knapsack01_dyn&#39;0.5" expl="loop invariant #0" proved="true">
   <proof prover="2"><result status="valid" time="0.023318" steps="23"/></proof>
   </goal>
-  <goal name="vc_knapsack01_dyn.6" expl="loop invariant #1" proved="true">
+  <goal name="vc_knapsack01_dyn&#39;0.6" expl="loop invariant #1" proved="true">
   <proof prover="2"><result status="valid" time="0.019451" steps="42"/></proof>
   </goal>
-  <goal name="vc_knapsack01_dyn.7" expl="loop invariant #2" proved="true">
+  <goal name="vc_knapsack01_dyn&#39;0.7" expl="loop invariant #2" proved="true">
   <proof prover="2"><result status="valid" time="0.023076" steps="171"/></proof>
   </goal>
-  <goal name="vc_knapsack01_dyn.8" expl="loop invariant #3" proved="true">
-  <proof prover="2"><result status="valid" time="0.052265" steps="91"/></proof>
->>>>>>> 34cd6190
-  </goal>
-  <goal name="vc_knapsack01_dyn.9" expl="len &#39;self&#39; type invariant" proved="true">
-  <proof prover="2" timelimit="5"><result status="valid" time="0.018569" steps="25"/></proof>
-  </goal>
-<<<<<<< HEAD
-  <goal name="vc_knapsack01_dyn.10" expl="precondition" proved="true">
-  <proof prover="0"><result status="valid" time="0.027436" steps="112358"/></proof>
-  </goal>
-  <goal name="vc_knapsack01_dyn.11" expl="precondition" proved="true">
-  <proof prover="0"><result status="valid" time="0.012053" steps="9778"/></proof>
-  </goal>
-  <goal name="vc_knapsack01_dyn.12" expl="precondition" proved="true">
+  <goal name="vc_knapsack01_dyn&#39;0.8" expl="loop invariant #3" proved="true">
+  <proof prover="2"><result status="valid" time="0.052265" steps="93"/></proof>
+  </goal>
+  <goal name="vc_knapsack01_dyn&#39;0.9" expl="len &#39;self&#39; type invariant" proved="true">
+  <proof prover="2"><result status="valid" time="0.019617" steps="25"/></proof>
+  </goal>
+  <goal name="vc_knapsack01_dyn&#39;0.10" expl="index &#39;self&#39; type invariant" proved="true">
+  <proof prover="2"><result status="valid" time="0.024666" steps="30"/></proof>
+  </goal>
+  <goal name="vc_knapsack01_dyn&#39;0.11" expl="index &#39;index&#39; type invariant" proved="true">
+  <proof prover="3"><result status="valid" time="0.053810" steps="18743"/></proof>
+  </goal>
+  <goal name="vc_knapsack01_dyn&#39;0.12" expl="index requires" proved="true">
+  <proof prover="0" timelimit="5"><result status="valid" time="0.022913" steps="48796"/></proof>
+  </goal>
+  <goal name="vc_knapsack01_dyn&#39;0.13" expl="loop invariant #0" proved="true">
+  <proof prover="2"><result status="valid" time="0.018532" steps="32"/></proof>
+  </goal>
+  <goal name="vc_knapsack01_dyn&#39;0.14" expl="loop invariant #1" proved="true">
+  <proof prover="2" timelimit="5"><result status="valid" time="0.021981" steps="59"/></proof>
+  </goal>
+  <goal name="vc_knapsack01_dyn&#39;0.15" expl="loop invariant #2" proved="true">
+  <proof prover="0" timelimit="5"><result status="valid" time="0.034266" steps="123668"/></proof>
+  </goal>
+  <goal name="vc_knapsack01_dyn&#39;0.16" expl="loop invariant #3" proved="true">
+  <proof prover="2"><result status="valid" time="0.028432" steps="34"/></proof>
+  </goal>
+  <goal name="vc_knapsack01_dyn&#39;0.17" expl="loop invariant #4" proved="true">
+  <proof prover="2" timelimit="5"><result status="valid" time="0.012048" steps="66"/></proof>
+  </goal>
+  <goal name="vc_knapsack01_dyn&#39;0.18" expl="index &#39;self&#39; type invariant" proved="true">
+  <proof prover="2" timelimit="5"><result status="valid" time="0.011138" steps="76"/></proof>
+  </goal>
+  <goal name="vc_knapsack01_dyn&#39;0.19" expl="index &#39;index&#39; type invariant" proved="true">
+  <proof prover="3"><result status="valid" time="0.056861" steps="19361"/></proof>
+  </goal>
+  <goal name="vc_knapsack01_dyn&#39;0.20" expl="index requires" proved="true">
+  <proof prover="2"><result status="valid" time="0.019651" steps="44"/></proof>
+  </goal>
+  <goal name="vc_knapsack01_dyn&#39;0.21" expl="index &#39;self&#39; type invariant" proved="true">
+  <proof prover="2"><result status="valid" time="0.024309" steps="44"/></proof>
+  </goal>
+  <goal name="vc_knapsack01_dyn&#39;0.22" expl="index &#39;index&#39; type invariant" proved="true">
+  <proof prover="2"><result status="valid" time="0.023678" steps="77"/></proof>
+  </goal>
+  <goal name="vc_knapsack01_dyn&#39;0.23" expl="index requires" proved="true">
+  <proof prover="2"><result status="valid" time="0.026429" steps="93"/></proof>
+  </goal>
+  <goal name="vc_knapsack01_dyn&#39;0.24" expl="index &#39;self&#39; type invariant" proved="true">
+  <proof prover="0" timelimit="5"><result status="valid" time="0.029423" steps="132566"/></proof>
+  </goal>
+  <goal name="vc_knapsack01_dyn&#39;0.25" expl="index &#39;index&#39; type invariant" proved="true">
+  <proof prover="2" timelimit="5"><result status="valid" time="0.023395" steps="89"/></proof>
+  </goal>
+  <goal name="vc_knapsack01_dyn&#39;0.26" expl="index requires" proved="true">
+  <proof prover="2" timelimit="5"><result status="valid" time="0.019728" steps="52"/></proof>
+  </goal>
+  <goal name="vc_knapsack01_dyn&#39;0.27" expl="integer overflow" proved="true">
+  <proof prover="2"><result status="valid" time="0.025799" steps="115"/></proof>
+  </goal>
+  <goal name="vc_knapsack01_dyn&#39;0.28" expl="index &#39;self&#39; type invariant" proved="true">
+  <proof prover="0"><result status="valid" time="0.029110" steps="10230"/></proof>
+  </goal>
+  <goal name="vc_knapsack01_dyn&#39;0.29" expl="index &#39;index&#39; type invariant" proved="true">
+  <proof prover="3"><result status="valid" time="0.056737" steps="19474"/></proof>
+  </goal>
+  <goal name="vc_knapsack01_dyn&#39;0.30" expl="index requires" proved="true">
+  <proof prover="2"><result status="valid" time="0.024584" steps="132"/></proof>
+  </goal>
+  <goal name="vc_knapsack01_dyn&#39;0.31" expl="integer overflow" proved="true">
+  <proof prover="3"><result status="valid" time="0.102518" steps="35953"/></proof>
+  </goal>
+  <goal name="vc_knapsack01_dyn&#39;0.32" expl="index &#39;self&#39; type invariant" proved="true">
+  <proof prover="3"><result status="valid" time="0.060627" steps="19365"/></proof>
+  </goal>
+  <goal name="vc_knapsack01_dyn&#39;0.33" expl="index &#39;index&#39; type invariant" proved="true">
+  <proof prover="2" timelimit="5"><result status="valid" time="0.010529" steps="77"/></proof>
+  </goal>
+  <goal name="vc_knapsack01_dyn&#39;0.34" expl="index requires" proved="true">
+  <proof prover="2"><result status="valid" time="0.021093" steps="44"/></proof>
+  </goal>
+  <goal name="vc_knapsack01_dyn&#39;0.35" expl="index &#39;self&#39; type invariant" proved="true">
+  <proof prover="2"><result status="valid" time="0.023435" steps="44"/></proof>
+  </goal>
+  <goal name="vc_knapsack01_dyn&#39;0.36" expl="index &#39;index&#39; type invariant" proved="true">
+  <proof prover="2"><result status="valid" time="0.024569" steps="77"/></proof>
+  </goal>
+  <goal name="vc_knapsack01_dyn&#39;0.37" expl="index requires" proved="true">
+  <proof prover="2"><result status="valid" time="0.024218" steps="93"/></proof>
+  </goal>
+  <goal name="vc_knapsack01_dyn&#39;0.38" expl="integer overflow" proved="true">
+  <proof prover="2"><result status="valid" time="0.025233" steps="198"/></proof>
+  </goal>
+  <goal name="vc_knapsack01_dyn&#39;0.39" expl="index_mut &#39;self&#39; type invariant" proved="true">
+  <proof prover="2"><result status="valid" time="0.021561" steps="176"/></proof>
+  </goal>
+  <goal name="vc_knapsack01_dyn&#39;0.40" expl="index_mut &#39;index&#39; type invariant" proved="true">
+  <proof prover="2"><result status="valid" time="0.027052" steps="176"/></proof>
+  </goal>
+  <goal name="vc_knapsack01_dyn&#39;0.41" expl="index_mut requires" proved="true">
+  <proof prover="2"><result status="valid" time="0.021978" steps="201"/></proof>
+  </goal>
+  <goal name="vc_knapsack01_dyn&#39;0.42" expl="index_mut &#39;self&#39; type invariant" proved="true">
+  <proof prover="0"><result status="valid" time="0.029992" steps="143734"/></proof>
+  </goal>
+  <goal name="vc_knapsack01_dyn&#39;0.43" expl="index_mut &#39;index&#39; type invariant" proved="true">
+  <proof prover="2"><result status="valid" time="0.026940" steps="191"/></proof>
+  </goal>
+  <goal name="vc_knapsack01_dyn&#39;0.44" expl="index_mut requires" proved="true">
+  <proof prover="0"><result status="valid" time="0.029532" steps="146771"/></proof>
+  </goal>
+  <goal name="vc_knapsack01_dyn&#39;0.45" expl="integer overflow" proved="true">
+  <proof prover="2"><result status="valid" time="0.028930" steps="246"/></proof>
+  </goal>
+  <goal name="vc_knapsack01_dyn&#39;0.46" expl="loop invariant #0" proved="true">
+  <proof prover="2" timelimit="5"><result status="valid" time="0.018744" steps="228"/></proof>
+  </goal>
+  <goal name="vc_knapsack01_dyn&#39;0.47" expl="loop invariant #1" proved="true">
+  <proof prover="2" timelimit="5"><result status="valid" time="0.029146" steps="713"/></proof>
+  </goal>
+  <goal name="vc_knapsack01_dyn&#39;0.48" expl="loop invariant #2" proved="true">
+  <proof prover="0" timelimit="5"><result status="valid" time="0.027638" steps="153156"/></proof>
+  </goal>
+  <goal name="vc_knapsack01_dyn&#39;0.49" expl="loop invariant #3" proved="true">
+  <proof prover="0" timelimit="5"><result status="valid" time="0.039894" steps="180513"/></proof>
+  </goal>
+  <goal name="vc_knapsack01_dyn&#39;0.50" expl="loop invariant #4" proved="true">
+  <proof prover="0" timelimit="5"><result status="valid" time="0.012051" steps="181040"/></proof>
+  </goal>
+  <goal name="vc_knapsack01_dyn&#39;0.51" expl="integer overflow" proved="true">
+  <proof prover="2"><result status="valid" time="0.022609" steps="87"/></proof>
+  </goal>
+  <goal name="vc_knapsack01_dyn&#39;0.52" expl="loop invariant #0" proved="true">
+  <proof prover="0" timelimit="5"><result status="valid" time="0.027579" steps="10153"/></proof>
+  </goal>
+  <goal name="vc_knapsack01_dyn&#39;0.53" expl="loop invariant #1" proved="true">
+  <proof prover="2" timelimit="5"><result status="valid" time="0.020750" steps="81"/></proof>
+  </goal>
+  <goal name="vc_knapsack01_dyn&#39;0.54" expl="loop invariant #2" proved="true">
+  <proof prover="2" timelimit="5"><result status="valid" time="0.029962" steps="195"/></proof>
+  </goal>
+  <goal name="vc_knapsack01_dyn&#39;0.55" expl="loop invariant #3" proved="true">
+  <proof prover="2" timelimit="5"><result status="valid" time="0.024466" steps="92"/></proof>
+  </goal>
+  <goal name="vc_knapsack01_dyn&#39;0.56" expl="len &#39;self&#39; type invariant" proved="true">
   <proof prover="2"><result status="valid" time="0.021194" steps="31"/></proof>
   </goal>
-  <goal name="vc_knapsack01_dyn.13" expl="loop invariant" proved="true">
-  <proof prover="0"><result status="valid" time="0.047827" steps="123412"/></proof>
-  </goal>
-  <goal name="vc_knapsack01_dyn.14" expl="loop invariant" proved="true">
-  <proof prover="2"><result status="valid" time="0.021865" steps="34"/></proof>
-  </goal>
-  <goal name="vc_knapsack01_dyn.15" expl="loop invariant" proved="true">
-  <proof prover="0"><result status="valid" time="0.043472" steps="124519"/></proof>
-  </goal>
-  <goal name="vc_knapsack01_dyn.16" expl="loop invariant" proved="true">
-  <proof prover="2"><result status="valid" time="0.026426" steps="59"/></proof>
-  </goal>
-  <goal name="vc_knapsack01_dyn.17" expl="loop invariant" proved="true">
-  <proof prover="2"><result status="valid" time="0.019451" steps="32"/></proof>
-  </goal>
-  <goal name="vc_knapsack01_dyn.18" expl="precondition" proved="true">
-  <proof prover="2"><result status="valid" time="0.023435" steps="76"/></proof>
-  </goal>
-  <goal name="vc_knapsack01_dyn.19" expl="precondition" proved="true">
-  <proof prover="0"><result status="valid" time="0.029541" steps="132007"/></proof>
-  </goal>
-  <goal name="vc_knapsack01_dyn.20" expl="precondition" proved="true">
-  <proof prover="0"><result status="valid" time="0.028634" steps="130526"/></proof>
-  </goal>
-  <goal name="vc_knapsack01_dyn.21" expl="precondition" proved="true">
-  <proof prover="2"><result status="valid" time="0.024569" steps="77"/></proof>
-  </goal>
-  <goal name="vc_knapsack01_dyn.22" expl="precondition" proved="true">
-  <proof prover="0"><result status="valid" time="0.012375" steps="10174"/></proof>
-  </goal>
-  <goal name="vc_knapsack01_dyn.23" expl="precondition" proved="true">
-  <proof prover="2"><result status="valid" time="0.024584" steps="92"/></proof>
-  </goal>
-  <goal name="vc_knapsack01_dyn.24" expl="precondition" proved="true">
-  <proof prover="2"><result status="valid" time="0.024453" steps="87"/></proof>
-  </goal>
-  <goal name="vc_knapsack01_dyn.25" expl="precondition" proved="true">
-  <proof prover="0"><result status="valid" time="0.029065" steps="132631"/></proof>
-  </goal>
-  <goal name="vc_knapsack01_dyn.26" expl="precondition" proved="true">
-  <proof prover="0"><result status="valid" time="0.029532" steps="130948"/></proof>
-  </goal>
-  <goal name="vc_knapsack01_dyn.27" expl="integer overflow" proved="true">
-  <proof prover="2"><result status="valid" time="0.025799" steps="115"/></proof>
-  </goal>
-  <goal name="vc_knapsack01_dyn.28" expl="precondition" proved="true">
-  <proof prover="0"><result status="valid" time="0.029545" steps="132714"/></proof>
-  </goal>
-  <goal name="vc_knapsack01_dyn.29" expl="precondition" proved="true">
-  <proof prover="0"><result status="valid" time="0.012566" steps="10229"/></proof>
-  </goal>
-  <goal name="vc_knapsack01_dyn.30" expl="precondition" proved="true">
-  <proof prover="2"><result status="valid" time="0.026429" steps="132"/></proof>
-  </goal>
-  <goal name="vc_knapsack01_dyn.31" expl="integer overflow" proved="true">
-  <proof prover="0"><result status="valid" time="0.034455" steps="146563"/></proof>
-  </goal>
-  <goal name="vc_knapsack01_dyn.32" expl="precondition" proved="true">
-  <proof prover="2"><result status="valid" time="0.024309" steps="76"/></proof>
-  </goal>
-  <goal name="vc_knapsack01_dyn.33" expl="precondition" proved="true">
-  <proof prover="2"><result status="valid" time="0.023748" steps="77"/></proof>
-  </goal>
-  <goal name="vc_knapsack01_dyn.34" expl="precondition" proved="true">
-  <proof prover="0"><result status="valid" time="0.028797" steps="130566"/></proof>
-  </goal>
-  <goal name="vc_knapsack01_dyn.35" expl="precondition" proved="true">
-  <proof prover="2"><result status="valid" time="0.023678" steps="77"/></proof>
-  </goal>
-  <goal name="vc_knapsack01_dyn.36" expl="precondition" proved="true">
-  <proof prover="2"><result status="valid" time="0.021055" steps="46"/></proof>
-  </goal>
-  <goal name="vc_knapsack01_dyn.37" expl="precondition" proved="true">
-  <proof prover="2"><result status="valid" time="0.024218" steps="92"/></proof>
-  </goal>
-  <goal name="vc_knapsack01_dyn.38" expl="integer overflow" proved="true">
-  <proof prover="2"><result status="valid" time="0.025233" steps="198"/></proof>
-  </goal>
-  <goal name="vc_knapsack01_dyn.39" expl="precondition" proved="true">
-  <proof prover="2"><result status="valid" time="0.024666" steps="172"/></proof>
-  </goal>
-  <goal name="vc_knapsack01_dyn.40" expl="precondition" proved="true">
-  <proof prover="2"><result status="valid" time="0.025409" steps="176"/></proof>
-  </goal>
-  <goal name="vc_knapsack01_dyn.41" expl="precondition" proved="true">
-  <proof prover="0"><result status="valid" time="0.029992" steps="142787"/></proof>
-  </goal>
-  <goal name="vc_knapsack01_dyn.42" expl="precondition" proved="true">
-  <proof prover="2"><result status="valid" time="0.026727" steps="187"/></proof>
-  </goal>
-  <goal name="vc_knapsack01_dyn.43" expl="precondition" proved="true">
-  <proof prover="2"><result status="valid" time="0.027249" steps="193"/></proof>
-  </goal>
-  <goal name="vc_knapsack01_dyn.44" expl="precondition" proved="true">
-  <proof prover="2"><result status="valid" time="0.038456" steps="570"/></proof>
-  </goal>
-  <goal name="vc_knapsack01_dyn.45" expl="integer overflow" proved="true">
-  <proof prover="2"><result status="valid" time="0.028930" steps="246"/></proof>
-  </goal>
-  <goal name="vc_knapsack01_dyn.46" expl="loop invariant" proved="true">
-  <proof prover="0"><result status="valid" time="0.027579" steps="177867"/></proof>
-  </goal>
-  <goal name="vc_knapsack01_dyn.47" expl="loop invariant" proved="true">
-  <proof prover="2"><result status="valid" time="0.903378" steps="6054"/></proof>
-  </goal>
-  <goal name="vc_knapsack01_dyn.48" expl="loop invariant" proved="true">
-  <proof prover="0"><result status="valid" time="0.027638" steps="168819"/></proof>
-  </goal>
-  <goal name="vc_knapsack01_dyn.49" expl="loop invariant" proved="true">
-  <proof prover="0"><result status="valid" time="0.027927" steps="170953"/></proof>
-  </goal>
-  <goal name="vc_knapsack01_dyn.50" expl="loop invariant" proved="true">
-  <proof prover="0"><result status="valid" time="0.012299" steps="154230"/></proof>
-  </goal>
-  <goal name="vc_knapsack01_dyn.51" expl="integer overflow" proved="true">
-  <proof prover="2"><result status="valid" time="0.022609" steps="91"/></proof>
-  </goal>
-  <goal name="vc_knapsack01_dyn.52" expl="loop invariant" proved="true">
-  <proof prover="2"><result status="valid" time="0.023318" steps="92"/></proof>
-  </goal>
-  <goal name="vc_knapsack01_dyn.53" expl="loop invariant" proved="true">
-  <proof prover="2"><result status="valid" time="0.028432" steps="195"/></proof>
-  </goal>
-  <goal name="vc_knapsack01_dyn.54" expl="loop invariant" proved="true">
-  <proof prover="0"><result status="valid" time="0.027187" steps="128885"/></proof>
-  </goal>
-  <goal name="vc_knapsack01_dyn.55" expl="loop invariant" proved="true">
-  <proof prover="2"><result status="valid" time="0.029146" steps="44"/></proof>
-  </goal>
-  <goal name="vc_knapsack01_dyn.56" expl="precondition" proved="true">
-  <proof prover="3" timelimit="1"><result status="valid" time="0.090332" steps="15339"/></proof>
-  </goal>
-  <goal name="vc_knapsack01_dyn.57" expl="precondition" proved="true">
-  <proof prover="0"><result status="valid" time="0.011770" steps="9809"/></proof>
-  </goal>
-  <goal name="vc_knapsack01_dyn.58" expl="loop invariant" proved="true">
-  <proof prover="0"><result status="valid" time="0.012116" steps="9818"/></proof>
-=======
-  <goal name="vc_knapsack01_dyn.10" expl="index &#39;self&#39; type invariant" proved="true">
-  <proof prover="2"><result status="valid" time="0.026727" steps="30"/></proof>
-  </goal>
-  <goal name="vc_knapsack01_dyn.11" expl="index &#39;index&#39; type invariant" proved="true">
-  <proof prover="2" timelimit="5"><result status="valid" time="0.010529" steps="54"/></proof>
-  </goal>
-  <goal name="vc_knapsack01_dyn.12" expl="index requires" proved="true">
-  <proof prover="0" timelimit="5"><result status="valid" time="0.022913" steps="54959"/></proof>
-  </goal>
-  <goal name="vc_knapsack01_dyn.13" expl="loop invariant #0" proved="true">
-  <proof prover="2"><result status="valid" time="0.018532" steps="32"/></proof>
-  </goal>
-  <goal name="vc_knapsack01_dyn.14" expl="loop invariant #1" proved="true">
-  <proof prover="2" timelimit="5"><result status="valid" time="0.021981" steps="59"/></proof>
-  </goal>
-  <goal name="vc_knapsack01_dyn.15" expl="loop invariant #2" proved="true">
-  <proof prover="0" timelimit="5"><result status="valid" time="0.034266" steps="138343"/></proof>
-  </goal>
-  <goal name="vc_knapsack01_dyn.16" expl="loop invariant #3" proved="true">
-  <proof prover="2"><result status="valid" time="0.028432" steps="34"/></proof>
-  </goal>
-  <goal name="vc_knapsack01_dyn.17" expl="loop invariant #4" proved="true">
-  <proof prover="2" timelimit="5"><result status="valid" time="0.012048" steps="66"/></proof>
-  </goal>
-  <goal name="vc_knapsack01_dyn.18" expl="index &#39;self&#39; type invariant" proved="true">
-  <proof prover="3"><result status="valid" time="0.060627" steps="19355"/></proof>
-  </goal>
-  <goal name="vc_knapsack01_dyn.19" expl="index &#39;index&#39; type invariant" proved="true">
-  <proof prover="3"><result status="valid" time="0.056861" steps="19360"/></proof>
-  </goal>
-  <goal name="vc_knapsack01_dyn.20" expl="index requires" proved="true">
-  <proof prover="2"><result status="valid" time="0.021093" steps="46"/></proof>
-  </goal>
-  <goal name="vc_knapsack01_dyn.21" expl="index &#39;self&#39; type invariant" proved="true">
-  <proof prover="2"><result status="valid" time="0.023435" steps="46"/></proof>
-  </goal>
-  <goal name="vc_knapsack01_dyn.22" expl="index &#39;index&#39; type invariant" proved="true">
-  <proof prover="2"><result status="valid" time="0.024569" steps="82"/></proof>
-  </goal>
-  <goal name="vc_knapsack01_dyn.23" expl="index requires" proved="true">
-  <proof prover="2"><result status="valid" time="0.024218" steps="93"/></proof>
-  </goal>
-  <goal name="vc_knapsack01_dyn.24" expl="index &#39;self&#39; type invariant" proved="true">
-  <proof prover="2" timelimit="5"><result status="valid" time="0.011138" steps="92"/></proof>
-  </goal>
-  <goal name="vc_knapsack01_dyn.25" expl="index &#39;index&#39; type invariant" proved="true">
-  <proof prover="2" timelimit="5"><result status="valid" time="0.023395" steps="93"/></proof>
-  </goal>
-  <goal name="vc_knapsack01_dyn.26" expl="index requires" proved="true">
-  <proof prover="2"><result status="valid" time="0.019651" steps="54"/></proof>
-  </goal>
-  <goal name="vc_knapsack01_dyn.27" expl="integer overflow" proved="true">
-  <proof prover="2"><result status="valid" time="0.025799" steps="138"/></proof>
-  </goal>
-  <goal name="vc_knapsack01_dyn.28" expl="index &#39;self&#39; type invariant" proved="true">
-  <proof prover="0"><result status="valid" time="0.029110" steps="11427"/></proof>
-  </goal>
-  <goal name="vc_knapsack01_dyn.29" expl="index &#39;index&#39; type invariant" proved="true">
-  <proof prover="3"><result status="valid" time="0.056737" steps="19514"/></proof>
-  </goal>
-  <goal name="vc_knapsack01_dyn.30" expl="index requires" proved="true">
-  <proof prover="2"><result status="valid" time="0.024584" steps="143"/></proof>
-  </goal>
-  <goal name="vc_knapsack01_dyn.31" expl="integer overflow" proved="true">
-  <proof prover="3"><result status="valid" time="0.102518" steps="25070"/></proof>
-  </goal>
-  <goal name="vc_knapsack01_dyn.32" expl="index &#39;self&#39; type invariant" proved="true">
-  <proof prover="0" timelimit="5"><result status="valid" time="0.029423" steps="145496"/></proof>
-  </goal>
-  <goal name="vc_knapsack01_dyn.33" expl="index &#39;index&#39; type invariant" proved="true">
-  <proof prover="3"><result status="valid" time="0.053810" steps="19369"/></proof>
-  </goal>
-  <goal name="vc_knapsack01_dyn.34" expl="index requires" proved="true">
-  <proof prover="2" timelimit="5"><result status="valid" time="0.019728" steps="46"/></proof>
-  </goal>
-  <goal name="vc_knapsack01_dyn.35" expl="index &#39;self&#39; type invariant" proved="true">
-  <proof prover="2"><result status="valid" time="0.024309" steps="46"/></proof>
-  </goal>
-  <goal name="vc_knapsack01_dyn.36" expl="index &#39;index&#39; type invariant" proved="true">
-  <proof prover="2"><result status="valid" time="0.023678" steps="82"/></proof>
-  </goal>
-  <goal name="vc_knapsack01_dyn.37" expl="index requires" proved="true">
-  <proof prover="2"><result status="valid" time="0.026429" steps="95"/></proof>
-  </goal>
-  <goal name="vc_knapsack01_dyn.38" expl="integer overflow" proved="true">
-  <proof prover="2"><result status="valid" time="0.022609" steps="105"/></proof>
-  </goal>
-  <goal name="vc_knapsack01_dyn.39" expl="index_mut &#39;self&#39; type invariant" proved="true">
-  <proof prover="2"><result status="valid" time="0.021561" steps="104"/></proof>
-  </goal>
-  <goal name="vc_knapsack01_dyn.40" expl="index_mut &#39;index&#39; type invariant" proved="true">
-  <proof prover="2"><result status="valid" time="0.027052" steps="104"/></proof>
-  </goal>
-  <goal name="vc_knapsack01_dyn.41" expl="index_mut requires" proved="true">
-  <proof prover="2"><result status="valid" time="0.021978" steps="120"/></proof>
-  </goal>
-  <goal name="vc_knapsack01_dyn.42" expl="index_mut &#39;self&#39; type invariant" proved="true">
-  <proof prover="0"><result status="valid" time="0.029992" steps="156889"/></proof>
-  </goal>
-  <goal name="vc_knapsack01_dyn.43" expl="index_mut &#39;index&#39; type invariant" proved="true">
-  <proof prover="2"><result status="valid" time="0.026940" steps="118"/></proof>
-  </goal>
-  <goal name="vc_knapsack01_dyn.44" expl="index_mut requires" proved="true">
-  <proof prover="0"><result status="valid" time="0.029532" steps="159481"/></proof>
-  </goal>
-  <goal name="vc_knapsack01_dyn.45" expl="integer overflow" proved="true">
-  <proof prover="2"><result status="valid" time="0.028930" steps="166"/></proof>
-  </goal>
-  <goal name="vc_knapsack01_dyn.46" expl="loop invariant #0" proved="true">
-  <proof prover="2" timelimit="5"><result status="valid" time="0.018744" steps="150"/></proof>
-  </goal>
-  <goal name="vc_knapsack01_dyn.47" expl="loop invariant #1" proved="true">
-  <proof prover="2" timelimit="5"><result status="valid" time="0.029146" steps="389"/></proof>
-  </goal>
-  <goal name="vc_knapsack01_dyn.48" expl="loop invariant #2" proved="true">
-  <proof prover="0" timelimit="5"><result status="valid" time="0.027638" steps="165249"/></proof>
-  </goal>
-  <goal name="vc_knapsack01_dyn.49" expl="loop invariant #3" proved="true">
-  <proof prover="0" timelimit="5"><result status="valid" time="0.039894" steps="205500"/></proof>
-  </goal>
-  <goal name="vc_knapsack01_dyn.50" expl="loop invariant #4" proved="true">
-  <proof prover="0" timelimit="5"><result status="valid" time="0.012051" steps="225404"/></proof>
-  </goal>
-  <goal name="vc_knapsack01_dyn.51" expl="integer overflow" proved="true">
-  <proof prover="2"><result status="valid" time="0.025233" steps="85"/></proof>
-  </goal>
-  <goal name="vc_knapsack01_dyn.52" expl="loop invariant #0" proved="true">
-  <proof prover="0" timelimit="5"><result status="valid" time="0.027579" steps="11426"/></proof>
-  </goal>
-  <goal name="vc_knapsack01_dyn.53" expl="loop invariant #1" proved="true">
-  <proof prover="2" timelimit="5"><result status="valid" time="0.020750" steps="81"/></proof>
-  </goal>
-  <goal name="vc_knapsack01_dyn.54" expl="loop invariant #2" proved="true">
-  <proof prover="2" timelimit="5"><result status="valid" time="0.029962" steps="195"/></proof>
-  </goal>
-  <goal name="vc_knapsack01_dyn.55" expl="loop invariant #3" proved="true">
-  <proof prover="2" timelimit="5"><result status="valid" time="0.024466" steps="92"/></proof>
-  </goal>
-  <goal name="vc_knapsack01_dyn.56" expl="len &#39;self&#39; type invariant" proved="true">
-  <proof prover="2" timelimit="5"><result status="valid" time="0.009632" steps="31"/></proof>
-  </goal>
-  <goal name="vc_knapsack01_dyn.57" expl="len &#39;self&#39; type invariant" proved="true">
-  <proof prover="2"><result status="valid" time="0.019617" steps="39"/></proof>
-  </goal>
-  <goal name="vc_knapsack01_dyn.58" expl="loop invariant #0" proved="true">
-  <proof prover="0"><result status="valid" time="0.012116" steps="11095"/></proof>
->>>>>>> 34cd6190
-  </goal>
-  <goal name="vc_knapsack01_dyn.59" expl="loop invariant #1" proved="true">
+  <goal name="vc_knapsack01_dyn&#39;0.57" expl="len &#39;self&#39; type invariant" proved="true">
+  <proof prover="2" timelimit="5"><result status="valid" time="0.018569" steps="39"/></proof>
+  </goal>
+  <goal name="vc_knapsack01_dyn&#39;0.58" expl="loop invariant #0" proved="true">
+  <proof prover="0"><result status="valid" time="0.012116" steps="9822"/></proof>
+  </goal>
+  <goal name="vc_knapsack01_dyn&#39;0.59" expl="loop invariant #1" proved="true">
   <proof prover="2"><result status="valid" time="0.019490" steps="42"/></proof>
   </goal>
-<<<<<<< HEAD
-  <goal name="vc_knapsack01_dyn.60" expl="loop invariant" proved="true">
-  <proof prover="0"><result status="valid" time="0.012080" steps="9830"/></proof>
-  </goal>
-  <goal name="vc_knapsack01_dyn.61" expl="postcondition" proved="true">
-  <proof prover="0"><result status="valid" time="0.011756" steps="9877"/></proof>
-=======
-  <goal name="vc_knapsack01_dyn.60" expl="loop invariant #2" proved="true">
-  <proof prover="0"><result status="valid" time="0.027927" steps="11107"/></proof>
-  </goal>
-  <goal name="vc_knapsack01_dyn.61" expl="knapsack01_dyn result type invariant" proved="true">
-  <proof prover="0"><result status="valid" time="0.028634" steps="11154"/></proof>
->>>>>>> 34cd6190
-  </goal>
-  <goal name="vc_knapsack01_dyn.62" expl="integer overflow" proved="true">
+  <goal name="vc_knapsack01_dyn&#39;0.60" expl="loop invariant #2" proved="true">
+  <proof prover="0"><result status="valid" time="0.027927" steps="9834"/></proof>
+  </goal>
+  <goal name="vc_knapsack01_dyn&#39;0.61" expl="knapsack01_dyn result type invariant" proved="true">
+  <proof prover="0"><result status="valid" time="0.028634" steps="9881"/></proof>
+  </goal>
+  <goal name="vc_knapsack01_dyn&#39;0.62" expl="integer overflow" proved="true">
   <proof prover="2"><result status="valid" time="0.023964" steps="93"/></proof>
   </goal>
-<<<<<<< HEAD
-  <goal name="vc_knapsack01_dyn.63" expl="precondition" proved="true">
-  <proof prover="0"><result status="valid" time="0.030066" steps="128634"/></proof>
-=======
-  <goal name="vc_knapsack01_dyn.63" expl="index &#39;self&#39; type invariant" proved="true">
-  <proof prover="2"><result status="valid" time="0.024666" steps="52"/></proof>
->>>>>>> 34cd6190
-  </goal>
-  <goal name="vc_knapsack01_dyn.64" expl="index &#39;index&#39; type invariant" proved="true">
-  <proof prover="2"><result status="valid" time="0.021891" steps="105"/></proof>
-  </goal>
-<<<<<<< HEAD
-  <goal name="vc_knapsack01_dyn.65" expl="precondition" proved="true">
-  <proof prover="2"><result status="valid" time="0.019617" steps="53"/></proof>
-  </goal>
-  <goal name="vc_knapsack01_dyn.66" expl="integer overflow" proved="true">
-  <proof prover="0"><result status="valid" time="0.028652" steps="129156"/></proof>
-  </goal>
-  <goal name="vc_knapsack01_dyn.67" expl="precondition" proved="true">
-  <proof prover="0"><result status="valid" time="0.029110" steps="129110"/></proof>
-=======
-  <goal name="vc_knapsack01_dyn.65" expl="index requires" proved="true">
-  <proof prover="0"><result status="valid" time="0.012053" steps="142331"/></proof>
-  </goal>
-  <goal name="vc_knapsack01_dyn.66" expl="integer overflow" proved="true">
-  <proof prover="0"><result status="valid" time="0.028652" steps="144312"/></proof>
-  </goal>
-  <goal name="vc_knapsack01_dyn.67" expl="index &#39;self&#39; type invariant" proved="true">
+  <goal name="vc_knapsack01_dyn&#39;0.63" expl="index &#39;self&#39; type invariant" proved="true">
+  <proof prover="2"><result status="valid" time="0.026727" steps="52"/></proof>
+  </goal>
+  <goal name="vc_knapsack01_dyn&#39;0.64" expl="index &#39;index&#39; type invariant" proved="true">
+  <proof prover="0"><result status="valid" time="0.011127" steps="128647"/></proof>
+  </goal>
+  <goal name="vc_knapsack01_dyn&#39;0.65" expl="index requires" proved="true">
+  <proof prover="0"><result status="valid" time="0.012053" steps="127139"/></proof>
+  </goal>
+  <goal name="vc_knapsack01_dyn&#39;0.66" expl="integer overflow" proved="true">
+  <proof prover="0"><result status="valid" time="0.028652" steps="129164"/></proof>
+  </goal>
+  <goal name="vc_knapsack01_dyn&#39;0.67" expl="index &#39;self&#39; type invariant" proved="true">
   <proof prover="2"><result status="valid" time="0.026125" steps="118"/></proof>
->>>>>>> 34cd6190
-  </goal>
-  <goal name="vc_knapsack01_dyn.68" expl="index &#39;index&#39; type invariant" proved="true">
-  <proof prover="0"><result status="valid" time="0.020265" steps="144374"/></proof>
-  </goal>
-  <goal name="vc_knapsack01_dyn.69" expl="index requires" proved="true">
+  </goal>
+  <goal name="vc_knapsack01_dyn&#39;0.68" expl="index &#39;index&#39; type invariant" proved="true">
+  <proof prover="0"><result status="valid" time="0.020265" steps="129193"/></proof>
+  </goal>
+  <goal name="vc_knapsack01_dyn&#39;0.69" expl="index requires" proved="true">
   <proof prover="2"><result status="valid" time="0.027064" steps="60"/></proof>
   </goal>
-<<<<<<< HEAD
-  <goal name="vc_knapsack01_dyn.70" expl="precondition" proved="true">
-  <proof prover="0"><result status="valid" time="0.029110" steps="129392"/></proof>
-=======
-  <goal name="vc_knapsack01_dyn.70" expl="index &#39;self&#39; type invariant" proved="true">
-  <proof prover="0"><result status="valid" time="0.027436" steps="11222"/></proof>
->>>>>>> 34cd6190
-  </goal>
-  <goal name="vc_knapsack01_dyn.71" expl="index &#39;index&#39; type invariant" proved="true">
-  <proof prover="2"><result status="valid" time="0.023748" steps="122"/></proof>
-  </goal>
-<<<<<<< HEAD
-  <goal name="vc_knapsack01_dyn.72" expl="precondition" proved="true">
-  <proof prover="2"><result status="valid" time="0.027052" steps="135"/></proof>
-=======
-  <goal name="vc_knapsack01_dyn.72" expl="index requires" proved="true">
-  <proof prover="2"><result status="valid" time="0.038456" steps="142"/></proof>
->>>>>>> 34cd6190
-  </goal>
-  <goal name="vc_knapsack01_dyn.73" expl="index &#39;self&#39; type invariant" proved="true">
-  <proof prover="0"><result status="valid" time="0.029110" steps="144844"/></proof>
-  </goal>
-<<<<<<< HEAD
-  <goal name="vc_knapsack01_dyn.74" expl="precondition" proved="true">
-  <proof prover="0"><result status="valid" time="0.028786" steps="130034"/></proof>
-=======
-  <goal name="vc_knapsack01_dyn.74" expl="index &#39;index&#39; type invariant" proved="true">
-  <proof prover="0"><result status="valid" time="0.011127" steps="144919"/></proof>
->>>>>>> 34cd6190
-  </goal>
-  <goal name="vc_knapsack01_dyn.75" expl="index requires" proved="true">
+  <goal name="vc_knapsack01_dyn&#39;0.70" expl="index &#39;self&#39; type invariant" proved="true">
+  <proof prover="0"><result status="valid" time="0.027436" steps="9949"/></proof>
+  </goal>
+  <goal name="vc_knapsack01_dyn&#39;0.71" expl="index &#39;index&#39; type invariant" proved="true">
+  <proof prover="2"><result status="valid" time="0.024862" steps="122"/></proof>
+  </goal>
+  <goal name="vc_knapsack01_dyn&#39;0.72" expl="index requires" proved="true">
+  <proof prover="2"><result status="valid" time="0.038456" steps="134"/></proof>
+  </goal>
+  <goal name="vc_knapsack01_dyn&#39;0.73" expl="index &#39;self&#39; type invariant" proved="true">
+  <proof prover="0"><result status="valid" time="0.029110" steps="129969"/></proof>
+  </goal>
+  <goal name="vc_knapsack01_dyn&#39;0.74" expl="index &#39;index&#39; type invariant" proved="true">
+  <proof prover="2"><result status="valid" time="0.021891" steps="135"/></proof>
+  </goal>
+  <goal name="vc_knapsack01_dyn&#39;0.75" expl="index requires" proved="true">
   <proof prover="2"><result status="valid" time="0.018738" steps="68"/></proof>
   </goal>
-<<<<<<< HEAD
-  <goal name="vc_knapsack01_dyn.76" expl="precondition" proved="true">
-  <proof prover="0"><result status="valid" time="0.029423" steps="130006"/></proof>
-  </goal>
-  <goal name="vc_knapsack01_dyn.77" expl="precondition" proved="true">
-  <proof prover="0"><result status="valid" time="0.012115" steps="9982"/></proof>
-  </goal>
-  <goal name="vc_knapsack01_dyn.78" expl="precondition" proved="true">
-  <proof prover="2"><result status="valid" time="0.026940" steps="153"/></proof>
-=======
-  <goal name="vc_knapsack01_dyn.76" expl="index &#39;self&#39; type invariant" proved="true">
+  <goal name="vc_knapsack01_dyn&#39;0.76" expl="index &#39;self&#39; type invariant" proved="true">
   <proof prover="2"><result status="valid" time="0.024453" steps="68"/></proof>
   </goal>
-  <goal name="vc_knapsack01_dyn.77" expl="index &#39;index&#39; type invariant" proved="true">
-  <proof prover="2"><result status="valid" time="0.024862" steps="137"/></proof>
-  </goal>
-  <goal name="vc_knapsack01_dyn.78" expl="index requires" proved="true">
-  <proof prover="2"><result status="valid" time="0.027249" steps="170"/></proof>
->>>>>>> 34cd6190
-  </goal>
-  <goal name="vc_knapsack01_dyn.79" expl="loop invariant #0" proved="true">
-  <proof prover="0"><result status="valid" time="0.029798" steps="11327"/></proof>
-  </goal>
-<<<<<<< HEAD
-  <goal name="vc_knapsack01_dyn.80" expl="loop invariant" proved="true">
-  <proof prover="0"><result status="valid" time="0.028892" steps="128613"/></proof>
-  </goal>
-  <goal name="vc_knapsack01_dyn.81" expl="loop invariant" proved="true">
-  <proof prover="2"><result status="valid" time="0.022462" steps="79"/></proof>
-  </goal>
-  <goal name="vc_knapsack01_dyn.82" proved="true">
-  <proof prover="0" timelimit="5"><result status="valid" time="0.015622" steps="10048"/></proof>
-=======
-  <goal name="vc_knapsack01_dyn.80" expl="loop invariant #1" proved="true">
-  <proof prover="0"><result status="valid" time="0.028892" steps="143663"/></proof>
-  </goal>
-  <goal name="vc_knapsack01_dyn.81" expl="loop invariant #2" proved="true">
+  <goal name="vc_knapsack01_dyn&#39;0.77" expl="index &#39;index&#39; type invariant" proved="true">
+  <proof prover="2"><result status="valid" time="0.023748" steps="137"/></proof>
+  </goal>
+  <goal name="vc_knapsack01_dyn&#39;0.78" expl="index requires" proved="true">
+  <proof prover="2"><result status="valid" time="0.027249" steps="153"/></proof>
+  </goal>
+  <goal name="vc_knapsack01_dyn&#39;0.79" expl="loop invariant #0" proved="true">
+  <proof prover="0"><result status="valid" time="0.029798" steps="10054"/></proof>
+  </goal>
+  <goal name="vc_knapsack01_dyn&#39;0.80" expl="loop invariant #1" proved="true">
+  <proof prover="2"><result status="valid" time="0.022946" steps="78"/></proof>
+  </goal>
+  <goal name="vc_knapsack01_dyn&#39;0.81" expl="loop invariant #2" proved="true">
   <proof prover="2"><result status="valid" time="0.023720" steps="79"/></proof>
   </goal>
-  <goal name="vc_knapsack01_dyn.82" proved="true">
-  <proof prover="0" timelimit="5"><result status="valid" time="0.015622" steps="11327"/></proof>
->>>>>>> 34cd6190
-  </goal>
-  <goal name="vc_knapsack01_dyn.83" expl="push &#39;self&#39; type invariant" proved="true">
+  <goal name="vc_knapsack01_dyn&#39;0.82" proved="true">
+  <proof prover="0" timelimit="5"><result status="valid" time="0.015622" steps="10054"/></proof>
+  </goal>
+  <goal name="vc_knapsack01_dyn&#39;0.83" expl="push &#39;self&#39; type invariant" proved="true">
   <proof prover="2"><result status="valid" time="0.025409" steps="156"/></proof>
   </goal>
-  <goal name="vc_knapsack01_dyn.84" expl="push &#39;value&#39; type invariant" proved="true">
+  <goal name="vc_knapsack01_dyn&#39;0.84" expl="push &#39;value&#39; type invariant" proved="true">
   <proof prover="2"><result status="valid" time="0.022245" steps="80"/></proof>
   </goal>
-  <goal name="vc_knapsack01_dyn.85" expl="integer overflow" proved="true">
-<<<<<<< HEAD
-  <proof prover="3"><result status="valid" time="0.135303" steps="42402"/></proof>
-  </goal>
-  <goal name="vc_knapsack01_dyn.86" expl="loop invariant" proved="true">
-  <proof prover="0"><result status="valid" time="0.029798" steps="130384"/></proof>
-  </goal>
-  <goal name="vc_knapsack01_dyn.87" expl="loop invariant" proved="true">
-  <proof prover="2"><result status="valid" time="0.022946" steps="84"/></proof>
-  </goal>
-  <goal name="vc_knapsack01_dyn.88" expl="loop invariant" proved="true">
-  <proof prover="0"><result status="valid" time="0.012051" steps="9975"/></proof>
-=======
-  <proof prover="1"><result status="valid" time="0.082598" steps="35196"/></proof>
-  </goal>
-  <goal name="vc_knapsack01_dyn.86" expl="loop invariant #0" proved="true">
-  <proof prover="2"><result status="valid" time="0.021797" steps="84"/></proof>
-  </goal>
-  <goal name="vc_knapsack01_dyn.87" expl="loop invariant #1" proved="true">
-  <proof prover="2"><result status="valid" time="0.022946" steps="84"/></proof>
-  </goal>
-  <goal name="vc_knapsack01_dyn.88" expl="loop invariant #2" proved="true">
-  <proof prover="2"><result status="valid" time="0.046927" steps="187"/></proof>
->>>>>>> 34cd6190
+  <goal name="vc_knapsack01_dyn&#39;0.85" expl="integer overflow" proved="true">
+  <proof prover="1"><result status="valid" time="0.082598" steps="34737"/></proof>
+  </goal>
+  <goal name="vc_knapsack01_dyn&#39;0.86" expl="loop invariant #0" proved="true">
+  <proof prover="2"><result status="valid" time="0.021797" steps="82"/></proof>
+  </goal>
+  <goal name="vc_knapsack01_dyn&#39;0.87" expl="loop invariant #1" proved="true">
+  <proof prover="0"><result status="valid" time="0.028892" steps="127701"/></proof>
+  </goal>
+  <goal name="vc_knapsack01_dyn&#39;0.88" expl="loop invariant #2" proved="true">
+  <proof prover="2"><result status="valid" time="0.046927" steps="220"/></proof>
   </goal>
  </transf>
  </goal>
