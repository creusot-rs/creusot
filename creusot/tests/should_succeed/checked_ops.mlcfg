--- conflicted
+++ resolved
@@ -40,29 +40,17 @@
   axiom inv0 : forall x : Core_Option_Option_Type.t_option uint8 . inv0 x = true
   use prelude.Bool
   predicate resolve2 (self : bool) =
-<<<<<<< HEAD
-    [#"../../../../creusot-contracts/src/resolve.rs" 47 8 47 12] true
-=======
     [#"../../../../creusot-contracts/src/resolve.rs" 46 8 46 12] true
->>>>>>> c22743fa
   val resolve2 (self : bool) : bool
     ensures { result = resolve2 self }
     
   predicate resolve1 (self : uint8) =
-<<<<<<< HEAD
-    [#"../../../../creusot-contracts/src/resolve.rs" 47 8 47 12] true
-=======
     [#"../../../../creusot-contracts/src/resolve.rs" 46 8 46 12] true
->>>>>>> c22743fa
   val resolve1 (self : uint8) : bool
     ensures { result = resolve1 self }
     
   predicate resolve0 (self : (uint8, bool)) =
-<<<<<<< HEAD
-    [#"../../../../creusot-contracts/src/resolve.rs" 18 8 18 60] resolve1 (let (a, _) = self in a) /\ resolve2 (let (_, a) = self in a)
-=======
     [#"../../../../creusot-contracts/src/resolve.rs" 17 8 17 60] resolve1 (let (a, _) = self in a) /\ resolve2 (let (_, a) = self in a)
->>>>>>> c22743fa
   val resolve0 (self : (uint8, bool)) : bool
     ensures { result = resolve0 self }
     
@@ -332,29 +320,17 @@
   use prelude.UInt8
   use prelude.Bool
   predicate resolve2 (self : bool) =
-<<<<<<< HEAD
-    [#"../../../../creusot-contracts/src/resolve.rs" 47 8 47 12] true
-=======
     [#"../../../../creusot-contracts/src/resolve.rs" 46 8 46 12] true
->>>>>>> c22743fa
   val resolve2 (self : bool) : bool
     ensures { result = resolve2 self }
     
   predicate resolve1 (self : uint8) =
-<<<<<<< HEAD
-    [#"../../../../creusot-contracts/src/resolve.rs" 47 8 47 12] true
-=======
     [#"../../../../creusot-contracts/src/resolve.rs" 46 8 46 12] true
->>>>>>> c22743fa
   val resolve1 (self : uint8) : bool
     ensures { result = resolve1 self }
     
   predicate resolve0 (self : (uint8, bool)) =
-<<<<<<< HEAD
-    [#"../../../../creusot-contracts/src/resolve.rs" 18 8 18 60] resolve1 (let (a, _) = self in a) /\ resolve2 (let (_, a) = self in a)
-=======
     [#"../../../../creusot-contracts/src/resolve.rs" 17 8 17 60] resolve1 (let (a, _) = self in a) /\ resolve2 (let (_, a) = self in a)
->>>>>>> c22743fa
   val resolve0 (self : (uint8, bool)) : bool
     ensures { result = resolve0 self }
     
@@ -604,29 +580,17 @@
      -> (exists k : int . k > 0 /\ UInt8.to_int result = UInt8.to_int self + UInt8.to_int rhs - k * (UInt8.to_int max0 - UInt8.to_int min0 + 1)) }
     
   predicate resolve2 (self : bool) =
-<<<<<<< HEAD
-    [#"../../../../creusot-contracts/src/resolve.rs" 47 8 47 12] true
-=======
     [#"../../../../creusot-contracts/src/resolve.rs" 46 8 46 12] true
->>>>>>> c22743fa
   val resolve2 (self : bool) : bool
     ensures { result = resolve2 self }
     
   predicate resolve1 (self : uint8) =
-<<<<<<< HEAD
-    [#"../../../../creusot-contracts/src/resolve.rs" 47 8 47 12] true
-=======
     [#"../../../../creusot-contracts/src/resolve.rs" 46 8 46 12] true
->>>>>>> c22743fa
   val resolve1 (self : uint8) : bool
     ensures { result = resolve1 self }
     
   predicate resolve0 (self : (uint8, bool)) =
-<<<<<<< HEAD
-    [#"../../../../creusot-contracts/src/resolve.rs" 18 8 18 60] resolve1 (let (a, _) = self in a) /\ resolve2 (let (_, a) = self in a)
-=======
     [#"../../../../creusot-contracts/src/resolve.rs" 17 8 17 60] resolve1 (let (a, _) = self in a) /\ resolve2 (let (_, a) = self in a)
->>>>>>> c22743fa
   val resolve0 (self : (uint8, bool)) : bool
     ensures { result = resolve0 self }
     
@@ -743,29 +707,17 @@
   axiom inv0 : forall x : Core_Option_Option_Type.t_option uint8 . inv0 x = true
   use prelude.Bool
   predicate resolve2 (self : bool) =
-<<<<<<< HEAD
-    [#"../../../../creusot-contracts/src/resolve.rs" 47 8 47 12] true
-=======
     [#"../../../../creusot-contracts/src/resolve.rs" 46 8 46 12] true
->>>>>>> c22743fa
   val resolve2 (self : bool) : bool
     ensures { result = resolve2 self }
     
   predicate resolve1 (self : uint8) =
-<<<<<<< HEAD
-    [#"../../../../creusot-contracts/src/resolve.rs" 47 8 47 12] true
-=======
     [#"../../../../creusot-contracts/src/resolve.rs" 46 8 46 12] true
->>>>>>> c22743fa
   val resolve1 (self : uint8) : bool
     ensures { result = resolve1 self }
     
   predicate resolve0 (self : (uint8, bool)) =
-<<<<<<< HEAD
-    [#"../../../../creusot-contracts/src/resolve.rs" 18 8 18 60] resolve1 (let (a, _) = self in a) /\ resolve2 (let (_, a) = self in a)
-=======
     [#"../../../../creusot-contracts/src/resolve.rs" 17 8 17 60] resolve1 (let (a, _) = self in a) /\ resolve2 (let (_, a) = self in a)
->>>>>>> c22743fa
   val resolve0 (self : (uint8, bool)) : bool
     ensures { result = resolve0 self }
     
@@ -1035,29 +987,17 @@
   use prelude.UInt8
   use prelude.Bool
   predicate resolve2 (self : bool) =
-<<<<<<< HEAD
-    [#"../../../../creusot-contracts/src/resolve.rs" 47 8 47 12] true
-=======
     [#"../../../../creusot-contracts/src/resolve.rs" 46 8 46 12] true
->>>>>>> c22743fa
   val resolve2 (self : bool) : bool
     ensures { result = resolve2 self }
     
   predicate resolve1 (self : uint8) =
-<<<<<<< HEAD
-    [#"../../../../creusot-contracts/src/resolve.rs" 47 8 47 12] true
-=======
     [#"../../../../creusot-contracts/src/resolve.rs" 46 8 46 12] true
->>>>>>> c22743fa
   val resolve1 (self : uint8) : bool
     ensures { result = resolve1 self }
     
   predicate resolve0 (self : (uint8, bool)) =
-<<<<<<< HEAD
-    [#"../../../../creusot-contracts/src/resolve.rs" 18 8 18 60] resolve1 (let (a, _) = self in a) /\ resolve2 (let (_, a) = self in a)
-=======
     [#"../../../../creusot-contracts/src/resolve.rs" 17 8 17 60] resolve1 (let (a, _) = self in a) /\ resolve2 (let (_, a) = self in a)
->>>>>>> c22743fa
   val resolve0 (self : (uint8, bool)) : bool
     ensures { result = resolve0 self }
     
@@ -1313,29 +1253,17 @@
      -> (exists k : int . k > 0 /\ UInt8.to_int result = UInt8.to_int self - UInt8.to_int rhs - k * (UInt8.to_int max0 - UInt8.to_int min0 + 1)) }
     
   predicate resolve2 (self : bool) =
-<<<<<<< HEAD
-    [#"../../../../creusot-contracts/src/resolve.rs" 47 8 47 12] true
-=======
     [#"../../../../creusot-contracts/src/resolve.rs" 46 8 46 12] true
->>>>>>> c22743fa
   val resolve2 (self : bool) : bool
     ensures { result = resolve2 self }
     
   predicate resolve1 (self : uint8) =
-<<<<<<< HEAD
-    [#"../../../../creusot-contracts/src/resolve.rs" 47 8 47 12] true
-=======
     [#"../../../../creusot-contracts/src/resolve.rs" 46 8 46 12] true
->>>>>>> c22743fa
   val resolve1 (self : uint8) : bool
     ensures { result = resolve1 self }
     
   predicate resolve0 (self : (uint8, bool)) =
-<<<<<<< HEAD
-    [#"../../../../creusot-contracts/src/resolve.rs" 18 8 18 60] resolve1 (let (a, _) = self in a) /\ resolve2 (let (_, a) = self in a)
-=======
     [#"../../../../creusot-contracts/src/resolve.rs" 17 8 17 60] resolve1 (let (a, _) = self in a) /\ resolve2 (let (_, a) = self in a)
->>>>>>> c22743fa
   val resolve0 (self : (uint8, bool)) : bool
     ensures { result = resolve0 self }
     
@@ -1452,29 +1380,17 @@
   axiom inv0 : forall x : Core_Option_Option_Type.t_option uint8 . inv0 x = true
   use prelude.Bool
   predicate resolve2 (self : bool) =
-<<<<<<< HEAD
-    [#"../../../../creusot-contracts/src/resolve.rs" 47 8 47 12] true
-=======
     [#"../../../../creusot-contracts/src/resolve.rs" 46 8 46 12] true
->>>>>>> c22743fa
   val resolve2 (self : bool) : bool
     ensures { result = resolve2 self }
     
   predicate resolve1 (self : uint8) =
-<<<<<<< HEAD
-    [#"../../../../creusot-contracts/src/resolve.rs" 47 8 47 12] true
-=======
     [#"../../../../creusot-contracts/src/resolve.rs" 46 8 46 12] true
->>>>>>> c22743fa
   val resolve1 (self : uint8) : bool
     ensures { result = resolve1 self }
     
   predicate resolve0 (self : (uint8, bool)) =
-<<<<<<< HEAD
-    [#"../../../../creusot-contracts/src/resolve.rs" 18 8 18 60] resolve1 (let (a, _) = self in a) /\ resolve2 (let (_, a) = self in a)
-=======
     [#"../../../../creusot-contracts/src/resolve.rs" 17 8 17 60] resolve1 (let (a, _) = self in a) /\ resolve2 (let (_, a) = self in a)
->>>>>>> c22743fa
   val resolve0 (self : (uint8, bool)) : bool
     ensures { result = resolve0 self }
     
@@ -1753,29 +1669,17 @@
   axiom inv0 : forall x : Core_Option_Option_Type.t_option uint8 . inv0 x = true
   use prelude.Bool
   predicate resolve2 (self : bool) =
-<<<<<<< HEAD
-    [#"../../../../creusot-contracts/src/resolve.rs" 47 8 47 12] true
-=======
     [#"../../../../creusot-contracts/src/resolve.rs" 46 8 46 12] true
->>>>>>> c22743fa
   val resolve2 (self : bool) : bool
     ensures { result = resolve2 self }
     
   predicate resolve1 (self : uint8) =
-<<<<<<< HEAD
-    [#"../../../../creusot-contracts/src/resolve.rs" 47 8 47 12] true
-=======
     [#"../../../../creusot-contracts/src/resolve.rs" 46 8 46 12] true
->>>>>>> c22743fa
   val resolve1 (self : uint8) : bool
     ensures { result = resolve1 self }
     
   predicate resolve0 (self : (uint8, bool)) =
-<<<<<<< HEAD
-    [#"../../../../creusot-contracts/src/resolve.rs" 18 8 18 60] resolve1 (let (a, _) = self in a) /\ resolve2 (let (_, a) = self in a)
-=======
     [#"../../../../creusot-contracts/src/resolve.rs" 17 8 17 60] resolve1 (let (a, _) = self in a) /\ resolve2 (let (_, a) = self in a)
->>>>>>> c22743fa
   val resolve0 (self : (uint8, bool)) : bool
     ensures { result = resolve0 self }
     
@@ -1982,29 +1886,17 @@
      -> (exists k : int . k > 0 /\ UInt8.to_int result = UInt8.to_int self * UInt8.to_int rhs - k * (UInt8.to_int max0 - UInt8.to_int min0 + 1)) }
     
   predicate resolve2 (self : bool) =
-<<<<<<< HEAD
-    [#"../../../../creusot-contracts/src/resolve.rs" 47 8 47 12] true
-=======
     [#"../../../../creusot-contracts/src/resolve.rs" 46 8 46 12] true
->>>>>>> c22743fa
   val resolve2 (self : bool) : bool
     ensures { result = resolve2 self }
     
   predicate resolve1 (self : uint8) =
-<<<<<<< HEAD
-    [#"../../../../creusot-contracts/src/resolve.rs" 47 8 47 12] true
-=======
     [#"../../../../creusot-contracts/src/resolve.rs" 46 8 46 12] true
->>>>>>> c22743fa
   val resolve1 (self : uint8) : bool
     ensures { result = resolve1 self }
     
   predicate resolve0 (self : (uint8, bool)) =
-<<<<<<< HEAD
-    [#"../../../../creusot-contracts/src/resolve.rs" 18 8 18 60] resolve1 (let (a, _) = self in a) /\ resolve2 (let (_, a) = self in a)
-=======
     [#"../../../../creusot-contracts/src/resolve.rs" 17 8 17 60] resolve1 (let (a, _) = self in a) /\ resolve2 (let (_, a) = self in a)
->>>>>>> c22743fa
   val resolve0 (self : (uint8, bool)) : bool
     ensures { result = resolve0 self }
     
@@ -2121,29 +2013,17 @@
   axiom inv0 : forall x : Core_Option_Option_Type.t_option uint8 . inv0 x = true
   use prelude.Bool
   predicate resolve2 (self : bool) =
-<<<<<<< HEAD
-    [#"../../../../creusot-contracts/src/resolve.rs" 47 8 47 12] true
-=======
     [#"../../../../creusot-contracts/src/resolve.rs" 46 8 46 12] true
->>>>>>> c22743fa
   val resolve2 (self : bool) : bool
     ensures { result = resolve2 self }
     
   predicate resolve1 (self : uint8) =
-<<<<<<< HEAD
-    [#"../../../../creusot-contracts/src/resolve.rs" 47 8 47 12] true
-=======
     [#"../../../../creusot-contracts/src/resolve.rs" 46 8 46 12] true
->>>>>>> c22743fa
   val resolve1 (self : uint8) : bool
     ensures { result = resolve1 self }
     
   predicate resolve0 (self : (uint8, bool)) =
-<<<<<<< HEAD
-    [#"../../../../creusot-contracts/src/resolve.rs" 18 8 18 60] resolve1 (let (a, _) = self in a) /\ resolve2 (let (_, a) = self in a)
-=======
     [#"../../../../creusot-contracts/src/resolve.rs" 17 8 17 60] resolve1 (let (a, _) = self in a) /\ resolve2 (let (_, a) = self in a)
->>>>>>> c22743fa
   val resolve0 (self : (uint8, bool)) : bool
     ensures { result = resolve0 self }
     
@@ -2338,29 +2218,17 @@
   use prelude.UInt8
   use prelude.Bool
   predicate resolve2 (self : bool) =
-<<<<<<< HEAD
-    [#"../../../../creusot-contracts/src/resolve.rs" 47 8 47 12] true
-=======
     [#"../../../../creusot-contracts/src/resolve.rs" 46 8 46 12] true
->>>>>>> c22743fa
   val resolve2 (self : bool) : bool
     ensures { result = resolve2 self }
     
   predicate resolve1 (self : uint8) =
-<<<<<<< HEAD
-    [#"../../../../creusot-contracts/src/resolve.rs" 47 8 47 12] true
-=======
     [#"../../../../creusot-contracts/src/resolve.rs" 46 8 46 12] true
->>>>>>> c22743fa
   val resolve1 (self : uint8) : bool
     ensures { result = resolve1 self }
     
   predicate resolve0 (self : (uint8, bool)) =
-<<<<<<< HEAD
-    [#"../../../../creusot-contracts/src/resolve.rs" 18 8 18 60] resolve1 (let (a, _) = self in a) /\ resolve2 (let (_, a) = self in a)
-=======
     [#"../../../../creusot-contracts/src/resolve.rs" 17 8 17 60] resolve1 (let (a, _) = self in a) /\ resolve2 (let (_, a) = self in a)
->>>>>>> c22743fa
   val resolve0 (self : (uint8, bool)) : bool
     ensures { result = resolve0 self }
     
@@ -2650,29 +2518,17 @@
   axiom inv0 : forall x : Core_Option_Option_Type.t_option int8 . inv0 x = true
   use prelude.Bool
   predicate resolve2 (self : bool) =
-<<<<<<< HEAD
-    [#"../../../../creusot-contracts/src/resolve.rs" 47 8 47 12] true
-=======
     [#"../../../../creusot-contracts/src/resolve.rs" 46 8 46 12] true
->>>>>>> c22743fa
   val resolve2 (self : bool) : bool
     ensures { result = resolve2 self }
     
   predicate resolve1 (self : int8) =
-<<<<<<< HEAD
-    [#"../../../../creusot-contracts/src/resolve.rs" 47 8 47 12] true
-=======
     [#"../../../../creusot-contracts/src/resolve.rs" 46 8 46 12] true
->>>>>>> c22743fa
   val resolve1 (self : int8) : bool
     ensures { result = resolve1 self }
     
   predicate resolve0 (self : (int8, bool)) =
-<<<<<<< HEAD
-    [#"../../../../creusot-contracts/src/resolve.rs" 18 8 18 60] resolve1 (let (a, _) = self in a) /\ resolve2 (let (_, a) = self in a)
-=======
     [#"../../../../creusot-contracts/src/resolve.rs" 17 8 17 60] resolve1 (let (a, _) = self in a) /\ resolve2 (let (_, a) = self in a)
->>>>>>> c22743fa
   val resolve0 (self : (int8, bool)) : bool
     ensures { result = resolve0 self }
     
@@ -3031,29 +2887,17 @@
   use prelude.Int8
   use prelude.Bool
   predicate resolve2 (self : bool) =
-<<<<<<< HEAD
-    [#"../../../../creusot-contracts/src/resolve.rs" 47 8 47 12] true
-=======
     [#"../../../../creusot-contracts/src/resolve.rs" 46 8 46 12] true
->>>>>>> c22743fa
   val resolve2 (self : bool) : bool
     ensures { result = resolve2 self }
     
   predicate resolve1 (self : int8) =
-<<<<<<< HEAD
-    [#"../../../../creusot-contracts/src/resolve.rs" 47 8 47 12] true
-=======
     [#"../../../../creusot-contracts/src/resolve.rs" 46 8 46 12] true
->>>>>>> c22743fa
   val resolve1 (self : int8) : bool
     ensures { result = resolve1 self }
     
   predicate resolve0 (self : (int8, bool)) =
-<<<<<<< HEAD
-    [#"../../../../creusot-contracts/src/resolve.rs" 18 8 18 60] resolve1 (let (a, _) = self in a) /\ resolve2 (let (_, a) = self in a)
-=======
     [#"../../../../creusot-contracts/src/resolve.rs" 17 8 17 60] resolve1 (let (a, _) = self in a) /\ resolve2 (let (_, a) = self in a)
->>>>>>> c22743fa
   val resolve0 (self : (int8, bool)) : bool
     ensures { result = resolve0 self }
     
@@ -3237,29 +3081,17 @@
   use prelude.Int8
   use prelude.Bool
   predicate resolve2 (self : bool) =
-<<<<<<< HEAD
-    [#"../../../../creusot-contracts/src/resolve.rs" 47 8 47 12] true
-=======
     [#"../../../../creusot-contracts/src/resolve.rs" 46 8 46 12] true
->>>>>>> c22743fa
   val resolve2 (self : bool) : bool
     ensures { result = resolve2 self }
     
   predicate resolve1 (self : int8) =
-<<<<<<< HEAD
-    [#"../../../../creusot-contracts/src/resolve.rs" 47 8 47 12] true
-=======
     [#"../../../../creusot-contracts/src/resolve.rs" 46 8 46 12] true
->>>>>>> c22743fa
   val resolve1 (self : int8) : bool
     ensures { result = resolve1 self }
     
   predicate resolve0 (self : (int8, bool)) =
-<<<<<<< HEAD
-    [#"../../../../creusot-contracts/src/resolve.rs" 18 8 18 60] resolve1 (let (a, _) = self in a) /\ resolve2 (let (_, a) = self in a)
-=======
     [#"../../../../creusot-contracts/src/resolve.rs" 17 8 17 60] resolve1 (let (a, _) = self in a) /\ resolve2 (let (_, a) = self in a)
->>>>>>> c22743fa
   val resolve0 (self : (int8, bool)) : bool
     ensures { result = resolve0 self }
     
@@ -3515,29 +3347,17 @@
      -> (exists k : int . k > 0 /\ Int8.to_int result = Int8.to_int self + Int8.to_int rhs - k * (Int8.to_int max0 - Int8.to_int min0 + 1)) }
     
   predicate resolve2 (self : bool) =
-<<<<<<< HEAD
-    [#"../../../../creusot-contracts/src/resolve.rs" 47 8 47 12] true
-=======
     [#"../../../../creusot-contracts/src/resolve.rs" 46 8 46 12] true
->>>>>>> c22743fa
   val resolve2 (self : bool) : bool
     ensures { result = resolve2 self }
     
   predicate resolve1 (self : int8) =
-<<<<<<< HEAD
-    [#"../../../../creusot-contracts/src/resolve.rs" 47 8 47 12] true
-=======
     [#"../../../../creusot-contracts/src/resolve.rs" 46 8 46 12] true
->>>>>>> c22743fa
   val resolve1 (self : int8) : bool
     ensures { result = resolve1 self }
     
   predicate resolve0 (self : (int8, bool)) =
-<<<<<<< HEAD
-    [#"../../../../creusot-contracts/src/resolve.rs" 18 8 18 60] resolve1 (let (a, _) = self in a) /\ resolve2 (let (_, a) = self in a)
-=======
     [#"../../../../creusot-contracts/src/resolve.rs" 17 8 17 60] resolve1 (let (a, _) = self in a) /\ resolve2 (let (_, a) = self in a)
->>>>>>> c22743fa
   val resolve0 (self : (int8, bool)) : bool
     ensures { result = resolve0 self }
     
@@ -3654,29 +3474,17 @@
   axiom inv0 : forall x : Core_Option_Option_Type.t_option int8 . inv0 x = true
   use prelude.Bool
   predicate resolve2 (self : bool) =
-<<<<<<< HEAD
-    [#"../../../../creusot-contracts/src/resolve.rs" 47 8 47 12] true
-=======
     [#"../../../../creusot-contracts/src/resolve.rs" 46 8 46 12] true
->>>>>>> c22743fa
   val resolve2 (self : bool) : bool
     ensures { result = resolve2 self }
     
   predicate resolve1 (self : int8) =
-<<<<<<< HEAD
-    [#"../../../../creusot-contracts/src/resolve.rs" 47 8 47 12] true
-=======
     [#"../../../../creusot-contracts/src/resolve.rs" 46 8 46 12] true
->>>>>>> c22743fa
   val resolve1 (self : int8) : bool
     ensures { result = resolve1 self }
     
   predicate resolve0 (self : (int8, bool)) =
-<<<<<<< HEAD
-    [#"../../../../creusot-contracts/src/resolve.rs" 18 8 18 60] resolve1 (let (a, _) = self in a) /\ resolve2 (let (_, a) = self in a)
-=======
     [#"../../../../creusot-contracts/src/resolve.rs" 17 8 17 60] resolve1 (let (a, _) = self in a) /\ resolve2 (let (_, a) = self in a)
->>>>>>> c22743fa
   val resolve0 (self : (int8, bool)) : bool
     ensures { result = resolve0 self }
     
@@ -4039,29 +3847,17 @@
   use prelude.Int8
   use prelude.Bool
   predicate resolve2 (self : bool) =
-<<<<<<< HEAD
-    [#"../../../../creusot-contracts/src/resolve.rs" 47 8 47 12] true
-=======
     [#"../../../../creusot-contracts/src/resolve.rs" 46 8 46 12] true
->>>>>>> c22743fa
   val resolve2 (self : bool) : bool
     ensures { result = resolve2 self }
     
   predicate resolve1 (self : int8) =
-<<<<<<< HEAD
-    [#"../../../../creusot-contracts/src/resolve.rs" 47 8 47 12] true
-=======
     [#"../../../../creusot-contracts/src/resolve.rs" 46 8 46 12] true
->>>>>>> c22743fa
   val resolve1 (self : int8) : bool
     ensures { result = resolve1 self }
     
   predicate resolve0 (self : (int8, bool)) =
-<<<<<<< HEAD
-    [#"../../../../creusot-contracts/src/resolve.rs" 18 8 18 60] resolve1 (let (a, _) = self in a) /\ resolve2 (let (_, a) = self in a)
-=======
     [#"../../../../creusot-contracts/src/resolve.rs" 17 8 17 60] resolve1 (let (a, _) = self in a) /\ resolve2 (let (_, a) = self in a)
->>>>>>> c22743fa
   val resolve0 (self : (int8, bool)) : bool
     ensures { result = resolve0 self }
     
@@ -4245,29 +4041,17 @@
   use prelude.Int8
   use prelude.Bool
   predicate resolve2 (self : bool) =
-<<<<<<< HEAD
-    [#"../../../../creusot-contracts/src/resolve.rs" 47 8 47 12] true
-=======
     [#"../../../../creusot-contracts/src/resolve.rs" 46 8 46 12] true
->>>>>>> c22743fa
   val resolve2 (self : bool) : bool
     ensures { result = resolve2 self }
     
   predicate resolve1 (self : int8) =
-<<<<<<< HEAD
-    [#"../../../../creusot-contracts/src/resolve.rs" 47 8 47 12] true
-=======
     [#"../../../../creusot-contracts/src/resolve.rs" 46 8 46 12] true
->>>>>>> c22743fa
   val resolve1 (self : int8) : bool
     ensures { result = resolve1 self }
     
   predicate resolve0 (self : (int8, bool)) =
-<<<<<<< HEAD
-    [#"../../../../creusot-contracts/src/resolve.rs" 18 8 18 60] resolve1 (let (a, _) = self in a) /\ resolve2 (let (_, a) = self in a)
-=======
     [#"../../../../creusot-contracts/src/resolve.rs" 17 8 17 60] resolve1 (let (a, _) = self in a) /\ resolve2 (let (_, a) = self in a)
->>>>>>> c22743fa
   val resolve0 (self : (int8, bool)) : bool
     ensures { result = resolve0 self }
     
@@ -4529,29 +4313,17 @@
      -> (exists k : int . k > 0 /\ Int8.to_int result = Int8.to_int self - Int8.to_int rhs - k * (Int8.to_int max0 - Int8.to_int min0 + 1)) }
     
   predicate resolve2 (self : bool) =
-<<<<<<< HEAD
-    [#"../../../../creusot-contracts/src/resolve.rs" 47 8 47 12] true
-=======
     [#"../../../../creusot-contracts/src/resolve.rs" 46 8 46 12] true
->>>>>>> c22743fa
   val resolve2 (self : bool) : bool
     ensures { result = resolve2 self }
     
   predicate resolve1 (self : int8) =
-<<<<<<< HEAD
-    [#"../../../../creusot-contracts/src/resolve.rs" 47 8 47 12] true
-=======
     [#"../../../../creusot-contracts/src/resolve.rs" 46 8 46 12] true
->>>>>>> c22743fa
   val resolve1 (self : int8) : bool
     ensures { result = resolve1 self }
     
   predicate resolve0 (self : (int8, bool)) =
-<<<<<<< HEAD
-    [#"../../../../creusot-contracts/src/resolve.rs" 18 8 18 60] resolve1 (let (a, _) = self in a) /\ resolve2 (let (_, a) = self in a)
-=======
     [#"../../../../creusot-contracts/src/resolve.rs" 17 8 17 60] resolve1 (let (a, _) = self in a) /\ resolve2 (let (_, a) = self in a)
->>>>>>> c22743fa
   val resolve0 (self : (int8, bool)) : bool
     ensures { result = resolve0 self }
     
@@ -4668,29 +4440,17 @@
   axiom inv0 : forall x : Core_Option_Option_Type.t_option int8 . inv0 x = true
   use prelude.Bool
   predicate resolve2 (self : bool) =
-<<<<<<< HEAD
-    [#"../../../../creusot-contracts/src/resolve.rs" 47 8 47 12] true
-=======
     [#"../../../../creusot-contracts/src/resolve.rs" 46 8 46 12] true
->>>>>>> c22743fa
   val resolve2 (self : bool) : bool
     ensures { result = resolve2 self }
     
   predicate resolve1 (self : int8) =
-<<<<<<< HEAD
-    [#"../../../../creusot-contracts/src/resolve.rs" 47 8 47 12] true
-=======
     [#"../../../../creusot-contracts/src/resolve.rs" 46 8 46 12] true
->>>>>>> c22743fa
   val resolve1 (self : int8) : bool
     ensures { result = resolve1 self }
     
   predicate resolve0 (self : (int8, bool)) =
-<<<<<<< HEAD
-    [#"../../../../creusot-contracts/src/resolve.rs" 18 8 18 60] resolve1 (let (a, _) = self in a) /\ resolve2 (let (_, a) = self in a)
-=======
     [#"../../../../creusot-contracts/src/resolve.rs" 17 8 17 60] resolve1 (let (a, _) = self in a) /\ resolve2 (let (_, a) = self in a)
->>>>>>> c22743fa
   val resolve0 (self : (int8, bool)) : bool
     ensures { result = resolve0 self }
     
@@ -5058,29 +4818,17 @@
   axiom inv0 : forall x : Core_Option_Option_Type.t_option int8 . inv0 x = true
   use prelude.Bool
   predicate resolve2 (self : bool) =
-<<<<<<< HEAD
-    [#"../../../../creusot-contracts/src/resolve.rs" 47 8 47 12] true
-=======
     [#"../../../../creusot-contracts/src/resolve.rs" 46 8 46 12] true
->>>>>>> c22743fa
   val resolve2 (self : bool) : bool
     ensures { result = resolve2 self }
     
   predicate resolve1 (self : int8) =
-<<<<<<< HEAD
-    [#"../../../../creusot-contracts/src/resolve.rs" 47 8 47 12] true
-=======
     [#"../../../../creusot-contracts/src/resolve.rs" 46 8 46 12] true
->>>>>>> c22743fa
   val resolve1 (self : int8) : bool
     ensures { result = resolve1 self }
     
   predicate resolve0 (self : (int8, bool)) =
-<<<<<<< HEAD
-    [#"../../../../creusot-contracts/src/resolve.rs" 18 8 18 60] resolve1 (let (a, _) = self in a) /\ resolve2 (let (_, a) = self in a)
-=======
     [#"../../../../creusot-contracts/src/resolve.rs" 17 8 17 60] resolve1 (let (a, _) = self in a) /\ resolve2 (let (_, a) = self in a)
->>>>>>> c22743fa
   val resolve0 (self : (int8, bool)) : bool
     ensures { result = resolve0 self }
     
@@ -5287,29 +5035,17 @@
      -> (exists k : int . k > 0 /\ Int8.to_int result = Int8.to_int self * Int8.to_int rhs - k * (Int8.to_int max0 - Int8.to_int min0 + 1)) }
     
   predicate resolve2 (self : bool) =
-<<<<<<< HEAD
-    [#"../../../../creusot-contracts/src/resolve.rs" 47 8 47 12] true
-=======
     [#"../../../../creusot-contracts/src/resolve.rs" 46 8 46 12] true
->>>>>>> c22743fa
   val resolve2 (self : bool) : bool
     ensures { result = resolve2 self }
     
   predicate resolve1 (self : int8) =
-<<<<<<< HEAD
-    [#"../../../../creusot-contracts/src/resolve.rs" 47 8 47 12] true
-=======
     [#"../../../../creusot-contracts/src/resolve.rs" 46 8 46 12] true
->>>>>>> c22743fa
   val resolve1 (self : int8) : bool
     ensures { result = resolve1 self }
     
   predicate resolve0 (self : (int8, bool)) =
-<<<<<<< HEAD
-    [#"../../../../creusot-contracts/src/resolve.rs" 18 8 18 60] resolve1 (let (a, _) = self in a) /\ resolve2 (let (_, a) = self in a)
-=======
     [#"../../../../creusot-contracts/src/resolve.rs" 17 8 17 60] resolve1 (let (a, _) = self in a) /\ resolve2 (let (_, a) = self in a)
->>>>>>> c22743fa
   val resolve0 (self : (int8, bool)) : bool
     ensures { result = resolve0 self }
     
@@ -5426,29 +5162,17 @@
   axiom inv0 : forall x : Core_Option_Option_Type.t_option int8 . inv0 x = true
   use prelude.Bool
   predicate resolve2 (self : bool) =
-<<<<<<< HEAD
-    [#"../../../../creusot-contracts/src/resolve.rs" 47 8 47 12] true
-=======
     [#"../../../../creusot-contracts/src/resolve.rs" 46 8 46 12] true
->>>>>>> c22743fa
   val resolve2 (self : bool) : bool
     ensures { result = resolve2 self }
     
   predicate resolve1 (self : int8) =
-<<<<<<< HEAD
-    [#"../../../../creusot-contracts/src/resolve.rs" 47 8 47 12] true
-=======
     [#"../../../../creusot-contracts/src/resolve.rs" 46 8 46 12] true
->>>>>>> c22743fa
   val resolve1 (self : int8) : bool
     ensures { result = resolve1 self }
     
   predicate resolve0 (self : (int8, bool)) =
-<<<<<<< HEAD
-    [#"../../../../creusot-contracts/src/resolve.rs" 18 8 18 60] resolve1 (let (a, _) = self in a) /\ resolve2 (let (_, a) = self in a)
-=======
     [#"../../../../creusot-contracts/src/resolve.rs" 17 8 17 60] resolve1 (let (a, _) = self in a) /\ resolve2 (let (_, a) = self in a)
->>>>>>> c22743fa
   val resolve0 (self : (int8, bool)) : bool
     ensures { result = resolve0 self }
     
@@ -5825,29 +5549,17 @@
   use prelude.Int8
   use prelude.Bool
   predicate resolve2 (self : bool) =
-<<<<<<< HEAD
-    [#"../../../../creusot-contracts/src/resolve.rs" 47 8 47 12] true
-=======
     [#"../../../../creusot-contracts/src/resolve.rs" 46 8 46 12] true
->>>>>>> c22743fa
   val resolve2 (self : bool) : bool
     ensures { result = resolve2 self }
     
   predicate resolve1 (self : int8) =
-<<<<<<< HEAD
-    [#"../../../../creusot-contracts/src/resolve.rs" 47 8 47 12] true
-=======
     [#"../../../../creusot-contracts/src/resolve.rs" 46 8 46 12] true
->>>>>>> c22743fa
   val resolve1 (self : int8) : bool
     ensures { result = resolve1 self }
     
   predicate resolve0 (self : (int8, bool)) =
-<<<<<<< HEAD
-    [#"../../../../creusot-contracts/src/resolve.rs" 18 8 18 60] resolve1 (let (a, _) = self in a) /\ resolve2 (let (_, a) = self in a)
-=======
     [#"../../../../creusot-contracts/src/resolve.rs" 17 8 17 60] resolve1 (let (a, _) = self in a) /\ resolve2 (let (_, a) = self in a)
->>>>>>> c22743fa
   val resolve0 (self : (int8, bool)) : bool
     ensures { result = resolve0 self }
     
