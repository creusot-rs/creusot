--- conflicted
+++ resolved
@@ -2,30 +2,28 @@
   let%span sknapsack0 = "knapsack.rs" 14 11 14 15
   let%span sknapsack1 = "knapsack.rs" 15 10 15 31
   
-  use prelude.prelude.UInt64
-  
-  use prelude.prelude.Int
+  use prelude.prelude.UIntSize
   
   use prelude.prelude.Intrinsic
   
-  use prelude.prelude.UInt64
+  use prelude.prelude.UIntSize
   
   use int.MinMax
   
   meta "compute_max_steps" 1000000
   
-  let rec max'0 (a:UInt64.t) (b:UInt64.t) (return'  (ret:UInt64.t))= {[@expl:max requires] [%#sknapsack0] true}
+  let rec max'0 (a:usize) (b:usize) (return'  (ret:usize))= {[@expl:max requires] [%#sknapsack0] true}
     (! bb0
     [ bb0 = s0
-      [ s0 = UInt64.lt {a} {b} (fun (_ret':bool) ->  [ &_5 <- _ret' ] s1)
+      [ s0 = UIntSize.lt {a} {b} (fun (_ret':bool) ->  [ &_5 <- _ret' ] s1)
       | s1 = any [ br0 -> {_5 = false} (! bb2) | br1 -> {_5} (! bb1) ]  ]
       
     | bb1 = s0 [ s0 =  [ &_0 <- b ] s1 | s1 = bb3 ] 
     | bb2 = s0 [ s0 =  [ &_0 <- a ] s1 | s1 = bb3 ] 
     | bb3 = return' {_0} ]
-    ) [ & _0 : UInt64.t = any_l () | & a : UInt64.t = a | & b : UInt64.t = b | & _5 : bool = any_l () ] 
-    [ return' (result:UInt64.t)-> {[@expl:max ensures] [%#sknapsack1] UInt64.t'int result
-      = MinMax.max (UInt64.t'int a) (UInt64.t'int b)}
+    ) [ & _0 : usize = any_l () | & a : usize = a | & b : usize = b | & _5 : bool = any_l () ] 
+    [ return' (result:usize)-> {[@expl:max ensures] [%#sknapsack1] UIntSize.to_int result
+      = MinMax.max (UIntSize.to_int a) (UIntSize.to_int b)}
       (! return' {result}) ]
     
 end
@@ -42,16 +40,16 @@
   
   type t_Name'0
   
-  use prelude.prelude.UInt64
+  use prelude.prelude.UIntSize
   
   type t_Item'0  =
-    { t_Item__name'0: t_Name'0; t_Item__weight'0: UInt64.t; t_Item__value'0: UInt64.t }
-  
-  use seq.Seq
-  
-  use seq.Seq
-  
-  use prelude.prelude.UInt64
+    { t_Item__name'0: t_Name'0; t_Item__weight'0: usize; t_Item__value'0: usize }
+  
+  use seq.Seq
+  
+  use seq.Seq
+  
+  use prelude.prelude.UIntSize
   
   use int.MinMax
   
@@ -68,7 +66,7 @@
    -> (if i = 0 then
     [%#sknapsack2] 0 >= 0
   else
-    if UInt64.t'int (Seq.get items (i - 1)).t_Item__weight'0 > w then
+    if UIntSize.to_int (Seq.get items (i - 1)).t_Item__weight'0 > w then
       ((([@expl:m requires #0] [%#sknapsack0] 0 <= i - 1 /\ i - 1 <= Seq.length items)
       && ([@expl:m requires #1] [%#sknapsack1] 0 <= w))
       /\ 0 <= ([%#sknapsack3] i) /\ ([%#sknapsack3] i - 1) < ([%#sknapsack3] i))
@@ -79,12 +77,12 @@
       /\ 0 <= ([%#sknapsack3] i) /\ ([%#sknapsack3] i - 1) < ([%#sknapsack3] i))
       /\ (([%#sknapsack2] m'0 items (i - 1) w >= 0)
        -> ((([@expl:m requires #0] [%#sknapsack0] 0 <= i - 1 /\ i - 1 <= Seq.length items)
-      && ([@expl:m requires #1] [%#sknapsack1] 0 <= w - UInt64.t'int (Seq.get items (i - 1)).t_Item__weight'0))
+      && ([@expl:m requires #1] [%#sknapsack1] 0 <= w - UIntSize.to_int (Seq.get items (i - 1)).t_Item__weight'0))
       /\ 0 <= ([%#sknapsack3] i) /\ ([%#sknapsack3] i - 1) < ([%#sknapsack3] i))
-      /\ (([%#sknapsack2] m'0 items (i - 1) (w - UInt64.t'int (Seq.get items (i - 1)).t_Item__weight'0) >= 0)
+      /\ (([%#sknapsack2] m'0 items (i - 1) (w - UIntSize.to_int (Seq.get items (i - 1)).t_Item__weight'0) >= 0)
        -> ([%#sknapsack2] MinMax.max (m'0 items (i - 1) w) (m'0 items (i - 1) (w
-      - UInt64.t'int (Seq.get items (i - 1)).t_Item__weight'0)
-      + UInt64.t'int (Seq.get items (i - 1)).t_Item__value'0)
+      - UIntSize.to_int (Seq.get items (i - 1)).t_Item__weight'0)
+      + UIntSize.to_int (Seq.get items (i - 1)).t_Item__value'0)
       >= 0)))
     
   )
@@ -140,17 +138,10 @@
   let%span svec47 = "../../../creusot-contracts/src/std/vec.rs" 156 26 156 55
   let%span svec48 = "../../../creusot-contracts/src/std/vec.rs" 78 26 78 44
   let%span svec49 = "../../../creusot-contracts/src/std/vec.rs" 87 26 87 56
-<<<<<<< HEAD
-  let%span sslice50 = "../../../creusot-contracts/src/std/slice.rs" 140 20 140 37
-  let%span sslice51 = "../../../creusot-contracts/src/std/slice.rs" 147 20 147 37
-  let%span smodel52 = "../../../creusot-contracts/src/model.rs" 106 8 106 22
-  let%span sslice53 = "../../../creusot-contracts/src/std/slice.rs" 154 20 154 94
-=======
   let%span sslice50 = "../../../creusot-contracts/src/std/slice.rs" 122 20 122 37
   let%span sslice51 = "../../../creusot-contracts/src/std/slice.rs" 129 20 129 37
   let%span smodel52 = "../../../creusot-contracts/src/model.rs" 110 8 110 22
   let%span sslice53 = "../../../creusot-contracts/src/std/slice.rs" 136 20 136 94
->>>>>>> 4c2c8706
   let%span sresolve54 = "../../../creusot-contracts/src/resolve.rs" 54 20 54 34
   let%span svec55 = "../../../creusot-contracts/src/std/vec.rs" 65 20 65 41
   let%span sinvariant56 = "../../../creusot-contracts/src/invariant.rs" 24 8 24 18
@@ -158,13 +149,11 @@
   let%span sseq58 = "../../../creusot-contracts/src/logic/seq.rs" 633 20 633 95
   let%span sboxed59 = "../../../creusot-contracts/src/std/boxed.rs" 28 8 28 18
   
-  use prelude.prelude.UInt64
-  
-  use prelude.prelude.Int
-  
-  predicate inv'2 (_1 : UInt64.t)
-  
-  axiom inv_axiom'2 [@rewrite] : forall x : UInt64.t [inv'2 x] . inv'2 x = true
+  use prelude.prelude.UIntSize
+  
+  predicate inv'2 (_1 : usize)
+  
+  axiom inv_axiom'2 [@rewrite] : forall x : usize [inv'2 x] . inv'2 x = true
   
   use prelude.prelude.Opaque
   
@@ -175,13 +164,13 @@
     { t_Unique__pointer'0: t_NonNull'0; t_Unique__qy95zmarker'0: () }
   
   type t_Cap'0  =
-    { t_Cap__0'0: UInt64.t }
+    { t_Cap__0'0: usize }
   
   type t_RawVec'0  =
     { t_RawVec__ptr'0: t_Unique'0; t_RawVec__cap'0: t_Cap'0; t_RawVec__alloc'0: () }
   
   type t_Vec'0  =
-    { t_Vec__buf'0: t_RawVec'0; t_Vec__len'0: UInt64.t }
+    { t_Vec__buf'0: t_RawVec'0; t_Vec__len'0: usize }
   
   predicate inv'3 (_1 : t_Vec'0)
   
@@ -189,31 +178,28 @@
   
   use seq.Seq
   
-  constant v_MAX'0 : UInt64.t = (18446744073709551615 : UInt64.t)
-  
-  use prelude.prelude.UInt64
-  
-  use seq.Seq
-  
-  function view'1 (self : t_Vec'0) : Seq.seq UInt64.t
-  
-  axiom view'1_spec : forall self : t_Vec'0 . [%#svec33] Seq.length (view'1 self) <= UInt64.t'int (v_MAX'0 : UInt64.t)
-  
-  use seq.Seq
-  
-<<<<<<< HEAD
-  function index_logic'2 [@inline:trivial] (self : t_Vec'0) (ix : int) : UInt64.t =
-    [%#sops32] Seq.get (view'1 self) ix
-=======
+  constant v_MAX'0 : usize = (18446744073709551615 : usize)
+  
+  use prelude.prelude.UIntSize
+  
+  use prelude.prelude.Int
+  
+  use seq.Seq
+  
+  function view'1 (self : t_Vec'0) : Seq.seq usize
+  
+  axiom view'1_spec : forall self : t_Vec'0 . [%#svec33] Seq.length (view'1 self) <= UIntSize.to_int (v_MAX'0 : usize)
+  
+  use seq.Seq
+  
   function index_logic'2 [@inline:trivial] (self : t_Vec'0) (ix : int) : usize =
     [%#sindex32] Seq.get (view'1 self) ix
->>>>>>> 4c2c8706
-  
-  let rec from_elem'0 (elem:UInt64.t) (n:UInt64.t) (return'  (ret:t_Vec'0))= {[@expl:from_elem 'elem' type invariant] inv'2 elem}
+  
+  let rec from_elem'0 (elem:usize) (n:usize) (return'  (ret:t_Vec'0))= {[@expl:from_elem 'elem' type invariant] inv'2 elem}
     any
     [ return' (result:t_Vec'0)-> {inv'3 result}
-      {[%#svec28] Seq.length (view'1 result) = UInt64.t'int n}
-      {[%#svec29] forall i : int . 0 <= i /\ i < UInt64.t'int n  -> index_logic'2 result i = elem}
+      {[%#svec28] Seq.length (view'1 result) = UIntSize.to_int n}
+      {[%#svec29] forall i : int . 0 <= i /\ i < UIntSize.to_int n  -> index_logic'2 result i = elem}
       (! return' {result}) ]
     
   
@@ -229,20 +215,20 @@
     { t_RawVec__ptr'3: t_Unique'3; t_RawVec__cap'3: t_Cap'0; t_RawVec__alloc'3: () }
   
   type t_Vec'3  =
-    { t_Vec__buf'3: t_RawVec'3; t_Vec__len'3: UInt64.t }
+    { t_Vec__buf'3: t_RawVec'3; t_Vec__len'3: usize }
   
   use seq.Seq
   
   type t_Name'0
   
   type t_Item'0  =
-    { t_Item__name'0: t_Name'0; t_Item__weight'0: UInt64.t; t_Item__value'0: UInt64.t }
+    { t_Item__name'0: t_Name'0; t_Item__weight'0: usize; t_Item__value'0: usize }
   
   use seq.Seq
   
   function view'3 (self : t_Vec'3) : Seq.seq (t_Item'0)
   
-  axiom view'3_spec : forall self : t_Vec'3 . [%#svec33] Seq.length (view'3 self) <= UInt64.t'int (v_MAX'0 : UInt64.t)
+  axiom view'3_spec : forall self : t_Vec'3 . [%#svec33] Seq.length (view'3 self) <= UIntSize.to_int (v_MAX'0 : usize)
   
   use seq.Seq
   
@@ -286,9 +272,9 @@
   function view'0 (self : t_Vec'3) : Seq.seq (t_Item'0) =
     [%#smodel31] view'3 self
   
-  let rec len'0 (self:t_Vec'3) (return'  (ret:UInt64.t))= {[@expl:len 'self' type invariant] inv'1 self}
-    any
-    [ return' (result:UInt64.t)-> {[%#svec30] UInt64.t'int result = Seq.length (view'0 self)} (! return' {result}) ]
+  let rec len'0 (self:t_Vec'3) (return'  (ret:usize))= {[@expl:len 'self' type invariant] inv'1 self}
+    any
+    [ return' (result:usize)-> {[%#svec30] UIntSize.to_int result = Seq.length (view'0 self)} (! return' {result}) ]
     
   
   type t_NonNull'1  =
@@ -301,7 +287,7 @@
     { t_RawVec__ptr'1: t_Unique'1; t_RawVec__cap'1: t_Cap'0; t_RawVec__alloc'1: () }
   
   type t_Vec'1  =
-    { t_Vec__buf'1: t_RawVec'1; t_Vec__len'1: UInt64.t }
+    { t_Vec__buf'1: t_RawVec'1; t_Vec__len'1: usize }
   
   predicate inv'4 (_1 : t_Vec'1)
   
@@ -313,18 +299,18 @@
   
   function view'2 (self : t_Vec'1) : Seq.seq (t_Vec'0)
   
-  axiom view'2_spec : forall self : t_Vec'1 . [%#svec33] Seq.length (view'2 self) <= UInt64.t'int (v_MAX'0 : UInt64.t)
+  axiom view'2_spec : forall self : t_Vec'1 . [%#svec33] Seq.length (view'2 self) <= UIntSize.to_int (v_MAX'0 : usize)
   
   use seq.Seq
   
   function index_logic'0 [@inline:trivial] (self : t_Vec'1) (ix : int) : t_Vec'0 =
     [%#sindex32] Seq.get (view'2 self) ix
   
-  let rec from_elem'1 (elem:t_Vec'0) (n:UInt64.t) (return'  (ret:t_Vec'1))= {[@expl:from_elem 'elem' type invariant] inv'3 elem}
+  let rec from_elem'1 (elem:t_Vec'0) (n:usize) (return'  (ret:t_Vec'1))= {[@expl:from_elem 'elem' type invariant] inv'3 elem}
     any
     [ return' (result:t_Vec'1)-> {inv'4 result}
-      {[%#svec28] Seq.length (view'2 result) = UInt64.t'int n}
-      {[%#svec29] forall i : int . 0 <= i /\ i < UInt64.t'int n  -> index_logic'0 result i = elem}
+      {[%#svec28] Seq.length (view'2 result) = UIntSize.to_int n}
+      {[%#svec29] forall i : int . 0 <= i /\ i < UIntSize.to_int n  -> index_logic'0 result i = elem}
       (! return' {result}) ]
     
   
@@ -341,19 +327,19 @@
   = ([%#sknapsack38] if i = 0 then
     0
   else
-    if UInt64.t'int (Seq.get items (i - 1)).t_Item__weight'0 > w then
+    if UIntSize.to_int (Seq.get items (i - 1)).t_Item__weight'0 > w then
       m'0 items (i - 1) w
     else
-      MinMax.max (m'0 items (i - 1) w) (m'0 items (i - 1) (w - UInt64.t'int (Seq.get items (i - 1)).t_Item__weight'0)
-      + UInt64.t'int (Seq.get items (i - 1)).t_Item__value'0)
+      MinMax.max (m'0 items (i - 1) w) (m'0 items (i - 1) (w - UIntSize.to_int (Seq.get items (i - 1)).t_Item__weight'0)
+      + UIntSize.to_int (Seq.get items (i - 1)).t_Item__value'0)
     
   )
   
   axiom m'0_spec : forall items : Seq.seq (t_Item'0), i : int, w : int . ([%#sknapsack34] 0 <= i
   /\ i <= Seq.length items)  -> ([%#sknapsack35] 0 <= w)  -> ([%#sknapsack36] m'0 items i w >= 0)
   
-  predicate in_bounds'0 [@inline:trivial] (self : UInt64.t) (seq : Seq.seq (t_Item'0)) =
-    [%#sslice50] UInt64.t'int self < Seq.length seq
+  predicate in_bounds'0 [@inline:trivial] (self : usize) (seq : Seq.seq (t_Item'0)) =
+    [%#sslice50] UIntSize.to_int self < Seq.length seq
   
   predicate invariant'2 (self : t_Item'0) =
     [%#sinvariant56] inv'15 self
@@ -362,10 +348,10 @@
   
   axiom inv_axiom'5 [@rewrite] : forall x : t_Item'0 [inv'5 x] . inv'5 x = invariant'2 x
   
-  predicate has_value'0 [@inline:trivial] (self : UInt64.t) (seq : Seq.seq (t_Item'0)) (out : t_Item'0) =
-    [%#sslice51] Seq.get seq (UInt64.t'int self) = out
-  
-  let rec index'0 (self:t_Vec'3) (index:UInt64.t) (return'  (ret:t_Item'0))= {[@expl:index 'self' type invariant] inv'1 self}
+  predicate has_value'0 [@inline:trivial] (self : usize) (seq : Seq.seq (t_Item'0)) (out : t_Item'0) =
+    [%#sslice51] Seq.get seq (UIntSize.to_int self) = out
+  
+  let rec index'0 (self:t_Vec'3) (index:usize) (return'  (ret:t_Item'0))= {[@expl:index 'self' type invariant] inv'1 self}
     {[@expl:index 'index' type invariant] inv'2 index}
     {[@expl:index requires] [%#svec39] in_bounds'0 index (view'0 self)}
     any
@@ -381,17 +367,17 @@
   function view'4 (self : t_Vec'1) : Seq.seq (t_Vec'0) =
     [%#smodel31] view'2 self
   
-  predicate in_bounds'1 [@inline:trivial] (self : UInt64.t) (seq : Seq.seq (t_Vec'0)) =
-    [%#sslice50] UInt64.t'int self < Seq.length seq
+  predicate in_bounds'1 [@inline:trivial] (self : usize) (seq : Seq.seq (t_Vec'0)) =
+    [%#sslice50] UIntSize.to_int self < Seq.length seq
   
   predicate inv'7 (_1 : t_Vec'0)
   
   axiom inv_axiom'7 [@rewrite] : forall x : t_Vec'0 [inv'7 x] . inv'7 x = true
   
-  predicate has_value'1 [@inline:trivial] (self : UInt64.t) (seq : Seq.seq (t_Vec'0)) (out : t_Vec'0) =
-    [%#sslice51] Seq.get seq (UInt64.t'int self) = out
-  
-  let rec index'1 (self:t_Vec'1) (index:UInt64.t) (return'  (ret:t_Vec'0))= {[@expl:index 'self' type invariant] inv'6 self}
+  predicate has_value'1 [@inline:trivial] (self : usize) (seq : Seq.seq (t_Vec'0)) (out : t_Vec'0) =
+    [%#sslice51] Seq.get seq (UIntSize.to_int self) = out
+  
+  let rec index'1 (self:t_Vec'1) (index:usize) (return'  (ret:t_Vec'0))= {[@expl:index 'self' type invariant] inv'6 self}
     {[@expl:index 'index' type invariant] inv'2 index}
     {[@expl:index requires] [%#svec39] in_bounds'1 index (view'4 self)}
     any
@@ -400,31 +386,30 @@
       (! return' {result}) ]
     
   
-  function view'5 (self : t_Vec'0) : Seq.seq UInt64.t =
+  function view'5 (self : t_Vec'0) : Seq.seq usize =
     [%#smodel31] view'1 self
   
-  predicate in_bounds'2 [@inline:trivial] (self : UInt64.t) (seq : Seq.seq UInt64.t) =
-    [%#sslice50] UInt64.t'int self < Seq.length seq
-  
-  predicate inv'8 (_1 : UInt64.t)
-  
-  axiom inv_axiom'8 [@rewrite] : forall x : UInt64.t [inv'8 x] . inv'8 x = true
-  
-  predicate has_value'2 [@inline:trivial] (self : UInt64.t) (seq : Seq.seq UInt64.t) (out : UInt64.t) =
-    [%#sslice51] Seq.get seq (UInt64.t'int self) = out
-  
-  let rec index'2 (self:t_Vec'0) (index:UInt64.t) (return'  (ret:UInt64.t))= {[@expl:index 'self' type invariant] inv'7 self}
+  predicate in_bounds'2 [@inline:trivial] (self : usize) (seq : Seq.seq usize) =
+    [%#sslice50] UIntSize.to_int self < Seq.length seq
+  
+  predicate inv'8 (_1 : usize)
+  
+  axiom inv_axiom'8 [@rewrite] : forall x : usize [inv'8 x] . inv'8 x = true
+  
+  predicate has_value'2 [@inline:trivial] (self : usize) (seq : Seq.seq usize) (out : usize) =
+    [%#sslice51] Seq.get seq (UIntSize.to_int self) = out
+  
+  let rec index'2 (self:t_Vec'0) (index:usize) (return'  (ret:usize))= {[@expl:index 'self' type invariant] inv'7 self}
     {[@expl:index 'index' type invariant] inv'2 index}
     {[@expl:index requires] [%#svec39] in_bounds'2 index (view'5 self)}
     any
-    [ return' (result:UInt64.t)-> {inv'8 result}
-      {[%#svec40] has_value'2 index (view'5 self) result}
-      (! return' {result}) ]
-    
-  
-  let rec max'0 (a:UInt64.t) (b:UInt64.t) (return'  (ret:UInt64.t))= {[@expl:max requires] [%#sknapsack41] true}
-    any
-    [ return' (result:UInt64.t)-> {[%#sknapsack42] UInt64.t'int result = MinMax.max (UInt64.t'int a) (UInt64.t'int b)}
+    [ return' (result:usize)-> {inv'8 result} {[%#svec40] has_value'2 index (view'5 self) result} (! return' {result}) ]
+    
+  
+  let rec max'0 (a:usize) (b:usize) (return'  (ret:usize))= {[@expl:max requires] [%#sknapsack41] true}
+    any
+    [ return' (result:usize)-> {[%#sknapsack42] UIntSize.to_int result
+      = MinMax.max (UIntSize.to_int a) (UIntSize.to_int b)}
       (! return' {result}) ]
     
   
@@ -439,12 +424,11 @@
   
   axiom inv_axiom'10 [@rewrite] : forall x : borrowed (t_Vec'0) [inv'10 x] . inv'10 x = true
   
-  predicate resolve_elswhere'0 [@inline:trivial] (self : UInt64.t) (old' : Seq.seq (t_Vec'0)) (fin : Seq.seq (t_Vec'0))
-   =
-    [%#sslice53] forall i : int . 0 <= i /\ i <> UInt64.t'int self /\ i < Seq.length old'
+  predicate resolve_elswhere'0 [@inline:trivial] (self : usize) (old' : Seq.seq (t_Vec'0)) (fin : Seq.seq (t_Vec'0)) =
+    [%#sslice53] forall i : int . 0 <= i /\ i <> UIntSize.to_int self /\ i < Seq.length old'
      -> Seq.get old' i = Seq.get fin i
   
-  let rec index_mut'0 (self:borrowed (t_Vec'1)) (index:UInt64.t) (return'  (ret:borrowed (t_Vec'0)))= {[@expl:index_mut 'self' type invariant] inv'9 self}
+  let rec index_mut'0 (self:borrowed (t_Vec'1)) (index:usize) (return'  (ret:borrowed (t_Vec'0)))= {[@expl:index_mut 'self' type invariant] inv'9 self}
     {[@expl:index_mut 'index' type invariant] inv'2 index}
     {[@expl:index_mut requires] [%#svec43] in_bounds'1 index (view'6 self)}
     any
@@ -456,22 +440,22 @@
       (! return' {result}) ]
     
   
-  function view'7 (self : borrowed (t_Vec'0)) : Seq.seq UInt64.t =
+  function view'7 (self : borrowed (t_Vec'0)) : Seq.seq usize =
     [%#smodel52] view'1 self.current
   
-  predicate inv'11 (_1 : borrowed UInt64.t)
-  
-  axiom inv_axiom'11 [@rewrite] : forall x : borrowed UInt64.t [inv'11 x] . inv'11 x = true
-  
-  predicate resolve_elswhere'1 [@inline:trivial] (self : UInt64.t) (old' : Seq.seq UInt64.t) (fin : Seq.seq UInt64.t) =
-    [%#sslice53] forall i : int . 0 <= i /\ i <> UInt64.t'int self /\ i < Seq.length old'
+  predicate inv'11 (_1 : borrowed usize)
+  
+  axiom inv_axiom'11 [@rewrite] : forall x : borrowed usize [inv'11 x] . inv'11 x = true
+  
+  predicate resolve_elswhere'1 [@inline:trivial] (self : usize) (old' : Seq.seq usize) (fin : Seq.seq usize) =
+    [%#sslice53] forall i : int . 0 <= i /\ i <> UIntSize.to_int self /\ i < Seq.length old'
      -> Seq.get old' i = Seq.get fin i
   
-  let rec index_mut'1 (self:borrowed (t_Vec'0)) (index:UInt64.t) (return'  (ret:borrowed UInt64.t))= {[@expl:index_mut 'self' type invariant] inv'10 self}
+  let rec index_mut'1 (self:borrowed (t_Vec'0)) (index:usize) (return'  (ret:borrowed usize))= {[@expl:index_mut 'self' type invariant] inv'10 self}
     {[@expl:index_mut 'index' type invariant] inv'2 index}
     {[@expl:index_mut requires] [%#svec43] in_bounds'2 index (view'7 self)}
     any
-    [ return' (result:borrowed UInt64.t)-> {inv'11 result}
+    [ return' (result:borrowed usize)-> {inv'11 result}
       {[%#svec44] has_value'2 index (view'7 self) result.current}
       {[%#svec45] has_value'2 index (view'1 self.final) result.final}
       {[%#svec46] resolve_elswhere'1 index (view'7 self) (view'1 self.final)}
@@ -479,10 +463,10 @@
       (! return' {result}) ]
     
   
-  predicate resolve'2 (self : borrowed UInt64.t) =
+  predicate resolve'2 (self : borrowed usize) =
     [%#sresolve54] self.final = self.current
   
-  predicate resolve'0 (_1 : borrowed UInt64.t) =
+  predicate resolve'0 (_1 : borrowed usize) =
     resolve'2 _1
   
   predicate resolve'3 (self : borrowed (t_Vec'0)) =
@@ -501,7 +485,7 @@
     { t_RawVec__ptr'2: t_Unique'2; t_RawVec__cap'2: t_Cap'0; t_RawVec__alloc'2: () }
   
   type t_Vec'2  =
-    { t_Vec__buf'2: t_RawVec'2; t_Vec__len'2: UInt64.t }
+    { t_Vec__buf'2: t_RawVec'2; t_Vec__len'2: usize }
   
   use seq.Seq
   
@@ -509,7 +493,7 @@
   
   function view'8 (self : t_Vec'2) : Seq.seq (t_Item'0)
   
-  axiom view'8_spec : forall self : t_Vec'2 . [%#svec33] Seq.length (view'8 self) <= UInt64.t'int (v_MAX'0 : UInt64.t)
+  axiom view'8_spec : forall self : t_Vec'2 . [%#svec33] Seq.length (view'8 self) <= UIntSize.to_int (v_MAX'0 : usize)
   
   use seq.Seq
   
@@ -534,7 +518,7 @@
   
   axiom inv_axiom'0 [@rewrite] : forall x : t_Vec'2 [inv'0 x] . inv'0 x = invariant'0 x
   
-  let rec with_capacity'0 (capacity:UInt64.t) (return'  (ret:t_Vec'2))= any
+  let rec with_capacity'0 (capacity:usize) (return'  (ret:t_Vec'2))= any
     [ return' (result:t_Vec'2)-> {inv'0 result} {[%#svec48] Seq.length (view'8 result) = 0} (! return' {result}) ]
     
   
@@ -561,61 +545,32 @@
   
   meta "compute_max_steps" 1000000
   
-  let rec knapsack01_dyn'0 (items:t_Vec'3) (max_weight:UInt64.t) (return'  (ret:t_Vec'2))= {[@expl:knapsack01_dyn 'items' type invariant] [%#sknapsack23] inv'1 items}
+  let rec knapsack01_dyn'0 (items:t_Vec'3) (max_weight:usize) (return'  (ret:t_Vec'2))= {[@expl:knapsack01_dyn 'items' type invariant] [%#sknapsack23] inv'1 items}
     {[@expl:knapsack01_dyn requires #0] [%#sknapsack24] Seq.length (view'0 items) < 10000000}
-    {[@expl:knapsack01_dyn requires #1] [%#sknapsack25] UInt64.t'int max_weight < 10000000}
+    {[@expl:knapsack01_dyn requires #1] [%#sknapsack25] UIntSize.to_int max_weight < 10000000}
     {[@expl:knapsack01_dyn requires #2] [%#sknapsack26] forall i : int . 0 <= i /\ i < Seq.length (view'0 items)
-     -> UInt64.t'int (index_logic'1 items i).t_Item__value'0 <= 10000000}
+     -> UIntSize.to_int (index_logic'1 items i).t_Item__value'0 <= 10000000}
     (! bb0
     [ bb0 = s0
-      [ s0 = UInt64.add {max_weight} {[%#sknapsack0] (1 : UInt64.t)} (fun (_ret':UInt64.t) ->  [ &_8 <- _ret' ] s1)
-      | s1 = from_elem'0 {[%#sknapsack1] (0 : UInt64.t)} {_8} (fun (_ret':t_Vec'0) ->  [ &_7 <- _ret' ] s2)
+      [ s0 = UIntSize.add {max_weight} {[%#sknapsack0] (1 : usize)} (fun (_ret':usize) ->  [ &_8 <- _ret' ] s1)
+      | s1 = from_elem'0 {[%#sknapsack1] (0 : usize)} {_8} (fun (_ret':t_Vec'0) ->  [ &_7 <- _ret' ] s2)
       | s2 = bb1 ]
       
-    | bb1 = s0 [ s0 = len'0 {items} (fun (_ret':UInt64.t) ->  [ &_11 <- _ret' ] s1) | s1 = bb2 ] 
+    | bb1 = s0 [ s0 = len'0 {items} (fun (_ret':usize) ->  [ &_11 <- _ret' ] s1) | s1 = bb2 ] 
     | bb2 = s0
-      [ s0 = UInt64.add {_11} {[%#sknapsack2] (1 : UInt64.t)} (fun (_ret':UInt64.t) ->  [ &_10 <- _ret' ] s1)
+      [ s0 = UIntSize.add {_11} {[%#sknapsack2] (1 : usize)} (fun (_ret':usize) ->  [ &_10 <- _ret' ] s1)
       | s1 = from_elem'1 {_7} {_10} (fun (_ret':t_Vec'1) ->  [ &best_value <- _ret' ] s2)
       | s2 = bb3 ]
       
-<<<<<<< HEAD
-    | bb3 = s0 [ s0 =  [ &i <- [%#sknapsack3] (0 : UInt64.t) ] s1 | s1 = bb4 ] 
-    | bb4 = bb5
-    | bb5 = bb6
-    | bb6 = bb7
-    | bb7 = bb8
-    | bb8 = bb8
-      [ bb8 = {[@expl:loop invariant #0] [%#sknapsack7] Seq.length (view'0 items) + 1 = Seq.length (view'2 best_value)}
-=======
     | bb3 = s0 [ s0 =  [ &i <- [%#sknapsack3] (0 : usize) ] s1 | s1 = bb4 ] 
     | bb4 = bb4
       [ bb4 = {[@expl:loop invariant #0] [%#sknapsack7] Seq.length (view'0 items) + 1 = Seq.length (view'2 best_value)}
->>>>>>> 4c2c8706
         {[@expl:loop invariant #1] [%#sknapsack6] forall i : int . 0 <= i /\ i < Seq.length (view'2 best_value)
-         -> UInt64.t'int max_weight + 1 = Seq.length (view'1 (index_logic'0 best_value i))}
+         -> UIntSize.to_int max_weight + 1 = Seq.length (view'1 (index_logic'0 best_value i))}
         {[@expl:loop invariant #2] [%#sknapsack5] forall ii : int, ww : int . 0 <= ii
-        /\ ii <= UInt64.t'int i /\ 0 <= ww /\ ww <= UInt64.t'int max_weight
-         -> UInt64.t'int (Seq.get (view'1 (index_logic'0 best_value ii)) ww) = m'0 (view'0 items) ii ww}
+        /\ ii <= UIntSize.to_int i /\ 0 <= ww /\ ww <= UIntSize.to_int max_weight
+         -> UIntSize.to_int (Seq.get (view'1 (index_logic'0 best_value ii)) ww) = m'0 (view'0 items) ii ww}
         {[@expl:loop invariant #3] [%#sknapsack4] forall ii : int, ww : int . 0 <= ii
-<<<<<<< HEAD
-        /\ ii <= Seq.length (view'0 items) /\ 0 <= ww /\ ww <= UInt64.t'int max_weight
-         -> UInt64.t'int (Seq.get (view'1 (index_logic'0 best_value ii)) ww) <= 10000000 * ii}
-        (! s0) [ s0 = bb9 ] 
-        [ bb9 = s0 [ s0 = len'0 {items} (fun (_ret':UInt64.t) ->  [ &_22 <- _ret' ] s1) | s1 = bb10 ] 
-        | bb10 = s0
-          [ s0 = UInt64.lt {i} {_22} (fun (_ret':bool) ->  [ &_20 <- _ret' ] s1)
-          | s1 = any [ br0 -> {_20 = false} (! bb34) | br1 -> {_20} (! bb11) ]  ]
-          
-        | bb11 = s0 [ s0 = index'0 {items} {i} (fun (_ret':t_Item'0) ->  [ &_25 <- _ret' ] s1) | s1 = bb12 ] 
-        | bb12 = s0 [ s0 =  [ &it <- _25 ] s1 | s1 =  [ &w <- [%#sknapsack8] (0 : UInt64.t) ] s2 | s2 = bb13 ] 
-        | bb13 = bb14
-        | bb14 = bb15
-        | bb15 = bb16
-        | bb16 = bb17
-        | bb17 = bb18
-        | bb18 = bb18
-          [ bb18 = {[@expl:loop invariant #0] [%#sknapsack13] Seq.length (view'0 items) + 1
-=======
         /\ ii <= Seq.length (view'0 items) /\ 0 <= ww /\ ww <= UIntSize.to_int max_weight
          -> UIntSize.to_int (Seq.get (view'1 (index_logic'0 best_value ii)) ww) <= 10000000 * ii}
         (! s0) [ s0 = bb5 ] 
@@ -632,44 +587,16 @@
         | bb12 = s0 [ s0 =  [ &it <- _26 ] s1 | s1 =  [ &w <- [%#sknapsack8] (0 : usize) ] s2 | s2 = bb13 ] 
         | bb13 = bb13
           [ bb13 = {[@expl:loop invariant #0] [%#sknapsack13] Seq.length (view'0 items) + 1
->>>>>>> 4c2c8706
             = Seq.length (view'2 best_value)}
             {[@expl:loop invariant #1] [%#sknapsack12] forall i : int . 0 <= i /\ i < Seq.length (view'2 best_value)
-             -> UInt64.t'int max_weight + 1 = Seq.length (view'1 (index_logic'0 best_value i))}
+             -> UIntSize.to_int max_weight + 1 = Seq.length (view'1 (index_logic'0 best_value i))}
             {[@expl:loop invariant #2] [%#sknapsack11] forall ii : int, ww : int . 0 <= ii
-            /\ ii <= UInt64.t'int i /\ 0 <= ww /\ ww <= UInt64.t'int max_weight
-             -> UInt64.t'int (Seq.get (view'1 (index_logic'0 best_value ii)) ww) = m'0 (view'0 items) ii ww}
-            {[@expl:loop invariant #3] [%#sknapsack10] forall ww : int . 0 <= ww /\ ww <= UInt64.t'int w - 1
-             -> UInt64.t'int (Seq.get (view'1 (index_logic'0 best_value (UInt64.t'int i + 1))) ww)
-            = m'0 (view'0 items) (UInt64.t'int i + 1) ww}
+            /\ ii <= UIntSize.to_int i /\ 0 <= ww /\ ww <= UIntSize.to_int max_weight
+             -> UIntSize.to_int (Seq.get (view'1 (index_logic'0 best_value ii)) ww) = m'0 (view'0 items) ii ww}
+            {[@expl:loop invariant #3] [%#sknapsack10] forall ww : int . 0 <= ww /\ ww <= UIntSize.to_int w - 1
+             -> UIntSize.to_int (Seq.get (view'1 (index_logic'0 best_value (UIntSize.to_int i + 1))) ww)
+            = m'0 (view'0 items) (UIntSize.to_int i + 1) ww}
             {[@expl:loop invariant #4] [%#sknapsack9] forall ii : int, ww : int . 0 <= ii
-<<<<<<< HEAD
-            /\ ii <= Seq.length (view'0 items) /\ 0 <= ww /\ ww <= UInt64.t'int max_weight
-             -> UInt64.t'int (Seq.get (view'1 (index_logic'0 best_value ii)) ww) <= 10000000 * ii}
-            (! s0) [ s0 = bb19 ] 
-            [ bb19 = s0
-              [ s0 = UInt64.le {w} {max_weight} (fun (_ret':bool) ->  [ &_35 <- _ret' ] s1)
-              | s1 = any [ br0 -> {_35 = false} (! bb33) | br1 -> {_35} (! bb20) ]  ]
-              
-            | bb20 = s0
-              [ s0 = UInt64.gt {it.t_Item__weight'0} {w} (fun (_ret':bool) ->  [ &_39 <- _ret' ] s1)
-              | s1 = any [ br0 -> {_39 = false} (! bb24) | br1 -> {_39} (! bb21) ]  ]
-              
-            | bb21 = s0 [ s0 = index'1 {best_value} {i} (fun (_ret':t_Vec'0) ->  [ &_44 <- _ret' ] s1) | s1 = bb22 ] 
-            | bb22 = s0 [ s0 = index'2 {_44} {w} (fun (_ret':UInt64.t) ->  [ &_42 <- _ret' ] s1) | s1 = bb23 ] 
-            | bb23 = s0 [ s0 =  [ &_38 <- _42 ] s1 | s1 = bb30 ] 
-            | bb24 = s0 [ s0 = index'1 {best_value} {i} (fun (_ret':t_Vec'0) ->  [ &_51 <- _ret' ] s1) | s1 = bb25 ] 
-            | bb25 = s0 [ s0 = index'2 {_51} {w} (fun (_ret':UInt64.t) ->  [ &_49 <- _ret' ] s1) | s1 = bb26 ] 
-            | bb26 = s0 [ s0 = index'1 {best_value} {i} (fun (_ret':t_Vec'0) ->  [ &_59 <- _ret' ] s1) | s1 = bb27 ] 
-            | bb27 = s0
-              [ s0 = UInt64.sub {w} {it.t_Item__weight'0} (fun (_ret':UInt64.t) ->  [ &_62 <- _ret' ] s1)
-              | s1 = index'2 {_59} {_62} (fun (_ret':UInt64.t) ->  [ &_57 <- _ret' ] s2)
-              | s2 = bb28 ]
-              
-            | bb28 = s0
-              [ s0 = UInt64.add {_57} {it.t_Item__value'0} (fun (_ret':UInt64.t) ->  [ &_55 <- _ret' ] s1)
-              | s1 = max'0 {_49} {_55} (fun (_ret':UInt64.t) ->  [ &_38 <- _ret' ] s2)
-=======
             /\ ii <= Seq.length (view'0 items) /\ 0 <= ww /\ ww <= UIntSize.to_int max_weight
              -> UIntSize.to_int (Seq.get (view'1 (index_logic'0 best_value ii)) ww) <= 10000000 * ii}
             (! s0) [ s0 = bb14 ] 
@@ -700,21 +627,14 @@
             | bb28 = s0
               [ s0 = UIntSize.add {_59} {it.t_Item__value'0} (fun (_ret':usize) ->  [ &_57 <- _ret' ] s1)
               | s1 = max'0 {_51} {_57} (fun (_ret':usize) ->  [ &_40 <- _ret' ] s2)
->>>>>>> 4c2c8706
               | s2 = bb29 ]
               
             | bb29 = bb30
             | bb30 = s0
               [ s0 = Borrow.borrow_mut <t_Vec'1> {best_value}
-<<<<<<< HEAD
-                  (fun (_ret':borrowed (t_Vec'1)) ->  [ &_69 <- _ret' ]  [ &best_value <- _ret'.final ] s1)
-              | s1 = UInt64.add {i} {[%#sknapsack14] (1 : UInt64.t)} (fun (_ret':UInt64.t) ->  [ &_70 <- _ret' ] s2)
-              | s2 = index_mut'0 {_69} {_70} (fun (_ret':borrowed (t_Vec'0)) ->  [ &_68 <- _ret' ] s3)
-=======
                   (fun (_ret':borrowed (t_Vec'1)) ->  [ &_71 <- _ret' ]  [ &best_value <- _ret'.final ] s1)
               | s1 = UIntSize.add {i} {[%#sknapsack14] (1 : usize)} (fun (_ret':usize) ->  [ &_72 <- _ret' ] s2)
               | s2 = index_mut'0 {_71} {_72} (fun (_ret':borrowed (t_Vec'0)) ->  [ &_70 <- _ret' ] s3)
->>>>>>> 4c2c8706
               | s3 = bb31 ]
               
             | bb31 = s0
@@ -723,17 +643,6 @@
                      [ &_69 <- _ret' ] 
                      [ &_70 <- { _70 with current = _ret'.final } ] 
                     s1)
-<<<<<<< HEAD
-              | s1 = index_mut'1 {_67} {w} (fun (_ret':borrowed UInt64.t) ->  [ &_66 <- _ret' ] s2)
-              | s2 = bb32 ]
-              
-            | bb32 = s0
-              [ s0 =  [ &_66 <- { _66 with current = _38 } ] s1
-              | s1 = -{resolve'0 _66}- s2
-              | s2 = -{resolve'1 _68}- s3
-              | s3 = UInt64.add {w} {[%#sknapsack15] (1 : UInt64.t)} (fun (_ret':UInt64.t) ->  [ &w <- _ret' ] s4)
-              | s4 = bb18 ]
-=======
               | s1 = index_mut'1 {_69} {w} (fun (_ret':borrowed usize) ->  [ &_68 <- _ret' ] s2)
               | s2 = bb32 ]
               
@@ -743,62 +652,22 @@
               | s2 = -{resolve'1 _70}- s3
               | s3 = UIntSize.add {w} {[%#sknapsack15] (1 : usize)} (fun (_ret':usize) ->  [ &w <- _ret' ] s4)
               | s4 = bb13 ]
->>>>>>> 4c2c8706
                ]
              ]
           
         | bb33 = s0
-<<<<<<< HEAD
-          [ s0 = UInt64.add {i} {[%#sknapsack16] (1 : UInt64.t)} (fun (_ret':UInt64.t) ->  [ &i <- _ret' ] s1)
-          | s1 = bb8 ]
-           ]
-         ]
-      
-    | bb34 = s0 [ s0 = len'0 {items} (fun (_ret':UInt64.t) ->  [ &_80 <- _ret' ] s1) | s1 = bb35 ] 
-    | bb35 = s0 [ s0 = with_capacity'0 {_80} (fun (_ret':t_Vec'2) ->  [ &result <- _ret' ] s1) | s1 = bb36 ] 
-=======
           [ s0 = UIntSize.add {i} {[%#sknapsack16] (1 : usize)} (fun (_ret':usize) ->  [ &i <- _ret' ] s1) | s1 = bb4 ]
            ]
          ]
       
     | bb34 = s0 [ s0 = len'0 {items} (fun (_ret':usize) ->  [ &_78 <- _ret' ] s1) | s1 = bb35 ] 
     | bb35 = s0 [ s0 = with_capacity'0 {_78} (fun (_ret':t_Vec'2) ->  [ &result <- _ret' ] s1) | s1 = bb36 ] 
->>>>>>> 4c2c8706
     | bb36 = s0
       [ s0 =  [ &left_weight <- max_weight ] s1
-      | s1 = len'0 {items} (fun (_ret':UInt64.t) ->  [ &j <- _ret' ] s2)
+      | s1 = len'0 {items} (fun (_ret':usize) ->  [ &j <- _ret' ] s2)
       | s2 = bb37 ]
       
     | bb37 = bb38
-<<<<<<< HEAD
-    | bb38 = bb39
-    | bb39 = bb39
-      [ bb39 = {[@expl:loop invariant #0] [%#sknapsack19] inv'0 result}
-        {[@expl:loop invariant #1] [%#sknapsack18] UInt64.t'int j <= Seq.length (view'0 items)}
-        {[@expl:loop invariant #2] [%#sknapsack17] UInt64.t'int left_weight <= UInt64.t'int max_weight}
-        (! s0) [ s0 = bb40 ] 
-        [ bb40 = s0
-          [ s0 = UInt64.lt {[%#sknapsack20] (0 : UInt64.t)} {j} (fun (_ret':bool) ->  [ &_89 <- _ret' ] s1)
-          | s1 = any [ br0 -> {_89 = false} (! bb51) | br1 -> {_89} (! bb41) ]  ]
-          
-        | bb41 = s0
-          [ s0 = UInt64.sub {j} {[%#sknapsack21] (1 : UInt64.t)} (fun (_ret':UInt64.t) ->  [ &j <- _ret' ] s1)
-          | s1 = index'0 {items} {j} (fun (_ret':t_Item'0) ->  [ &_92 <- _ret' ] s2)
-          | s2 = bb42 ]
-          
-        | bb42 = s0
-          [ s0 =  [ &it1 <- _92 ] s1
-          | s1 = UInt64.add {j} {[%#sknapsack22] (1 : UInt64.t)} (fun (_ret':UInt64.t) ->  [ &_101 <- _ret' ] s2)
-          | s2 = index'1 {best_value} {_101} (fun (_ret':t_Vec'0) ->  [ &_99 <- _ret' ] s3)
-          | s3 = bb43 ]
-          
-        | bb43 = s0 [ s0 = index'2 {_99} {left_weight} (fun (_ret':UInt64.t) ->  [ &_97 <- _ret' ] s1) | s1 = bb44 ] 
-        | bb44 = s0 [ s0 = index'1 {best_value} {j} (fun (_ret':t_Vec'0) ->  [ &_107 <- _ret' ] s1) | s1 = bb45 ] 
-        | bb45 = s0 [ s0 = index'2 {_107} {left_weight} (fun (_ret':UInt64.t) ->  [ &_105 <- _ret' ] s1) | s1 = bb46 ] 
-        | bb46 = s0
-          [ s0 = UInt64.ne {_97} {_105} (fun (_ret':bool) ->  [ &_95 <- _ret' ] s1)
-          | s1 = any [ br0 -> {_95 = false} (! bb49) | br1 -> {_95} (! bb47) ]  ]
-=======
     | bb38 = bb38
       [ bb38 = {[@expl:loop invariant #0] [%#sknapsack19] inv'0 result}
         {[@expl:loop invariant #1] [%#sknapsack18] UIntSize.to_int j <= Seq.length (view'0 items)}
@@ -826,7 +695,6 @@
         | bb46 = s0
           [ s0 = UIntSize.ne {_96} {_104} (fun (_ret':bool) ->  [ &_94 <- _ret' ] s1)
           | s1 = any [ br0 -> {_94 = false} (! bb49) | br1 -> {_94} (! bb47) ]  ]
->>>>>>> 4c2c8706
           
         | bb47 = s0
           [ s0 = {inv'0 result}
@@ -840,7 +708,7 @@
           | s2 = bb48 ]
           
         | bb48 = s0
-          [ s0 = UInt64.sub {left_weight} {it1.t_Item__weight'0} (fun (_ret':UInt64.t) ->  [ &left_weight <- _ret' ] s1)
+          [ s0 = UIntSize.sub {left_weight} {it1.t_Item__weight'0} (fun (_ret':usize) ->  [ &left_weight <- _ret' ] s1)
           | s1 = bb50 ]
           
         | bb49 = bb50
@@ -853,51 +721,9 @@
     )
     [ & _0 : t_Vec'2 = any_l ()
     | & items : t_Vec'3 = items
-    | & max_weight : UInt64.t = max_weight
+    | & max_weight : usize = max_weight
     | & best_value : t_Vec'1 = any_l ()
     | & _7 : t_Vec'0 = any_l ()
-<<<<<<< HEAD
-    | & _8 : UInt64.t = any_l ()
-    | & _10 : UInt64.t = any_l ()
-    | & _11 : UInt64.t = any_l ()
-    | & i : UInt64.t = any_l ()
-    | & _20 : bool = any_l ()
-    | & _22 : UInt64.t = any_l ()
-    | & it : t_Item'0 = any_l ()
-    | & _25 : t_Item'0 = any_l ()
-    | & w : UInt64.t = any_l ()
-    | & _35 : bool = any_l ()
-    | & _38 : UInt64.t = any_l ()
-    | & _39 : bool = any_l ()
-    | & _42 : UInt64.t = any_l ()
-    | & _44 : t_Vec'0 = any_l ()
-    | & _49 : UInt64.t = any_l ()
-    | & _51 : t_Vec'0 = any_l ()
-    | & _55 : UInt64.t = any_l ()
-    | & _57 : UInt64.t = any_l ()
-    | & _59 : t_Vec'0 = any_l ()
-    | & _62 : UInt64.t = any_l ()
-    | & _66 : borrowed UInt64.t = any_l ()
-    | & _67 : borrowed (t_Vec'0) = any_l ()
-    | & _68 : borrowed (t_Vec'0) = any_l ()
-    | & _69 : borrowed (t_Vec'1) = any_l ()
-    | & _70 : UInt64.t = any_l ()
-    | & result : t_Vec'2 = any_l ()
-    | & _80 : UInt64.t = any_l ()
-    | & left_weight : UInt64.t = any_l ()
-    | & j : UInt64.t = any_l ()
-    | & _89 : bool = any_l ()
-    | & it1 : t_Item'0 = any_l ()
-    | & _92 : t_Item'0 = any_l ()
-    | & _95 : bool = any_l ()
-    | & _97 : UInt64.t = any_l ()
-    | & _99 : t_Vec'0 = any_l ()
-    | & _101 : UInt64.t = any_l ()
-    | & _105 : UInt64.t = any_l ()
-    | & _107 : t_Vec'0 = any_l ()
-    | & _111 : () = any_l ()
-    | & _112 : borrowed (t_Vec'2) = any_l () ]
-=======
     | & _8 : usize = any_l ()
     | & _10 : usize = any_l ()
     | & _11 : usize = any_l ()
@@ -938,7 +764,6 @@
     | & _106 : t_Vec'0 = any_l ()
     | & _110 : () = any_l ()
     | & _111 : borrowed (t_Vec'2) = any_l () ]
->>>>>>> 4c2c8706
     
     [ return' (result:t_Vec'2)-> {[@expl:knapsack01_dyn result type invariant] [%#sknapsack27] inv'0 result}
       (! return' {result}) ]
