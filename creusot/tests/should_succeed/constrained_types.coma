--- conflicted
+++ resolved
@@ -61,8 +61,8 @@
   
   axiom inv_axiom'0 [@rewrite] : forall x : (uint32, uint32) [inv'0 x] . inv'0 x = true
   
-  let rec lt'0 (self:(uint32, uint32)) (other:(uint32, uint32)) (return'  (ret:bool))= {[@expl:precondition] inv'0 other}
-    {[@expl:precondition] inv'0 self}
+  let rec lt'0 (self:(uint32, uint32)) (other:(uint32, uint32)) (return'  (ret:bool))= {[@expl:lt 'self' type invariant] inv'0 self}
+    {[@expl:lt 'other' type invariant] inv'0 other}
     any
     [ return' (result:bool)-> {[%#sconstrained_types0] result = lt_log'0 (deep_model'0 self) (deep_model'0 other)}
       (! return' {result}) ]
@@ -175,16 +175,7 @@
   
   function eq_cmp'1 (x : int) (y : int) : ()
   
-<<<<<<< HEAD
   axiom eq_cmp'1_spec : forall x : int, y : int . [%#sord35] (x = y) = (cmp_log'1 x y = C_Equal'0)
-=======
-  let rec lt'0 (self:(uint32, uint32)) (other:(uint32, uint32)) (return'  (ret:bool))= {[@expl:lt 'self' type invariant] inv'0 self}
-    {[@expl:lt 'other' type invariant] inv'0 other}
-    any
-    [ return' (result:bool)-> {[%#sconstrained_types0] result = lt_log'0 (deep_model'0 self) (deep_model'0 other)}
-      (! return' {result}) ]
-    
->>>>>>> 34cd6190
   
   meta "compute_max_steps" 1000000
   
