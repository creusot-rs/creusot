
module MappingTest_T_Type
  use prelude.prelude.Int32
  
  use prelude.prelude.Int
  
  type t_t  =
    | C_T int32
  
  function any_l (_ : 'b) : 'a
  
  let rec t_t (input:t_t) (ret  (a:int32))= any
    [ good (a:int32)-> {C_T a = input} (! ret {a}) | bad (a:int32)-> {C_T a <> input} {false} any ]
    
  
  function t_a [@inline:trivial] (self : t_t) : int32 =
    match self with
      | C_T a -> a
      end
end
module CreusotContracts_Snapshot_Snapshot_Type
  type t_snapshot 't
end
module MappingTest_Incr
  let%span smapping_test0 = "../mapping_test.rs" 31 16 31 31
  
  let%span smapping_test1 = "../mapping_test.rs" 32 14 32 15
  
  let%span smapping_test2 = "../mapping_test.rs" 35 19 35 50
  
  let%span smapping_test3 = "../mapping_test.rs" 27 12 27 24
  
  let%span smapping_test4 = "../mapping_test.rs" 28 12 28 26
  
  let%span smapping_test5 = "../mapping_test.rs" 29 11 29 37
  
  let%span span6 = "../../../../creusot-contracts/src/invariant.rs" 8 8 8 12
  
  let%span span7 = "../mapping_test.rs" 19 4 21 74
  
  let%span span8 = "../mapping_test.rs" 23 8 23 14
  
  let%span span9 = "../../../../creusot-contracts/src/model.rs" 108 8 108 31
  
  let%span span10 = "../../../../creusot-contracts/src/model.rs" 90 8 90 31
  
  let%span span11 = "../../../../creusot-contracts/src/snapshot.rs" 27 20 27 48
  
  let%span span12 = "../../../../creusot-contracts/src/resolve.rs" 26 20 26 34
  
  let%span span13 = "../../../../creusot-contracts/src/snapshot.rs" 45 15 45 16
  
  let%span span14 = "../../../../creusot-contracts/src/snapshot.rs" 43 14 43 28
  
  use MappingTest_T_Type as T'0
  
  use prelude.prelude.Borrow
  
  predicate invariant'0 (self : borrowed (T'0.t_t)) =
    [%#span6] true
  
  predicate inv'0 (_x : borrowed (T'0.t_t))
  
  axiom inv'0 : forall x : borrowed (T'0.t_t) . inv'0 x = true
  
  use prelude.prelude.Int
  
  use map.Map
  
  use prelude.prelude.Int32
  
  use MappingTest_T_Type as MappingTest_T_Type
  
  use map.Map
  
  use prelude.prelude.Int
  
  function shallow_model'0 [#"../mapping_test.rs" 22 4 22 50] (self : T'0.t_t) : Map.map int int
  
  axiom shallow_model'0_spec : forall self : T'0.t_t . [%#span7] forall i : int . Map.get (shallow_model'0 self) i
  = (if 0 <= i /\ i < Int32.to_int (MappingTest_T_Type.t_a self) then 1 else 0)
  
  function shallow_model'2 (self : borrowed (T'0.t_t)) : Map.map int int =
<<<<<<< HEAD
    [%#span9] shallow_model'0 ( * self)
=======
    [%#span8] shallow_model'0 self.current
>>>>>>> 7087246d
  
  use CreusotContracts_Snapshot_Snapshot_Type as Snapshot'0
  
  use prelude.prelude.Intrinsic
  
  use map.Map
  
  function deref'0 (self : Snapshot'0.t_snapshot (borrowed (T'0.t_t))) : borrowed (T'0.t_t)
  
  function shallow_model'3 (self : borrowed (T'0.t_t)) : Map.map int int =
    [%#span10] shallow_model'2 self
  
  function shallow_model'1 (self : Snapshot'0.t_snapshot (borrowed (T'0.t_t))) : Map.map int int =
    [%#span11] shallow_model'3 (deref'0 self)
  
  predicate resolve'0 (self : borrowed (T'0.t_t)) =
<<<<<<< HEAD
    [%#span12]  ^ self =  * self
=======
    [%#span11] self.final = self.current
>>>>>>> 7087246d
  
  use prelude.prelude.Int32
  
  function new'0 (x : borrowed (T'0.t_t)) : Snapshot'0.t_snapshot (borrowed (T'0.t_t))
  
  axiom new'0_spec : forall x : borrowed (T'0.t_t) . ([%#span13] inv'0 x)  -> ([%#span14] deref'0 (new'0 x) = x)
  
  let rec incr (t:borrowed (T'0.t_t)) (return'  (ret:()))= {[%#smapping_test4] Int32.to_int (MappingTest_T_Type.t_a t.current)
    < 1000}
    {[%#smapping_test3] 0 <= Int32.to_int (MappingTest_T_Type.t_a t.current)}
    (! bb0
    [ bb0 = s0 [ s0 =  [ &old_t <- [%#smapping_test0] new'0 t ] s1 | s1 = bb1 ] 
    | bb1 = s0
      [ s0 = T'0.t_t {t.current}
          (fun (ra'0:int32) ->
            Int32.add {ra'0} {[%#smapping_test1] (1 : int32)}
              (fun (_ret':int32) ->
                T'0.t_t {t.current} (fun (l_a'0:int32) ->  [ &t <- { t with current = T'0.C_T _ret' ; } ] s1)))
      | s1 = -{resolve'0 t}- s2
<<<<<<< HEAD
      | s2 = {[@expl:assertion] [%#smapping_test2] shallow_model'0 ( ^ t)
        = Map.set (shallow_model'1 old_t) (Int32.to_int (MappingTest_T_Type.t_a ( * deref'0 old_t))) 1}
=======
      | s2 = {[@expl:assertion] [%#smapping_test2] shallow_model'0 t.final
        = Map.set (shallow_model'1 old_t) (Int32.to_int (MappingTest_T_Type.t_a (Snapshot.inner old_t).current)) 1}
>>>>>>> 7087246d
        s3
      | s3 = return' {_0} ]
       ]
    )
    [ & _0 : () = any_l ()
    | & t : borrowed (T'0.t_t) = t
    | & old_t : Snapshot'0.t_snapshot (borrowed (T'0.t_t)) = any_l () ]
    
    [ return' (result:())-> {[@expl:postcondition] [%#smapping_test5] shallow_model'0 t.final
      = Map.set (shallow_model'2 t) (Int32.to_int (MappingTest_T_Type.t_a t.current)) 1}
      (! return' {result}) ]
    
end
module MappingTest_F
  let%span smapping_test0 = "../mapping_test.rs" 39 23 39 25
  
  let%span smapping_test1 = "../mapping_test.rs" 40 19 40 34
  
  let%span smapping_test2 = "../mapping_test.rs" 41 19 41 34
  
  let%span smapping_test3 = "../mapping_test.rs" 43 19 43 34
  
  let%span smapping_test4 = "../mapping_test.rs" 44 19 44 34
  
  let%span span5 = "../../../../creusot-contracts/src/resolve.rs" 26 20 26 34
  
  let%span span6 = "../mapping_test.rs" 19 4 21 74
  
  let%span span7 = "../mapping_test.rs" 23 8 23 14
  
  let%span span8 = "../../../../creusot-contracts/src/model.rs" 108 8 108 31
  
  let%span span9 = "../mapping_test.rs" 27 12 27 24
  
  let%span span10 = "../mapping_test.rs" 28 12 28 26
  
  let%span span11 = "../mapping_test.rs" 29 11 29 37
  
  use prelude.prelude.Intrinsic
  
  use prelude.prelude.Borrow
  
  use MappingTest_T_Type as T'0
  
  predicate resolve'0 (self : borrowed (T'0.t_t)) =
    [%#span5] self.final = self.current
  
  use prelude.prelude.Int
  
  use map.Map
  
  use map.Map
  
  use prelude.prelude.Int32
  
  use MappingTest_T_Type as MappingTest_T_Type
  
  use map.Map
  
  use prelude.prelude.Int
  
  function shallow_model'0 [#"../mapping_test.rs" 22 4 22 50] (self : T'0.t_t) : Map.map int int
  
  axiom shallow_model'0_spec : forall self : T'0.t_t . [%#span6] forall i : int . Map.get (shallow_model'0 self) i
  = (if 0 <= i /\ i < Int32.to_int (MappingTest_T_Type.t_a self) then 1 else 0)
  
  function shallow_model'1 (self : borrowed (T'0.t_t)) : Map.map int int =
    [%#span8] shallow_model'0 self.current
  
  let rec incr'0 (t:borrowed (T'0.t_t)) (return'  (ret:()))= {[@expl:precondition] [%#span10] Int32.to_int (MappingTest_T_Type.t_a t.current)
    < 1000}
    {[@expl:precondition] [%#span9] 0 <= Int32.to_int (MappingTest_T_Type.t_a t.current)}
    any
    [ return' (result:())-> {[%#span11] shallow_model'0 t.final
      = Map.set (shallow_model'1 t) (Int32.to_int (MappingTest_T_Type.t_a t.current)) 1}
      (! return' {result}) ]
    
  
  use prelude.prelude.Int32
  
  let rec f (_1:()) (return'  (ret:()))= (! bb0
    [ bb0 = s0
      [ s0 =  [ &x <- T'0.C_T ([%#smapping_test0] (42 : int32)) ] s1
      | s1 = {[@expl:assertion] [%#smapping_test1] Map.get (shallow_model'0 x) 13 = 1} s2
      | s2 = {[@expl:assertion] [%#smapping_test2] Map.get (shallow_model'0 x) 42 = 0} s3
      | s3 = Borrow.borrow_mut <T'0.t_t> {x}
          (fun (_ret':borrowed (T'0.t_t)) ->  [ &_8 <- _ret' ]  [ &x <- _8.final ] s4)
      | s4 = Borrow.borrow_final <T'0.t_t> {_8.current} {Borrow.get_id _8}
          (fun (_ret':borrowed (T'0.t_t)) ->  [ &_7 <- _ret' ]  [ &_8 <- { _8 with current = _7.final ; } ] s5)
      | s5 = incr'0 {_7} (fun (_ret':()) ->  [ &_6 <- _ret' ] s6)
      | s6 = bb1 ]
      
    | bb1 = s0
      [ s0 = -{resolve'0 _8}- s1
      | s1 = {[@expl:assertion] [%#smapping_test3] Map.get (shallow_model'0 x) 13 = 1} s2
      | s2 = {[@expl:assertion] [%#smapping_test4] Map.get (shallow_model'0 x) 42 = 1} s3
      | s3 = return' {_0} ]
       ]
    )
    [ & _0 : () = any_l ()
    | & x : T'0.t_t = any_l ()
    | & _6 : () = any_l ()
    | & _7 : borrowed (T'0.t_t) = any_l ()
    | & _8 : borrowed (T'0.t_t) = any_l () ]
     [ return' (result:())-> (! return' {result}) ] 
end
module MappingTest_Impl0
  
end<|MERGE_RESOLUTION|>--- conflicted
+++ resolved
@@ -13,14 +13,11 @@
     [ good (a:int32)-> {C_T a = input} (! ret {a}) | bad (a:int32)-> {C_T a <> input} {false} any ]
     
   
-  function t_a [@inline:trivial] (self : t_t) : int32 =
+  function t_a (self : t_t) : int32 =
     match self with
       | C_T a -> a
       end
 end
-module CreusotContracts_Snapshot_Snapshot_Type
-  type t_snapshot 't
-end
 module MappingTest_Incr
   let%span smapping_test0 = "../mapping_test.rs" 31 16 31 31
   
@@ -34,91 +31,68 @@
   
   let%span smapping_test5 = "../mapping_test.rs" 29 11 29 37
   
-  let%span span6 = "../../../../creusot-contracts/src/invariant.rs" 8 8 8 12
-  
-  let%span span7 = "../mapping_test.rs" 19 4 21 74
-  
-  let%span span8 = "../mapping_test.rs" 23 8 23 14
-  
-  let%span span9 = "../../../../creusot-contracts/src/model.rs" 108 8 108 31
-  
-  let%span span10 = "../../../../creusot-contracts/src/model.rs" 90 8 90 31
-  
-  let%span span11 = "../../../../creusot-contracts/src/snapshot.rs" 27 20 27 48
-  
-  let%span span12 = "../../../../creusot-contracts/src/resolve.rs" 26 20 26 34
-  
-  let%span span13 = "../../../../creusot-contracts/src/snapshot.rs" 45 15 45 16
-  
-  let%span span14 = "../../../../creusot-contracts/src/snapshot.rs" 43 14 43 28
+  let%span span6 = "../mapping_test.rs" 19 4 21 74
+  
+  let%span span7 = "../mapping_test.rs" 23 8 23 14
+  
+  let%span span8 = "../../../../creusot-contracts/src/model.rs" 108 8 108 31
+  
+  let%span span9 = "../../../../creusot-contracts/src/model.rs" 90 8 90 31
+  
+  let%span span10 = "../../../../creusot-contracts/src/snapshot.rs" 28 20 28 48
+  
+  let%span span11 = "../../../../creusot-contracts/src/resolve.rs" 26 20 26 34
+  
+  use prelude.prelude.Int
+  
+  use map.Map
   
   use MappingTest_T_Type as T'0
   
+  use prelude.prelude.Int32
+  
+  use MappingTest_T_Type as MappingTest_T_Type
+  
+  use map.Map
+  
+  use prelude.prelude.Int
+  
+  function shallow_model'0 [#"../mapping_test.rs" 22 4 22 50] (self : T'0.t_t) : Map.map int int
+  
+  axiom shallow_model'0_spec : forall self : T'0.t_t . [%#span6] forall i : int . Map.get (shallow_model'0 self) i
+  = (if 0 <= i /\ i < Int32.to_int (MappingTest_T_Type.t_a self) then 1 else 0)
+  
   use prelude.prelude.Borrow
   
-  predicate invariant'0 (self : borrowed (T'0.t_t)) =
-    [%#span6] true
-  
-  predicate inv'0 (_x : borrowed (T'0.t_t))
-  
-  axiom inv'0 : forall x : borrowed (T'0.t_t) . inv'0 x = true
-  
-  use prelude.prelude.Int
-  
-  use map.Map
-  
-  use prelude.prelude.Int32
-  
-  use MappingTest_T_Type as MappingTest_T_Type
-  
-  use map.Map
-  
-  use prelude.prelude.Int
-  
-  function shallow_model'0 [#"../mapping_test.rs" 22 4 22 50] (self : T'0.t_t) : Map.map int int
-  
-  axiom shallow_model'0_spec : forall self : T'0.t_t . [%#span7] forall i : int . Map.get (shallow_model'0 self) i
-  = (if 0 <= i /\ i < Int32.to_int (MappingTest_T_Type.t_a self) then 1 else 0)
-  
   function shallow_model'2 (self : borrowed (T'0.t_t)) : Map.map int int =
-<<<<<<< HEAD
-    [%#span9] shallow_model'0 ( * self)
-=======
     [%#span8] shallow_model'0 self.current
->>>>>>> 7087246d
-  
-  use CreusotContracts_Snapshot_Snapshot_Type as Snapshot'0
+  
+  use prelude.prelude.Snapshot
   
   use prelude.prelude.Intrinsic
   
   use map.Map
   
-  function deref'0 (self : Snapshot'0.t_snapshot (borrowed (T'0.t_t))) : borrowed (T'0.t_t)
+  use prelude.prelude.Snapshot
   
   function shallow_model'3 (self : borrowed (T'0.t_t)) : Map.map int int =
-    [%#span10] shallow_model'2 self
-  
-  function shallow_model'1 (self : Snapshot'0.t_snapshot (borrowed (T'0.t_t))) : Map.map int int =
-    [%#span11] shallow_model'3 (deref'0 self)
+    [%#span9] shallow_model'2 self
+  
+  function shallow_model'1 (self : Snapshot.snap_ty (borrowed (T'0.t_t))) : Map.map int int =
+    [%#span10] shallow_model'3 (Snapshot.inner self)
   
   predicate resolve'0 (self : borrowed (T'0.t_t)) =
-<<<<<<< HEAD
-    [%#span12]  ^ self =  * self
-=======
     [%#span11] self.final = self.current
->>>>>>> 7087246d
-  
-  use prelude.prelude.Int32
-  
-  function new'0 (x : borrowed (T'0.t_t)) : Snapshot'0.t_snapshot (borrowed (T'0.t_t))
-  
-  axiom new'0_spec : forall x : borrowed (T'0.t_t) . ([%#span13] inv'0 x)  -> ([%#span14] deref'0 (new'0 x) = x)
+  
+  use prelude.prelude.Int32
+  
+  use prelude.prelude.Snapshot
   
   let rec incr (t:borrowed (T'0.t_t)) (return'  (ret:()))= {[%#smapping_test4] Int32.to_int (MappingTest_T_Type.t_a t.current)
     < 1000}
     {[%#smapping_test3] 0 <= Int32.to_int (MappingTest_T_Type.t_a t.current)}
     (! bb0
-    [ bb0 = s0 [ s0 =  [ &old_t <- [%#smapping_test0] new'0 t ] s1 | s1 = bb1 ] 
+    [ bb0 = s0 [ s0 =  [ &old_t <- [%#smapping_test0] Snapshot.new t ] s1 | s1 = bb1 ] 
     | bb1 = s0
       [ s0 = T'0.t_t {t.current}
           (fun (ra'0:int32) ->
@@ -126,20 +100,13 @@
               (fun (_ret':int32) ->
                 T'0.t_t {t.current} (fun (l_a'0:int32) ->  [ &t <- { t with current = T'0.C_T _ret' ; } ] s1)))
       | s1 = -{resolve'0 t}- s2
-<<<<<<< HEAD
-      | s2 = {[@expl:assertion] [%#smapping_test2] shallow_model'0 ( ^ t)
-        = Map.set (shallow_model'1 old_t) (Int32.to_int (MappingTest_T_Type.t_a ( * deref'0 old_t))) 1}
-=======
       | s2 = {[@expl:assertion] [%#smapping_test2] shallow_model'0 t.final
         = Map.set (shallow_model'1 old_t) (Int32.to_int (MappingTest_T_Type.t_a (Snapshot.inner old_t).current)) 1}
->>>>>>> 7087246d
         s3
       | s3 = return' {_0} ]
        ]
     )
-    [ & _0 : () = any_l ()
-    | & t : borrowed (T'0.t_t) = t
-    | & old_t : Snapshot'0.t_snapshot (borrowed (T'0.t_t)) = any_l () ]
+    [ & _0 : () = any_l () | & t : borrowed (T'0.t_t) = t | & old_t : Snapshot.snap_ty (borrowed (T'0.t_t)) = any_l () ]
     
     [ return' (result:())-> {[@expl:postcondition] [%#smapping_test5] shallow_model'0 t.final
       = Map.set (shallow_model'2 t) (Int32.to_int (MappingTest_T_Type.t_a t.current)) 1}
