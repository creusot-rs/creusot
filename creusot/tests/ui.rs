--- conflicted
+++ resolved
@@ -57,17 +57,11 @@
         std::process::exit(1);
     }
 
-<<<<<<< HEAD
-    let (sfc, sff) = should_fail("tests/should_fail/**/*.rs", |p| run_creusot(p, &temp_file.to_string_lossy()));
-    let (ssc, ssf) = should_succeed("tests/should_succeed/**/*.rs", |p| {
-        run_creusot(p, &temp_file.to_string_lossy())
-=======
-    should_fail("tests/should_fail/**/*.rs", |p| {
+    let (sfc, sff) = should_fail("tests/should_fail/**/*.rs", |p| {
         run_creusot(creusot_rustc.path(), p, &temp_file.to_string_lossy())
     });
-    should_succeed("tests/should_succeed/**/*.rs", |p| {
+    let (ssc, ssf) = should_succeed("tests/should_succeed/**/*.rs", |p| {
         run_creusot(creusot_rustc.path(), p, &temp_file.to_string_lossy())
->>>>>>> 4f512b68
     });
     let test_count = sfc + ssc;
     let test_failures = sff + ssf;
@@ -127,28 +121,17 @@
 where
     B: Fn(&Path) -> Option<std::process::Command>,
 {
-<<<<<<< HEAD
-    glob_runner(s, b, should_succeed_case)
-=======
-    glob_runner(s, b, true);
->>>>>>> 4f512b68
+    glob_runner(s, b, true)
 }
 
 fn should_fail<B>(s: &str, b: B) -> (u32, u32)
 where
     B: Fn(&Path) -> Option<std::process::Command>,
 {
-<<<<<<< HEAD
-    glob_runner(s, b, should_fail_case)
-}
-
-fn glob_runner<B, C>(s: &str, command_builder: B, differ: C) -> (u32, u32)
-=======
-    glob_runner(s, b, false);
-}
-
-fn glob_runner<B>(s: &str, command_builder: B, should_succeed: bool)
->>>>>>> 4f512b68
+    glob_runner(s, b, false)
+}
+
+fn glob_runner<B>(s: &str, command_builder: B, should_succeed: bool) -> (u32, u32)
 where
     B: Fn(&Path) -> Option<std::process::Command>,
 {
