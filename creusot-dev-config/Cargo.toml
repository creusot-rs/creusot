--- conflicted
+++ resolved
@@ -1,10 +1,6 @@
 [package]
 name = "creusot-dev-config"
-<<<<<<< HEAD
-version = "0.1.1"
-=======
 version = "0.2.0"
->>>>>>> 3f6d75a5
 edition = "2021"
 publish = false
 
